<?php

use Automattic\Jetpack\Connection\Client;
use Automattic\Jetpack\Connection\Manager as Connection_Manager;
use Automattic\Jetpack\Connection\Tokens;
use Automattic\Jetpack\Status;
use Automattic\Jetpack\Sync\Actions;
use Automattic\Jetpack\Sync\Listener;
use Automattic\Jetpack\Sync\Modules;
use Automattic\Jetpack\Sync\Queue;
use Automattic\Jetpack\Sync\Settings;

WP_CLI::add_command( 'jetpack', 'Jetpack_CLI' );

/**
 * Control your local Jetpack installation.
 */
class Jetpack_CLI extends WP_CLI_Command {
	// Aesthetics.
	public $green_open  = "\033[32m";
	public $red_open    = "\033[31m";
	public $yellow_open = "\033[33m";
	public $color_close = "\033[0m";

	/**
	 * Get Jetpack Details
	 *
	 * ## OPTIONS
	 *
	 * empty: Leave it empty for basic stats
	 *
	 * full: View full stats.  It's the data from the heartbeat
	 *
	 * ## EXAMPLES
	 *
	 * wp jetpack status
	 * wp jetpack status full
	 */
	public function status( $args, $assoc_args ) {
		jetpack_require_lib( 'debugger' );

		/* translators: %s is the site URL */
		WP_CLI::line( sprintf( __( 'Checking status for %s', 'jetpack' ), esc_url( get_home_url() ) ) );

		if ( isset( $args[0] ) && 'full' !== $args[0] ) {
			/* translators: %s is a command like "prompt" */
			WP_CLI::error( sprintf( __( '%s is not a valid command.', 'jetpack' ), $args[0] ) );
		}

		$master_user_email = Jetpack::get_master_user_email();

		$cxntests = new Jetpack_Cxn_Tests();

		if ( $cxntests->pass() ) {
			$cxntests->output_results_for_cli();

			WP_CLI::success( __( 'Jetpack is currently connected to WordPress.com', 'jetpack' ) );
		} else {
			$error = array();
			foreach ( $cxntests->list_fails() as $fail ) {
				$error[] = $fail['name'] . ': ' . $fail['message'];
			}
			WP_CLI::error_multi_line( $error );

			$cxntests->output_results_for_cli();

			WP_CLI::error( __( 'One or more tests did not pass. Please investigate!', 'jetpack' ) ); // Exit CLI.
		}

		/* translators: %s is current version of Jetpack, for example 7.3 */
		WP_CLI::line( sprintf( __( 'The Jetpack Version is %s', 'jetpack' ), JETPACK__VERSION ) );
		/* translators: %d is WP.com ID of this blog */
		WP_CLI::line( sprintf( __( 'The WordPress.com blog_id is %d', 'jetpack' ), Jetpack_Options::get_option( 'id' ) ) );
		/* translators: %s is the email address of the connection owner */
		WP_CLI::line( sprintf( __( 'The WordPress.com account for the primary connection is %s', 'jetpack' ), $master_user_email ) );

		/*
		 * Are they asking for all data?
		 *
		 * Loop through heartbeat data and organize by priority.
		 */
		$all_data = ( isset( $args[0] ) && 'full' == $args[0] ) ? 'full' : false;
		if ( $all_data ) {
			// Heartbeat data
			WP_CLI::line( "\n" . __( 'Additional data: ', 'jetpack' ) );

			// Get the filtered heartbeat data.
			// Filtered so we can color/list by severity
			$stats = Jetpack::jetpack_check_heartbeat_data();

			// Display red flags first
			foreach ( $stats['bad'] as $stat => $value ) {
				printf( "$this->red_open%-'.16s %s $this->color_close\n", $stat, $value );
			}

			// Display caution warnings next
			foreach ( $stats['caution'] as $stat => $value ) {
				printf( "$this->yellow_open%-'.16s %s $this->color_close\n", $stat, $value );
			}

			// The rest of the results are good!
			foreach ( $stats['good'] as $stat => $value ) {

				// Modules should get special spacing for aestetics
				if ( strpos( $stat, 'odule-' ) ) {
					printf( "%-'.30s %s\n", $stat, $value );
					usleep( 4000 ); // For dramatic effect lolz
					continue;
				}
				printf( "%-'.16s %s\n", $stat, $value );
				usleep( 4000 ); // For dramatic effect lolz
			}
		} else {
			// Just the basics
			WP_CLI::line( "\n" . _x( "View full status with 'wp jetpack status full'", '"wp jetpack status full" is a command - do not translate', 'jetpack' ) );
		}
	}

	/**
	 * Tests the active connection
	 *
	 * Does a two-way test to verify that the local site can communicate with remote Jetpack/WP.com servers and that Jetpack/WP.com servers can talk to the local site.
	 *
	 * ## EXAMPLES
	 *
	 * wp jetpack test-connection
	 *
	 * @subcommand test-connection
	 */
	public function test_connection( $args, $assoc_args ) {

		/* translators: %s is the site URL */
		WP_CLI::line( sprintf( __( 'Testing connection for %s', 'jetpack' ), esc_url( get_site_url() ) ) );

		if ( ! Jetpack::is_connection_ready() ) {
			WP_CLI::error( __( 'Jetpack is not currently connected to WordPress.com', 'jetpack' ) );
		}

		$response = Client::wpcom_json_api_request_as_blog(
			sprintf( '/jetpack-blogs/%d/test-connection', Jetpack_Options::get_option( 'id' ) ),
			Client::WPCOM_JSON_API_VERSION
		);

		if ( is_wp_error( $response ) ) {
			/* translators: %1$s is the error code, %2$s is the error message */
			WP_CLI::error( sprintf( __( 'Failed to test connection (#%1$s: %2$s)', 'jetpack' ), $response->get_error_code(), $response->get_error_message() ) );
		}

		$body = wp_remote_retrieve_body( $response );
		if ( ! $body ) {
			WP_CLI::error( __( 'Failed to test connection (empty response body)', 'jetpack' ) );
		}

		$result       = json_decode( $body );
		$is_connected = (bool) $result->connected;
		$message      = $result->message;

		if ( $is_connected ) {
			WP_CLI::success( $message );
		} else {
			WP_CLI::error( $message );
		}
	}

	/**
	 * Disconnect Jetpack Blogs or Users
	 *
	 * ## OPTIONS
	 *
	 * blog: Disconnect the entire blog.
	 *
	 * user <user_identifier>: Disconnect a specific user from WordPress.com.
	 *
	 * [--force]
<<<<<<< HEAD
	 * If the user ID provided is the connection owner, it will onlybe disconnected if --force is passed
=======
	 * If the user ID provided is the connection owner, it will only be disconnected if --force is passed
>>>>>>> 25bd0833
	 *
	 * ## EXAMPLES
	 *
	 * wp jetpack disconnect blog
	 * wp jetpack disconnect user 13
	 * wp jetpack disconnect user 1 --force
	 * wp jetpack disconnect user username
	 * wp jetpack disconnect user email@domain.com
	 *
	 * @synopsis <blog|user> [<user_identifier>] [--force]
	 */
	public function disconnect( $args, $assoc_args ) {
		if ( ! Jetpack::is_connection_ready() ) {
			WP_CLI::success( __( 'The site is not currently connected, so nothing to do!', 'jetpack' ) );
			return;
		}

		$action = isset( $args[0] ) ? $args[0] : 'prompt';
		if ( ! in_array( $action, array( 'blog', 'user', 'prompt' ) ) ) {
			/* translators: %s is a command like "prompt" */
			WP_CLI::error( sprintf( __( '%s is not a valid command.', 'jetpack' ), $action ) );
		}

		if ( in_array( $action, array( 'user' ) ) ) {
			if ( isset( $args[1] ) ) {
				$user_id = $args[1];
				if ( ctype_digit( $user_id ) ) {
					$field   = 'id';
					$user_id = (int) $user_id;
				} elseif ( is_email( $user_id ) ) {
					$field   = 'email';
					$user_id = sanitize_user( $user_id, true );
				} else {
					$field   = 'login';
					$user_id = sanitize_user( $user_id, true );
				}
				if ( ! $user = get_user_by( $field, $user_id ) ) {
					WP_CLI::error( __( 'Please specify a valid user.', 'jetpack' ) );
				}
			} else {
				WP_CLI::error( __( 'Please specify a user by either ID, username, or email.', 'jetpack' ) );
			}
		}

		$force_user_disconnect = ! empty( $assoc_args['force'] );

		switch ( $action ) {
			case 'blog':
				Jetpack::log( 'disconnect' );
				Jetpack::disconnect();
				WP_CLI::success(
					sprintf(
						/* translators: %s is the site URL */
						__( 'Jetpack has been successfully disconnected for %s.', 'jetpack' ),
						esc_url( get_site_url() )
					)
				);
				break;
			case 'user':
				$connection_manager = new Connection_Manager( 'jetpack' );
				$disconnected       = $connection_manager->disconnect_user( $user->ID, $force_user_disconnect );
				if ( $disconnected ) {
					Jetpack::log( 'unlink', $user->ID );
					WP_CLI::success( __( 'User has been successfully disconnected.', 'jetpack' ) );
				} else {
					if ( ! $connection_manager->is_user_connected( $user->ID ) ) {
						/* translators: %s is a username */
						$error_message = sprintf( __( 'User %s could not be disconnected because it is not connected!', 'jetpack' ), "{$user->data->user_login} <{$user->data->user_email}>" );
					} elseif ( ! $force_user_disconnect && $connection_manager->is_connection_owner( $user->ID ) ) {
						/* translators: %s is a username */
						$error_message = sprintf( __( 'User %s could not be disconnected because it is the connection owner! If you want to disconnect in anyway, use the --force parameter.', 'jetpack' ), "{$user->data->user_login} <{$user->data->user_email}>" );
					} else {
						/* translators: %s is a username */
						$error_message = sprintf( __( 'User %s could not be disconnected.', 'jetpack' ), "{$user->data->user_login} <{$user->data->user_email}>" );
					}
					WP_CLI::error( $error_message );
				}
				break;
			case 'prompt':
				WP_CLI::error( __( 'Please specify if you would like to disconnect a blog or user.', 'jetpack' ) );
				break;
		}
	}

	/**
	 * Reset Jetpack options and settings to default
	 *
	 * ## OPTIONS
	 *
	 * modules: Resets modules to default state ( get_default_modules() )
	 *
	 * options: Resets all Jetpack options except:
	 *  - All private options (Blog token, user token, etc...)
	 *  - id (The Client ID/WP.com Blog ID of this site)
	 *  - master_user
	 *  - version
	 *  - activated
	 *
	 * ## EXAMPLES
	 *
	 * wp jetpack reset options
	 * wp jetpack reset modules
	 * wp jetpack reset sync-checksum --dry-run --offset=0
	 *
	 * @synopsis <modules|options|sync-checksum> [--dry-run] [--offset=<offset>]
	 */
	public function reset( $args, $assoc_args ) {
		$action = isset( $args[0] ) ? $args[0] : 'prompt';
		if ( ! in_array( $action, array( 'options', 'modules', 'sync-checksum' ), true ) ) {
			/* translators: %s is a command like "prompt" */
			WP_CLI::error( sprintf( __( '%s is not a valid command.', 'jetpack' ), $action ) );
		}

		$is_dry_run = ! empty( $assoc_args['dry-run'] );

		if ( $is_dry_run ) {
			WP_CLI::warning(
				__( "\nThis is a dry run.\n", 'jetpack' ) .
				__( "No actions will be taken.\n", 'jetpack' ) .
				__( "The following messages will give you preview of what will happen when you run this command.\n\n", 'jetpack' )
			);
		} else {
			// We only need to confirm "Are you sure?" when we are not doing a dry run.
			jetpack_cli_are_you_sure();
		}

		switch ( $action ) {
			case 'options':
				$options_to_reset = Jetpack_Options::get_options_for_reset();
				// Reset the Jetpack options
				WP_CLI::line(
					sprintf(
						/* translators: %s is the site URL */
						__( "Resetting Jetpack Options for %s...\n", 'jetpack' ),
						esc_url( get_site_url() )
					)
				);
				sleep( 1 ); // Take a breath
				foreach ( $options_to_reset['jp_options'] as $option_to_reset ) {
					if ( ! $is_dry_run ) {
						Jetpack_Options::delete_option( $option_to_reset );
						usleep( 100000 );
					}

					/* translators: This is the result of an action. The option named %s was reset */
					WP_CLI::success( sprintf( __( '%s option reset', 'jetpack' ), $option_to_reset ) );
				}

				// Reset the WP options
				WP_CLI::line( __( "Resetting the jetpack options stored in wp_options...\n", 'jetpack' ) );
				usleep( 500000 ); // Take a breath
				foreach ( $options_to_reset['wp_options'] as $option_to_reset ) {
					if ( ! $is_dry_run ) {
						delete_option( $option_to_reset );
						usleep( 100000 );
					}
					/* translators: This is the result of an action. The option named %s was reset */
					WP_CLI::success( sprintf( __( '%s option reset', 'jetpack' ), $option_to_reset ) );
				}

				// Reset to default modules
				WP_CLI::line( __( "Resetting default modules...\n", 'jetpack' ) );
				usleep( 500000 ); // Take a breath
				$default_modules = Jetpack::get_default_modules();
				if ( ! $is_dry_run ) {
					Jetpack::update_active_modules( $default_modules );
				}
				WP_CLI::success( __( 'Modules reset to default.', 'jetpack' ) );
				break;
			case 'modules':
				if ( ! $is_dry_run ) {
					$default_modules = Jetpack::get_default_modules();
					Jetpack::update_active_modules( $default_modules );
				}

				WP_CLI::success( __( 'Modules reset to default.', 'jetpack' ) );
				break;
			case 'prompt':
				WP_CLI::error( __( 'Please specify if you would like to reset your options, modules or sync-checksum', 'jetpack' ) );
				break;
			case 'sync-checksum':
				$option = 'jetpack_callables_sync_checksum';

				if ( is_multisite() ) {
					$offset = isset( $assoc_args['offset'] ) ? (int) $assoc_args['offset'] : 0;

					/*
					 * 1000 is a good limit since we don't expect the number of sites to be more than 1000
					 * Offset can be used to paginate and try to clean up more sites.
					 */
					$sites       = get_sites(
						array(
							'number' => 1000,
							'offset' => $offset,
						)
					);
					$count_fixes = 0;
					foreach ( $sites as $site ) {
						switch_to_blog( $site->blog_id );
						$count = self::count_option( $option );
						if ( $count > 1 ) {
							if ( ! $is_dry_run ) {
								delete_option( $option );
							}
							WP_CLI::line(
								sprintf(
									/* translators: %1$d is a number, %2$s is the name of an option, %2$s is the site URL. */
									__( 'Deleted %1$d %2$s options from %3$s', 'jetpack' ),
									$count,
									$option,
									"{$site->domain}{$site->path}"
								)
							);
							$count_fixes++;
							if ( ! $is_dry_run ) {
								/*
								 * We could be deleting a lot of options rows at the same time.
								 * Allow some time for replication to catch up.
								 */
								sleep( 3 );
							}
						}

						restore_current_blog();
					}
					if ( $count_fixes ) {
						WP_CLI::success(
							sprintf(
								/* translators: %1$s is the name of an option, %2$d is a number of sites. */
								__( 'Successfully reset %1$s on %2$d sites.', 'jetpack' ),
								$option,
								$count_fixes
							)
						);
					} else {
						WP_CLI::success( __( 'No options were deleted.', 'jetpack' ) );
					}
					return;
				}

				$count = self::count_option( $option );
				if ( $count > 1 ) {
					if ( ! $is_dry_run ) {
						delete_option( $option );
					}
					WP_CLI::success(
						sprintf(
							/* translators: %1$d is a number, %2$s is the name of an option. */
							__( 'Deleted %1$d %2$s options', 'jetpack' ),
							$count,
							$option
						)
					);
					return;
				}

				WP_CLI::success( __( 'No options were deleted.', 'jetpack' ) );
				break;

		}
	}

	/**
	 * Return the number of times an option appears
	 * Normally an option would only appear 1 since the option key is supposed to be unique
	 * but if a site hasn't updated the DB schema then that would not be the case.
	 *
	 * @param string $option Option name.
	 *
	 * @return int
	 */
	private static function count_option( $option ) {
		global $wpdb;
		return (int) $wpdb->get_var(
			$wpdb->prepare(
				"SELECT COUNT(*) FROM $wpdb->options WHERE option_name = %s",
				$option
			)
		);

	}

	/**
	 * Manage Jetpack Modules
	 *
	 * ## OPTIONS
	 *
	 * <list|activate|deactivate|toggle>
	 * : The action to take.
	 * ---
	 * default: list
	 * options:
	 *  - list
	 *  - activate
	 *  - deactivate
	 *  - toggle
	 * ---
	 *
	 * [<module_slug>]
	 * : The slug of the module to perform an action on.
	 *
	 * [--format=<format>]
	 * : Allows overriding the output of the command when listing modules.
	 * ---
	 * default: table
	 * options:
	 *  - table
	 *  - json
	 *  - csv
	 *  - yaml
	 *  - ids
	 *  - count
	 * ---
	 *
	 * ## EXAMPLES
	 *
	 * wp jetpack module list
	 * wp jetpack module list --format=json
	 * wp jetpack module activate stats
	 * wp jetpack module deactivate stats
	 * wp jetpack module toggle stats
	 * wp jetpack module activate all
	 * wp jetpack module deactivate all
	 */
	public function module( $args, $assoc_args ) {
		$action = isset( $args[0] ) ? $args[0] : 'list';

		if ( isset( $args[1] ) ) {
			$module_slug = $args[1];
			if ( 'all' !== $module_slug && ! Jetpack::is_module( $module_slug ) ) {
				/* translators: %s is a module slug like "stats" */
				WP_CLI::error( sprintf( __( '%s is not a valid module.', 'jetpack' ), $module_slug ) );
			}
			if ( 'toggle' === $action ) {
				$action = Jetpack::is_module_active( $module_slug )
					? 'deactivate'
					: 'activate';
			}
			if ( 'all' === $args[1] ) {
				$action = ( 'deactivate' === $action )
					? 'deactivate_all'
					: 'activate_all';
			}
		} elseif ( 'list' !== $action ) {
			WP_CLI::line( __( 'Please specify a valid module.', 'jetpack' ) );
			$action = 'list';
		}

		switch ( $action ) {
			case 'list':
				$modules_list = array();
				$modules      = Jetpack::get_available_modules();
				sort( $modules );
				foreach ( (array) $modules as $module_slug ) {
					if ( 'vaultpress' === $module_slug ) {
						continue;
					}
					$modules_list[] = array(
						'slug'   => $module_slug,
						'status' => Jetpack::is_module_active( $module_slug )
							? __( 'Active', 'jetpack' )
							: __( 'Inactive', 'jetpack' ),
					);
				}
				WP_CLI\Utils\format_items( $assoc_args['format'], $modules_list, array( 'slug', 'status' ) );
				break;
			case 'activate':
				$module = Jetpack::get_module( $module_slug );
				Jetpack::log( 'activate', $module_slug );
				if ( Jetpack::activate_module( $module_slug, false, false ) ) {
					/* translators: %s is the name of a Jetpack module */
					WP_CLI::success( sprintf( __( '%s has been activated.', 'jetpack' ), $module['name'] ) );
				} else {
					/* translators: %s is the name of a Jetpack module */
					WP_CLI::error( sprintf( __( '%s could not be activated.', 'jetpack' ), $module['name'] ) );
				}
				break;
			case 'activate_all':
				$modules = Jetpack::get_available_modules();
				Jetpack::update_active_modules( $modules );
				WP_CLI::success( __( 'All modules activated!', 'jetpack' ) );
				break;
			case 'deactivate':
				$module = Jetpack::get_module( $module_slug );
				Jetpack::log( 'deactivate', $module_slug );
				Jetpack::deactivate_module( $module_slug );
				/* translators: %s is the name of a Jetpack module */
				WP_CLI::success( sprintf( __( '%s has been deactivated.', 'jetpack' ), $module['name'] ) );
				break;
			case 'deactivate_all':
				Jetpack::delete_active_modules();
				WP_CLI::success( __( 'All modules deactivated!', 'jetpack' ) );
				break;
			case 'toggle':
				// Will never happen, should have been handled above and changed to activate or deactivate.
				break;
		}
	}

	/**
	 * Manage Protect Settings
	 *
	 * ## OPTIONS
	 *
	 * allow: Add an IP address to an always allow list.  You can also read or clear the allow list.
	 *
	 *
	 * ## EXAMPLES
	 *
	 * wp jetpack protect allow <ip address>
	 * wp jetpack protect allow list
	 * wp jetpack protect allow clear
	 *
	 * @synopsis <allow> [<ip|ip_low-ip_high|list|clear>]
	 */
	public function protect( $args, $assoc_args ) {
		$action = isset( $args[0] ) ? $args[0] : 'prompt';
		if ( ! in_array( $action, array( 'whitelist', 'allow' ), true ) ) { // Still allow "whitelist" for legacy support.
			/* translators: %s is a command like "prompt" */
			WP_CLI::error( sprintf( __( '%s is not a valid command.', 'jetpack' ), $action ) );
		}
		// Check if module is active
		if ( ! Jetpack::is_module_active( __FUNCTION__ ) ) {
			/* translators: %s is a module name */
			WP_CLI::error( sprintf( _x( '%1$s is not active. You can activate it with "wp jetpack module activate %2$s"', '"wp jetpack module activate" is a command - do not translate', 'jetpack' ), __FUNCTION__, __FUNCTION__ ) );
		}
		if ( in_array( $action, array( 'allow', 'whitelist' ), true ) ) {
			if ( isset( $args[1] ) ) {
				$action = 'allow';
			} else {
				$action = 'prompt';
			}
		}
		switch ( $action ) {
			case 'allow':
				$allow         = array();
				$new_ip        = $args[1];
				$current_allow = get_site_option( 'jetpack_protect_whitelist', array() ); // @todo Update the option name.

				// Build array of IPs that are already on the allowed list.
				// Re-build manually instead of using jetpack_protect_format_whitelist() so we can easily get
				// low & high range params for jetpack_protect_ip_address_is_in_range();
				foreach ( $current_allow as $allowed ) {

					// IP ranges
					if ( $allowed->range ) {

						// Is it already on the allowed list?
						if ( jetpack_protect_ip_address_is_in_range( $new_ip, $allowed->range_low, $allowed->range_high ) ) {
							/* translators: %s is an IP address */
							WP_CLI::error( sprintf( __( '%s is already on the always allow list.', 'jetpack' ), $new_ip ) );
							break;
						}
						$allow[] = $allowed->range_low . ' - ' . $allowed->range_high;

					} else { // Individual IPs

						// Check if the IP is already on the allow list (single IP only).
						if ( $new_ip === $allowed->ip_address ) {
							/* translators: %s is an IP address */
							WP_CLI::error( sprintf( __( '%s is already on the always allow list.', 'jetpack' ), $new_ip ) );
							break;
						}
						$allow[] = $allowed->ip_address;

					}
				}

				/*
				 * List the allowed IPs.
				 * Done here because it's easier to read the $allow array after it's been rebuilt.
				 */
				if ( isset( $args[1] ) && 'list' == $args[1] ) {
					if ( ! empty( $allow ) ) {
						WP_CLI::success( __( 'Here are your always allowed IPs:', 'jetpack' ) );
						foreach ( $allow as $ip ) {
							WP_CLI::line( "\t" . str_pad( $ip, 24 ) );
						}
					} else {
						WP_CLI::line( __( 'Always allow list is empty.', 'jetpack' ) );
					}
					break;
				}

				/*
				 * Clear the always allow list.
				 */
				if ( isset( $args[1] ) && 'clear' == $args[1] ) {
					if ( ! empty( $allow ) ) {
						$allow = array();
						jetpack_protect_save_whitelist( $allow ); // @todo Need to update function name in the Protect module.
						WP_CLI::success( __( 'Cleared all IPs from the always allow list.', 'jetpack' ) );
					} else {
						WP_CLI::line( __( 'Always allow list is empty.', 'jetpack' ) );
					}
					break;
				}

				// Append new IP to allow array.
				array_push( $allow, $new_ip );

				// Save allow list if there are no errors.
				$result = jetpack_protect_save_whitelist( $allow ); // @todo Need to update function name in the Protect module.
				if ( is_wp_error( $result ) ) {
					WP_CLI::error( $result );
				}

				/* translators: %s is an IP address */
				WP_CLI::success( sprintf( __( '%s has been added to the always allowed list.', 'jetpack' ), $new_ip ) );
				break;
			case 'prompt':
				WP_CLI::error(
					__( 'No command found.', 'jetpack' ) . "\n" .
					__( 'Please enter the IP address you want to always allow.', 'jetpack' ) . "\n" .
					_x( 'You can save a range of IPs {low_range}-{high_range}. No spaces allowed.  (example: 1.1.1.1-2.2.2.2)', 'Instructions on how to add IP ranges - low_range/high_range should be translated.', 'jetpack' ) . "\n" .
					_x( "You can also 'list' or 'clear' the always allowed list.", "'list' and 'clear' are commands and should not be translated", 'jetpack' ) . "\n"
				);
				break;
		}
	}

	/**
	 * Manage Jetpack Options
	 *
	 * ## OPTIONS
	 *
	 * list   : List all jetpack options and their values
	 * delete : Delete an option
	 *          - can only delete options that are white listed.
	 * update : update an option
	 *          - can only update option strings
	 * get    : get the value of an option
	 *
	 * ## EXAMPLES
	 *
	 * wp jetpack options list
	 * wp jetpack options get    <option_name>
	 * wp jetpack options delete <option_name>
	 * wp jetpack options update <option_name> [<option_value>]
	 *
	 * @synopsis <list|get|delete|update> [<option_name>] [<option_value>]
	 */
	public function options( $args, $assoc_args ) {
		$action         = isset( $args[0] ) ? $args[0] : 'list';
		$safe_to_modify = Jetpack_Options::get_options_for_reset();

		// Is the option flagged as unsafe?
		$flagged = ! in_array( $args[1], $safe_to_modify );

		if ( ! in_array( $action, array( 'list', 'get', 'delete', 'update' ) ) ) {
			/* translators: %s is a command like "prompt" */
			WP_CLI::error( sprintf( __( '%s is not a valid command.', 'jetpack' ), $action ) );
		}

		if ( isset( $args[0] ) ) {
			if ( 'get' == $args[0] && isset( $args[1] ) ) {
				$action = 'get';
			} elseif ( 'delete' == $args[0] && isset( $args[1] ) ) {
				$action = 'delete';
			} elseif ( 'update' == $args[0] && isset( $args[1] ) ) {
				$action = 'update';
			} else {
				$action = 'list';
			}
		}

		// Bail if the option isn't found
		$option = isset( $args[1] ) ? Jetpack_Options::get_option( $args[1] ) : false;
		if ( isset( $args[1] ) && ! $option && 'update' !== $args[0] ) {
			WP_CLI::error( __( 'Option not found or is empty.  Use "list" to list option names', 'jetpack' ) );
		}

		// Let's print_r the option if it's an array
		// Used in the 'get' and 'list' actions
		$option = is_array( $option ) ? print_r( $option ) : $option;

		switch ( $action ) {
			case 'get':
				WP_CLI::success( "\t" . $option );
				break;
			case 'delete':
				jetpack_cli_are_you_sure( $flagged );

				Jetpack_Options::delete_option( $args[1] );
				/* translators: %s is the option name */
				WP_CLI::success( sprintf( __( 'Deleted option: %s', 'jetpack' ), $args[1] ) );
				break;
			case 'update':
				jetpack_cli_are_you_sure( $flagged );

				// Updating arrays would get pretty tricky...
				$value = Jetpack_Options::get_option( $args[1] );
				if ( $value && is_array( $value ) ) {
					WP_CLI::error( __( 'Sorry, no updating arrays at this time', 'jetpack' ) );
				}

				Jetpack_Options::update_option( $args[1], $args[2] );
				/* translators: %1$s is the previous value, %2$s is the new value */
				WP_CLI::success( sprintf( _x( 'Updated option: %1$s to "%2$s"', 'Updating an option from "this" to "that".', 'jetpack' ), $args[1], $args[2] ) );
				break;
			case 'list':
				$options_compact     = Jetpack_Options::get_option_names();
				$options_non_compact = Jetpack_Options::get_option_names( 'non_compact' );
				$options_private     = Jetpack_Options::get_option_names( 'private' );
				$options             = array_merge( $options_compact, $options_non_compact, $options_private );

				// Table headers
				WP_CLI::line( "\t" . str_pad( __( 'Option', 'jetpack' ), 30 ) . __( 'Value', 'jetpack' ) );

				// List out the options and their values
				// Tell them if the value is empty or not
				// Tell them if it's an array
				foreach ( $options as $option ) {
					$value = Jetpack_Options::get_option( $option );
					if ( ! $value ) {
						WP_CLI::line( "\t" . str_pad( $option, 30 ) . 'Empty' );
						continue;
					}

					if ( ! is_array( $value ) ) {
						WP_CLI::line( "\t" . str_pad( $option, 30 ) . $value );
					} elseif ( is_array( $value ) ) {
						WP_CLI::line( "\t" . str_pad( $option, 30 ) . 'Array - Use "get <option>" to read option array.' );
					}
				}
				$option_text = '{' . _x( 'option', 'a variable command that a user can write, provided in the printed instructions', 'jetpack' ) . '}';
				$value_text  = '{' . _x( 'value', 'the value that they want to update the option to', 'jetpack' ) . '}';

				WP_CLI::success(
					_x( "Above are your options. You may 'get', 'delete', and 'update' them.", "'get', 'delete', and 'update' are commands - do not translate.", 'jetpack' ) . "\n" .
					str_pad( 'wp jetpack options get', 26 ) . $option_text . "\n" .
					str_pad( 'wp jetpack options delete', 26 ) . $option_text . "\n" .
					str_pad( 'wp jetpack options update', 26 ) . "$option_text $value_text" . "\n" .
					_x( "Type 'wp jetpack options' for more info.", "'wp jetpack options' is a command - do not translate.", 'jetpack' ) . "\n"
				);
				break;
		}
	}

	/**
	 * Get the status of or start a new Jetpack sync.
	 *
	 * ## OPTIONS
	 *
	 * status   : Print the current sync status
	 * settings : Prints the current sync settings
	 * start    : Start a full sync from this site to WordPress.com
	 * enable   : Enables sync on the site
	 * disable  : Disable sync on a site
	 * reset    : Disables sync and Resets the sync queues on a site
	 *
	 * ## EXAMPLES
	 *
	 * wp jetpack sync status
	 * wp jetpack sync settings
	 * wp jetpack sync start --modules=functions --sync_wait_time=5
	 * wp jetpack sync enable
	 * wp jetpack sync disable
	 * wp jetpack sync reset
	 * wp jetpack sync reset --queue=full or regular
	 *
	 * @synopsis <status|start> [--<field>=<value>]
	 */
	public function sync( $args, $assoc_args ) {

		$action = isset( $args[0] ) ? $args[0] : 'status';

		switch ( $action ) {
			case 'status':
				$status     = Actions::get_sync_status();
				$collection = array();
				foreach ( $status as $key => $item ) {
					$collection[] = array(
						'option' => $key,
						'value'  => is_scalar( $item ) ? $item : json_encode( $item ),
					);
				}
				WP_CLI::log( __( 'Sync Status:', 'jetpack' ) );
				WP_CLI\Utils\format_items( 'table', $collection, array( 'option', 'value' ) );
				break;
			case 'settings':
				WP_CLI::log( __( 'Sync Settings:', 'jetpack' ) );
				foreach ( Settings::get_settings() as $setting => $item ) {
					$settings[] = array(
						'setting' => $setting,
						'value'   => is_scalar( $item ) ? $item : json_encode( $item ),
					);
				}
				WP_CLI\Utils\format_items( 'table', $settings, array( 'setting', 'value' ) );

			case 'disable':
				// Don't set it via the Settings since that also resets the queues.
				update_option( 'jetpack_sync_settings_disable', 1 );
				/* translators: %s is the site URL */
				WP_CLI::log( sprintf( __( 'Sync Disabled on %s', 'jetpack' ), get_site_url() ) );
				break;
			case 'enable':
				Settings::update_settings( array( 'disable' => 0 ) );
				/* translators: %s is the site URL */
				WP_CLI::log( sprintf( __( 'Sync Enabled on %s', 'jetpack' ), get_site_url() ) );
				break;
			case 'reset':
				// Don't set it via the Settings since that also resets the queues.
				update_option( 'jetpack_sync_settings_disable', 1 );

				/* translators: %s is the site URL */
				WP_CLI::log( sprintf( __( 'Sync Disabled on %s. Use `wp jetpack sync enable` to enable syncing again.', 'jetpack' ), get_site_url() ) );
				$listener = Listener::get_instance();
				if ( empty( $assoc_args['queue'] ) ) {
					$listener->get_sync_queue()->reset();
					$listener->get_full_sync_queue()->reset();
					/* translators: %s is the site URL */
					WP_CLI::log( sprintf( __( 'Reset Full Sync and Regular Queues Queue on %s', 'jetpack' ), get_site_url() ) );
					break;
				}

				if ( ! empty( $assoc_args['queue'] ) ) {
					switch ( $assoc_args['queue'] ) {
						case 'regular':
							$listener->get_sync_queue()->reset();
							/* translators: %s is the site URL */
							WP_CLI::log( sprintf( __( 'Reset Regular Sync Queue on %s', 'jetpack' ), get_site_url() ) );
							break;
						case 'full':
							$listener->get_full_sync_queue()->reset();
							/* translators: %s is the site URL */
							WP_CLI::log( sprintf( __( 'Reset Full Sync Queue on %s', 'jetpack' ), get_site_url() ) );
							break;
						default:
							WP_CLI::error( __( 'Please specify what type of queue do you want to reset: `full` or `regular`.', 'jetpack' ) );
							break;
					}
				}

				break;
			case 'start':
				if ( ! Actions::sync_allowed() ) {
					if ( Settings::get_setting( 'disable' ) ) {
						WP_CLI::error( __( 'Jetpack sync is not currently allowed for this site. It is currently disabled. Run `wp jetpack sync enable` to enable it.', 'jetpack' ) );
						return;
					}
					$connection = new Connection_Manager();
					if ( ! $connection->is_connected() ) {
						if ( ! doing_action( 'jetpack_site_registered' ) ) {
							WP_CLI::error( __( 'Jetpack sync is not currently allowed for this site. Jetpack is not connected.', 'jetpack' ) );
							return;
						}
					}

					$status = new Status();

					if ( $status->is_offline_mode() ) {
						WP_CLI::error( __( 'Jetpack sync is not currently allowed for this site. The site is in offline mode.', 'jetpack' ) );
						return;
					}
					if ( $status->is_staging_site() ) {
						WP_CLI::error( __( 'Jetpack sync is not currently allowed for this site. The site is in staging mode.', 'jetpack' ) );
						return;
					}
				}
				// Get the original settings so that we can restore them later
				$original_settings = Settings::get_settings();

				// Initialize sync settigns so we can sync as quickly as possible
				$sync_settings = wp_parse_args(
					array_intersect_key( $assoc_args, Settings::$valid_settings ),
					array(
						'sync_wait_time'           => 0,
						'enqueue_wait_time'        => 0,
						'queue_max_writes_sec'     => 10000,
						'max_queue_size_full_sync' => 100000,
						'full_sync_send_duration'  => HOUR_IN_SECONDS,
					)
				);
				Settings::update_settings( $sync_settings );

				// Convert comma-delimited string of modules to an array
				if ( ! empty( $assoc_args['modules'] ) ) {
					$modules = array_map( 'trim', explode( ',', $assoc_args['modules'] ) );

					// Convert the array so that the keys are the module name and the value is true to indicate
					// that we want to sync the module
					$modules = array_map( '__return_true', array_flip( $modules ) );
				}

				foreach ( array( 'posts', 'comments', 'users' ) as $module_name ) {
					if (
						'users' === $module_name &&
						isset( $assoc_args[ $module_name ] ) &&
						'initial' === $assoc_args[ $module_name ]
					) {
						$modules['users'] = 'initial';
					} elseif ( isset( $assoc_args[ $module_name ] ) ) {
						$ids = explode( ',', $assoc_args[ $module_name ] );
						if ( count( $ids ) > 0 ) {
							$modules[ $module_name ] = $ids;
						}
					}
				}

				if ( empty( $modules ) ) {
					$modules = null;
				}

				// Kick off a full sync
				if ( Actions::do_full_sync( $modules ) ) {
					if ( $modules ) {
						/* translators: %s is a comma separated list of Jetpack modules */
						WP_CLI::log( sprintf( __( 'Initialized a new full sync with modules: %s', 'jetpack' ), join( ', ', array_keys( $modules ) ) ) );
					} else {
						WP_CLI::log( __( 'Initialized a new full sync', 'jetpack' ) );
					}
				} else {

					// Reset sync settings to original.
					Settings::update_settings( $original_settings );

					if ( $modules ) {
						/* translators: %s is a comma separated list of Jetpack modules */
						WP_CLI::error( sprintf( __( 'Could not start a new full sync with modules: %s', 'jetpack' ), join( ', ', $modules ) ) );
					} else {
						WP_CLI::error( __( 'Could not start a new full sync', 'jetpack' ) );
					}
				}

				// Keep sending to WPCOM until there's nothing to send
				$i = 1;
				do {
					$result = Actions::$sender->do_full_sync();
					if ( is_wp_error( $result ) ) {
						$queue_empty_error = ( 'empty_queue_full_sync' == $result->get_error_code() );
						if ( ! $queue_empty_error || ( $queue_empty_error && ( 1 == $i ) ) ) {
							/* translators: %s is an error code  */
							WP_CLI::error( sprintf( __( 'Sync errored with code: %s', 'jetpack' ), $result->get_error_code() ) );
						}
					} else {
						if ( 1 == $i ) {
							WP_CLI::log( __( 'Sent data to WordPress.com', 'jetpack' ) );
						} else {
							WP_CLI::log( __( 'Sent more data to WordPress.com', 'jetpack' ) );
						}

						// Immediate Full Sync does not wait for WP.com to process data so we need to enforce a wait.
						if ( false !== strpos( get_class( Modules::get_module( 'full-sync' ) ), 'Full_Sync_Immediately' ) ) {
							sleep( 15 );
						}
					}
					$i++;
				} while ( $result && ! is_wp_error( $result ) );

				// Reset sync settings to original.
				Settings::update_settings( $original_settings );

				WP_CLI::success( __( 'Finished syncing to WordPress.com', 'jetpack' ) );
				break;
		}
	}

	/**
	 * List the contents of a specific Jetpack sync queue.
	 *
	 * ## OPTIONS
	 *
	 * peek : List the 100 front-most items on the queue.
	 *
	 * ## EXAMPLES
	 *
	 * wp jetpack sync_queue full_sync peek
	 *
	 * @synopsis <incremental|full_sync> <peek>
	 */
	public function sync_queue( $args, $assoc_args ) {
		if ( ! Actions::sync_allowed() ) {
			WP_CLI::error( __( 'Jetpack sync is not currently allowed for this site.', 'jetpack' ) );
		}

		$queue_name = isset( $args[0] ) ? $args[0] : 'sync';
		$action     = isset( $args[1] ) ? $args[1] : 'peek';

		// We map the queue name that way we can support more friendly queue names in the commands, but still use
		// the queue name that the code expects.
		$queue_name_map    = $allowed_queues = array(
			'incremental' => 'sync',
			'full'        => 'full_sync',
		);
		$mapped_queue_name = isset( $queue_name_map[ $queue_name ] ) ? $queue_name_map[ $queue_name ] : $queue_name;

		switch ( $action ) {
			case 'peek':
				$queue = new Queue( $mapped_queue_name );
				$items = $queue->peek( 100 );

				if ( empty( $items ) ) {
					/* translators: %s is the name of the queue, either 'incremental' or 'full' */
					WP_CLI::log( sprintf( __( 'Nothing is in the queue: %s', 'jetpack' ), $queue_name ) );
				} else {
					$collection = array();
					foreach ( $items as $item ) {
						$collection[] = array(
							'action'          => $item[0],
							'args'            => json_encode( $item[1] ),
							'current_user_id' => $item[2],
							'microtime'       => $item[3],
							'importing'       => (string) $item[4],
						);
					}
					WP_CLI\Utils\format_items(
						'table',
						$collection,
						array(
							'action',
							'args',
							'current_user_id',
							'microtime',
							'importing',
						)
					);
				}
				break;
		}
	}

	/**
	 * Cancel's the current Jetpack plan granted by this partner, if applicable
	 *
	 * Returns success or error JSON
	 *
	 * <token_json>
	 * : JSON blob of WPCOM API token
	 *  [--partner_tracking_id=<partner_tracking_id>]
	 * : This is an optional ID that a host can pass to help identify a site in logs on WordPress.com
	 *
	 *  * @synopsis <token_json> [--partner_tracking_id=<partner_tracking_id>]
	 */
	public function partner_cancel( $args, $named_args ) {
		list( $token_json ) = $args;

		if ( ! $token_json || ! ( $token = json_decode( $token_json ) ) ) {
			/* translators: %s is the invalid JSON string */
			$this->partner_provision_error( new WP_Error( 'missing_access_token', sprintf( __( 'Invalid token JSON: %s', 'jetpack' ), $token_json ) ) );
		}

		if ( isset( $token->error ) ) {
			$this->partner_provision_error( new WP_Error( $token->error, $token->message ) );
		}

		if ( ! isset( $token->access_token ) ) {
			$this->partner_provision_error( new WP_Error( 'missing_access_token', __( 'Missing or invalid access token', 'jetpack' ) ) );
		}

		if ( Jetpack::validate_sync_error_idc_option() ) {
			$this->partner_provision_error(
				new WP_Error(
					'site_in_safe_mode',
					esc_html__( 'Can not cancel a plan while in safe mode. See: https://jetpack.com/support/safe-mode/', 'jetpack' )
				)
			);
		}

		$site_identifier = Jetpack_Options::get_option( 'id' );

		if ( ! $site_identifier ) {
			$status          = new Status();
			$site_identifier = $status->get_site_suffix();
		}

		$request = array(
			'headers' => array(
				'Authorization' => 'Bearer ' . $token->access_token,
				'Host'          => 'public-api.wordpress.com',
			),
			'timeout' => 60,
			'method'  => 'POST',
		);

		$url = sprintf( '%s/rest/v1.3/jpphp/%s/partner-cancel', $this->get_api_host(), $site_identifier );
		if ( ! empty( $named_args ) && ! empty( $named_args['partner_tracking_id'] ) ) {
			$url = esc_url_raw( add_query_arg( 'partner_tracking_id', $named_args['partner_tracking_id'], $url ) );
		}

		$result = Client::_wp_remote_request( $url, $request );

		Jetpack_Options::delete_option( 'onboarding' );

		if ( is_wp_error( $result ) ) {
			$this->partner_provision_error( $result );
		}

		WP_CLI::log( wp_remote_retrieve_body( $result ) );
	}

	/**
	 * Provision a site using a Jetpack Partner license
	 *
	 * Returns JSON blob
	 *
	 * ## OPTIONS
	 *
	 * <token_json>
	 * : JSON blob of WPCOM API token
	 * [--plan=<plan_name>]
	 * : Slug of the requested plan, e.g. premium
	 * [--wpcom_user_id=<user_id>]
	 * : WordPress.com ID of user to connect as (must be whitelisted against partner key)
	 * [--wpcom_user_email=<wpcom_user_email>]
	 * : Override the email we send to WordPress.com for registration
	 * [--onboarding=<onboarding>]
	 * : Guide the user through an onboarding wizard
	 * [--force_register=<register>]
	 * : Whether to force a site to register
	 * [--force_connect=<force_connect>]
	 * : Force JPS to not reuse existing credentials
	 * [--home_url=<home_url>]
	 * : Overrides the home option via the home_url filter, or the WP_HOME constant
	 * [--site_url=<site_url>]
	 * : Overrides the siteurl option via the site_url filter, or the WP_SITEURL constant
	 * [--partner_tracking_id=<partner_tracking_id>]
	 * : This is an optional ID that a host can pass to help identify a site in logs on WordPress.com
	 *
	 * ## EXAMPLES
	 *
	 *     $ wp jetpack partner_provision '{ some: "json" }' premium 1
	 *     { success: true }
	 *
	 * @synopsis <token_json> [--wpcom_user_id=<user_id>] [--plan=<plan_name>] [--onboarding=<onboarding>] [--force_register=<register>] [--force_connect=<force_connect>] [--home_url=<home_url>] [--site_url=<site_url>] [--wpcom_user_email=<wpcom_user_email>] [--partner_tracking_id=<partner_tracking_id>]
	 */
	public function partner_provision( $args, $named_args ) {
		list( $token_json ) = $args;

		if ( ! $token_json || ! ( $token = json_decode( $token_json ) ) ) {
			/* translators: %s is the invalid JSON string */
			$this->partner_provision_error( new WP_Error( 'missing_access_token', sprintf( __( 'Invalid token JSON: %s', 'jetpack' ), $token_json ) ) );
		}

		if ( isset( $token->error ) ) {
			$message = isset( $token->message )
				? $token->message
				: '';
			$this->partner_provision_error( new WP_Error( $token->error, $message ) );
		}

		if ( ! isset( $token->access_token ) ) {
			$this->partner_provision_error( new WP_Error( 'missing_access_token', __( 'Missing or invalid access token', 'jetpack' ) ) );
		}

		require_once JETPACK__PLUGIN_DIR . '_inc/class.jetpack-provision.php';

		$body_json = Jetpack_Provision::partner_provision( $token->access_token, $named_args );

		if ( is_wp_error( $body_json ) ) {
			error_log(
				json_encode(
					array(
						'success'       => false,
						'error_code'    => $body_json->get_error_code(),
						'error_message' => $body_json->get_error_message(),
					)
				)
			);
			exit( 1 );
		}

		WP_CLI::log( json_encode( $body_json ) );
	}

	/**
	 * Manages your Jetpack sitemap
	 *
	 * ## OPTIONS
	 *
	 * rebuild : Rebuild all sitemaps
	 * --purge : if set, will remove all existing sitemap data before rebuilding
	 *
	 * ## EXAMPLES
	 *
	 * wp jetpack sitemap rebuild
	 *
	 * @subcommand sitemap
	 * @synopsis <rebuild> [--purge]
	 */
	public function sitemap( $args, $assoc_args ) {
		if ( ! Jetpack::is_connection_ready() ) {
			WP_CLI::error( __( 'Jetpack is not currently connected to WordPress.com', 'jetpack' ) );
		}
		if ( ! Jetpack::is_module_active( 'sitemaps' ) ) {
			WP_CLI::error( __( 'Jetpack Sitemaps module is not currently active. Activate it first if you want to work with sitemaps.', 'jetpack' ) );
		}
		if ( ! class_exists( 'Jetpack_Sitemap_Builder' ) ) {
			WP_CLI::error( __( 'Jetpack Sitemaps module is active, but unavailable. This can happen if your site is set to discourage search engine indexing. Please enable search engine indexing to allow sitemap generation.', 'jetpack' ) );
		}

		if ( isset( $assoc_args['purge'] ) && $assoc_args['purge'] ) {
			$librarian = new Jetpack_Sitemap_Librarian();
			$librarian->delete_all_stored_sitemap_data();
		}

		$sitemap_builder = new Jetpack_Sitemap_Builder();
		$sitemap_builder->update_sitemap();
	}

	/**
	 * Allows authorizing a user via the command line and will activate
	 *
	 * ## EXAMPLES
	 *
	 * wp jetpack authorize_user --token=123456789abcdef
	 *
	 * @synopsis --token=<value>
	 */
	public function authorize_user( $args, $named_args ) {
		if ( ! is_user_logged_in() ) {
			WP_CLI::error( __( 'Please select a user to authorize via the --user global argument.', 'jetpack' ) );
		}

		if ( empty( $named_args['token'] ) ) {
			WP_CLI::error( __( 'A non-empty token argument must be passed.', 'jetpack' ) );
		}

		$is_connection_owner = ! Jetpack::connection()->has_connected_owner();
		$current_user_id     = get_current_user_id();

		( new Tokens() )->update_user_token( $current_user_id, sprintf( '%s.%d', $named_args['token'], $current_user_id ), $is_connection_owner );

		WP_CLI::log( wp_json_encode( $named_args ) );

		if ( $is_connection_owner ) {
			/**
			 * Auto-enable SSO module for new Jetpack Start connections
			*
			* @since 5.0.0
			*
			* @param bool $enable_sso Whether to enable the SSO module. Default to true.
			*/
			$enable_sso = apply_filters( 'jetpack_start_enable_sso', true );
			Jetpack::handle_post_authorization_actions( $enable_sso, false );

			/* translators: %d is a user ID */
			WP_CLI::success( sprintf( __( 'Authorized %d and activated default modules.', 'jetpack' ), $current_user_id ) );
		} else {
			/* translators: %d is a user ID */
			WP_CLI::success( sprintf( __( 'Authorized %d.', 'jetpack' ), $current_user_id ) );
		}
	}

	/**
	 * Allows calling a WordPress.com API endpoint using the current blog's token.
	 *
	 * ## OPTIONS
	 * --resource=<resource>
	 * : The resource to call with the current blog's token, where `%d` represents the current blog's ID.
	 *
	 * [--api_version=<api_version>]
	 * : The API version to query against.
	 *
	 * [--base_api_path=<base_api_path>]
	 * : The base API path to query.
	 * ---
	 * default: rest
	 * ---
	 *
	 * [--body=<body>]
	 * : A JSON encoded string representing arguments to send in the body.
	 *
	 * [--field=<value>]
	 * : Any number of arguments that should be passed to the resource.
	 *
	 * [--pretty]
	 * : Will pretty print the results of a successful API call.
	 *
	 * [--strip-success]
	 * : Will remove the green success label from successful API calls.
	 *
	 * ## EXAMPLES
	 *
	 * wp jetpack call_api --resource='/sites/%d'
	 */
	public function call_api( $args, $named_args ) {
		if ( ! Jetpack::is_connection_ready() ) {
			WP_CLI::error( __( 'Jetpack is not currently connected to WordPress.com', 'jetpack' ) );
		}

		$consumed_args = array(
			'resource',
			'api_version',
			'base_api_path',
			'body',
			'pretty',
		);

		// Get args that should be passed to resource.
		$other_args = array_diff_key( $named_args, array_flip( $consumed_args ) );

		$decoded_body = ! empty( $named_args['body'] )
			? json_decode( $named_args['body'], true )
			: false;

		$resource_url = ( false === strpos( $named_args['resource'], '%d' ) )
			? $named_args['resource']
			: sprintf( $named_args['resource'], Jetpack_Options::get_option( 'id' ) );

		$response = Client::wpcom_json_api_request_as_blog(
			$resource_url,
			empty( $named_args['api_version'] ) ? Client::WPCOM_JSON_API_VERSION : $named_args['api_version'],
			$other_args,
			empty( $decoded_body ) ? null : $decoded_body,
			empty( $named_args['base_api_path'] ) ? 'rest' : $named_args['base_api_path']
		);

		if ( is_wp_error( $response ) ) {
			WP_CLI::error(
				sprintf(
					/* translators: %1$s is an endpoint route (ex. /sites/123456), %2$d is an error code, %3$s is an error message. */
					__( 'Request to %1$s returned an error: (%2$d) %3$s.', 'jetpack' ),
					$resource_url,
					$response->get_error_code(),
					$response->get_error_message()
				)
			);
		}

		if ( 200 !== wp_remote_retrieve_response_code( $response ) ) {
			WP_CLI::error(
				sprintf(
					/* translators: %1$s is an endpoint route (ex. /sites/123456), %2$d is an HTTP status code. */
					__( 'Request to %1$s returned a non-200 response code: %2$d.', 'jetpack' ),
					$resource_url,
					wp_remote_retrieve_response_code( $response )
				)
			);
		}

		$output = wp_remote_retrieve_body( $response );
		if ( isset( $named_args['pretty'] ) ) {
			$decoded_output = json_decode( $output );
			if ( $decoded_output ) {
				$output = wp_json_encode( $decoded_output, JSON_PRETTY_PRINT );
			}
		}

		if ( isset( $named_args['strip-success'] ) ) {
			WP_CLI::log( $output );
			WP_CLI::halt( 0 );
		}

		WP_CLI::success( $output );
	}

	/**
	 * Allows uploading SSH Credentials to the current site for backups, restores, and security scanning.
	 *
	 * ## OPTIONS
	 *
	 * [--host=<host>]
	 * : The SSH server's address.
	 *
	 * [--ssh-user=<user>]
	 * : The username to use to log in to the SSH server.
	 *
	 * [--pass=<pass>]
	 * : The password used to log in, if using a password. (optional)
	 *
	 * [--kpri=<kpri>]
	 * : The private key used to log in, if using a private key. (optional)
	 *
	 * [--pretty]
	 * : Will pretty print the results of a successful API call. (optional)
	 *
	 * [--strip-success]
	 * : Will remove the green success label from successful API calls. (optional)
	 *
	 * ## EXAMPLES
	 *
	 * wp jetpack upload_ssh_creds --host=example.com --ssh-user=example --pass=password
	 * wp jetpack updload_ssh_creds --host=example.com --ssh-user=example --kpri=key
	 */
	public function upload_ssh_creds( $args, $named_args ) {
		if ( ! Jetpack::is_connection_ready() ) {
			WP_CLI::error( __( 'Jetpack is not currently connected to WordPress.com', 'jetpack' ) );
		}

		$required_args = array(
			'host',
			'ssh-user',
		);

		foreach ( $required_args as $arg ) {
			if ( empty( $named_args[ $arg ] ) ) {
				WP_CLI::error(
					sprintf(
						/* translators: %s is a slug, such as 'host'. */
						__( '`%s` cannot be empty.', 'jetpack' ),
						$arg
					)
				);
			}
		}

		if ( empty( $named_args['pass'] ) && empty( $named_args['kpri'] ) ) {
			WP_CLI::error( __( 'Both `pass` and `kpri` fields cannot be blank.', 'jetpack' ) );
		}

		$values = array(
			'credentials' => array(
				'site_url' => get_site_url(),
				'abspath'  => ABSPATH,
				'protocol' => 'ssh',
				'port'     => 22,
				'role'     => 'main',
				'host'     => $named_args['host'],
				'user'     => $named_args['ssh-user'],
				'pass'     => empty( $named_args['pass'] ) ? '' : $named_args['pass'],
				'kpri'     => empty( $named_args['kpri'] ) ? '' : $named_args['kpri'],
			),
		);

		$named_args = wp_parse_args(
			array(
				'resource'    => '/activity-log/%d/update-credentials',
				'method'      => 'POST',
				'api_version' => '1.1',
				'body'        => wp_json_encode( $values ),
				'timeout'     => 30,
			),
			$named_args
		);

		self::call_api( $args, $named_args );
	}

	/**
	 * API wrapper for getting stats from the WordPress.com API for the current site.
	 *
	 * ## OPTIONS
	 *
	 * [--quantity=<quantity>]
	 * : The number of units to include.
	 * ---
	 * default: 30
	 * ---
	 *
	 * [--period=<period>]
	 * : The unit of time to query stats for.
	 * ---
	 * default: day
	 * options:
	 *  - day
	 *  - week
	 *  - month
	 *  - year
	 * ---
	 *
	 * [--date=<date>]
	 * : The latest date to return stats for. Ex. - 2018-01-01.
	 *
	 * [--pretty]
	 * : Will pretty print the results of a successful API call.
	 *
	 * [--strip-success]
	 * : Will remove the green success label from successful API calls.
	 *
	 * ## EXAMPLES
	 *
	 * wp jetpack get_stats
	 */
	public function get_stats( $args, $named_args ) {
		$selected_args = array_intersect_key(
			$named_args,
			array_flip(
				array(
					'quantity',
					'date',
				)
			)
		);

		// The API expects unit, but period seems to be more correct.
		$selected_args['unit'] = $named_args['period'];

		$command = sprintf(
			'jetpack call_api --resource=/sites/%d/stats/%s',
			Jetpack_Options::get_option( 'id' ),
			add_query_arg( $selected_args, 'visits' )
		);

		if ( isset( $named_args['pretty'] ) ) {
			$command .= ' --pretty';
		}

		if ( isset( $named_args['strip-success'] ) ) {
			$command .= ' --strip-success';
		}

		WP_CLI::runcommand(
			$command,
			array(
				'launch' => false, // Use the current process.
			)
		);
	}

	/**
	 * Allows management of publicize connections.
	 *
	 * ## OPTIONS
	 *
	 * <list|disconnect>
	 * : The action to perform.
	 * ---
	 * options:
	 *   - list
	 *   - disconnect
	 * ---
	 *
	 * [<identifier>]
	 * : The connection ID or service to perform an action on.
	 *
	 * [--format=<format>]
	 * : Allows overriding the output of the command when listing connections.
	 * ---
	 * default: table
	 * options:
	 *   - table
	 *   - json
	 *   - csv
	 *   - yaml
	 *   - ids
	 *   - count
	 * ---
	 *
	 * ## EXAMPLES
	 *
	 *     # List all publicize connections.
	 *     $ wp jetpack publicize list
	 *
	 *     # List publicize connections for a given service.
	 *     $ wp jetpack publicize list twitter
	 *
	 *     # List all publicize connections for a given user.
	 *     $ wp --user=1 jetpack publicize list
	 *
	 *     # List all publicize connections for a given user and service.
	 *     $ wp --user=1 jetpack publicize list twitter
	 *
	 *     # Display details for a given connection.
	 *     $ wp jetpack publicize list 123456
	 *
	 *     # Diconnection a given connection.
	 *     $ wp jetpack publicize disconnect 123456
	 *
	 *     # Disconnect all connections.
	 *     $ wp jetpack publicize disconnect all
	 *
	 *     # Disconnect all connections for a given service.
	 *     $ wp jetpack publicize disconnect twitter
	 */
	public function publicize( $args, $named_args ) {
		if ( ! Jetpack::connection()->has_connected_owner() ) {
			WP_CLI::error( __( 'Publicize requires a user-level connection to WordPress.com', 'jetpack' ) );
		}

		if ( ! Jetpack::is_module_active( 'publicize' ) ) {
			WP_CLI::error( __( 'The publicize module is not active.', 'jetpack' ) );
		}

		if ( ( new Status() )->is_offline_mode() ) {
			if (
				! defined( 'JETPACK_DEV_DEBUG' ) &&
				! has_filter( 'jetpack_development_mode' ) &&
				! has_filter( 'jetpack_offline_mode' ) &&
				false === strpos( site_url(), '.' )
			) {
				WP_CLI::error( __( "Jetpack is current in offline mode because the site url does not contain a '.', which often occurs when dynamically setting the WP_SITEURL constant. While in offline mode, the publicize module will not load.", 'jetpack' ) );
			}

			WP_CLI::error( __( 'Jetpack is currently in offline mode, so the publicize module will not load.', 'jetpack' ) );
		}

		if ( ! class_exists( 'Publicize' ) ) {
			WP_CLI::error( __( 'The publicize module is not loaded.', 'jetpack' ) );
		}

		$action        = $args[0];
		$publicize     = new Publicize();
		$identifier    = ! empty( $args[1] ) ? $args[1] : false;
		$services      = array_keys( $publicize->get_services() );
		$id_is_service = in_array( $identifier, $services, true );

		switch ( $action ) {
			case 'list':
				$connections_to_return = array();

				// For the CLI command, let's return all connections when a user isn't specified. This
				// differs from the logic in the Publicize class.
				$option_connections = is_user_logged_in()
					? (array) $publicize->get_all_connections_for_user()
					: (array) $publicize->get_all_connections();

				foreach ( $option_connections as $service_name => $connections ) {
					foreach ( (array) $connections as $id => $connection ) {
						$connection['id']        = $id;
						$connection['service']   = $service_name;
						$connections_to_return[] = $connection;
					}
				}

				if ( $id_is_service && ! empty( $identifier ) && ! empty( $connections_to_return ) ) {
					$temp_connections      = $connections_to_return;
					$connections_to_return = array();

					foreach ( $temp_connections as $connection ) {
						if ( $identifier === $connection['service'] ) {
							$connections_to_return[] = $connection;
						}
					}
				}

				if ( $identifier && ! $id_is_service && ! empty( $connections_to_return ) ) {
					$connections_to_return = wp_list_filter( $connections_to_return, array( 'id' => $identifier ) );
				}

				$expected_keys = array(
					'id',
					'service',
					'user_id',
					'provider',
					'issued',
					'expires',
					'external_id',
					'external_name',
					'external_display',
					'type',
					'connection_data',
				);

				// Somehow, a test site ended up in a state where $connections_to_return looked like:
				// array( array( array( 'id' => 0, 'service' => 0 ) ) ) // phpcs:ignore Squiz.PHP.CommentedOutCode.Found
				// This caused the CLI command to error when running WP_CLI\Utils\format_items() below. So
				// to minimize future issues, this nested loop will remove any connections that don't contain
				// any keys that we expect.
				foreach ( (array) $connections_to_return as $connection_key => $connection ) {
					foreach ( $expected_keys as $expected_key ) {
						if ( ! isset( $connection[ $expected_key ] ) ) {
							unset( $connections_to_return[ $connection_key ] );
							continue;
						}
					}
				}

				if ( empty( $connections_to_return ) ) {
					return false;
				}

				WP_CLI\Utils\format_items( $named_args['format'], $connections_to_return, $expected_keys );
				break; // list.
			case 'disconnect':
				if ( ! $identifier ) {
					WP_CLI::error( __( 'A connection ID must be passed in order to disconnect.', 'jetpack' ) );
				}

				// If the connection ID is 'all' then delete all connections. If the connection ID
				// matches a service, delete all connections for that service.
				if ( 'all' === $identifier || $id_is_service ) {
					if ( 'all' === $identifier ) {
						WP_CLI::log( __( "You're about to delete all publicize connections.", 'jetpack' ) );
					} else {
						/* translators: %s is a lowercase string for a social network. */
						WP_CLI::log( sprintf( __( "You're about to delete all publicize connections to %s.", 'jetpack' ), $identifier ) );
					}

					jetpack_cli_are_you_sure();

					$connections = array();
					$service     = $identifier;

					$option_connections = is_user_logged_in()
						? (array) $publicize->get_all_connections_for_user()
						: (array) $publicize->get_all_connections();

					if ( 'all' === $service ) {
						foreach ( (array) $option_connections as $service_name => $service_connections ) {
							foreach ( $service_connections as $id => $connection ) {
								$connections[ $id ] = $connection;
							}
						}
					} elseif ( ! empty( $option_connections[ $service ] ) ) {
						$connections = $option_connections[ $service ];
					}

					if ( ! empty( $connections ) ) {
						$count    = count( $connections );
						$progress = \WP_CLI\Utils\make_progress_bar(
							/* translators: %s is a lowercase string for a social network. */
							sprintf( __( 'Disconnecting all connections to %s.', 'jetpack' ), $service ),
							$count
						);

						foreach ( $connections as $id => $connection ) {
							if ( false === $publicize->disconnect( false, $id ) ) {
								WP_CLI::error(
									sprintf(
										/* translators: %1$d is a numeric ID and %2$s is a lowercase string for a social network. */
										__( 'Publicize connection %d could not be disconnected', 'jetpack' ),
										$id
									)
								);
							}

							$progress->tick();
						}

						$progress->finish();

						if ( 'all' === $service ) {
							WP_CLI::success( __( 'All publicize connections were successfully disconnected.', 'jetpack' ) );
						} else {
							/* translators: %s is a lowercase string for a social network. */
							WP_CLI::success( __( 'All publicize connections to %s were successfully disconnected.', 'jetpack' ), $service );
						}
					}
				} else {
					if ( false !== $publicize->disconnect( false, $identifier ) ) {
						/* translators: %d is a numeric ID. Example: 1234. */
						WP_CLI::success( sprintf( __( 'Publicize connection %d has been disconnected.', 'jetpack' ), $identifier ) );
					} else {
						/* translators: %d is a numeric ID. Example: 1234. */
						WP_CLI::error( sprintf( __( 'Publicize connection %d could not be disconnected.', 'jetpack' ), $identifier ) );
					}
				}
				break; // disconnect.
		}
	}

	private function get_api_host() {
		$env_api_host = getenv( 'JETPACK_START_API_HOST', true );
		return $env_api_host ? 'https://' . $env_api_host : JETPACK__WPCOM_JSON_API_BASE;
	}

	private function partner_provision_error( $error ) {
		WP_CLI::log(
			json_encode(
				array(
					'success'       => false,
					'error_code'    => $error->get_error_code(),
					'error_message' => $error->get_error_message(),
				)
			)
		);
		exit( 1 );
	}

	/**
	 * Creates the essential files in Jetpack to start building a Gutenberg block or plugin.
	 *
	 * ## TYPES
	 *
	 * block: it creates a Jetpack block. All files will be created in a directory under extensions/blocks named based on the block title or a specific given slug.
	 *
	 * ## BLOCK TYPE OPTIONS
	 *
	 * The first parameter is the block title and it's not associative. Add it wrapped in quotes.
	 * The title is also used to create the slug and the edit PHP class name. If it's something like "Logo gallery", the slug will be 'logo-gallery' and the class name will be LogoGalleryEdit.
	 * --slug: Specific slug to identify the block that overrides the one generated based on the title.
	 * --description: Allows to provide a text description of the block.
	 * --keywords: Provide up to three keywords separated by comma so users can find this block when they search in Gutenberg's inserter.
	 * --variation: Allows to decide whether the block should be a production block, experimental, or beta. Defaults to Beta when arg not provided.
	 *
	 * ## BLOCK TYPE EXAMPLES
	 *
	 * wp jetpack scaffold block "Cool Block"
	 * wp jetpack scaffold block "Amazing Rock" --slug="good-music" --description="Rock the best music on your site"
	 * wp jetpack scaffold block "Jukebox" --keywords="music, audio, media"
	 * wp jetpack scaffold block "Jukebox" --variation="experimental"
	 *
	 * @subcommand scaffold block
	 * @synopsis <type> <title> [--slug] [--description] [--keywords] [--variation]
	 *
	 * @param array $args       Positional parameters, when strings are passed, wrap them in quotes.
	 * @param array $assoc_args Associative parameters like --slug="nice-block".
	 */
	public function scaffold( $args, $assoc_args ) {
		// It's ok not to check if it's set, because otherwise WPCLI exits earlier.
		switch ( $args[0] ) {
			case 'block':
				$this->block( $args, $assoc_args );
				break;
			default:
				/* translators: %s is the subcommand */
				WP_CLI::error( sprintf( esc_html__( 'Invalid subcommand %s.', 'jetpack' ), $args[0] ) . ' 👻' );
				exit( 1 );
		}
	}

	/**
	 * Creates the essential files in Jetpack to build a Gutenberg block.
	 *
	 * @param array $args       Positional parameters. Only one is used, that corresponds to the block title.
	 * @param array $assoc_args Associative parameters defined in the scaffold() method.
	 */
	public function block( $args, $assoc_args ) {
		if ( isset( $args[1] ) ) {
			$title = ucwords( $args[1] );
		} else {
			WP_CLI::error( esc_html__( 'The title parameter is required.', 'jetpack' ) . ' 👻' );
			exit( 1 );
		}

		$slug = isset( $assoc_args['slug'] )
			? $assoc_args['slug']
			: sanitize_title( $title );

		$variation_options = array( 'production', 'experimental', 'beta' );
		$variation         = ( isset( $assoc_args['variation'] ) && in_array( $assoc_args['variation'], $variation_options, true ) )
			? $assoc_args['variation']
			: 'beta';

		if ( preg_match( '#^jetpack/#', $slug ) ) {
			$slug = preg_replace( '#^jetpack/#', '', $slug );
		}

		if ( ! preg_match( '/^[a-z][a-z0-9\-]*$/', $slug ) ) {
			WP_CLI::error( esc_html__( 'Invalid block slug. They can contain only lowercase alphanumeric characters or dashes, and start with a letter', 'jetpack' ) . ' 👻' );
		}

		global $wp_filesystem;
		if ( ! WP_Filesystem() ) {
			WP_CLI::error( esc_html__( "Can't write files", 'jetpack' ) . ' 😱' );
		}

		$path = JETPACK__PLUGIN_DIR . "extensions/blocks/$slug";

		if ( $wp_filesystem->exists( $path ) && $wp_filesystem->is_dir( $path ) ) {
			/* translators: %s is path to the conflicting block */
			WP_CLI::error( sprintf( esc_html__( 'Name conflicts with the existing block %s', 'jetpack' ), $path ) . ' ⛔️' );
			exit( 1 );
		}

		$wp_filesystem->mkdir( $path );

		$hasKeywords = isset( $assoc_args['keywords'] );

		$files = array(
			"$path/$slug.php"     => $this->render_block_file(
				'block-register-php',
				array(
					'slug'             => $slug,
					'title'            => $title,
					'underscoredSlug'  => str_replace( '-', '_', $slug ),
					'underscoredTitle' => str_replace( ' ', '_', $title ),
					'jetpackVersion'   => substr( JETPACK__VERSION, 0, strpos( JETPACK__VERSION, '.' ) ) . '.x',
				)
			),
			"$path/index.js"      => $this->render_block_file(
				'block-index-js',
				array(
					'slug'        => $slug,
					'title'       => $title,
					'description' => isset( $assoc_args['description'] )
						? $assoc_args['description']
						: $title,
					'keywords'    => $hasKeywords
					? array_map(
						function( $keyword ) {
								// Construction necessary for Mustache lists
								return array( 'keyword' => trim( $keyword ) );
						},
						explode( ',', $assoc_args['keywords'], 3 )
					)
					: '',
					'hasKeywords' => $hasKeywords,
				)
			),
			"$path/editor.js"     => $this->render_block_file( 'block-editor-js' ),
			"$path/editor.scss"   => $this->render_block_file(
				'block-editor-scss',
				array(
					'slug'  => $slug,
					'title' => $title,
				)
			),
			"$path/edit.js"       => $this->render_block_file(
				'block-edit-js',
				array(
					'title'     => $title,
					'className' => str_replace( ' ', '', ucwords( str_replace( '-', ' ', $slug ) ) ),
				)
			),
			"$path/icon.js"       => $this->render_block_file( 'block-icon-js' ),
			"$path/attributes.js" => $this->render_block_file( 'block-attributes-js' ),
		);

		$files_written = array();

		foreach ( $files as $filename => $contents ) {
			if ( $wp_filesystem->put_contents( $filename, $contents ) ) {
				$files_written[] = $filename;
			} else {
				/* translators: %s is a file name */
				WP_CLI::error( sprintf( esc_html__( 'Error creating %s', 'jetpack' ), $filename ) );
			}
		}

		if ( empty( $files_written ) ) {
			WP_CLI::log( esc_html__( 'No files were created', 'jetpack' ) );
		} else {
			// Load index.json and insert the slug of the new block in its block variation array.
			$block_list_path = JETPACK__PLUGIN_DIR . 'extensions/index.json';
			$block_list      = $wp_filesystem->get_contents( $block_list_path );
			if ( empty( $block_list ) ) {
				/* translators: %s is the path to the file with the block list */
				WP_CLI::error( sprintf( esc_html__( 'Error fetching contents of %s', 'jetpack' ), $block_list_path ) );
			} elseif ( false === stripos( $block_list, $slug ) ) {
				$new_block_list                   = json_decode( $block_list );
				$new_block_list->{ $variation }[] = $slug;

				// Format the JSON to match our coding standards.
				$new_block_list_formatted = wp_json_encode( $new_block_list, JSON_PRETTY_PRINT ) . "\n";
				$new_block_list_formatted = preg_replace_callback(
					// Find all occurrences of multiples of 4 spaces a the start of the line.
					'/^((?:    )+)/m',
					function ( $matches ) {
						// Replace each occurrence of 4 spaces with a tab character.
						return str_repeat( "\t", substr_count( $matches[0], '    ' ) );
					},
					$new_block_list_formatted
				);

				if ( ! $wp_filesystem->put_contents( $block_list_path, $new_block_list_formatted ) ) {
					/* translators: %s is the path to the file with the block list */
					WP_CLI::error( sprintf( esc_html__( 'Error writing new %s', 'jetpack' ), $block_list_path ) );
				}
			}

			if ( 'beta' === $variation || 'experimental' === $variation ) {
				$block_constant = sprintf(
					/* translators: the placeholder is a constant name */
					esc_html__( 'To load the block, add the constant %1$s as true to your wp-config.php file', 'jetpack' ),
					( 'beta' === $variation ? 'JETPACK_BETA_BLOCKS' : 'JETPACK_EXPERIMENTAL_BLOCKS' )
				);
			} else {
				$block_constant = '';
			}

			WP_CLI::success(
				sprintf(
					/* translators: the placeholders are a human readable title, and a series of words separated by dashes */
					esc_html__( 'Successfully created block %1$s with slug %2$s', 'jetpack' ) . ' 🎉' . "\n" .
					"--------------------------------------------------------------------------------------------------------------------\n" .
					/* translators: the placeholder is a directory path */
					esc_html__( 'The files were created at %3$s', 'jetpack' ) . "\n" .
					esc_html__( 'To start using the block, build the blocks with yarn run build-extensions', 'jetpack' ) . "\n" .
					/* translators: the placeholder is a file path */
					esc_html__( 'The block slug has been added to the %4$s list at %5$s', 'jetpack' ) . "\n" .
					'%6$s' . "\n" .
					/* translators: the placeholder is a URL */
					"\n" . esc_html__( 'Read more at %7$s', 'jetpack' ) . "\n",
					$title,
					$slug,
					$path,
					$variation,
					$block_list_path,
					$block_constant,
					'https://github.com/Automattic/jetpack/blob/master/extensions/README.md#develop-new-blocks'
				) . '--------------------------------------------------------------------------------------------------------------------'
			);
		}
	}

	/**
	 * Built the file replacing the placeholders in the template with the data supplied.
	 *
	 * @param string $template
	 * @param array  $data
	 *
	 * @return string mixed
	 */
	private static function render_block_file( $template, $data = array() ) {
		return \WP_CLI\Utils\mustache_render( JETPACK__PLUGIN_DIR . "wp-cli-templates/$template.mustache", $data );
	}
}

/*
 * Standard "ask for permission to continue" function.
 * If action cancelled, ask if they need help.
 *
 * Written outside of the class so it's not listed as an executable command w/ 'wp jetpack'
 *
 * @param $flagged   bool   false = normal option | true = flagged by get_jetpack_options_for_reset()
 * @param $error_msg string (optional)
 */
function jetpack_cli_are_you_sure( $flagged = false, $error_msg = false ) {
	$cli = new Jetpack_CLI();

	// Default cancellation message
	if ( ! $error_msg ) {
		$error_msg =
			__( 'Action cancelled. Have a question?', 'jetpack' )
			. ' '
			. $cli->green_open
			. 'jetpack.com/support'
			. $cli->color_close;
	}

	if ( ! $flagged ) {
		$prompt_message = _x( 'Are you sure? This cannot be undone. Type "yes" to continue:', '"yes" is a command - do not translate.', 'jetpack' );
	} else {
		$prompt_message = _x( 'Are you sure? Modifying this option may disrupt your Jetpack connection.  Type "yes" to continue.', '"yes" is a command - do not translate.', 'jetpack' );
	}

	WP_CLI::line( $prompt_message );
	$handle = fopen( 'php://stdin', 'r' );
	$line   = fgets( $handle );
	if ( 'yes' != trim( $line ) ) {
		WP_CLI::error( $error_msg );
	}
}<|MERGE_RESOLUTION|>--- conflicted
+++ resolved
@@ -172,11 +172,7 @@
 	 * user <user_identifier>: Disconnect a specific user from WordPress.com.
 	 *
 	 * [--force]
-<<<<<<< HEAD
-	 * If the user ID provided is the connection owner, it will onlybe disconnected if --force is passed
-=======
 	 * If the user ID provided is the connection owner, it will only be disconnected if --force is passed
->>>>>>> 25bd0833
 	 *
 	 * ## EXAMPLES
 	 *
