--- conflicted
+++ resolved
@@ -13,11 +13,7 @@
 	"license": "GPL-2.0-or-later",
 	"author": "Automattic",
 	"scripts": {
-<<<<<<< HEAD
-		"build": "pnpm jetpack build packages/connection packages/publicize packages/forms packages/connection packages/blaze plugins/jetpack -v --no-pnpm-install --production",
-=======
-		"build": "pnpm jetpack build packages/forms packages/assets packages/connection packages/blaze plugins/jetpack -v --no-pnpm-install --production",
->>>>>>> ee15b050
+		"build": "pnpm jetpack build packages/forms packages/assets packages/connection packages/publicize packages/blaze plugins/jetpack -v --no-pnpm-install --production",
 		"clean": "rm -rf output",
 		"config:decrypt": "pnpm test-decrypt-default-config && pnpm test-decrypt-config",
 		"distclean": "rm -rf node_modules",
