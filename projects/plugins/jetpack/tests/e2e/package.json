{
	"name": "jetpack-e2e-tests",
	"private": true,
	"description": "[Jetpack](https://jetpack.com/) is a WordPress plugin that supercharges your self-hosted WordPress site with the awesome cloud power of [WordPress.com](https://wordpress.com).",
	"homepage": "https://jetpack.com",
	"bugs": {
		"url": "https://github.com/Automattic/jetpack/issues"
	},
	"repository": {
		"type": "git",
		"url": "https://github.com/Automattic/jetpack.git"
	},
	"license": "GPL-2.0-or-later",
	"author": "Automattic",
	"scripts": {
		"clean": "rm -rf output allure-results",
		"distclean": "rm -rf node_modules && yarn clean",
		"test-e2e-env": "./bin/env.sh start",
		"test-e2e-env-reset": "./bin/env.sh reset",
		"pretest-e2e": "yarn clean",
		"test-e2e": "NODE_CONFIG_DIR='./config' jest --config jest.config.js --runInBand --verbose --detectOpenHandles",
		"test-decrypt-config": "openssl enc -md sha1 -aes-256-cbc -d -pass env:CONFIG_KEY -in ./config/encrypted.enc -out ./config/local-test.js",
		"test-encrypt-config": "openssl enc -md sha1 -aes-256-cbc -pass env:CONFIG_KEY -in ./config/local-test.js -out ./config/encrypted.enc"
	},
	"devDependencies": {
		"@babel/core": "7.12.10",
		"@babel/preset-env": "7.12.11",
		"@slack/web-api": "6.0.0",
<<<<<<< HEAD
		"@wordpress/env": "3.0.2",
=======
		"@wordpress/env": "https://gitpkg.now.sh/WordPress/gutenberg/packages/env?trunk",
>>>>>>> b1280f7d
		"@wordpress/eslint-plugin": "8.0.2",
		"axios": "0.21.1",
		"babel-jest": "26.6.3",
		"chalk": "4.1.0",
		"config": "3.3.3",
		"eslint": "7.18.0",
		"eslint-plugin-jest": "24.1.3",
		"jest": "26.6.3",
		"jest-circus": "26.6.3",
		"jest-environment-node": "26.6.2",
		"jest-junit": "12.0.0",
		"jest-stare": "2.2.1",
		"localtunnel": "2.0.1",
		"lodash": "4.17.20",
		"mkdirp": "1.0.4",
		"playwright": "1.9.0",
		"rimraf": "3.0.2",
		"winston": "3.3.3"
	},
	"engines": {
		"node": "^12.21.0",
		"yarn": "^1.3.2"
	}
}<|MERGE_RESOLUTION|>--- conflicted
+++ resolved
@@ -26,11 +26,7 @@
 		"@babel/core": "7.12.10",
 		"@babel/preset-env": "7.12.11",
 		"@slack/web-api": "6.0.0",
-<<<<<<< HEAD
-		"@wordpress/env": "3.0.2",
-=======
 		"@wordpress/env": "https://gitpkg.now.sh/WordPress/gutenberg/packages/env?trunk",
->>>>>>> b1280f7d
 		"@wordpress/eslint-plugin": "8.0.2",
 		"axios": "0.21.1",
 		"babel-jest": "26.6.3",
