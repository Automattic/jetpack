--- conflicted
+++ resolved
@@ -15,24 +15,14 @@
 	"scripts": {
 		"clean": "rm -rf output allure-results",
 		"distclean": "rm -rf node_modules && yarn clean",
-<<<<<<< HEAD
-		"install-if-deps-outdated": "yarn install --check-files --production=false --frozen-lockfile",
-		"test-e2e-env": "./bin/env.sh start",
-		"test-e2e": "NODE_CONFIG_DIR='./config' jest --config jest.config.js --runInBand --verbose",
-=======
 		"test-e2e-env": "./bin/env.sh start",
 		"test-e2e-env-reset": "./bin/env.sh reset",
 		"pretest-e2e": "yarn clean",
 		"test-e2e": "NODE_CONFIG_DIR='./config' jest --config jest.config.js --runInBand --verbose --detectOpenHandles",
->>>>>>> f34730ab
 		"test-decrypt-config": "openssl enc -md sha1 -aes-256-cbc -d -pass env:CONFIG_KEY -in ./config/encrypted.enc -out ./config/local-test.js",
 		"test-encrypt-config": "openssl enc -md sha1 -aes-256-cbc -pass env:CONFIG_KEY -in ./config/local-test.js -out ./config/encrypted.enc"
 	},
 	"devDependencies": {
-<<<<<<< HEAD
-		"babel-jest": "26.6.3",
-=======
->>>>>>> f34730ab
 		"@babel/core": "7.12.10",
 		"@babel/preset-env": "7.12.11",
 		"@slack/web-api": "6.0.0",
@@ -40,26 +30,11 @@
 		"@wordpress/env": "1.6.0",
 		"@wordpress/eslint-plugin": "8.0.2",
 		"axios": "0.21.1",
-<<<<<<< HEAD
-=======
 		"babel-jest": "26.6.3",
->>>>>>> f34730ab
 		"config": "3.3.3",
 		"eslint": "7.18.0",
 		"eslint-plugin-jest": "24.1.3",
 		"jest": "26.6.3",
-<<<<<<< HEAD
-		"jest-allure": "0.1.3",
-		"jest-playwright-preset": "1.4.5",
-		"localtunnel": "2.0.1",
-		"lodash": "4.17.20",
-		"mkdirp": "1.0.4",
-		"playwright": "1.8.0",
-		"winston": "3.3.3"
-	},
-	"engines": {
-		"node": "^12.21.0",
-=======
 		"jest-junit": "12.0.0",
 		"jest-playwright-preset": "1.4.5",
 		"jest-stare": "2.2.1",
@@ -70,8 +45,7 @@
 		"winston": "3.3.3"
 	},
 	"engines": {
-		"node": "^12.20.1",
->>>>>>> f34730ab
+		"node": "^12.21.0",
 		"yarn": "^1.3.2"
 	}
 }