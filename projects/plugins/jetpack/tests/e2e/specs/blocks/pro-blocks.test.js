import { test, expect } from 'jetpack-e2e-commons/fixtures/base-test.js';
import {
	BlockEditorPage,
	MailchimpBlock,
	SimplePaymentBlock,
	WordAdsBlock,
} from 'jetpack-e2e-commons/pages/wp-admin/index.js';
import { PostFrontendPage } from 'jetpack-e2e-commons/pages/index.js';
import { prerequisitesBuilder, Plans } from 'jetpack-e2e-commons/env/index.js';
import playwrightConfig from '../../playwright.config.cjs';

test.describe( 'Paid blocks', () => {
	let blockEditor;

	test.beforeAll( async ( { browser } ) => {
		const page = await browser.newPage( playwrightConfig.use );
		await prerequisitesBuilder( page )
			.withWpComLoggedIn( true )
			.withLoggedIn( true )
			.withConnection( true )
			.withPlan( Plans.Complete )
			.build();
		await page.close();
	} );

	test.beforeEach( async ( { page } ) => {
		await test.step( 'Visit block editor page', async () => {
			blockEditor = await BlockEditorPage.visit( page );
			await blockEditor.resolveWelcomeGuide( false );
			await blockEditor.waitForEditor();
		} );
	} );

	test( 'MailChimp Block', async ( { page } ) => {
		let blockId;

		await test.step( 'Add a MailChimp block', async () => {
			blockId = await blockEditor.insertBlock( MailchimpBlock.name(), MailchimpBlock.title() );
		} );

		await test.step( 'Connect to MailChimp', async () => {
			const mcBlock = new MailchimpBlock( blockId, page );
			await mcBlock.connect();
		} );

		await test.step( 'Publish a post and assert that MailChimp block is rendered', async () => {
			await blockEditor.selectPostTitle();
			await blockEditor.publishPost();
			await blockEditor.viewPost();
			const frontend = await PostFrontendPage.init( page );
			expect(
				await frontend.isRenderedBlockPresent( MailchimpBlock ),
				'Block should be displayed'
			).toBeTruthy();
		} );
	} );

	test( 'Pay with PayPal', async ( { page } ) => {
<<<<<<< HEAD
		let blockId;
		let block;

		await test.step( 'Add a Pay with PayPal block', async () => {
			blockId = await blockEditor.insertBlock(
				SimplePaymentBlock.name(),
				SimplePaymentBlock.title()
			);
			block = new SimplePaymentBlock( blockId, page );
			await block.checkBlock();
=======
		let block;

		await test.step( 'Add a Pay with PayPal block', async () => {
			block = new SimplePaymentBlock( null, page );
			await block.insertBlock();
>>>>>>> 89ce810f
		} );

		await test.step( 'Fill details of Pay with PayPal block', async () => {
			await block.fillDetails();
		} );

		await test.step(
			'Publish a post and assert that Pay with PayPal block is rendered',
			async () => {
				await blockEditor.setTitle( 'Pay with PayPal block' );
				await blockEditor.publishPost();
				await blockEditor.viewPost();
				const frontend = await PostFrontendPage.init( page );
				expect(
					await frontend.isRenderedBlockPresent( SimplePaymentBlock ),
					'Block should be displayed'
				).toBeTruthy();
			}
		);
	} );

	test( 'WordAds block', async ( { page } ) => {
		await prerequisitesBuilder().withActiveModules( [ 'wordads' ] ).build();

		let blockId;

		await test.step( 'Add a WordAds block', async () => {
			blockId = await blockEditor.insertBlock( WordAdsBlock.name(), WordAdsBlock.title() );
			await blockEditor.selectPostTitle();
		} );

		await test.step( 'Switch to Wide Skyscraper ad format', async () => {
			const adBlock = new WordAdsBlock( blockId, page );
			await adBlock.focus();
			await adBlock.switchFormat( 4 ); // switch to Wide Skyscraper ad format
		} );

		await test.step( 'Publish a post and assert that WordAds block is rendered', async () => {
			await blockEditor.selectPostTitle();
			await blockEditor.publishPost();
			await blockEditor.viewPost();

			const frontend = await PostFrontendPage.init( page );
			expect(
				await frontend.isRenderedBlockPresent( WordAdsBlock ),
				'Block should be displayed'
			).toBeTruthy();
		} );
	} );
} );<|MERGE_RESOLUTION|>--- conflicted
+++ resolved
@@ -56,7 +56,6 @@
 	} );
 
 	test( 'Pay with PayPal', async ( { page } ) => {
-<<<<<<< HEAD
 		let blockId;
 		let block;
 
@@ -67,13 +66,6 @@
 			);
 			block = new SimplePaymentBlock( blockId, page );
 			await block.checkBlock();
-=======
-		let block;
-
-		await test.step( 'Add a Pay with PayPal block', async () => {
-			block = new SimplePaymentBlock( null, page );
-			await block.insertBlock();
->>>>>>> 89ce810f
 		} );
 
 		await test.step( 'Fill details of Pay with PayPal block', async () => {
