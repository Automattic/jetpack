--- conflicted
+++ resolved
@@ -9,12 +9,8 @@
 	setupSidebarsWidgets,
 	setupSearchWidget,
 	disableInstantSearch,
-<<<<<<< HEAD
-=======
-	disableSearchModule,
 	getBlockWidgets,
 	setupBlockWidgets,
->>>>>>> 1d2e357c
 } from '../lib/search-helper';
 import { prerequisites } from '../lib/env/prerequisites';
 
@@ -32,12 +28,7 @@
 		await prerequisites( { connected: true, plan: 'complete', modules: { active: [ 'search' ] } } );
 
 		backupSidebarsWidgets = await getSidebarsWidgets();
-<<<<<<< HEAD
-=======
 		backupBlockWidgets = await getBlockWidgets();
-		await syncJetpackPlanData( 'complete' );
-		await activateModule( page, 'search' );
->>>>>>> 1d2e357c
 		await enableInstantSearch();
 		await setupSidebarsWidgets();
 		await setupSearchWidget();
@@ -46,12 +37,8 @@
 
 	afterAll( async () => {
 		await setupSidebarsWidgets( backupSidebarsWidgets );
-<<<<<<< HEAD
 		await prerequisites( { modules: { inactive: [ 'search' ] } } );
-=======
 		await setupBlockWidgets( backupBlockWidgets );
-		await disableSearchModule();
->>>>>>> 1d2e357c
 		await disableInstantSearch();
 	} );
 
