--- conflicted
+++ resolved
@@ -4,14 +4,8 @@
 import PluginsPage from '../lib/pages/wp-admin/plugins';
 import DashboardPage from '../lib/pages/wp-admin/dashboard';
 import JetpackPage from '../lib/pages/wp-admin/jetpack';
-<<<<<<< HEAD
+import { testStep } from '../lib/reporters/reporter';
 import { prerequisitesBuilder } from '../lib/env/prerequisites';
-=======
-import { testStep } from '../lib/reporters/reporter';
-
-// Disable pre-connect for this test suite
-process.env.SKIP_CONNECT = true;
->>>>>>> 3ec4ba6a
 
 /**
  *
