--- conflicted
+++ resolved
@@ -1,9 +1,6 @@
 import RecommendationsPage from '../lib/pages/wp-admin/recommendations';
-<<<<<<< HEAD
+import { testStep } from '../lib/reporters/reporter';
 import { prerequisitesBuilder } from '../lib/env/prerequisites';
-=======
-import { testStep } from '../lib/reporters/reporter';
->>>>>>> 3ec4ba6a
 
 /**
  *
