import Sidebar from '../lib/pages/wp-admin/sidebar';
import PluginsPage from '../lib/pages/wp-admin/plugins';
import DashboardPage from '../lib/pages/wp-admin/dashboard';
import JetpackPage from '../lib/pages/wp-admin/jetpack';
import { execWpCommand } from '../lib/utils-helper';
import path from 'path';
import config from 'config';
import { prerequisitesBuilder } from '../lib/env/prerequisites';

/**
 *
 * @group pre-connection
 */
describe( 'Jetpack pre-connection', () => {
	beforeAll( async () => {
<<<<<<< HEAD
		await prerequisitesBuilder().withCleanEnv().build();
=======
		await prerequisitesBuilder().withLoggedIn( true ).withConnection( false ).build();
>>>>>>> 03bbc296
	} );

	beforeEach( async () => {
		await DashboardPage.visit( page );
	} );

	afterAll( async () => {
		await execWpCommand(
			`option update jetpack_private_options --format=json < ${ path.resolve(
				config.get( 'temp.jetpackPrivateOptions' )
			) }`
		);
	} );

	it( 'Can find connect button on plugins page', async () => {
		await ( await Sidebar.init( page ) ).selectInstalledPlugins();

		const pluginsPage = await PluginsPage.init( page );
		await execWpCommand( 'transient set activated_jetpack true 120' );
		await pluginsPage.reload();

		expect( await pluginsPage.isFullScreenPopupShown() ).toBeTruthy();
	} );

	it( 'Can find connect button on dashboard page', async () => {
		await ( await Sidebar.init( page ) ).selectDashboard();

		const dashboard = await DashboardPage.init( page );
		expect( await dashboard.isConnectBannerVisible() ).toBeTruthy();
	} );

	it( 'Can find connect button on Jetpack page', async () => {
		await ( await Sidebar.init( page ) ).selectJetpack();

		const jetpackPage = await JetpackPage.init( page );
		expect( await jetpackPage.isConnectBannerVisible() ).toBeTruthy();
	} );
} );<|MERGE_RESOLUTION|>--- conflicted
+++ resolved
@@ -13,11 +13,7 @@
  */
 describe( 'Jetpack pre-connection', () => {
 	beforeAll( async () => {
-<<<<<<< HEAD
-		await prerequisitesBuilder().withCleanEnv().build();
-=======
-		await prerequisitesBuilder().withLoggedIn( true ).withConnection( false ).build();
->>>>>>> 03bbc296
+		await prerequisitesBuilder().withLoggedIn( true ).withCleanEnv().build();
 	} );
 
 	beforeEach( async () => {
