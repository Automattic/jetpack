--- conflicted
+++ resolved
@@ -135,20 +135,11 @@
       source-map: 0.5.7
     dev: true
 
-  /@babel/generator/7.15.0:
-    resolution: {integrity: sha512-eKl4XdMrbpYvuB505KTta4AV9g+wWzmVBW69tX0H2NwKVKd2YJbKgyK6M8j/rgLbmHOYJn6rUklV677nOyJrEQ==}
-    engines: {node: '>=6.9.0'}
-    dependencies:
-      '@babel/types': 7.15.0
-      jsesc: 2.5.2
-      source-map: 0.5.7
-    dev: true
-
   /@babel/helper-annotate-as-pure/7.14.5:
     resolution: {integrity: sha512-EivH9EgBIb+G8ij1B2jAwSH36WnGvkQSEC6CkX/6v6ZFlw5fVOHvsgGF4uiEHO2GzMvunZb6tDLQEQSdrdocrA==}
     engines: {node: '>=6.9.0'}
     dependencies:
-      '@babel/types': 7.15.0
+      '@babel/types': 7.14.5
     dev: true
 
   /@babel/helper-builder-binary-assignment-operator-visitor/7.14.5:
@@ -185,8 +176,8 @@
       semver: 6.3.0
     dev: true
 
-  /@babel/helper-create-class-features-plugin/7.15.0_@babel+core@7.13.16:
-    resolution: {integrity: sha512-MdmDXgvTIi4heDVX/e9EFfeGpugqm9fobBVg/iioE8kueXrOHdRDe36FAY7SnE9xXLVeYCoJR/gdrBEIHRC83Q==}
+  /@babel/helper-create-class-features-plugin/7.14.6_@babel+core@7.13.16:
+    resolution: {integrity: sha512-Z6gsfGofTxH/+LQXqYEK45kxmcensbzmk/oi8DmaQytlQCgqNZt9XQF8iqlI/SeXWVjaMNxvYvzaYw+kh42mDg==}
     engines: {node: '>=6.9.0'}
     peerDependencies:
       '@babel/core': ^7.0.0
@@ -194,9 +185,9 @@
       '@babel/core': 7.13.16
       '@babel/helper-annotate-as-pure': 7.14.5
       '@babel/helper-function-name': 7.14.5
-      '@babel/helper-member-expression-to-functions': 7.15.0
+      '@babel/helper-member-expression-to-functions': 7.14.7
       '@babel/helper-optimise-call-expression': 7.14.5
-      '@babel/helper-replace-supers': 7.15.0
+      '@babel/helper-replace-supers': 7.14.5
       '@babel/helper-split-export-declaration': 7.14.5
     transitivePeerDependencies:
       - supports-color
@@ -222,7 +213,7 @@
       '@babel/helper-compilation-targets': 7.14.5_@babel+core@7.13.16
       '@babel/helper-module-imports': 7.14.5
       '@babel/helper-plugin-utils': 7.14.5
-      '@babel/traverse': 7.15.0
+      '@babel/traverse': 7.14.7
       debug: 4.3.2
       lodash.debounce: 4.0.8
       resolve: 1.20.0
@@ -235,7 +226,7 @@
     resolution: {integrity: sha512-Htb24gnGJdIGT4vnRKMdoXiOIlqOLmdiUYpAQ0mYfgVT/GDm8GOYhgi4GL+hMKrkiPRohO4ts34ELFsGAPQLDQ==}
     engines: {node: '>=6.9.0'}
     dependencies:
-      '@babel/types': 7.15.0
+      '@babel/types': 7.14.5
     dev: true
 
   /@babel/helper-function-name/7.14.5:
@@ -266,13 +257,6 @@
     engines: {node: '>=6.9.0'}
     dependencies:
       '@babel/types': 7.14.5
-    dev: true
-
-  /@babel/helper-member-expression-to-functions/7.15.0:
-    resolution: {integrity: sha512-Jq8H8U2kYiafuj2xMTPQwkTBnEEdGKpT35lJEQsRRjnG0LW3neucsaMWLgKcwu3OHKNeYugfw+Z20BXBSEs2Lg==}
-    engines: {node: '>=6.9.0'}
-    dependencies:
-      '@babel/types': 7.15.0
     dev: true
 
   /@babel/helper-module-imports/7.14.5:
@@ -298,22 +282,6 @@
       - supports-color
     dev: true
 
-  /@babel/helper-module-transforms/7.15.0:
-    resolution: {integrity: sha512-RkGiW5Rer7fpXv9m1B3iHIFDZdItnO2/BLfWVW/9q7+KqQSDY5kUfQEbzdXM1MVhJGcugKV7kRrNVzNxmk7NBg==}
-    engines: {node: '>=6.9.0'}
-    dependencies:
-      '@babel/helper-module-imports': 7.14.5
-      '@babel/helper-replace-supers': 7.15.0
-      '@babel/helper-simple-access': 7.14.8
-      '@babel/helper-split-export-declaration': 7.14.5
-      '@babel/helper-validator-identifier': 7.14.9
-      '@babel/template': 7.14.5
-      '@babel/traverse': 7.15.0
-      '@babel/types': 7.15.0
-    transitivePeerDependencies:
-      - supports-color
-    dev: true
-
   /@babel/helper-optimise-call-expression/7.14.5:
     resolution: {integrity: sha512-IqiLIrODUOdnPU9/F8ib1Fx2ohlgDhxnIDU7OEVi+kAbEZcyiF7BLU8W6PfvPi9LzztjS7kcbzbmL7oG8kD6VA==}
     engines: {node: '>=6.9.0'}
@@ -349,18 +317,6 @@
       - supports-color
     dev: true
 
-  /@babel/helper-replace-supers/7.15.0:
-    resolution: {integrity: sha512-6O+eWrhx+HEra/uJnifCwhwMd6Bp5+ZfZeJwbqUTuqkhIT6YcRhiZCOOFChRypOIe0cV46kFrRBlm+t5vHCEaA==}
-    engines: {node: '>=6.9.0'}
-    dependencies:
-      '@babel/helper-member-expression-to-functions': 7.15.0
-      '@babel/helper-optimise-call-expression': 7.14.5
-      '@babel/traverse': 7.15.0
-      '@babel/types': 7.15.0
-    transitivePeerDependencies:
-      - supports-color
-    dev: true
-
   /@babel/helper-simple-access/7.14.5:
     resolution: {integrity: sha512-nfBN9xvmCt6nrMZjfhkl7i0oTV3yxR4/FztsbOASyTvVcoYd0TRHh7eMLdlEcCqobydC0LAF3LtC92Iwxo0wyw==}
     engines: {node: '>=6.9.0'}
@@ -368,13 +324,6 @@
       '@babel/types': 7.14.5
     dev: true
 
-  /@babel/helper-simple-access/7.14.8:
-    resolution: {integrity: sha512-TrFN4RHh9gnWEU+s7JloIho2T76GPwRHhdzOWLqTrMnlas8T9O7ec+oEDNsRXndOmru9ymH9DFrEOxpzPoSbdg==}
-    engines: {node: '>=6.9.0'}
-    dependencies:
-      '@babel/types': 7.15.0
-    dev: true
-
   /@babel/helper-skip-transparent-expression-wrappers/7.14.5:
     resolution: {integrity: sha512-dmqZB7mrb94PZSAOYtr+ZN5qt5owZIAgqtoTuqiFbHFtxgEcmQlRJVI+bO++fciBunXtB6MK7HrzrfcAzIz2NQ==}
     engines: {node: '>=6.9.0'}
@@ -394,11 +343,6 @@
     engines: {node: '>=6.9.0'}
     dev: true
 
-  /@babel/helper-validator-identifier/7.14.9:
-    resolution: {integrity: sha512-pQYxPY0UP6IHISRitNe8bsijHex4TWZXi2HwKVsjPiltzlhse2znVcm9Ace510VT1kxIHjGJCZZQBX2gJDbo0g==}
-    engines: {node: '>=6.9.0'}
-    dev: true
-
   /@babel/helper-validator-option/7.14.5:
     resolution: {integrity: sha512-OX8D5eeX4XwcroVW45NMvoYaIuFI+GQpA2a8Gi+X/U/cDUIRsV37qQfF905F0htTRCREQIB4KqPeaveRJUl3Ow==}
     engines: {node: '>=6.9.0'}
@@ -410,8 +354,8 @@
     dependencies:
       '@babel/helper-function-name': 7.14.5
       '@babel/template': 7.14.5
-      '@babel/traverse': 7.15.0
-      '@babel/types': 7.15.0
+      '@babel/traverse': 7.14.7
+      '@babel/types': 7.14.5
     transitivePeerDependencies:
       - supports-color
     dev: true
@@ -442,12 +386,6 @@
     hasBin: true
     dev: true
 
-  /@babel/parser/7.15.3:
-    resolution: {integrity: sha512-O0L6v/HvqbdJawj0iBEfVQMc3/6WP+AeOsovsIgBFyJaG+W2w7eqvZB7puddATmWuARlm1SX7DwxJ/JJUnDpEA==}
-    engines: {node: '>=6.0.0'}
-    hasBin: true
-    dev: true
-
   /@babel/plugin-bugfix-v8-spread-parameters-in-optional-chaining/7.14.5_@babel+core@7.13.16:
     resolution: {integrity: sha512-ZoJS2XCKPBfTmL122iP6NM9dOg+d4lc9fFk3zxc8iDjvt8Pk4+TlsHSKhIPf6X+L5ORCdBzqMZDjL/WHj7WknQ==}
     engines: {node: '>=6.9.0'}
@@ -460,8 +398,8 @@
       '@babel/plugin-proposal-optional-chaining': 7.14.5_@babel+core@7.13.16
     dev: true
 
-  /@babel/plugin-proposal-async-generator-functions/7.14.9_@babel+core@7.13.16:
-    resolution: {integrity: sha512-d1lnh+ZnKrFKwtTYdw320+sQWCTwgkB9fmUhNXRADA4akR6wLjaruSGnIEUjpt9HCOwTr4ynFTKu19b7rFRpmw==}
+  /@babel/plugin-proposal-async-generator-functions/7.14.7_@babel+core@7.13.16:
+    resolution: {integrity: sha512-RK8Wj7lXLY3bqei69/cc25gwS5puEc3dknoFPFbqfy3XxYQBQFvu4ioWpafMBAB+L9NyptQK4nMOa5Xz16og8Q==}
     engines: {node: '>=6.9.0'}
     peerDependencies:
       '@babel/core': ^7.0.0-0
@@ -481,7 +419,7 @@
       '@babel/core': ^7.0.0-0
     dependencies:
       '@babel/core': 7.13.16
-      '@babel/helper-create-class-features-plugin': 7.15.0_@babel+core@7.13.16
+      '@babel/helper-create-class-features-plugin': 7.14.6_@babel+core@7.13.16
       '@babel/helper-plugin-utils': 7.14.5
     transitivePeerDependencies:
       - supports-color
@@ -597,7 +535,7 @@
       '@babel/core': ^7.0.0-0
     dependencies:
       '@babel/core': 7.13.16
-      '@babel/helper-create-class-features-plugin': 7.15.0_@babel+core@7.13.16
+      '@babel/helper-create-class-features-plugin': 7.14.6_@babel+core@7.13.16
       '@babel/helper-plugin-utils': 7.14.5
     transitivePeerDependencies:
       - supports-color
@@ -775,8 +713,8 @@
       '@babel/helper-plugin-utils': 7.14.5
     dev: true
 
-  /@babel/plugin-transform-block-scoping/7.15.3_@babel+core@7.13.16:
-    resolution: {integrity: sha512-nBAzfZwZb4DkaGtOes1Up1nOAp9TDRRFw4XBzBBSG9QK7KVFmYzgj9o9sbPv7TX5ofL4Auq4wZnxCoPnI/lz2Q==}
+  /@babel/plugin-transform-block-scoping/7.14.5_@babel+core@7.13.16:
+    resolution: {integrity: sha512-LBYm4ZocNgoCqyxMLoOnwpsmQ18HWTQvql64t3GvMUzLQrNoV1BDG0lNftC8QKYERkZgCCT/7J5xWGObGAyHDw==}
     engines: {node: '>=6.9.0'}
     peerDependencies:
       '@babel/core': ^7.0.0-0
@@ -785,8 +723,8 @@
       '@babel/helper-plugin-utils': 7.14.5
     dev: true
 
-  /@babel/plugin-transform-classes/7.14.9_@babel+core@7.13.16:
-    resolution: {integrity: sha512-NfZpTcxU3foGWbl4wxmZ35mTsYJy8oQocbeIMoDAGGFarAmSQlL+LWMkDx/tj6pNotpbX3rltIA4dprgAPOq5A==}
+  /@babel/plugin-transform-classes/7.14.5_@babel+core@7.13.16:
+    resolution: {integrity: sha512-J4VxKAMykM06K/64z9rwiL6xnBHgB1+FVspqvlgCdwD1KUbQNfszeKVVOMh59w3sztHYIZDgnhOC4WbdEfHFDA==}
     engines: {node: '>=6.9.0'}
     peerDependencies:
       '@babel/core': ^7.0.0-0
@@ -910,16 +848,16 @@
       - supports-color
     dev: true
 
-  /@babel/plugin-transform-modules-commonjs/7.15.0_@babel+core@7.13.16:
-    resolution: {integrity: sha512-3H/R9s8cXcOGE8kgMlmjYYC9nqr5ELiPkJn4q0mypBrjhYQoc+5/Maq69vV4xRPWnkzZuwJPf5rArxpB/35Cig==}
+  /@babel/plugin-transform-modules-commonjs/7.14.5_@babel+core@7.13.16:
+    resolution: {integrity: sha512-en8GfBtgnydoao2PS+87mKyw62k02k7kJ9ltbKe0fXTHrQmG6QZZflYuGI1VVG7sVpx4E1n7KBpNlPb8m78J+A==}
     engines: {node: '>=6.9.0'}
     peerDependencies:
       '@babel/core': ^7.0.0-0
     dependencies:
       '@babel/core': 7.13.16
-      '@babel/helper-module-transforms': 7.15.0
+      '@babel/helper-module-transforms': 7.14.5
       '@babel/helper-plugin-utils': 7.14.5
-      '@babel/helper-simple-access': 7.14.8
+      '@babel/helper-simple-access': 7.14.5
       babel-plugin-dynamic-import-node: 2.3.3
     transitivePeerDependencies:
       - supports-color
@@ -954,8 +892,8 @@
       - supports-color
     dev: true
 
-  /@babel/plugin-transform-named-capturing-groups-regex/7.14.9_@babel+core@7.13.16:
-    resolution: {integrity: sha512-l666wCVYO75mlAtGFfyFwnWmIXQm3kSH0C3IRnJqWcZbWkoihyAdDhFm2ZWaxWTqvBvhVFfJjMRQ0ez4oN1yYA==}
+  /@babel/plugin-transform-named-capturing-groups-regex/7.14.7_@babel+core@7.13.16:
+    resolution: {integrity: sha512-DTNOTaS7TkW97xsDMrp7nycUVh6sn/eq22VaxWfEdzuEbRsiaOU0pqU7DlyUGHVsbQbSghvjKRpEl+nUCKGQSg==}
     engines: {node: '>=6.9.0'}
     peerDependencies:
       '@babel/core': ^7.0.0
@@ -1110,7 +1048,7 @@
       '@babel/helper-plugin-utils': 7.14.5
       '@babel/helper-validator-option': 7.14.5
       '@babel/plugin-bugfix-v8-spread-parameters-in-optional-chaining': 7.14.5_@babel+core@7.13.16
-      '@babel/plugin-proposal-async-generator-functions': 7.14.9_@babel+core@7.13.16
+      '@babel/plugin-proposal-async-generator-functions': 7.14.7_@babel+core@7.13.16
       '@babel/plugin-proposal-class-properties': 7.14.5_@babel+core@7.13.16
       '@babel/plugin-proposal-dynamic-import': 7.14.5_@babel+core@7.13.16
       '@babel/plugin-proposal-export-namespace-from': 7.14.5_@babel+core@7.13.16
@@ -1138,8 +1076,8 @@
       '@babel/plugin-transform-arrow-functions': 7.14.5_@babel+core@7.13.16
       '@babel/plugin-transform-async-to-generator': 7.14.5_@babel+core@7.13.16
       '@babel/plugin-transform-block-scoped-functions': 7.14.5_@babel+core@7.13.16
-      '@babel/plugin-transform-block-scoping': 7.15.3_@babel+core@7.13.16
-      '@babel/plugin-transform-classes': 7.14.9_@babel+core@7.13.16
+      '@babel/plugin-transform-block-scoping': 7.14.5_@babel+core@7.13.16
+      '@babel/plugin-transform-classes': 7.14.5_@babel+core@7.13.16
       '@babel/plugin-transform-computed-properties': 7.14.5_@babel+core@7.13.16
       '@babel/plugin-transform-destructuring': 7.14.7_@babel+core@7.13.16
       '@babel/plugin-transform-dotall-regex': 7.14.5_@babel+core@7.13.16
@@ -1150,10 +1088,10 @@
       '@babel/plugin-transform-literals': 7.14.5_@babel+core@7.13.16
       '@babel/plugin-transform-member-expression-literals': 7.14.5_@babel+core@7.13.16
       '@babel/plugin-transform-modules-amd': 7.14.5_@babel+core@7.13.16
-      '@babel/plugin-transform-modules-commonjs': 7.15.0_@babel+core@7.13.16
+      '@babel/plugin-transform-modules-commonjs': 7.14.5_@babel+core@7.13.16
       '@babel/plugin-transform-modules-systemjs': 7.14.5_@babel+core@7.13.16
       '@babel/plugin-transform-modules-umd': 7.14.5_@babel+core@7.13.16
-      '@babel/plugin-transform-named-capturing-groups-regex': 7.14.9_@babel+core@7.13.16
+      '@babel/plugin-transform-named-capturing-groups-regex': 7.14.7_@babel+core@7.13.16
       '@babel/plugin-transform-new-target': 7.14.5_@babel+core@7.13.16
       '@babel/plugin-transform-object-super': 7.14.5_@babel+core@7.13.16
       '@babel/plugin-transform-parameters': 7.14.5_@babel+core@7.13.16
@@ -1170,9 +1108,9 @@
       '@babel/preset-modules': 0.1.4_@babel+core@7.13.16
       '@babel/types': 7.14.5
       babel-plugin-polyfill-corejs2: 0.2.2_@babel+core@7.13.16
-      babel-plugin-polyfill-corejs3: 0.2.4_@babel+core@7.13.16
+      babel-plugin-polyfill-corejs3: 0.2.3_@babel+core@7.13.16
       babel-plugin-polyfill-regenerator: 0.2.2_@babel+core@7.13.16
-      core-js-compat: 3.16.2
+      core-js-compat: 3.15.2
       semver: 6.3.0
     transitivePeerDependencies:
       - supports-color
@@ -1196,6 +1134,12 @@
     engines: {node: '>=6.9.0'}
     dependencies:
       core-js-pure: 3.15.2
+      regenerator-runtime: 0.13.7
+    dev: true
+
+  /@babel/runtime/7.12.18:
+    resolution: {integrity: sha512-BogPQ7ciE6SYAUPtlm9tWbgI9+2AgqSam6QivMgXgAT+fKbgppaj4ZX15MHeLC1PVF5sNk70huBu20XxWOs8Cg==}
+    dependencies:
       regenerator-runtime: 0.13.7
     dev: true
 
@@ -1232,36 +1176,11 @@
       - supports-color
     dev: true
 
-  /@babel/traverse/7.15.0:
-    resolution: {integrity: sha512-392d8BN0C9eVxVWd8H6x9WfipgVH5IaIoLp23334Sc1vbKKWINnvwRpb4us0xtPaCumlwbTtIYNA0Dv/32sVFw==}
-    engines: {node: '>=6.9.0'}
-    dependencies:
-      '@babel/code-frame': 7.14.5
-      '@babel/generator': 7.15.0
-      '@babel/helper-function-name': 7.14.5
-      '@babel/helper-hoist-variables': 7.14.5
-      '@babel/helper-split-export-declaration': 7.14.5
-      '@babel/parser': 7.15.3
-      '@babel/types': 7.15.0
-      debug: 4.3.2
-      globals: 11.12.0
-    transitivePeerDependencies:
-      - supports-color
-    dev: true
-
   /@babel/types/7.14.5:
     resolution: {integrity: sha512-M/NzBpEL95I5Hh4dwhin5JlE7EzO5PHMAuzjxss3tiOBD46KfQvVedN/3jEPZvdRvtsK2222XfdHogNIttFgcg==}
     engines: {node: '>=6.9.0'}
     dependencies:
       '@babel/helper-validator-identifier': 7.14.5
-      to-fast-properties: 2.0.0
-    dev: true
-
-  /@babel/types/7.15.0:
-    resolution: {integrity: sha512-OBvfqnllOIdX4ojTHpwZbpvz4j3EWyjkZEdmjH0/cgsd6QOdSgU8rLSk6ard/pcW7rlmjdVSX/AWOaORR1uNOQ==}
-    engines: {node: '>=6.9.0'}
-    dependencies:
-      '@babel/helper-validator-identifier': 7.14.9
       to-fast-properties: 2.0.0
     dev: true
 
@@ -1680,14 +1599,14 @@
   /@types/babel__generator/7.6.3:
     resolution: {integrity: sha512-/GWCmzJWqV7diQW54smJZzWbSFf4QYtF71WCKhcx6Ru/tFyQIY2eiiITcCAeuPbNSvT9YCGkVMqqvSk2Z0mXiA==}
     dependencies:
-      '@babel/types': 7.15.0
+      '@babel/types': 7.14.5
     dev: true
 
   /@types/babel__template/7.4.1:
     resolution: {integrity: sha512-azBFKemX6kMg5Io+/rdGT0dkGreboUVR0Cdm3fz9QJWpaQGJRQXl7C+6hOTCZcMll7KFyEQpgbYI2lHdsS4U7g==}
     dependencies:
       '@babel/parser': 7.14.7
-      '@babel/types': 7.15.0
+      '@babel/types': 7.14.5
     dev: true
 
   /@types/babel__traverse/7.14.2:
@@ -1878,29 +1797,6 @@
       eslint-visitor-keys: 2.1.0
     dev: true
 
-<<<<<<< HEAD
-  /@wordpress/env/4.0.2:
-    resolution: {integrity: sha512-YM/FPHwDCC4TkFdFyb5WJ9GfJh2ghq/0gq3CPBwLVD2vmPHvdpxpUQRXbILcog2TcsIMdc/MhUmuH9z/Qn4NoQ==}
-    hasBin: true
-    dependencies:
-      chalk: 4.1.1
-      copy-dir: 1.3.0
-      docker-compose: 0.22.2
-      extract-zip: 1.7.0
-      got: 10.7.0
-      inquirer: 7.3.3
-      js-yaml: 3.14.1
-      ora: 4.1.1
-      rimraf: 3.0.2
-      simple-git: 2.44.0
-      terminal-link: 2.1.1
-      yargs: 14.2.3
-    transitivePeerDependencies:
-      - supports-color
-    dev: true
-
-=======
->>>>>>> f32887c4
   /@wordpress/eslint-plugin/9.0.3_eslint@7.24.0:
     resolution: {integrity: sha512-XRIV1oxCStVEzCjou6XDQfUNWzF025GBT4594nsDRcsgWKCUENnHaJqEOXK8RU5wSe1ApvctwpKoDCrvuIEGlg==}
     engines: {node: '>=12', npm: '>=6.9'}
@@ -2293,7 +2189,7 @@
     engines: {node: '>= 10.14.2'}
     dependencies:
       '@babel/template': 7.14.5
-      '@babel/types': 7.15.0
+      '@babel/types': 7.14.5
       '@types/babel__core': 7.1.15
       '@types/babel__traverse': 7.14.2
     dev: true
@@ -2311,14 +2207,14 @@
       - supports-color
     dev: true
 
-  /babel-plugin-polyfill-corejs3/0.2.4_@babel+core@7.13.16:
-    resolution: {integrity: sha512-z3HnJE5TY/j4EFEa/qpQMSbcUJZ5JQi+3UFjXzn6pQCmIKc5Ug5j98SuYyH+m4xQnvKlMDIW4plLfgyVnd0IcQ==}
+  /babel-plugin-polyfill-corejs3/0.2.3_@babel+core@7.13.16:
+    resolution: {integrity: sha512-rCOFzEIJpJEAU14XCcV/erIf/wZQMmMT5l5vXOpL5uoznyOGfDIjPj6FVytMvtzaKSTSVKouOCTPJ5OMUZH30g==}
     peerDependencies:
       '@babel/core': ^7.0.0-0
     dependencies:
       '@babel/core': 7.13.16
       '@babel/helper-define-polyfill-provider': 0.2.3_@babel+core@7.13.16
-      core-js-compat: 3.16.2
+      core-js-compat: 3.15.2
     transitivePeerDependencies:
       - supports-color
     dev: true
@@ -2457,18 +2353,6 @@
       node-releases: 1.1.73
     dev: true
 
-  /browserslist/4.16.8:
-    resolution: {integrity: sha512-sc2m9ohR/49sWEbPj14ZSSZqp+kbi16aLao42Hmn3Z8FpjuMaq2xCA2l4zl9ITfyzvnvyE0hcg62YkIGKxgaNQ==}
-    engines: {node: ^6 || ^7 || ^8 || ^9 || ^10 || ^11 || ^12 || >=13.7}
-    hasBin: true
-    dependencies:
-      caniuse-lite: 1.0.30001251
-      colorette: 1.3.0
-      electron-to-chromium: 1.3.816
-      escalade: 3.1.1
-      node-releases: 1.1.75
-    dev: true
-
   /bser/2.1.1:
     resolution: {integrity: sha512-gQxTNE/GAfIIrmHLUE3oJyp5FO6HRBfhjnw4/wMmA63ZGDJnWBmgY/lyQBpnDUkGmAhbSe39tx2d/iTOAfglwQ==}
     dependencies:
@@ -2529,10 +2413,6 @@
     resolution: {integrity: sha512-Wb4UFZPkPoJoKKVfELPWytRzpemjP/s0pe22NriANru1NoI+5bGNxzKtk7edYL8rmCWTfQO8eRiF0pn1Dqzx7Q==}
     dev: true
 
-  /caniuse-lite/1.0.30001251:
-    resolution: {integrity: sha512-HOe1r+9VkU4TFmnU70z+r7OLmtR+/chB1rdcJUeQlAinjEeb0cKL20tlAtOagNZhbrtLnCvV19B4FmF1rgzl6A==}
-    dev: true
-
   /capture-exit/2.0.0:
     resolution: {integrity: sha512-PiT/hQmTonHhl/HFGN+Lx3JJUznrVYJ3+AQsnthneZbvW7x+f08Tk7yLJTLEOUvBTbduLeeBkxEaYXUOUrRq6g==}
     engines: {node: 6.* || 8.* || >= 10.*}
@@ -2706,10 +2586,6 @@
     resolution: {integrity: sha512-MKGMzyfeuutC/ZJ1cba9NqcNpfeqMUcYmyF1ZFY6/Cn7CNSAKx6a+s48sqLqyAiZuaP2TcqMhoo+dlwFnVxT9w==}
     dev: true
 
-  /colorette/1.3.0:
-    resolution: {integrity: sha512-ecORCqbSFP7Wm8Y6lyqMJjexBQqXSF7SSeaTyGGphogUjBlFP9m9o08wy86HL2uB7fMTxtOUzLMk7ogKcxMg1w==}
-    dev: true
-
   /colors/1.4.0:
     resolution: {integrity: sha512-a+UqTh4kgZg/SlGvfbzDHpgRu7AAQOmmqRHJnxhRZICKFUT91brVhNNt58CMWU9PsBbv3PDCZUHbVxuDiH2mtA==}
     engines: {node: '>=0.1.90'}
@@ -2776,19 +2652,10 @@
     engines: {node: '>=0.10.0'}
     dev: true
 
-<<<<<<< HEAD
-  /copy-dir/1.3.0:
-    resolution: {integrity: sha512-Q4+qBFnN4bwGwvtXXzbp4P/4iNk0MaiGAzvQ8OiMtlLjkIKjmNN689uVzShSM0908q7GoFHXIPx4zi75ocoaHw==}
-    dev: true
-
-  /core-js-compat/3.16.2:
-    resolution: {integrity: sha512-4lUshXtBXsdmp8cDWh6KKiHUg40AjiuPD3bOWkNVsr1xkAhpUqCjaZ8lB1bKx9Gb5fXcbRbFJ4f4qpRIRTuJqQ==}
-=======
   /core-js-compat/3.15.2:
     resolution: {integrity: sha512-Wp+BJVvwopjI+A1EFqm2dwUmWYXrvucmtIB2LgXn/Rb+gWPKYxtmb4GKHGKG/KGF1eK9jfjzT38DITbTOCX/SQ==}
->>>>>>> f32887c4
-    dependencies:
-      browserslist: 4.16.8
+    dependencies:
+      browserslist: 4.16.6
       semver: 7.0.0
     dev: true
 
@@ -3045,10 +2912,6 @@
 
   /electron-to-chromium/1.3.774:
     resolution: {integrity: sha512-Fggh17Q1yyv1uMzq8Qn1Ci58P50qcRXMXd2MBcB9sxo6rJxjUutWcNw8uCm3gFWMdcblBO6mDT5HzX/RVRRECA==}
-    dev: true
-
-  /electron-to-chromium/1.3.816:
-    resolution: {integrity: sha512-/AvJPIJldO0NkwkfpUD7u1e4YEGRFBQpFuvl9oGCcVgWOObsZB1loxVGeVUJB9kmvfsBUUChPYdgRzx6+AKNyg==}
     dev: true
 
   /emitter-listener/1.1.2:
@@ -5473,10 +5336,6 @@
     resolution: {integrity: sha512-uW7fodD6pyW2FZNZnp/Z3hvWKeEW1Y8R1+1CnErE8cXFXzl5blBOoVB41CvMer6P6Q0S5FXDwcHgFd1Wj0U9zg==}
     dev: true
 
-  /node-releases/1.1.75:
-    resolution: {integrity: sha512-Qe5OUajvqrqDSy6wrWFmMwfJ0jVgwiw4T3KqmbTcZ62qW0gQkheXYhcFM1+lOVcGUoRxcEcfyvFMAnDgaF1VWw==}
-    dev: true
-
   /nopt/1.0.10:
     resolution: {integrity: sha1-bd0hvSoxQXuScn3Vhfim83YI6+4=}
     hasBin: true
@@ -6256,7 +6115,7 @@
   /regenerator-transform/0.14.5:
     resolution: {integrity: sha512-eOf6vka5IO151Jfsw2NO9WpGX58W6wWmefK3I1zEGr0lOD0u8rwPaNqQL1aRxUaxLeKO3ArNh3VYg1KbaD+FFw==}
     dependencies:
-      '@babel/runtime': 7.14.6
+      '@babel/runtime': 7.12.18
     dev: true
 
   /regex-not/1.0.2:
@@ -6571,19 +6430,6 @@
     resolution: {integrity: sha512-VUJ49FC8U1OxwZLxIbTTrDvLnf/6TDgxZcK8wxR8zs13xpx7xbG60ndBlhNrFi2EMuFRoeDoJO7wthSLq42EjA==}
     dev: true
 
-<<<<<<< HEAD
-  /simple-git/2.44.0:
-    resolution: {integrity: sha512-wIjcAmymhzgdaM0Y/a+XxmNGlivvHQTPZDYXVmyHMShVDwdeVqu3+OOyDbYu0DnfVzqLs2EOxRTgMNbC3YquwQ==}
-    dependencies:
-      '@kwsites/file-exists': 1.1.1
-      '@kwsites/promise-deferred': 1.1.1
-      debug: 4.3.2
-    transitivePeerDependencies:
-      - supports-color
-    dev: true
-
-=======
->>>>>>> f32887c4
   /simple-swizzle/0.2.2:
     resolution: {integrity: sha1-pNprY1/8zMoz9w0Xy5JZLeleVXo=}
     dependencies:
