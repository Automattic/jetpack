--- conflicted
+++ resolved
@@ -1,38 +1,4 @@
-<<<<<<< HEAD
-import logger from '../logger';
 import { prerequisitesBuilder } from './prerequisites';
-=======
-import fs from 'fs';
-import {
-	execWpCommand,
-	getAccountCredentials,
-	provisionJetpackStartConnection,
-} from '../utils-helper';
-import { loginToWpComIfNeeded, loginToWpSite, isBlogTokenSet } from '../flows/jetpack-connect';
-import config from 'config';
-
-async function maybePreConnect() {
-	const wpComUser = 'defaultUser';
-	const mockPlanData = true;
-	const plan = 'free';
-
-	await loginToWpComIfNeeded( wpComUser, mockPlanData );
-	await loginToWpSite( mockPlanData );
-
-	if ( process.env.SKIP_CONNECT ) {
-		return;
-	}
-
-	if ( ! ( await isBlogTokenSet() ) ) {
-		const userId = getAccountCredentials( 'defaultUser' )[ 2 ];
-		return await provisionJetpackStartConnection( userId, plan );
-	}
-
-	// We are connected. Let's save the existing connection options just in case.
-	const result = await execWpCommand( 'wp option get jetpack_private_options --format=json' );
-	fs.writeFileSync( config.get( 'temp.jetpackPrivateOptions' ), result.trim() );
-}
->>>>>>> 3ec4ba6a
 
 beforeAll( async () => {
 	await prerequisitesBuilder().withLoggedIn( true ).withWpComLoggedIn( true ).build();
