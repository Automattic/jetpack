--- conflicted
+++ resolved
@@ -126,13 +126,8 @@
 				await this.global.page.screenshot( { path: filePath } );
 				logger.slack( { type: 'file', message: filePath } );
 			} catch ( error ) {
-<<<<<<< HEAD
-				logger.debug( 'Failed to take screenshot due to: ' );
-				logger.debug( error );
-=======
 				logger.error( 'Failed to take screenshot due to: ' );
 				logger.error( error );
->>>>>>> 0ac117ec
 			}
 		}
 	}
@@ -165,13 +160,8 @@
 				const fileName = `${ filePath.replace( /\W/g, '_' ) }.html`;
 				fs.writeFileSync( `output/logs/${ fileName }`, bodyHTML );
 			} catch ( error ) {
-<<<<<<< HEAD
-				logger.debug( 'Failed to log page HTML due to: ' );
-				logger.debug( error );
-=======
 				logger.error( 'Failed to log page HTML due to: ' );
 				logger.error( error );
->>>>>>> 0ac117ec
 			}
 		}
 	}
