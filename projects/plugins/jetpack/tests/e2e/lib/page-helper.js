/**
 * External dependencies
 */
import config from 'config';
/**
 * Internal dependencies
 */
import logger from './logger';

/**
 * Waits for element to be visible, returns false if element was not found after timeout.
 *
 * @param {page} page Playwright representation of the page.
 * @param {string} selector CSS selector of the element
 * @param {number} timeout Amount of time to wait for element
 *
 * @return {boolean} true if visible, false if not
 */
export async function isEventuallyVisible( page, selector, timeout = 5000 ) {
	const isVisible = await isEventuallyPresent( page, selector, {
		state: 'visible',
		timeout,
	} );
	if ( ! isVisible ) {
		logger.info( `Element is not visible by locator: ${ selector }` );
	}
	return isVisible;
}

/**
 * Waits for element to be present, returns false if element was not found after timeout.
 * A bit low level than `isEventuallyVisible`, which allows to wait for an element to appear in DOM but not visible yet,
 *
 * @param {page} page Playwright representation of the page.
 * @param {string} selector CSS selector of the element
 * @param {Object} options Custom options to modify wait behavior.
 *
 * @return {boolean} true if element is present, false if not
 */
export async function isEventuallyPresent( page, selector, options = {} ) {
	const defaultOptions = { timeout: 5000, logHTML: false };
	options = Object.assign( defaultOptions, options );
	try {
		return !! ( await page.waitForSelector( selector, options ) );
	} catch ( e ) {
		return false;
	}
}

/**
 * Extracts a `accountName` configuration from the config file.
 *
 * @param {string} accountName one of the keys of `testAccounts` entry in config file
 *
 * @return {Array} username and password
 */
export function getAccountCredentials( accountName ) {
	const globalConfig = config.get( 'testAccounts' );
	if ( globalConfig.has( 'testAccounts' ) ) {
		throw new Error( `${ accountName } not found in config file` );
	}

	return globalConfig.get( accountName );
}

/**
 * Clicks on the element which will open up a new page, waits for that page to open and returns a new page
 *
 * @param {page} page Playwright representation of the page.
 * @param {string} selector CSS selector of the element
 * @return {page} New instance of the opened page.
 */
export async function clickAndWaitForNewPage( page, selector ) {
	const [ newPage ] = await Promise.all( [
		context.waitForEvent( 'page' ),
		page.click( selector ), // Opens in a new tab
	] );

	await newPage.waitForLoadState();
	await newPage.bringToFront();
	return newPage;
}

/**
 * Scroll the element into view
 *
 * @param {page} page Playwright representation of the page.
 * @param {string} selector CSS selector of the element
 */
export async function scrollIntoView( page, selector ) {
	await page.waitForSelector( selector );
	return await page.evaluate( s => document.querySelector( s ).scrollIntoView(), selector );
}

export async function logHTML() {
	const bodyHTML = await page.evaluate( () => document.body.innerHTML );
	if ( process.env.E2E_DEBUG ) {
		logger.info( '#### PAGE HTML ####' );
		logger.info( page.url() );
		logger.info( bodyHTML );
	}
	logger.slack( { message: bodyHTML, type: 'debuglog' } );
	return bodyHTML;
<<<<<<< HEAD
}

export async function logDebugLog() {
	let log = execSyncShellCommand( 'yarn wp-env run tests-wordpress cat wp-content/debug.log' );
	const lines = log.split( '\n' );
	log = lines
		.filter( line => {
			if ( line.startsWith( '$ ' ) || line.includes( 'yarn run' ) || line.includes( 'Done ' ) ) {
				return false;
			}
			return true;
		} )
		.join( '\n' );

	if ( log.length > 1 ) {
		if ( process.env.E2E_DEBUG ) {
			logger.info( '#### WP DEBUG.LOG ####' );
			logger.info( log );
		}
		logger.slack( { message: log, type: 'debuglog' } );
	}

	const apacheLog = execSyncShellCommand( 'yarn wp-env logs --environment=tests --no-watch' );
	logger.slack( { type: 'debuglog', message: apacheLog } );
=======
>>>>>>> 40de5515
}<|MERGE_RESOLUTION|>--- conflicted
+++ resolved
@@ -101,31 +101,4 @@
 	}
 	logger.slack( { message: bodyHTML, type: 'debuglog' } );
 	return bodyHTML;
-<<<<<<< HEAD
-}
-
-export async function logDebugLog() {
-	let log = execSyncShellCommand( 'yarn wp-env run tests-wordpress cat wp-content/debug.log' );
-	const lines = log.split( '\n' );
-	log = lines
-		.filter( line => {
-			if ( line.startsWith( '$ ' ) || line.includes( 'yarn run' ) || line.includes( 'Done ' ) ) {
-				return false;
-			}
-			return true;
-		} )
-		.join( '\n' );
-
-	if ( log.length > 1 ) {
-		if ( process.env.E2E_DEBUG ) {
-			logger.info( '#### WP DEBUG.LOG ####' );
-			logger.info( log );
-		}
-		logger.slack( { message: log, type: 'debuglog' } );
-	}
-
-	const apacheLog = execSyncShellCommand( 'yarn wp-env logs --environment=tests --no-watch' );
-	logger.slack( { type: 'debuglog', message: apacheLog } );
-=======
->>>>>>> 40de5515
 }