<?php

use Automattic\Jetpack\Sync\Data_Settings;
use Automattic\Jetpack\Sync\Listener;
use Automattic\Jetpack\Sync\Modules;
use Automattic\Jetpack\Sync\Modules\Callables;
use Automattic\Jetpack\Sync\Modules\Constants;
use Automattic\Jetpack\Sync\Modules\Posts;
use Automattic\Jetpack\Sync\Replicastore;
use Automattic\Jetpack\Sync\Sender;
use Automattic\Jetpack\Sync\Server;

$sync_server_dir = __DIR__ . '/server/';

require_once $sync_server_dir . 'class.jetpack-sync-test-replicastore.php';
require_once $sync_server_dir . 'class.jetpack-sync-server-replicator.php';
require_once $sync_server_dir . 'class.jetpack-sync-server-eventstore.php';
require_once $sync_server_dir . 'class.jetpack-sync-test-helper.php';

/**
 * Base class for Sync tests - establishes connection between local
 * Automattic\Jetpack\Sync\Sender and dummy server implementation,
 * and registers a Replicastore and Eventstore implementation to
 * process events.
 */
class WP_Test_Jetpack_Sync_Base extends WP_UnitTestCase {
	protected $listener;
	protected $sender;

	protected $server;
	protected $server_replicator;
	protected $server_replica_storage;
	protected $server_event_storage;

	/**
	 * Set up.
	 */
	public function set_up() {

		$_SERVER['HTTP_USER_AGENT'] = 'Jetpack Unit Tests';
		$this->listener             = Listener::get_instance();
		$this->sender               = Sender::get_instance();

		parent::set_up();

		$this->setSyncClientDefaults();

		$this->server = new Server();

		// Bind the sender to the server.
		remove_all_filters( 'jetpack_sync_send_data' );
		add_filter( 'jetpack_sync_send_data', array( $this, 'serverReceive' ), 10, 4 );

		// Stop triggering 'jetpack.fetchPublicizeConnection' remote XML-RPC call to
		// WPCOM on every `save_post` action.
		global $publicize_ui;
		if ( ! isset( $publicize_ui ) ) {
			$publicize_ui = new Automattic\Jetpack\Publicize\Publicize_UI();
		}
		set_transient(
			'jetpack_social_connections',
			array(
				// Globally connected tumblr.
				'tumblr' => array(
					'id_number' => array(
						'connection_data' => array(
							'user_id'       => 0,
							'id'            => '123',
							'token_id'      => 'test-unique-id123',
							'connection_id' => '1230',
							'meta'          => array(
								'display_name' => 'test-display-name123',
							),
						),
					),
				),
			),
<<<<<<< HEAD
			10 * 3600
=======
			4 * 3600
>>>>>>> 431d6437
		);

		// Bind the two storage systems to the server events.
		$this->server_replica_storage = new Jetpack_Sync_Test_Replicastore();
		$this->server_replicator      = new Jetpack_Sync_Server_Replicator( $this->server_replica_storage );
		$this->server_replicator->init();

		$this->server_event_storage = new Jetpack_Sync_Server_Eventstore();
		$this->server_event_storage->init();

		// Set a blog token and id so the site is connected.
		\Jetpack_Options::update_option( 'blog_token', 'asdasd.123123' );
		\Jetpack_Options::update_option( 'id', 1234 );

		$data_settings = new Data_Settings();
		$data_settings->empty_data_settings_and_hooks();
		$data_settings->add_settings_list( array() );
	}

	/**
	 * Tear down.
	 */
	public function tear_down() {
		parent::tear_down();
		unset( $_SERVER['HTTP_USER_AGENT'] );
		unset( $GLOBALS['publicize'] );
		unset( $GLOBALS['publicize_ui'] );

		\Jetpack_Options::delete_option( 'blog_token' );
		\Jetpack_Options::delete_option( 'id' );
	}

	public function setSyncClientDefaults() {
		$this->sender->set_defaults();
		Modules::set_defaults();
		$this->sender->set_dequeue_max_bytes( 5000000 ); // process 5MB of items at a time
		$this->sender->set_sync_wait_time( 0 ); // disable rate limiting
		// don't sync callables or constants every time - slows down tests
		set_transient( Callables::CALLABLES_AWAIT_TRANSIENT_NAME, 60 );
		set_transient( Constants::CONSTANTS_AWAIT_TRANSIENT_NAME, 60 );
	}

	protected function resetCallableAndConstantTimeouts() {
		delete_transient( Callables::CALLABLES_AWAIT_TRANSIENT_NAME );
		delete_transient( Constants::CONSTANTS_AWAIT_TRANSIENT_NAME );
	}

	public function test_pass() {
		// so that we don't have a failing test
		$this->assertTrue( true );
	}

	protected function assertDataIsSynced() {
		$local  = new Replicastore();
		$remote = $this->server_replica_storage;

		// Also pass the posts though the same filter other wise they woun't match any more.
		$posts_sync_module = new Posts();

		$local_posts = array_map(
			array(
				$posts_sync_module,
				'filter_post_content_and_add_links',
			),
			$local->get_posts()
		);
		$this->assertEquals( $local_posts, $remote->get_posts() );
		$this->assertEquals( $local->get_comments(), $remote->get_comments() );
	}

	/**
	 * Asserts that two objects are the same if they're both "objectified",
	 * i.e. json_encoded and then json_decoded
	 * this is useful because we json encode everything sent to the server
	 */
	protected function assertEqualsObject( $object_1, $object_2, $message = null ) {
		$this->assertEquals( $this->objectify( $object_1 ), $this->objectify( $object_2 ), $message );
	}

	protected function objectify( $instance ) {
		$codec = $this->sender->get_codec();

		return $codec->decode( $codec->encode( $instance ) );
	}

	public function serverReceive( $data, $codec, $sent_timestamp, $queue_id ) {
		return $this->server->receive( $data, null, $sent_timestamp, $queue_id );
	}

	public function pre_http_request_success() {
		return array( 'body' => json_encode( array( 'success' => true ) ) );
	}

	/**
	 * Intercept HTTP request to api.wordpress.org endpoints and return mocked results.
	 * Those requests will occur during plugin/theme or core updates or when we fire
	 * `upgrader_process_complete` actions across Sync related integration tests.
	 *
	 * @param false  $preempt A preemptive return value of an HTTP request.
	 * @param array  $args The request arguments.
	 * @param string $url The request URL.
	 *
	 * @return array
	 */
	public static function pre_http_request_wordpress_org_updates( $preempt, $args, $url ) { // phpcs:ignore VariableAnalysis.CodeAnalysis.VariableAnalysis.UnusedVariable
		if ( strpos( $url, 'api.wordpress.org/core/version-check' ) > 0 ) {
			return array(
				'response'    => array(
					'code' => 200,
				),
				'status_code' => 200,
				'body'        => wp_json_encode(
					array(
						'offers'       => array(
							array(
								'response' => 'upgrade',
								'download' => 'dummy.zip',
								'locale'   => 'en_US',
								'packages' => array(
									'full'        => 'dummy.zip',
									'no_content'  => 'dummy-no-content.zip',
									'new_bundled' => 'dummy-new-bundled.zip',
									'partial'     => false,
									'rollback'    => false,
								),
							),
						),
						'translations' => array(),
					)
				),
			);
		}

		if ( strpos( $url, 'api.wordpress.org/themes/update-check' ) > 0 ) {
			return array(
				'response'    => array(
					'code' => 200,
				),
				'status_code' => 200,
				'body'        => wp_json_encode(
					array(
						'themes'       => array(
							'hello' => array(
								'new_version' => 1,
								'name'        => 'hello',
							),
						),
						'translations' => array(),
						'no_update'    => array(),
					)
				),
			);
		}

		if ( strpos( $url, 'api.wordpress.org/plugins/update-check' ) > 0 ) {
			return array(
				'response'    => array(
					'code' => 200,
				),
				'status_code' => 200,
				'body'        => wp_json_encode(
					array(
						'plugins'      => array(
							'hello' => array(
								'new_version' => 1,
							),
						),
						'translations' => array(),
						'no_update'    => array(
							'jetpack/jetpack.php' => true,
						),
					)
				),
			);
		}

		return $preempt;
	}

	/**
	 * Intercept HTTP request to api.bruteprotect.com and return mocked results.
	 * Those requests will occur when the `wp_login` action is fired during tests.
	 *
	 * @param false  $preempt A preemptive return value of an HTTP request.
	 * @param array  $args The request arguments.
	 * @param string $url The request URL.
	 *
	 * @return array
	 */
	public static function pre_http_request_bruteprotect_api( $preempt, $args, $url ) { // phpcs:ignore VariableAnalysis.CodeAnalysis.VariableAnalysis.UnusedVariable
		if ( strpos( $url, 'api.bruteprotect.com' ) > 0 ) {
			return array(
				'response'    => array(
					'code' => 200,
				),
				'status_code' => 200,
				'body'        => wp_json_encode(
					array(
						'status'            => 'ok',
						'msg'               => 'API Key Required',
						'seconds_remaining' => 60,
						'error'             => 'API Key Required',
					)
				),
			);
		}

		return $preempt;
	}
}<|MERGE_RESOLUTION|>--- conflicted
+++ resolved
@@ -75,11 +75,7 @@
 					),
 				),
 			),
-<<<<<<< HEAD
-			10 * 3600
-=======
 			4 * 3600
->>>>>>> 431d6437
 		);
 
 		// Bind the two storage systems to the server events.
