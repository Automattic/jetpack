<?php

require_once JETPACK__PLUGIN_DIR . '/tests/php/lib/class-wp-test-jetpack-rest-testcase.php';
require_once JETPACK__PLUGIN_DIR . '/tests/php/lib/class-wp-test-spy-rest-server.php';

/**
 * Tests that Posts and Custom Post Types do not have Publicize data in REST API
 * responses if the Publicize Module is not active.
 *
 * In this test environment, the Publicize Module is not active so
 * Test_WPCOM_REST_API_V2_Post_Publicize_Connections_Field (this class's complementary class)
 * has hacks that load the Publicize API code as if the Publicize Module were active.
 *
 * This class has no such hacks, so (mostly) provides an environment like the one in which
 * the Publicize Module is not active.
 * ("Mostly": When the Publicize Module is not active, modules/publicize.php is not loaded.
 * In this test environment, though, that file is always loaded because of
 * tests/php/modules/publicize/test_class.publicize.php.)
 *
 * @group publicize
 * @group rest-api
 */
class Test_WPCOM_REST_API_V2_Post_Publicize_Connections_Field_Inactive extends WP_Test_Jetpack_REST_Testcase {
	/**
	 * User ID.
	 *
	 * @var int
	 */
	private static $user_id = 0;

	private $draft_id = 0;

	public static function wpSetUpBeforeClass( $factory ) {
		register_post_type(
			'example-with',
			array(
				'show_in_rest' => true,
				'supports'     => array( 'publicize', 'custom-fields' ),
			)
		);

		register_post_type(
			'example-without',
			array(
				'show_in_rest' => true,
				'supports'     => array( 'publicize' ),
			)
		);

		self::$user_id = $factory->user->create( array( 'role' => 'administrator' ) );
<<<<<<< HEAD
=======

>>>>>>> 431d6437
		set_transient(
			'jetpack_social_connections',
			array(
				// Normally connected facebook.
<<<<<<< HEAD
					'facebook' => array(
						'id_number' => array(
							'connection_data' => array(
								'user_id'  => self::$user_id,
								'id'       => '456',
								'token_id' => 'test-unique-id456',
								'meta'     => array(
									'display_name' => 'test-display-name456',
								),
							),
						),
					),
				// Globally connected tumblr.
				'tumblr'       => array(
=======
				'facebook' => array(
					'id_number' => array(
						'connection_data' => array(
							'user_id'  => self::$user_id,
							'id'       => '456',
							'token_id' => 'test-unique-id456',
							'meta'     => array(
								'display_name' => 'test-display-name456',
							),
						),
					),
				),
				// Globally connected tumblr.
				'tumblr'   => array(
>>>>>>> 431d6437
					'id_number' => array(
						'connection_data' => array(
							'user_id'  => 0,
							'id'       => '123',
							'token_id' => 'test-unique-id123',
							'meta'     => array(
								'display_name' => 'test-display-name123',
							),
						),
					),
				),
			)
		);
	}

	public static function wpTearDownAfterClass() {
		unregister_post_type( 'example-with' );
		unregister_post_type( 'example-without' );
	}

	/**
	 * Set up.
	 */
	public function set_up() {
		parent::set_up();

		wp_set_current_user( self::$user_id );
	}

	public function test_register_fields_posts() {
		$this->markTestSkipped();
		// @phan-suppress-next-line PhanPluginUnreachableCode
		$request  = new WP_REST_Request( 'OPTIONS', '/wp/v2/posts' );
		$response = $this->server->dispatch( $request );
		$data     = $response->get_data();
		$schema   = $data['schema'];

		$this->assertArrayNotHasKey( 'jetpack_publicize_connections', $schema['properties'] );
	}

	public function test_register_fields_custom_post_type_with_custom_fields_support() {
		$this->markTestSkipped();
		// @phan-suppress-next-line PhanPluginUnreachableCode
		$request  = new WP_REST_Request( 'OPTIONS', '/wp/v2/example-with' );
		$response = $this->server->dispatch( $request );
		$data     = $response->get_data();
		$schema   = $data['schema'];

		$this->assertArrayNotHasKey( 'jetpack_publicize_connections', $schema['properties'] );
		if ( isset( $schema['properties']['meta'] ) ) {
			$this->assertArrayNotHasKey( 'jetpack_publicize_message', $schema['properties']['meta']['properties'] );
		}
	}

	public function test_register_fields_custom_post_type_without_custom_fields_support() {
		$this->markTestSkipped();
		// @phan-suppress-next-line PhanPluginUnreachableCode
		$request  = new WP_REST_Request( 'OPTIONS', '/wp/v2/example-without' );
		$response = $this->server->dispatch( $request );
		$data     = $response->get_data();
		$schema   = $data['schema'];

		$this->assertArrayNotHasKey( 'jetpack_publicize_connections', $schema['properties'] );
		if ( isset( $schema['properties']['meta'] ) ) {
			$this->assertArrayNotHasKey( 'jetpack_publicize_message', $schema['properties']['meta']['properties'] );
		}
	}

	public function test_response() {
		$this->markTestSkipped();
		// @phan-suppress-next-line PhanPluginUnreachableCode
		$request  = new WP_REST_Request( 'GET', sprintf( '/wp/v2/posts/%d', $this->draft_id ) );
		$response = $this->server->dispatch( $request );
		$data     = $response->get_data();

		$this->assertArrayNotHasKey( 'jetpack_publicize_connections', $data );

		if ( isset( $data['meta'] ) ) {
			$this->assertArrayNotHasKey( 'jetpack_publicize_message', $data['meta'] );
		}
	}
}<|MERGE_RESOLUTION|>--- conflicted
+++ resolved
@@ -48,30 +48,10 @@
 		);
 
 		self::$user_id = $factory->user->create( array( 'role' => 'administrator' ) );
-<<<<<<< HEAD
-=======
-
->>>>>>> 431d6437
 		set_transient(
 			'jetpack_social_connections',
 			array(
 				// Normally connected facebook.
-<<<<<<< HEAD
-					'facebook' => array(
-						'id_number' => array(
-							'connection_data' => array(
-								'user_id'  => self::$user_id,
-								'id'       => '456',
-								'token_id' => 'test-unique-id456',
-								'meta'     => array(
-									'display_name' => 'test-display-name456',
-								),
-							),
-						),
-					),
-				// Globally connected tumblr.
-				'tumblr'       => array(
-=======
 				'facebook' => array(
 					'id_number' => array(
 						'connection_data' => array(
@@ -86,7 +66,6 @@
 				),
 				// Globally connected tumblr.
 				'tumblr'   => array(
->>>>>>> 431d6437
 					'id_number' => array(
 						'connection_data' => array(
 							'user_id'  => 0,
