--- conflicted
+++ resolved
@@ -1226,7 +1226,19 @@
 	}
 
 	/**
-<<<<<<< HEAD
+	 * Test the 'features/available' endpoint, unauthorized.
+	 *
+	 * @since $$next-version$$
+	 */
+	public function test_features_available_unauthorized() {
+		// Create REST request in JSON format and dispatch
+		$response = $this->create_and_get_request( 'features/available' );
+
+		$this->assertResponseStatus( 401, $response );
+		$this->assertResponseData( array( 'code' => 'invalid_permission_fetch_features' ), $response );
+	}
+
+	/**
 	 * Test the 'features/enabled' endpoint, unauthorized.
 	 *
 	 * @since $$next-version$$
@@ -1234,15 +1246,6 @@
 	public function test_features_enabled_unauthorized() {
 		// Create REST request in JSON format and dispatch
 		$response = $this->create_and_get_request( 'features/enabled' );
-=======
-	 * Test the 'features/available' endpoint, unauthorized.
-	 *
-	 * @since $$next-version$$
-	 */
-	public function test_features_available_unauthorized() {
-		// Create REST request in JSON format and dispatch
-		$response = $this->create_and_get_request( 'features/available' );
->>>>>>> e173ec2f
 
 		$this->assertResponseStatus( 401, $response );
 		$this->assertResponseData( array( 'code' => 'invalid_permission_fetch_features' ), $response );
