--- conflicted
+++ resolved
@@ -245,19 +245,11 @@
 	/**
 	 * @author darssen
 	 *
-<<<<<<< HEAD
-	 * Test the 'features/enabled' endpoint authentication.
-	 *
-	 * @since $$next-version$$
-	 */
-	public function test_jetpack_rest_api_get_features_enabled_authentication_success() {
-=======
 	 * Test the 'features/available' endpoint authentication.
 	 *
 	 * @since $$next-version$$
 	 */
 	public function test_jetpack_rest_api_get_features_available_authentication_success() {
->>>>>>> e173ec2f
 		add_filter( 'pre_option_jetpack_private_options', array( $this, 'mock_jetpack_private_options' ), 10, 2 );
 		$token     = 'pretend_this_is_valid_blog_token:1:0';
 		$timestamp = (string) time();
@@ -281,11 +273,51 @@
 						'GET',
 						'example.org',
 						'80',
-<<<<<<< HEAD
+						'/jetpack/v4/features/available',
+						'qstest=yep',
+					)
+				) . "\n",
+				'secret_blog',
+				true
+			)
+		);
+		$this->request     = new WP_REST_Request( 'GET', '/jetpack/v4/features/available' );
+		$response          = $this->server->dispatch( $this->request );
+		$this->assertEquals( 200, $response->get_status() );
+	}
+
+	/**
+	 * @author darssen
+	 *
+	 * Test the 'features/enabled' endpoint authentication.
+	 *
+	 * @since $$next-version$$
+	 */
+	public function test_jetpack_rest_api_get_features_enabled_authentication_success() {
+		add_filter( 'pre_option_jetpack_private_options', array( $this, 'mock_jetpack_private_options' ), 10, 2 );
+		$token     = 'pretend_this_is_valid_blog_token:1:0';
+		$timestamp = (string) time();
+		$nonce     = 'testing123';
+		$body_hash = '';
+
+		$_GET['token']     = $token;
+		$_GET['timestamp'] = $timestamp;
+		$_GET['nonce']     = $nonce;
+		$_GET['body-hash'] = $body_hash;
+		$_GET['signature'] = base64_encode(
+			hash_hmac(
+				'sha1',
+				implode(
+					"\n",
+					array(
+						$token,
+						$timestamp,
+						$nonce,
+						$body_hash,
+						'GET',
+						'example.org',
+						'80',
 						'/jetpack/v4/features/enabled',
-=======
-						'/jetpack/v4/features/available',
->>>>>>> e173ec2f
 						'qstest=yep',
 					)
 				) . "\n",
@@ -293,11 +325,7 @@
 				true
 			)
 		);
-<<<<<<< HEAD
 		$this->request     = new WP_REST_Request( 'GET', '/jetpack/v4/features/enabled' );
-=======
-		$this->request     = new WP_REST_Request( 'GET', '/jetpack/v4/features/available' );
->>>>>>> e173ec2f
 		$response          = $this->server->dispatch( $this->request );
 		$this->assertEquals( 200, $response->get_status() );
 	}
