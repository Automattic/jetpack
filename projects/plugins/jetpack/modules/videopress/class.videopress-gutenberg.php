<?php // phpcs:ignore WordPress.Files.FileName.InvalidClassFileName
/**
 * Block Editor functionality for VideoPress users.
 *
 * @package automattic/jetpack
 */

use Automattic\Jetpack\Assets;
use Automattic\Jetpack\Blocks;
<<<<<<< HEAD
use Automattic\Jetpack\Current_Plan;
use Automattic\Jetpack\VideoPress\Jwt_Token_Bridge;
=======
>>>>>>> 6c4ec4b1

/**
 * Register a VideoPress extension to replace the default Core Video block.
 */
class VideoPress_Gutenberg {

	/**
	 * Singleton
	 */
	public static function init() {
		static $instance = false;

		if ( ! $instance ) {
			$instance = new VideoPress_Gutenberg();
		}

		return $instance;
	}

	/**
	 * VideoPress_Gutenberg constructor.
	 *
	 * Initialize the VideoPress Gutenberg extension
	 */
	private function __construct() {
		add_action( 'init', array( $this, 'register_video_block_with_videopress' ) );
		add_action( 'jetpack_register_gutenberg_extensions', array( $this, 'set_extension_availability' ) );
		add_action( 'enqueue_block_editor_assets', array( $this, 'override_video_upload' ) );
		add_action( 'enqueue_block_editor_assets', array( $this, 'add_resumable_upload_support' ) );
	}

	/**
	 * Get site's ID.
	 *
	 * @return int $blog_id Site ID.
	 */
	private static function get_blog_id() {
		if ( defined( 'IS_WPCOM' ) && IS_WPCOM ) {
			return get_current_blog_id();
		} elseif ( method_exists( 'Jetpack', 'is_active' ) && Jetpack::is_active() ) {
			/**
			 * We're intentionally not using `get_current_blog_id` because it was returning unexpected values.
			 *
			 * @see https://github.com/Automattic/jetpack/pull/11193#issuecomment-457883886
			 * @see https://github.com/Automattic/jetpack/pull/11193/commits/215cf789f3d8bd03ff9eb1bbdb693acb8831d273
			 */
			return Jetpack_Options::get_option( 'id' );
		}

		return null;
	}

	/**
	 * Used to check whether VideoPress is enabled for given site.
	 *
	 * @todo Create a global `jetpack_check_module_availability( $module )` helper so we can re-use it on other modules.
	 *       This global helper should be created in a file synced with WordPress.com so we can use it there too.
	 * @see https://github.com/Automattic/jetpack/pull/11321#discussion_r255477815
	 *
	 * @return array Associative array indicating if the module is available (key `available`) and the reason why it is
	 * unavailable (key `unavailable_reason`)
	 */
	public function check_videopress_availability() {
		if ( ! Current_Plan::supports( 'videopress' ) ) {
			return array(
				'available'          => false,
				'unavailable_reason' => 'missing_plan',
			);
		}

		if ( ! defined( 'IS_WPCOM' ) || ! IS_WPCOM ) {
			if ( Jetpack::is_connection_ready() ) {
				if ( ! Jetpack::is_module_active( 'videopress' ) ) {
					return array(
						'available'          => false,
						'unavailable_reason' => 'missing_module',
					);
				}
			} else {
				return array(
					'available'          => false,
					'unavailable_reason' => 'unknown',
				);
			}
		}

		return array( 'available' => true );
	}

	/**
	 * Set the Jetpack Gutenberg extension availability.
	 */
	public function set_extension_availability() {
		$availability = $this->check_videopress_availability();
		if ( $availability['available'] ) {
			Jetpack_Gutenberg::set_extension_available( 'jetpack/videopress' );
		} else {
			Jetpack_Gutenberg::set_extension_unavailable( 'jetpack/videopress', $availability['unavailable_reason'] );
		}
	}

	/**
	 * Register the core video block as a dynamic block.
	 *
	 * It defines a server-side rendering that adds VideoPress support to the core video block.
	 */
	public function register_video_block_with_videopress() {
		Blocks::jetpack_register_block(
			'core/video',
			array(
				'render_callback' => array( $this, 'render_video_block_with_videopress' ),
			)
		);
	}

	/**
	 * Render the core video block replacing the src attribute with the VideoPress URL
	 *
	 * @param array  $attributes Array containing the video block attributes.
	 * @param string $content    String containing the video block content.
	 *
	 * @return string
	 */
	public function render_video_block_with_videopress( $attributes, $content ) {
		if ( ! isset( $attributes['id'] ) || isset( $attributes['guid'] ) ) {
			return $content;
		}

		$blog_id = self::get_blog_id();

		if ( ! isset( $blog_id ) ) {
			return $content;
		}

		$post_id         = absint( $attributes['id'] );
		$videopress_id   = video_get_info_by_blogpostid( $blog_id, $post_id )->guid;
		$videopress_data = videopress_get_video_details( $videopress_id );

		if ( empty( $videopress_data->file_url_base->https ) || empty( $videopress_data->files->hd->mp4 ) ) {
			return $content;
		}

		$videopress_url = $videopress_data->file_url_base->https . $videopress_data->files->hd->mp4;

		$pattern = '/(\s)src=([\'"])(?:(?!\2).)+?\2/';

		return preg_replace(
			$pattern,
			sprintf(
				'\1src="%1$s"',
				esc_url_raw( $videopress_url )
			),
			$content,
			1
		);
	}

	/**
	 * Temporary method to enable resumable uploads for testing by Automatticians
	 */
	public function add_resumable_upload_support() {
		wp_enqueue_script(
			'videopress-add-resumable-upload-support',
			plugins_url( 'js/videopress-add-resumable-upload-support.js', __FILE__ ),
			null,
			'1',
			false
		);
	}

	/**
	 * Replaces the video uploaded in the block editor.
	 *
	 * Enqueues a script that registers an API fetch middleware replacing the video uploads in Gutenberg so they are
	 * uploaded against the WP.com API media endpoint and thus transcoded by VideoPress.
	 */
	public function override_video_upload() {
		// Bail if Jetpack is not connected or VideoPress module is not active.
		if ( ! Jetpack::is_connection_ready() || ! Jetpack::is_module_active( 'videopress' ) ) {
			return;
		}

		wp_enqueue_script(
			'jetpack-videopress-gutenberg-override-video-upload',
			Assets::get_file_url_for_environment(
				'_inc/build/videopress/js/gutenberg-video-upload.min.js',
				'modules/videopress/js/gutenberg-video-upload.js'
			),
			array( 'wp-api-fetch', 'wp-polyfill', 'lodash' ),
			JETPACK__VERSION,
			false
		);
	}
}

VideoPress_Gutenberg::init();<|MERGE_RESOLUTION|>--- conflicted
+++ resolved
@@ -7,11 +7,7 @@
 
 use Automattic\Jetpack\Assets;
 use Automattic\Jetpack\Blocks;
-<<<<<<< HEAD
 use Automattic\Jetpack\Current_Plan;
-use Automattic\Jetpack\VideoPress\Jwt_Token_Bridge;
-=======
->>>>>>> 6c4ec4b1
 
 /**
  * Register a VideoPress extension to replace the default Core Video block.
