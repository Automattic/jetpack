<?php
/**
 * Jetpack_Memberships: wrapper for memberships functions.
 *
 * @package    Jetpack
 * @since      7.3.0
 */

use Automattic\Jetpack\Blocks;
use Automattic\Jetpack\Extensions\Premium_Content\Subscription_Service\Token_Subscription_Service;
use Automattic\Jetpack\Status\Host;
use const Automattic\Jetpack\Extensions\Subscriptions\META_NAME_FOR_POST_LEVEL_ACCESS_SETTINGS;
use const Automattic\Jetpack\Extensions\Subscriptions\META_NAME_FOR_POST_TIER_ID_SETTINGS;

require_once __DIR__ . '/../../extensions/blocks/subscriptions/constants.php';

/**
 * Class Jetpack_Memberships
 * This class represents the Memberships functionality.
 */
class Jetpack_Memberships {
	/**
	 * CSS class prefix to use in the styling.
	 *
	 * @var string
	 */
	public static $css_classname_prefix = 'jetpack-memberships';
	/**
	 * Our CPT type for the product (plan).
	 *
	 * @var string
	 */
	public static $post_type_plan = 'jp_mem_plan';

	/**
	 * Tier type for plans
	 *
	 * @var string
	 */
	public static $type_tier = 'tier';

	/**
	 * Option stores status for memberships (Stripe, etc.).
	 *
	 * @var string
	 */
	public static $has_connected_account_option_name = 'jetpack-memberships-has-connected-account';

	/**
	 * Post meta that will store the level of access for newsletters
	 *
	 * @var string
	 */
	public static $post_access_level_meta_name = META_NAME_FOR_POST_LEVEL_ACCESS_SETTINGS;

	/**
	 * Post meta that will store the tier ID of access for newsletters
	 *
	 * @var string
	 */
	public static $post_access_tier_meta_name = META_NAME_FOR_POST_TIER_ID_SETTINGS;

	/**
	 * Button block type to use.
	 *
	 * @var string
	 */
	private static $button_block_name = 'recurring-payments';

	/**
	 * These are defaults for wp_kses ran on the membership button.
	 *
	 * @var array
	 */
	private static $tags_allowed_in_the_button = array( 'br' => array() );

	/**
	 * The minimum required plan for this Gutenberg block.
	 *
	 * @var string Plan slug
	 */
	private static $required_plan;

	/**
	 * Track recurring payments block registration.
	 *
	 * @var boolean True if block registration has been executed.
	 */
	private static $has_registered_block = false;

	/**
	 * Classic singleton pattern
	 *
	 * @var Jetpack_Memberships
	 */
	private static $instance;

	/**
	 * Cached results of user_can_view_post() method.
	 *
	 * @var array
	 */
	private static $user_can_view_post_cache = array();

	/**
	 * Cached results of user_is_paid_subscriber() method.
	 *
	 * @var array
	 */
	private static $user_is_paid_subscriber_cache = array();

	/**
	 * Currencies we support and Stripe's minimum amount for a transaction in that currency.
	 *
	 * @link https://stripe.com/docs/currencies#minimum-and-maximum-charge-amounts
	 *
	 * List has to be in with `SUPPORTED_CURRENCIES` in extensions/shared/currencies.js.
	 */
	const SUPPORTED_CURRENCIES = array(
		'USD' => 0.5,
		'AUD' => 0.5,
		'BRL' => 0.5,
		'CAD' => 0.5,
		'CHF' => 0.5,
		'DKK' => 2.5,
		'EUR' => 0.5,
		'GBP' => 0.3,
		'HKD' => 4.0,
		'INR' => 0.5,
		'JPY' => 50,
		'MXN' => 10,
		'NOK' => 3.0,
		'NZD' => 0.5,
		'PLN' => 2.0,
		'SEK' => 3.0,
		'SGD' => 0.5,
	);

	/**
	 * Jetpack_Memberships constructor.
	 */
	private function __construct() {}

	/**
	 * The actual constructor initializing the object.
	 *
	 * @return Jetpack_Memberships
	 */
	public static function get_instance() {
		if ( ! self::$instance ) {
			self::$instance = new self();
			self::$instance->register_init_hook();
			// Yes, `pro-plan` with a dash, `jetpack_personal` with an underscore. Check the v1.5 endpoint to verify.
			$wpcom_plan_slug     = defined( 'ENABLE_PRO_PLAN' ) ? 'pro-plan' : 'personal-bundle';
			self::$required_plan = ( defined( 'IS_WPCOM' ) && IS_WPCOM ) ? $wpcom_plan_slug : 'jetpack_personal';
		}

		return self::$instance;
	}
	/**
	 * Get the map that defines the shape of CPT post. keys are names of fields and
	 * 'meta' is the name of actual WP post meta field that corresponds.
	 *
	 * @return array
	 */
	private static function get_plan_property_mapping() {
		$meta_prefix = 'jetpack_memberships_';
		$properties  = array(
			'price'           => array(
				'meta' => $meta_prefix . 'price',
			),
			'currency'        => array(
				'meta' => $meta_prefix . 'currency',
			),
			'site_subscriber' => array(
				'meta' => $meta_prefix . 'site_subscriber',
			),
			'product_id'      => array(
				'meta' => $meta_prefix . 'product_id',
			),
			'tier'            => array(
				'meta' => $meta_prefix . 'tier',
			),
			'is_deleted'      => array(
				'meta' => $meta_prefix . 'is_deleted',
			),
		);
		return $properties;
	}

	/**
	 * Inits further hooks on init hook.
	 */
	private function register_init_hook() {
		add_action( 'init', array( $this, 'init_hook_action' ) );
		add_action( 'jetpack_register_gutenberg_extensions', array( $this, 'register_gutenberg_block' ) );
	}

	/**
	 * Actual hooks initializing on init.
	 */
	public function init_hook_action() {
		add_filter( 'rest_api_allowed_post_types', array( $this, 'allow_rest_api_types' ) );
		add_filter( 'jetpack_sync_post_meta_whitelist', array( $this, 'allow_sync_post_meta' ) );
		$this->setup_cpts();
	}

	/**
	 * Sets up the custom post types for the module.
	 */
	private function setup_cpts() {
		/*
		 * PLAN data structure.
		 */
		$capabilities = array(
			'edit_post'          => 'edit_posts',
			'read_post'          => 'read_private_posts',
			'delete_post'        => 'delete_posts',
			'edit_posts'         => 'edit_posts',
			'edit_others_posts'  => 'edit_others_posts',
			'publish_posts'      => 'publish_posts',
			'read_private_posts' => 'read_private_posts',
		);
		$order_args   = array(
			'label'               => esc_html__( 'Plan', 'jetpack' ),
			'description'         => esc_html__( 'Recurring Payments plans', 'jetpack' ),
			'supports'            => array( 'title', 'custom-fields', 'content' ),
			'hierarchical'        => false,
			'public'              => false,
			'show_ui'             => false,
			'show_in_menu'        => false,
			'show_in_admin_bar'   => false,
			'show_in_nav_menus'   => false,
			'can_export'          => true,
			'has_archive'         => false,
			'exclude_from_search' => true,
			'publicly_queryable'  => false,
			'rewrite'             => false,
			'capabilities'        => $capabilities,
			'show_in_rest'        => false,
		);
		register_post_type( self::$post_type_plan, $order_args );
	}

	/**
	 * Allows custom post types to be used by REST API.
	 *
	 * @param array $post_types - other post types.
	 *
	 * @see hook 'rest_api_allowed_post_types'
	 * @return array
	 */
	public function allow_rest_api_types( $post_types ) {
		$post_types[] = self::$post_type_plan;

		return $post_types;
	}

	/**
	 * Allows custom meta fields to sync.
	 *
	 * @param array $post_meta - previously changet post meta.
	 *
	 * @return array
	 */
	public function allow_sync_post_meta( $post_meta ) {
		$meta_keys = array_map(
			array( $this, 'return_meta' ),
			self::get_plan_property_mapping()
		);
		return array_merge( $post_meta, array_values( $meta_keys ) );
	}

	/**
	 * This returns meta attribute of passet array.
	 * Used for array functions.
	 *
	 * @param array $map - stuff.
	 *
	 * @return mixed
	 */
	public function return_meta( $map ) {
		return $map['meta'];
	}

	/**
	 * Show an error to the user (or embed a clue in the HTML) when the button does not get rendered properly.
	 *
	 * @param WP_Error $error The error message with error code.
	 * @return string The error message rendered as HTML.
	 */
	public function render_button_error( $error ) {
		if ( $this->user_can_edit() ) {
			return '<div><strong>Jetpack Memberships Error: ' . $error->get_error_code() . '</strong><br />' . $error->get_error_message() . '</div>';
		}
		return '<div>Sorry! This product is not available for purchase at this time.</div><!-- Jetpack Memberships Error: ' . $error->get_error_code() . ' -->';
	}

	/**
	 * Renders a preview of the Recurring Payment button, which is not hooked
	 * up to the subscription url. Used to preview the block on the frontend
	 * for site editors when Stripe has not been connected.
	 *
	 * @param array  $attrs - attributes in the shortcode.
	 * @param string $content - Recurring Payment block content.
	 *
	 * @return string|void
	 */
	public function render_button_preview( $attrs, $content = null ) {
		if ( ! empty( $content ) ) {
			$block_id = esc_attr( wp_unique_id( 'recurring-payments-block-' ) );
			$content  = str_replace( 'recurring-payments-id', $block_id, $content );
			$content  = str_replace( 'wp-block-jetpack-recurring-payments', 'wp-block-jetpack-recurring-payments wp-block-button', $content );
			return $content;
		}
		return $this->deprecated_render_button_v1( $attrs, null );
	}

	/**
	 * Determines whether the button preview should be rendered. Returns true
	 * if the user has editing permissions, the button is not configured correctly
	 * (because it requires a plan upgrade or Stripe connection), and the
	 * button is a child of a Premium Content block.
	 *
	 * @param WP_Block $block Recurring Payments block instance.
	 *
	 * @return boolean
	 */
	public function should_render_button_preview( $block ) {
		$user_can_edit              = static::user_can_edit();
		$requires_stripe_connection = ! static::has_connected_account();

		$jetpack_ready = ! self::is_enabled_jetpack_recurring_payments();

		$is_premium_content_child = false;
		if ( isset( $block ) && isset( $block->context['isPremiumContentChild'] ) ) {
			$is_premium_content_child = (int) $block->context['isPremiumContentChild'];
		}

		return $is_premium_content_child &&
			$user_can_edit &&
			$requires_stripe_connection &&
			$jetpack_ready;
	}

	/**
	 * Callback that parses the membership purchase shortcode.
	 *
	 * @param array    $attributes - attributes in the shortcode. `id` here is the CPT id of the plan.
	 * @param string   $content - Recurring Payment block content.
	 * @param WP_Block $block - Recurring Payment block instance.
	 *
	 * @return string|void - HTML for the button, void removes the button.
	 */
	public function render_button( $attributes, $content = null, $block = null ) {
		Jetpack_Gutenberg::load_assets_as_required( self::$button_block_name, array( 'thickbox', 'wp-polyfill' ) );

		if ( $this->should_render_button_preview( $block ) ) {
			return $this->render_button_preview( $attributes, $content );
		}

		if ( empty( $attributes['planId'] ) ) {
			return $this->render_button_error( new WP_Error( 'jetpack-memberships-rb-npi', __( 'No plan was configured for this button.', 'jetpack' ) . ' ' . __( 'Edit this post and confirm that an existing payment plan is selected for this block.', 'jetpack' ) ) );
		}

<<<<<<< HEAD
		$plan_id = (int) $attributes['planId'];
		$product = get_post( $plan_id );
		if ( ! $product ) {
			return $this->render_button_error( new WP_Error( 'jetpack-memberships-rb-npf', __( 'Could not find a plan for this button.', 'jetpack' ) . ' ' . __( 'Edit this post and confirm that the selected payment plan still exists and is available for purchase.', 'jetpack' ) ) );
		}
		if ( is_wp_error( $product ) ) {
			return $this->render_button_error( new WP_Error( 'jetpack-memberships-rb-npf-we', __( 'Encountered an error when getting the plan associated with this button:', 'jetpack' ) . ' ' . $product->get_error_message() . '. ' . __( ' Edit this post and confirm that the selected payment plan still exists and is available for purchase.', 'jetpack' ) ) );
		}
		if ( $product->post_type !== self::$post_type_plan ) {
			return $this->render_button_error( new WP_Error( 'jetpack-memberships-rb-pnplan', __( 'The payment plan selected is not actually a payment plan.', 'jetpack' ) . ' ' . __( 'Edit this post and confirm that the selected payment plan still exists and is available for purchase.', 'jetpack' ) ) );
		}
		if ( 'publish' !== $product->post_status ) {
			return $this->render_button_error( new WP_Error( 'jetpack-memberships-rb-psnpub', __( 'The selected payment plan is not active.', 'jetpack' ) . ' ' . __( 'Edit this post and confirm that the selected payment plan still exists and is available for purchase.', 'jetpack' ) ) );
=======
		// This is string of '+` separated plan ids. Loop through them and
		// filter out the ones that are not valid.
		$plan_ids    = explode( '+', $attributes['planId'] );
		$valid_plans = array();
		foreach ( $plan_ids as $plan_id ) {
			if ( ! is_numeric( $plan_id ) ) {
				continue;
			}
			$product = get_post( $plan_id );
			if ( ! $product || is_wp_error( $product ) ) {
				continue;
			}
			if ( $product->post_type !== self::$post_type_plan || 'publish' !== $product->post_status ) {
				continue;
			}
			$valid_plans[] = $plan_id;
		}

		// If none are valid, return.
		// (Returning like this makes the button disappear.)
		if ( empty( $valid_plans ) ) {
			return;
>>>>>>> 24e605e0
		}
		$plan_id = implode( '+', $valid_plans );

		add_thickbox();

		if ( ! empty( $content ) ) {
			$block_id      = esc_attr( wp_unique_id( 'recurring-payments-block-' ) );
			$content       = str_replace( 'recurring-payments-id', $block_id, $content );
			$content       = str_replace( 'wp-block-jetpack-recurring-payments', 'wp-block-jetpack-recurring-payments wp-block-button', $content );
			$subscribe_url = $this->get_subscription_url( $plan_id );
			return preg_replace( '/(href=".*")/U', 'href="' . $subscribe_url . '"', $content );
		}

		return $this->deprecated_render_button_v1( $attributes, $plan_id );
	}

	/**
	 * Builds subscription URL for this membership using the current blog and
	 * supplied plan IDs.
	 *
	 * @param integer $plan_id - Unique ID for the plan being subscribed to.
	 * @return string
	 */
	public function get_subscription_url( $plan_id ) {
		global $wp;

		return add_query_arg(
			array(
				'blog'     => esc_attr( self::get_blog_id() ),
				'plan'     => esc_attr( $plan_id ),
				'lang'     => esc_attr( get_locale() ),
				'pid'      => esc_attr( get_the_ID() ), // Needed for analytics purposes.
				'redirect' => esc_attr( rawurlencode( home_url( $wp->request ) ) ), // Needed for redirect back in case of redirect-based flow.
			),
			'https://subscribe.wordpress.com/memberships/'
		);
	}

	/**
	 * Renders a deprecated legacy version of the button HTML.
	 *
	 * @param array   $attrs - Array containing the Recurring Payment block attributes.
	 * @param integer $plan_id - Unique plan ID the membership is for.
	 *
	 * @return string
	 */
	public function deprecated_render_button_v1( $attrs, $plan_id ) {
		$button_label = isset( $attrs['submitButtonText'] )
			? $attrs['submitButtonText']
			: __( 'Your contribution', 'jetpack' );

		$button_styles = array();
		if ( ! empty( $attrs['customBackgroundButtonColor'] ) ) {
			array_push(
				$button_styles,
				sprintf(
					'background-color: %s',
					sanitize_hex_color( $attrs['customBackgroundButtonColor'] )
				)
			);
		}
		if ( ! empty( $attrs['customTextButtonColor'] ) ) {
			array_push(
				$button_styles,
				sprintf(
					'color: %s',
					sanitize_hex_color( $attrs['customTextButtonColor'] )
				)
			);
		}
		$button_styles = implode( ';', $button_styles );

		return sprintf(
			'<div class="%1$s"><a role="button" href="%2$s" class="%3$s" style="%4$s">%5$s</a></div>',
			esc_attr(
				Blocks::classes(
					self::$button_block_name,
					$attrs,
					array( 'wp-block-button' )
				)
			),
			esc_url( $this->get_subscription_url( $plan_id ) ),
			isset( $attrs['submitButtonClasses'] ) ? esc_attr( $attrs['submitButtonClasses'] ) : 'wp-block-button__link',
			esc_attr( $button_styles ),
			wp_kses( $button_label, self::$tags_allowed_in_the_button )
		);
	}

	/**
	 * Get current blog id.
	 *
	 * @return int
	 */
	public static function get_blog_id() {
		if ( defined( 'IS_WPCOM' ) && IS_WPCOM ) {
			return get_current_blog_id();
		}

		return Jetpack_Options::get_option( 'id' );
	}

	/**
	 * Get the id of the connected payment acount (Stripe etc).
	 *
	 * @return bool
	 */
	public static function has_connected_account() {

		// This is the primary solution.
		$has_option = get_option( self::$has_connected_account_option_name, false ) ? true : false;
		if ( $has_option ) {
			return true;
		}

		return false;
	}

	/**
	 * Get the post access level
	 *
	 * If no ID is provided, the method tries to get it from the global post object.
	 *
	 * @param int|null $post_id The ID of the post. Default is null.
	 *
	 * @return string the actual post access level (see projects/plugins/jetpack/extensions/blocks/subscriptions/constants.js for the values).
	 */
	public static function get_post_access_level( $post_id = null ) {
		if ( ! $post_id ) {
			$post_id = get_the_ID();
		}
		if ( ! $post_id ) {
			return Token_Subscription_Service::POST_ACCESS_LEVEL_EVERYBODY;
		}

		$post_access_level = get_post_meta( $post_id, self::$post_access_level_meta_name, true );
		if ( empty( $post_access_level ) ) {
			$post_access_level = Token_Subscription_Service::POST_ACCESS_LEVEL_EVERYBODY;
		}
		return $post_access_level;
	}

	/**
	 * Get the post tier plan
	 *
	 * If no ID is provided, the method tries to get it from the global post object.
	 *
	 * @param int|null $post_id The ID of the post. Default is null.
	 *
	 * @return WP_Post|null the actual post tier.
	 */
	public static function get_post_tier( $post_id = null ) {
		if ( ! $post_id ) {
			$post_id = get_the_ID();
		}

		if ( ! $post_id ) {
			return null;
		}

		$post_tier_id = get_post_meta( $post_id, self::$post_access_tier_meta_name, true );
		if ( empty( $post_tier_id ) ) {
			return null;
		}

		return get_post( $post_tier_id );
	}

	/**
	 * Determines whether the current user can edit.
	 *
	 * @return bool Whether the user can edit.
	 */
	public static function user_can_edit() {
		$user = wp_get_current_user();
		// phpcs:ignore ImportDetection.Imports.RequireImports.Symbol
		return 0 !== $user->ID && current_user_can( 'edit_post', get_the_ID() );
	}

	/**
	 * Determines whether the current user is a paid subscriber and caches the result.
	 *
	 * @return bool Whether the post can be viewed
	 */
	public static function user_is_paid_subscriber() {
		$user_id = get_current_user_id();

		require_once JETPACK__PLUGIN_DIR . 'extensions/blocks/premium-content/_inc/subscription-service/include.php';
		$paywall            = \Automattic\Jetpack\Extensions\Premium_Content\subscription_service();
		$is_paid_subscriber = $paywall->visitor_can_view_content( self::get_all_newsletter_plan_ids(), Token_Subscription_Service::POST_ACCESS_LEVEL_PAID_SUBSCRIBERS_ALL_TIERS );

		self::$user_is_paid_subscriber_cache[ $user_id ] = $is_paid_subscriber;
		return $is_paid_subscriber;
	}

	/**
	 * Determines whether the current user can view the post based on the newsletter access level
	 * and caches the result.
	 *
	 * @param int|null $post_id Explicit post id to check against.
	 *
	 * @return bool Whether the post can be viewed
	 */
	public static function user_can_view_post( $post_id = null ) {
		$user_id = get_current_user_id();
		if ( null === $post_id ) {
			$post_id = get_the_ID();
		}

		if ( false === $post_id ) {
			$post_id = 0;
		}

		$cache_key = sprintf( '%d_%d', $user_id, $post_id );
		if ( $user_id !== 0 && isset( self::$user_can_view_post_cache[ $cache_key ] ) ) {
			return self::$user_can_view_post_cache[ $cache_key ];
		}

		$post_access_level = self::get_post_access_level();
		if ( Token_Subscription_Service::POST_ACCESS_LEVEL_EVERYBODY === $post_access_level ) {
			self::$user_can_view_post_cache[ $cache_key ] = true;
			return true;
		}

		if ( $user_id === 0 ) {
			if ( defined( 'WPCOM_SENDING_POST_TO_SUBSCRIBERS' ) && WPCOM_SENDING_POST_TO_SUBSCRIBERS ) {
				if ( Token_Subscription_Service::POST_ACCESS_LEVEL_SUBSCRIBERS === $post_access_level ) {
					return true;
				}
			}
		}

		require_once JETPACK__PLUGIN_DIR . 'extensions/blocks/premium-content/_inc/subscription-service/include.php';
		$paywall = \Automattic\Jetpack\Extensions\Premium_Content\subscription_service();

		$all_newsletters_plan_ids = self::get_all_newsletter_plan_ids();

		if ( 0 === count( $all_newsletters_plan_ids ) &&
			Token_Subscription_Service::POST_ACCESS_LEVEL_PAID_SUBSCRIBERS === $post_access_level ||
			Token_Subscription_Service::POST_ACCESS_LEVEL_PAID_SUBSCRIBERS_ALL_TIERS === $post_access_level
		) {
			// The post is paywalled but there is no newsletter plans on the site.
			// We downgrade the post level to subscribers-only
			$post_access_level = Token_Subscription_Service::POST_ACCESS_LEVEL_SUBSCRIBERS;
		}

		$can_view_post = $paywall->visitor_can_view_content( $all_newsletters_plan_ids, $post_access_level );

		if ( $can_view_post && $post_access_level !== Token_Subscription_Service::POST_ACCESS_LEVEL_EVERYBODY ) {
			// Prevent batcache to cache paywalled content
			if ( function_exists( 'batcache_cancel' ) ) {
				batcache_cancel();
			}
		}

		self::$user_can_view_post_cache[ $cache_key ] = $can_view_post;
		return $can_view_post;
	}

	/**
	 * Whether Recurring Payments are enabled. True if the block
	 * is supported by the site's plan, or if it is a Jetpack site
	 * and the feature to enable upgrade nudges is active.
	 *
	 * @return bool
	 */
	public static function is_enabled_jetpack_recurring_payments() {
		$api_available = ( ( defined( 'IS_WPCOM' ) && IS_WPCOM ) || Jetpack::is_connection_ready() );
		return $api_available;
	}

	/**
	 * Whether site has any paid plan.
	 *
	 * @param string $type - Type of a plan for which site is configured. For now supports empty and newsletter.
	 *
	 * @return bool
	 */
	public static function has_configured_plans_jetpack_recurring_payments( $type = '' ) {
		if ( ! self::is_enabled_jetpack_recurring_payments() ) {
			return false;
		}
		$query = array(
			'post_type'      => self::$post_type_plan,
			'posts_per_page' => 1,
		);

		// We want to see if user has any plan marked as a newsletter set up.
		if ( 'newsletter' === $type ) {
			$query['meta_key']   = 'jetpack_memberships_site_subscriber';
			$query['meta_value'] = true;
		}

		$plans = get_posts( $query );
		return ( is_countable( $plans ) && count( $plans ) > 0 );
	}

	/**
	 * Return the list of plan posts
	 *
	 * @return WP_Post[]|WP_Error
	 */
	public static function get_all_plans() {
		if ( ! self::is_enabled_jetpack_recurring_payments() ) {
			return array();
		}

		// We can retrieve the data directly except on a Jetpack/Atomic cached site or
		$is_cached_site = ( new Host() )->is_wpcom_simple() && is_jetpack_site();
		if ( ! $is_cached_site ) {
			return get_posts(
				array(
					'posts_per_page' => -1,
					'post_type'      => self::$post_type_plan,
				)
			);
		} else {
			// On cached site on WPCOM
			require_lib( 'memberships' );
			return Memberships_Product::get_plans_posts_list( get_current_blog_id() );
		}
	}

	/**
	 * Return all membership plans ids (deleted or not)
	 * This function is used both on WPCOM or on Jetpack self-hosted.
	 * Depending on the environment we need to mitigate where the data is retrieved from.
	 *
	 * @return array
	 */
	public static function get_all_newsletter_plan_ids() {

		if ( ! self::is_enabled_jetpack_recurring_payments() ) {
			return array();
		}

		// We can retrieve the data directly except on a Jetpack/Atomic cached site or
		$is_cached_site = ( new Host() )->is_wpcom_simple() && is_jetpack_site();
		if ( ! $is_cached_site ) {
			return get_posts(
				array(
					'posts_per_page' => -1,
					'fields'         => 'ids',
					'post_type'      => self::$post_type_plan,
					'meta_key'       => 'jetpack_memberships_type',
					'meta_value'     => self::$type_tier,
				)
			);

		} else {
			// On cached site on WPCOM
			require_lib( 'memberships' );
			$allow_deleted = true;
			$list          = Memberships_Product::get_product_list( get_current_blog_id(), self::$type_tier, null, $allow_deleted );

			if ( is_wp_error( $list ) ) {
				return array();
			}

			return array_map(
				function ( $product ) {
					return $product['id'];
				}, // Returning only post ids
				$list
			);
		}
	}

	/**
	 * Register the Recurring Payments Gutenberg block
	 */
	public function register_gutenberg_block() {
		// This gate was introduced to prevent duplicate registration. A race condition exists where
		// the registration that happens via extensions/blocks/recurring-payments/recurring-payments.php
		// was adding the registration action after the action had been run in some contexts.
		if ( self::$has_registered_block ) {
			return;
		}

		if ( self::is_enabled_jetpack_recurring_payments() ) {
			Blocks::jetpack_register_block(
				'jetpack/recurring-payments',
				array(
					'render_callback'  => array( $this, 'render_button' ),
					'uses_context'     => array( 'isPremiumContentChild' ),
					'provides_context' => array(
						'jetpack/parentBlockWidth' => 'width',
					),
				)
			);
		} else {
			Jetpack_Gutenberg::set_extension_unavailable(
				'jetpack/recurring-payments',
				'missing_plan',
				array(
					'required_feature' => 'memberships',
					'required_plan'    => self::$required_plan,
				)
			);
		}

		self::$has_registered_block = true;
	}

	/**
	 * Transforms a number into it's short human-readable version.
	 *
	 * @param int $subscribers_total The extrapolated excerpt string.
	 *
	 * @return string Human-readable version of the number. ie. 1.9 M.
	 */
	public static function get_join_others_text( $subscribers_total ) {
		if ( $subscribers_total >= 1000000 ) {
			/* translators: %s: number of folks following the blog, millions(M) with one decimal. i.e. 1.1 */
			return sprintf( __( 'Join %sM other subscribers', 'jetpack' ), floatval( number_format_i18n( $subscribers_total / 1000000, 1 ) ) );
		}
		if ( $subscribers_total >= 10000 ) {
			/* translators: %s: number of folks following the blog, thousands(K) with one decimal. i.e. 1.1 */
			return sprintf( __( 'Join %sK other subscribers', 'jetpack' ), floatval( number_format_i18n( $subscribers_total / 1000, 1 ) ) );
		}

		/* translators: %s: number of folks following the blog */
		return sprintf( _n( 'Join %s other subscriber', 'Join %s other subscribers', $subscribers_total, 'jetpack' ), number_format_i18n( $subscribers_total ) );
	}

	/**
	 * Returns the email of the current user.
	 *
	 * @return string
	 */
	public static function get_current_user_email() {
		require_once JETPACK__PLUGIN_DIR . 'extensions/blocks/premium-content/_inc/subscription-service/include.php';
		$subscription_service = \Automattic\Jetpack\Extensions\Premium_Content\subscription_service();
		return $subscription_service->get_subscriber_email();
	}

	/**
	 * Returns if the current user is subscribed or not.
	 *
	 * @return boolean
	 */
	public static function is_current_user_subscribed() {
		require_once JETPACK__PLUGIN_DIR . 'extensions/blocks/premium-content/_inc/subscription-service/include.php';
		$subscription_service = \Automattic\Jetpack\Extensions\Premium_Content\subscription_service();
		return $subscription_service->is_current_user_subscribed();
	}
}
Jetpack_Memberships::get_instance();<|MERGE_RESOLUTION|>--- conflicted
+++ resolved
@@ -363,21 +363,6 @@
 			return $this->render_button_error( new WP_Error( 'jetpack-memberships-rb-npi', __( 'No plan was configured for this button.', 'jetpack' ) . ' ' . __( 'Edit this post and confirm that an existing payment plan is selected for this block.', 'jetpack' ) ) );
 		}
 
-<<<<<<< HEAD
-		$plan_id = (int) $attributes['planId'];
-		$product = get_post( $plan_id );
-		if ( ! $product ) {
-			return $this->render_button_error( new WP_Error( 'jetpack-memberships-rb-npf', __( 'Could not find a plan for this button.', 'jetpack' ) . ' ' . __( 'Edit this post and confirm that the selected payment plan still exists and is available for purchase.', 'jetpack' ) ) );
-		}
-		if ( is_wp_error( $product ) ) {
-			return $this->render_button_error( new WP_Error( 'jetpack-memberships-rb-npf-we', __( 'Encountered an error when getting the plan associated with this button:', 'jetpack' ) . ' ' . $product->get_error_message() . '. ' . __( ' Edit this post and confirm that the selected payment plan still exists and is available for purchase.', 'jetpack' ) ) );
-		}
-		if ( $product->post_type !== self::$post_type_plan ) {
-			return $this->render_button_error( new WP_Error( 'jetpack-memberships-rb-pnplan', __( 'The payment plan selected is not actually a payment plan.', 'jetpack' ) . ' ' . __( 'Edit this post and confirm that the selected payment plan still exists and is available for purchase.', 'jetpack' ) ) );
-		}
-		if ( 'publish' !== $product->post_status ) {
-			return $this->render_button_error( new WP_Error( 'jetpack-memberships-rb-psnpub', __( 'The selected payment plan is not active.', 'jetpack' ) . ' ' . __( 'Edit this post and confirm that the selected payment plan still exists and is available for purchase.', 'jetpack' ) ) );
-=======
 		// This is string of '+` separated plan ids. Loop through them and
 		// filter out the ones that are not valid.
 		$plan_ids    = explode( '+', $attributes['planId'] );
@@ -387,11 +372,17 @@
 				continue;
 			}
 			$product = get_post( $plan_id );
-			if ( ! $product || is_wp_error( $product ) ) {
-				continue;
+			if ( ! $product ) {
+				return $this->render_button_error( new WP_Error( 'jetpack-memberships-rb-npf', __( 'Could not find a plan for this button.', 'jetpack' ) . ' ' . __( 'Edit this post and confirm that the selected payment plan still exists and is available for purchase.', 'jetpack' ) ) );
 			}
-			if ( $product->post_type !== self::$post_type_plan || 'publish' !== $product->post_status ) {
-				continue;
+			if ( is_wp_error( $product ) ) {
+				return $this->render_button_error( new WP_Error( 'jetpack-memberships-rb-npf-we', __( 'Encountered an error when getting the plan associated with this button:', 'jetpack' ) . ' ' . $product->get_error_message() . '. ' . __( ' Edit this post and confirm that the selected payment plan still exists and is available for purchase.', 'jetpack' ) ) );
+			}
+			if ( $product->post_type !== self::$post_type_plan ) {
+				return $this->render_button_error( new WP_Error( 'jetpack-memberships-rb-pnplan', __( 'The payment plan selected is not actually a payment plan.', 'jetpack' ) . ' ' . __( 'Edit this post and confirm that the selected payment plan still exists and is available for purchase.', 'jetpack' ) ) );
+			}
+			if ( 'publish' !== $product->post_status ) {
+				return $this->render_button_error( new WP_Error( 'jetpack-memberships-rb-psnpub', __( 'The selected payment plan is not active.', 'jetpack' ) . ' ' . __( 'Edit this post and confirm that the selected payment plan still exists and is available for purchase.', 'jetpack' ) ) );
 			}
 			$valid_plans[] = $plan_id;
 		}
@@ -400,7 +391,6 @@
 		// (Returning like this makes the button disappear.)
 		if ( empty( $valid_plans ) ) {
 			return;
->>>>>>> 24e605e0
 		}
 		$plan_id = implode( '+', $valid_plans );
 
