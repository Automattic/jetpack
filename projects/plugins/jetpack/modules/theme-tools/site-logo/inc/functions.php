<?php
/**
 * Functions and template tags for using site logos.
 *
 * @package automattic/jetpack
 */

/**
 * Retrieve the site logo URL or ID (URL by default). Pass in the string 'id' for ID.
 *
 * @uses get_option()
 * @uses esc_url_raw()
 * @uses set_url_scheme()
 * @return mixed The URL or ID of our site logo, false if not set
 * @since 1.0
 */
function jetpack_get_site_logo( $show = 'url' ) {
	$logo = site_logo()->logo;

	// Return false if no logo is set
	if ( empty( $logo ) ) {
		return false;
	}

	// Return the ID if specified, otherwise return the URL by default
	if ( 'id' == $show ) {
		return $logo;
	} else {
		return esc_url_raw( set_url_scheme( wp_get_attachment_url( $logo ) ) );
	}
}

/**
 * Retrieve an array of the dimensions of the Site Logo.
 *
 * @uses Site_Logo::theme_size()
 * @uses get_option( 'thumbnail_size_w' )
 * @uses get_option( 'thumbnail_size_h' )
 * @uses global $_wp_additional_image_sizes;
 *
 * @since 3.6.0
 *
 * @return array $dimensions {
 *      An array of dimensions of the Site Logo.
 *
 *      @type string $width Width of the logo in pixels.
 *      @type string $height Height of the logo in pixels.
 * }
 */
function jetpack_get_site_logo_dimensions() {
	// Get the image size to use with the logo.
	$size = site_logo()->theme_size();

	// If the size is the default `thumbnail`, get its dimensions. Otherwise, get them from $_wp_additional_image_sizes
	if ( empty( $size ) ) {
		return false;
	} elseif ( 'thumbnail' == $size ) {
		$dimensions = array(
			'width'  => get_option( 'thumbnail_size_w' ),
			'height' => get_option( 'thumbnail_size_h' ),
		);
	} else {
		global $_wp_additional_image_sizes;

		if ( ! isset( $_wp_additional_image_sizes[ $size ] ) ) {
			return false;
		}

		$dimensions = array(
			'width'  => $_wp_additional_image_sizes[ $size ]['width'],
			'height' => $_wp_additional_image_sizes[ $size ]['height'],
		);
	}

	return $dimensions;
}

/**
 * Determine if a site logo is assigned or not.
 *
 * @uses get_option
 * @return boolean True if there is an active logo, false otherwise
 */
function jetpack_has_site_logo() {
	return site_logo()->has_site_logo();
}

/**
 * Output an <img> tag of the site logo, at the size specified
 * in the theme's add_theme_support() declaration.
 *
 * @uses Site_Logo::logo
 * @uses Site_Logo::theme_size()
 * @uses jetpack_has_site_logo()
 * @uses jetpack_is_customize_preview()
 * @uses esc_url()
 * @uses home_url()
 * @uses esc_attr()
 * @uses wp_get_attachment_image()
 * @uses apply_filters()
 * @since 1.0
 */
function jetpack_the_site_logo() {
	$size = site_logo()->theme_size();

	// If no logo is set, but we're in the Customizer, leave a placeholder (needed for the live preview).
	if (
		! jetpack_has_site_logo()
		&& jetpack_is_customize_preview()
	) {
		/*
		 * Reason: the output is escaped in the sprintf.
		 * phpcs:disable WordPress.Security.EscapeOutput
		 */
		/** This filter is documented in modules/theme-tools/site-logo/inc/functions.php */
		echo apply_filters(
			'jetpack_the_site_logo',
			sprintf(
				'<a href="%1$s" class="site-logo-link" style="display:none;"><img class="site-logo" data-size="%2$s" /></a>',
				esc_url( home_url( '/' ) ),
				esc_attr( $size )
			),
			array(),
			$size
		);
		/* phpcs:enable WordPress.Security.EscapeOutput */
		return;
	}

	// Check for WP 4.5 Site Logo and Jetpack logo.
	$logo_id      = get_theme_mod( 'custom_logo' );
	$jetpack_logo = site_logo()->logo;

<<<<<<< HEAD
	// Use WP Core logo if present, otherwise use Jetpack's.
	// This shouldn't really ever fire anymore with the conversion code to Core's format, but leaving it just to be safe.
	if ( ! $logo_id && isset( $jetpack_logo['id'] ) ) {
=======
	// Use WP Core logo if present and is an id (of an attachment), otherwise use Jetpack's.
	if ( ! is_numeric( $logo_id ) && isset( $jetpack_logo['id'] ) ) {
>>>>>>> c03223dc
		$logo_id = $jetpack_logo['id'];
	}

	/*
	 * Reason: the output is escaped in the sprintf.
	 * phpcs:disable WordPress.Security.EscapeOutput
	 */
	/**
	 * Filter the Site Logo output.
	 *
	 * @module theme-tools
	 *
	 * @since 3.2.0
	 *
	 * @param string $html Site Logo HTML output.
	 * @param array $jetpack_logo Array of Site Logo details.
	 * @param string $size Size specified in add_theme_support declaration, or 'thumbnail' default.
	 */
	echo apply_filters(
		'jetpack_the_site_logo',
		sprintf(
			'<a href="%1$s" class="site-logo-link" rel="home" itemprop="url">%2$s</a>',
			esc_url( home_url( '/' ) ),
			wp_get_attachment_image(
				$logo_id,
				$size,
				false,
				array(
					'class'     => "site-logo attachment-$size",
					'data-size' => $size,
					'itemprop'  => 'logo',
				)
			)
		),
		$jetpack_logo,
		$size
	);
	/* phpcs:enable WordPress.Security.EscapeOutput */
}

/**
 * Whether the site is being previewed in the Customizer.
 * Duplicate of core function until 4.0 is released.
 *
 * @global WP_Customize_Manager $wp_customize Customizer instance.
 * @return bool True if the site is being previewed in the Customizer, false otherwise.
 */
function jetpack_is_customize_preview() {
	global $wp_customize;

	return is_a( $wp_customize, 'WP_Customize_Manager' ) && $wp_customize->is_preview();
}

/**
 * Sanitize the string of classes used for header text.
 * Limit to A-Z,a-z,0-9,(space),(comma),_,-
 *
 * @return string Sanitized string of CSS classes.
 */
function jetpack_sanitize_header_text_classes( $classes ) {
	$classes = preg_replace( '/[^A-Za-z0-9\,\ ._-]/', '', $classes );

	return $classes;
}<|MERGE_RESOLUTION|>--- conflicted
+++ resolved
@@ -131,14 +131,9 @@
 	$logo_id      = get_theme_mod( 'custom_logo' );
 	$jetpack_logo = site_logo()->logo;
 
-<<<<<<< HEAD
 	// Use WP Core logo if present, otherwise use Jetpack's.
 	// This shouldn't really ever fire anymore with the conversion code to Core's format, but leaving it just to be safe.
-	if ( ! $logo_id && isset( $jetpack_logo['id'] ) ) {
-=======
-	// Use WP Core logo if present and is an id (of an attachment), otherwise use Jetpack's.
 	if ( ! is_numeric( $logo_id ) && isset( $jetpack_logo['id'] ) ) {
->>>>>>> c03223dc
 		$logo_id = $jetpack_logo['id'];
 	}
 
