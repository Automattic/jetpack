/* global ajaxurl, jetpackAdminMenu */

( function () {
	function init() {
		var adminbar = document.querySelector( '#wpadminbar' );
		var wpwrap = document.querySelector( '#wpwrap' );
		var adminMenu = document.querySelector( '#adminmenu' );
		var dismissClass = 'dismissible-card__close-icon';

		if ( ! adminbar ) {
			return;
		}

		function setAriaExpanded( value ) {
			var anchors = adminbar.querySelectorAll( '#wp-admin-bar-blog a' );
			for ( var i = 0; i < anchors.length; i++ ) {
				anchors[ i ].setAttribute( 'aria-expanded', value );
			}
		}

		setFocusOnActiveMenuItem();
		setAriaExpanded( 'false' );

		var adminbarBlog = adminbar.querySelector( '#wp-admin-bar-blog' );
		// Toggle sidebar when toggle is clicked.
		if ( adminbarBlog ) {
			adminbarBlog.addEventListener( 'click', function ( event ) {
				event.preventDefault();

				// Close any open toolbar submenus.
				var hovers = adminbar.querySelectorAll( '.hover' );
				for ( var i = 0; i < hovers.length; i++ ) {
					hovers[ i ].classList.remove( 'hover' );
				}

				wpwrap.classList.toggle( 'wp-responsive-open' );
				if ( wpwrap.classList.contains( 'wp-responsive-open' ) ) {
					setAriaExpanded( 'true' );
					var first = document.querySelector( '#adminmenu a' );
					if ( first ) {
						first.focus();
					}
				} else {
					setAriaExpanded( 'false' );
				}
			} );
		}

		if ( adminMenu ) {
			var collapseButton = adminMenu.querySelector( '#collapse-button' );
			// Nav-Unification feature:
			// Saves the sidebar state in server when "Collapse menu" is clicked.
			// This is needed so that we update WPCOM for this preference in real-time.
			if ( collapseButton ) {
				collapseButton.addEventListener( 'click', function ( event ) {
					// Let's the core event listener be triggered first.
					setTimeout( function () {
						saveSidebarIsExpanded( event.target.parentNode.ariaExpanded );
					}, 50 );
				} );
			}

			adminMenu.addEventListener( 'click', function ( event ) {
				if (
					event.target.classList.contains( dismissClass ) ||
					event.target.closest( '.' + dismissClass )
				) {
					event.preventDefault();

					const siteNotice = document.getElementById( 'toplevel_page_site-notices' );
					if ( siteNotice ) {
						siteNotice.style.display = 'none';
					}

					const jitmDismissButton = event.target;

					makeAjaxRequest(
						'POST',
						ajaxurl,
						'application/x-www-form-urlencoded; charset=UTF-8',
						'id=' +
							encodeURIComponent( jitmDismissButton.dataset.feature_id ) +
							'&feature_class=' +
							encodeURIComponent( jitmDismissButton.dataset.feature_class ) +
							'&action=jitm_dismiss' +
							'&_ajax_nonce=' +
							jetpackAdminMenu.jitmDismissNonce
					);
				}
			} );

			makeAjaxRequest(
				'GET',
				ajaxurl + '?action=upsell_nudge_jitm&_ajax_nonce=' + jetpackAdminMenu.upsellNudgeJitm,
				undefined,
				null,
				function ( xhr ) {
					try {
						if ( xhr.readyState === XMLHttpRequest.DONE ) {
							if ( xhr.status === 200 && xhr.responseText ) {
								adminMenu
									.querySelector( '#toplevel_page_site_card' )
									.insertAdjacentHTML( 'afterend', xhr.responseText );
							}
						}
					} catch ( error ) {
						// On failure, we just won't display an upsell nudge
					}
				}
			);
		}
<<<<<<< HEAD

		if ( jetpackAdminMenu.isAtomic ) {
			document
				.querySelectorAll( 'li.wp-has-submenu.wp-not-current-submenu' )
				.forEach( function ( el ) {
					const submenu = el.querySelector( '.wp-submenu' );
					const linkElement = el.querySelector( 'a' );

					el.addEventListener( 'mouseover', function () {
						submenu.style.display = null;
						submenu.style.top = '-1px';
						if ( ! isElementInViewport( submenu ) ) {
							// Repoisition the submenu to the top of the menu item.
							submenu.style.top = linkElement.clientHeight - submenu.clientHeight + 'px';
						}
						linkElement.focus();
					} );

					el.addEventListener( 'mouseleave', function () {
						submenu.style.display = 'none';
						submenu.style.top = null;
						if ( document.activeElement === linkElement ) {
							linkElement.blur();
						}
					} );
				} );
		}
	}

	function isElementInViewport( el ) {
		var rect = el.getBoundingClientRect();

		return (
			rect.top >= 0 &&
			rect.left >= 0 &&
			// Tries to primarily use the window viewport, but if that's not available, uses the documentElement.
			// The innerWidth attribute must return the viewport width including the size of a rendered scroll bar (if any), or zero if there is no viewport.
			rect.bottom <= ( window.innerHeight || document.documentElement.clientHeight ) &&
			rect.right <= ( window.innerWidth || document.documentElement.clientWidth )
		);
=======
>>>>>>> 94ddae82
	}

	function makeAjaxRequest( method, url, contentType, body = null, callback = null ) {
		var xhr = new XMLHttpRequest();
		xhr.open( method, url, true );
		xhr.setRequestHeader( 'X-Requested-With', 'XMLHttpRequest' );
		if ( contentType ) {
			xhr.setRequestHeader( 'Content-Type', contentType );
		}
		xhr.withCredentials = true;
		if ( callback ) {
			xhr.onreadystatechange = function () {
				callback( xhr );
			};
		}
		xhr.send( body );
	}

	function saveSidebarIsExpanded( expanded ) {
		makeAjaxRequest(
			'POST',
			ajaxurl,
			'application/x-www-form-urlencoded; charset=UTF-8',
			'action=sidebar_state&expanded=' + expanded
		);
	}

	function setFocusOnActiveMenuItem() {
		var currentMenuItem = document.querySelector( '.wp-submenu .current > a' );

		if ( ! currentMenuItem ) {
			return;
		}

		currentMenuItem.focus( { preventScroll: true } );
	}

	if ( document.readyState === 'loading' ) {
		document.addEventListener( 'DOMContentLoaded', init );
	} else {
		init();
	}
} )();<|MERGE_RESOLUTION|>--- conflicted
+++ resolved
@@ -109,49 +109,6 @@
 				}
 			);
 		}
-<<<<<<< HEAD
-
-		if ( jetpackAdminMenu.isAtomic ) {
-			document
-				.querySelectorAll( 'li.wp-has-submenu.wp-not-current-submenu' )
-				.forEach( function ( el ) {
-					const submenu = el.querySelector( '.wp-submenu' );
-					const linkElement = el.querySelector( 'a' );
-
-					el.addEventListener( 'mouseover', function () {
-						submenu.style.display = null;
-						submenu.style.top = '-1px';
-						if ( ! isElementInViewport( submenu ) ) {
-							// Repoisition the submenu to the top of the menu item.
-							submenu.style.top = linkElement.clientHeight - submenu.clientHeight + 'px';
-						}
-						linkElement.focus();
-					} );
-
-					el.addEventListener( 'mouseleave', function () {
-						submenu.style.display = 'none';
-						submenu.style.top = null;
-						if ( document.activeElement === linkElement ) {
-							linkElement.blur();
-						}
-					} );
-				} );
-		}
-	}
-
-	function isElementInViewport( el ) {
-		var rect = el.getBoundingClientRect();
-
-		return (
-			rect.top >= 0 &&
-			rect.left >= 0 &&
-			// Tries to primarily use the window viewport, but if that's not available, uses the documentElement.
-			// The innerWidth attribute must return the viewport width including the size of a rendered scroll bar (if any), or zero if there is no viewport.
-			rect.bottom <= ( window.innerHeight || document.documentElement.clientHeight ) &&
-			rect.right <= ( window.innerWidth || document.documentElement.clientWidth )
-		);
-=======
->>>>>>> 94ddae82
 	}
 
 	function makeAjaxRequest( method, url, contentType, body = null, callback = null ) {
