<?php // phpcs:ignore WordPress.Files.FileName.InvalidClassFileName
/**
 * Jetpack_SSO module main class file.
 *
 * @package automattic/jetpack
 */

use Automattic\Jetpack\Connection\Client;
use Automattic\Jetpack\Connection\Manager as Connection_Manager;
use Automattic\Jetpack\Roles;
use Automattic\Jetpack\Status;
use Automattic\Jetpack\Status\Host;
use Automattic\Jetpack\Tracking;

require_once JETPACK__PLUGIN_DIR . 'modules/sso/class.jetpack-sso-helpers.php';
require_once JETPACK__PLUGIN_DIR . 'modules/sso/class.jetpack-sso-notices.php';

/**
 * Module Name: Secure Sign On
 * Module Description: Allow users to log in to this site using WordPress.com accounts
 * Sort Order: 30
 * Recommendation Order: 5
 * First Introduced: 2.6
 * Requires Connection: Yes
 * Requires User Connection: Yes
 * Auto Activate: No
 * Module Tags: Developers
 * Feature: Security
 * Additional Search Queries: sso, single sign on, login, log in, 2fa, two-factor
 */
class Jetpack_SSO {
	/**
	 * Jetpack_SSO instance.
	 *
	 * @var Jetpack_SSO
	 */
	public static $instance = null;

	/**
	 * Jetpack_SSO constructor.
	 */
	private function __construct() {

		self::$instance = $this;

		add_action( 'admin_init', array( $this, 'maybe_authorize_user_after_sso' ), 1 );
		add_action( 'admin_init', array( $this, 'register_settings' ) );
		add_action( 'login_init', array( $this, 'login_init' ) );
		add_action( 'delete_user', array( $this, 'delete_connection_for_user' ) );
		add_filter( 'jetpack_xmlrpc_methods', array( $this, 'xmlrpc_methods' ) );
		add_action( 'init', array( $this, 'maybe_logout_user' ), 5 );
		add_action( 'jetpack_modules_loaded', array( $this, 'module_configure_button' ) );
		add_action( 'login_form_logout', array( $this, 'store_wpcom_profile_cookies_on_logout' ) );
		add_action( 'jetpack_unlinked_user', array( $this, 'delete_connection_for_user' ) );
		add_action( 'jetpack_site_before_disconnected', array( static::class, 'disconnect' ) );
		add_action( 'wp_login', array( 'Jetpack_SSO', 'clear_cookies_after_login' ) );

		// If the user has no errors on creation, send an invite to WordPress.com.
		add_filter( 'user_profile_update_errors', array( $this, 'send_wpcom_mail_user_invite' ), 10, 3 );
		// Don't send core invitation email when SSO is activated. They will get an email from WP.com.
		add_filter( 'wp_send_new_user_notification_to_user', '__return_false' );
		add_action( 'user_new_form', array( $this, 'render_invitation_email_message' ) );
		add_action( 'user_new_form', array( $this, 'render_custom_email_message_form_field' ), 1 );
		add_action( 'delete_user_form', array( $this, 'render_invitations_notices_for_deleted_users' ) );
		add_action( 'delete_user', array( $this, 'revoke_user_invite' ) );

		// Adding this action so that on login_init, the action won't be sanitized out of the $action global.
		add_action( 'login_form_jetpack-sso', '__return_true' );

		add_filter( 'wp_login_errors', array( $this, 'sso_reminder_logout_wpcom' ) );

		/**
		 * Filter to include Force 2FA feature.
		 *
		 * By default, `manage_options` users are forced when enable. The capability can be modified
		 * with the `jetpack_force_2fa_cap` filter.
		 *
		 * To enable the feature, add the following code:
		 * add_filter( 'jetpack_force_2fa', '__return_true' );
		 *
		 * @param bool $force_2fa Whether to force 2FA or not.
		 *
		 * @todo Provide a UI to enable/disable the feature.
		 *
		 * @since 12.7
		 * @module SSO
		 * @return bool
		 */
		if ( ! class_exists( 'Jetpack_Force_2FA' ) && apply_filters( 'jetpack_force_2fa', false ) ) {
			// Checking for the class to avoid collisions with existing standalone Jetpack Force 2FA plugin and break out if so.
			require_once JETPACK__PLUGIN_DIR . 'modules/sso/class-jetpack-force-2fa.php';
			new Jetpack_Force_2FA();
		}
		add_filter( 'manage_users_columns', array( $this, 'jetpack_user_connected_th' ) );
		add_action( 'admin_print_styles-users.php', array( $this, 'jetpack_user_table_styles' ) );
		add_action( 'admin_print_styles-user-new.php', array( $this, 'jetpack_user_new_form_styles' ) );
		add_action( 'manage_users_custom_column', array( $this, 'jetpack_show_connection_status' ), 10, 3 );
		add_action( 'admin_post_jetpack_invite_user_to_wpcom', array( $this, 'invite_user_to_wpcom' ) );
		add_action( 'admin_post_jetpack_revoke_invite_user_to_wpcom', array( $this, 'handle_request_revoke_invite' ) );
		add_action( 'admin_notices', array( $this, 'handle_invitation_results' ) );
		add_action( 'user_row_actions', array( $this, 'jetpack_user_table_row_actions' ), 10, 2 );
	}

	/**
	 * Revokes WordPress.com invitation.
	 *
	 * @param int $user_id The user ID.
	 */
	public function revoke_user_invite( $user_id ) {
		try {
			$has_pending_invite = self::has_pending_wpcom_invite( $user_id );
			if ( $has_pending_invite ) {
				return self::revoke_wpcom_invite( $has_pending_invite );
			}
		} catch ( Exception $e ) {
			return false;
		}
	}
	/**
	 * Renders invitations errors/success messages in users.php.
	 */
	public function handle_invitation_results() {
		$valid_nonce = isset( $_GET['_wpnonce'] ) ? wp_verify_nonce( $_GET['_wpnonce'], 'jetpack-sso-invite-user' ) : false; // phpcs:ignore WordPress.Security.ValidatedSanitizedInput -- WP core doesn't pre-sanitize nonces either.

		if ( ! $valid_nonce || ! isset( $_GET['jetpack-sso-invite-user'] ) ) {
			return;
		}
		if ( $_GET['jetpack-sso-invite-user'] === 'success' ) {
			return wp_admin_notice( __( 'User was invited successfully!', 'jetpack' ), array( 'type' => 'success' ) );
		}

		if ( $_GET['jetpack-sso-invite-user'] === 'successful-revoke' ) {
			return wp_admin_notice( __( 'User invite revoked successfully.', 'jetpack' ), array( 'type' => 'success' ) );
		}

		if ( $_GET['jetpack-sso-invite-user'] === 'failed' && isset( $_GET['jetpack-sso-invite-error'] ) ) {
			switch ( $_GET['jetpack-sso-invite-error'] ) {
				case 'invalid-user':
					return wp_admin_notice( __( 'Tried to invite a user that doesn&#8217;t exist.', 'jetpack' ), array( 'type' => 'error' ) );
				case 'invalid-email':
					return wp_admin_notice( __( 'Tried to invite a user that doesn&#8217;t have an email address.', 'jetpack' ), array( 'type' => 'error' ) );
				case 'invalid-user-permissions':
					return wp_admin_notice( __( 'You don&#8217;t have permission to invite users.', 'jetpack' ), array( 'type' => 'error' ) );
				case 'invalid-user-revoke':
					return wp_admin_notice( __( 'Tried to revoke an invite for a user that doesn&#8217;t exist.', 'jetpack' ), array( 'type' => 'error' ) );
				case 'invalid-invite-revoke':
					return wp_admin_notice( __( 'Tried to revoke an invite that doesn&#8217;t exist.', 'jetpack' ), array( 'type' => 'error' ) );
				case 'invalid-revoke-permissions':
					return wp_admin_notice( __( 'You don&#8217;t have permission to revoke invites.', 'jetpack' ), array( 'type' => 'error' ) );
				default:
					return wp_admin_notice( __( 'An error has occurred when inviting the user to the site.', 'jetpack' ), array( 'type' => 'error' ) );
			}
		}
	}

	/**
	 * Invites a user to connect to WordPress.com to allow them to log in via SSO.
	 */
	public function invite_user_to_wpcom() {
		check_admin_referer( 'jetpack-sso-invite-user', 'invite_nonce' );
		$nonce = wp_create_nonce( 'jetpack-sso-invite-user' );

		if ( ! current_user_can( 'create_users' ) ) {
			$query_params = array(
				'jetpack-sso-invite-user'  => 'failed',
				'jetpack-sso-invite-error' => 'invalid-user-permissions',
				'_wpnonce'                 => $nonce,
			);
			return self::create_error_notice_and_redirect( $query_params );
		} elseif ( isset( $_GET['user_id'] ) ) {
			$user_id    = intval( wp_unslash( $_GET['user_id'] ) );
			$user       = get_user_by( 'id', $user_id );
			$user_email = $user->user_email;

			if ( ! $user || ! $user_email ) {
				$reason       = ! $user ? 'invalid-user' : 'invalid-email';
				$query_params = array(
					'jetpack-sso-invite-user'  => 'failed',
					'jetpack-sso-invite-error' => $reason,
					'_wpnonce'                 => $nonce,
				);

				return self::create_error_notice_and_redirect( $query_params );
			}

			$blog_id   = Jetpack_Options::get_option( 'id' );
			$roles     = new Roles();
			$user_role = $roles->translate_user_to_role( $user );

			$url      = '/sites/' . $blog_id . '/invites/new';
			$response = Client::wpcom_json_api_request_as_user(
				$url,
				'v2',
				array(
					'method' => 'POST',
				),
				array(
					'invitees' => array(
						array(
							'email_or_username' => $user_email,
							'role'              => $user_role,
						),
					),
				),
				'wpcom'
			);

			// access the first item since we're inviting one user.
			$body = json_decode( $response['body'] )[0];

			$query_params = array(
				'jetpack-sso-invite-user' => $body->success ? 'success' : 'failed',
				'_wpnonce'                => $nonce,
			);

			if ( ! $body->success ) {
				$query_params = array(
					'jetpack-sso-invite-error' => $body->errors[0],
				);
			}
			return self::create_error_notice_and_redirect( $query_params );
		} else {
			$query_params = array(
				'jetpack-sso-invite-user'  => 'failed',
				'jetpack-sso-invite-error' => 'invalid-user',
				'_wpnonce'                 => $nonce,
			);
			return self::create_error_notice_and_redirect( $query_params );
		}
		wp_die();
	}

	/**
	 * Revokes a user's invitation to connect to WordPress.com.
	 *
	 * @param string $invite_id The ID of the invite to revoke.
	 */
	public function revoke_wpcom_invite( $invite_id ) {
		$blog_id = Jetpack_Options::get_option( 'id' );

		$url      = '/sites/' . $blog_id . '/invites/delete';
		$response = Client::wpcom_json_api_request_as_user(
			$url,
			'v2',
			array(
				'method' => 'POST',
			),
			array(
				'invite_ids' => array( $invite_id ),
			),
			'wpcom'
		);

		return json_decode( $response['body'] );
	}

	/**
	 * Handles logic to revoke user invite.
	 */
	public function handle_request_revoke_invite() {
		check_admin_referer( 'jetpack-sso-revoke-user-invite', 'revoke_invite_nonce' );
		$nonce = wp_create_nonce( 'jetpack-sso-invite-user' );

		if ( ! current_user_can( 'promote_users' ) ) {
			$query_params = array(
				'jetpack-sso-invite-user'  => 'failed',
				'jetpack-sso-invite-error' => 'invalid-revoke-permissions',
				'_wpnonce'                 => $nonce,
			);

			return self::create_error_notice_and_redirect( $query_params );
		} elseif ( isset( $_GET['user_id'] ) ) {
			$user_id = intval( wp_unslash( $_GET['user_id'] ) );
			$user    = get_user_by( 'id', $user_id );

			if ( ! $user ) {

				$query_params = array(
					'jetpack-sso-invite-user'  => 'failed',
					'jetpack-sso-invite-error' => 'invalid-user-revoke',
					'_wpnonce'                 => $nonce,
				);

				return self::create_error_notice_and_redirect( $query_params );
			}

			if ( ! isset( $_GET['invite_id'] ) ) {
				$query_params = array(
					'jetpack-sso-invite-user'  => 'failed',
					'jetpack-sso-invite-error' => 'invalid-invite-revoke',
					'_wpnonce'                 => $nonce,
				);
				return self::create_error_notice_and_redirect( $query_params );
			}

			$invite_id    = sanitize_text_field( wp_unslash( $_GET['invite_id'] ) );
			$body         = self::revoke_wpcom_invite( $invite_id );
			$query_params = array(
				'jetpack-sso-invite-user' => $body->deleted ? 'successful-revoke' : 'failed',
				'_wpnonce'                => $nonce,
			);

			if ( ! $body->deleted ) {
				$query_params['jetpack-sso-invite-error'] = 'invalid-invite-revoke';
			}
			return self::create_error_notice_and_redirect( $query_params );
		} else {
			$query_params = array(
				'jetpack-sso-invite-user'  => 'failed',
				'jetpack-sso-invite-error' => 'invalid-user-revoke',
				'_wpnonce'                 => $nonce,
			);
			return self::create_error_notice_and_redirect( $query_params );
		}
		wp_die();
	}

	/**
	 * Creates error notices and redirects the user to the previous page.
	 *
	 * @param array $query_params - query parameters added to redirection URL.
	 */
	public function create_error_notice_and_redirect( $query_params ) {
		$ref = wp_get_referer();
		$url = add_query_arg(
			$query_params,
			$ref
		);
		return wp_safe_redirect( $url );
	}

	/**
	 * Adds 'Revoke invite' link to user table row actions.
	 * Removes 'Reset password' link.
	 *
	 * @param array   $actions - User row actions.
	 * @param WP_User $user_object - User object.
	 */
	public function jetpack_user_table_row_actions( $actions, $user_object ) {
		$user_id            = $user_object->ID;
		$has_pending_invite = self::has_pending_wpcom_invite( $user_id );

		if ( current_user_can( 'promote_users' ) && $has_pending_invite ) {
			$nonce                        = wp_create_nonce( 'jetpack-sso-revoke-user-invite' );
			$actions['sso_revoke_invite'] = sprintf(
				'<a class="jetpack-sso-revoke-invite-action" href="%s">%s</a>',
				add_query_arg(
					array(
						'action'              => 'jetpack_revoke_invite_user_to_wpcom',
						'user_id'             => $user_id,
						'revoke_invite_nonce' => $nonce,
						'invite_id'           => $has_pending_invite,
					),
					admin_url( 'admin-post.php' )
				),
				esc_html__( 'Revoke invite', 'jetpack' )
			);
		}

		unset( $actions['resetpassword'] );

		return $actions;
	}

	/**
	 * Render the invitation email message.
	 */
	public function render_invitation_email_message() {
		$message = wp_kses(
			__(
				'New users will receive an invite to join WordPress.com, so they can log in securely using <a class="jetpack-sso-admin-create-user-invite-message-link-sso" rel="noopener noreferrer" target="_blank" href="https://jetpack.com/support/sso/">Secure Sign On</a>.',
				'jetpack'
			),
			array(
				'a' => array(
					'class'  => array(),
					'href'   => array(),
					'rel'    => array(),
					'target' => array(),
				),
			)
		);
		wp_admin_notice(
			$message,
			array(
				'id'                 => 'invitation_message',
				'type'               => 'info',
				'dismissible'        => false,
				'additional_classes' => array( 'jetpack-sso-admin-create-user-invite-message' ),
			)
		);
	}

	/**
	 * Render a note that wp.com invites will be automatically revoked.
	 */
	public function render_invitations_notices_for_deleted_users() {
		check_admin_referer( 'bulk-users' );

		// When one user is deleted, the param is `user`, when multiple users are deleted, the param is `users`.
		// We start with `users` and fallback to `user`.
		$user_id  = isset( $_GET['user'] ) ? intval( wp_unslash( $_GET['user'] ) ) : null;
		$user_ids = isset( $_GET['users'] ) ? array_map( 'intval', wp_unslash( $_GET['users'] ) ) : array( $user_id );

		$users_with_invites = array_filter(
			$user_ids,
			function ( $user_id ) {
				return $user_id !== null && self::has_pending_wpcom_invite( $user_id );
			}
		);

		$users_with_invites = array_map(
			function ( $user_id ) {
				$user = get_user_by( 'id', $user_id );
				return $user->user_login;
			},
			$users_with_invites
		);

		$invites_count = count( $users_with_invites );
		if ( $invites_count > 0 ) {
			$users_with_invites = implode( ', ', $users_with_invites );
			$message            = wp_kses(
				sprintf(
					/* translators: %s is a comma-separated list of user logins. */
					_n(
						'WordPress.com invitation will be automatically revoked for user: <strong>%s</strong>.',
						'WordPress.com invitations will be automatically revoked for users: <strong>%s</strong>.',
						$invites_count,
						'jetpack'
					),
					$users_with_invites
				),
				array( 'strong' => true )
			);
			wp_admin_notice(
				$message,
				array(
					'id'                 => 'invitation_message',
					'type'               => 'info',
					'dismissible'        => false,
					'additional_classes' => array( 'jetpack-sso-admin-create-user-invite-message' ),
				)
			);
		}
	}

	/**
	 * Render the custom email message form field for new user registration.
	 *
	 * @param string $type The type of new user form the hook follows.
	 */
	public function render_custom_email_message_form_field( $type ) {
		if ( $type === 'add-new-user' ) {
			$valid_nonce          = isset( $_POST['_wpnonce_create-user'] ) ? wp_verify_nonce( $_POST['_wpnonce_create-user'], 'create-user' ) : false; // phpcs:ignore WordPress.Security.ValidatedSanitizedInput -- WP core doesn't pre-sanitize nonces either.
			$custom_email_message = ( $valid_nonce && isset( $_POST['custom_email_message'] ) ) ? sanitize_text_field( wp_unslash( $_POST['custom_email_message'] ) ) : '';
			?>
			<table class="form-table">
				<tr class="form-field">
					<th scope="row">
						<label for="custom_email_message">Custom Message</label>
					</th>
					<td>
						<label for="custom_email_message">
						<textarea aria-describedby="custom_email_message_description" rows="3" maxlength="500" id="custom_email_message" name="custom_email_message"><?php echo esc_html( $custom_email_message ); ?></textarea>
						<p id="custom_email_message_description">
							<?php
								esc_html_e( 'This user will be invited to WordPress.com. You can include a personalized welcome message with the invitation.', 'jetpack' );
							?>
						</label>
					</td>
				</tr>
			</table>
			<?php
		}
	}

	/**
	 * Send user invitation to WordPress.com if user has no errors.
	 *
	 * @param WP_Error $errors The WP_Error object.
	 * @param bool     $update Whether the user is being updated or not.
	 * @param stdClass $user   The User object about to be created.
	 * @return WP_Error The modified or not WP_Error object.
	 */
	public function send_wpcom_mail_user_invite( $errors, $update, $user ) {
		if ( ! $update ) {
			$valid_nonce = isset( $_POST['_wpnonce_create-user'] ) ? wp_verify_nonce( $_POST['_wpnonce_create-user'], 'create-user' ) : false; // phpcs:ignore WordPress.Security.ValidatedSanitizedInput -- WP core doesn't pre-sanitize nonces either.

			if ( $valid_nonce && ! empty( $_POST['custom_email_message'] ) && strlen( sanitize_text_field( wp_unslash( $_POST['custom_email_message'] ) ) ) > 500 ) {
				$errors->add( 'custom_email_message', __( '<strong>Error</strong>: The custom message is too long. Please keep it under 500 characters.', 'jetpack' ) );
			}

			if ( $errors->has_errors() ) {
				return $errors;
			}

			$email   = $user->user_email;
			$role    = $user->role;
			$blog_id = Jetpack_Options::get_option( 'id' );
			$url     = '/sites/' . $blog_id . '/invites/new';

			$new_user_request = array(
				'email_or_username' => $email,
				'role'              => $role,
			);

			if ( $valid_nonce && isset( $_POST['custom_email_message'] ) && strlen( sanitize_text_field( wp_unslash( $_POST['custom_email_message'] ) ) > 0 ) ) {
				$new_user_request['message'] = sanitize_text_field( wp_unslash( $_POST['custom_email_message'] ) );
			}

			$response = Client::wpcom_json_api_request_as_user(
				$url,
				'2', // Api version
				array(
					'method' => 'POST',
				),
				array(
					'invitees' => array( $new_user_request ),
				)
			);

			if ( 200 !== $response['response']['code'] ) {
				$errors->add( 'invitation_not_sent', __( '<strong>Error</strong>: The user invitation email could not be sent, the user account was not created.', 'jetpack' ) );
			}
		}

		return $errors;
	}

	/**
	 * Returns the single instance of the Jetpack_SSO object
	 *
	 * @since 2.8
	 * @return Jetpack_SSO
	 **/
	public static function get_instance() {
		if ( self::$instance !== null ) {
			return self::$instance;
		}

		self::$instance = new Jetpack_SSO();
		return self::$instance;
	}

	/**
	 * Adds a column in the user admin table to display user connection status and actions.
	 *
	 * @param array $columns User list table columns.
	 *
	 * @return array
	 */
	public function jetpack_user_connected_th( $columns ) {
		$columns['user_jetpack'] = sprintf(
			'<span title="%1$s">%2$s <span class="tooltip">?</span></span>',
			esc_attr__( 'Jetpack SSO is required for a seamless and secure experience on WordPress.com. Join millions of WordPress users who trust us to keep their accounts safe.', 'jetpack' ),
			esc_html__( 'SSO Status', 'jetpack' )
		);
		return $columns;
	}

	/**
	 * Check if a given user is invited to the site.
	 *
	 * @access private
	 * @static
	 * @param int $user_id The user ID.
	 *
	 * @return {false|string} returns the user slug if the user is invited, false otherwise.
	 */
	private static function has_pending_wpcom_invite( $user_id ) {
		$blog_id = Jetpack_Options::get_option( 'id' );

		$user     = get_user_by( 'id', $user_id );
		$url      = '/sites/' . $blog_id . '/invites/is-invited';
		$url      = add_query_arg(
			array(
				'email_or_username' => rawurlencode( $user->user_email ),
			),
			$url
		);
		$response = Client::wpcom_json_api_request_as_user(
			$url,
			'v2',
			array(),
			null,
			'wpcom'
		);
		if ( is_wp_error( $response ) ) {
			return false;
		}

		if ( 200 !== $response['response']['code'] ) {
			return false;
		}

		return json_decode( $response['body'], true )['slug'];
	}

	/**
	 * Show Jetpack SSO user connection status.
	 *
	 * @param string $val HTML for the column.
	 * @param string $col User list table column.
	 * @param int    $user_id User ID.
	 *
	 * @return string
	 */
	public function jetpack_show_connection_status( $val, $col, $user_id ) {
		if ( 'user_jetpack' === $col && Jetpack::connection()->is_user_connected( $user_id ) ) {
			$connection_html = sprintf(
				'<span title="%1$s" class="jetpack-sso-invitation">%2$s</span>',
				esc_attr__( 'This user is connected and can log-in to this site.', 'jetpack' ),
				esc_html__( 'Connected', 'jetpack' )
			);
			return $connection_html;
		} else {
			$has_pending_invite = self::has_pending_wpcom_invite( $user_id );
			if ( $has_pending_invite ) {
				$connection_html = sprintf(
					'<span title="%1$s" class="jetpack-sso-invitation sso-pending-invite">%2$s</span>',
					esc_attr__( 'This user didn&#8217;t accept the invitation to join this site yet.', 'jetpack' ),
					esc_html__( 'Pending invite', 'jetpack' )
				);
				return $connection_html;
			}
			$nonce           = wp_create_nonce( 'jetpack-sso-invite-user' );
			$connection_html = sprintf(
				// Using formmethod and formaction because we can't nest forms and have to submit using the main form.
				'<a href="%1$s" class="jetpack-sso-invitation sso-disconnected-user">%2$s</a><span title="%3$s" class="sso-disconnected-user-icon dashicons dashicons-warning"></span>',
				add_query_arg(
					array(
						'user_id'      => $user_id,
						'invite_nonce' => $nonce,
						'action'       => 'jetpack_invite_user_to_wpcom',
					),
					admin_url( 'admin-post.php' )
				),
				esc_html__( 'Send invite', 'jetpack' ),
				esc_attr__( 'This user doesn&#8217;t have a WP.com account and, with your current site settings, won&#8217;t be able to log in. Request them to create a WP.com to be able to function normally.', 'jetpack' )
			);
			return $connection_html;
		}

		return $val;
	}
	/**
	 * Style the Jetpack user rows and columns.
	 */
	public function jetpack_user_table_styles() {
		?>
		<style>
			#the-list tr:has(.sso-disconnected-user) {
				background: #F5E6B3;
			}
			#the-list tr:has(.sso-pending-invite) {
				background: #ccedef;
			}
			.fixed .column-user_jetpack {
				width: 100px;
			}
			.jetpack-sso-invitation {
				background: none;
				border: none;
				color: #50575e;
				padding: 0;
				text-align: unset;
			}
			.jetpack-sso-invitation.sso-disconnected-user {
				color: #0073aa;
				cursor: pointer;
				text-decoration: underline;
			}
			.jetpack-sso-invitation.sso-disconnected-user:hover,
			.jetpack-sso-invitation.sso-disconnected-user:focus,
			.jetpack-sso-invitation.sso-disconnected-user:active {
				color: #0096dd;
			}
<<<<<<< HEAD
			.sso-disconnected-user-icon {
				margin-left: 5px;
				cursor: pointer;
				background: black;
				border-radius: 10px;
				color: white;
=======
			.tooltip {
				background: #aaaaaa;
				width: 20px;
				display: inline-block;
				border-radius: 10px;
				height: 20px;
				text-align: center;
				color: white;
				cursor: pointer;
>>>>>>> 1ed8a696
			}
		</style>
		<?php
	}

	/**
	 * Enqueue style for the Jetpack user new form.
	 */
	public function jetpack_user_new_form_styles() {
		// Enqueue the CSS for the admin create user page.
		wp_enqueue_style( 'jetpack-sso-admin-create-user', plugins_url( 'modules/sso/jetpack-sso-admin-create-user.css', JETPACK__PLUGIN_FILE ), array(), time() );
	}

	/**
	 * Add configure button and functionality to the module card on the Jetpack screen
	 **/
	public static function module_configure_button() {
		Jetpack::enable_module_configurable( __FILE__ );
	}

	/**
	 * Safety heads-up added to the logout messages when SSO is enabled.
	 * Some folks on a shared computer don't know that they need to log out of WordPress.com as well.
	 *
	 * @param WP_Error $errors WP_Error object.
	 */
	public function sso_reminder_logout_wpcom( $errors ) {
		if ( ( new Host() )->is_wpcom_platform() ) {
			return $errors;
		}

		if ( ! empty( $errors->errors['loggedout'] ) ) {
			$logout_message = wp_kses(
				sprintf(
				/* translators: %1$s is a link to the WordPress.com account settings page. */
					__( 'If you are on a shared computer, remember to also <a href="%1$s">log out of WordPress.com</a>.', 'jetpack' ),
					'https://wordpress.com/me'
				),
				array(
					'a' => array(
						'href' => array(),
					),
				)
			);
			$errors->add( 'jetpack-sso-show-logout', $logout_message, 'message' );
		}
		return $errors;
	}

	/**
	 * If jetpack_force_logout == 1 in current user meta the user will be forced
	 * to logout and reauthenticate with the site.
	 **/
	public function maybe_logout_user() {
		global $current_user;

		if ( 1 === (int) $current_user->jetpack_force_logout ) {
			delete_user_meta( $current_user->ID, 'jetpack_force_logout' );
			self::delete_connection_for_user( $current_user->ID );
			wp_logout();
			wp_safe_redirect( wp_login_url() );
			exit;
		}
	}

	/**
	 * Adds additional methods the WordPress xmlrpc API for handling SSO specific features
	 *
	 * @param array $methods API methods.
	 * @return array
	 **/
	public function xmlrpc_methods( $methods ) {
		$methods['jetpack.userDisconnect'] = array( $this, 'xmlrpc_user_disconnect' );
		return $methods;
	}

	/**
	 * Marks a user's profile for disconnect from WordPress.com and forces a logout
	 * the next time the user visits the site.
	 *
	 * @param int $user_id User to disconnect from the site.
	 **/
	public function xmlrpc_user_disconnect( $user_id ) {
		$user_query = new WP_User_Query(
			array(
				'meta_key'   => 'wpcom_user_id',
				'meta_value' => $user_id,
			)
		);
		$user       = $user_query->get_results();
		$user       = $user[0];

		if ( $user instanceof WP_User ) {
			$user = wp_set_current_user( $user->ID );
			update_user_meta( $user->ID, 'jetpack_force_logout', '1' );
			self::delete_connection_for_user( $user->ID );
			return true;
		}
		return false;
	}

	/**
	 * Enqueues scripts and styles necessary for SSO login.
	 */
	public function login_enqueue_scripts() {
		global $action;

		if ( ! Jetpack_SSO_Helpers::display_sso_form_for_action( $action ) ) {
			return;
		}

		if ( is_rtl() ) {
			wp_enqueue_style( 'jetpack-sso-login', plugins_url( 'modules/sso/jetpack-sso-login-rtl.css', JETPACK__PLUGIN_FILE ), array( 'login', 'genericons' ), JETPACK__VERSION );
		} else {
			wp_enqueue_style( 'jetpack-sso-login', plugins_url( 'modules/sso/jetpack-sso-login.css', JETPACK__PLUGIN_FILE ), array( 'login', 'genericons' ), JETPACK__VERSION );
		}

		wp_enqueue_script( 'jetpack-sso-login', plugins_url( 'modules/sso/jetpack-sso-login.js', JETPACK__PLUGIN_FILE ), array( 'jquery' ), JETPACK__VERSION, false );
	}

	/**
	 * Adds Jetpack SSO classes to login body
	 *
	 * @param  array $classes Array of classes to add to body tag.
	 * @return array          Array of classes to add to body tag.
	 */
	public function login_body_class( $classes ) {
		global $action;

		if ( ! Jetpack_SSO_Helpers::display_sso_form_for_action( $action ) ) {
			return $classes;
		}

		// Always add the jetpack-sso class so that we can add SSO specific styling even when the SSO form isn't being displayed.
		$classes[] = 'jetpack-sso';

		if ( ! ( new Status() )->is_staging_site() ) {
			/**
			 * Should we show the SSO login form?
			 *
			 * $_GET['jetpack-sso-default-form'] is used to provide a fallback in case JavaScript is not enabled.
			 *
			 * The default_to_sso_login() method allows us to dynamically decide whether we show the SSO login form or not.
			 * The SSO module uses the method to display the default login form if we can not find a user to log in via SSO.
			 * But, the method could be filtered by a site admin to always show the default login form if that is preferred.
			 */
			if ( empty( $_GET['jetpack-sso-show-default-form'] ) && Jetpack_SSO_Helpers::show_sso_login() ) { // phpcs:ignore WordPress.Security.NonceVerification.Recommended
				$classes[] = 'jetpack-sso-form-display';
			}
		}

		return $classes;
	}

	/**
	 * Inlined admin styles for SSO.
	 */
	public function print_inline_admin_css() {
		?>
			<style>
				.jetpack-sso .message {
					margin-top: 20px;
				}

				.jetpack-sso #login .message:first-child,
				.jetpack-sso #login h1 + .message {
					margin-top: 0;
				}
			</style>
		<?php
	}

	/**
	 * Adds settings fields to Settings > General > Secure Sign On that allows users to
	 * turn off the login form on wp-login.php
	 *
	 * @since 2.7
	 **/
	public function register_settings() {

		add_settings_section(
			'jetpack_sso_settings',
			__( 'Secure Sign On', 'jetpack' ),
			'__return_false',
			'jetpack-sso'
		);

		/*
		 * Settings > General > Secure Sign On
		 * Require two step authentication
		 */
		register_setting(
			'jetpack-sso',
			'jetpack_sso_require_two_step',
			array( $this, 'validate_jetpack_sso_require_two_step' )
		);

		add_settings_field(
			'jetpack_sso_require_two_step',
			'', // Output done in render $callback: __( 'Require Two-Step Authentication' , 'jetpack' ).
			array( $this, 'render_require_two_step' ),
			'jetpack-sso',
			'jetpack_sso_settings'
		);

		/*
		 * Settings > General > Secure Sign On
		 */
		register_setting(
			'jetpack-sso',
			'jetpack_sso_match_by_email',
			array( $this, 'validate_jetpack_sso_match_by_email' )
		);

		add_settings_field(
			'jetpack_sso_match_by_email',
			'', // Output done in render $callback: __( 'Match by Email' , 'jetpack' ).
			array( $this, 'render_match_by_email' ),
			'jetpack-sso',
			'jetpack_sso_settings'
		);
	}

	/**
	 * Builds the display for the checkbox allowing user to require two step
	 * auth be enabled on WordPress.com accounts before login. Displays in Settings > General
	 *
	 * @since 2.7
	 **/
	public function render_require_two_step() {
		?>
		<label>
			<input
				type="checkbox"
				name="jetpack_sso_require_two_step"
		<?php checked( Jetpack_SSO_Helpers::is_two_step_required() ); ?>
		<?php disabled( Jetpack_SSO_Helpers::is_require_two_step_checkbox_disabled() ); ?>
			>
		<?php esc_html_e( 'Require Two-Step Authentication', 'jetpack' ); ?>
		</label>
		<?php
	}

	/**
	 * Validate the require  two step checkbox in Settings > General.
	 *
	 * @param bool $input The jetpack_sso_require_two_step option setting.
	 *
	 * @since 2.7
	 * @return boolean
	 **/
	public function validate_jetpack_sso_require_two_step( $input ) {
		return ( ! empty( $input ) ) ? 1 : 0;
	}

	/**
	 * Builds the display for the checkbox allowing the user to allow matching logins by email
	 * Displays in Settings > General
	 *
	 * @since 2.9
	 **/
	public function render_match_by_email() {
		?>
			<label>
				<input
					type="checkbox"
					name="jetpack_sso_match_by_email"
			<?php checked( Jetpack_SSO_Helpers::match_by_email() ); ?>
			<?php disabled( Jetpack_SSO_Helpers::is_match_by_email_checkbox_disabled() ); ?>
				>
		<?php esc_html_e( 'Match by Email', 'jetpack' ); ?>
			</label>
		<?php
	}

	/**
	 * Validate the match by email check in Settings > General.
	 *
	 * @param bool $input The jetpack_sso_match_by_email option setting.
	 *
	 * @since 2.9
	 * @return boolean
	 **/
	public function validate_jetpack_sso_match_by_email( $input ) {
		return ( ! empty( $input ) ) ? 1 : 0;
	}

	/**
	 * Checks to determine if the user wants to login on wp-login
	 *
	 * This function mostly exists to cover the exceptions to login
	 * that may exist as other parameters to $_GET[action] as $_GET[action]
	 * does not have to exist. By default WordPress assumes login if an action
	 * is not set, however this may not be true, as in the case of logout
	 * where $_GET[loggedout] is instead set
	 *
	 * @return boolean
	 **/
	private function wants_to_login() {
		$wants_to_login = false;

		// Cover default WordPress behavior.
		$action = isset( $_REQUEST['action'] ) ? filter_var( wp_unslash( $_REQUEST['action'] ) ) : 'login'; // phpcs:ignore WordPress.Security.NonceVerification.Recommended

		// And now the exceptions.
		$action = isset( $_GET['loggedout'] ) ? 'loggedout' : $action; // phpcs:ignore WordPress.Security.NonceVerification.Recommended

		if ( Jetpack_SSO_Helpers::display_sso_form_for_action( $action ) ) {
			$wants_to_login = true;
		}

		return $wants_to_login;
	}

	/**
	 * Checks to determine if the user has indicated they want to use the wp-admin interface.
	 */
	private function use_wp_admin_interface() {
		return 'wp-admin' === get_option( 'wpcom_admin_interface' );
	}

	/**
	 * Initialization for a SSO request.
	 */
	public function login_init() {
		global $action;

		$tracking = new Tracking();

		if ( Jetpack_SSO_Helpers::should_hide_login_form() ) {
			/**
			 * Since the default authenticate filters fire at priority 20 for checking username and password,
			 * let's fire at priority 30. wp_authenticate_spam_check is fired at priority 99, but since we return a
			 * WP_Error in disable_default_login_form, then we won't trigger spam processing logic.
			 */
			add_filter( 'authenticate', array( 'Jetpack_SSO_Notices', 'disable_default_login_form' ), 30 );

			/**
			 * Filter the display of the disclaimer message appearing when default WordPress login form is disabled.
			 *
			 * @module sso
			 *
			 * @since 2.8.0
			 *
			 * @param bool true Should the disclaimer be displayed. Default to true.
			 */
			$display_sso_disclaimer = apply_filters( 'jetpack_sso_display_disclaimer', true );
			if ( $display_sso_disclaimer ) {
				add_filter( 'login_message', array( 'Jetpack_SSO_Notices', 'msg_login_by_jetpack' ) );
			}
		}

		if ( 'jetpack-sso' === $action ) {
			if ( isset( $_GET['result'] ) && isset( $_GET['user_id'] ) && isset( $_GET['sso_nonce'] ) && 'success' === $_GET['result'] ) { // phpcs:ignore WordPress.Security.NonceVerification.Recommended
				$this->handle_login();
				$this->display_sso_login_form();
			} elseif ( ( new Status() )->is_staging_site() ) {
				add_filter( 'login_message', array( 'Jetpack_SSO_Notices', 'sso_not_allowed_in_staging' ) );
			} else {
				// Is it wiser to just use wp_redirect than do this runaround to wp_safe_redirect?
				add_filter( 'allowed_redirect_hosts', array( 'Jetpack_SSO_Helpers', 'allowed_redirect_hosts' ) );
				$reauth  = ! empty( $_GET['force_reauth'] ); // phpcs:ignore WordPress.Security.NonceVerification.Recommended
				$sso_url = $this->get_sso_url_or_die( $reauth );

				$tracking->record_user_event( 'sso_login_redirect_success' );
				wp_safe_redirect( $sso_url );
				exit;
			}
		} elseif ( Jetpack_SSO_Helpers::display_sso_form_for_action( $action ) ) {

			// Save cookies so we can handle redirects after SSO.
			static::save_cookies();

			/**
			 * Check to see if the site admin wants to automagically forward the user
			 * to the WordPress.com login page AND  that the request to wp-login.php
			 * is not something other than login (Like logout!)
			 */
			if ( ! $this->use_wp_admin_interface() && Jetpack_SSO_Helpers::bypass_login_forward_wpcom() && $this->wants_to_login() ) {
				add_filter( 'allowed_redirect_hosts', array( 'Jetpack_SSO_Helpers', 'allowed_redirect_hosts' ) );
				$reauth  = ! empty( $_GET['force_reauth'] ); // phpcs:ignore WordPress.Security.NonceVerification.Recommended
				$sso_url = $this->get_sso_url_or_die( $reauth );
				$tracking->record_user_event( 'sso_login_redirect_bypass_success' );
				wp_safe_redirect( $sso_url );
				exit;
			}

			$this->display_sso_login_form();
		}
	}

	/**
	 * Ensures that we can get a nonce from WordPress.com via XML-RPC before setting
	 * up the hooks required to display the SSO form.
	 */
	public function display_sso_login_form() {
		add_filter( 'login_body_class', array( $this, 'login_body_class' ) );
		add_action( 'login_head', array( $this, 'print_inline_admin_css' ) );

		if ( ( new Status() )->is_staging_site() ) {
			add_filter( 'login_message', array( 'Jetpack_SSO_Notices', 'sso_not_allowed_in_staging' ) );
			return;
		}

		$sso_nonce = self::request_initial_nonce();
		if ( is_wp_error( $sso_nonce ) ) {
			return;
		}

		add_action( 'login_form', array( $this, 'login_form' ) );
		add_action( 'login_enqueue_scripts', array( $this, 'login_enqueue_scripts' ) );
	}

	/**
	 * Conditionally save the redirect_to url as a cookie.
	 *
	 * @since 4.6.0 Renamed to save_cookies from maybe_save_redirect_cookies
	 */
	public static function save_cookies() {
		if ( headers_sent() ) {
			return new WP_Error( 'headers_sent', __( 'Cannot deal with cookie redirects, as headers are already sent.', 'jetpack' ) );
		}

		setcookie(
			'jetpack_sso_original_request',
		// phpcs:ignore WordPress.Security.ValidatedSanitizedInput.InputNotSanitized -- Sniff misses the wrapping esc_url_raw().
			esc_url_raw( set_url_scheme( ( isset( $_SERVER['HTTP_HOST'] ) ? wp_unslash( $_SERVER['HTTP_HOST'] ) : '' ) . ( isset( $_SERVER['REQUEST_URI'] ) ? wp_unslash( $_SERVER['REQUEST_URI'] ) : '' ) ) ),
			time() + HOUR_IN_SECONDS,
			COOKIEPATH,
			COOKIE_DOMAIN,
			is_ssl(),
			true
		);

		if ( ! empty( $_GET['redirect_to'] ) ) { // phpcs:ignore WordPress.Security.NonceVerification.Recommended
			// If we have something to redirect to.
			$url = esc_url_raw( wp_unslash( $_GET['redirect_to'] ) ); // phpcs:ignore WordPress.Security.NonceVerification.Recommended
			setcookie( 'jetpack_sso_redirect_to', $url, time() + HOUR_IN_SECONDS, COOKIEPATH, COOKIE_DOMAIN, is_ssl(), true );
		} elseif ( ! empty( $_COOKIE['jetpack_sso_redirect_to'] ) ) {
			// Otherwise, if it's already set, purge it.
			setcookie( 'jetpack_sso_redirect_to', ' ', time() - YEAR_IN_SECONDS, COOKIEPATH, COOKIE_DOMAIN, is_ssl(), true );
		}
	}

	/**
	 * Outputs the Jetpack SSO button and description as well as the toggle link
	 * for switching between Jetpack SSO and default login.
	 */
	public function login_form() {
		$site_name = get_bloginfo( 'name' );
		if ( ! $site_name ) {
			$site_name = get_bloginfo( 'url' );
		}

		$display_name = ! empty( $_COOKIE[ 'jetpack_sso_wpcom_name_' . COOKIEHASH ] )
		? sanitize_text_field( wp_unslash( $_COOKIE[ 'jetpack_sso_wpcom_name_' . COOKIEHASH ] ) )
		: false;
		$gravatar     = ! empty( $_COOKIE[ 'jetpack_sso_wpcom_gravatar_' . COOKIEHASH ] )
		? esc_url_raw( wp_unslash( $_COOKIE[ 'jetpack_sso_wpcom_gravatar_' . COOKIEHASH ] ) )
		: false;

		?>
		<div id="jetpack-sso-wrap">
		<?php
		/**
		 * Allow extension above Jetpack's SSO form.
		 *
		 * @module sso
		 *
		 * @since 8.6.0
		 */
		do_action( 'jetpack_sso_login_form_above_wpcom' );

		if ( $display_name && $gravatar ) :
			?>
				<div id="jetpack-sso-wrap__user">
					<img width="72" height="72" src="<?php echo esc_html( $gravatar ); ?>" />

					<h2>
				<?php
				echo wp_kses(
					/* translators: %s a user display name. */
					sprintf( __( 'Log in as <span>%s</span>', 'jetpack' ), esc_html( $display_name ) ),
					array( 'span' => true )
				);
				?>
					</h2>
				</div>

				<?php endif; ?>


			<div id="jetpack-sso-wrap__action">
					<?php echo $this->build_sso_button( array(), 'is_primary' ); // phpcs:ignore WordPress.Security.EscapeOutput.OutputNotEscaped -- Escaping done in build_sso_button() ?>

					<?php if ( $display_name && $gravatar ) : ?>
					<a rel="nofollow" class="jetpack-sso-wrap__reauth" href="<?php echo esc_url( $this->build_sso_button_url( array( 'force_reauth' => '1' ) ) ); ?>">
						<?php esc_html_e( 'Log in as a different WordPress.com user', 'jetpack' ); ?>
					</a>
				<?php else : ?>
					<p>
						<?php
							/**
							 * Filter the messeage displayed below the SSO button.
							 *
							 * @module sso
							 *
							 * @since 10.3.0
							 *
							 * @param string $sso_explanation Message displayed below the SSO button.
							 */
							$sso_explanation = apply_filters(
								'jetpack_sso_login_form_explanation_text',
								sprintf(
									/* Translators: %s is the name of the site. */
									__( 'You can now save time spent logging in by connecting your WordPress.com account to %s.', 'jetpack' ),
									esc_html( $site_name )
								)
							);
							echo esc_html( $sso_explanation );
						?>
					</p>
				<?php endif; ?>
			</div>

					<?php
					/**
					 * Allow extension below Jetpack's SSO form.
					 *
					 * @module sso
					 *
					 * @since 8.6.0
					 */
					do_action( 'jetpack_sso_login_form_below_wpcom' );

					if ( ! Jetpack_SSO_Helpers::should_hide_login_form() ) :
						?>
					<div class="jetpack-sso-or">
						<span><?php esc_html_e( 'Or', 'jetpack' ); ?></span>
					</div>

					<a href="<?php echo esc_url( add_query_arg( 'jetpack-sso-show-default-form', '1' ) ); ?>" class="jetpack-sso-toggle wpcom">
						<?php
						esc_html_e( 'Log in with username and password', 'jetpack' )
						?>
					</a>

					<a href="<?php echo esc_url( add_query_arg( 'jetpack-sso-show-default-form', '0' ) ); ?>" class="jetpack-sso-toggle default">
						<?php
						esc_html_e( 'Log in with WordPress.com', 'jetpack' )
						?>
					</a>
					<?php endif; ?>
		</div>
				<?php
	}

	/**
	 * Clear the cookies that store the profile information for the last
	 * WPCOM user to connect.
	 */
	public static function clear_wpcom_profile_cookies() {
		if ( isset( $_COOKIE[ 'jetpack_sso_wpcom_name_' . COOKIEHASH ] ) ) {
			setcookie(
				'jetpack_sso_wpcom_name_' . COOKIEHASH,
				' ',
				time() - YEAR_IN_SECONDS,
				COOKIEPATH,
				COOKIE_DOMAIN,
				is_ssl(),
				true
			);
		}

		if ( isset( $_COOKIE[ 'jetpack_sso_wpcom_gravatar_' . COOKIEHASH ] ) ) {
			setcookie(
				'jetpack_sso_wpcom_gravatar_' . COOKIEHASH,
				' ',
				time() - YEAR_IN_SECONDS,
				COOKIEPATH,
				COOKIE_DOMAIN,
				is_ssl(),
				true
			);
		}
	}

	/**
	 * Clear cookies that are no longer needed once the user has logged in.
	 *
	 * @since 4.8.0
	 */
	public static function clear_cookies_after_login() {
		self::clear_wpcom_profile_cookies();
		if ( isset( $_COOKIE['jetpack_sso_nonce'] ) ) {
			setcookie(
				'jetpack_sso_nonce',
				' ',
				time() - YEAR_IN_SECONDS,
				COOKIEPATH,
				COOKIE_DOMAIN,
				is_ssl(),
				true
			);
		}

		if ( isset( $_COOKIE['jetpack_sso_original_request'] ) ) {
			setcookie(
				'jetpack_sso_original_request',
				' ',
				time() - YEAR_IN_SECONDS,
				COOKIEPATH,
				COOKIE_DOMAIN,
				is_ssl(),
				true
			);
		}

		if ( isset( $_COOKIE['jetpack_sso_redirect_to'] ) ) {
			setcookie(
				'jetpack_sso_redirect_to',
				' ',
				time() - YEAR_IN_SECONDS,
				COOKIEPATH,
				COOKIE_DOMAIN,
				is_ssl(),
				true
			);
		}
	}

	/**
	 * Clean up after Jetpack gets disconnected.
	 *
	 * @since 10.7
	 */
	public static function disconnect() {
		if ( Jetpack::connection()->is_user_connected() ) {
			static::delete_connection_for_user( get_current_user_id() );
		}
	}

	/**
	 * Remove an SSO connection for a user.
	 *
	 * @param int $user_id The local user id.
	 */
	public static function delete_connection_for_user( $user_id ) {
		$wpcom_user_id = get_user_meta( $user_id, 'wpcom_user_id', true );
		if ( ! $wpcom_user_id ) {
			return;
		}

		$xml = new Jetpack_IXR_Client(
			array(
				'wpcom_user_id' => $user_id,
			)
		);
		$xml->query( 'jetpack.sso.removeUser', $wpcom_user_id );

		if ( $xml->isError() ) {
			return false;
		}

		// Clean up local data stored for SSO.
		delete_user_meta( $user_id, 'wpcom_user_id' );
		delete_user_meta( $user_id, 'wpcom_user_data' );
		self::clear_wpcom_profile_cookies();

		return $xml->getResponse();
	}

	/**
	 * Retrieves nonce used for SSO form.
	 */
	public static function request_initial_nonce() {
		$nonce = ! empty( $_COOKIE['jetpack_sso_nonce'] )
		? sanitize_key( wp_unslash( $_COOKIE['jetpack_sso_nonce'] ) )
		: false;

		if ( ! $nonce ) {
			$xml = new Jetpack_IXR_Client();
			$xml->query( 'jetpack.sso.requestNonce' );

			if ( $xml->isError() ) {
				return new WP_Error( $xml->getErrorCode(), $xml->getErrorMessage() );
			}

			$nonce = sanitize_key( $xml->getResponse() );

			setcookie(
				'jetpack_sso_nonce',
				$nonce,
				time() + ( 10 * MINUTE_IN_SECONDS ),
				COOKIEPATH,
				COOKIE_DOMAIN,
				is_ssl(),
				true
			);
		}

		return $nonce;
	}

	/**
	 * The function that actually handles the login!
	 */
	public function handle_login() {
		$wpcom_nonce   = isset( $_GET['sso_nonce'] ) ? sanitize_key( $_GET['sso_nonce'] ) : ''; // phpcs:ignore WordPress.Security.NonceVerification.Recommended
		$wpcom_user_id = isset( $_GET['user_id'] ) ? (int) $_GET['user_id'] : 0; // phpcs:ignore WordPress.Security.NonceVerification.Recommended

		$xml = new Jetpack_IXR_Client();
		$xml->query( 'jetpack.sso.validateResult', $wpcom_nonce, $wpcom_user_id );

		$user_data = $xml->isError() ? false : $xml->getResponse();
		if ( empty( $user_data ) ) {
			add_filter( 'jetpack_sso_default_to_sso_login', '__return_false' );
			add_filter( 'login_message', array( 'Jetpack_SSO_Notices', 'error_invalid_response_data' ) );
			return;
		}

		$user_data = (object) $user_data;
		$user      = null;

		/**
		 * Fires before Jetpack's SSO modifies the log in form.
		 *
		 * @module sso
		 *
		 * @since 2.6.0
		 *
		 * @param object $user_data WordPress.com User information.
		 */
		do_action( 'jetpack_sso_pre_handle_login', $user_data );

		$tracking = new Tracking();

		if ( Jetpack_SSO_Helpers::is_two_step_required() && 0 === (int) $user_data->two_step_enabled ) {
			$this->user_data = $user_data;

			$tracking->record_user_event(
				'sso_login_failed',
				array(
					'error_message' => 'error_msg_enable_two_step',
				)
			);

			$error = new WP_Error( 'two_step_required', __( 'You must have Two-Step Authentication enabled on your WordPress.com account.', 'jetpack' ) );

			/** This filter is documented in core/src/wp-includes/pluggable.php */
			do_action( 'wp_login_failed', $user_data->login, $error );
			add_filter( 'login_message', array( 'Jetpack_SSO_Notices', 'error_msg_enable_two_step' ) );
			return;
		}

		$user_found_with = '';
		if ( empty( $user ) && isset( $user_data->external_user_id ) ) {
			$user_found_with = 'external_user_id';
			$user            = get_user_by( 'id', (int) $user_data->external_user_id );
			if ( $user ) {
				$expected_id = get_user_meta( $user->ID, 'wpcom_user_id', true );
				if ( $expected_id && $expected_id != $user_data->ID ) { // phpcs:ignore WordPress.PHP.StrictComparisons.LooseComparison, Universal.Operators.StrictComparisons.LooseNotEqual
					$error = new WP_Error( 'expected_wpcom_user', __( 'Something got a little mixed up and an unexpected WordPress.com user logged in.', 'jetpack' ) );

					$tracking->record_user_event(
						'sso_login_failed',
						array(
							'error_message' => 'error_unexpected_wpcom_user',
						)
					);

					/** This filter is documented in core/src/wp-includes/pluggable.php */
					do_action( 'wp_login_failed', $user_data->login, $error );
					add_filter( 'login_message', array( 'Jetpack_SSO_Notices', 'error_invalid_response_data' ) ); // @todo Need to have a better notice. This is only for the sake of testing the validation.
					return;
				}
				update_user_meta( $user->ID, 'wpcom_user_id', $user_data->ID );
			}
		}

		// If we don't have one by wpcom_user_id, try by the email?
		if ( empty( $user ) && Jetpack_SSO_Helpers::match_by_email() ) {
			$user_found_with = 'match_by_email';
			$user            = get_user_by( 'email', $user_data->email );
			if ( $user ) {
				update_user_meta( $user->ID, 'wpcom_user_id', $user_data->ID );
			}
		}

		// If we've still got nothing, create the user.
		$new_user_override_role = Jetpack_SSO_Helpers::new_user_override( $user_data );
		if ( empty( $user ) && ( get_option( 'users_can_register' ) || $new_user_override_role ) ) {
			/**
			 * If not matching by email we still need to verify the email does not exist
			 * or this blows up
			 *
			 * If match_by_email is true, we know the email doesn't exist, as it would have
			 * been found in the first pass.  If get_user_by( 'email' ) doesn't find the
			 * user, then we know that email is unused, so it's safe to add.
			 */
			if ( Jetpack_SSO_Helpers::match_by_email() || ! get_user_by( 'email', $user_data->email ) ) {

				if ( $new_user_override_role ) {
					$user_data->role = $new_user_override_role;
				}

				$user = Jetpack_SSO_Helpers::generate_user( $user_data );
				if ( ! $user ) {
					$tracking->record_user_event(
						'sso_login_failed',
						array(
							'error_message' => 'could_not_create_username',
						)
					);
					add_filter( 'login_message', array( 'Jetpack_SSO_Notices', 'error_unable_to_create_user' ) );
					return;
				}

				$user_found_with = $new_user_override_role
				? 'user_created_new_user_override'
				: 'user_created_users_can_register';
			} else {
				$tracking->record_user_event(
					'sso_login_failed',
					array(
						'error_message' => 'error_msg_email_already_exists',
					)
				);

				$this->user_data = $user_data;
				add_action( 'login_message', array( 'Jetpack_SSO_Notices', 'error_msg_email_already_exists' ) );
				return;
			}
		}

		/**
		 * Fires after we got login information from WordPress.com.
		 *
		 * @module sso
		 *
		 * @since 2.6.0
		 *
		 * @param WP_User|false|null $user      Local User information.
		 * @param object             $user_data WordPress.com User Login information.
		 */
		do_action( 'jetpack_sso_handle_login', $user, $user_data );

		if ( $user ) {
			// Cache the user's details, so we can present it back to them on their user screen.
			update_user_meta( $user->ID, 'wpcom_user_data', $user_data );

			add_filter( 'auth_cookie_expiration', array( 'Jetpack_SSO_Helpers', 'extend_auth_cookie_expiration_for_sso' ) );
			wp_set_auth_cookie( $user->ID, true );
			remove_filter( 'auth_cookie_expiration', array( 'Jetpack_SSO_Helpers', 'extend_auth_cookie_expiration_for_sso' ) );

			/** This filter is documented in core/src/wp-includes/user.php */
			do_action( 'wp_login', $user->user_login, $user );

			wp_set_current_user( $user->ID );

			$_request_redirect_to = isset( $_REQUEST['redirect_to'] ) ? esc_url_raw( wp_unslash( $_REQUEST['redirect_to'] ) ) : ''; // phpcs:ignore WordPress.Security.NonceVerification.Recommended
			$redirect_to          = user_can( $user, 'edit_posts' ) ? admin_url() : self::profile_page_url();

			// If we have a saved redirect to request in a cookie.
			if ( ! empty( $_COOKIE['jetpack_sso_redirect_to'] ) ) {
				// Set that as the requested redirect to.
				$redirect_to          = esc_url_raw( wp_unslash( $_COOKIE['jetpack_sso_redirect_to'] ) );
				$_request_redirect_to = $redirect_to;
			}

			$json_api_auth_environment = Jetpack_SSO_Helpers::get_json_api_auth_environment();

			$is_json_api_auth  = ! empty( $json_api_auth_environment );
			$is_user_connected = ( new Connection_Manager( 'jetpack' ) )->is_user_connected( $user->ID );
			$roles             = new Roles();
			$tracking->record_user_event(
				'sso_user_logged_in',
				array(
					'user_found_with'  => $user_found_with,
					'user_connected'   => (bool) $is_user_connected,
					'user_role'        => $roles->translate_current_user_to_role(),
					'is_json_api_auth' => (bool) $is_json_api_auth,
				)
			);

			if ( $is_json_api_auth ) {
				Jetpack::init()->verify_json_api_authorization_request( $json_api_auth_environment );
				Jetpack::init()->store_json_api_authorization_token( $user->user_login, $user );

			} elseif ( ! $is_user_connected ) {
				wp_safe_redirect(
					add_query_arg(
						array(
							'redirect_to'               => $redirect_to,
							'request_redirect_to'       => $_request_redirect_to,
							'calypso_env'               => ( new Host() )->get_calypso_env(),
							'jetpack-sso-auth-redirect' => '1',
						),
						admin_url()
					)
				);
				exit;
			}

			add_filter( 'allowed_redirect_hosts', array( 'Jetpack_SSO_Helpers', 'allowed_redirect_hosts' ) );
			wp_safe_redirect(
			/** This filter is documented in core/src/wp-login.php */
				apply_filters( 'login_redirect', $redirect_to, $_request_redirect_to, $user )
			);
			exit;
		}

		add_filter( 'jetpack_sso_default_to_sso_login', '__return_false' );

		$tracking->record_user_event(
			'sso_login_failed',
			array(
				'error_message' => 'cant_find_user',
			)
		);

		$this->user_data = $user_data;

		$error = new WP_Error( 'account_not_found', __( 'Account not found. If you already have an account, make sure you have connected to WordPress.com.', 'jetpack' ) );

		/** This filter is documented in core/src/wp-includes/pluggable.php */
		do_action( 'wp_login_failed', $user_data->login, $error );
		add_filter( 'login_message', array( 'Jetpack_SSO_Notices', 'cant_find_user' ) );
	}

	/**
	 * Retrieve the admin profile page URL.
	 */
	public static function profile_page_url() {
		return admin_url( 'profile.php' );
	}

	/**
	 * Builds the "Login to WordPress.com" button that is displayed on the login page as well as user profile page.
	 *
	 * @param  array   $args       An array of arguments to add to the SSO URL.
	 * @param  boolean $is_primary If the button have the `button-primary` class.
	 * @return string              Returns the HTML markup for the button.
	 */
	public function build_sso_button( $args = array(), $is_primary = false ) {
		$url     = $this->build_sso_button_url( $args );
		$classes = $is_primary
		? 'jetpack-sso button button-primary'
		: 'jetpack-sso button';

		return sprintf(
			'<a rel="nofollow" href="%1$s" class="%2$s">%3$s %4$s</a>',
			esc_url( $url ),
			$classes,
			'<span class="genericon genericon-wordpress"></span>',
			esc_html__( 'Log in with WordPress.com', 'jetpack' )
		);
	}

	/**
	 * Builds a URL with `jetpack-sso` action and option args which is used to setup SSO.
	 *
	 * @param  array $args An array of arguments to add to the SSO URL.
	 * @return string       The URL used for SSO.
	 */
	public function build_sso_button_url( $args = array() ) {
		$defaults = array(
			'action' => 'jetpack-sso',
		);

		$args = wp_parse_args( $args, $defaults );

		if ( ! empty( $_GET['redirect_to'] ) ) { // phpcs:ignore WordPress.Security.NonceVerification.Recommended
			$args['redirect_to'] = rawurlencode( esc_url_raw( wp_unslash( $_GET['redirect_to'] ) ) ); // phpcs:ignore WordPress.Security.NonceVerification.Recommended
		}

		return add_query_arg( $args, wp_login_url() );
	}

	/**
	 * Retrieves a WordPress.com SSO URL with appropriate query parameters or dies.
	 *
	 * @param  boolean $reauth  If the user be forced to reauthenticate on WordPress.com.
	 * @param  array   $args    Optional query parameters.
	 * @return string            The WordPress.com SSO URL.
	 */
	public function get_sso_url_or_die( $reauth = false, $args = array() ) {
		$custom_login_url = Jetpack_SSO_Helpers::get_custom_login_url();
		if ( $custom_login_url ) {
			$args['login_url'] = rawurlencode( $custom_login_url );
		}

		if ( empty( $reauth ) ) {
			$sso_redirect = $this->build_sso_url( $args );
		} else {
			self::clear_wpcom_profile_cookies();
			$sso_redirect = $this->build_reauth_and_sso_url( $args );
		}

		// If there was an error retrieving the SSO URL, then error.
		if ( is_wp_error( $sso_redirect ) ) {
			$error_message = sanitize_text_field(
				sprintf( '%s: %s', $sso_redirect->get_error_code(), $sso_redirect->get_error_message() )
			);
			$tracking      = new Tracking();
			$tracking->record_user_event(
				'sso_login_redirect_failed',
				array(
					'error_message' => $error_message,
				)
			);
			wp_die( esc_html( $error_message ) );
		}

		return $sso_redirect;
	}

	/**
	 * Build WordPress.com SSO URL with appropriate query parameters.
	 *
	 * @param array $args Optional query parameters.
	 * @return string WordPress.com SSO URL
	 */
	public function build_sso_url( $args = array() ) {
		$sso_nonce = ! empty( $args['sso_nonce'] ) ? $args['sso_nonce'] : self::request_initial_nonce();
		$defaults  = array(
			'action'       => 'jetpack-sso',
			'site_id'      => Jetpack_Options::get_option( 'id' ),
			'sso_nonce'    => $sso_nonce,
			'calypso_auth' => '1',
		);

		$args = wp_parse_args( $args, $defaults );

		if ( is_wp_error( $args['sso_nonce'] ) ) {
			return $args['sso_nonce'];
		}

		return add_query_arg( $args, 'https://wordpress.com/wp-login.php' );
	}

	/**
	 * Build WordPress.com SSO URL with appropriate query parameters,
	 * including the parameters necessary to force the user to reauthenticate
	 * on WordPress.com.
	 *
	 * @param array $args Optional query parameters.
	 * @return string WordPress.com SSO URL
	 */
	public function build_reauth_and_sso_url( $args = array() ) {
		$sso_nonce = ! empty( $args['sso_nonce'] ) ? $args['sso_nonce'] : self::request_initial_nonce();
		$redirect  = $this->build_sso_url(
			array(
				'force_auth' => '1',
				'sso_nonce'  => $sso_nonce,
			)
		);

		if ( is_wp_error( $redirect ) ) {
			return $redirect;
		}

		$defaults = array(
			'action'       => 'jetpack-sso',
			'site_id'      => Jetpack_Options::get_option( 'id' ),
			'sso_nonce'    => $sso_nonce,
			'reauth'       => '1',
			'redirect_to'  => rawurlencode( $redirect ),
			'calypso_auth' => '1',
		);

		$args = wp_parse_args( $args, $defaults );

		if ( is_wp_error( $args['sso_nonce'] ) ) {
			return $args['sso_nonce'];
		}

		return add_query_arg( $args, 'https://wordpress.com/wp-login.php' );
	}

	/**
	 * Determines local user associated with a given WordPress.com user ID.
	 *
	 * @since 2.6.0
	 *
	 * @param int $wpcom_user_id User ID from WordPress.com.
	 * @return object Local user object if found, null if not.
	 */
	public static function get_user_by_wpcom_id( $wpcom_user_id ) {
		$user_query = new WP_User_Query(
			array(
				'meta_key'   => 'wpcom_user_id',
				'meta_value' => (int) $wpcom_user_id,
				'number'     => 1,
			)
		);

		$users = $user_query->get_results();
		return $users ? array_shift( $users ) : null;
	}

	/**
	 * When jetpack-sso-auth-redirect query parameter is set, will redirect user to
	 * WordPress.com authorization flow.
	 *
	 * We redirect here instead of in handle_login() because Jetpack::init()->build_connect_url
	 * calls menu_page_url() which doesn't work properly until admin menus are registered.
	 */
	public function maybe_authorize_user_after_sso() {
		if ( empty( $_GET['jetpack-sso-auth-redirect'] ) ) { // phpcs:ignore WordPress.Security.NonceVerification.Recommended
			return;
		}

		$redirect_to         = ! empty( $_GET['redirect_to'] ) ? esc_url_raw( wp_unslash( $_GET['redirect_to'] ) ) : admin_url(); // phpcs:ignore WordPress.Security.NonceVerification.Recommended
		$request_redirect_to = ! empty( $_GET['request_redirect_to'] ) ? esc_url_raw( wp_unslash( $_GET['request_redirect_to'] ) ) : $redirect_to; // phpcs:ignore WordPress.Security.NonceVerification.Recommended

		/** This filter is documented in core/src/wp-login.php */
		$redirect_after_auth = apply_filters( 'login_redirect', $redirect_to, $request_redirect_to, wp_get_current_user() );

		/**
		 * Since we are passing this redirect to WordPress.com and therefore can not use wp_safe_redirect(),
		 * let's sanitize it here to make sure it's safe. If the redirect is not safe, then use admin_url().
		 */
		$redirect_after_auth = wp_sanitize_redirect( $redirect_after_auth );
		$redirect_after_auth = wp_validate_redirect( $redirect_after_auth, admin_url() );

		/**
		 * Return the raw connect URL with our redirect and attribute connection to SSO.
		 * We remove any other filters that may be turning on the in-place connection
		 * since we will be redirecting the user as opposed to iFraming.
		 */
		remove_all_filters( 'jetpack_use_iframe_authorization_flow' );
		add_filter( 'jetpack_use_iframe_authorization_flow', '__return_false' );
		$connect_url = Jetpack::init()->build_connect_url( true, $redirect_after_auth, 'sso' );

		add_filter( 'allowed_redirect_hosts', array( 'Jetpack_SSO_Helpers', 'allowed_redirect_hosts' ) );
		wp_safe_redirect( $connect_url );
		exit;
	}

	/**
	 * Cache user's display name and Gravatar so it can be displayed on the login screen. These cookies are
	 * stored when the user logs out, and then deleted when the user logs in.
	 */
	public function store_wpcom_profile_cookies_on_logout() {
		if ( ! ( new Connection_Manager( 'jetpack' ) )->is_user_connected( get_current_user_id() ) ) {
			return;
		}

		$user_data = $this->get_user_data( get_current_user_id() );
		if ( ! $user_data ) {
			return;
		}

		setcookie(
			'jetpack_sso_wpcom_name_' . COOKIEHASH,
			$user_data->display_name,
			time() + WEEK_IN_SECONDS,
			COOKIEPATH,
			COOKIE_DOMAIN,
			is_ssl(),
			true
		);

		setcookie(
			'jetpack_sso_wpcom_gravatar_' . COOKIEHASH,
			get_avatar_url(
				$user_data->email,
				array(
					'size'    => 144,
					'default' => 'mystery',
				)
			),
			time() + WEEK_IN_SECONDS,
			COOKIEPATH,
			COOKIE_DOMAIN,
			is_ssl(),
			true
		);
	}

	/**
	 * Determines if a local user is connected to WordPress.com
	 *
	 * @since 2.8
	 * @param integer $user_id - Local user id.
	 * @return boolean
	 **/
	public function is_user_connected( $user_id ) {
		return $this->get_user_data( $user_id );
	}

	/**
	 * Retrieves a user's WordPress.com data
	 *
	 * @since 2.8
	 * @param integer $user_id - Local user id.
	 * @return mixed null or stdClass
	 **/
	public function get_user_data( $user_id ) {
		return get_user_meta( $user_id, 'wpcom_user_data', true );
	}
}

Jetpack_SSO::get_instance();<|MERGE_RESOLUTION|>--- conflicted
+++ resolved
@@ -676,14 +676,14 @@
 			.jetpack-sso-invitation.sso-disconnected-user:active {
 				color: #0096dd;
 			}
-<<<<<<< HEAD
+
 			.sso-disconnected-user-icon {
 				margin-left: 5px;
 				cursor: pointer;
 				background: black;
 				border-radius: 10px;
 				color: white;
-=======
+			}
 			.tooltip {
 				background: #aaaaaa;
 				width: 20px;
@@ -693,7 +693,6 @@
 				text-align: center;
 				color: white;
 				cursor: pointer;
->>>>>>> 1ed8a696
 			}
 		</style>
 		<?php
