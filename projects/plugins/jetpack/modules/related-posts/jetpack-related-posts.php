--- conflicted
+++ resolved
@@ -403,7 +403,6 @@
 			$item_markup .= $date_tag;
 		}
 
-<<<<<<< HEAD
 		if ( $block_attributes['show_author'] ) {
 			$author_tag = sprintf(
 				'<li class="jp-related-posts-i2__post-author">%1$s</li>',
@@ -413,13 +412,6 @@
 			$item_markup .= $author_tag;
 		}
 
-		if ( ( $block_attributes['show_context'] ) && ! empty( $related_post['context'] ) ) {
-			$context_tag = sprintf(
-				'<li class="jp-related-posts-i2__post-context">%1$s</li>',
-				esc_html( $related_post['context'] )
-			);
-
-=======
 		if ( ( $block_attributes['show_context'] ) && ! empty( $related_post['block_context'] ) ) {
 			// Note: The original 'context' value is not used when rendering the block.
 			// It is still generated and available for the legacy rendering code path though.
@@ -438,7 +430,7 @@
 					esc_html( $block_context['text'] )
 				);
 			}
->>>>>>> 43c2026a
+
 			$item_markup .= $context_tag;
 		}
 
@@ -1349,18 +1341,11 @@
 				'origin'   => $origin,
 				'position' => $position,
 			),
-<<<<<<< HEAD
-			'title'    => $this->to_utf8( $this->get_title( $post->post_title, $post->post_content, $post->ID ) ),
-			'author'   => $this->generate_related_post_display_author( $post->ID ),
-			'date'     => get_the_date( '', $post->ID ),
-			'format'   => get_post_format( $post->ID ),
-			'excerpt'  => html_entity_decode( $this->to_utf8( $this->get_excerpt( $post->post_excerpt, $post->post_content ) ), ENT_QUOTES, 'UTF-8' ),
-=======
 			'title'         => $this->to_utf8( $this->get_title( $post->post_title, $post->post_content, $post->ID ) ),
+			'author'        => $this->generate_related_post_display_author( $post->ID ),
 			'date'          => get_the_date( '', $post->ID ),
 			'format'        => get_post_format( $post->ID ),
 			'excerpt'       => html_entity_decode( $this->to_utf8( $this->get_excerpt( $post->post_excerpt, $post->post_content ) ), ENT_QUOTES, 'UTF-8' ),
->>>>>>> 43c2026a
 			/**
 			 * Filters the rel attribute for the Related Posts' links.
 			 *
