--- conflicted
+++ resolved
@@ -13,11 +13,7 @@
  * The Jetpack_RelatedPosts class.
  */
 class Jetpack_RelatedPosts {
-<<<<<<< HEAD
-	const VERSION   = '20240115';
-=======
-	const VERSION   = '20241111';
->>>>>>> 0f70c4ed
+	const VERSION   = '20240116';
 	const SHORTCODE = 'jetpack-related-posts';
 
 	/**
