/* global wpcom, jetpackCarouselStrings, DocumentTouch */

( function () {
	'use strict';
	var swiper;
	/////////////////////////////////////
	// Utility functions
	/////////////////////////////////////
	var util = ( function () {
		var noop = function () {};

		function texturize( text ) {
			// Ensure we get a string.
			text = text + '';
			text = text
				.replace( /'/g, '&#8217;' )
				.replace( /&#039;/g, '&#8217;' )
				.replace( /[\u2019]/g, '&#8217;' );
			text = text
				.replace( /"/g, '&#8221;' )
				.replace( /&#034;/g, '&#8221;' )
				.replace( /&quot;/g, '&#8221;' )
				.replace( /[\u201D]/g, '&#8221;' );
			// Untexturize allowed HTML tags params double-quotes.
			text = text.replace( /([\w]+)=&#[\d]+;(.+?)&#[\d]+;/g, '$1="$2"' );
			return text.trim();
		}

		function applyReplacements( text, replacements ) {
			if ( ! text ) {
				return;
			}
			if ( ! replacements ) {
				return text;
			}
			return text.replace( /{(\d+)}/g, function ( match, number ) {
				return typeof replacements[ number ] !== 'undefined' ? replacements[ number ] : match;
			} );
		}

		function getBackgroundImage( imgEl ) {
			var canvas = document.createElement( 'canvas' ),
				context = canvas.getContext && canvas.getContext( '2d' );

			if ( ! imgEl ) {
				return;
			}

			context.filter = 'blur(20px) ';
			context.drawImage( imgEl, 0, 0 );
			var url = canvas.toDataURL( 'image/png' );
			canvas = null;

			return url;
		}

		return {
			noop: noop,
			texturize: texturize,
			applyReplacements: applyReplacements,
			getBackgroundImage: getBackgroundImage,
		};
	} )();

	/////////////////////////////////////
	// DOM-related utility functions
	/////////////////////////////////////
	var domUtil = ( function () {
		// Helper matches function (not a polyfill), compatible with IE 11.
		function matches( el, sel ) {
			if ( Element.prototype.matches ) {
				return el.matches( sel );
			}

			if ( Element.prototype.msMatchesSelector ) {
				return el.msMatchesSelector( sel );
			}
		}

		// Helper closest parent node function (not a polyfill) based on
		// https://developer.mozilla.org/en-US/docs/Web/API/Element/closest#Polyfill
		function closest( el, sel ) {
			if ( el.closest ) {
				return el.closest( sel );
			}

			var current = el;

			do {
				if ( matches( current, sel ) ) {
					return current;
				}
				current = current.parentElement || current.parentNode;
			} while ( current !== null && current.nodeType === 1 );

			return null;
		}

		function hide( el ) {
			if ( el ) {
				el.style.display = 'none';
			}
		}

		function show( el ) {
			if ( el ) {
				// Everything we show and hide in Carousel is currently a block,
				// so we can make this really straightforward.
				el.style.display = 'block';
			}
		}

		function fade( el, start, end, callback ) {
			if ( ! el ) {
				return callback();
			}

			// Prepare for transition.
			// Ensure the item is in the render tree, in its initial state.
			el.style.removeProperty( 'display' );
			el.style.opacity = start;
			el.style.transition = 'opacity 0.2s';
			el.style.pointerEvents = 'none';

			var finished = function ( e ) {
				if ( e.target === el && e.propertyName === 'opacity' ) {
					el.style.removeProperty( 'transition' );
					el.style.removeProperty( 'opacity' );
					el.style.removeProperty( 'pointer-events' );
					el.removeEventListener( 'transitionend', finished );
					el.removeEventListener( 'transitioncancel', finished );
					callback();
				}
			};

			requestAnimationFrame( function () {
				// Double rAF for browser compatibility.
				requestAnimationFrame( function () {
					el.addEventListener( 'transitionend', finished );
					el.addEventListener( 'transitioncancel', finished );
					// Trigger transition.
					el.style.opacity = end;
				} );
			} );
		}

		function fadeIn( el, callback ) {
			callback = callback || util.noop;
			fade( el, '0', '1', callback );
		}

		function fadeOut( el, callback ) {
			callback = callback || util.noop;
			fade( el, '1', '0', function () {
				if ( el ) {
					el.style.display = 'none';
				}
				callback();
			} );
		}

		function emitEvent( el, type, detail ) {
			var e;
			try {
				e = new CustomEvent( type, {
					bubbles: true,
					cancelable: true,
					detail: detail || null,
				} );
			} catch ( err ) {
				e = document.createEvent( 'CustomEvent' );
				e.initCustomEvent( type, true, true, detail || null );
			}
			el.dispatchEvent( e );
		}

		function scrollToElement( el ) {
			if ( ! el || typeof el.scrollIntoView !== 'function' ) {
				return;
			}

			if ( 'scrollBehavior' in document.documentElement.style ) {
				el.scrollIntoView( { behavior: 'smooth' } );
			} else {
				el.scrollIntoView();
			}
		}

		function getJSONAttribute( el, attr ) {
			if ( ! el || ! el.hasAttribute( attr ) ) {
				return undefined;
			}

			try {
				return JSON.parse( el.getAttribute( attr ) );
			} catch ( e ) {
				return undefined;
			}
		}

		function convertToPlainText( html ) {
			var dummy = document.createElement( 'div' );
			dummy.textContent = html;
			return dummy.innerHTML;
		}

		return {
			closest: closest,
			matches: matches,
			hide: hide,
			show: show,
			fadeIn: fadeIn,
			fadeOut: fadeOut,
			scrollToElement: scrollToElement,
			getJSONAttribute: getJSONAttribute,
			convertToPlainText: convertToPlainText,
			emitEvent: emitEvent,
		};
	} )();

	/////////////////////////////////////
	// Carousel implementation
	/////////////////////////////////////
	function init() {
		var commentInterval;
		var screenPadding;
		var originalOverflow;
		var originalHOverflow;
		var scrollPos;

		var lastKnownLocationHash = '';
		var isUserTyping = false;

		var gallerySelector =
			'div.gallery, div.tiled-gallery, ul.wp-block-gallery, ul.blocks-gallery-grid, ' +
			'figure.blocks-gallery-grid, div.wp-block-jetpack-tiled-gallery, a.single-image-gallery';

		var itemSelector =
			'.gallery-item, .tiled-gallery-item, .blocks-gallery-item, ' +
			' .tiled-gallery__item, .wp-block-image';

		var carousel = {};

		var stat =
			typeof wpcom !== 'undefined' && wpcom.carousel && wpcom.carousel.stat
				? wpcom.carousel.stat
				: util.noop;

		var pageview =
			typeof wpcom !== 'undefined' && wpcom.carousel && wpcom.carousel.pageview
				? wpcom.carousel.pageview
				: util.noop;

		function handleKeyboardEvent( e ) {
			if ( ! isUserTyping ) {
				switch ( e.which ) {
					case 38: // up
						e.preventDefault();
						carousel.overlay.scrollTop -= 100;
						break;
					case 40: // down
						e.preventDefault();
						carousel.overlay.scrollTop += 100;
						break;
					case 39: // right
						e.preventDefault();
						swiper.slideNext();
						break;
					case 37: // left
					case 8: // backspace
						e.preventDefault();
						swiper.slidePrev();
						break;
					case 27: // escape
						e.preventDefault();
						closeCarousel();
						break;
					default:
						break;
				}
			}
		}

		function disableKeyboardNavigation() {
			isUserTyping = true;
		}

		function enableKeyboardNavigation() {
			isUserTyping = false;
		}

		function calculatePadding() {
			var baseScreenPadding = 110;
			screenPadding = baseScreenPadding;

			if ( window.innerWidth <= 760 ) {
				screenPadding = Math.round( ( window.innerWidth / 760 ) * baseScreenPadding );
				var isTouch =
					'ontouchstart' in window || ( window.DocumentTouch && document instanceof DocumentTouch );

				if ( screenPadding < 40 && isTouch ) {
					screenPadding = 0;
				}
			}
		}

		function initializeCarousel() {
			if ( ! carousel.overlay ) {
				carousel.overlay = document.querySelector( '.jp-carousel-overlay' );
				carousel.container = carousel.overlay.querySelector( '.jp-carousel-wrap' );
				carousel.gallery = carousel.container.querySelector( '.jp-carousel' );
				carousel.info = document.querySelector( '.jp-carousel-info' );
				carousel.caption = carousel.info.querySelector( '.jp-carousel-caption' );
				carousel.commentField = carousel.overlay.querySelector(
					'#jp-carousel-comment-form-comment-field'
				);
				carousel.emailField = carousel.overlay.querySelector(
					'#jp-carousel-comment-form-email-field'
				);
				carousel.authorField = carousel.overlay.querySelector(
					'#jp-carousel-comment-form-author-field'
				);
				carousel.urlField = carousel.overlay.querySelector( '#jp-carousel-comment-form-url-field' );

				calculatePadding();

				[
					carousel.commentField,
					carousel.emailField,
					carousel.authorField,
					carousel.urlField,
				].forEach( function ( field ) {
					if ( field ) {
						field.addEventListener( 'focus', disableKeyboardNavigation );
						field.addEventListener( 'blur', enableKeyboardNavigation );
					}
				} );

				carousel.overlay.addEventListener( 'click', function ( e ) {
					var target = e.target;
					var isTargetCloseHint = !! domUtil.closest( target, '.jp-carousel-close-hint' );
					var isSmallScreen = !! window.matchMedia( '(max-device-width: 760px)' ).matches;
					if ( target === carousel.overlay ) {
						if ( isSmallScreen ) {
							return;
						} else {
							closeCarousel();
						}
					} else if ( isTargetCloseHint ) {
						closeCarousel();
					} else if ( target.classList.contains( 'jp-carousel-image-download' ) ) {
						stat( 'download_original_click' );
					} else if ( target.classList.contains( 'jp-carousel-commentlink' ) ) {
						handleCommentLinkClick( e );
					} else if ( target.classList.contains( 'jp-carousel-comment-login' ) ) {
						handleCommentLoginClick( e );
					} else if ( domUtil.closest( target, '#jp-carousel-comment-form-container' ) ) {
						handleCommentFormClick( e );
					} else if (
						domUtil.closest( target, '.jp-carousel-photo-icons-container' ) ||
						target.classList.contains( 'jp-carousel-photo-title' )
					) {
						handleFooterElementClick( e );
					} else if ( ! domUtil.closest( target, '.jp-carousel-info' ) ) {
						return;
					}
				} );

				window.addEventListener( 'keydown', handleKeyboardEvent );

				carousel.overlay.addEventListener( 'jp_carousel.afterOpen', function () {
					enableKeyboardNavigation();
					// Show dot pagination if slide count is <= 5, otherwise show n/total.
					if ( carousel.slides.length <= 5 ) {
						domUtil.show( carousel.info.querySelector( '.jp-swiper-pagination' ) );
					} else {
						domUtil.show( carousel.info.querySelector( '.jp-carousel-pagination' ) );
					}
				} );

				carousel.overlay.addEventListener( 'jp_carousel.beforeClose', function () {
					disableKeyboardNavigation();

					// Fixes some themes where closing carousel brings view back to top.
					document.documentElement.style.removeProperty( 'height' );

					// Hide pagination.
					domUtil.hide( carousel.info.querySelector( '.jp-swiper-pagination' ) );
					domUtil.hide( carousel.info.querySelector( '.jp-carousel-pagination' ) );
				} );

				carousel.overlay.addEventListener( 'jp_carousel.afterClose', function () {
					// don't force the browser back when the carousel closes.
					if ( window.history.pushState ) {
						history.pushState(
							'',
							document.title,
							window.location.pathname + window.location.search
						);
					} else {
						window.location.href = '';
					}
					lastKnownLocationHash = '';
					carousel.isOpen = false;
				} );

				// Prevent native browser zooming
				carousel.overlay.addEventListener( 'touchstart', function ( e ) {
					if ( e.touches.length > 1 ) {
						e.preventDefault();
					}
				} );
			}
		}

		function handleCommentLinkClick( e ) {
			e.preventDefault();
			e.stopPropagation();
			disableKeyboardNavigation();
			domUtil.scrollToElement( carousel.info );
			domUtil.show(
				carousel.overlay.querySelector( '#jp-carousel-comment-form-submit-and-info-wrapper' )
			);
			var field = carousel.commentField;
			field.focus();
		}

		function handleCommentLoginClick() {
			var slide = carousel.currentSlide;
			var attachmentId = slide ? slide.attrs.attachmentId : '0';

			window.location.href = jetpackCarouselStrings.login_url + '%23jp-carousel-' + attachmentId;
		}

		function updatePostResults( msg, isSuccess ) {
			var results = carousel.overlay.querySelector( '#jp-carousel-comment-post-results' );
			var elClass = 'jp-carousel-comment-post-' + ( isSuccess ? 'success' : 'error' );
			results.innerHTML = '<span class="' + elClass + '">' + msg + '</span>';
			domUtil.hide( carousel.overlay.querySelector( '#jp-carousel-comment-form-spinner' ) );
			carousel.overlay
				.querySelector( '#jp-carousel-comment-form' )
				.classList.remove( 'jp-carousel-is-disabled' );
			domUtil.show( results );
		}

		function handleCommentFormClick( e ) {
			var target = e.target;
			var data = domUtil.getJSONAttribute( carousel.container, 'data-carousel-extra' ) || {};
			var attachmentId = carousel.currentSlide.attrs.attachmentId;

			var wrapper = document.querySelector( '#jp-carousel-comment-form-submit-and-info-wrapper' );
			var spinner = document.querySelector( '#jp-carousel-comment-form-spinner' );
			var submit = document.querySelector( '#jp-carousel-comment-form-button-submit' );
			var form = document.querySelector( '#jp-carousel-comment-form' );

			if (
				carousel.commentField &&
				carousel.commentField.getAttribute( 'id' ) === target.getAttribute( 'id' )
			) {
				// For first page load
				disableKeyboardNavigation();
				domUtil.show( wrapper );
			} else if ( domUtil.matches( target, 'input[type="submit"]' ) ) {
				e.preventDefault();
				e.stopPropagation();

				domUtil.show( spinner );
				form.classList.add( 'jp-carousel-is-disabled' );

				var ajaxData = {
					action: 'post_attachment_comment',
					nonce: jetpackCarouselStrings.nonce,
					blog_id: data.blog_id,
					id: attachmentId,
					comment: carousel.commentField.value,
				};

				if ( ! ajaxData.comment.length ) {
					updatePostResults( jetpackCarouselStrings.no_comment_text, false );
					return;
				}

				if ( Number( jetpackCarouselStrings.is_logged_in ) !== 1 ) {
					ajaxData.email = carousel.emailField.value;
					ajaxData.author = carousel.authorField.value;
					ajaxData.url = carousel.urlField.value;

					if ( Number( jetpackCarouselStrings.require_name_email ) === 1 ) {
						if ( ! ajaxData.email.length || ! ajaxData.email.match( '@' ) ) {
							updatePostResults( jetpackCarouselStrings.no_comment_email, false );
							return;
						} else if ( ! ajaxData.author.length ) {
							updatePostResults( jetpackCarouselStrings.no_comment_author, false );
							return;
						}
					}
				}

				var xhr = new XMLHttpRequest();
				xhr.open( 'POST', jetpackCarouselStrings.ajaxurl, true );
				xhr.setRequestHeader( 'X-Requested-With', 'XMLHttpRequest' );
				xhr.setRequestHeader( 'Content-Type', 'application/x-www-form-urlencoded; charset=UTF-8' );

				xhr.onreadystatechange = function () {
					if (
						this.readyState === XMLHttpRequest.DONE &&
						this.status >= 200 &&
						this.status < 300
					) {
						var response;
						try {
							response = JSON.parse( this.response );
						} catch ( error ) {
							updatePostResults( jetpackCarouselStrings.comment_post_error, false );
							return;
						}
						if ( response.comment_status === 'approved' ) {
							updatePostResults( jetpackCarouselStrings.comment_approved, true );
						} else if ( response.comment_status === 'unapproved' ) {
							updatePostResults( jetpackCarouselStrings.comment_unapproved, true );
						} else {
							// 'deleted', 'spam', false
							updatePostResults( jetpackCarouselStrings.comment_post_error, false );
						}
						clearCommentTextAreaValue();
						fetchComments( attachmentId );
						submit.value = jetpackCarouselStrings.post_comment;
						domUtil.hide( spinner );
						form.classList.remove( 'jp-carousel-is-disabled' );
					} else {
						// TODO: Add error handling and display here
						updatePostResults( jetpackCarouselStrings.comment_post_error, false );
					}
				};

				var params = [];
				for ( var item in ajaxData ) {
					if ( item ) {
						// Encode each form element into a URI-compatible string.
						var encoded = encodeURIComponent( item ) + '=' + encodeURIComponent( ajaxData[ item ] );
						// In x-www-form-urlencoded, spaces should be `+`, not `%20`.
						params.push( encoded.replace( /%20/g, '+' ) );
					}
				}
				var encodedData = params.join( '&' );

				xhr.send( encodedData );
			}
		}

		/**
		 * Handles clicks to icons and other action elements in the icon container.
		 * @param {MouseEvent|TouchEvent|KeyBoardEvent} Event object.
		 */
		function handleFooterElementClick( e ) {
			e.preventDefault();

			var target = e.target;
			var extraInfoContainer = carousel.info.querySelector( '.jp-carousel-info-extra' );
			var photoMetaContainer = carousel.info.querySelector( '.jp-carousel-image-meta' );
			var commentsContainer = carousel.info.querySelector( '.jp-carousel-comments-wrapper' );
			var infoIcon = carousel.info.querySelector( '.jp-carousel-icon-info' );
			var commentsIcon = carousel.info.querySelector( '.jp-carousel-icon-comments' );

			if (
				domUtil.closest( target, '.jp-carousel-icon-info' ) ||
				target.classList.contains( 'jp-carousel-photo-title' )
			) {
				if ( commentsIcon ) {
					commentsIcon.classList.remove( 'jp-carousel-selected' );
				}
				infoIcon.classList.toggle( 'jp-carousel-selected' );

				if ( commentsContainer ) {
					commentsContainer.classList.remove( 'jp-carousel-show' );
				}
				if ( photoMetaContainer ) {
					photoMetaContainer.classList.toggle( 'jp-carousel-show' );
					if ( photoMetaContainer.classList.contains( 'jp-carousel-show' ) ) {
						extraInfoContainer.classList.add( 'jp-carousel-show' );
						domUtil.scrollToElement( extraInfoContainer );
					} else {
						extraInfoContainer.classList.remove( 'jp-carousel-show' );
					}
				}
			}

			if ( domUtil.closest( target, '.jp-carousel-icon-comments' ) ) {
				if ( infoIcon ) {
					infoIcon.classList.remove( 'jp-carousel-selected' );
				}
				commentsIcon.classList.toggle( 'jp-carousel-selected' );

				if ( photoMetaContainer ) {
					photoMetaContainer.classList.remove( 'jp-carousel-show' );
				}
				if ( commentsContainer ) {
					commentsContainer.classList.toggle( 'jp-carousel-show' );
					if ( commentsContainer.classList.contains( 'jp-carousel-show' ) ) {
						extraInfoContainer.classList.add( 'jp-carousel-show' );
						domUtil.scrollToElement( extraInfoContainer );
					} else {
						extraInfoContainer.classList.remove( 'jp-carousel-show' );
					}
				}
			}
		}

		function processSingleImageGallery() {
			var images = document.querySelectorAll( 'a img[data-attachment-id]' );
			Array.prototype.forEach.call( images, function ( image ) {
				var container = image.parentElement;

				// Skip if image was already added to gallery by shortcode.
				if ( container.parentElement.classList.contains( 'gallery-icon' ) ) {
					return;
				}

				// Skip if the container is not a link.
				if ( ! container.hasAttribute( 'href' ) ) {
					return;
				}

				var valid = false;

				// If link points to 'Media File' (ignoring GET parameters) and flag is set, allow it.
				if (
					container.getAttribute( 'href' ).split( '?' )[ 0 ] ===
						image.getAttribute( 'data-orig-file' ).split( '?' )[ 0 ] &&
					Number( jetpackCarouselStrings.single_image_gallery_media_file ) === 1
				) {
					valid = true;
				}

				// If link points to 'Attachment Page', allow it.
				if ( container.getAttribute( 'href' ) === image.getAttribute( 'data-permalink' ) ) {
					valid = true;
				}

				// Links to 'Custom URL' or 'Media File' when flag is not set are not valid.
				if ( ! valid ) {
					return;
				}

				// Make this node a gallery recognizable by event listener above.
				container.classList.add( 'single-image-gallery' );
				// blog_id is needed to allow posting comments to correct blog.
				container.setAttribute(
					'data-carousel-extra',
					JSON.stringify( {
						blog_id: Number( jetpackCarouselStrings.blog_id ),
					} )
				);
			} );
		}

		function testForData( el ) {
			return !! ( el && el.getAttribute( 'data-carousel-extra' ) );
		}

		function openOrSelectSlide( gal, index ) {
			if ( ! carousel.isOpen ) {
				// The `open` method selects the correct slide during the initialization.
				loadSwiper( gal, { startIndex: index } );
			} else {
				selectSlideAtIndex( index );
				// We have to force swiper to slide to the index onHasChange.
				swiper.slideTo( index + 1 );
			}
		}

		function selectSlideAtIndex( index ) {
			if ( ! index || index < 0 || index > carousel.slides.length ) {
				index = 0;
			}
			carousel.currentSlide = carousel.slides[ index ];

			var current = carousel.currentSlide;
			var attachmentId = current.attrs.attachmentId;
			var captionHtml;
			var extraInfoContainer = carousel.info.querySelector( '.jp-carousel-info-extra' );
			var photoMetaContainer = carousel.info.querySelector( '.jp-carousel-image-meta' );
			var commentsContainer = carousel.info.querySelector( '.jp-carousel-comments-wrapper' );
			var infoIcon = carousel.info.querySelector( '.jp-carousel-icon-info' );
			var commentsIcon = carousel.info.querySelector( '.jp-carousel-icon-comments' );

			// Hide comments and photo info
			if ( extraInfoContainer ) {
				extraInfoContainer.classList.remove( 'jp-carousel-show' );
			}
			if ( photoMetaContainer ) {
				photoMetaContainer.classList.remove( 'jp-carousel-show' );
			}
			if ( infoIcon ) {
				infoIcon.classList.remove( 'jp-carousel-selected' );
			}
			if ( commentsContainer ) {
				commentsContainer.classList.remove( 'jp-carousel-show' );
			}
			if ( commentsIcon ) {
				commentsIcon.classList.remove( 'jp-carousel-selected' );
			}

			loadFullImage( carousel.slides[ index ] );

			if (
				Number( jetpackCarouselStrings.display_background_image ) === 1 &&
				! carousel.slides[ index ].backgroundImage
			) {
				loadBackgroundImage( carousel.slides[ index ] );
			}

			domUtil.hide( carousel.caption );
			updateTitleAndDesc( { title: current.attrs.title, desc: current.attrs.desc } );

			var imageMeta = carousel.slides[ index ].attrs.imageMeta;
			updateExif( imageMeta );
			updateFullSizeLink( current );

			if ( Number( jetpackCarouselStrings.display_comments ) === 1 ) {
				testCommentsOpened( carousel.slides[ index ].attrs.commentsOpened );
				fetchComments( attachmentId );
				domUtil.hide( carousel.info.querySelector( '#jp-carousel-comment-post-results' ) );
			}

			if ( current.attrs.caption ) {
				captionHtml = domUtil.convertToPlainText( current.attrs.caption );

				if ( domUtil.convertToPlainText( current.attrs.title ) === captionHtml ) {
					var title = carousel.info.querySelector( '.jp-carousel-photo-title' );
					domUtil.fadeOut( title, function () {
						title.innerHTML = '';
					} );
				}

				if ( domUtil.convertToPlainText( current.attrs.desc ) === captionHtml ) {
					var desc = carousel.info.querySelector( '.jp-carousel-photo-description' );
					domUtil.fadeOut( desc, function () {
						desc.innerHTML = '';
					} );
				}

				carousel.caption.innerHTML = current.attrs.caption;
				domUtil.fadeIn( carousel.caption );
			} else {
				domUtil.fadeOut( carousel.caption, function () {
					carousel.caption.innerHTML = '';
				} );
			}

			// Update pagination in footer.
			var pagination = carousel.info.querySelector( '.jp-carousel-pagination' );
			if ( pagination && carousel.slides.length > 5 ) {
				var currentPage = index + 1;
				pagination.innerHTML = '<span>' + currentPage + ' / ' + carousel.slides.length + '</span>';
			}

			// Record pageview in WP Stats, for each new image loaded full-screen.
			if ( jetpackCarouselStrings.stats ) {
				new Image().src =
					document.location.protocol +
					'//pixel.wp.com/g.gif?' +
					jetpackCarouselStrings.stats +
					'&post=' +
					encodeURIComponent( attachmentId ) +
					'&rand=' +
					Math.random();
			}

			pageview( attachmentId );

			window.location.hash = lastKnownLocationHash = '#jp-carousel-' + attachmentId;
		}

		function restoreScroll() {
			window.scrollTo( window.scrollX || window.pageXOffset || 0, scrollPos || 0 );
		}

		function closeCarousel() {
			// Make sure to let the page scroll again.
			document.body.style.overflow = originalOverflow;
			document.documentElement.style.overflow = originalHOverflow;
			clearCommentTextAreaValue();

			disableKeyboardNavigation();

			domUtil.emitEvent( carousel.overlay, 'jp_carousel.beforeClose' );
			restoreScroll();
			swiper.destroy();
			carousel.isOpen = false;
			// Clear slide data for DOM garbage collection.
			carousel.slides = [];
			carousel.currentSlide = undefined;
			carousel.gallery.innerHTML = '';

			domUtil.fadeOut( carousel.overlay, function () {
				domUtil.emitEvent( carousel.overlay, 'jp_carousel.afterClose' );
			} );
		}

		function calculateMaxSlideDimensions() {
			return {
				width: window.innerWidth,
				height: window.innerHeight - 64, //subtract height of bottom info bar,
			};
		}

		function selectBestImageUrl( args ) {
			if ( typeof args !== 'object' ) {
				args = {};
			}

			if ( typeof args.origFile === 'undefined' ) {
				return '';
			}

			if ( typeof args.origWidth === 'undefined' || typeof args.maxWidth === 'undefined' ) {
				return args.origFile;
			}

			if ( typeof args.mediumFile === 'undefined' || typeof args.largeFile === 'undefined' ) {
				return args.origFile;
			}

			// Check if the image is being served by Photon (using a regular expression on the hostname).

			var imageLinkParser = document.createElement( 'a' );
			imageLinkParser.href = args.largeFile;

			var isPhotonUrl = /^i[0-2]\.wp\.com$/i.test( imageLinkParser.hostname );

			var mediumSizeParts = getImageSizeParts( args.mediumFile, args.origWidth, isPhotonUrl );
			var largeSizeParts = getImageSizeParts( args.largeFile, args.origWidth, isPhotonUrl );

			var largeWidth = parseInt( largeSizeParts[ 0 ], 10 );
			var largeHeight = parseInt( largeSizeParts[ 1 ], 10 );
			var mediumWidth = parseInt( mediumSizeParts[ 0 ], 10 );
			var mediumHeight = parseInt( mediumSizeParts[ 1 ], 10 );

			// Assign max width and height.
			args.origMaxWidth = args.maxWidth;
			args.origMaxHeight = args.maxHeight;

			// Give devices with a higher devicePixelRatio higher-res images (Retina display = 2, Android phones = 1.5, etc)
			if ( typeof window.devicePixelRatio !== 'undefined' && window.devicePixelRatio > 1 ) {
				args.maxWidth = args.maxWidth * window.devicePixelRatio;
				args.maxHeight = args.maxHeight * window.devicePixelRatio;
			}

			if ( largeWidth >= args.maxWidth || largeHeight >= args.maxHeight ) {
				return args.largeFile;
			}

			if ( mediumWidth >= args.maxWidth || mediumHeight >= args.maxHeight ) {
				return args.mediumFile;
			}

			if ( isPhotonUrl ) {
				// args.origFile doesn't point to a Photon url, so in this case we use args.largeFile
				// to return the photon url of the original image.
				var largeFileIndex = args.largeFile.lastIndexOf( '?' );
				var origPhotonUrl = args.largeFile;
				if ( largeFileIndex !== -1 ) {
					origPhotonUrl = args.largeFile.substring( 0, largeFileIndex );
					// If we have a really large image load a smaller version
					// that is closer to the viewable size
					if ( args.origWidth > args.maxWidth || args.origHeight > args.maxHeight ) {
						origPhotonUrl += '?fit=' + args.origMaxWidth + '%2C' + args.origMaxHeight;
					}
				}
				return origPhotonUrl;
			}

			return args.origFile;
		}

		function getImageSizeParts( file, origWidth, isPhotonUrl ) {
			var size = isPhotonUrl
				? file.replace( /.*=([\d]+%2C[\d]+).*$/, '$1' )
				: file.replace( /.*-([\d]+x[\d]+)\..+$/, '$1' );

			var sizeParts =
				size !== file
					? isPhotonUrl
						? size.split( '%2C' )
						: size.split( 'x' )
					: [ origWidth, 0 ];

			// If one of the dimensions is set to 9999, then the actual value of that dimension can't be retrieved from the url.
			// In that case, we set the value to 0.
			if ( sizeParts[ 0 ] === '9999' ) {
				sizeParts[ 0 ] = '0';
			}

			if ( sizeParts[ 1 ] === '9999' ) {
				sizeParts[ 1 ] = '0';
			}

			return sizeParts;
		}

		/**
		 * Returns a number in a fraction format that represents the shutter speed.
		 * @param Number speed
		 * @return String
		 */
		function formatShutterSpeed( speed ) {
			var denominator;

			// round to one decimal if value > 1s by multiplying it by 10, rounding, then dividing by 10 again
			if ( speed >= 1 ) {
				return Math.round( speed * 10 ) / 10 + 's';
			}

			// If the speed is less than one, we find the denominator by inverting
			// the number. Since cameras usually use rational numbers as shutter
			// speeds, we should get a nice round number. Or close to one in cases
			// like 1/30. So we round it.
			denominator = Math.round( 1 / speed );

			return '1/' + denominator + 's';
		}

		function parseTitleOrDesc( value ) {
			if ( ! value.match( ' ' ) && value.match( '_' ) ) {
				return '';
			}

			return value;
		}

		function updateTitleAndDesc( data ) {
			var title = '';
			var desc = '';
			var titleElements;
			var descriptionElement;
			var i;

			titleElements = document.querySelectorAll( '.jp-carousel-photo-title' );
			descriptionElement = document.querySelector( '.jp-carousel-photo-description' );

			for ( i = 0; i < titleElements.length; i++ ) {
				domUtil.hide( titleElements[ i ] );
			}

			domUtil.hide( descriptionElement );

			title = parseTitleOrDesc( data.title ) || '';
			desc = parseTitleOrDesc( data.desc ) || '';

			if ( title || desc ) {
				// Convert from HTML to plain text (including HTML entities decode, etc)
				if ( domUtil.convertToPlainText( title ) === domUtil.convertToPlainText( desc ) ) {
					desc = '';
				}

				if ( desc ) {
					descriptionElement.innerHTML = desc;
					domUtil.show( descriptionElement );
				}

				// Need maximum browser support, hence the for loop over NodeList.
				for ( i = 0; i < titleElements.length; i++ ) {
					titleElements[ i ].innerHTML = title;
					domUtil.show( titleElements[ i ] );
				}
			}
		}

		// updateExif updates the contents of the exif UL (.jp-carousel-image-exif)
		function updateExif( meta ) {
			if ( ! meta || Number( jetpackCarouselStrings.display_exif ) !== 1 ) {
				return false;
			}

			var ul = carousel.info.querySelector( '.jp-carousel-image-meta ul.jp-carousel-image-exif' );
			var html = '';

			for ( var key in meta ) {
				var val = meta[ key ];
				var metaKeys = jetpackCarouselStrings.meta_data || [];

				if ( parseFloat( val ) === 0 || ! val.length || metaKeys.indexOf( key ) === -1 ) {
					continue;
				}

				switch ( key ) {
					case 'focal_length':
						val = val + 'mm';
						break;
					case 'shutter_speed':
						val = formatShutterSpeed( val );
						break;
					case 'aperture':
						val = 'f/' + val;
						break;
				}

				html += '<li><h5>' + jetpackCarouselStrings[ key ] + '</h5>' + val + '</li>';
			}

			ul.innerHTML = html;
			ul.style.removeProperty( 'display' );
		}

		// Update the contents of the jp-carousel-image-download link
		function updateFullSizeLink( currentSlide ) {
			if ( ! currentSlide ) {
				return false;
			}
			var original;
			var origSize = [ currentSlide.attrs.origWidth, currentSlide.attrs.origHeight ];
			var imageLinkParser = document.createElement( 'a' );

			imageLinkParser.href = currentSlide.attrs.src.replace( /\?.+$/, '' );

			// Is this a Photon URL?
			if ( imageLinkParser.hostname.match( /^i[\d]{1}\.wp\.com$/i ) !== null ) {
				original = imageLinkParser.href;
			} else {
				original = currentSlide.attrs.origFile.replace( /\?.+$/, '' );
			}

			var permalink = carousel.info.querySelector( '.jp-carousel-image-download' );
			permalink.innerHTML = util.applyReplacements(
				jetpackCarouselStrings.download_original,
				origSize
			);
			permalink.setAttribute( 'href', original );
			permalink.style.removeProperty( 'display' );
		}

		function testCommentsOpened( opened ) {
			var commentForm = carousel.container.querySelector( '.jp-carousel-comment-form-container' );
			var commentLink = carousel.container.querySelector( '.jp-carousel-commentlink' );
			var buttons = carousel.container.querySelector( '.jp-carousel-buttons' );
			var control = Number( jetpackCarouselStrings.is_logged_in ) === 1 ? commentLink : buttons;
			var isOpened = parseInt( opened, 10 ) === 1;

			if ( isOpened ) {
				domUtil.fadeIn( control );
				domUtil.fadeIn( commentForm );
			} else {
				domUtil.fadeOut( control );
				domUtil.fadeOut( commentForm );
			}
		}

		function fetchComments( attachmentId, offset ) {
			var shouldClear = offset === undefined;
			var commentsIndicator = carousel.info.querySelector(
				'.jp-carousel-icon-comments .jp-carousel-has-comments-indicator'
			);

			commentsIndicator.classList.remove( 'jp-carousel-show' );

			clearInterval( commentInterval );

			if ( ! attachmentId ) {
				return;
			}

			if ( ! offset || offset < 1 ) {
				offset = 0;
			}

			var comments = carousel.info.querySelector( '.jp-carousel-comments' );
			var commentsLoading = carousel.info.querySelector( '#jp-carousel-comments-loading' );
<<<<<<< HEAD

=======
>>>>>>> 24d76013
			domUtil.show( commentsLoading );

			if ( shouldClear ) {
				domUtil.hide( comments );
				comments.innerHTML = '';
			}

			var xhr = new XMLHttpRequest();
			var url =
				jetpackCarouselStrings.ajaxurl +
				'?action=get_attachment_comments' +
				'&nonce=' +
				jetpackCarouselStrings.nonce +
				'&id=' +
				attachmentId +
				'&offset=' +
				offset;
			xhr.open( 'GET', url );
			xhr.setRequestHeader( 'X-Requested-With', 'XMLHttpRequest' );

			var onError = function () {
				domUtil.fadeIn( comments );
				domUtil.fadeOut( commentsLoading );
			};

			xhr.onload = function () {
				// Ignore the results if they arrive late and we're now on a different slide.
				if (
					! carousel.currentSlide ||
					carousel.currentSlide.attrs.attachmentId !== attachmentId
				) {
					return;
				}

				var isSuccess = xhr.status >= 200 && xhr.status < 300;
				var data;
				try {
					data = JSON.parse( xhr.responseText );
				} catch ( e ) {
					// Do nothing.
				}

				if ( ! isSuccess || ! data || ! Array.isArray( data ) ) {
					return onError();
				}

				if ( shouldClear ) {
					comments.innerHTML = '';
				}

				for ( var i = 0; i < data.length; i++ ) {
					var entry = data[ i ];
					var comment = document.createElement( 'div' );
					comment.classList.add( 'jp-carousel-comment' );
					comment.setAttribute( 'id', 'jp-carousel-comment-' + entry.id );
					comment.innerHTML =
						'<div class="comment-gravatar">' +
						entry.gravatar_markup +
						'</div>' +
						'<div class="comment-content">' +
						'<div class="comment-author">' +
						entry.author_markup +
						'</div>' +
						'<div class="comment-date">' +
						entry.date_gmt +
						'</div>' +
						entry.content +
						'</div>';
					comments.appendChild( comment );

					// Set the interval to check for a new page of comments.
					clearInterval( commentInterval );
					commentInterval = setInterval( function () {
						if ( carousel.container.scrollTop + 150 > window.innerHeight ) {
							fetchComments( attachmentId, offset + 10 );
							clearInterval( commentInterval );
						}
					}, 300 );
				}

				if ( data.length > 0 ) {
					domUtil.show( comments );
					commentsIndicator.innerText = data.length;
					commentsIndicator.classList.add( 'jp-carousel-show' );
				}

				domUtil.hide( commentsLoading );
			};

			xhr.onerror = onError;

			xhr.send();
		}

		function loadFullImage( slide ) {
			var el = slide.el;
			var attrs = slide.attrs;
			var image = el.querySelector( 'img' );

			if ( ! image.hasAttribute( 'data-loaded' ) ) {
				var hasPreview = !! attrs.previewImage;
				var thumbSize = attrs.thumbSize;

				if ( ! hasPreview || ( thumbSize && el.offsetWidth > thumbSize.width ) ) {
					image.src = attrs.src;
				} else {
					image.src = attrs.previewImage;
				}

				image.setAttribute( 'itemprop', 'image' );
				image.setAttribute( 'data-loaded', 1 );
			}
		}

		function loadBackgroundImage( slide ) {
			var currentSlide = slide.el;

			if ( swiper && swiper.slides ) {
				currentSlide = swiper.slides[ swiper.activeIndex ];
			}

			var image = slide.attrs.originalElement;
			var isLoaded = image.complete && image.naturalHeight !== 0;

			if ( isLoaded ) {
				applyBackgroundImage( slide, currentSlide, image );
				return;
			}

			image.onload = function () {
				applyBackgroundImage( slide, currentSlide, image );
			};
		}

		function applyBackgroundImage( slide, currentSlide, image ) {
			var url = util.getBackgroundImage( image );
			slide.backgroundImage = url;
			currentSlide.style.backgroundImage = 'url(' + url + ')';
			currentSlide.style.backgroundSize = 'cover';
		}

		function clearCommentTextAreaValue() {
			if ( carousel.commentField ) {
				carousel.commentField.value = '';
			}
		}

		function getOriginalDimensions( el ) {
			var size = el.getAttribute( 'data-orig-size' ) || '';

			if ( size ) {
				var parts = size.split( ',' );
				return { width: parseInt( parts[ 0 ], 10 ), height: parseInt( parts[ 1 ], 10 ) };
			} else {
				return {
					width:
						el.getAttribute( 'data-original-width' ) || el.getAttribute( 'width' ) || undefined,
					height:
						el.getAttribute( 'data-original-height' ) || el.getAttribute( 'height' ) || undefined,
				};
			}
		}

		function initCarouselSlides( items, startIndex ) {
			carousel.slides = [];

			var max = calculateMaxSlideDimensions();

			// If the startIndex is not 0 then preload the clicked image first.
			if ( startIndex !== 0 ) {
				var img = new Image();
				img.src = items[ startIndex ].getAttribute( 'data-gallery-src' );
			}

			var useInPageThumbnails = !! domUtil.closest( items[ 0 ], '.tiled-gallery.type-rectangular' );

			// create the 'slide'
			Array.prototype.forEach.call( items, function ( item, i ) {
				var galleryItem = domUtil.closest( item, '.gallery-item' );
				var captionEl = galleryItem && galleryItem.querySelector( '.gallery-caption' );
				var permalinkEl = domUtil.closest( item, 'a' );
				var origFile = item.getAttribute( 'data-orig-file' ) || item.getAttribute( 'src-orig' );

				var attrs = {
					originalElement: item,
					attachmentId:
						item.getAttribute( 'data-attachment-id' ) || item.getAttribute( 'data-id' ) || '0',
					commentsOpened: item.getAttribute( 'data-comments-opened' ) || '0',
					imageMeta: domUtil.getJSONAttribute( item, 'data-image-meta' ) || {},
					title: item.getAttribute( 'data-image-title' ) || '',
					desc: item.getAttribute( 'data-image-description' ) || '',
					mediumFile: item.getAttribute( 'data-medium-file' ) || '',
					largeFile: item.getAttribute( 'data-large-file' ) || '',
					origFile: origFile || '',
					thumbSize: { width: item.naturalWidth, height: item.naturalHeight },
					caption: ( captionEl && captionEl.innerHTML ) || '',
					permalink: permalinkEl && permalinkEl.getAttribute( 'href' ),
					src: origFile || item.getAttribute( 'src' ) || '',
				};

				var tiledGalleryItem = domUtil.closest( item, '.tiled-gallery-item' );
				var tiledCaptionEl =
					tiledGalleryItem && tiledGalleryItem.querySelector( '.tiled-gallery-caption' );
				var tiledCaption = tiledCaptionEl && tiledCaptionEl.innerHTML;
				if ( tiledCaption ) {
					attrs.caption = tiledCaption;
				}

				var origDimensions = getOriginalDimensions( item );

				attrs.origWidth = origDimensions.width || attrs.thumbSize.width;
				attrs.origHeight = origDimensions.height || attrs.thumbSize.height;

				if ( typeof wpcom !== 'undefined' && wpcom.carousel && wpcom.carousel.generateImgSrc ) {
					attrs.src = wpcom.carousel.generateImgSrc( item, max );
				} else {
					attrs.src = selectBestImageUrl( {
						origFile: attrs.src,
						origWidth: attrs.origWidth,
						origHeight: attrs.origHeight,
						maxWidth: max.width,
						maxHeight: max.height,
						mediumFile: attrs.mediumFile,
						largeFile: attrs.largeFile,
					} );
				}

				// Set the final src.
				item.setAttribute( 'data-gallery-src', attrs.src );

				if ( attrs.attachmentId !== '0' ) {
					attrs.title = util.texturize( attrs.title );
					attrs.desc = util.texturize( attrs.desc );
					attrs.caption = util.texturize( attrs.caption );

					// Initially, the image is a 1x1 transparent gif.
					// The preview is shown as a background image on the slide itself.
					var image = new Image();
					image.src = attrs.src;

					var slideEl = document.createElement( 'div' );
					slideEl.classList.add( 'swiper-slide' );
					slideEl.setAttribute( 'itemprop', 'associatedMedia' );
					slideEl.setAttribute( 'itemscope', '' );
					slideEl.setAttribute( 'itemtype', 'https://schema.org/ImageObject' );
					var zoomEl = document.createElement( 'div' );
					zoomEl.classList.add( 'swiper-zoom-container' );

					carousel.gallery.appendChild( slideEl );

					slideEl.appendChild( zoomEl );
					zoomEl.appendChild( image );
					slideEl.setAttribute( 'data-attachment-id', attrs.attachmentId );
					slideEl.setAttribute( 'data-permalink', attrs.permalink );
					slideEl.setAttribute( 'data-orig-file', attrs.origFile );

					if ( useInPageThumbnails ) {
						// Use the image already loaded in the gallery as a preview.
						attrs.previewImage = attrs.src;
					}

					var slide = { el: slideEl, attrs: attrs, index: i };
					carousel.slides.push( slide );
				}
			} );
		}

		function loadSwiper( gallery, options ) {
			if ( ! window.Swiper ) {
				var loader = document.querySelector( '#jp-carousel-loading-overlay' );
				domUtil.show( loader );
				var jsScript = document.createElement( 'script' );
				jsScript.id = 'jetpack-carousel-swiper-js';
				jsScript.src = window.jetpackSwiperLibraryPath.url;
				jsScript.async = true;
				jsScript.onload = function () {
					domUtil.hide( loader );
					openCarousel( gallery, options );
				};
				document.head.appendChild( jsScript );
				return;
			}
			openCarousel( gallery, options );
		}

		function openCarousel( gallery, options ) {
			var settings = {
				imgSelector:
					'.gallery-item [data-attachment-id], .tiled-gallery-item [data-attachment-id], img[data-attachment-id], img[data-id]',
				startIndex: 0,
			};

			var data = domUtil.getJSONAttribute( gallery, 'data-carousel-extra' );

			if ( ! data ) {
				return; // don't run if the default gallery functions weren't used
			}

			initializeCarousel();

			if ( carousel.isOpen ) {
				return; // don't open if already opened
			}
			carousel.isOpen = true;

			// make sure to stop the page from scrolling behind the carousel overlay, so we don't trigger
			// infiniscroll for it when enabled (Reader, theme infiniscroll, etc).
			originalOverflow = getComputedStyle( document.body ).overflow;
			document.body.style.overflow = 'hidden';
			// prevent html from overflowing on some of the new themes.
			originalHOverflow = getComputedStyle( document.documentElement ).overflow;
			document.documentElement.style.overflow = 'hidden';
			scrollPos = window.scrollY || window.pageYOffset || 0;

			carousel.container.setAttribute( 'data-carousel-extra', JSON.stringify( data ) );
			stat( [ 'open', 'view_image' ] );

			// If options exist, lets merge them
			// with our default settings
			for ( var option in options || {} ) {
				settings[ option ] = options[ option ];
			}

			if ( settings.startIndex === -1 ) {
				settings.startIndex = 0; // -1 returned if can't find index, so start from beginning
			}

			domUtil.emitEvent( carousel.overlay, 'jp_carousel.beforeOpen' );
			carousel.gallery.innerHTML = '';

			// Need to set the overlay manually to block or swiper does't initialise properly.
			carousel.overlay.style.opacity = 1;
			carousel.overlay.style.display = 'block';

			initCarouselSlides( gallery.querySelectorAll( settings.imgSelector ), settings.startIndex );

			swiper = new window.Swiper( '.swiper-container', {
				centeredSlides: true,
				zoom: true,
				loop: carousel.slides.length > 1 ? true : false,
				pagination: {
					el: '.swiper-pagination',
					clickable: true,
				},
				navigation: {
					nextEl: '.swiper-button-next',
					prevEl: '.swiper-button-prev',
				},
				initialSlide: settings.startIndex,
				on: {
					init: function () {
						selectSlideAtIndex( settings.startIndex );
					},
				},
			} );

			swiper.on( 'slideChange', function () {
				var index;
				// Swiper indexes slides from 1, plus when looping to left last slide ends up
				// as 0 and looping to right first slide as total slides + 1. These are adjusted
				// here to match index of carousel.slides.
				if ( swiper.activeIndex === 0 ) {
					index = carousel.slides.length - 1;
				} else if ( swiper.activeIndex === carousel.slides.length + 1 ) {
					index = 0;
				} else {
					index = swiper.activeIndex - 1;
				}
				selectSlideAtIndex( index );
			} );

			domUtil.fadeIn( carousel.overlay, function () {
				domUtil.emitEvent( carousel.overlay, 'jp_carousel.afterOpen' );
			} );
		}

		// Register the event listener for starting the gallery
		document.body.addEventListener( 'click', function ( e ) {
			var isIE11 = window.navigator.userAgent.match( /Trident\/7\./ );
			// IE11 support is being dropped in August 2021. The new swiper.js libray is not IE11 compat
			// so just default to opening individual image attachment/media pages for IE.
			if ( isIE11 ) {
				return;
			}

			var target = e.target;
			var gallery = domUtil.closest( target, gallerySelector );

			if ( gallery ) {
				if ( ! testForData( gallery ) ) {
					return;
				}

				var parent = target.parentElement;
				var grandparent = parent.parentElement;

				// If Gallery is made up of individual Image blocks check for custom link before
				// loading carousel.
				if ( grandparent && grandparent.classList.contains( 'wp-block-image' ) ) {
					var parentHref = parent.getAttribute( 'href' );

					// If the link does not point to the attachment or media file then assume Image has
					// a custom link so don't load the carousel.
					if (
						parentHref.split( '?' )[ 0 ] !==
							target.getAttribute( 'data-orig-file' ).split( '?' )[ 0 ] &&
						parentHref !== target.getAttribute( 'data-permalink' )
					) {
						return;
					}
				}

				// Do not open the modal if we are looking at a gallery caption from before WP5, which may contain a link.
				if ( parent.classList.contains( 'gallery-caption' ) ) {
					return;
				}

				// Do not open the modal if we are looking at a caption of a gallery block, which may contain a link.
				if ( domUtil.matches( parent, 'figcaption' ) ) {
					return;
				}

				// Set height to auto.
				// Fix some themes where closing carousel brings view back to top.
				document.documentElement.style.height = 'auto';

				e.preventDefault();

				// Stopping propagation in case there are parent elements
				// with .gallery or .tiled-gallery class
				e.stopPropagation();

				var item = domUtil.closest( target, itemSelector );
				var index = Array.prototype.indexOf.call( gallery.querySelectorAll( itemSelector ), item );
				loadSwiper( gallery, { startIndex: index } );
			}
		} );

		// Handle lightbox (single image gallery) for images linking to 'Attachment Page'.
		if ( Number( jetpackCarouselStrings.single_image_gallery ) === 1 ) {
			processSingleImageGallery();
			document.body.addEventListener( 'is.post-load', function () {
				processSingleImageGallery();
			} );
		}

		// Makes carousel work on page load and when back button leads to same URL with carousel hash
		// (i.e. no actual document.ready trigger).
		window.addEventListener( 'hashchange', function () {
			var hashRegExp = /jp-carousel-(\d+)/;

			if ( ! window.location.hash || ! hashRegExp.test( window.location.hash ) ) {
				if ( carousel.isOpen ) {
					closeCarousel();
				}

				return;
			}

			if ( window.location.hash === lastKnownLocationHash && carousel.isOpen ) {
				return;
			}

			if ( window.location.hash && carousel.gallery && ! carousel.isOpen && history.back ) {
				history.back();
				return;
			}

			lastKnownLocationHash = window.location.hash;
			var matchList = window.location.hash.match( hashRegExp );
			var attachmentId = parseInt( matchList[ 1 ], 10 );
			var galleries = document.querySelectorAll( gallerySelector );

			// Find the first thumbnail that matches the attachment ID in the location
			// hash, then open the gallery that contains it.
			for ( var i = 0; i < galleries.length; i++ ) {
				var gallery = galleries[ i ];
				var selected;

				var images = gallery.querySelectorAll( 'img' );
				for ( var j = 0; j < images.length; j++ ) {
					if (
						parseInt( images[ j ].getAttribute( 'data-attachment-id' ), 10 ) === attachmentId ||
						parseInt( images[ j ].getAttribute( 'data-id' ), 10 ) === attachmentId
					) {
						selected = j;
						break;
					}
				}

				if ( selected !== undefined ) {
					openOrSelectSlide( gallery, selected );
					break;
				}
			}
		} );

		if ( window.location.hash ) {
			domUtil.emitEvent( window, 'hashchange' );
		}
	}

	if ( document.readyState !== 'loading' ) {
		init();
	} else {
		document.addEventListener( 'DOMContentLoaded', init );
	}
} )();<|MERGE_RESOLUTION|>--- conflicted
+++ resolved
@@ -1066,10 +1066,6 @@
 
 			var comments = carousel.info.querySelector( '.jp-carousel-comments' );
 			var commentsLoading = carousel.info.querySelector( '#jp-carousel-comments-loading' );
-<<<<<<< HEAD
-
-=======
->>>>>>> 24d76013
 			domUtil.show( commentsLoading );
 
 			if ( shouldClear ) {
