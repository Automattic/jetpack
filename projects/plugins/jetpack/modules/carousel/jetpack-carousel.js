--- conflicted
+++ resolved
@@ -46,26 +46,8 @@
 			if ( ! imgEl ) {
 				return rgb;
 			}
-<<<<<<< HEAD
-
-			height = canvas.height = imgEl.naturalHeight || imgEl.offsetHeight || imgEl.height;
-			width = canvas.width = imgEl.naturalWidth || imgEl.offsetWidth || imgEl.width;
+
 			imgEl.crossOrigin = 'Anonymous';
-			context.drawImage( imgEl, 0, 0 );
-			imgData = context.getImageData( 0, 0, width, height );
-			length = imgData.data.length;
-
-			for ( var i = 0; i < length; i += 4 ) {
-				rgb.r += imgData.data[ i ];
-				rgb.g += imgData.data[ i + 1 ];
-				rgb.b += imgData.data[ i + 2 ];
-				count++;
-			}
-
-			rgb.r = Math.floor( rgb.r / count );
-			rgb.g = Math.floor( rgb.g / count );
-			rgb.b = Math.floor( rgb.b / count );
-=======
 			canvas.width = 1;
 			canvas.height = 1;
 			context.drawImage( imgEl, 0, 0, 1, 1 );
@@ -74,7 +56,6 @@
 			rgb.r = i[ 0 ];
 			rgb.g = i[ 1 ];
 			rgb.b = i[ 2 ];
->>>>>>> 7f0853d0
 
 			return rgb;
 		}
