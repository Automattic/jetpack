/* global wpcom, jetpackCarouselStrings, DocumentTouch */

( function () {
	'use strict';
	var swiper;
	/////////////////////////////////////
	// Utility functions
	/////////////////////////////////////
	var util = ( function () {
		var noop = function () {};

		function texturize( text ) {
			// Ensure we get a string.
			text = text + '';
			text = text
				.replace( /'/g, '&#8217;' )
				.replace( /&#039;/g, '&#8217;' )
				.replace( /[\u2019]/g, '&#8217;' );
			text = text
				.replace( /"/g, '&#8221;' )
				.replace( /&#034;/g, '&#8221;' )
				.replace( /&quot;/g, '&#8221;' )
				.replace( /[\u201D]/g, '&#8221;' );
			// Untexturize allowed HTML tags params double-quotes.
			text = text.replace( /([\w]+)=&#[\d]+;(.+?)&#[\d]+;/g, '$1="$2"' );
			return text.trim();
		}

		function applyReplacements( text, replacements ) {
			if ( ! text ) {
				return;
			}
			if ( ! replacements ) {
				return text;
			}
			return text.replace( /{(\d+)}/g, function ( match, number ) {
				return typeof replacements[ number ] !== 'undefined' ? replacements[ number ] : match;
			} );
		}

		function getBackgroundImage( imgEl ) {
			var canvas = document.createElement( 'canvas' ),
				context = canvas.getContext && canvas.getContext( '2d' );

			if ( ! imgEl ) {
				return;
			}
<<<<<<< HEAD

			imgEl.crossOrigin = 'Anonymous';
			canvas.width = 1;
			canvas.height = 1;
			context.drawImage( imgEl, 0, 0, 1, 1 );
			var i = context.getImageData( 0, 0, 1, 1 ).data;
=======
>>>>>>> bd880a31

			context.filter = 'blur(20px) ';
			context.drawImage( imgEl, 0, 0 );
			var url = canvas.toDataURL( 'image/png' );
			canvas = null;

			return url;
		}

		return {
			noop: noop,
			texturize: texturize,
			applyReplacements: applyReplacements,
			getBackgroundImage: getBackgroundImage,
		};
	} )();

	/////////////////////////////////////
	// DOM-related utility functions
	/////////////////////////////////////
	var domUtil = ( function () {
		// Helper matches function (not a polyfill), compatible with IE 11.
		function matches( el, sel ) {
			if ( Element.prototype.matches ) {
				return el.matches( sel );
			}

			if ( Element.prototype.msMatchesSelector ) {
				return el.msMatchesSelector( sel );
			}
		}

		// Helper closest parent node function (not a polyfill) based on
		// https://developer.mozilla.org/en-US/docs/Web/API/Element/closest#Polyfill
		function closest( el, sel ) {
			if ( el.closest ) {
				return el.closest( sel );
			}

			var current = el;

			do {
				if ( matches( current, sel ) ) {
					return current;
				}
				current = current.parentElement || current.parentNode;
			} while ( current !== null && current.nodeType === 1 );

			return null;
		}

		function hide( el ) {
			if ( el ) {
				el.style.display = 'none';
			}
		}

		function show( el ) {
			if ( el ) {
				// Everything we show and hide in Carousel is currently a block,
				// so we can make this really straightforward.
				el.style.display = 'block';
			}
		}

		function fade( el, start, end, callback ) {
			if ( ! el ) {
				return callback();
			}

			// Prepare for transition.
			// Ensure the item is in the render tree, in its initial state.
			el.style.removeProperty( 'display' );
			el.style.opacity = start;
			el.style.transition = 'opacity 0.2s';
			el.style.pointerEvents = 'none';

			var finished = function ( e ) {
				if ( e.target === el && e.propertyName === 'opacity' ) {
					el.style.removeProperty( 'transition' );
					el.style.removeProperty( 'opacity' );
					el.style.removeProperty( 'pointer-events' );
					el.removeEventListener( 'transitionend', finished );
					el.removeEventListener( 'transitioncancel', finished );
					callback();
				}
			};

			requestAnimationFrame( function () {
				// Double rAF for browser compatibility.
				requestAnimationFrame( function () {
					el.addEventListener( 'transitionend', finished );
					el.addEventListener( 'transitioncancel', finished );
					// Trigger transition.
					el.style.opacity = end;
				} );
			} );
		}

		function fadeIn( el, callback ) {
			callback = callback || util.noop;
			fade( el, '0', '1', callback );
		}

		function fadeOut( el, callback ) {
			callback = callback || util.noop;
			fade( el, '1', '0', function () {
				if ( el ) {
					el.style.display = 'none';
				}
				callback();
			} );
		}

		function emitEvent( el, type, detail ) {
			var e;
			try {
				e = new CustomEvent( type, {
					bubbles: true,
					cancelable: true,
					detail: detail || null,
				} );
			} catch ( err ) {
				e = document.createEvent( 'CustomEvent' );
				e.initCustomEvent( type, true, true, detail || null );
			}
			el.dispatchEvent( e );
		}

		function scrollToElement( el ) {
			if ( ! el || typeof el.scrollIntoView !== 'function' ) {
				return;
			}

			if ( 'scrollBehavior' in document.documentElement.style ) {
				el.scrollIntoView( { behavior: 'smooth' } );
			} else {
				el.scrollIntoView();
			}
		}

		function getJSONAttribute( el, attr ) {
			if ( ! el || ! el.hasAttribute( attr ) ) {
				return undefined;
			}

			try {
				return JSON.parse( el.getAttribute( attr ) );
			} catch ( e ) {
				return undefined;
			}
		}

		function convertToPlainText( html ) {
			var dummy = document.createElement( 'div' );
			dummy.textContent = html;
			return dummy.innerHTML;
		}

		return {
			closest: closest,
			matches: matches,
			hide: hide,
			show: show,
			fadeIn: fadeIn,
			fadeOut: fadeOut,
			scrollToElement: scrollToElement,
			getJSONAttribute: getJSONAttribute,
			convertToPlainText: convertToPlainText,
			emitEvent: emitEvent,
		};
	} )();

	/////////////////////////////////////
	// Carousel implementation
	/////////////////////////////////////
	function init() {
		var commentInterval;
		var screenPadding;
		var originalOverflow;
		var originalHOverflow;
		var scrollPos;

		var lastKnownLocationHash = '';
		var isUserTyping = false;

		var gallerySelector =
			'div.gallery, div.tiled-gallery, ul.wp-block-gallery, ul.blocks-gallery-grid, ' +
			'figure.blocks-gallery-grid, div.wp-block-jetpack-tiled-gallery, a.single-image-gallery';

		var itemSelector =
			'.gallery-item, .tiled-gallery-item, .blocks-gallery-item, ' +
			' .tiled-gallery__item, .wp-block-image';

		var carousel = {};

		var stat =
			typeof wpcom !== 'undefined' && wpcom.carousel && wpcom.carousel.stat
				? wpcom.carousel.stat
				: util.noop;

		var pageview =
			typeof wpcom !== 'undefined' && wpcom.carousel && wpcom.carousel.pageview
				? wpcom.carousel.pageview
				: util.noop;

		function handleKeyboardEvent( e ) {
			if ( ! isUserTyping ) {
				switch ( e.which ) {
					case 38: // up
						e.preventDefault();
						carousel.overlay.scrollTop -= 100;
						break;
					case 40: // down
						e.preventDefault();
						carousel.overlay.scrollTop += 100;
						break;
					case 39: // right
						e.preventDefault();
						swiper.slideNext();
						break;
					case 37: // left
					case 8: // backspace
						e.preventDefault();
						swiper.slidePrev();
						break;
					case 27: // escape
						e.preventDefault();
						closeCarousel();
						break;
					default:
						break;
				}
			}
		}

		function disableKeyboardNavigation() {
			isUserTyping = true;
		}

		function enableKeyboardNavigation() {
			isUserTyping = false;
		}

		function calculatePadding() {
			var baseScreenPadding = 110;
			screenPadding = baseScreenPadding;

			if ( window.innerWidth <= 760 ) {
				screenPadding = Math.round( ( window.innerWidth / 760 ) * baseScreenPadding );
				var isTouch =
					'ontouchstart' in window || ( window.DocumentTouch && document instanceof DocumentTouch );

				if ( screenPadding < 40 && isTouch ) {
					screenPadding = 0;
				}
			}
		}

		function initializeCarousel() {
			if ( ! carousel.overlay ) {
				carousel.overlay = document.querySelector( '.jp-carousel-overlay' );
				carousel.container = carousel.overlay.querySelector( '.jp-carousel-wrap' );
				carousel.gallery = carousel.container.querySelector( '.jp-carousel' );
				carousel.info = document.querySelector( '.jp-carousel-info' );
				carousel.caption = carousel.info.querySelector( '.jp-carousel-caption' );
				carousel.commentField = carousel.overlay.querySelector(
					'#jp-carousel-comment-form-comment-field'
				);
				carousel.emailField = carousel.overlay.querySelector(
					'#jp-carousel-comment-form-email-field'
				);
				carousel.authorField = carousel.overlay.querySelector(
					'#jp-carousel-comment-form-author-field'
				);
				carousel.urlField = carousel.overlay.querySelector( '#jp-carousel-comment-form-url-field' );

				calculatePadding();

				[
					carousel.commentField,
					carousel.emailField,
					carousel.authorField,
					carousel.urlField,
				].forEach( function ( field ) {
					if ( field ) {
						field.addEventListener( 'focus', disableKeyboardNavigation );
						field.addEventListener( 'blur', enableKeyboardNavigation );
					}
				} );

				carousel.overlay.addEventListener( 'click', function ( e ) {
					var target = e.target;
					var isTargetCloseHint = !! domUtil.closest( target, '.jp-carousel-close-hint' );
					var isSmallScreen = !! window.matchMedia( '(max-device-width: 760px)' ).matches;
					if ( target === carousel.overlay ) {
						if ( isSmallScreen ) {
							return;
						} else {
							closeCarousel();
						}
					} else if ( isTargetCloseHint ) {
						closeCarousel();
					} else if ( target.classList.contains( 'jp-carousel-image-download' ) ) {
						stat( 'download_original_click' );
					} else if ( target.classList.contains( 'jp-carousel-commentlink' ) ) {
						handleCommentLinkClick( e );
					} else if ( target.classList.contains( 'jp-carousel-comment-login' ) ) {
						handleCommentLoginClick( e );
					} else if ( domUtil.closest( target, '#jp-carousel-comment-form-container' ) ) {
						handleCommentFormClick( e );
					} else if (
						domUtil.closest( target, '.jp-carousel-photo-icons-container' ) ||
						target.classList.contains( 'jp-carousel-photo-title' )
					) {
						handleIconClick( e );
					} else if ( ! domUtil.closest( target, '.jp-carousel-info' ) ) {
						return;
					}
				} );

				window.addEventListener( 'keydown', handleKeyboardEvent );

				carousel.overlay.addEventListener( 'jp_carousel.afterOpen', function () {
					enableKeyboardNavigation();
				} );

				carousel.overlay.addEventListener( 'jp_carousel.beforeClose', function () {
					disableKeyboardNavigation();

					// Fixes some themes where closing carousel brings view back to top.
					document.documentElement.style.removeProperty( 'height' );
				} );

				carousel.overlay.addEventListener( 'jp_carousel.afterClose', function () {
					if ( window.location.hash && history.back ) {
						history.back();
					}
					lastKnownLocationHash = '';
					carousel.isOpen = false;
				} );
			}
		}

		function handleCommentLinkClick( e ) {
			e.preventDefault();
			e.stopPropagation();
			disableKeyboardNavigation();
			domUtil.scrollToElement( carousel.info );
			domUtil.show(
				carousel.overlay.querySelector( '#jp-carousel-comment-form-submit-and-info-wrapper' )
			);
			var field = carousel.commentField;
			field.focus();
		}

		function handleCommentLoginClick() {
			var slide = carousel.currentSlide;
			var attachmentId = slide ? slide.attrs.attachmentId : '0';

			window.location.href = jetpackCarouselStrings.login_url + '%23jp-carousel-' + attachmentId;
		}

		function updatePostResults( msg, isSuccess ) {
			var results = carousel.overlay.querySelector( '#jp-carousel-comment-post-results' );
			var elClass = 'jp-carousel-comment-post-' + ( isSuccess ? 'success' : 'error' );
			results.innerHTML = '<span class="' + elClass + '">' + msg + '</span>';
			domUtil.hide( carousel.overlay.querySelector( '#jp-carousel-comment-form-spinner' ) );
			domUtil.show( results );
		}

		function handleCommentFormClick( e ) {
			var target = e.target;
			var data = domUtil.getJSONAttribute( carousel.wrapper, 'data-carousel-extra' ) || {};
			var attachmentId = carousel.currentSlide.attrs.attachmentId;

			var wrapper = document.querySelector( '#jp-carousel-comment-form-submit-and-info-wrapper' );
			var spinner = document.querySelector( '#jp-carousel-comment-form-spinner' );
			var submit = document.querySelector( '#jp-carousel-comment-form-button-submit' );

			if (
				carousel.commentField &&
				carousel.commentField.getAttribute( 'id' ) === target.getAttribute( 'id' )
			) {
				// For first page load
				disableKeyboardNavigation();
				domUtil.show( wrapper );
			} else if ( domUtil.matches( target, 'input[type="submit"]' ) ) {
				e.preventDefault();
				e.stopPropagation();

				domUtil.show( spinner );

				var ajaxData = {
					action: 'post_attachment_comment',
					nonce: jetpackCarouselStrings.nonce,
					blog_id: data.blog_id,
					id: attachmentId,
					comment: carousel.commentField.value,
				};

				if ( ! ajaxData.comment.length ) {
					updatePostResults( jetpackCarouselStrings.no_comment_text, false );
					return;
				}

				if ( Number( jetpackCarouselStrings.is_logged_in ) !== 1 ) {
					ajaxData.email = carousel.emailField.value;
					ajaxData.author = carousel.authorField.value;
					ajaxData.url = carousel.urlField.value;

					if ( Number( jetpackCarouselStrings.require_name_email ) === 1 ) {
						if ( ! ajaxData.email.length || ! ajaxData.email.match( '@' ) ) {
							updatePostResults( jetpackCarouselStrings.no_comment_email, false );
							return;
						} else if ( ! ajaxData.author.length ) {
							updatePostResults( jetpackCarouselStrings.no_comment_author, false );
							return;
						}
					}
				}

				var xhr = new XMLHttpRequest();
				xhr.open( 'POST', jetpackCarouselStrings.ajaxurl, true );
				xhr.setRequestHeader( 'X-Requested-With', 'XMLHttpRequest' );
				xhr.setRequestHeader( 'Content-Type', 'application/x-www-form-urlencoded; charset=UTF-8' );

				xhr.onreadystatechange = function () {
					if (
						this.readyState === XMLHttpRequest.DONE &&
						this.status >= 200 &&
						this.status < 300
					) {
						var response;
						try {
							response = JSON.parse( this.response );
						} catch ( error ) {
							updatePostResults( jetpackCarouselStrings.comment_post_error, false );
							return;
						}
						if ( response.comment_status === 'approved' ) {
							updatePostResults( jetpackCarouselStrings.comment_approved, true );
						} else if ( response.comment_status === 'unapproved' ) {
							updatePostResults( jetpackCarouselStrings.comment_unapproved, true );
						} else {
							// 'deleted', 'spam', false
							updatePostResults( jetpackCarouselStrings.comment_post_error, false );
						}
						clearCommentTextAreaValue();
						fetchComments( attachmentId );
						submit.value = jetpackCarouselStrings.post_comment;
						domUtil.hide( spinner );
					} else {
						// TODO: Add error handling and display here
						updatePostResults( jetpackCarouselStrings.comment_post_error, false );
					}
				};

				var params = [];
				for ( var item in ajaxData ) {
					if ( item ) {
						// Encode each form element into a URI-compatible string.
						var encoded = encodeURIComponent( item ) + '=' + encodeURIComponent( ajaxData[ item ] );
						// In x-www-form-urlencoded, spaces should be `+`, not `%20`.
						params.push( encoded.replace( /%20/g, '+' ) );
					}
				}
				var encodedData = params.join( '&' );

				xhr.send( encodedData );
			}
		}

		/**
		 * Handles clicks to icons in the icon container.
		 * @param {MouseEvent|TouchEvent|KeyBoardEvent} Event object.
		 */
		function handleIconClick( e ) {
			e.preventDefault();

			var target = e.target;
			var extraInfoContainer = carousel.info.querySelector( '.jp-carousel-info-extra' );
			var photoMetaContainer = carousel.info.querySelector( '.jp-carousel-image-meta' );
			var commentsContainer = carousel.info.querySelector( '.jp-carousel-comments-wrapper' );

			if (
				domUtil.closest( target, '.jp-carousel-icon-info' ) ||
				target.classList.contains( 'jp-carousel-photo-title' )
			) {
				if ( commentsContainer ) {
					commentsContainer.classList.remove( 'jp-carousel-show' );
				}
				if ( photoMetaContainer ) {
					photoMetaContainer.classList.toggle( 'jp-carousel-show' );
					if ( photoMetaContainer.classList.contains( 'jp-carousel-show' ) ) {
						extraInfoContainer.classList.add( 'jp-carousel-show' );
						domUtil.scrollToElement( extraInfoContainer );
					} else {
						extraInfoContainer.classList.remove( 'jp-carousel-show' );
					}
				}
			}

			if ( domUtil.closest( target, '.jp-carousel-icon-comments' ) ) {
				if ( photoMetaContainer ) {
					photoMetaContainer.classList.remove( 'jp-carousel-show' );
				}
				if ( commentsContainer ) {
					commentsContainer.classList.toggle( 'jp-carousel-show' );
					if ( commentsContainer.classList.contains( 'jp-carousel-show' ) ) {
						extraInfoContainer.classList.add( 'jp-carousel-show' );
						domUtil.scrollToElement( extraInfoContainer );
					} else {
						extraInfoContainer.classList.remove( 'jp-carousel-show' );
					}
				}
			}
		}

		function processSingleImageGallery() {
			var images = document.querySelectorAll( 'a img[data-attachment-id]' );
			Array.prototype.forEach.call( images, function ( image ) {
				var container = image.parentElement;

				// Skip if image was already added to gallery by shortcode.
				if ( container.parentElement.classList.contains( 'gallery-icon' ) ) {
					return;
				}

				// Skip if the container is not a link.
				if ( ! container.hasAttribute( 'href' ) ) {
					return;
				}

				var valid = false;

				// If link points to 'Media File' (ignoring GET parameters) and flag is set, allow it.
				if (
					container.getAttribute( 'href' ).split( '?' )[ 0 ] ===
						image.getAttribute( 'data-orig-file' ).split( '?' )[ 0 ] &&
					Number( jetpackCarouselStrings.single_image_gallery_media_file ) === 1
				) {
					valid = true;
				}

				// If link points to 'Attachment Page', allow it.
				if ( container.getAttribute( 'href' ) === image.getAttribute( 'data-permalink' ) ) {
					valid = true;
				}

				// Links to 'Custom URL' or 'Media File' when flag is not set are not valid.
				if ( ! valid ) {
					return;
				}

				// Make this node a gallery recognizable by event listener above.
				container.classList.add( 'single-image-gallery' );
				// blog_id is needed to allow posting comments to correct blog.
				container.setAttribute(
					'data-carousel-extra',
					JSON.stringify( {
						blog_id: Number( jetpackCarouselStrings.blog_id ),
					} )
				);
			} );
		}

		function testForData( el ) {
			return !! ( el && el.getAttribute( 'data-carousel-extra' ) );
		}

		function openOrSelectSlide( gal, index ) {
			if ( ! carousel.isOpen ) {
				// The `open` method selects the correct slide during the initialization.
				loadSwiper( gal, { startIndex: index } );
			} else {
				selectSlideAtIndex( index );
			}
		}

		function selectSlideAtIndex( index ) {
			if ( ! index || index < 0 || index > carousel.slides.length ) {
				index = 0;
			}
			carousel.currentSlide = carousel.slides[ index ];

			var current = carousel.currentSlide;
			var attachmentId = current.attrs.attachmentId;
			var captionHtml;
			var extraInfoContainer = carousel.info.querySelector( '.jp-carousel-info-extra' );
			var photoMetaContainer = carousel.info.querySelector( '.jp-carousel-image-meta' );
			var commentsContainer = carousel.info.querySelector( '.jp-carousel-comments-wrapper' );

			// Hide comments and photo info
			if ( extraInfoContainer ) {
				extraInfoContainer.classList.remove( 'jp-carousel-show' );
			}
			if ( photoMetaContainer ) {
				photoMetaContainer.classList.remove( 'jp-carousel-show' );
			}
			if ( commentsContainer ) {
				commentsContainer.classList.remove( 'jp-carousel-show' );
			}

			loadFullImage( carousel.slides[ index ] );

			if (
				Number( jetpackCarouselStrings.display_background_image ) === 1 &&
				! carousel.slides[ index ].backgroundImage
			) {
				loadBackgroundImage( carousel.slides[ index ] );
			}

			domUtil.hide( carousel.caption );
			updateTitleAndDesc( { title: current.attrs.title, desc: current.attrs.desc } );

			var imageMeta = carousel.slides[ index ].attrs.imageMeta;
			updateExif( imageMeta );
			updateFullSizeLink( current );

			if ( Number( jetpackCarouselStrings.display_comments ) === 1 ) {
				testCommentsOpened( carousel.slides[ index ].attrs.commentsOpened );
				fetchComments( attachmentId );
				domUtil.hide( carousel.info.querySelector( '#jp-carousel-comment-post-results' ) );
			}

			if ( current.attrs.caption ) {
				captionHtml = domUtil.convertToPlainText( current.attrs.caption );

				if ( domUtil.convertToPlainText( current.attrs.title ) === captionHtml ) {
					var title = carousel.info.querySelector( '.jp-carousel-titleanddesc-title' );
					domUtil.fadeOut( title, function () {
						title.innerHTML = '';
					} );
				}

				if ( domUtil.convertToPlainText( current.attrs.desc ) === captionHtml ) {
					var desc = carousel.info.querySelector( '.jp-carousel-titleanddesc-desc' );
					domUtil.fadeOut( desc, function () {
						desc.innerHTML = '';
					} );
				}

				carousel.caption.innerHTML = current.attrs.caption;
				domUtil.fadeIn( carousel.caption );
			} else {
				domUtil.fadeOut( carousel.caption, function () {
					carousel.caption.innerHTML = '';
				} );
			}

			// Update pagination in footer.
			var pagination = carousel.info.querySelector( '.jp-carousel-pagination' );
			if ( pagination ) {
				var currentPage = index + 1;
				pagination.innerHTML = '<span>' + currentPage + ' / ' + carousel.slides.length + '</span>';
			}

			// Record pageview in WP Stats, for each new image loaded full-screen.
			if ( jetpackCarouselStrings.stats ) {
				new Image().src =
					document.location.protocol +
					'//pixel.wp.com/g.gif?' +
					jetpackCarouselStrings.stats +
					'&post=' +
					encodeURIComponent( attachmentId ) +
					'&rand=' +
					Math.random();
			}

			pageview( attachmentId );

			window.location.hash = lastKnownLocationHash = '#jp-carousel-' + attachmentId;
		}

		function restoreScroll() {
			window.scrollTo( window.scrollX || window.pageXOffset || 0, scrollPos || 0 );
		}

		function closeCarousel() {
			// Make sure to let the page scroll again.
			document.body.style.overflow = originalOverflow;
			document.documentElement.style.overflow = originalHOverflow;
			clearCommentTextAreaValue();

			disableKeyboardNavigation();

			domUtil.emitEvent( carousel.overlay, 'jp_carousel.beforeClose' );
			restoreScroll();
			if ( swiper ) {
				swiper.destroy();
			}
			carousel.isOpen = false;
			// Clear slide data for DOM garbage collection.
			carousel.slides = [];
			carousel.currentSlide = undefined;
			carousel.gallery.innerHTML = '';

			domUtil.fadeOut( carousel.overlay, function () {
				domUtil.emitEvent( carousel.overlay, 'jp_carousel.afterClose' );
			} );
		}

		function calculateMaxSlideDimensions() {
			var screenHeightPercent = 80;

			return {
				width: window.innerWidth - screenPadding * 2,
				height: Math.floor( ( window.innerHeight / 100 ) * screenHeightPercent - 60 ),
			};
		}

		function selectBestImageUrl( args ) {
			if ( typeof args !== 'object' ) {
				args = {};
			}

			if ( typeof args.origFile === 'undefined' ) {
				return '';
			}

			if ( typeof args.origWidth === 'undefined' || typeof args.maxWidth === 'undefined' ) {
				return args.origFile;
			}

			if ( typeof args.mediumFile === 'undefined' || typeof args.largeFile === 'undefined' ) {
				return args.origFile;
			}

			// Check if the image is being served by Photon (using a regular expression on the hostname).

			var imageLinkParser = document.createElement( 'a' );
			imageLinkParser.href = args.largeFile;

			var isPhotonUrl = /^i[0-2]\.wp\.com$/i.test( imageLinkParser.hostname );

			var mediumSizeParts = getImageSizeParts( args.mediumFile, args.origWidth, isPhotonUrl );
			var largeSizeParts = getImageSizeParts( args.largeFile, args.origWidth, isPhotonUrl );

			var largeWidth = parseInt( largeSizeParts[ 0 ], 10 );
			var largeHeight = parseInt( largeSizeParts[ 1 ], 10 );
			var mediumWidth = parseInt( mediumSizeParts[ 0 ], 10 );
			var mediumHeight = parseInt( mediumSizeParts[ 1 ], 10 );

			// Assign max width and height.
			args.origMaxWidth = args.maxWidth;
			args.origMaxHeight = args.maxHeight;

			// Give devices with a higher devicePixelRatio higher-res images (Retina display = 2, Android phones = 1.5, etc)
			if ( typeof window.devicePixelRatio !== 'undefined' && window.devicePixelRatio > 1 ) {
				args.maxWidth = args.maxWidth * window.devicePixelRatio;
				args.maxHeight = args.maxHeight * window.devicePixelRatio;
			}

			if ( largeWidth >= args.maxWidth || largeHeight >= args.maxHeight ) {
				return args.largeFile;
			}

			if ( mediumWidth >= args.maxWidth || mediumHeight >= args.maxHeight ) {
				return args.mediumFile;
			}

			if ( isPhotonUrl ) {
				// args.origFile doesn't point to a Photon url, so in this case we use args.largeFile
				// to return the photon url of the original image.
				var largeFileIndex = args.largeFile.lastIndexOf( '?' );
				var origPhotonUrl = args.largeFile;
				if ( largeFileIndex !== -1 ) {
					origPhotonUrl = args.largeFile.substring( 0, largeFileIndex );
					// If we have a really large image load a smaller version
					// that is closer to the viewable size
					if ( args.origWidth > args.maxWidth || args.origHeight > args.maxHeight ) {
						origPhotonUrl += '?fit=' + args.origMaxWidth + '%2C' + args.origMaxHeight;
					}
				}
				return origPhotonUrl;
			}

			return args.origFile;
		}

		function getImageSizeParts( file, origWidth, isPhotonUrl ) {
			var size = isPhotonUrl
				? file.replace( /.*=([\d]+%2C[\d]+).*$/, '$1' )
				: file.replace( /.*-([\d]+x[\d]+)\..+$/, '$1' );

			var sizeParts =
				size !== file
					? isPhotonUrl
						? size.split( '%2C' )
						: size.split( 'x' )
					: [ origWidth, 0 ];

			// If one of the dimensions is set to 9999, then the actual value of that dimension can't be retrieved from the url.
			// In that case, we set the value to 0.
			if ( sizeParts[ 0 ] === '9999' ) {
				sizeParts[ 0 ] = '0';
			}

			if ( sizeParts[ 1 ] === '9999' ) {
				sizeParts[ 1 ] = '0';
			}

			return sizeParts;
		}

		/**
		 * Returns a number in a fraction format that represents the shutter speed.
		 * @param Number speed
		 * @return String
		 */
		function formatShutterSpeed( speed ) {
			var denominator;

			// round to one decimal if value > 1s by multiplying it by 10, rounding, then dividing by 10 again
			if ( speed >= 1 ) {
				return Math.round( speed * 10 ) / 10 + 's';
			}

			// If the speed is less than one, we find the denominator by inverting
			// the number. Since cameras usually use rational numbers as shutter
			// speeds, we should get a nice round number. Or close to one in cases
			// like 1/30. So we round it.
			denominator = Math.round( 1 / speed );

			return '1/' + denominator + 's';
		}

		function parseTitleOrDesc( value ) {
			if ( ! value.match( ' ' ) && value.match( '_' ) ) {
				return '';
			}

			return value;
		}

		function updateTitleAndDesc( data ) {
			var title = '';
			var desc = '';
			var titleElements;
			var descriptionElement;
			var i;

			titleElements = document.querySelectorAll( '.jp-carousel-photo-title' );
			descriptionElement = document.querySelector( '.jp-carousel-photo-description' );

			for ( i = 0; i < titleElements.length; ++i ) {
				domUtil.hide( titleElements[ i ] );
			}

			domUtil.hide( descriptionElement );

			title = parseTitleOrDesc( data.title ) || '';
			desc = parseTitleOrDesc( data.desc ) || '';

			if ( title || desc ) {
				// Convert from HTML to plain text (including HTML entities decode, etc)
				if ( domUtil.convertToPlainText( title ) === domUtil.convertToPlainText( desc ) ) {
					desc = '';
				}

				descriptionElement.innerHTML = desc;
				domUtil.show( descriptionElement );

				// Need maximum browser support, hence the for loop over NodeList.
				for ( i = 0; i < titleElements.length; ++i ) {
					titleElements[ i ].innerHTML = title;
					domUtil.show( titleElements[ i ] );
				}
			}
		}

		// updateExif updates the contents of the exif UL (.jp-carousel-image-exif)
		function updateExif( meta ) {
			if ( ! meta || Number( jetpackCarouselStrings.display_exif ) !== 1 ) {
				return false;
			}

			var ul = carousel.info.querySelector( '.jp-carousel-image-meta ul.jp-carousel-image-exif' );
			var html = '';

			for ( var key in meta ) {
				var val = meta[ key ];
				var metaKeys = jetpackCarouselStrings.meta_data || [];

				if ( parseFloat( val ) === 0 || ! val.length || metaKeys.indexOf( key ) === -1 ) {
					continue;
				}

				switch ( key ) {
					case 'focal_length':
						val = val + 'mm';
						break;
					case 'shutter_speed':
						val = formatShutterSpeed( val );
						break;
					case 'aperture':
						val = 'f/' + val;
						break;
				}

				html += '<li><h5>' + jetpackCarouselStrings[ key ] + '</h5>' + val + '</li>';
			}

			ul.innerHTML = html;
			ul.style.removeProperty( 'display' );
		}

		// Update the contents of the jp-carousel-image-download link
		function updateFullSizeLink( currentSlide ) {
			if ( ! currentSlide ) {
				return false;
			}
			var original;
			var origSize = [ currentSlide.attrs.origWidth, currentSlide.attrs.origHeight ];
			var imageLinkParser = document.createElement( 'a' );

			imageLinkParser.href = currentSlide.attrs.src.replace( /\?.+$/, '' );

			// Is this a Photon URL?
			if ( imageLinkParser.hostname.match( /^i[\d]{1}\.wp\.com$/i ) !== null ) {
				original = imageLinkParser.href;
			} else {
				original = currentSlide.attrs.origFile.replace( /\?.+$/, '' );
			}

			var permalink = carousel.info.querySelector( '.jp-carousel-image-download' );
			permalink.innerHTML = util.applyReplacements(
				jetpackCarouselStrings.download_original,
				origSize
			);
			permalink.setAttribute( 'href', original );
			permalink.style.removeProperty( 'display' );
		}

		function testCommentsOpened( opened ) {
			var commentForm = carousel.container.querySelector( '.jp-carousel-comment-form-container' );
			var commentLink = carousel.container.querySelector( '.jp-carousel-commentlink' );
			var buttons = carousel.container.querySelector( '.jp-carousel-buttons' );
			var control = Number( jetpackCarouselStrings.is_logged_in ) === 1 ? commentLink : buttons;
			var isOpened = parseInt( opened, 10 ) === 1;

			if ( isOpened ) {
				domUtil.fadeIn( control );
				domUtil.fadeIn( commentForm );
			} else {
				domUtil.fadeOut( control );
				domUtil.fadeOut( commentForm );
			}
		}

		function fetchComments( attachmentId, offset ) {
			var shouldClear = offset === undefined;

			clearInterval( commentInterval );

			if ( ! attachmentId ) {
				return;
			}

			if ( ! offset || offset < 1 ) {
				offset = 0;
			}

			var comments = carousel.info.querySelector( '.jp-carousel-comments' );
			var commentsLoading = carousel.info.querySelector( '#jp-carousel-comments-loading' );
			domUtil.show( commentsLoading );

			if ( shouldClear ) {
				domUtil.hide( comments );
				comments.innerHTML = '';
			}

			var xhr = new XMLHttpRequest();
			var url =
				jetpackCarouselStrings.ajaxurl +
				'?action=get_attachment_comments' +
				'&nonce=' +
				jetpackCarouselStrings.nonce +
				'&id=' +
				attachmentId +
				'&offset=' +
				offset;
			xhr.open( 'GET', url );
			xhr.setRequestHeader( 'X-Requested-With', 'XMLHttpRequest' );

			var onError = function () {
				domUtil.fadeIn( comments );
				domUtil.fadeOut( commentsLoading );
			};

			xhr.onload = function () {
				// Ignore the results if they arrive late and we're now on a different slide.
				if (
					! carousel.currentSlide ||
					carousel.currentSlide.attrs.attachmentId !== attachmentId
				) {
					return;
				}

				var isSuccess = xhr.status >= 200 && xhr.status < 300;
				var data;
				try {
					data = JSON.parse( xhr.responseText );
				} catch ( e ) {
					// Do nothing.
				}

				if ( ! isSuccess || ! data || ! Array.isArray( data ) ) {
					return onError();
				}

				if ( shouldClear ) {
					comments.innerHTML = '';
				}

				for ( var i = 0; i < data.length; i++ ) {
					var entry = data[ i ];
					var comment = document.createElement( 'div' );
					comment.classList.add( 'jp-carousel-comment' );
					comment.setAttribute( 'id', 'jp-carousel-comment-' + entry.id );
					comment.innerHTML =
						'<div class="comment-gravatar">' +
						entry.gravatar_markup +
						'</div>' +
						'<div class="comment-content">' +
						'<div class="comment-author">' +
						entry.author_markup +
						'</div>' +
						'<div class="comment-date">' +
						entry.date_gmt +
						'</div>' +
						entry.content +
						'</div>';
					comments.appendChild( comment );

					// Set the interval to check for a new page of comments.
					clearInterval( commentInterval );
					commentInterval = setInterval( function () {
						if ( carousel.container.scrollTop + 150 > window.innerHeight ) {
							fetchComments( attachmentId, offset + 10 );
							clearInterval( commentInterval );
						}
					}, 300 );
				}

				domUtil.show( comments );
				domUtil.hide( commentsLoading );
			};

			xhr.onerror = onError;

			xhr.send();
		}

		function loadFullImage( slide ) {
			var el = slide.el;
			var attrs = slide.attrs;
			var image = el.querySelector( 'img' );

			if ( ! image.hasAttribute( 'data-loaded' ) ) {
				var hasPreview = !! attrs.previewImage;
				var thumbSize = attrs.thumbSize;

				if ( ! hasPreview || ( thumbSize && el.offsetWidth > thumbSize.width ) ) {
					image.src = attrs.src;
				} else {
					image.src = attrs.previewImage;
				}

				image.setAttribute( 'itemprop', 'image' );
				image.setAttribute( 'data-loaded', 1 );
			}
		}

		function loadBackgroundImage( slide ) {
			var currentSlide = slide.el;

			if ( swiper && swiper.slides ) {
				currentSlide = swiper.slides[ swiper.activeIndex ];
			}

			var image = slide.attrs.originalElement;
			var isLoaded = image.complete && image.naturalHeight !== 0;

			if ( isLoaded ) {
				applyBackgroundImage( slide, currentSlide, image );
				return;
			}

			image.onload = function () {
				applyBackgroundImage( slide, currentSlide, image );
			};
		}

<<<<<<< HEAD
		function applyBackgroundColor( currentSlide, image ) {
			var rgb = util.getAverageColor( image );
			if ( currentSlide ) {
				currentSlide.style.backgroundColor = 'rgb(' + rgb.r + ',' + rgb.g + ',' + rgb.b + ')';
			}
=======
		function applyBackgroundImage( slide, currentSlide, image ) {
			var url = util.getBackgroundImage( image );
			slide.backgroundImage = url;
			currentSlide.style.backgroundImage = 'url(' + url + ')';
			currentSlide.style.backgroundSize = 'cover';
>>>>>>> bd880a31
		}

		function clearCommentTextAreaValue() {
			if ( carousel.commentField ) {
				carousel.commentField.value = '';
			}
		}

		function getOriginalDimensions( el ) {
			var size = el.getAttribute( 'data-orig-size' ) || '';

			if ( size ) {
				var parts = size.split( ',' );
				return { width: parseInt( parts[ 0 ], 10 ), height: parseInt( parts[ 1 ], 10 ) };
			} else {
				return {
					width:
						el.getAttribute( 'data-original-width' ) || el.getAttribute( 'width' ) || undefined,
					height:
						el.getAttribute( 'data-original-height' ) || el.getAttribute( 'height' ) || undefined,
				};
			}
		}

		function initCarouselSlides( items, startIndex ) {
			carousel.slides = [];

			var max = calculateMaxSlideDimensions();

			// If the startIndex is not 0 then preload the clicked image first.
			if ( startIndex !== 0 ) {
				var img = new Image();
				img.src = items[ startIndex ].getAttribute( 'data-gallery-src' );
			}

			var useInPageThumbnails = !! domUtil.closest( items[ 0 ], '.tiled-gallery.type-rectangular' );

			// create the 'slide'
			Array.prototype.forEach.call( items, function ( item, i ) {
				var galleryItem = domUtil.closest( item, '.gallery-item' );
				var captionEl = galleryItem && galleryItem.querySelector( '.gallery-caption' );
				var permalinkEl = domUtil.closest( item, 'a' );
				var origFile = item.getAttribute( 'data-orig-file' ) || item.getAttribute( 'src-orig' );

				var attrs = {
					originalElement: item,
					attachmentId:
						item.getAttribute( 'data-attachment-id' ) || item.getAttribute( 'data-id' ) || '0',
					commentsOpened: item.getAttribute( 'data-comments-opened' ) || '0',
					imageMeta: domUtil.getJSONAttribute( item, 'data-image-meta' ) || {},
					title: item.getAttribute( 'data-image-title' ) || '',
					desc: item.getAttribute( 'data-image-description' ) || '',
					mediumFile: item.getAttribute( 'data-medium-file' ) || '',
					largeFile: item.getAttribute( 'data-large-file' ) || '',
					origFile: origFile || '',
					thumbSize: { width: item.naturalWidth, height: item.naturalHeight },
					caption: ( captionEl && captionEl.innerHTML ) || '',
					permalink: permalinkEl && permalinkEl.getAttribute( 'href' ),
					src: origFile || item.getAttribute( 'src' ) || '',
				};

				var tiledGalleryItem = domUtil.closest( item, '.tiled-gallery-item' );
				var tiledCaptionEl =
					tiledGalleryItem && tiledGalleryItem.querySelector( '.tiled-gallery-caption' );
				var tiledCaption = tiledCaptionEl && tiledCaptionEl.innerHTML;
				if ( tiledCaption ) {
					attrs.caption = tiledCaption;
				}

				var origDimensions = getOriginalDimensions( item );

				attrs.origWidth = origDimensions.width;
				attrs.origHeight = origDimensions.height;

				if ( typeof wpcom !== 'undefined' && wpcom.carousel && wpcom.carousel.generateImgSrc ) {
					attrs.src = wpcom.carousel.generateImgSrc( item, max );
				} else {
					attrs.src = selectBestImageUrl( {
						origFile: attrs.src,
						origWidth: attrs.origWidth,
						origHeight: attrs.origHeight,
						maxWidth: max.width,
						maxHeight: max.height,
						mediumFile: attrs.mediumFile,
						largeFile: attrs.largeFile,
					} );
				}

				// Set the final src.
				item.setAttribute( 'data-gallery-src', attrs.src );

				if ( attrs.attachmentId !== '0' ) {
					attrs.title = util.texturize( attrs.title );
					attrs.desc = util.texturize( attrs.desc );
					attrs.caption = util.texturize( attrs.caption );

					// Initially, the image is a 1x1 transparent gif.
					// The preview is shown as a background image on the slide itself.
					var image = new Image();
					image.src = attrs.src;

					var slideEl = document.createElement( 'div' );
					slideEl.classList.add( 'swiper-slide' );
					slideEl.setAttribute( 'itemprop', 'associatedMedia' );
					slideEl.setAttribute( 'itemscope', '' );
					slideEl.setAttribute( 'itemtype', 'https://schema.org/ImageObject' );
					var zoomEl = document.createElement( 'div' );
					zoomEl.classList.add( 'swiper-zoom-container' );

					carousel.gallery.appendChild( slideEl );

					slideEl.appendChild( zoomEl );
					zoomEl.appendChild( image );
					slideEl.setAttribute( 'data-attachment-id', attrs.attachmentId );
					slideEl.setAttribute( 'data-permalink', attrs.permalink );
					slideEl.setAttribute( 'data-orig-file', attrs.origFile );

					if ( useInPageThumbnails ) {
						// Use the image already loaded in the gallery as a preview.
						attrs.previewImage = attrs.src;
					}

					var slide = { el: slideEl, attrs: attrs, index: i };
					carousel.slides.push( slide );
				}
			} );
		}

		function loadSwiper( gallery, options ) {
			if ( ! window.Swiper ) {
				var loader = document.querySelector( '#jp-carousel-loading-overlay' );
				domUtil.show( loader );
				var jsScript = document.createElement( 'script' );
				jsScript.id = 'jetpack-carousel-swiper-js';
				jsScript.src = window.jetpackSwiperLibraryPath.url;
				jsScript.async = true;
				jsScript.onload = function () {
					domUtil.hide( loader );
					openCarousel( gallery, options );
				};
				document.head.appendChild( jsScript );
				return;
			}
			openCarousel( gallery, options );
		}

		function openCarousel( gallery, options ) {
			var settings = {
				imgSelector:
					'.gallery-item [data-attachment-id], .tiled-gallery-item [data-attachment-id], img[data-attachment-id], img[data-id]',
				startIndex: 0,
			};

			var data = domUtil.getJSONAttribute( gallery, 'data-carousel-extra' );

			if ( ! data ) {
				return; // don't run if the default gallery functions weren't used
			}

			initializeCarousel();

			if ( carousel.isOpen ) {
				return; // don't open if already opened
			}
			carousel.isOpen = true;

			// make sure to stop the page from scrolling behind the carousel overlay, so we don't trigger
			// infiniscroll for it when enabled (Reader, theme infiniscroll, etc).
			originalOverflow = getComputedStyle( document.body ).overflow;
			document.body.style.overflow = 'hidden';
			// prevent html from overflowing on some of the new themes.
			originalHOverflow = getComputedStyle( document.documentElement ).overflow;
			document.documentElement.style.overflow = 'hidden';
			scrollPos = window.scrollY || window.pageYOffset || 0;

			carousel.container.setAttribute( 'data-carousel-extra', JSON.stringify( data ) );
			stat( [ 'open', 'view_image' ] );

			// If options exist, lets merge them
			// with our default settings
			for ( var option in options || {} ) {
				settings[ option ] = options[ option ];
			}

			if ( settings.startIndex === -1 ) {
				settings.startIndex = 0; // -1 returned if can't find index, so start from beginning
			}

			domUtil.emitEvent( carousel.overlay, 'jp_carousel.beforeOpen' );
			carousel.gallery.innerHTML = '';

			// Need to set the overlay manually to block or swiper does't initialise properly.
			carousel.overlay.style.opacity = 1;
			carousel.overlay.style.display = 'block';

			initCarouselSlides( gallery.querySelectorAll( settings.imgSelector ), settings.startIndex );

			swiper = new window.Swiper( '.swiper-container', {
				centeredSlides: true,
				zoom: true,
				loop: true,
				pagination: {
					el: '.swiper-pagination',
					clickable: true,
				},
				navigation: {
					nextEl: '.swiper-button-next',
					prevEl: '.swiper-button-prev',
				},
				initialSlide: settings.startIndex,
				on: {
					init: function () {
						selectSlideAtIndex( settings.startIndex );
					},
				},
			} );

			swiper.on( 'slideChange', function () {
				var index;
				// Swiper indexes slides from 1, plus when looping to left last slide ends up
				// as 0 and looping to right first slide as total slides + 1. These are adjusted
				// here to match index of carousel.slides.
				if ( swiper.activeIndex === 0 ) {
					index = carousel.slides.length - 1;
				} else if ( swiper.activeIndex === carousel.slides.length + 1 ) {
					index = 0;
				} else {
					index = swiper.activeIndex - 1;
				}
				selectSlideAtIndex( index );
			} );

			domUtil.fadeIn( carousel.overlay, function () {
				domUtil.emitEvent( carousel.overlay, 'jp_carousel.afterOpen' );
			} );
		}

		// Register the event listener for starting the gallery
		document.body.addEventListener( 'click', function ( e ) {
			var target = e.target;
			var gallery = domUtil.closest( target, gallerySelector );

			if ( gallery ) {
				if ( ! testForData( gallery ) ) {
					return;
				}

				var parent = target.parentElement;
				var grandparent = parent.parentElement;

				// If Gallery is made up of individual Image blocks check for custom link before
				// loading carousel.
				if ( grandparent && grandparent.classList.contains( 'wp-block-image' ) ) {
					var parentHref = parent.getAttribute( 'href' );

					// If the link does not point to the attachment or media file then assume Image has
					// a custom link so don't load the carousel.
					if (
						parentHref.split( '?' )[ 0 ] !==
							target.getAttribute( 'data-orig-file' ).split( '?' )[ 0 ] &&
						parentHref !== target.getAttribute( 'data-permalink' )
					) {
						return;
					}
				}

				// Do not open the modal if we are looking at a gallery caption from before WP5, which may contain a link.
				if ( parent.classList.contains( 'gallery-caption' ) ) {
					return;
				}

				// Do not open the modal if we are looking at a caption of a gallery block, which may contain a link.
				if ( domUtil.matches( parent, 'figcaption' ) ) {
					return;
				}

				// Set height to auto.
				// Fix some themes where closing carousel brings view back to top.
				document.documentElement.style.height = 'auto';

				e.preventDefault();

				// Stopping propagation in case there are parent elements
				// with .gallery or .tiled-gallery class
				e.stopPropagation();

				var item = domUtil.closest( target, itemSelector );
				var index = Array.prototype.indexOf.call( gallery.querySelectorAll( itemSelector ), item );
				loadSwiper( gallery, { startIndex: index } );
			}
		} );

		// Handle lightbox (single image gallery) for images linking to 'Attachment Page'.
		if ( Number( jetpackCarouselStrings.single_image_gallery ) === 1 ) {
			processSingleImageGallery();
			document.body.addEventListener( 'is.post-load', function () {
				processSingleImageGallery();
			} );
		}

		// Makes carousel work on page load and when back button leads to same URL with carousel hash
		// (i.e. no actual document.ready trigger).
		window.addEventListener( 'hashchange', function () {
			var hashRegExp = /jp-carousel-(\d+)/;

			if ( ! window.location.hash || ! hashRegExp.test( window.location.hash ) ) {
				if ( carousel.isOpen ) {
					closeCarousel();
				}

				return;
			}

			if ( window.location.hash === lastKnownLocationHash && carousel.isOpen ) {
				return;
			}

			if ( window.location.hash && carousel.gallery && ! carousel.isOpen && history.back ) {
				history.back();
				return;
			}

			lastKnownLocationHash = window.location.hash;
			var matchList = window.location.hash.match( hashRegExp );
			var attachmentId = parseInt( matchList[ 1 ], 10 );
			var galleries = document.querySelectorAll( gallerySelector );

			// Find the first thumbnail that matches the attachment ID in the location
			// hash, then open the gallery that contains it.
			for ( var i = 0; i < galleries.length; i++ ) {
				var gallery = galleries[ i ];
				var selected;

				var images = gallery.querySelectorAll( 'img' );
				for ( var j = 0; j < images.length; j++ ) {
					if (
						parseInt( images[ j ].getAttribute( 'data-attachment-id' ), 10 ) === attachmentId ||
						parseInt( images[ j ].getAttribute( 'data-id' ), 10 ) === attachmentId
					) {
						selected = j;
						break;
					}
				}

				if ( selected !== undefined ) {
					openOrSelectSlide( gallery, selected );
					break;
				}
			}
		} );

		if ( window.location.hash ) {
			domUtil.emitEvent( window, 'hashchange' );
		}
	}

	if ( document.readyState !== 'loading' ) {
		init();
	} else {
		document.addEventListener( 'DOMContentLoaded', init );
	}
} )();<|MERGE_RESOLUTION|>--- conflicted
+++ resolved
@@ -45,15 +45,6 @@
 			if ( ! imgEl ) {
 				return;
 			}
-<<<<<<< HEAD
-
-			imgEl.crossOrigin = 'Anonymous';
-			canvas.width = 1;
-			canvas.height = 1;
-			context.drawImage( imgEl, 0, 0, 1, 1 );
-			var i = context.getImageData( 0, 0, 1, 1 ).data;
-=======
->>>>>>> bd880a31
 
 			context.filter = 'blur(20px) ';
 			context.drawImage( imgEl, 0, 0 );
@@ -743,9 +734,7 @@
 
 			domUtil.emitEvent( carousel.overlay, 'jp_carousel.beforeClose' );
 			restoreScroll();
-			if ( swiper ) {
-				swiper.destroy();
-			}
+			swiper.destroy();
 			carousel.isOpen = false;
 			// Clear slide data for DOM garbage collection.
 			carousel.slides = [];
@@ -1149,19 +1138,11 @@
 			};
 		}
 
-<<<<<<< HEAD
-		function applyBackgroundColor( currentSlide, image ) {
-			var rgb = util.getAverageColor( image );
-			if ( currentSlide ) {
-				currentSlide.style.backgroundColor = 'rgb(' + rgb.r + ',' + rgb.g + ',' + rgb.b + ')';
-			}
-=======
 		function applyBackgroundImage( slide, currentSlide, image ) {
 			var url = util.getBackgroundImage( image );
 			slide.backgroundImage = url;
 			currentSlide.style.backgroundImage = 'url(' + url + ')';
 			currentSlide.style.backgroundSize = 'cover';
->>>>>>> bd880a31
 		}
 
 		function clearCommentTextAreaValue() {
