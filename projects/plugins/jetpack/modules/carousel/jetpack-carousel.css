[data-carousel-extra]:not( .jp-carousel-wrap ) {
	cursor: pointer;
}

.jp-carousel-wrap * {
	line-height: inherit;
}

.swiper-container {
	height: auto;
	width: 100vw;
}

.jp-carousel-overlay .swiper-zoom-container {
	background-size: 200%;
	background-repeat: no-repeat;
	background-position: center;
}

/*
To prevent flash of prev/next image scale transition after pinch zoom we need to hide them.
Swiper does not add a class of `swiper-slide-zoomed` to slides on pinch and zoom
so we have to target all affected elements in touch devices.
*/
.swiper-slide.swiper-slide-prev .swiper-zoom-container img,
.swiper-slide.swiper-slide-next .swiper-zoom-container img {
	transition: none !important;
}

.jp-carousel-overlay .swiper-button-prev,
.jp-carousel-overlay .swiper-button-next {
	opacity: 0.5;
	transition: 0.5s opacity ease-out;
	height: initial;
	width: initial;
	padding: 20px 40px;
}

.jp-carousel-overlay .swiper-button-prev:hover,
.jp-carousel-overlay .swiper-button-next:hover {
	opacity: 1;
}

.jp-carousel-overlay .swiper-button-prev:after,
.jp-carousel-overlay .swiper-button-next:after {
	content: none;
}

.jp-carousel-overlay .swiper-button-prev svg,
.jp-carousel-overlay .swiper-button-next svg {
	height: 40px;
	width: 40px;
	fill: #ccc;
}

.jp-carousel-overlay .swiper-button-prev svg:hover,
.jp-carousel-overlay .swiper-button-next svg:hover {
	fill: #fff;
}

.jp-carousel-overlay {
	font-family: 'Helvetica Neue', sans-serif !important;
	z-index: 2147483647;
	overflow-x: hidden;
	overflow-y: auto;
	direction: ltr;
	position: fixed;
	top: 0;
	right: 0;
	bottom: 0;
	left: 0;
	background: #000;
}

.jp-carousel-overlay * {
	box-sizing: border-box;
}

/* Fix for Twenty Nineteen theme compatibility */
.jp-carousel-overlay h1:before,
.jp-carousel-overlay h2:before,
.jp-carousel-overlay h3:before {
	content: none;
	display: none;
}

.swiper-container .swiper-button-prev {
	left: 0px;
}
.swiper-container .swiper-button-next {
	right: 0px;
}

.jp-carousel-container {
	display: grid;
	grid-template-rows: 1fr 64px; /* 1. main carousel, 2. info area as footer */
	height: 100%;
}

.jp-carousel-msg {
	font-family: 'Open Sans', sans-serif;
	font-style: normal;
	display: inline-block;
	line-height: 19px;
	padding: 11px 15px;
	font-size: 14px;
	text-align: center;
	margin: 25px 20px 0 2px;
	background-color: #fff;
	border-left: 4px solid #ffba00;
	-webkit-box-shadow: 0 1px 1px 0 rgba( 0, 0, 0, 0.1 );
	box-shadow: 0 1px 1px 0 rgba( 0, 0, 0, 0.1 );
}

.jp-carousel-info {
	display: flex;
	flex-direction: column;
	text-align: left !important;
	-webkit-font-smoothing: subpixel-antialiased !important;
	z-index: 100;
	background-color: #000;
}

.jp-carousel-info-footer {
	position: relative;
	background-color: #000;
	height: 64px;
	display: flex;
	align-items: center;
	justify-content: space-between;
	width: 100vw;
}

.jp-carousel-info-extra {
	display: none;
	background-color: #000;
	padding: 15px 35px 35px 35px;
	width: 100vw;
	border-top: 1px solid #222;
}

.jp-carousel-title-and-caption {
	margin-bottom: 15px;
}

.jp-carousel-info-extra.jp-carousel-show {
	display: block;
}

.jp-carousel-info ::selection {
	background: #68c9e8; /* Safari */
	color: #fff;
}

.jp-carousel-info ::-moz-selection {
	background: #68c9e8; /* Firefox */
	color: #fff;
}

.jp-carousel-photo-info {
	left: 0 !important;
	width: 100% !important;
}

.jp-carousel-comments-wrapper {
	padding: 0;
	width: 100% !important;
	display: none;
}

.jp-carousel-comments-wrapper.jp-carousel-show {
	display: block;
}

.jp-carousel-comments-wrapper > .jp-carousel-photo-info {
	display: none;
}

.jp-carousel-transitions .jp-carousel-photo-info {
	-webkit-transition: 400ms ease-out;
	-moz-transition: 400ms ease-out;
	-o-transition: 400ms ease-out;
	transition: 400ms ease-out;
}

.jp-carousel-transitions .jp-carousel-next-button span,
.jp-carousel-transitions .jp-carousel-previous-button span {
	-webkit-transition: 500ms opacity ease-out;
	-moz-transition: 500ms opacity ease-out;
	-o-transition: 500ms opacity ease-out;
	transition: 500ms opacity ease-out;
}

.jp-carousel-buttons {
	margin: -18px -20px 15px;
	padding: 8px 10px;
	border-bottom: 1px solid #222;
	background: #222;
	text-align: center;
}

div.jp-carousel-buttons a {
	border: none !important;
	color: #999;
	font: normal 11px/1.2em 'Helvetica Neue', sans-serif !important;
	letter-spacing: 0 !important;
	padding: 5px 2px 5px 0;
	text-decoration: none !important;
	text-shadow: none !important;
	vertical-align: middle;
	-webkit-font-smoothing: subpixel-antialiased;
}

div.jp-carousel-buttons a:hover {
	color: #68c9e8;
	border: none !important;
}

.jp-carousel-transitions div.jp-carousel-buttons a:hover {
	-webkit-transition: none !important;
	-moz-transition: none !important;
	-o-transition: none !important;
	transition: none !important;
}

.jp-carousel-slide,
.jp-carousel-slide img,
.jp-carousel-next-button,
.jp-carousel-previous-button {
	-webkit-transform: translate3d( 0, 0, 0 );
	-moz-transform: translate3d( 0, 0, 0 );
	-o-transform: translate3d( 0, 0, 0 );
	-ms-transform: translate3d( 0, 0, 0 );
	transform: translate3d( 0, 0, 0 );
}

.jp-carousel-close-hint {
	cursor: default;
	letter-spacing: 0 !important;
	position: fixed;
	top: 20px;
	right: 25px;
	text-align: right;
	width: 45px;
	height: 45px;
	z-index: 15;
	color: #fff;
}

.jp-carousel-transitions .jp-carousel-close-hint {
	-webkit-transition: color 200ms linear;
	-moz-transition: color 200ms linear;
	-o-transition: color 200ms linear;
	transition: color 200ms linear;
}

.jp-carousel-close-hint span {
	cursor: pointer;
	background-color: transparent;
	display: inline-block;
	font: 400 36px/1 'Helvetica Neue', sans-serif !important;
	line-height: 22px;
	margin: 0;
	text-align: center;
	vertical-align: middle;
	-moz-border-radius: 4px;
	-webkit-border-radius: 4px;
	border-radius: 4px;
	font-size: 36px !important;
	height: 44px;
	width: 44px;
}

.jp-carousel-transitions .jp-carousel-close-hint span {
	-webkit-transition: border-color 200ms linear;
	-moz-transition: border-color 200ms linear;
	-o-transition: border-color 200ms linear;
	transition: border-color 200ms linear;
}

.jp-carousel-close-hint:hover {
	cursor: default;
	color: #fff;
}

.jp-carousel-close-hint:hover span {
	border-color: #fff;
}

div.jp-carousel-buttons a.jp-carousel-commentlink,
a.jp-carousel-image-download {
	background: url( ./images/carousel-sprite.png?5 ) no-repeat;
	background-size: 16px 200px;
}

div.jp-carousel-buttons a.jp-carousel-commentlink {
	margin: 0 14px 0 0 !important;
	background-position: 0px -156px;
	padding-left: 19px !important;
}

@media only screen and ( -webkit-min-device-pixel-ratio: 1.5 ),
	only screen and ( -o-min-device-pixel-ratio: 3/2 ),
	only screen and ( min--moz-device-pixel-ratio: 1.5 ),
	only screen and ( min-device-pixel-ratio: 1.5 ) {
	div.jp-carousel-buttons a.jp-carousel-commentlink,
	a.jp-carousel-image-download {
		background-image: url( ./images/carousel-sprite-2x.png?5 );
	}
}

/** Pagination Start **/
.jp-carousel-pagination-container {
	flex: 1;
	margin: 0 15px 0 35px;
}

.jp-swiper-pagination,
.jp-carousel-pagination {
	color: #fff;
	font-size: 15px; /* same as .jp-carousel-info-footer .jp-carousel-photo-title  */
	font-weight: normal;
	white-space: nowrap;
	display: none;
	position: static !important;
}

.jp-carousel-pagination-container .swiper-pagination {
	text-align: left;
	line-height: 8px;
}

.jp-carousel-pagination {
	padding-left: 5px;
}

.jp-swiper-pagination .swiper-pagination-bullet {
	background: #999;
	margin: 0 9px;
}

.jp-swiper-pagination .swiper-pagination-bullet.swiper-pagination-bullet-active {
	background: #fff;
}

.jp-swiper-pagination .swiper-pagination-bullet:not( .swiper-pagination-bullet-active ) {
	background: #fff;
	opacity: 0.5;
}
/** Pagination End **/

/** Title and Desc Start **/
.jp-carousel-info-footer .jp-carousel-photo-title-container {
	flex-basis: 50vw;
	flex: 1;
	justify-content: center;
	overflow: hidden;
	margin: 0;
}

.jp-carousel-photo-title {
	background: none !important;
	border: none !important;
	display: inline-block;
	font: normal 20px/1.3em 'Helvetica Neue', sans-serif;
	line-height: normal;
	letter-spacing: 0 !important;
	margin: 0 0 10px 0;
	padding: 0;
	overflow: hidden;
	text-shadow: none !important;
	text-transform: none !important;
	color: #fff;
}

.jp-carousel-info-footer .jp-carousel-photo-title {
	text-align: center;
	font-size: 15px; /* same as .jp-carousel-pagination */
	white-space: nowrap;
	color: #999;
	cursor: pointer;
	margin: 0;
	text-overflow: ellipsis;
}

.jp-carousel-photo-description {
	color: #999;
	font-size: 16px;
	margin-bottom: 0;
	width: 100%;
}

.jp-carousel-photo-description {
	overflow: hidden;
	overflow-wrap: break-word;
}

.jp-carousel-photo-description p {
	color: #999;
	line-height: 1.4;
	margin-bottom: 0;
}

.jp-carousel-photo-description p a,
.jp-carousel-comments p a,
.jp-carousel-info h2 a {
	color: #fff !important;
	border: none !important;
	text-decoration: underline !important;
	font-weight: normal !important;
	font-style: normal !important;
}

.jp-carousel-photo-description p strong,
.jp-carousel-photo-description p b {
	font-weight: bold;
	color: #999;
}

.jp-carousel-photo-description p em,
.jp-carousel-photo-description p i {
	font-style: italic;
	color: #999;
}

.jp-carousel-photo-description p a:hover,
.jp-carousel-comments p a:hover,
.jp-carousel-info h2 a:hover {
	color: #68c9e8 !important;
}

.jp-carousel-photo-description p:empty {
	display: none;
}

.jp-carousel-photo-info h1:before,
.jp-carousel-photo-info h1:after,
.jp-carousel-comments-wrapper h1:before,
.jp-carousel-comments-wrapper h1:after {
	content: none !important;
}
/** Title and Desc End **/

/** Meta Box Start **/
.jp-carousel-image-meta {
	color: #fff;
	font-size: 13px;
	font: 12px/1.4 'Helvetica Neue', sans-serif !important;
	width: 100%;
	display: none;
}

.jp-carousel-image-meta.jp-carousel-show {
	display: block;
}

.jp-carousel-image-meta li,
.jp-carousel-image-meta h5 {
	font-family: 'Helvetica Neue', sans-serif !important;
	position: inherit !important;
	top: auto !important;
	right: auto !important;
	left: auto !important;
	bottom: auto !important;
	background: none !important;
	border: none !important;
	font-weight: 400 !important;
	line-height: 1.3em !important;
}

.jp-carousel-image-meta ul {
	margin: 0 !important;
	padding: 0 !important;
	list-style: none !important;
}

.jp-carousel-image-meta li {
	width: 48% !important;
	display: inline-block !important;
	vertical-align: top !important;
	margin: 0 2% 15px 0 !important;
	color: #fff !important;
	font-size: 13px !important;
}

.jp-carousel-image-meta h5 {
	color: #999 !important;
	text-transform: uppercase !important;
	font-size: 10px !important;
	margin: 0 0 2px !important;
	letter-spacing: 0.1em !important;
}

a.jp-carousel-image-download {
	padding-left: 23px;
	display: inline-block;
	clear: both;
	color: #999;
	line-height: 1;
	font-weight: 400;
	font-size: 13px;
	text-decoration: none;
	background-position: 0 -82px;
}

a.jp-carousel-image-download span.photo-size {
	font-size: 11px;
	border-radius: 1em;
	margin-left: 2px;
	display: inline-block;
}

a.jp-carousel-image-download span.photo-size-times {
	padding: 0 1px 0 2px;
}

a.jp-carousel-image-download:hover {
	background-position: 0 -122px;
	color: #68c9e8;
	border: none !important;
}

/** Meta Box End **/

/** Comments Start **/
.jp-carousel-comments {
	font: 15px/1.7 'Helvetica Neue', sans-serif !important;
	font-weight: 400;
	background: none transparent;
	width: 100%;
	bottom: 10px;
	margin-top: 20px;
}

.jp-carousel-comments p a:hover,
.jp-carousel-comments p a:focus,
.jp-carousel-comments p a:active {
	color: #68c9e8 !important;
}

.jp-carousel-comment {
	background: none transparent;
	color: #999;
	overflow: auto;
	width: 100%;
	display: flex;
}

.jp-carousel-comment + .jp-carousel-comment {
	margin-top: 20px;
}

.jp-carousel-comment:last-of-type {
	margin-bottom: 20px;
}

.jp-carousel-comment p {
	color: #999 !important;
}

.jp-carousel-comment .comment-author {
	font-size: 15px;
	font-weight: 500;
	padding: 0;
	width: auto;
	display: inline;
	float: none;
	border: none;
	margin: 0;
}

.jp-carousel-comment .comment-author a {
	color: #fff;
}

.jp-carousel-comment .comment-gravatar {
	float: none;
	margin-right: 10px;
}

.jp-carousel-comment .comment-content {
	border: none;
	padding: 0;
}

.jp-carousel-comment .avatar {
	margin: 0;
	-moz-border-radius: 4px;
	-webkit-border-radius: 4px;
	border-radius: 4px;
	border: none !important;
	padding: 0 !important;
	background-color: transparent !important;
	min-width: 64px;
	min-height: 64px;
	width: 64px;
	height: 64px;
}

.jp-carousel-comment .comment-date {
	color: #999;
	font-size: 11px;
	border-bottom: 1px solid #222;
	margin-bottom: 6px;
}

#jp-carousel-comment-form {
	margin: 0 0 10px !important;
	width: 100%;
}

#jp-carousel-comment-form.jp-carousel-is-disabled {
	opacity: 0.5;
	pointer-events: none;
}

textarea#jp-carousel-comment-form-comment-field {
	background: rgba( 34, 34, 34, 0.9 );
	border: 1px solid #3a3a3a;
	color: #a7aaad;
	font: 16px/1.4 'Helvetica Neue', sans-serif !important;
	width: 100%;
	padding: 10px 10px 5px;
	margin: 0;
	float: none;
	height: 147px;
	-webkit-box-shadow: inset 2px 2px 2px rgba( 0, 0, 0, 0.2 );
	box-shadow: inset 2px 2px 2px rgba( 0, 0, 0, 0.2 );
	-moz-border-radius: 3px;
	-webkit-border-radius: 3px;
	border-radius: 3px;
	overflow: hidden;
	-webkit-box-sizing: border-box;
	-moz-box-sizing: border-box;
	box-sizing: border-box;
}

textarea#jp-carousel-comment-form-comment-field::-webkit-input-placeholder {
	color: #555;
}

textarea#jp-carousel-comment-form-comment-field:focus {
	background: #ccc;
	color: #222;
}

textarea#jp-carousel-comment-form-comment-field:focus::-webkit-input-placeholder {
	color: #a7aaad;
}

#jp-carousel-loading-overlay {
	display: none;
	position: fixed;
	top: 0;
	bottom: 0;
	left: 0;
	right: 0;
}

#jp-carousel-loading-wrapper {
	display: flex;
	align-items: center;
	justify-content: center;
	height: 100vh;
	width: 100vw;
}

#jp-carousel-library-loading,
#jp-carousel-library-loading:after {
	border-radius: 50%;
	width: 40px;
	height: 40px;
}

#jp-carousel-library-loading {
	float: left;
	margin: 22px 0 0 10px;
	font-size: 10px;
	position: relative;
	text-indent: -9999em;
	border-top: 8px solid rgba( 255, 255, 255, 0.2 );
	border-right: 8px solid rgba( 255, 255, 255, 0.2 );
	border-bottom: 8px solid rgba( 255, 255, 255, 0.2 );
	border-left: 8px solid #ffffff;
	-webkit-transform: translateZ( 0 );
	-ms-transform: translateZ( 0 );
	transform: translateZ( 0 );
	-webkit-animation: load8 1.1s infinite linear;
	animation: load8 1.1s infinite linear;
}

#jp-carousel-comment-form-spinner,
#jp-carousel-comment-form-spinner:after {
	border-radius: 50%;
	width: 20px;
	height: 20px;
}
#jp-carousel-comment-form-spinner {
	display: none;
	float: left;
	margin: 22px 0 0 10px;
	font-size: 10px;
	position: absolute; /* relative to .jp-carousel-comment-form-container */
	text-indent: -9999em;
	border-top: 4px solid rgba( 255, 255, 255, 0.2 );
	border-right: 4px solid rgba( 255, 255, 255, 0.2 );
	border-bottom: 4px solid rgba( 255, 255, 255, 0.2 );
	border-left: 4px solid #ffffff;
	-webkit-transform: translateZ( 0 );
	-ms-transform: translateZ( 0 );
	transform: translateZ( 0 );
	-webkit-animation: load8 1.1s infinite linear;
	animation: load8 1.1s infinite linear;
	margin: 0 auto;
<<<<<<< HEAD
	position: absolute; /* relative to .jp-carousel-comment-form-container */
=======
>>>>>>> ccb2ec66
	top: 40%;
	left: 0;
	bottom: 0;
	right: 0;
}

@-webkit-keyframes load8 {
	0% {
		-webkit-transform: rotate( 0deg );
		transform: rotate( 0deg );
	}
	100% {
		-webkit-transform: rotate( 360deg );
		transform: rotate( 360deg );
	}
}
@keyframes load8 {
	0% {
		-webkit-transform: rotate( 0deg );
		transform: rotate( 0deg );
	}
	100% {
		-webkit-transform: rotate( 360deg );
		transform: rotate( 360deg );
	}
}

.jp-carousel-info-content-wrapper {
	max-width: 800px;
	margin: auto;
}

#jp-carousel-comment-form-submit-and-info-wrapper {
	display: none;
	overflow: hidden;
	width: 100%;
}

#jp-carousel-comment-form-commenting-as input {
	background: rgba( 34, 34, 34, 0.9 );
	border: 1px solid #3a3a3a;
	color: #a7aaad;
	font: 16px/1.4 'Helvetica Neue', sans-serif !important;
	padding: 10px;
	float: left;
	-webkit-box-shadow: inset 2px 2px 2px rgba( 0, 0, 0, 0.2 );
	box-shadow: inset 2px 2px 2px rgba( 0, 0, 0, 0.2 );
	-moz-border-radius: 2px;
	-webkit-border-radius: 2px;
	border-radius: 2px;
	width: 285px;
}

#jp-carousel-comment-form-commenting-as input:focus {
	background: #ccc;
	color: #222;
}

#jp-carousel-comment-form-commenting-as p {
	font: 400 13px/1.7 'Helvetica Neue', sans-serif !important;
	margin: 22px 0 0;
	float: left;
}

#jp-carousel-comment-form-commenting-as fieldset {
	float: left;
	border: none;
	margin: 20px 0 0 0;
	padding: 0;
}

#jp-carousel-comment-form-commenting-as fieldset {
	clear: both;
}

#jp-carousel-comment-form-commenting-as label {
	font: 400 13px/1.7 'Helvetica Neue', sans-serif !important;
	margin: 0 20px 3px 0;
	float: left;
	width: 100px;
}

#jp-carousel-comment-form-button-submit {
	margin-top: 20px;
	margin-left: auto;
	display: block;
	border: solid 1px white;
	background: rgba( 34, 34, 34, 0.9 );
	border-radius: 3px;
	padding: 8px 16px;
	font-size: 14px;
}

#jp-carousel-comment-form-button-submit:active,
#jp-carousel-comment-form-button-submit:focus {
	background: white;
	color: rgba( 34, 34, 34, 0.9 );
}

#jp-carousel-comment-form-container {
	margin-bottom: 15px;
	overflow: auto;
	width: 100%;
	margin-top: 20px;
	color: #999;
	position: relative;
}

#jp-carousel-comment-post-results {
	display: none;
	overflow: auto;
	width: 100%;
}

#jp-carousel-comment-post-results span {
	display: block;
	text-align: center;
	margin-top: 20px;
	width: 100%;
	overflow: auto;
	padding: 1em 0;
	box-sizing: border-box;
	background: rgba( 0, 0, 0, 0.7 );
	border-radius: 2px;
	font: 13px/1.4 'Helvetica Neue', sans-serif !important;
	border: 1px solid rgba( 255, 255, 255, 0.17 );
	-webkit-box-shadow: inset 0px 0px 5px 5px rgba( 0, 0, 0, 1 );
	box-shadow: inset 0px 0px 5px 5px rgba( 0, 0, 0, 1 );
}

.jp-carousel-comment-post-error {
	color: #df4926;
}

#jp-carousel-comments-closed {
	display: none;
	color: #999;
}

#jp-carousel-comments-loading {
	font: 400 15px/1.7 'Helvetica Neue', sans-serif !important;
	display: none;
	color: #999;
	text-align: left;
	margin-bottom: 20px;
	width: 100%;
	bottom: 10px;
	margin-top: 20px;
}

/* ----- Light variant ----- */

.jp-carousel-light.jp-carousel-overlay {
	background: #fff;
}

.jp-carousel-light.jp-carousel-overlay .swiper-button-prev,
.jp-carousel-light.jp-carousel-overlay .swiper-button-next {
	opacity: 1;
}

.jp-carousel-light.jp-carousel-overlay .swiper-button-prev:hover,
.jp-carousel-light.jp-carousel-overlay .swiper-button-next:hover {
	opacity: 0.5;
}

.jp-carousel-light.jp-carousel-overlay .swiper-button-prev svg,
.jp-carousel-light.jp-carousel-overlay .swiper-button-next svg {
	fill: #000;
}

.jp-carousel-light .jp-carousel-close-hint:hover,
.jp-carousel-light .jp-carousel-photo-description div {
	color: #000 !important;
}

.jp-carousel-light .jp-carousel-comments p a,
.jp-carousel-light .jp-carousel-comment .comment-author a,
.jp-carousel-light .jp-carousel-photo-description p a,
.jp-carousel-light .jp-carousel-photo-description p a,
.jp-carousel-light .jp-carousel-comments p a,
.jp-carousel-light .jp-carousel-info h2 a {
	color: #4f94d4 !important;
}

.jp-carousel-light .jp-carousel-comments p a:hover,
.jp-carousel-light .jp-carousel-comment .comment-author a:hover,
.jp-carousel-light .jp-carousel-photo-description p a:hover,
.jp-carousel-light .jp-carousel-photo-description p a:hover,
.jp-carousel-light .jp-carousel-comments p a:hover,
.jp-carousel-light .jp-carousel-info h2 a:hover {
	color: #f1831e !important;
}

.jp-carousel-light .jp-carousel-info h2,
.jp-carousel-light .jp-carousel-photo-description p,
.jp-carousel-light .jp-carousel-comment,
.jp-carousel-light .jp-carousel-comment p,
.jp-carousel-light div.jp-carousel-buttons a,
.jp-carousel-light .jp-carousel-photo-description p strong,
.jp-carousel-light .jp-carousel-photo-description p b,
.jp-carousel-light .jp-carousel-photo-description p em,
.jp-carousel-light .jp-carousel-photo-description p i {
	color: #646970;
}

.jp-carousel-light .jp-carousel-buttons {
	border-bottom-color: #f0f0f0;
	background: #f6f7f7;
}

.jp-carousel-light div.jp-carousel-buttons a:hover {
	text-decoration: none;
	color: #f1831e;
}

.jp-carousel-light div.jp-carousel-buttons a.jp-carousel-commentlink {
	background-position: 0px -176px;
}

.jp-carousel-light #jp-carousel-comment-form-button-submit {
	color: black;
	border: solid 1px black;
	background: #fbfbfb;
}

.jp-carousel-light .jp-carousel-image-meta {
	color: #333;
}

.jp-carousel-light .jp-carousel-image-meta li {
	color: #000 !important;
}

.jp-carousel-light .jp-carousel-close-hint {
	color: #ccc;
}

.jp-carousel-light .jp-carousel-close-hint span {
	background-color: white;
	border-color: #ccc;
}

.jp-carousel-light #jp-carousel-comment-form-comment-field::-webkit-input-placeholder {
	color: #a7aaad;
}

.jp-carousel-light #jp-carousel-comment-form-comment-field:focus {
	color: #333;
}

.jp-carousel-light #jp-carousel-comment-form-comment-field:focus::-webkit-input-placeholder {
	color: #dcdcde;
}

.jp-carousel-light a.jp-carousel-image-download {
	background-position: 0 -122px;
}

.jp-carousel-light a.jp-carousel-image-download:hover {
	background-position: 0 -122px;
	color: #f1831e;
}

.jp-carousel-light textarea#jp-carousel-comment-form-comment-field {
	background: #fbfbfb;
	color: #333;
	border: 1px solid #dcdcde;
	-webkit-box-shadow: inset 2px 2px 2px rgba( 0, 0, 0, 0.1 );
	box-shadow: inset 2px 2px 2px rgba( 0, 0, 0, 0.1 );
}

.jp-carousel-light #jp-carousel-comment-form-commenting-as input {
	background: #fbfbfb;
	border: 1px solid #dcdcde;
	color: #333;
	-webkit-box-shadow: inset 2px 2px 2px rgba( 0, 0, 0, 0.1 );
	box-shadow: inset 2px 2px 2px rgba( 0, 0, 0, 0.1 );
}

.jp-carousel-light #jp-carousel-comment-form-commenting-as input:focus {
	background: #fbfbfb;
	color: #333;
}

.jp-carousel-light #jp-carousel-comment-post-results span {
	background: #f6f7f7;
	border: 1px solid #dcdcde;
	-webkit-box-shadow: inset 0px 0px 5px rgba( 0, 0, 0, 0.05 );
	box-shadow: inset 0px 0px 5px rgba( 0, 0, 0, 0.05 );
}

.jp-carousel-light .jp-carousel-slide {
	background-color: #fff;
}

.jp-carousel-light .jp-carousel-fadeaway {
	background: -webkit-gradient(
		linear,
		left bottom,
		left top,
		from( rgba( 255, 255, 255, 0.75 ) ),
		to( rgba( 255, 255, 255, 0 ) )
	);
	background: linear-gradient(
		180deg,
		rgba( 255, 255, 255, 0.75 ) 0%,
		rgba( 255, 255, 255, 0 ) 100%
	);
}

.jp-carousel-light .jp-carousel-info {
	background-color: #fff;
}

.jp-carousel-light .jp-carousel-info-footer {
	background-color: #fff;
}

.jp-carousel-light .jp-carousel-info-extra {
	background-color: #fff;
}

.jp-carousel-light .jp-carousel-icon {
	color: #000;
	fill: #000;
	background-color: #fff;
}

.jp-carousel-light .jp-carousel-icon-btn.jp-carousel-selected .jp-carousel-icon {
	color: #fff;
	fill: #fff;
	background-color: #000;
}

.jp-carousel-light .jp-carousel-pagination {
	color: #000;
}

.jp-carousel-light .jp-swiper-pagination .swiper-pagination-bullet.swiper-pagination-bullet-active {
	background: #000;
}

.jp-carousel-light
	.jp-swiper-pagination
	.swiper-pagination-bullet:not( .swiper-pagination-bullet-active ) {
	background: #000;
	opacity: 0.5;
}

/** Icons Start **/
.jp-carousel-photo-icons-container {
	flex: 1;
	display: block;
	text-align: right;
	margin: 0 20px 0 30px;
	white-space: nowrap;
}

.jp-carousel-icon-btn {
	padding: 16px 16px;
	text-decoration: none;
	border: none;
	background: none;
	display: inline-block;
	height: 64px;
}

.jp-carousel-icon {
	color: #fff;
	fill: #fff;
	background-color: #000;
	border: none;
	border-radius: 2px;
	pointer-events: none;
	font-family: dashicons;
	display: inline-block;
	width: 32px;
	height: 32px;
	font-size: 30px;
	line-height: 1;
	font-weight: 400;
	font-style: normal;
}

.jp-carousel-icon-btn.jp-carousel-selected .jp-carousel-icon {
	color: #000;
	fill: #000;
	background-color: #fff;
}

.jp-carousel-icon-comments.jp-carousel-show {
	display: inline-block;
}

.jp-carousel-icon .jp-carousel-has-comments-indicator {
	display: none;
	font-size: 12px;
	vertical-align: top;
	margin-left: -16px;
	line-height: 1;
	padding: 2px 4px;
	border-radius: 4px;
	background: #fff;
	color: #000;
	font-weight: normal;
	font-family: 'Helvetica Neue', sans-serif !important;
}

.jp-carousel-light .jp-carousel-icon .jp-carousel-has-comments-indicator {
	background: #000;
	color: #fff;
}

.jp-carousel-has-comments-indicator.jp-carousel-show {
	display: inline-block;
}

/** Icons End **/

/* Small screens */
@media only screen and ( max-width: 760px ) {
	.swiper-container .swiper-button-next,
	.swiper-container .swiper-button-prev {
		display: none !important;
	}

	.jp-carousel-buttons {
		display: none !important;
	}

	.jp-carousel-image-meta {
		float: none !important;
		width: 100% !important;
		-moz-box-sizing: border-box;
		-webkit-box-sizing: border-box;
		box-sizing: border-box;
		margin-left: 0;
	}

	.jp-carousel-close-hint {
		font-size: 26px !important;
		position: fixed !important;
		top: 10px;
		right: 15px;
	}

	/* The admin bar is fixed at top: 0*/
	.admin-bar .jp-carousel-close-hint {
		top: 40px;
	}

	.jp-carousel-slide img {
		opacity: 1;
	}

	.jp-carousel-wrap {
		background-color: #000;
	}

	.jp-carousel-fadeaway {
		display: none;
	}

	.jp-carousel-info > .jp-carousel-photo-info {
		display: none;
	}

	.jp-carousel-comments-wrapper > .jp-carousel-photo-info {
		display: block;
	}

	.jp-carousel-caption {
		overflow: visible !important;
	}

	.jp-carousel-info-footer .jp-carousel-photo-title-container {
		display: none;
	}

	.jp-carousel-photo-icons-container {
		margin: 0 15px 0 0;
		white-space: nowrap;
	}

	.jp-carousel-icon-btn {
		padding-left: 20px;
	}

	.jp-carousel-pagination {
		padding-left: 5px;
	}

	.jp-carousel-pagination-container {
		margin-left: 25px;
	}

	.jp-carousel-comment .avatar {
		min-width: 48px;
	}

	#jp-carousel-comment-form-commenting-as fieldset,
	#jp-carousel-comment-form-commenting-as input {
		width: 100%;
		float: none;
	}
}<|MERGE_RESOLUTION|>--- conflicted
+++ resolved
@@ -712,10 +712,6 @@
 	-webkit-animation: load8 1.1s infinite linear;
 	animation: load8 1.1s infinite linear;
 	margin: 0 auto;
-<<<<<<< HEAD
-	position: absolute; /* relative to .jp-carousel-comment-form-container */
-=======
->>>>>>> ccb2ec66
 	top: 40%;
 	left: 0;
 	bottom: 0;
