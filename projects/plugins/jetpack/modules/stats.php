<?php
/**
 * Module Name: Site Stats
 * Module Description: Collect valuable traffic stats and insights.
 * Sort Order: 1
 * Recommendation Order: 2
 * First Introduced: 1.1
 * Requires Connection: Yes
 * Auto Activate: Yes
 * Module Tags: Site Stats, Recommended
 * Feature: Engagement
 * Additional Search Queries: statistics, tracking, analytics, views, traffic, stats
 *
 * @package automattic/jetpack
 */

use Automattic\Jetpack\Connection\Client;
use Automattic\Jetpack\Connection\Manager as Connection_Manager;
use Automattic\Jetpack\Connection\XMLRPC_Async_Call;
use Automattic\Jetpack\Redirect;
use Automattic\Jetpack\Status;
use Automattic\Jetpack\Tracking;

if ( defined( 'STATS_VERSION' ) ) {
	return;
}

define( 'STATS_VERSION', '9' );
defined( 'STATS_DASHBOARD_SERVER' ) || define( 'STATS_DASHBOARD_SERVER', 'dashboard.wordpress.com' );

add_action( 'jetpack_modules_loaded', 'stats_load' );

/**
 * Load Stats.
 *
 * @access public
 * @return void
 */
function stats_load() {
	Jetpack::enable_module_configurable( __FILE__ );

	// Generate the tracking code after wp() has queried for posts.
	add_action( 'template_redirect', 'stats_template_redirect', 1 );

	add_action( 'wp_head', 'stats_admin_bar_head', 100 );

	add_action( 'wp_head', 'stats_hide_smile_css' );
	add_action( 'embed_head', 'stats_hide_smile_css' );

	add_action( 'jetpack_admin_menu', 'stats_admin_menu' );

	// Map stats caps.
	add_filter( 'map_meta_cap', 'stats_map_meta_caps', 10, 3 );

	add_action( 'admin_init', 'stats_merged_widget_admin_init' );

	add_filter( 'jetpack_xmlrpc_unauthenticated_methods', 'stats_xmlrpc_methods' );

	add_filter( 'pre_option_db_version', 'stats_ignore_db_version' );

	// Add an icon to see stats in WordPress.com for a particular post.
	add_action( 'admin_print_styles-edit.php', 'jetpack_stats_load_admin_css' );
	add_filter( 'manage_posts_columns', 'jetpack_stats_post_table' );
	add_filter( 'manage_pages_columns', 'jetpack_stats_post_table' );
	add_action( 'manage_posts_custom_column', 'jetpack_stats_post_table_cell', 10, 2 );
	add_action( 'manage_pages_custom_column', 'jetpack_stats_post_table_cell', 10, 2 );
}

/**
 * Delay conditional for current_user_can to after init.
 *
 * @access public
 * @return void
 */
function stats_merged_widget_admin_init() {
	if ( current_user_can( 'view_stats' ) ) {
		add_action( 'load-index.php', 'stats_enqueue_dashboard_head' );
		add_action( 'jetpack_dashboard_widget', 'stats_jetpack_dashboard_widget' );
	}
}

/**
 * Enqueue Stats Dashboard
 *
 * @access public
 * @return void
 */
function stats_enqueue_dashboard_head() {
	add_action( 'admin_head', 'stats_dashboard_head' );
}

/**
 * Checks if filter is set and dnt is enabled.
 *
 * @return bool
 */
function jetpack_is_dnt_enabled() {
	/**
	 * Filter the option which decides honor DNT or not.
	 *
	 * @module stats
	 * @since 6.1.0
	 *
	 * @param bool false Honors DNT for clients who don't want to be tracked. Defaults to false. Set to true to enable.
	 */
	if ( false === apply_filters( 'jetpack_honor_dnt_header_for_stats', false ) ) {
		return false;
	}

	foreach ( $_SERVER as $name => $value ) {
		if ( 'http_dnt' === strtolower( $name ) && 1 === (int) $value ) {
			return true;
		}
	}

	return false;
}

/**
 * Prevent sparkline img requests being redirected to upgrade.php.
 * See wp-admin/admin.php where it checks $wp_db_version.
 *
 * @access public
 * @param mixed $version Version.
 * @return string $version.
 */
function stats_ignore_db_version( $version ) {
	if (
		is_admin() &&
		isset( $_GET['page'] ) && 'stats' === $_GET['page'] && // phpcs:ignore WordPress.Security.NonceVerification.Recommended
		isset( $_GET['chart'] ) && strpos( $_GET['chart'], 'admin-bar-hours' ) === 0 // phpcs:ignore WordPress.Security.NonceVerification.Recommended
	) {
		global $wp_db_version;
		return $wp_db_version;
	}
	return $version;
}

/**
 * Maps view_stats cap to read cap as needed.
 *
 * @access public
 * @param mixed $caps Caps.
 * @param mixed $cap Cap.
 * @param mixed $user_id User ID.
 * @return array Possibly mapped capabilities for meta capability.
 */
function stats_map_meta_caps( $caps, $cap, $user_id ) {
	// Map view_stats to exists.
	if ( 'view_stats' === $cap ) {
		$user        = new WP_User( $user_id );
		$user_role   = array_shift( $user->roles );
		$stats_roles = stats_get_option( 'roles' );

		// Is the users role in the available stats roles?
		if ( is_array( $stats_roles ) && in_array( $user_role, $stats_roles, true ) ) {
			$caps = array( 'read' );
		}
	}

	return $caps;
}

/**
 * Stats Template Redirect.
 *
 * @access public
 * @return void
 */
function stats_template_redirect() {
	global $current_user;

	if ( is_feed() || is_robots() || is_trackback() || is_preview() || jetpack_is_dnt_enabled() ) {
		return;
	}

	// Staging Sites should not generate tracking stats.
	$status = new Status();
	if ( $status->is_staging_site() ) {
		return;
	}

	// Should we be counting this user's views?
	if ( ! empty( $current_user->ID ) ) {
		$count_roles = stats_get_option( 'count_roles' );
		if ( ! is_array( $count_roles ) || ! array_intersect( $current_user->roles, $count_roles ) ) {
			return;
		}
	}

	add_action( 'wp_footer', 'stats_footer', 101 );
	add_action( 'web_stories_print_analytics', 'stats_footer' );

}

/**
 * Stats Build View Data.
 *
 * @access public
 * @return array.
 */
function stats_build_view_data() {
	global $wp_the_query;

	$blog     = Jetpack_Options::get_option( 'id' );
	$tz       = get_option( 'gmt_offset' );
	$v        = 'ext';
	$blog_url = wp_parse_url( site_url() );
	$srv      = $blog_url['host'];
	$j        = sprintf( '%s:%s', JETPACK__API_VERSION, JETPACK__VERSION );
	if ( $wp_the_query->is_single || $wp_the_query->is_page || $wp_the_query->is_posts_page ) {
		// Store and reset the queried_object and queried_object_id
		// Otherwise, redirect_canonical() will redirect to home_url( '/' ) for show_on_front = page sites where home_url() is not all lowercase.
		// Repro:
		// 1. Set home_url = https://ExamPle.com/
		// 2. Set show_on_front = page
		// 3. Set page_on_front = something
		// 4. Visit https://example.com/ !
		$queried_object    = isset( $wp_the_query->queried_object ) ? $wp_the_query->queried_object : null;
		$queried_object_id = isset( $wp_the_query->queried_object_id ) ? $wp_the_query->queried_object_id : null;
		try {
			$post_obj = $wp_the_query->get_queried_object();
			$post     = $post_obj instanceof WP_Post ? $post_obj->ID : '0';
		} finally {
			$wp_the_query->queried_object    = $queried_object;
			$wp_the_query->queried_object_id = $queried_object_id;
		}
	} else {
		$post = '0';
	}

	return compact( 'v', 'j', 'blog', 'post', 'tz', 'srv' );
}

/**
 * Stats Footer.
 *
 * @access public
 * @return void
 */
function stats_footer() {
	$data = stats_build_view_data();
	if ( Jetpack_AMP_Support::is_amp_request() ) {
		stats_render_amp_footer( $data );
	} else {
		stats_render_footer( $data );
	}

}

/**
 * Render the stats footer
 *
 * @param array $data Array of data for the JS stats tracker.
 */
function stats_render_footer( $data ) {
	// phpcs:disable WordPress.WP.EnqueuedResources.NonEnqueuedScript
	// When there is a way to use defer with enqueue, we can move to it and inline the custom data.
	$script           = 'https://stats.wp.com/e-' . gmdate( 'YW' ) . '.js';
	$data_stats_array = stats_array( $data );

	$stats_footer = <<<END
<script src='{$script}' defer></script>
<script>
	_stq = window._stq || [];
	_stq.push([ 'view', {{$data_stats_array}} ]);
	_stq.push([ 'clickTrackerInit', '{$data['blog']}', '{$data['post']}' ]);
</script>

END;
	// phpcs:enable
	print $stats_footer; // phpcs:ignore WordPress.Security.EscapeOutput.OutputNotEscaped
}

/**
 * Render the stats footer for AMP output.
 *
 * @param array $data Array of data for the JS stats tracker.
 */
function stats_render_amp_footer( $data ) {
	$data['host'] = isset( $_SERVER['HTTP_HOST'] ) ? sanitize_text_field( wp_unslash( $_SERVER['HTTP_HOST'] ) ) : ''; // input var ok.
	$data['rand'] = 'RANDOM'; // AMP placeholder.
	$data['ref']  = 'DOCUMENT_REFERRER'; // AMP placeholder.
	$data         = array_map( 'rawurlencode', $data );
	$pixel_url    = add_query_arg( $data, 'https://pixel.wp.com/g.gif' );

	?>
	<amp-pixel src="<?php echo esc_url( $pixel_url ); ?>"></amp-pixel>
	<?php
}

/**
 * Stats Get Options.
 *
 * @access public
 * @return array.
 */
function stats_get_options() {
	$options = get_option( 'stats_options' );

	if ( ! isset( $options['version'] ) || $options['version'] < STATS_VERSION ) {
		$options = stats_upgrade_options( $options );
	}

	return $options;
}

/**
 * Get Stats Options.
 *
 * @access public
 * @param mixed $option Option.
 * @return mixed|null.
 */
function stats_get_option( $option ) {
	$options = stats_get_options();

	if ( 'blog_id' === $option ) {
		return Jetpack_Options::get_option( 'id' );
	}

	if ( isset( $options[ $option ] ) ) {
		return $options[ $option ];
	}

	return null;
}

/**
 * Stats Set Options.
 *
 * @access public
 * @param mixed $option Option.
 * @param mixed $value Value.
 * @return bool.
 */
function stats_set_option( $option, $value ) {
	$options = stats_get_options();

	$options[ $option ] = $value;

	return stats_set_options( $options );
}

/**
 * Stats Set Options.
 *
 * @access public
 * @param mixed $options Options.
 * @return bool
 */
function stats_set_options( $options ) {
	return update_option( 'stats_options', $options );
}

/**
 * Stats Upgrade Options.
 *
 * @access public
 * @param mixed $options Options.
 * @return array|bool
 */
function stats_upgrade_options( $options ) {
	$defaults = array(
		'admin_bar'    => true,
		'roles'        => array( 'administrator' ),
		'count_roles'  => array(),
		'blog_id'      => Jetpack_Options::get_option( 'id' ),
		'do_not_track' => true, // @todo
		'hide_smile'   => true,
	);

	if ( isset( $options['reg_users'] ) ) {
		if ( ! function_exists( 'get_editable_roles' ) ) {
			require_once ABSPATH . 'wp-admin/includes/user.php';
		}
		if ( $options['reg_users'] ) {
			$options['count_roles'] = array_keys( get_editable_roles() );
		}
		unset( $options['reg_users'] );
	}

	if ( is_array( $options ) && ! empty( $options ) ) {
		$new_options = array_merge( $defaults, $options );
	} else {
		$new_options = $defaults;
	}

	$new_options['version'] = STATS_VERSION;

	if ( ! stats_set_options( $new_options ) ) {
		return false;
	}

	stats_update_blog();

	return $new_options;
}

/**
 * Creates the "array" string used as part of the JS tracker.
 *
 * @access public
 * @param array $kvs KVS.
 * @return string
 */
function stats_array( $kvs ) {
	/**
	 * Filter the options added to the JavaScript Stats tracking code.
	 *
	 * @module stats
	 *
	 * @since 1.1.0
	 *
	 * @param array $kvs Array of options about the site and page you're on.
	 */
	$kvs   = (array) apply_filters( 'stats_array', $kvs );
	$kvs   = array_map( 'addslashes', $kvs );
	$jskvs = array();
	foreach ( $kvs as $k => $v ) {
		$jskvs[] = "$k:'$v'";
	}
	return join( ',', $jskvs );
}

/**
 * Admin Pages.
 *
 * @access public
 * @return void
 */
function stats_admin_menu() {
	global $pagenow;

	// If we're at an old Stats URL, redirect to the new one.
	// Don't even bother with caps, menu_page_url(), etc.  Just do it.
	if ( 'index.php' === $pagenow && isset( $_GET['page'] ) && 'stats' === $_GET['page'] ) { // phpcs:ignore WordPress.Security.NonceVerification.Recommended
		$redirect_url = str_replace( array( '/wp-admin/index.php?', '/wp-admin/?' ), '/wp-admin/admin.php?', $_SERVER['REQUEST_URI'] );
		$relative_pos = strpos( $redirect_url, '/wp-admin/' );
		if ( false !== $relative_pos ) {
			wp_safe_redirect( admin_url( substr( $redirect_url, $relative_pos + 10 ) ) );
			exit;
		}
	}

	$hook = add_submenu_page( 'jetpack', __( 'Site Stats', 'jetpack' ), __( 'Site Stats', 'jetpack' ), 'view_stats', 'stats', 'jetpack_admin_ui_stats_report_page_wrapper' );
	add_action( "load-$hook", 'stats_reports_load' );
}

/**
 * Stats Admin Path.
 *
 * @access public
 * @return string
 */
function stats_admin_path() {
	return Jetpack::module_configuration_url( __FILE__ );
}

/**
 * Stats Reports Load.
 *
 * @access public
 * @return void
 */
function stats_reports_load() {
	wp_enqueue_script( 'jquery' );
	wp_enqueue_script( 'postbox' );
	wp_enqueue_script( 'underscore' );

	Jetpack_Admin_Page::load_wrapper_styles();
	add_action( 'admin_print_styles', 'stats_reports_css' );

	if ( isset( $_GET['nojs'] ) && $_GET['nojs'] ) { // phpcs:ignore WordPress.Security.NonceVerification.Recommended
		$parsed = wp_parse_url( admin_url() );
		// Remember user doesn't want JS.
		setcookie( 'stnojs', '1', time() + 172800, $parsed['path'] ); // 2 days.
	}

	if ( isset( $_COOKIE['stnojs'] ) && $_COOKIE['stnojs'] ) {
		// Detect if JS is on.  If so, remove cookie so next page load is via JS.
		add_action( 'admin_print_footer_scripts', 'stats_js_remove_stnojs_cookie' );
	} elseif ( ! isset( $_GET['noheader'] ) && empty( $_GET['nojs'] ) ) { // phpcs:ignore WordPress.Security.NonceVerification.Recommended
		// Normal page load.  Load page content via JS.
		add_action( 'admin_print_footer_scripts', 'stats_js_load_page_via_ajax' );
	}
}

/**
 * Stats Reports CSS.
 *
 * @access public
 * @return void
 */
function stats_reports_css() {
	?>
<style type="text/css">
#jp-stats-wrap {
	max-width: 1040px;
	margin: 0 auto;
	overflow: hidden;
}

#stats-loading-wrap p {
	text-align: center;
	font-size: 2em;
	margin: 7.5em 15px 0 0;
	height: 64px;
	line-height: 64px;
}
</style>
	<?php
}

/**
 * Detect if JS is on.  If so, remove cookie so next page load is via JS.
 *
 * @access public
 * @return void
 */
function stats_js_remove_stnojs_cookie() {
	$parsed = wp_parse_url( admin_url() );
	?>
<script type="text/javascript">
/* <![CDATA[ */
document.cookie = 'stnojs=0; expires=Wed, 9 Mar 2011 16:55:50 UTC; path=<?php echo esc_js( $parsed['path'] ); ?>';
/* ]]> */
</script>
	<?php
}

/**
 * Normal page load.  Load page content via JS.
 *
 * @access public
 * @return void
 */
function stats_js_load_page_via_ajax() {
	?>
<script type="text/javascript">
/* <![CDATA[ */
if ( -1 == document.location.href.indexOf( 'noheader' ) ) {
	jQuery( function( $ ) {
		$.get( document.location.href + '&noheader', function( responseText ) {
			$( '#stats-loading-wrap' ).replaceWith( responseText );
		} );
	} );
}
/* ]]> */
</script>
	<?php
}

/**
 * Jetpack Admin Page Wrapper.
 */
function jetpack_admin_ui_stats_report_page_wrapper() {
	if ( ! isset( $_GET['noheader'] ) && empty( $_GET['nojs'] ) && empty( $_COOKIE['stnojs'] ) ) { // phpcs:ignore WordPress.Security.NonceVerification.Recommended
		Jetpack_Admin_Page::wrap_ui( 'stats_reports_page', array( 'is-wide' => true ) );
	} else {
		stats_reports_page();
	}

}

/**
 * Stats Report Page.
 *
 * @access public
 * @param bool $main_chart_only (default: false) Main Chart Only.
 */
function stats_reports_page( $main_chart_only = false ) {

	if ( isset( $_GET['dashboard'] ) ) { // phpcs:ignore WordPress.Security.NonceVerification.Recommended
		return stats_dashboard_widget_content();
	}

	$blog_id   = stats_get_option( 'blog_id' );
	$stats_url = Redirect::get_url( 'calypso-stats' );

	if ( ! $main_chart_only && ! isset( $_GET['noheader'] ) && empty( $_GET['nojs'] ) && empty( $_COOKIE['stnojs'] ) ) { // phpcs:ignore WordPress.Security.NonceVerification.Recommended
		$nojs_url = add_query_arg( 'nojs', '1' );
		$http     = is_ssl() ? 'https' : 'http';
		// Loading message. No JS fallback message.
		?>

	<div id="jp-stats-wrap">
		<div class="wrap">
			<h2><?php esc_html_e( 'Site Stats', 'jetpack' ); ?>
			<?php
			if ( current_user_can( 'jetpack_manage_modules' ) ) :
				$i18n_headers = jetpack_get_module_i18n( 'stats' );
				?>
				<a
					style="font-size:13px;"
					href="<?php echo esc_url( admin_url( 'admin.php?page=jetpack#/settings?term=' . rawurlencode( $i18n_headers['name'] ) ) ); ?>"
				>
				<?php esc_html_e( 'Configure', 'jetpack' ); ?>
				</a>
				<?php
				endif;

			/**
			 * Sets external resource URL.
			 *
			 * @module stats
			 *
			 * @since 1.4.0
			 * @todo Clean up various uses of this filter. It's seemingly filtering different types of images in different places.
			 *
			 * @param string $args URL of external resource.
			 */
			$static_url = apply_filters( 'jetpack_static_url', "{$http}://en.wordpress.com/i/loading/loading-64.gif" );
			?>
			</h2>
		</div>
		<div id="stats-loading-wrap" class="wrap">
		<p class="hide-if-no-js"><img width="32" height="32" alt="<?php esc_attr_e( 'Loading&hellip;', 'jetpack' ); ?>" src="<?php echo esc_url( $static_url ); ?>" /></p>
		<p style="font-size: 11pt; margin: 0;"><a href="<?php echo esc_url( $stats_url ); ?>" rel="noopener noreferrer" target="_blank"><?php esc_html_e( 'View stats on WordPress.com right now', 'jetpack' ); ?></a></p>
		<p class="hide-if-js"><?php esc_html_e( 'Your Site Stats work better with JavaScript enabled.', 'jetpack' ); ?><br />
		<a href="<?php echo esc_url( $nojs_url ); ?>"><?php esc_html_e( 'View Site Stats without JavaScript', 'jetpack' ); ?></a>.</p>
		</div>
	</div>
		<?php
		return;
	}

	$day = isset( $_GET['day'] ) && preg_match( '/^\d{4}-\d{2}-\d{2}$/', $_GET['day'] ) ? $_GET['day'] : false; // phpcs:ignore WordPress.Security.NonceVerification.Recommended
	$q   = array(
		'noheader' => 'true',
		'proxy'    => '',
		'page'     => 'stats',
		'day'      => $day,
		'blog'     => $blog_id,
		'charset'  => get_option( 'blog_charset' ),
		'color'    => get_user_option( 'admin_color' ),
		'ssl'      => is_ssl(),
		'j'        => sprintf( '%s:%s', JETPACK__API_VERSION, JETPACK__VERSION ),
	);
	if ( get_locale() !== 'en_US' ) {
		$q['jp_lang'] = get_locale();
	}
	// Only show the main chart, without extra header data, or metaboxes.
	$q['main_chart_only'] = $main_chart_only;
	$args                 = array(
		'view'                => array( 'referrers', 'postviews', 'searchterms', 'clicks', 'post', 'table' ),
		'numdays'             => 'int',
		'day'                 => 'date',
<<<<<<< HEAD
		'unit'                => array( 1, 27, 31, 'human' ),
=======
		'unit'                => array( '1', '7', '31', 'human' ),
>>>>>>> 27166960
		'humanize'            => array( 'true' ),
		'num'                 => 'int',
		'summarize'           => null,
		'post'                => 'int',
		'width'               => 'int',
		'height'              => 'int',
		'data'                => 'data',
		'blog_subscribers'    => 'int',
		'comment_subscribers' => null,
		'type'                => array( 'wpcom', 'email', 'pending' ),
		'pagenum'             => 'int',
	);
	foreach ( $args as $var => $vals ) {
		if ( ! isset( $_REQUEST[ $var ] ) ) { // phpcs:ignore WordPress.Security.NonceVerification.Recommended
			continue;
		}
		if ( is_array( $vals ) ) {
			if ( in_array( $_REQUEST[ $var ], $vals, true ) ) { // phpcs:ignore WordPress.Security.NonceVerification.Recommended
				$q[ $var ] = $_REQUEST[ $var ]; // phpcs:ignore WordPress.Security.NonceVerification.Recommended
			}
		} elseif ( 'int' === $vals ) {
			$q[ $var ] = (int) $_REQUEST[ $var ]; // phpcs:ignore WordPress.Security.NonceVerification.Recommended
		} elseif ( 'date' === $vals ) {
			if ( preg_match( '/^\d{4}-\d{2}-\d{2}$/', $_REQUEST[ $var ] ) ) { // phpcs:ignore WordPress.Security.NonceVerification.Recommended
				$q[ $var ] = $_REQUEST[ $var ]; // phpcs:ignore WordPress.Security.NonceVerification.Recommended
			}
		} elseif ( null === $vals ) {
			$q[ $var ] = '';
		} elseif ( 'data' === $vals ) {
			if ( 'index.php' === substr( $_REQUEST[ $var ], 0, 9 ) ) { // phpcs:ignore WordPress.Security.NonceVerification.Recommended
				$q[ $var ] = $_REQUEST[ $var ];// phpcs:ignore WordPress.Security.NonceVerification.Recommended
			}
		}
	}

	if ( isset( $_GET['chart'] ) ) { // phpcs:ignore WordPress.Security.NonceVerification.Recommended
		if ( preg_match( '/^[a-z0-9-]+$/', $_GET['chart'] ) ) { // phpcs:ignore WordPress.Security.NonceVerification.Recommended
			$chart = sanitize_title( $_GET['chart'] ); // phpcs:ignore WordPress.Security.NonceVerification.Recommended
			$url   = 'https://' . STATS_DASHBOARD_SERVER . "/wp-includes/charts/{$chart}.php";
		}
	} else {
		$url = 'https://' . STATS_DASHBOARD_SERVER . '/wp-admin/index.php';
	}

	$url     = add_query_arg( $q, $url );
	$method  = 'GET';
	$timeout = 90;
	$user_id = 0; // Means use the blog token.

	$get      = Client::remote_request( compact( 'url', 'method', 'timeout', 'user_id' ) );
	$get_code = wp_remote_retrieve_response_code( $get );
	if ( is_wp_error( $get ) || ( 2 !== (int) ( $get_code / 100 ) && 304 !== $get_code ) || empty( $get['body'] ) ) {
		stats_print_wp_remote_error( $get, $url );
	} else {
		if ( ! empty( $get['headers']['content-type'] ) ) {
			$type = $get['headers']['content-type'];
			if ( substr( $type, 0, 5 ) === 'image' ) {
				$img = $get['body'];
				header( 'Content-Type: ' . $type );
				header( 'Content-Length: ' . strlen( $img ) );
				echo $img; // phpcs:ignore WordPress.Security.EscapeOutput.OutputNotEscaped
				die();
			}
		}
		$body = stats_convert_post_titles( $get['body'] );
		$body = stats_convert_chart_urls( $body );
		$body = stats_convert_image_urls( $body );
		$body = stats_convert_admin_urls( $body );
		echo $body; // phpcs:ignore WordPress.Security.EscapeOutput.OutputNotEscaped
	}

	if ( isset( $_GET['page'] ) && 'stats' === $_GET['page'] && ! isset( $_GET['chart'] ) ) { // phpcs:ignore WordPress.Security.NonceVerification.Recommended
		$tracking = new Tracking();
		$tracking->record_user_event( 'wpa_page_view', array( 'path' => 'old_stats' ) );
	}

	if ( isset( $_GET['noheader'] ) ) { // phpcs:ignore WordPress.Security.NonceVerification.Recommended
		die;
	}
}

/**
 * Stats Convert Admin Urls.
 *
 * @access public
 * @param mixed $html HTML.
 * @return string
 */
function stats_convert_admin_urls( $html ) {
	return str_replace( 'index.php?page=stats', 'admin.php?page=stats', $html );
}

/**
 * Stats Convert Image URLs.
 *
 * @access public
 * @param mixed $html HTML.
 * @return string
 */
function stats_convert_image_urls( $html ) {
	$url  = set_url_scheme( 'https://' . STATS_DASHBOARD_SERVER );
	$html = preg_replace( '|(["\'])(/i/stats.+)\\1|', '$1' . $url . '$2$1', $html );
	return $html;
}

/**
 * Callback for preg_replace_callback used in stats_convert_chart_urls()
 *
 * @since 5.6.0
 *
 * @param  array $matches The matches resulting from the preg_replace_callback call.
 * @return string          The admin url for the chart.
 */
function jetpack_stats_convert_chart_urls_callback( $matches ) {
	// If there is a query string, change the beginning '?' to a '&' so it fits into the middle of this query string.
	return 'admin.php?page=stats&noheader&chart=' . $matches[1] . str_replace( '?', '&', $matches[2] );
}

/**
 * Stats Convert Chart URLs.
 *
 * @access public
 * @param mixed $html HTML.
 * @return string
 */
function stats_convert_chart_urls( $html ) {
	$html = preg_replace_callback(
		'|https?://[-.a-z0-9]+/wp-includes/charts/([-.a-z0-9]+).php(\??)|',
		'jetpack_stats_convert_chart_urls_callback',
		$html
	);
	return $html;
}

/**
 * Stats Convert Post Title HTML
 *
 * @access public
 * @param mixed $html HTML.
 * @return string
 */
function stats_convert_post_titles( $html ) {
	global $stats_posts;
	$pattern = "<span class='post-(\d+)-link'>.*?</span>";
	if ( ! preg_match_all( "!$pattern!", $html, $matches ) ) {
		return $html;
	}
	$posts = get_posts(
		array(
			'include'          => implode( ',', $matches[1] ),
			'post_type'        => 'any',
			'post_status'      => 'any',
			'numberposts'      => -1,
			'suppress_filters' => false,
		)
	);
	foreach ( $posts as $post ) {
		$stats_posts[ $post->ID ] = $post;
	}
	$html = preg_replace_callback( "!$pattern!", 'stats_convert_post_title', $html );
	return $html;
}

/**
 * Stats Convert Post Title Matches.
 *
 * @access public
 * @param mixed $matches Matches.
 * @return string
 */
function stats_convert_post_title( $matches ) {
	global $stats_posts;
	$post_id = $matches[1];
	if ( isset( $stats_posts[ $post_id ] ) ) {
		return '<a href="' . get_permalink( $post_id ) . '" target="_blank">' . get_the_title( $post_id ) . '</a>';
	}
	return $matches[0];
}

/**
 * Stats Hide Smile.
 *
 * @access public
 * @return void
 */
function stats_hide_smile_css() {
	$options = stats_get_options();
	if ( isset( $options['hide_smile'] ) && $options['hide_smile'] ) {
		?>
<style type='text/css'>img#wpstats{display:none}</style>
		<?php
	}
}

/**
 * Stats Admin Bar Head.
 *
 * @access public
 * @return void
 */
function stats_admin_bar_head() {
	if ( ! stats_get_option( 'admin_bar' ) ) {
		return;
	}

	if ( ! current_user_can( 'view_stats' ) ) {
		return;
	}

	if ( ! is_admin_bar_showing() ) {
		return;
	}

	add_action( 'admin_bar_menu', 'stats_admin_bar_menu', 100 );
	?>

<style data-ampdevmode type='text/css'>
#wpadminbar .quicklinks li#wp-admin-bar-stats {
	height: 32px;
}
#wpadminbar .quicklinks li#wp-admin-bar-stats a {
	height: 32px;
	padding: 0;
}
#wpadminbar .quicklinks li#wp-admin-bar-stats a div {
	height: 32px;
	width: 95px;
	overflow: hidden;
	margin: 0 10px;
}
#wpadminbar .quicklinks li#wp-admin-bar-stats a:hover div {
	width: auto;
	margin: 0 8px 0 10px;
}
#wpadminbar .quicklinks li#wp-admin-bar-stats a img {
	height: 24px;
	margin: 4px 0;
	max-width: none;
	border: none;
}
</style>
	<?php
}

/**
 * Stats AdminBar.
 *
 * @access public
 * @param mixed $wp_admin_bar WPAdminBar.
 * @return void
 */
function stats_admin_bar_menu( &$wp_admin_bar ) {
	$url = add_query_arg( 'page', 'stats', admin_url( 'admin.php' ) ); // no menu_page_url() blog-side.

	$img_src    = esc_attr(
		add_query_arg(
			array(
				'noheader' => '',
				'proxy'    => '',
				'chart'    => 'admin-bar-hours-scale',
			),
			$url
		)
	);
	$img_src_2x = esc_attr(
		add_query_arg(
			array(
				'noheader' => '',
				'proxy'    => '',
				'chart'    => 'admin-bar-hours-scale-2x',
			),
			$url
		)
	);

	$alt = esc_attr( __( 'Stats', 'jetpack' ) );

	$title = esc_attr( __( 'Views over 48 hours. Click for more Site Stats.', 'jetpack' ) );

	$menu = array(
		'id'    => 'stats',
		'href'  => $url,
		'title' => "<div><img src='$img_src' srcset='$img_src 1x, $img_src_2x 2x' width='112' height='24' alt='$alt' title='$title'></div>",
	);

	$wp_admin_bar->add_menu( $menu );
}

/**
 * Stats Update Blog.
 *
 * @access public
 * @return void
 */
function stats_update_blog() {
	XMLRPC_Async_Call::add_call( 'jetpack.updateBlog', 0, stats_get_blog() );
}

/**
 * Stats Get Blog.
 *
 * @access public
 * @return string
 */
function stats_get_blog() {
	$home = wp_parse_url( trailingslashit( get_option( 'home' ) ) );
	$blog = array(
		'host'                => $home['host'],
		'path'                => $home['path'],
		'blogname'            => get_option( 'blogname' ),
		'blogdescription'     => get_option( 'blogdescription' ),
		'siteurl'             => get_option( 'siteurl' ),
		'gmt_offset'          => get_option( 'gmt_offset' ),
		'timezone_string'     => get_option( 'timezone_string' ),
		'stats_version'       => STATS_VERSION,
		'stats_api'           => 'jetpack',
		'page_on_front'       => get_option( 'page_on_front' ),
		'permalink_structure' => get_option( 'permalink_structure' ),
		'category_base'       => get_option( 'category_base' ),
		'tag_base'            => get_option( 'tag_base' ),
	);
	$blog = array_merge( stats_get_options(), $blog );
	unset( $blog['roles'], $blog['blog_id'] );
	return stats_esc_html_deep( $blog );
}

/**
 * Modified from stripslashes_deep()
 *
 * @access public
 * @param mixed $value Value.
 * @return string
 */
function stats_esc_html_deep( $value ) {
	if ( is_array( $value ) ) {
		$value = array_map( 'stats_esc_html_deep', $value );
	} elseif ( is_object( $value ) ) {
		$vars = get_object_vars( $value );
		foreach ( $vars as $key => $data ) {
			$value->{$key} = stats_esc_html_deep( $data );
		}
	} elseif ( is_string( $value ) ) {
		$value = esc_html( $value );
	}

	return $value;
}

/**
 * Stats xmlrpc_methods function.
 *
 * @access public
 * @param mixed $methods Methods.
 * @return array
 */
function stats_xmlrpc_methods( $methods ) {
	$my_methods = array(
		'jetpack.getBlog' => 'stats_get_blog',
	);

	return array_merge( $methods, $my_methods );
}

/**
 * Stats Dashboard Widget Options.
 *
 * @access public
 * @return array
 */
function stats_dashboard_widget_options() {
	$defaults = array(
		'chart'  => 1,
		'top'    => 1,
		'search' => 7,
	);
	$options  = get_option( 'stats_dashboard_widget' );
	if ( ( ! $options ) || ! is_array( $options ) ) {
		$options = array();
	}

	// Ignore obsolete option values.
	$intervals = array( 1, 7, 31, 90, 365 );
	foreach ( array( 'top', 'search' ) as $key ) {
		if ( isset( $options[ $key ] ) && ! in_array( (int) $options[ $key ], $intervals, true ) ) {
			unset( $options[ $key ] );
		}
	}

		return array_merge( $defaults, $options );
}

/**
 * Stats Dashboard Widget Control.
 *
 * @access public
 * @return void
 */
function stats_dashboard_widget_control() {
	$periods   = array(
		'1'  => __( 'day', 'jetpack' ),
		'7'  => __( 'week', 'jetpack' ),
		'31' => __( 'month', 'jetpack' ),
	);
	$intervals = array(
		'1'   => __( 'the past day', 'jetpack' ),
		'7'   => __( 'the past week', 'jetpack' ),
		'31'  => __( 'the past month', 'jetpack' ),
		'90'  => __( 'the past quarter', 'jetpack' ),
		'365' => __( 'the past year', 'jetpack' ),
	);
	$defaults  = array(
		'top'    => 1,
		'search' => 7,
	);

	$options = stats_dashboard_widget_options();

	if ( 'post' === strtolower( $_SERVER['REQUEST_METHOD'] ) && isset( $_POST['widget_id'] ) && 'dashboard_stats' === $_POST['widget_id'] ) { // phpcs:ignore WordPress.Security.NonceVerification
		if ( isset( $periods[ $_POST['chart'] ] ) ) { // phpcs:ignore WordPress.Security.NonceVerification
			$options['chart'] = $_POST['chart']; // phpcs:ignore WordPress.Security.NonceVerification
		}
		foreach ( array( 'top', 'search' ) as $key ) {
			if ( isset( $intervals[ $_POST[ $key ] ] ) ) { // phpcs:ignore WordPress.Security.NonceVerification
				$options[ $key ] = $_POST[ $key ]; // phpcs:ignore WordPress.Security.NonceVerification
			} else {
				$options[ $key ] = $defaults[ $key ];
			}
		}
		update_option( 'stats_dashboard_widget', $options );
	}
	?>
	<p>
	<label for="chart"><?php esc_html_e( 'Chart stats by', 'jetpack' ); ?></label>
	<select id="chart" name="chart">
	<?php
	foreach ( $periods as $val => $label ) {
		?>
		<option value="<?php echo esc_attr( $val ); ?>"<?php selected( $val, $options['chart'] ); ?>><?php echo esc_html( $label ); ?></option>
		<?php
	}
	?>
	</select>.
	</p>

	<p>
	<label for="top"><?php esc_html_e( 'Show top posts over', 'jetpack' ); ?></label>
	<select id="top" name="top">
	<?php
	foreach ( $intervals as $val => $label ) {
		?>
		<option value="<?php echo esc_attr( $val ); ?>"<?php selected( $val, $options['top'] ); ?>><?php echo esc_html( $label ); ?></option>
		<?php
	}
	?>
	</select>.
	</p>

	<p>
	<label for="search"><?php esc_html_e( 'Show top search terms over', 'jetpack' ); ?></label>
	<select id="search" name="search">
	<?php
	foreach ( $intervals as $val => $label ) {
		?>
		<option value="<?php echo esc_attr( $val ); ?>"<?php selected( $val, $options['search'] ); ?>><?php echo esc_html( $label ); ?></option>
		<?php
	}
	?>
	</select>.
	</p>
	<?php
}

/**
 * Jetpack Stats Dashboard Widget.
 *
 * @access public
 * @return void
 */
function stats_jetpack_dashboard_widget() {
	?>
	<form id="stats_dashboard_widget_control" action="<?php echo esc_url( admin_url() ); ?>" method="post">
		<?php stats_dashboard_widget_control(); ?>
		<?php wp_nonce_field( 'edit-dashboard-widget_dashboard_stats', 'dashboard-widget-nonce' ); ?>
		<input type="hidden" name="widget_id" value="dashboard_stats" />
		<?php submit_button( __( 'Submit', 'jetpack' ) ); ?>
	</form>
	<button type="button" class="handlediv js-toggle-stats_dashboard_widget_control" aria-expanded="true">
		<span class="screen-reader-text"><?php esc_html_e( 'Configure', 'jetpack' ); ?></span>
		<span class="toggle-indicator" aria-hidden="true"></span>
	</button>
	<div id="dashboard_stats">
		<div class="inside">
			<div style="height: 250px;"></div>
		</div>
	</div>
	<?php
}

/**
 * JavaScript and CSS for dashboard widget.
 *
 * @access public
 * @return void
 */
function stats_dashboard_head() {
	?>
<script type="text/javascript">
/* <![CDATA[ */
jQuery( function($) {
	var dashStats = jQuery( '#dashboard_stats div.inside' );

	if ( dashStats.find( '.dashboard-widget-control-form' ).length ) {
		return;
	}

	if ( ! dashStats.length ) {
		dashStats = jQuery( '#dashboard_stats div.dashboard-widget-content' );
		var h = parseInt( dashStats.parent().height() ) - parseInt( dashStats.prev().height() );
		var args = 'width=' + dashStats.width() + '&height=' + h.toString();
	} else {
		if ( jQuery('#dashboard_stats' ).hasClass('postbox') ) {
			var args = 'width=' + ( dashStats.prev().width() * 2 ).toString();
		} else {
			var args = 'width=' + ( dashStats.width() * 2 ).toString();
		}
	}

	dashStats
		.not( '.dashboard-widget-control' )
		.load( 'admin.php?page=stats&noheader&dashboard&' + args );

	jQuery( window ).one( 'resize', function() {
		jQuery( '#stat-chart' ).css( 'width', 'auto' );
	} );


	// Widget settings toggle container.
	var toggle = $( '.js-toggle-stats_dashboard_widget_control' );

	// Move the toggle in the widget header.
	toggle.appendTo( '#jetpack_summary_widget .handle-actions' );

	// Toggle settings when clicking on it.
	toggle.show().click( function( e ) {
		e.preventDefault();
		e.stopImmediatePropagation();
		$( this ).parent().toggleClass( 'controlVisible' );
		$( '#stats_dashboard_widget_control' ).slideToggle();
	} );
} );
/* ]]> */
</script>
	<?php
}

/**
 * Stats Dashboard Widget Content.
 *
 * @access public
 * @return void
 */
function stats_dashboard_widget_content() {
	$width  = isset( $_GET['width'] ) ? (int) ( $_GET['width'] / 2 ) : null; // phpcs:ignore WordPress.Security.NonceVerification.Recommended
	$height = isset( $_GET['height'] ) ? (int) $_GET['height'] - 36 : null; // phpcs:ignore WordPress.Security.NonceVerification.Recommended
	if ( ! $width || $width < 250 ) {
		$width = 370;
	}
	if ( ! $height || $height < 230 ) {
		$height = 180;
	}

	$_width  = $width - 5;
	$_height = $height - ( $GLOBALS['is_winIE'] ? 16 : 5 ); // Hack! @todo Remove WordPress 5.8 is minimum. IE should be fully deprecated.

	$options = stats_dashboard_widget_options();
	$blog_id = Jetpack_Options::get_option( 'id' );

	$q = array(
		'noheader' => 'true',
		'proxy'    => '',
		'blog'     => $blog_id,
		'page'     => 'stats',
		'chart'    => '',
		'unit'     => $options['chart'],
		'color'    => get_user_option( 'admin_color' ),
		'width'    => $_width,
		'height'   => $_height,
		'ssl'      => is_ssl(),
		'j'        => sprintf( '%s:%s', JETPACK__API_VERSION, JETPACK__VERSION ),
	);

	$url = 'https://' . STATS_DASHBOARD_SERVER . '/wp-admin/index.php';

	$url     = add_query_arg( $q, $url );
	$method  = 'GET';
	$timeout = 90;
	$user_id = 0; // Means use the blog token.

	$get      = Client::remote_request( compact( 'url', 'method', 'timeout', 'user_id' ) );
	$get_code = wp_remote_retrieve_response_code( $get );
	if ( is_wp_error( $get ) || ( 2 !== (int) ( $get_code / 100 ) && 304 !== $get_code ) || empty( $get['body'] ) ) {
		stats_print_wp_remote_error( $get, $url );
	} else {
		$body = stats_convert_post_titles( $get['body'] );
		$body = stats_convert_chart_urls( $body );
		$body = stats_convert_image_urls( $body );
		echo $body; // phpcs:ignore WordPress.Security.EscapeOutput
	}

	$post_ids = array();

	$csv_end_date = gmdate( 'Y-m-d' );
	$csv_args     = array(
		'top'    => "&limit=8&end=$csv_end_date",
		'search' => "&limit=5&end=$csv_end_date",
	);

	$top_posts = stats_get_csv( 'postviews', "days=$options[top]$csv_args[top]" );
	foreach ( $top_posts as $i => $post ) {
		if ( 0 === $post['post_id'] ) {
			unset( $top_posts[ $i ] );
			continue;
		}
		$post_ids[] = $post['post_id'];
	}

	// Cache.
	get_posts( array( 'include' => join( ',', array_unique( $post_ids ) ) ) );

	$searches     = array();
	$search_terms = stats_get_csv( 'searchterms', "days=$options[search]$csv_args[search]" );
	foreach ( $search_terms as $search_term ) {
		if ( 'encrypted_search_terms' === $search_term['searchterm'] ) {
			continue;
		}
		$searches[] = esc_html( $search_term['searchterm'] );
	}

	?>
<div id="stats-info">
	<div id="top-posts" class='stats-section'>
		<div class="stats-section-inner">
		<h3 class="heading"><?php esc_html_e( 'Top Posts', 'jetpack' ); ?></h3>
		<?php
		if ( empty( $top_posts ) ) {
			?>
			<p class="nothing"><?php esc_html_e( 'Sorry, nothing to report.', 'jetpack' ); ?></p>
			<?php
		} else {
			foreach ( $top_posts as $post ) {
				if ( ! get_post( $post['post_id'] ) ) {
					continue;
				}
				?>
				<p>
				<?php
				printf(
					/* Translators: Stats dashboard widget postviews list: "$post_title $views Views". */
					esc_html__( '%1$s %2$s Views', 'jetpack' ),
					'<a href="' . esc_url( get_permalink( $post['post_id'] ) ) . '">' . esc_html( get_the_title( $post['post_id'] ) ) . '</a>',
					esc_html( number_format_i18n( $post['views'] ) )
				);
				?>
			</p>
				<?php
			}
		}
		?>
		</div>
	</div>
	<div id="top-search" class='stats-section'>
		<div class="stats-section-inner">
		<h3 class="heading"><?php esc_html_e( 'Top Searches', 'jetpack' ); ?></h3>
		<?php
		if ( empty( $searches ) ) {
			?>
			<p class="nothing"><?php esc_html_e( 'Sorry, nothing to report.', 'jetpack' ); ?></p>
			<?php
		} else {
			foreach ( $searches as $search_term_item ) {
				printf(
					'<p>%s</p>',
					esc_html( $search_term_item )
				);
			}
		}
		?>
		</div>
	</div>
</div>
<div class="clear"></div>
<div class="stats-view-all">
	<?php
	$stats_day_url = Redirect::get_url( 'calypso-stats-day' );
	printf(
		'<a class="button" target="_blank" rel="noopener noreferrer" href="%1$s">%2$s</a>',
		esc_url( $stats_day_url ),
		esc_html__( 'View all stats', 'jetpack' )
	);
	?>
</div>
<div class="clear"></div>
	<?php
	exit;
}

/**
 * Stats Print WP Remote Error.
 *
 * @access public
 * @param mixed $get Get.
 * @param mixed $url URL.
 * @return void
 */
function stats_print_wp_remote_error( $get, $url ) {
	$state_name     = 'stats_remote_error_' . substr( md5( $url ), 0, 8 );
	$previous_error = Jetpack::state( $state_name );
	$error          = md5( wp_json_encode( compact( 'get', 'url' ) ) );
	Jetpack::state( $state_name, $error );
	if ( $error !== $previous_error ) {
		?>
	<div class="wrap">
	<p><?php esc_html_e( 'We were unable to get your stats just now. Please reload this page to try again.', 'jetpack' ); ?></p>
	</div>
		<?php
		return;
	}
	?>
	<div class="wrap">
	<p>
	<?php
		printf(
			/* translators: placeholder is an a href for a support site. */
			esc_html__( 'We were unable to get your stats just now. Please reload this page to try again. If this error persists, please contact %1$s. In your report, please include the information below.', 'jetpack' ),
			sprintf(
				'<a href="https://support.wordpress.com/contact/?jetpack=needs-service">%s</a>',
				esc_html__( 'Jetpack Support', 'jetpack' )
			)
		);
	?>
		</p>
	<pre>
	User Agent: "<?php echo esc_html( $_SERVER['HTTP_USER_AGENT'] ); ?>"
	Page URL: "http<?php echo ( is_ssl() ? 's' : '' ) . '://' . esc_html( $_SERVER['HTTP_HOST'] . $_SERVER['REQUEST_URI'] ); ?>"
	API URL: "<?php echo esc_url( $url ); ?>"
	<?php
	if ( is_wp_error( $get ) ) {
		foreach ( $get->get_error_codes() as $code ) {
			foreach ( $get->get_error_messages( $code ) as $message ) {
				?>
				<?php print esc_html( $code ) . ': "' . esc_html( $message ) . '"'; ?>

				<?php
			}
		}
	} else {
		$get_code       = wp_remote_retrieve_response_code( $get );
		$content_length = strlen( wp_remote_retrieve_body( $get ) );
		?>
Response code: "<?php print esc_html( $get_code ); ?>"
Content length: "<?php print esc_html( $content_length ); ?>"

		<?php
	}
	?>
	</pre>
	</div>
	<?php
}

/**
 * Get stats from WordPress.com
 *
 * @param string $table The stats which you want to retrieve: postviews, or searchterms.
 * @param array  $args {
 *      An associative array of arguments.
 *
 *      @type bool    $end        The last day of the desired time frame. Format is 'Y-m-d' (e.g. 2007-05-01)
 *                                and default timezone is UTC date. Default value is Now.
 *      @type string  $days       The length of the desired time frame. Default is 30. Maximum 90 days.
 *      @type int     $limit      The maximum number of records to return. Default is 10. Maximum 100.
 *      @type int     $post_id    The ID of the post to retrieve stats data for
 *      @type string  $summarize  If present, summarizes all matching records. Default Null.
 *
 * }
 *
 * @return array {
 *      An array of post view data, each post as an array
 *
 *      array {
 *          The post view data for a single post
 *
 *          @type string  $post_id         The ID of the post
 *          @type string  $post_title      The title of the post
 *          @type string  $post_permalink  The permalink for the post
 *          @type string  $views           The number of views for the post within the $num_days specified
 *      }
 * }
 */
function stats_get_csv( $table, $args = null ) {
	$defaults = array(
		'end'       => false,
		'days'      => false,
		'limit'     => 3,
		'post_id'   => false,
		'summarize' => '',
	);

	$args            = wp_parse_args( $args, $defaults );
	$args['table']   = $table;
	$args['blog_id'] = Jetpack_Options::get_option( 'id' );

	$stats_csv_url = add_query_arg( $args, 'https://stats.wordpress.com/csv.php' );

	$key = md5( $stats_csv_url );

	// Get cache.
	$stats_cache = get_option( 'stats_cache' );
	if ( ! $stats_cache || ! is_array( $stats_cache ) ) {
		$stats_cache = array();
	}

	// Return or expire this key.
	if ( isset( $stats_cache[ $key ] ) ) {
		$time = key( $stats_cache[ $key ] );
		if ( time() - $time < 300 ) {
			return $stats_cache[ $key ][ $time ];
		}
		unset( $stats_cache[ $key ] );
	}

	$stats_rows = array();
	do {
		$stats = stats_get_remote_csv( $stats_csv_url );
		if ( ! $stats ) {
			break;
		}

		$labels = array_shift( $stats );

		if ( 0 === stripos( $labels[0], 'error' ) ) {
			break;
		}

		$stats_rows = array();
		for ( $s = 0; isset( $stats[ $s ] ); $s++ ) {
			$row = array();
			foreach ( $labels as $col => $label ) {
				$row[ $label ] = $stats[ $s ][ $col ];
			}
			$stats_rows[] = $row;
		}
	} while ( 0 );

	// Expire old keys.
	foreach ( $stats_cache as $k => $cache ) {
		if ( ! is_array( $cache ) || 300 < time() - key( $cache ) ) {
			unset( $stats_cache[ $k ] );
		}
	}

		// Set cache.
		$stats_cache[ $key ] = array( time() => $stats_rows );
	update_option( 'stats_cache', $stats_cache );

	return $stats_rows;
}

/**
 * Stats get remote CSV.
 *
 * @access public
 * @param mixed $url URL.
 * @return array
 */
function stats_get_remote_csv( $url ) {
	$method  = 'GET';
	$timeout = 90;
	$user_id = 0; // Blog token.

	$get      = Client::remote_request( compact( 'url', 'method', 'timeout', 'user_id' ) );
	$get_code = wp_remote_retrieve_response_code( $get );
	if ( is_wp_error( $get ) || ( 2 !== (int) ( $get_code / 100 ) && 304 !== $get_code ) || empty( $get['body'] ) ) {
		return array(); // @todo: return an error?
	} else {
		return stats_str_getcsv( $get['body'] );
	}
}

/**
 * Recursively run str_getcsv on the stats csv.
 *
 * @since 9.7.0 Remove custom handling since str_getcsv is available on all servers running this now.
 *
 * @param mixed $csv CSV.
 * @return array.
 */
function stats_str_getcsv( $csv ) {
	$lines = str_getcsv( $csv, "\n" );
	return array_map( 'str_getcsv', $lines );
}

/**
 * Abstract out building the rest api stats path.
 *
 * @param  string $resource Resource.
 * @return string
 */
function jetpack_stats_api_path( $resource = '' ) {
	$resource = ltrim( $resource, '/' );
	return sprintf( '/sites/%d/stats/%s', stats_get_option( 'blog_id' ), $resource );
}

/**
 * Fetches stats data from the REST API.  Caches locally for 5 minutes.
 *
 * @link: https://developer.wordpress.com/docs/api/1.1/get/sites/%24site/stats/
 * @access public
 * @param array  $args (default: array())  The args that are passed to the endpoint.
 * @param string $resource (default: '') Optional sub-endpoint following /stats/.
 * @return array|WP_Error.
 */
function stats_get_from_restapi( $args = array(), $resource = '' ) {
	$endpoint    = jetpack_stats_api_path( $resource );
	$api_version = '1.1';
	$args        = wp_parse_args( $args, array() );
	$cache_key   = md5( implode( '|', array( $endpoint, $api_version, wp_json_encode( $args ) ) ) );

	$transient_name = "jetpack_restapi_stats_cache_{$cache_key}";

	$stats_cache = get_transient( $transient_name );

	// Return or expire this key.
	if ( $stats_cache ) {
		$time = key( $stats_cache );
		$data = $stats_cache[ $time ]; // WP_Error or string (JSON encoded object).

		if ( is_wp_error( $data ) ) {
			return $data;
		}

		return (object) array_merge( array( 'cached_at' => $time ), (array) json_decode( $data ) );
	}

	// Do the dirty work.
	$response = Client::wpcom_json_api_request_as_blog( $endpoint, $api_version, $args );
	if ( 200 !== wp_remote_retrieve_response_code( $response ) ) {
		// WP_Error.
		$data = is_wp_error( $response ) ? $response : new WP_Error( 'stats_error' );
		// WP_Error.
		$return = $data;
	} else {
		// string (JSON encoded object).
		$data = wp_remote_retrieve_body( $response );
		// object (rare: null on JSON failure).
		$return = json_decode( $data );
	}

	// To reduce size in storage: store with time as key, store JSON encoded data (unless error).
	set_transient( $transient_name, array( time() => $data ), 5 * MINUTE_IN_SECONDS );

	return $return;
}

/**
 * Load CSS needed for Stats column width in WP-Admin area.
 *
 * @since 4.7.0
 */
function jetpack_stats_load_admin_css() {
	?>
	<style type="text/css">
		.fixed .column-stats {
			width: 5em;
		}
	</style>
	<?php
}

/**
 * Set header for column that allows to go to WordPress.com to see an entry's stats.
 *
 * @param array $columns An array of column names.
 *
 * @since 4.7.0
 *
 * @return mixed
 */
function jetpack_stats_post_table( $columns ) {
	// Adds a stats link on the edit posts page.
	if ( ! current_user_can( 'view_stats' ) || ! ( new Connection_Manager( 'jetpack' ) )->is_user_connected() ) {
		return $columns;
	}
	// Array-Fu to add before comments.
	$pos = array_search( 'comments', array_keys( $columns ), true );
	if ( ! is_int( $pos ) ) {
		return $columns;
	}
	$chunks             = array_chunk( $columns, $pos, true );
	$chunks[0]['stats'] = esc_html__( 'Stats', 'jetpack' );

	return call_user_func_array( 'array_merge', $chunks );
}

/**
 * Set content for cell with link to an entry's stats in WordPress.com.
 *
 * @param string $column  The name of the column to display.
 * @param int    $post_id The current post ID.
 *
 * @since 4.7.0
 *
 * @return mixed
 */
function jetpack_stats_post_table_cell( $column, $post_id ) {
	if ( 'stats' === $column ) {
		if ( 'publish' !== get_post_status( $post_id ) ) {
			printf(
				'<span aria-hidden="true">—</span><span class="screen-reader-text">%s</span>',
				esc_html__( 'No stats', 'jetpack' )
			);
		} else {
			$stats_post_url = Redirect::get_url(
				'calypso-stats-post',
				array(
					'path' => $post_id,
				)
			);
			printf(
				'<a href="%s" title="%s" class="dashicons dashicons-chart-bar" target="_blank"></a>',
				esc_url( $stats_post_url ),
				esc_html__( 'View stats for this post in WordPress.com', 'jetpack' )
			);
		}
	}
}<|MERGE_RESOLUTION|>--- conflicted
+++ resolved
@@ -646,11 +646,7 @@
 		'view'                => array( 'referrers', 'postviews', 'searchterms', 'clicks', 'post', 'table' ),
 		'numdays'             => 'int',
 		'day'                 => 'date',
-<<<<<<< HEAD
-		'unit'                => array( 1, 27, 31, 'human' ),
-=======
 		'unit'                => array( '1', '7', '31', 'human' ),
->>>>>>> 27166960
 		'humanize'            => array( 'true' ),
 		'num'                 => 'int',
 		'summarize'           => null,
