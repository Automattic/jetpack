<?php // phpcs:ignore WordPress.Files.FileName.InvalidClassFileName

use Automattic\Jetpack\Assets;
use Automattic\Jetpack\Blocks;


/**
 * Alternate Custom CSS source for 4.7 compat.
 *
 * @since 4.4.2
 *
 * @package automattic/jetpack
 */

/**
 * Class Jetpack_Custom_CSS_Enhancements
 */
class Jetpack_Custom_CSS_Enhancements {

	/**
	 * Set up the actions and filters needed for our compatability layer on top of core's Custom CSS implementation.
	 */
	public static function add_hooks() {
		add_action( 'init', array( __CLASS__, 'init' ) );
		add_action( 'customize_controls_enqueue_scripts', array( __CLASS__, 'customize_controls_enqueue_scripts' ) );
		add_action( 'customize_register', array( __CLASS__, 'customize_register' ) );
		add_filter( 'map_meta_cap', array( __CLASS__, 'map_meta_cap' ), 20, 2 );
		add_action( 'customize_preview_init', array( __CLASS__, 'customize_preview_init' ) );
		add_filter( '_wp_post_revision_fields', array( __CLASS__, 'wp_post_revision_fields' ), 10, 2 );
		add_action( 'load-revision.php', array( __CLASS__, 'load_revision_php' ) );

		add_action( 'wp_enqueue_scripts', array( __CLASS__, 'wp_enqueue_scripts' ) );

		// Handle Sass/LESS.
		add_filter( 'customize_value_custom_css', array( __CLASS__, 'customize_value_custom_css' ), 10, 2 );
		add_filter( 'customize_update_custom_css_post_content_args', array( __CLASS__, 'customize_update_custom_css_post_content_args' ), 10, 3 );
		add_filter( 'update_custom_css_data', array( __CLASS__, 'update_custom_css_data' ), 10, 2 );

		// Stuff for stripping out the theme's default stylesheet...
		add_filter( 'stylesheet_uri', array( __CLASS__, 'style_filter' ) );
		add_filter( 'safecss_skip_stylesheet', array( __CLASS__, 'preview_skip_stylesheet' ) );

		// Stuff for overriding content width...
		add_action( 'customize_preview_init', array( __CLASS__, 'preview_content_width' ) );
		add_filter( 'jetpack_content_width', array( __CLASS__, 'jetpack_content_width' ) );
		add_filter( 'editor_max_image_size', array( __CLASS__, 'editor_max_image_size' ), 10, 3 );
		add_action( 'template_redirect', array( __CLASS__, 'set_content_width' ) );
		add_action( 'admin_init', array( __CLASS__, 'set_content_width' ) );

		// Remove the Customizer link from the menu to avoid additional confusion if the site is a FSE themed site.
		if ( wp_is_block_theme() || Blocks::is_fse_theme() ) {
			add_action(
				'admin_menu',
				function () {
					remove_submenu_page(
						'themes.php',
						add_query_arg(
							'return',
							rawurlencode( remove_query_arg( wp_removable_query_args(), wp_unslash( $_SERVER['REQUEST_URI'] ) ) ),
							'customize.php'
						)
					);
				}
			);
		}
	}

	/**
	 * Things that we do on init.
	 */
	public static function init() {

		wp_register_style( 'jetpack-codemirror', plugins_url( 'custom-css/css/codemirror.css', __FILE__ ), array(), '20120905' );
		wp_register_style( 'jetpack-customizer-css', plugins_url( 'custom-css/css/customizer-control.css', __FILE__ ), array(), '20140728' );
		wp_register_script( 'jetpack-codemirror', plugins_url( 'custom-css/js/codemirror.min.js', __FILE__ ), array(), '3.16', true );

		$src = Assets::get_file_url_for_environment(
			'_inc/build/custom-css/custom-css/js/core-customizer-css.core-4.9.min.js',
			'modules/custom-css/custom-css/js/core-customizer-css.core-4.9.js'
		);
		wp_register_script(
			'jetpack-customizer-css',
			$src,
			array(
				'customize-controls',
				'underscore',
			),
			JETPACK__VERSION,
			true
		);

		wp_register_script(
			'jetpack-customizer-css-preview',
			Assets::get_file_url_for_environment(
				'_inc/build/custom-css/custom-css/js/core-customizer-css-preview.min.js',
				'modules/custom-css/custom-css/js/core-customizer-css-preview.js'
			),
			array( 'customize-selective-refresh' ),
			JETPACK__VERSION,
			true
		);

		remove_action( 'wp_head', 'wp_custom_css_cb', 11 ); // 4.7.0 had it at 11, 4.7.1 moved it to 101.
		remove_action( 'wp_head', 'wp_custom_css_cb', 101 );
		add_action( 'wp_head', array( __CLASS__, 'wp_custom_css_cb' ), 101 );

		if ( isset( $_GET['custom-css'] ) ) { // phpcs:ignore WordPress.Security.NonceVerification.Recommended -- no changes made to the site.
			self::print_linked_custom_css();
		}
	}

	/**
	 * Things that we do on init when the Customize Preview is loading.
	 */
	public static function customize_preview_init() {
		add_filter( 'wp_get_custom_css', array( __CLASS__, 'customize_preview_wp_get_custom_css' ) );
	}

	/**
	 * Print the current Custom CSS. This is for linking instead of printing directly.
	 */
	public static function print_linked_custom_css() {
		header( 'Content-type: text/css' );
		header( 'Expires: ' . gmdate( 'D, d M Y H:i:s', time() + YEAR_IN_SECONDS ) . ' GMT' );
		echo wp_get_custom_css(); // phpcs:ignore WordPress.Security.EscapeOutput.OutputNotEscaped
		exit;
	}

	/**
	 * Re-map the Edit CSS capability.
	 *
	 * Core, by default, restricts this to users that have `unfiltered_html` which
	 * would make the feature unusable in multi-site by non-super-admins, due to Core
	 * not shipping any solid sanitization.
	 *
	 * We're expanding who can use it, and then conditionally applying CSSTidy
	 * sanitization to users that do not have the `unfiltered_html` capability.
	 *
	 * @param array  $caps Returns the user's actual capabilities.
	 * @param string $cap  Capability name.
	 *
	 * @return array $caps
	 */
	public static function map_meta_cap( $caps, $cap ) {
		if ( 'edit_css' === $cap ) {
			$caps = array( 'edit_theme_options' );
		}
		return $caps;
	}

	/**
<<<<<<< HEAD
=======
	 * Handle our admin menu item and legacy page declaration.
	 */
	public static function admin_menu() {
		// Add in our legacy page to support old bookmarks and such.
		add_submenu_page( null, __( 'CSS', 'jetpack' ), __( 'Additional CSS', 'jetpack' ), 'edit_theme_options', 'editcss', array( __CLASS__, 'admin_page' ) );

		// Add in our new page slug that will redirect to the customizer.
		$hook = add_theme_page( __( 'CSS', 'jetpack' ), __( 'Additional CSS', 'jetpack' ), 'edit_theme_options', 'editcss-customizer-redirect', array( __CLASS__, 'admin_page' ) );
		add_action( "load-{$hook}", array( __CLASS__, 'customizer_redirect' ) );
	}

	/**
	 * Handle the redirect for the customizer.  This is necessary because
	 * we can't directly add customizer links to the admin menu.
	 *
	 * There is a core patch in trac that would make this unnecessary.
	 *
	 * @link https://core.trac.wordpress.org/ticket/39050
	 */
	public static function customizer_redirect() {
		wp_safe_redirect(
			self::customizer_link(
				array(
					'return_url' => wp_get_referer(),
				)
			)
		);
		exit;
	}

	/**
>>>>>>> 7cc2c2b0
	 * Shows Preprocessor code in the Revisions screen, and ensures that post_content_filtered
	 * is maintained on revisions
	 *
	 * @param array $fields  Post fields pertinent to revisions.
	 * @param array $post    A post array being processed for insertion as a post revision.
	 *
	 * @return array $fields Modified array to include post_content_filtered.
	 */
	public static function wp_post_revision_fields( $fields, $post ) {
		// None of the fields in $post are required to be passed in this filter.
		if ( ! isset( $post['post_type'], $post['ID'] ) ) {
			return $fields;
		}

		// If we're passed in a revision, go get the main post instead.
		if ( 'revision' === $post['post_type'] ) {
			$main_post_id = wp_is_post_revision( $post['ID'] );
			$post         = get_post( $main_post_id, ARRAY_A );
		}
		if ( 'custom_css' === $post['post_type'] ) {
			$fields['post_content']          = __( 'CSS', 'jetpack' );
			$fields['post_content_filtered'] = __( 'Preprocessor', 'jetpack' );
		}
		return $fields;
	}

	/**
	 * Get the published custom CSS post.
	 *
	 * @param string $stylesheet Optional. A theme object stylesheet name. Defaults to the current theme.
	 * @return WP_Post|null
	 */
	public static function get_css_post( $stylesheet = '' ) {
		return wp_get_custom_css_post( $stylesheet );
	}

	/**
	 * Override Core's `wp_custom_css_cb` method to provide linking to custom css.
	 */
	public static function wp_custom_css_cb() {
		$styles = wp_get_custom_css();
		if ( ! $styles ) {
			return;
		}

		$should_embed = strlen( $styles ) < 2000;
		/** This filter is documented in projects/plugins/jetpack/modules/custom-css/custom-css.php */
		$should_embed = apply_filters( 'safecss_embed_style', $should_embed, $styles );

		if ( $should_embed || is_customize_preview() ) {
			printf(
				'<style type="text/css" id="wp-custom-css">%1$s</style>',
				wp_strip_all_tags( $styles ) // phpcs:ignore WordPress.Security.EscapeOutput.OutputNotEscaped
			);
		} else {
			// Add a cache buster to the url.
			$url = home_url( '/' );
			$url = add_query_arg( 'custom-css', substr( md5( $styles ), -10 ), $url );

			printf(
				'<link rel="stylesheet" type="text/css" id="wp-custom-css" href="%1$s" />', // phpcs:ignore WordPress.WP.EnqueuedResources.NonEnqueuedStylesheet
				esc_url( $url )
			);
		}
	}

	/**
	 * Get the ID of a Custom CSS post tying to a given stylesheet.
	 *
	 * @param string $stylesheet Stylesheet name.
	 *
	 * @return int $post_id Post ID.
	 */
	public static function post_id( $stylesheet = '' ) {
		$post = self::get_css_post( $stylesheet );
		if ( $post instanceof WP_Post ) {
			return $post->ID;
		}
		return 0;
	}

	/**
	 * Partial for use in the Customizer.
	 */
	public static function echo_custom_css_partial() {
		echo wp_get_custom_css(); // phpcs:ignore WordPress.Security.EscapeOutput.OutputNotEscaped
	}

	/**
	 * Admin page!
	 *
	 * This currently has two main uses -- firstly to display the css for an inactive
	 * theme if there are no revisions attached it to a legacy bug, and secondly to
	 * handle folks that have bookmarkes in their browser going to the old page for
	 * managing Custom CSS in Jetpack.
	 *
	 * If we ever add back in a non-Customizer CSS editor, this would be the place.
	 */
	public static function admin_page() {
		$post       = null;
		$stylesheet = null;
		if ( isset( $_GET['id'] ) ) { // phpcs:ignore WordPress.Security.NonceVerification.Recommended -- no changes made to the site.
			$post_id = absint( $_GET['id'] ); // phpcs:ignore WordPress.Security.NonceVerification.Recommended -- no changes made to the site
			$post    = get_post( $post_id );
			if ( $post instanceof WP_Post && 'custom_css' === $post->post_type ) {
				$stylesheet = $post->post_title;
			}
		}
		?>
		<div class="wrap">
			<?php self::revisions_switcher_box( $stylesheet ); ?>
			<h1>
				<?php
				if ( $post ) {
					printf( 'Custom CSS for &#8220;%1$s&#8221;', wp_get_theme( $stylesheet )->Name ); // phpcs:ignore WordPress.Security.EscapeOutput.OutputNotEscaped
				} else {
					esc_html_e( 'Custom CSS', 'jetpack' );
				}
				if ( current_user_can( 'customize' ) ) {
					printf(
						' <a class="page-title-action hide-if-no-customize" href="%1$s">%2$s</a>',
						esc_url( self::customizer_link() ),
						esc_html__( 'Manage with Live Preview', 'jetpack' )
					);
				}
				?>
			</h1>
			<p><?php esc_html_e( 'Custom CSS is now managed in the Customizer.', 'jetpack' ); ?></p>
			<?php if ( $post ) : ?>
				<div class="revisions">
					<h3><?php esc_html_e( 'CSS', 'jetpack' ); ?></h3>
					<textarea class="widefat" readonly><?php echo esc_textarea( $post->post_content ); ?></textarea>
					<?php if ( $post->post_content_filtered ) : ?>
						<h3><?php esc_html_e( 'Preprocessor', 'jetpack' ); ?></h3>
						<textarea class="widefat" readonly><?php echo esc_textarea( $post->post_content_filtered ); ?></textarea>
					<?php endif; ?>
				</div>
			<?php endif; ?>
		</div>

		<style>
			.other-themes-wrap {
				float: right;
				background-color: #fff;
				-webkit-box-shadow: 0 1px 3px rgba(0,0,0,0.1);
				box-shadow: 0 1px 3px rgba(0,0,0,0.1);
				padding: 5px 10px;
				margin-bottom: 10px;
			}
			.other-themes-wrap label {
				display: block;
				margin-bottom: 10px;
			}
			.other-themes-wrap select {
				float: left;
				width: 77%;
			}
			.other-themes-wrap button {
				float: right;
				width: 20%;
			}
			.revisions {
				clear: both;
			}
			.revisions textarea {
				min-height: 300px;
				background: #fff;
			}
		</style>
		<script>
			(function($){
				var $switcher = $('.other-themes-wrap');
				$switcher.find('button').on('click', function(e){
					e.preventDefault();
					if ( $switcher.find('select').val() ) {
						window.location.href = $switcher.find('select').val();
					}
				});
			})(jQuery);
		</script>
		<?php
	}

	/**
	 * Build the URL to deep link to the Customizer.
	 *
	 * You can modify the return url via $args.
	 *
	 * @param array $args Array of parameters.
	 * @return string
	 */
	public static function customizer_link( $args = array() ) {
		$args = wp_parse_args(
			$args,
			array(
				'return_url' => rawurlencode( wp_unslash( $_SERVER['REQUEST_URI'] ) ),
			)
		);

		return add_query_arg(
			array(
				array(
					'autofocus' => array(
						'section' => 'custom_css',
					),
				),
				'return' => $args['return_url'],
			),
			admin_url( 'customize.php' )
		);
	}

	/**
	 * Handle the enqueueing and localizing for scripts to be used in the Customizer.
	 */
	public static function customize_controls_enqueue_scripts() {
		wp_enqueue_style( 'jetpack-customizer-css' );
		wp_enqueue_script( 'jetpack-customizer-css' );

		$content_help = __( 'Set a different content width for full size images.', 'jetpack' );
		if ( ! empty( $GLOBALS['content_width'] ) ) {
			$content_help .= sprintf(
				// translators: the theme name and then the default width.
				_n( ' The default content width for the <strong>%1$s</strong> theme is %2$d pixel.', ' The default content width for the <strong>%1$s</strong> theme is %2$d pixels.', (int) $GLOBALS['content_width'], 'jetpack' ),
				wp_get_theme()->Name,
				(int) $GLOBALS['content_width']
			);
		}

		wp_localize_script(
			'jetpack-customizer-css',
			'_jp_css_settings',
			array(
				/** This filter is documented in modules/custom-css/custom-css.php */
				'useRichEditor'        => ! jetpack_is_mobile() && apply_filters( 'safecss_use_ace', true ),
				'areThereCssRevisions' => self::are_there_css_revisions(),
				'revisionsUrl'         => self::get_revisions_url(),
				'cssHelpUrl'           => '//en.support.wordpress.com/custom-design/editing-css/',
				'l10n'                 => array(
					'mode'           => __( 'Start Fresh', 'jetpack' ),
					'mobile'         => __( 'On Mobile', 'jetpack' ),
					'contentWidth'   => $content_help,
					'revisions'      => _x( 'See full history', 'Toolbar button to see full CSS revision history', 'jetpack' ),
					'css_help_title' => _x( 'Help', 'Toolbar button to get help with custom CSS', 'jetpack' ),
				),
			)
		);
	}

	/**
	 * Check whether there are CSS Revisions for a given theme.
	 *
	 * Going forward, there should always be, but this was necessitated
	 * early on by https://core.trac.wordpress.org/ticket/30854
	 *
	 * @param string $stylesheet Stylesheet name.
	 *
	 * @return bool|null|WP_Post
	 */
	public static function are_there_css_revisions( $stylesheet = '' ) {
		$post = wp_get_custom_css_post( $stylesheet );
		if ( empty( $post ) ) {
			return $post;
		}
		return (bool) wp_get_post_revisions( $post );
	}

	/**
	 * Core doesn't have a function to get the revisions url for a given post ID.
	 *
	 * @param string $stylesheet Stylesheet name.
	 *
	 * @return null|string|void
	 */
	public static function get_revisions_url( $stylesheet = '' ) {
		$post = wp_get_custom_css_post( $stylesheet );

		// If we have any currently saved customizations...
		if ( $post instanceof WP_Post ) {
			$revisions = wp_get_post_revisions( $post->ID, array( 'posts_per_page' => 1 ) );
			if ( empty( $revisions ) || is_wp_error( $revisions ) ) {
				return admin_url( 'themes.php?page=editcss' );
			}
			$revision = reset( $revisions );
			return get_edit_post_link( $revision->ID );
		}

		return admin_url( 'themes.php?page=editcss' );
	}

	/**
	 * Get a map of all theme names and theme stylesheets for mapping stuff.
	 *
	 * @return array
	 */
	public static function get_themes() {
		$themes = wp_get_themes( array( 'errors' => null ) );
		$all    = array();
		foreach ( $themes as $theme ) {
			$all[ $theme->name ] = $theme->stylesheet;
		}
		return $all;
	}

	/**
	 * When we need to get all themes that have Custom CSS saved.
	 *
	 * @return array
	 */
	public static function get_all_themes_with_custom_css() {
		$themes     = self::get_themes();
		$custom_css = get_posts(
			array(
				'post_type'   => 'custom_css',
				'post_status' => get_post_stati(),
				'number'      => -1,
				'order'       => 'DESC',
				'orderby'     => 'modified',
			)
		);
		$return     = array();

		foreach ( $custom_css as $post ) {
			$stylesheet = $post->post_title;
			$label      = array_search( $stylesheet, $themes, true );

			if ( ! $label ) {
				continue;
			}

			$return[ $stylesheet ] = array(
				'label' => $label,
				'post'  => $post,
			);
		}

		return $return;
	}

	/**
	 * Handle the enqueueing of scripts for customize previews.
	 */
	public static function wp_enqueue_scripts() {
		if ( is_customize_preview() ) {
			wp_enqueue_script( 'jetpack-customizer-css-preview' );
			wp_localize_script(
				'jetpack-customizer-css-preview',
				'jpCustomizerCssPreview',
				array(
					/** This filter is documented in modules/custom-css/custom-css.php */
					'preprocessors' => apply_filters( 'jetpack_custom_css_preprocessors', array() ),
				)
			);
		}
	}

	/**
	 * Sanitize the CSS for users without `unfiltered_html`.
	 *
	 * @param string $css  Input CSS.
	 * @param array  $args Array of CSS options.
	 *
	 * @return mixed|string
	 */
	public static function sanitize_css( $css, $args = array() ) {
		$args = wp_parse_args(
			$args,
			array(
				'force'        => false,
				'preprocessor' => null,
			)
		);

		if ( $args['force'] || ! current_user_can( 'unfiltered_html' ) ) {

			$warnings = array();

			safecss_class();
			$csstidy           = new csstidy();
			$csstidy->optimise = new safecss( $csstidy );

			$csstidy->set_cfg( 'remove_bslash', false );
			$csstidy->set_cfg( 'compress_colors', false );
			$csstidy->set_cfg( 'compress_font-weight', false );
			$csstidy->set_cfg( 'optimise_shorthands', 0 );
			$csstidy->set_cfg( 'remove_last_;', false );
			$csstidy->set_cfg( 'case_properties', false );
			$csstidy->set_cfg( 'discard_invalid_properties', true );
			$csstidy->set_cfg( 'css_level', 'CSS3.0' );
			$csstidy->set_cfg( 'preserve_css', true );
			$csstidy->set_cfg( 'template', __DIR__ . '/csstidy/wordpress-standard.tpl' );

			// Test for some preg_replace stuff.
			$prev = $css;
			$css  = preg_replace( '/\\\\([0-9a-fA-F]{4})/', '\\\\\\\\$1', $css );
			// prevent content: '\3434' from turning into '\\3434'.
			$css = str_replace( array( '\'\\\\', '"\\\\' ), array( '\'\\', '"\\' ), $css );
			if ( $css !== $prev ) {
				$warnings[] = 'preg_replace found stuff';
			}

			// Some people put weird stuff in their CSS, KSES tends to be greedy.
			$css = str_replace( '<=', '&lt;=', $css );

			// Test for some kses stuff.
			$prev = $css;
			// Why KSES instead of strip_tags?  Who knows?
			$css = wp_kses_split( $css, array(), array() );
			$css = str_replace( '&gt;', '>', $css ); // kses replaces lone '>' with &gt;
			// Why both KSES and strip_tags?  Because we just added some '>'.
			$css = strip_tags( $css ); // phpcs:ignore WordPress.WP.AlternativeFunctions.strip_tags_strip_tags -- scared to update this to wp_strip_all_tags since we're building a CSS file here.

			if ( $css !== $prev ) {
				$warnings[] = 'kses found stuff';
			}

			// if we're not using a preprocessor.
			if ( ! $args['preprocessor'] ) {

				/** This action is documented in modules/custom-css/custom-css.php */
				do_action( 'safecss_parse_pre', $csstidy, $css, $args );

				$csstidy->parse( $css );

				/** This action is documented in modules/custom-css/custom-css.php */
				do_action( 'safecss_parse_post', $csstidy, $warnings, $args );

				$css = $csstidy->print->plain();
			}
		}
		return $css;
	}

	/**
	 * Override $content_width in customizer previews.
	 */
	public static function preview_content_width() {
		global $wp_customize;
		if ( ! is_customize_preview() ) {
			return;
		}

		$setting = $wp_customize->get_setting( 'jetpack_custom_css[content_width]' );
		if ( ! $setting ) {
			return;
		}

		$customized_content_width = (int) $setting->post_value();
		if ( ! empty( $customized_content_width ) ) {
			$GLOBALS['content_width'] = $customized_content_width;
		}
	}

	/**
	 * Filter the current theme's stylesheet for potentially nullifying it.
	 *
	 * @param string $current Stylesheet URI for the current theme/child theme.
	 *
	 * @return mixed|void
	 */
	public static function style_filter( $current ) {
		if ( is_admin() ) {
			return $current;
		} elseif ( self::is_freetrial() && ( ! self::is_preview() || ! current_user_can( 'switch_themes' ) ) ) {
			return $current;
		} elseif ( self::skip_stylesheet() ) {
			/** This filter is documented in modules/custom-css/custom-css.php */
			return apply_filters( 'safecss_style_filter_url', plugins_url( 'custom-css/css/blank.css', __FILE__ ) );
		}

		return $current;
	}

	/**
	 * Determine whether or not we should have the theme skip its main stylesheet.
	 *
	 * @return mixed The truthiness of this value determines whether the stylesheet should be skipped.
	 */
	public static function skip_stylesheet() {
		/** This filter is documented in modules/custom-css/custom-css.php */
		$skip_stylesheet = apply_filters( 'safecss_skip_stylesheet', null );
		if ( $skip_stylesheet !== null ) {
			return $skip_stylesheet;
		}

		$jetpack_custom_css = get_theme_mod( 'jetpack_custom_css', array() );
		if ( isset( $jetpack_custom_css['replace'] ) ) {
			return $jetpack_custom_css['replace'];
		}

		return false;
	}

	/**
	 * Override $content_width in customizer previews.
	 *
	 * Runs on `safecss_skip_stylesheet` filter.
	 *
	 * @param bool $skip_value Should the stylesheet be skipped.
	 *
	 * @return null|bool
	 */
	public static function preview_skip_stylesheet( $skip_value ) {
		global $wp_customize;
		if ( ! is_customize_preview() ) {
			return $skip_value;
		}

		$setting = $wp_customize->get_setting( 'jetpack_custom_css[replace]' );
		if ( ! $setting ) {
			return $skip_value;
		}

		$customized_replace = $setting->post_value();
		if ( null !== $customized_replace ) {
			return $customized_replace;
		}

		return $skip_value;
	}

	/**
	 * Add Custom CSS section and controls.
	 *
	 * @param WP_Customize_Manager $wp_customize WP_Customize_Manager instance.
	 */
	public static function customize_register( $wp_customize ) {

		/**
		 * SETTINGS.
		 */

		$wp_customize->add_setting(
			'jetpack_custom_css[preprocessor]',
			array(
				'default'           => '',
				'transport'         => 'postMessage',
				'sanitize_callback' => array( __CLASS__, 'sanitize_preprocessor' ),
			)
		);

		$wp_customize->add_setting(
			'jetpack_custom_css[replace]',
			array(
				'default'   => false,
				'transport' => 'refresh',
			)
		);

		$wp_customize->add_setting(
			'jetpack_custom_css[content_width]',
			array(
				'default'           => '',
				'transport'         => 'refresh',
				'sanitize_callback' => array( __CLASS__, 'intval_base10' ),
			)
		);

		// Add custom sanitization to the core css customizer setting.
		foreach ( $wp_customize->settings() as $setting ) {
			if ( $setting instanceof WP_Customize_Custom_CSS_Setting ) {
				add_filter( "customize_sanitize_{$setting->id}", array( __CLASS__, 'sanitize_css_callback' ), 10, 2 );
			}
		}

		/**
		 * CONTROLS.
		 */

		// Overwrite or Tweak the Core Control.
		$core_custom_css = $wp_customize->get_control( 'custom_css' );
		if ( $core_custom_css ) {
			if ( $core_custom_css instanceof WP_Customize_Code_Editor_Control ) {
				// In WP 4.9, we let the Core CodeMirror control keep running the show, but hook into it to tweak stuff.
				$types        = array(
					'default' => 'text/css',
					'less'    => 'text/x-less',
					'sass'    => 'text/x-scss',
				);
				$preprocessor = $wp_customize->get_setting( 'jetpack_custom_css[preprocessor]' )->value();
				if ( isset( $types[ $preprocessor ] ) ) {
					$core_custom_css->code_type = $types[ $preprocessor ];
				}
			} else {
				// Core < 4.9 Fallback
				$core_custom_css->type = 'jetpackCss';
			}
		}

		$wp_customize->selective_refresh->add_partial(
			'custom_css',
			array(
				'type'                => 'custom_css',
				'selector'            => '#wp-custom-css',
				'container_inclusive' => false,
				'fallback_refresh'    => false,
				'settings'            => array(
					'custom_css[' . $wp_customize->get_stylesheet() . ']',
					'jetpack_custom_css[preprocessor]',
				),
				'render_callback'     => array( __CLASS__, 'echo_custom_css_partial' ),
			)
		);

		$wp_customize->add_control(
			'wpcom_custom_css_content_width_control',
			array(
				'type'     => 'text',
				'label'    => __( 'Media Width', 'jetpack' ),
				'section'  => 'custom_css',
				'settings' => 'jetpack_custom_css[content_width]',
			)
		);

		$wp_customize->add_control(
			'jetpack_css_mode_control',
			array(
				'type'     => 'checkbox',
				'label'    => __( 'Don\'t use the theme\'s original CSS.', 'jetpack' ),
				'section'  => 'custom_css',
				'settings' => 'jetpack_custom_css[replace]',
			)
		);

		/**
		 * An action to grab on to if another Jetpack Module would like to add its own controls.
		 *
		 * @module custom-css
		 *
		 * @since 4.4.2
		 *
		 * @param $wp_customize The WP_Customize object.
		 */
		do_action( 'jetpack_custom_css_customizer_controls', $wp_customize );

		/** This filter is documented in modules/custom-css/custom-css.php */
		$preprocessors = apply_filters( 'jetpack_custom_css_preprocessors', array() );
		if ( ! empty( $preprocessors ) ) {
			$preprocessor_choices = array(
				'' => __( 'None', 'jetpack' ),
			);

			foreach ( $preprocessors as $preprocessor_key => $processor ) {
				$preprocessor_choices[ $preprocessor_key ] = $processor['name'];
			}

			$wp_customize->add_control(
				'jetpack_css_preprocessors_control',
				array(
					'type'     => 'select',
					'choices'  => $preprocessor_choices,
					'label'    => __( 'Preprocessor', 'jetpack' ),
					'section'  => 'custom_css',
					'settings' => 'jetpack_custom_css[preprocessor]',
				)
			);
		}

	}

	/**
	 * The callback to handle sanitizing the CSS. Takes different arguments, hence the proxy function.
	 *
	 * @param mixed $css Value of the setting.
	 *
	 * @return mixed|string
	 */
	public static function sanitize_css_callback( $css ) {
		global $wp_customize;
		return self::sanitize_css(
			$css,
			array(
				'preprocessor' => $wp_customize->get_setting( 'jetpack_custom_css[preprocessor]' )->value(),
			)
		);
	}

	/**
	 * Flesh out for wpcom.
	 *
	 * @todo
	 *
	 * @return bool
	 */
	public static function is_freetrial() {
		return false;
	}

	/**
	 * Flesh out for wpcom.
	 *
	 * @todo
	 *
	 * @return bool
	 */
	public static function is_preview() {
		return false;
	}

	/**
	 * Output the custom css for customize preview.
	 *
	 * @param string $css Custom CSS content.
	 *
	 * @return mixed
	 */
	public static function customize_preview_wp_get_custom_css( $css ) {
		global $wp_customize;

		$preprocessor = $wp_customize->get_setting( 'jetpack_custom_css[preprocessor]' )->value();

		// If it's empty, just return.
		if ( empty( $preprocessor ) ) {
			return $css;
		}

		/** This filter is documented in modules/custom-css/custom-css.php */
		$preprocessors = apply_filters( 'jetpack_custom_css_preprocessors', array() );
		if ( isset( $preprocessors[ $preprocessor ] ) ) {
			return call_user_func( $preprocessors[ $preprocessor ]['callback'], $css );
		}

		return $css;
	}

	/**
	 * Add CSS preprocessing to our CSS if it is supported.
	 *
	 * @param mixed                $css     Value of the setting.
	 * @param WP_Customize_Setting $setting WP_Customize_Setting instance.
	 *
	 * @return string
	 */
	public static function customize_value_custom_css( $css, $setting ) {
		// Find the current preprocessor.
		$jetpack_custom_css = get_theme_mod( 'jetpack_custom_css', array() );
		if ( isset( $jetpack_custom_css['preprocessor'] ) ) {
			$preprocessor = $jetpack_custom_css['preprocessor'];
		}

		// If it's not supported, just return.
		/** This filter is documented in modules/custom-css/custom-css.php */
		$preprocessors = apply_filters( 'jetpack_custom_css_preprocessors', array() );
		if ( ! isset( $preprocessors[ $preprocessor ] ) ) {
			return $css;
		}

		// Swap it for the `post_content_filtered` instead.
		$post = wp_get_custom_css_post( $setting->stylesheet );
		if ( $post && ! empty( $post->post_content_filtered ) ) {
			$css = $post->post_content_filtered;
		}

		return $css;
	}

	/**
	 * Store the original pre-processed CSS in `post_content_filtered`
	 * and then store processed CSS in `post_content`.
	 *
	 * @param array  $args Content post args.
	 * @param string $css  Original CSS being updated.
	 *
	 * @return mixed
	 */
	public static function customize_update_custom_css_post_content_args( $args, $css ) {
		// Find the current preprocessor.
		$jetpack_custom_css = get_theme_mod( 'jetpack_custom_css', array() );
		if ( empty( $jetpack_custom_css['preprocessor'] ) ) {
			return $args;
		}

		$preprocessor = $jetpack_custom_css['preprocessor'];
		/** This filter is documented in modules/custom-css/custom-css.php */
		$preprocessors = apply_filters( 'jetpack_custom_css_preprocessors', array() );

		// If it's empty, just return.
		if ( empty( $preprocessor ) ) {
			return $args;
		}

		if ( isset( $preprocessors[ $preprocessor ] ) ) {
			$args['post_content_filtered'] = $css;
			$args['post_content']          = call_user_func( $preprocessors[ $preprocessor ]['callback'], $css );
		}

		return $args;
	}

	/**
	 * Filter to handle the processing of preprocessed css on save.
	 *
	 * @param array $args Custom CSS options.
	 *
	 * @return mixed
	 */
	public static function update_custom_css_data( $args ) {
		// Find the current preprocessor.
		$jetpack_custom_css = get_theme_mod( 'jetpack_custom_css', array() );
		if ( empty( $jetpack_custom_css['preprocessor'] ) ) {
			return $args;
		}

		/** This filter is documented in modules/custom-css/custom-css.php */
		$preprocessors = apply_filters( 'jetpack_custom_css_preprocessors', array() );
		$preprocessor  = $jetpack_custom_css['preprocessor'];

		// If we have a preprocessor specified ...
		if ( isset( $preprocessors[ $preprocessor ] ) ) {
			// And no other preprocessor has run ...
			if ( empty( $args['preprocessed'] ) ) {
				$args['preprocessed'] = $args['css'];
				$args['css']          = call_user_func( $preprocessors[ $preprocessor ]['callback'], $args['css'] );
			} else {
				trigger_error( 'Jetpack CSS Preprocessor specified, but something else has already modified the argument.', E_USER_WARNING ); // phpcs:ignore WordPress.PHP.DevelopmentFunctions.error_log_trigger_error
			}
		}

		return $args;
	}

	/**
	 * When on the edit screen, make sure the custom content width
	 * setting is applied to the large image size.
	 *
	 * @param array  $dims    Array of image dimensions (width and height).
	 * @param string $size    Size of the resulting image.
	 * @param null   $context Context the image is being resized for. `edit` or `display`.
	 *
	 * @return array
	 */
	public static function editor_max_image_size( $dims, $size = 'medium', $context = null ) {
		list( $width, $height ) = $dims;

		if ( 'large' === $size && 'edit' === $context ) {
			$width = Jetpack::get_content_width();
		}

		return array( $width, $height );
	}

	/**
	 * Override the content_width with a custom value if one is set.
	 *
	 * @param int $content_width Content Width value to be updated.
	 *
	 * @return int
	 */
	public static function jetpack_content_width( $content_width ) {
		$custom_content_width = 0;

		$jetpack_custom_css = get_theme_mod( 'jetpack_custom_css', array() );
		if ( isset( $jetpack_custom_css['content_width'] ) ) {
			$custom_content_width = $jetpack_custom_css['content_width'];
		}

		if ( $custom_content_width > 0 ) {
			return $custom_content_width;
		}

		return $content_width;
	}

	/**
	 * Currently this filter function gets called on
	 * 'template_redirect' action and
	 * 'admin_init' action
	 */
	public static function set_content_width() {
		// Don't apply this filter on the Edit CSS page.
		if ( isset( $_GET['page'] ) && 'editcss' === $_GET['page'] && is_admin() ) { // phpcs:ignore WordPress.Security.NonceVerification.Recommended -- nothing is changed on the site.
			return;
		}

		$GLOBALS['content_width'] = Jetpack::get_content_width();
	}

	/**
	 * Make sure the preprocessor we're saving is one we know about.
	 *
	 * @param string $preprocessor The preprocessor to sanitize.
	 *
	 * @return null|string
	 */
	public static function sanitize_preprocessor( $preprocessor ) {
		/** This filter is documented in modules/custom-css/custom-css.php */
		$preprocessors = apply_filters( 'jetpack_custom_css_preprocessors', array() );
		if ( empty( $preprocessor ) || array_key_exists( $preprocessor, $preprocessors ) ) {
			return $preprocessor;
		}
		return null;
	}

	/**
	 * Get the base10 intval.
	 *
	 * This is used as a setting's sanitize_callback; we can't use just plain
	 * intval because the second argument is not what intval() expects.
	 *
	 * @access public
	 *
	 * @param mixed $value Number to convert.
	 * @return int Integer.
	 */
	public static function intval_base10( $value ) {
		return (int) $value;
	}

	/**
	 * Add a footer action on revision.php to print some customizations for the theme switcher.
	 */
	public static function load_revision_php() {
		add_action( 'admin_footer', array( __CLASS__, 'revision_admin_footer' ) );
	}

	/**
	 * Print the theme switcher on revision.php and move it into place.
	 */
	public static function revision_admin_footer() {
		$post = get_post();
		if ( 'custom_css' !== $post->post_type ) {
			return;
		}
		$stylesheet = $post->post_title;
		?>
<script type="text/html" id="tmpl-other-themes-switcher">
		<?php self::revisions_switcher_box( $stylesheet ); ?>
</script>
<style>
.other-themes-wrap {
	float: right;
	background-color: #fff;
	-webkit-box-shadow: 0 1px 3px rgba(0,0,0,0.1);
	box-shadow: 0 1px 3px rgba(0,0,0,0.1);
	padding: 5px 10px;
	margin-bottom: 10px;
}
.other-themes-wrap label {
	display: block;
	margin-bottom: 10px;
}
.other-themes-wrap select {
	float: left;
	width: 77%;
}
.other-themes-wrap button {
	float: right;
	width: 20%;
}
.revisions {
	clear: both;
}
/* Hide the back-to-post link */
.long-header + a {
	display: none;
}
</style>
<script>
(function($){
	var switcher = $('#tmpl-other-themes-switcher').html(),
		qty = $( switcher ).find('select option').length,
		$switcher;

	if ( qty >= 3 ) {
		$('h1.long-header').before( switcher );
		$switcher = $('.other-themes-wrap');
		$switcher.find('button').on('click', function(e){
			e.preventDefault();
			if ( $switcher.find('select').val() ) {
				window.location.href = $switcher.find('select').val();
			}
		})
	}
})(jQuery);
</script>
		<?php
	}

	/**
	 * The HTML for the theme revision switcher box.
	 *
	 * @param string $stylesheet Stylesheet name.
	 */
	public static function revisions_switcher_box( $stylesheet = '' ) {
		$themes = self::get_all_themes_with_custom_css();
		?>
		<div class="other-themes-wrap">
			<label for="other-themes"><?php esc_html_e( 'Select another theme to view its custom CSS.', 'jetpack' ); ?></label>
			<select id="other-themes">
				<option value=""><?php esc_html_e( 'Select a theme&hellip;', 'jetpack' ); ?></option>
				<?php
				foreach ( $themes as $theme_stylesheet => $data ) {
					$revisions = wp_get_post_revisions( $data['post']->ID, array( 'posts_per_page' => 1 ) );
					if ( ! $revisions ) {
						?>
						<option value="<?php echo esc_url( add_query_arg( 'id', $data['post']->ID, menu_page_url( 'editcss', 0 ) ) ); ?>" <?php disabled( $stylesheet, $theme_stylesheet ); ?>>
							<?php echo esc_html( $data['label'] ); ?>
							<?php
								// translators: how long ago the stylesheet was modified.
								printf( esc_html__( '(modified %s ago)', 'jetpack' ), human_time_diff( strtotime( $data['post']->post_modified_gmt ) ) ); // phpcs:ignore WordPress.Security.EscapeOutput.OutputNotEscaped
							?>
						</option>
						<?php
						continue;
					}
					$revision = array_shift( $revisions );
					?>
					<option value="<?php echo esc_url( get_edit_post_link( $revision->ID ) ); ?>" <?php disabled( $stylesheet, $theme_stylesheet ); ?>>
						<?php echo esc_html( $data['label'] ); ?>
						<?php
							// translators: how long ago the stylesheet was modified.
							printf( esc_html__( '(modified %s ago)', 'jetpack' ), human_time_diff( strtotime( $data['post']->post_modified_gmt ) ) );  // phpcs:ignore WordPress.Security.EscapeOutput.OutputNotEscaped
						?>
					</option>
					<?php
				}
				?>
			</select>
			<button class="button" id="other_theme_custom_css_switcher"><?php esc_html_e( 'Switch', 'jetpack' ); ?></button>
		</div>
		<?php
	}
}

Jetpack_Custom_CSS_Enhancements::add_hooks();

if ( ! function_exists( 'safecss_class' ) ) :
	/**
	 * Load in the class only when needed.  Makes lighter load by having one less class in memory.
	 */
	function safecss_class() {
		// Wrapped so we don't need the parent class just to load the plugin.
		if ( class_exists( 'safecss' ) ) {
			return;
		}

		require_once __DIR__ . '/csstidy/class.csstidy.php';

		/**
		 * Class safecss
		 */
		class safecss extends csstidy_optimise { // phpcs:ignore

			/**
			 * Optimises $css after parsing.
			 */
			public function postparse() { // phpcs:ignore MediaWiki.Usage.NestedFunctions.NestedFunction

				/** This action is documented in modules/custom-css/custom-css.php */
				do_action( 'csstidy_optimize_postparse', $this );

				return parent::postparse();
			}

			/**
			 * Optimises a sub-value.
			 */
			public function subvalue() { // phpcs:ignore MediaWiki.Usage.NestedFunctions.NestedFunction

				/** This action is documented in modules/custom-css/custom-css.php */
				do_action( 'csstidy_optimize_subvalue', $this );

				return parent::subvalue();
			}
		}
	}
endif;<|MERGE_RESOLUTION|>--- conflicted
+++ resolved
@@ -149,40 +149,6 @@
 	}
 
 	/**
-<<<<<<< HEAD
-=======
-	 * Handle our admin menu item and legacy page declaration.
-	 */
-	public static function admin_menu() {
-		// Add in our legacy page to support old bookmarks and such.
-		add_submenu_page( null, __( 'CSS', 'jetpack' ), __( 'Additional CSS', 'jetpack' ), 'edit_theme_options', 'editcss', array( __CLASS__, 'admin_page' ) );
-
-		// Add in our new page slug that will redirect to the customizer.
-		$hook = add_theme_page( __( 'CSS', 'jetpack' ), __( 'Additional CSS', 'jetpack' ), 'edit_theme_options', 'editcss-customizer-redirect', array( __CLASS__, 'admin_page' ) );
-		add_action( "load-{$hook}", array( __CLASS__, 'customizer_redirect' ) );
-	}
-
-	/**
-	 * Handle the redirect for the customizer.  This is necessary because
-	 * we can't directly add customizer links to the admin menu.
-	 *
-	 * There is a core patch in trac that would make this unnecessary.
-	 *
-	 * @link https://core.trac.wordpress.org/ticket/39050
-	 */
-	public static function customizer_redirect() {
-		wp_safe_redirect(
-			self::customizer_link(
-				array(
-					'return_url' => wp_get_referer(),
-				)
-			)
-		);
-		exit;
-	}
-
-	/**
->>>>>>> 7cc2c2b0
 	 * Shows Preprocessor code in the Revisions screen, and ensures that post_content_filtered
 	 * is maintained on revisions
 	 *
