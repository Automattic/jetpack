<?php // phpcs:ignore WordPress.Files.FileName.InvalidClassFileName
use Automattic\Jetpack\Assets;
use Automattic\Jetpack\Connection\Client;
use Automattic\Jetpack\Connection\Manager;
use Automattic\Jetpack\Roles;
use Automattic\Jetpack\Status\Host;
use Automattic\Jetpack\Tracking;

if ( ! class_exists( 'Jetpack_SSO_User_Admin' ) ) :
	require_once JETPACK__PLUGIN_DIR . 'modules/sso/class.jetpack-sso-helpers.php';
	/**
	 * Jetpack sso user admin class.
	 */
	class Jetpack_SSO_User_Admin {

		/**
		 * Instance of WP_User_Query.
		 *
		 * @var $user_search
		 */
		private static $user_search = null;
		/**
		 * Array of cached invites.
		 *
		 * @var $cached_invites
		 */
		private static $cached_invites = null;

		/**
		 * Instance of JetPack Tracking.
		 *
		 * @var $instance
		 */
		private static $tracking = null;

		/**
		 * Constructor function.
		 */
		public function __construct() {
			add_action( 'delete_user', array( 'Jetpack_SSO_Helpers', 'delete_connection_for_user' ) );
			// If the user has no errors on creation, send an invite to WordPress.com.
			add_filter( 'user_profile_update_errors', array( $this, 'send_wpcom_mail_user_invite' ), 10, 3 );
			add_filter( 'wp_send_new_user_notification_to_user', array( $this, 'should_send_wp_mail_new_user' ) );
			add_action( 'user_new_form', array( $this, 'render_invitation_email_message' ) );
			add_action( 'user_new_form', array( $this, 'render_wpcom_invite_checkbox' ), 1 );
			add_action( 'user_new_form', array( $this, 'render_wpcom_external_user_checkbox' ), 1 );
			add_action( 'user_new_form', array( $this, 'render_custom_email_message_form_field' ), 1 );
			add_action( 'delete_user_form', array( $this, 'render_invitations_notices_for_deleted_users' ) );
			add_action( 'delete_user', array( $this, 'revoke_user_invite' ) );
			add_filter( 'manage_users_columns', array( $this, 'jetpack_user_connected_th' ) );
			add_action( 'manage_users_custom_column', array( $this, 'jetpack_show_connection_status' ), 10, 3 );
			add_action( 'user_row_actions', array( $this, 'jetpack_user_table_row_actions' ), 10, 2 );
			add_action( 'admin_notices', array( $this, 'handle_invitation_results' ) );
			add_action( 'admin_post_jetpack_invite_user_to_wpcom', array( $this, 'invite_user_to_wpcom' ) );
			add_action( 'admin_post_jetpack_revoke_invite_user_to_wpcom', array( $this, 'handle_request_revoke_invite' ) );
			add_action( 'admin_post_jetpack_resend_invite_user_to_wpcom', array( $this, 'handle_request_resend_invite' ) );
			add_action( 'admin_print_styles-users.php', array( $this, 'jetpack_user_table_styles' ) );
			add_filter( 'users_list_table_query_args', array( $this, 'set_user_query' ), 100, 1 );
			add_action( 'admin_print_styles-user-new.php', array( $this, 'jetpack_new_users_styles' ) );

			self::$tracking = new Tracking();
		}

		/**
		 * Enqueue assets for user-new.php.
		 */
		public function jetpack_new_users_styles() {
			Assets::register_script(
				'jetpack-sso-admin-create-user',
				'modules/sso/jetpack-sso-admin-create-user.js',
				JETPACK__PLUGIN_FILE,
				array(
					'strategy'  => 'defer',
					'in_footer' => true,
				)
			);
			Assets::enqueue_script( 'jetpack-sso-admin-create-user' );
		}

		/**
		 * Intercept the arguments for building the table, and create WP_User_Query instance
		 *
		 * @param array $args The search arguments.
		 *
		 * @return array
		 */
		public function set_user_query( $args ) {
			self::$user_search = new WP_User_Query( $args );
			return $args;
		}

		/**
		 * Revokes WordPress.com invitation.
		 *
		 * @param int $user_id The user ID.
		 */
		public function revoke_user_invite( $user_id ) {
			try {
				$has_pending_invite = self::has_pending_wpcom_invite( $user_id );

				if ( $has_pending_invite ) {
					$response = self::send_revoke_wpcom_invite( $has_pending_invite );
					$event    = 'sso_user_invite_revoked';

					if ( 200 !== wp_remote_retrieve_response_code( $response ) ) {
						self::$tracking->record_user_event(
							$event,
							array(
								'success'       => 'false',
								'error_message' => 'invalid-revoke-api-error',
							)
						);
						return $response;
					}

					$body = json_decode( $response['body'] );

					if ( ! $body->deleted ) {
						self::$tracking->record_user_event(
							$event,
							array(
								'success'       => 'false',
								'error_message' => 'invalid-invite-revoke',
							)
						);
					} else {
						self::$tracking->record_user_event( $event, array( 'success' => 'true' ) );
					}

					return $response;
				} else {
					// Delete external contributor if it exists.
					$wpcom_user_data = Jetpack::connection()->get_connected_user_data( $user_id );
					if ( isset( $wpcom_user_data['ID'] ) ) {
						return self::delete_external_contributor( $wpcom_user_data['ID'] );
					}
				}
			} catch ( Exception $e ) {
				return false;
			}
		}

		/**
		 * Renders invitations errors/success messages in users.php.
		 *
		 * @phan-suppress PhanUndeclaredFunction,UnusedSuppression -- Existence of wp_admin_notice (added in WP 6.4) is checked inline.
		 * @todo Remove suppression and function_exists check when we drop support for WP 6.3.
		 */
		public function handle_invitation_results() {
			$valid_nonce = isset( $_GET['_wpnonce'] ) ? wp_verify_nonce( $_GET['_wpnonce'], 'jetpack-sso-invite-user' ) : false; // phpcs:ignore WordPress.Security.ValidatedSanitizedInput -- WP core doesn't pre-sanitize nonces either.

			if ( ! $valid_nonce || ! isset( $_GET['jetpack-sso-invite-user'] ) || ! function_exists( 'wp_admin_notice' ) ) {
				return;
			}
			if ( $_GET['jetpack-sso-invite-user'] === 'success' ) {
				return wp_admin_notice( __( 'User was invited successfully!', 'jetpack' ), array( 'type' => 'success' ) );
			}
			if ( $_GET['jetpack-sso-invite-user'] === 'reinvited-success' ) {
				return wp_admin_notice( __( 'User was re-invited successfully!', 'jetpack' ), array( 'type' => 'success' ) );
			}

			if ( $_GET['jetpack-sso-invite-user'] === 'successful-revoke' ) {
				return wp_admin_notice( __( 'User invite revoked successfully.', 'jetpack' ), array( 'type' => 'success' ) );
			}

			if ( $_GET['jetpack-sso-invite-user'] === 'failed' && isset( $_GET['jetpack-sso-invite-error'] ) ) {
				switch ( $_GET['jetpack-sso-invite-error'] ) {
					case 'invalid-user':
						return wp_admin_notice( __( 'Tried to invite a user that doesn&#8217;t exist.', 'jetpack' ), array( 'type' => 'error' ) );
					case 'invalid-email':
						return wp_admin_notice( __( 'Tried to invite a user that doesn&#8217;t have an email address.', 'jetpack' ), array( 'type' => 'error' ) );
					case 'invalid-user-permissions':
						return wp_admin_notice( __( 'You don&#8217;t have permission to invite users.', 'jetpack' ), array( 'type' => 'error' ) );
					case 'invalid-user-revoke':
						return wp_admin_notice( __( 'Tried to revoke an invite for a user that doesn&#8217;t exist.', 'jetpack' ), array( 'type' => 'error' ) );
					case 'invalid-invite-revoke':
						return wp_admin_notice( __( 'Tried to revoke an invite that doesn&#8217;t exist.', 'jetpack' ), array( 'type' => 'error' ) );
					case 'invalid-revoke-permissions':
						return wp_admin_notice( __( 'You don&#8217;t have permission to revoke invites.', 'jetpack' ), array( 'type' => 'error' ) );
					case 'empty-invite':
						return wp_admin_notice( __( 'There is no previous invite for this user', 'jetpack' ), array( 'type' => 'error' ) );
					case 'invalid-invite':
						return wp_admin_notice( __( 'Attempted to send a new invitation to a user using an invite that doesn&#8217;t exist.', 'jetpack' ), array( 'type' => 'error' ) );
					case 'error-revoke':
						return wp_admin_notice( __( 'An error has occurred when revoking the invite for the user.', 'jetpack' ), array( 'type' => 'error' ) );
					case 'invalid-revoke-api-error':
						return wp_admin_notice( __( 'An error has occurred when revoking the user invite.', 'jetpack' ), array( 'type' => 'error' ) );
					default:
						return wp_admin_notice( __( 'An error has occurred when inviting the user to the site.', 'jetpack' ), array( 'type' => 'error' ) );
				}
			}
		}

		/**
		 * Invites a user to connect to WordPress.com to allow them to log in via SSO.
		 */
		public function invite_user_to_wpcom() {
			check_admin_referer( 'jetpack-sso-invite-user', 'invite_nonce' );
			$nonce = wp_create_nonce( 'jetpack-sso-invite-user' );
			$event = 'sso_user_invite_sent';

			if ( ! current_user_can( 'create_users' ) ) {
				$error        = 'invalid-user-permissions';
				$query_params = array(
					'jetpack-sso-invite-user'  => 'failed',
					'jetpack-sso-invite-error' => $error,
					'_wpnonce'                 => $nonce,
				);
				return self::create_error_notice_and_redirect( $query_params );
			} elseif ( isset( $_GET['user_id'] ) ) {
				$user_id    = intval( wp_unslash( $_GET['user_id'] ) );
				$user       = get_user_by( 'id', $user_id );
				$user_email = $user->user_email;

				if ( ! $user || ! $user_email ) {
					$reason       = ! $user ? 'invalid-user' : 'invalid-email';
					$query_params = array(
						'jetpack-sso-invite-user'  => 'failed',
						'jetpack-sso-invite-error' => $reason,
						'_wpnonce'                 => $nonce,
					);

					self::$tracking->record_user_event(
						$event,
						array(
							'success'       => 'false',
							'error_message' => $reason,
						)
					);
					return self::create_error_notice_and_redirect( $query_params );
				}

				$blog_id   = Jetpack_Options::get_option( 'id' );
				$roles     = new Roles();
				$user_role = $roles->translate_user_to_role( $user );

				$url      = '/sites/' . $blog_id . '/invites/new';
				$response = Client::wpcom_json_api_request_as_user(
					$url,
					'v2',
					array(
						'method' => 'POST',
					),
					array(
						'invitees' => array(
							array(
								'email_or_username' => $user_email,
								'role'              => $user_role,
							),
						),
					),
					'wpcom'
				);

				if ( 200 !== wp_remote_retrieve_response_code( $response ) ) {
					$error        = 'invalid-invite-api-error';
					$query_params = array(
						'jetpack-sso-invite-user'  => 'failed',
						'jetpack-sso-invite-error' => $error,
						'_wpnonce'                 => $nonce,
					);

					self::$tracking->record_user_event(
						$event,
						array(
							'success'       => 'false',
							'error_message' => $error,
						)
					);
					return self::create_error_notice_and_redirect( $query_params );
				}

				// access the first item since we're inviting one user.
				$body = json_decode( $response['body'] )[0];

				$query_params = array(
					'jetpack-sso-invite-user' => $body->success ? 'success' : 'failed',
					'_wpnonce'                => $nonce,
				);

				if ( ! $body->success && $body->errors ) {
					$response_error                           = array_keys( (array) $body->errors );
					$query_params['jetpack-sso-invite-error'] = $response_error[0];
					self::$tracking->record_user_event(
						$event,
						array(
							'success'       => 'false',
							'error_message' => $response_error[0],
						)
					);
				} else {
					self::$tracking->record_user_event( $event, array( 'success' => 'true' ) );
				}

				return self::create_error_notice_and_redirect( $query_params );
			} else {
				$error        = 'invalid-user';
				$query_params = array(
					'jetpack-sso-invite-user'  => 'failed',
					'jetpack-sso-invite-error' => $error,
					'_wpnonce'                 => $nonce,
				);
				self::$tracking->record_user_event(
					$event,
					array(
						'success'       => 'false',
						'error_message' => $error,
					)
				);
				return self::create_error_notice_and_redirect( $query_params );
			}
			wp_die();
		}

		/**
		 * Revokes a user's invitation to connect to WordPress.com.
		 *
		 * @param string $invite_id The ID of the invite to revoke.
		 */
		public function send_revoke_wpcom_invite( $invite_id ) {
			$blog_id = Jetpack_Options::get_option( 'id' );

			$url = '/sites/' . $blog_id . '/invites/delete';
			return Client::wpcom_json_api_request_as_user(
				$url,
				'v2',
				array(
					'method' => 'POST',
				),
				array(
					'invite_ids' => array( $invite_id ),
				),
				'wpcom'
			);
		}

		/**
		 * Handles logic to revoke user invite.
		 */
		public function handle_request_revoke_invite() {
			check_admin_referer( 'jetpack-sso-revoke-user-invite', 'revoke_invite_nonce' );
			$nonce = wp_create_nonce( 'jetpack-sso-invite-user' );
			$event = 'sso_user_invite_revoked';
			if ( ! current_user_can( 'promote_users' ) ) {
				$error        = 'invalid-revoke-permissions';
				$query_params = array(
					'jetpack-sso-invite-user'  => 'failed',
					'jetpack-sso-invite-error' => $error,
					'_wpnonce'                 => $nonce,
				);

				return self::create_error_notice_and_redirect( $query_params );
			} elseif ( isset( $_GET['user_id'] ) ) {
				$user_id = intval( wp_unslash( $_GET['user_id'] ) );
				$user    = get_user_by( 'id', $user_id );
				if ( ! $user ) {
					$error        = 'invalid-user-revoke';
					$query_params = array(
						'jetpack-sso-invite-user'  => 'failed',
						'jetpack-sso-invite-error' => $error,
						'_wpnonce'                 => $nonce,
					);

					self::$tracking->record_user_event(
						$event,
						array(
							'success'       => 'false',
							'error_message' => $error,
						)
					);
					return self::create_error_notice_and_redirect( $query_params );
				}

				if ( ! isset( $_GET['invite_id'] ) ) {
					$error        = 'invalid-invite-revoke';
					$query_params = array(
						'jetpack-sso-invite-user'  => 'failed',
						'jetpack-sso-invite-error' => $error,
						'_wpnonce'                 => $nonce,
					);
					self::$tracking->record_user_event(
						$event,
						array(
							'success'       => 'false',
							'error_message' => $error,
						)
					);
					return self::create_error_notice_and_redirect( $query_params );
				}

				$invite_id = sanitize_text_field( wp_unslash( $_GET['invite_id'] ) );
				$response  = self::send_revoke_wpcom_invite( $invite_id );

				if ( 200 !== wp_remote_retrieve_response_code( $response ) ) {
					$error        = 'invalid-revoke-api-error';
					$query_params = array(
						'jetpack-sso-invite-user'  => 'failed',
						'jetpack-sso-invite-error' => $error, // general error message
						'_wpnonce'                 => $nonce,
					);
					self::$tracking->record_user_event(
						$event,
						array(
							'success'       => 'false',
							'error_message' => $error,
						)
					);
					return self::create_error_notice_and_redirect( $query_params );
				}

				$body         = json_decode( $response['body'] );
				$query_params = array(
					'jetpack-sso-invite-user' => $body->deleted ? 'successful-revoke' : 'failed',
					'_wpnonce'                => $nonce,
				);
				if ( ! $body->deleted ) { // no invite was deleted, probably it does not exist
					$error                                    = 'invalid-invite-revoke';
					$query_params['jetpack-sso-invite-error'] = $error;
					self::$tracking->record_user_event(
						$event,
						array(
							'success'       => 'false',
							'error_message' => $error,
						)
					);
				} else {
					self::$tracking->record_user_event( $event, array( 'success' => 'true' ) );
				}
				return self::create_error_notice_and_redirect( $query_params );
			} else {
				$error        = 'invalid-user-revoke';
				$query_params = array(
					'jetpack-sso-invite-user'  => 'failed',
					'jetpack-sso-invite-error' => $error,
					'_wpnonce'                 => $nonce,
				);
				self::$tracking->record_user_event(
					$event,
					array(
						'success'       => 'false',
						'error_message' => $error,
					)
				);
				return self::create_error_notice_and_redirect( $query_params );
			}

			wp_die();
		}

		/**
		 * Handles resend user invite.
		 */
		public function handle_request_resend_invite() {
			check_admin_referer( 'jetpack-sso-resend-user-invite', 'resend_invite_nonce' );
			$nonce = wp_create_nonce( 'jetpack-sso-invite-user' );
			$event = 'sso_user_invite_resend';
			if ( ! current_user_can( 'create_users' ) ) {
				$query_params = array(
					'jetpack-sso-invite-user'  => 'failed',
					'jetpack-sso-invite-error' => 'invalid-user-permissions',
					'_wpnonce'                 => $nonce,
				);
				return self::create_error_notice_and_redirect( $query_params );
			} elseif ( isset( $_GET['invite_id'] ) ) {
				$invite_slug = sanitize_text_field( wp_unslash( $_GET['invite_id'] ) );
				$blog_id     = Jetpack_Options::get_option( 'id' );
				$url         = '/sites/' . $blog_id . '/invites/resend';
				$response    = Client::wpcom_json_api_request_as_user(
					$url,
					'v2',
					array(
						'method' => 'POST',
					),
					array(
						'invite_slug' => $invite_slug,
					),
					'wpcom'
				);

				$status_code = wp_remote_retrieve_response_code( $response );

				if ( 200 !== $status_code ) {
					$message_type = $status_code === 404 ? 'invalid-invite' : ''; // empty is the general error message
					$query_params = array(
						'jetpack-sso-invite-user'  => 'failed',
						'jetpack-sso-invite-error' => $message_type,
						'_wpnonce'                 => $nonce,
					);
					self::$tracking->record_user_event(
						$event,
						array(
							'success'       => 'false',
							'error_message' => $message_type,
						)
					);
					return self::create_error_notice_and_redirect( $query_params );
				}

				$body                    = json_decode( $response['body'] );
				$invite_response_message = $body->success ? 'reinvited-success' : 'failed';
				$query_params            = array(
					'jetpack-sso-invite-user' => $invite_response_message,
					'_wpnonce'                => $nonce,
				);

				if ( ! $body->success ) {
					self::$tracking->record_user_event(
						$event,
						array(
							'success'       => 'false',
							'error_message' => $invite_response_message,
						)
					);
				} else {
					self::$tracking->record_user_event( $event, array( 'success' => 'true' ) );
				}

				return self::create_error_notice_and_redirect( $query_params );
			} else {
				$error        = 'empty-invite';
				$query_params = array(
					'jetpack-sso-invite-user'  => 'failed',
					'jetpack-sso-invite-error' => 'empty-invite',
					'_wpnonce'                 => $nonce,
				);
				self::$tracking->record_user_event(
					$event,
					array(
						'success'       => 'false',
						'error_message' => $error,
					)
				);
				return self::create_error_notice_and_redirect( $query_params );
			}
		}

		/**
		 * Adds 'Revoke invite' and 'Resend invite' link to user table row actions.
		 * Removes 'Reset password' link.
		 *
		 * @param array   $actions - User row actions.
		 * @param WP_User $user_object - User object.
		 */
		public function jetpack_user_table_row_actions( $actions, $user_object ) {
			$user_id            = $user_object->ID;
			$has_pending_invite = self::has_pending_wpcom_invite( $user_id );

			if ( current_user_can( 'promote_users' ) && $has_pending_invite ) {
				$nonce                        = wp_create_nonce( 'jetpack-sso-revoke-user-invite' );
				$actions['sso_revoke_invite'] = sprintf(
					'<a class="jetpack-sso-revoke-invite-action" href="%s">%s</a>',
					add_query_arg(
						array(
							'action'              => 'jetpack_revoke_invite_user_to_wpcom',
							'user_id'             => $user_id,
							'revoke_invite_nonce' => $nonce,
							'invite_id'           => $has_pending_invite,
						),
						admin_url( 'admin-post.php' )
					),
					esc_html__( 'Revoke invite', 'jetpack' )
				);
			}
			if ( current_user_can( 'promote_users' ) && $has_pending_invite ) {
				$nonce                        = wp_create_nonce( 'jetpack-sso-resend-user-invite' );
				$actions['sso_resend_invite'] = sprintf(
					'<a class="jetpack-sso-resend-invite-action" href="%s">%s</a>',
					add_query_arg(
						array(
							'action'              => 'jetpack_resend_invite_user_to_wpcom',
							'user_id'             => $user_id,
							'resend_invite_nonce' => $nonce,
							'invite_id'           => $has_pending_invite,
						),
						admin_url( 'admin-post.php' )
					),
					esc_html__( 'Resend invite', 'jetpack' )
				);
			}

			unset( $actions['resetpassword'] );

			return $actions;
		}

		/**
		 * Render the invitation email message.
		 */
		public function render_invitation_email_message() {
			// @todo Remove function_exists check (and phan suppression below) when we drop support for WP 6.3.
			if ( ! function_exists( 'wp_admin_notice' ) ) {
				return;
			}
			$message = wp_kses(
				__(
					'We highly recommend inviting users to join WordPress.com and log in securely using <a class="jetpack-sso-admin-create-user-invite-message-link-sso" rel="noopener noreferrer" target="_blank" href="https://jetpack.com/support/sso/">Secure Sign On</a> to ensure maximum security and efficiency.',
					'jetpack'
				),
				array(
					'a' => array(
						'class'  => array(),
						'href'   => array(),
						'rel'    => array(),
						'target' => array(),
					),
				)
			);
			// @phan-suppress-next-line PhanUndeclaredFunction -- Existence of wp_admin_notice (added in WP 6.4) is checked above. @phan-suppress-current-line UnusedPluginSuppression
			wp_admin_notice(
				$message,
				array(
					'id'                 => 'invitation_message',
					'type'               => 'info',
					'dismissible'        => false,
					'additional_classes' => array( 'jetpack-sso-admin-create-user-invite-message' ),
				)
			);
		}

		/**
		 * Render a note that wp.com invites will be automatically revoked.
		 */
		public function render_invitations_notices_for_deleted_users() {
			// @todo Remove function_exists check (and phan suppression below) when we drop support for WP 6.3.
			if ( ! function_exists( 'wp_admin_notice' ) ) {
				return;
			}
			check_admin_referer( 'bulk-users' );

			// When one user is deleted, the param is `user`, when multiple users are deleted, the param is `users`.
			// We start with `users` and fallback to `user`.
			$user_id  = isset( $_GET['user'] ) ? intval( wp_unslash( $_GET['user'] ) ) : null;
			$user_ids = isset( $_GET['users'] ) ? array_map( 'intval', wp_unslash( $_GET['users'] ) ) : array( $user_id );

			$users_with_invites = array_filter(
				$user_ids,
				function ( $user_id ) {
					return $user_id !== null && self::has_pending_wpcom_invite( $user_id );
				}
			);

			$users_with_invites = array_map(
				function ( $user_id ) {
					$user = get_user_by( 'id', $user_id );
					return $user->user_login;
				},
				$users_with_invites
			);

			$invites_count = count( $users_with_invites );
			if ( $invites_count > 0 ) {
				$users_with_invites = implode( ', ', $users_with_invites );
				$message            = wp_kses(
					sprintf(
					/* translators: %s is a comma-separated list of user logins. */
						_n(
							'WordPress.com invitation will be automatically revoked for user: <strong>%s</strong>.',
							'WordPress.com invitations will be automatically revoked for users: <strong>%s</strong>.',
							$invites_count,
							'jetpack'
						),
						$users_with_invites
					),
					array( 'strong' => true )
				);
				// @phan-suppress-next-line PhanUndeclaredFunction -- Existence of wp_admin_notice (added in WP 6.4) is checked above. @phan-suppress-current-line UnusedPluginSuppression
				wp_admin_notice(
					$message,
					array(
						'id'                 => 'invitation_message',
						'type'               => 'info',
						'dismissible'        => false,
						'additional_classes' => array( 'jetpack-sso-admin-create-user-invite-message' ),
					)
				);
			}
		}

		/**
		 * Render WordPress.com invite checkbox for new user registration.
		 *
		 * @param string $type The type of new user form the hook follows.
		 */
		public function render_wpcom_invite_checkbox( $type ) {
			/*
			 * Only check this box by default on WordPress.com sites
			 * that do not use the WooCommerce plugin.
			 */
			$is_checked = ( new Host() )->is_wpcom_platform() && ! class_exists( 'WooCommerce' );

			if ( $type === 'add-new-user' ) {
				?>
				<table class="form-table">
					<tr class="form-field">
						<th scope="row">
							<label for="invite_user_wpcom"><?php esc_html_e( 'Invite user', 'jetpack' ); ?></label>
						</th>
						<td>
							<fieldset>
								<legend class="screen-reader-text">
									<span><?php esc_html_e( 'Invite user', 'jetpack' ); ?></span>
								</legend>
								<label for="invite_user_wpcom">
									<input
										name="invite_user_wpcom"
										type="checkbox"
										id="invite_user_wpcom"
<<<<<<< HEAD
										<?php checked( $is_checked ); ?>
=======
										<?php checked( ! class_exists( 'WooCommerce' ) ); ?>
>>>>>>> 72f2ca86
										>
									<?php esc_html_e( 'Invite user to WordPress.com', 'jetpack' ); ?>
								</label>
							</fieldset>
						</td>
					</tr>
				</table>
				<?php
			}
		}

		/**
		 * Render a checkbox to differentiate if a user is external.
		 *
		 * @param string $type The type of new user form the hook follows.
		 */
		public function render_wpcom_external_user_checkbox( $type ) {
			// Only enable this feature on WordPress.com sites.
			if ( ! ( new Host() )->is_wpcom_platform() ) {
				return;
			}

			if ( $type === 'add-new-user' ) {
				?>
				<table class="form-table">
					<tr class="form-field">
						<th scope="row">
							<label for="user_external_contractor"><?php esc_html_e( 'External User', 'jetpack' ); ?></label>
						</th>
						<td>
							<fieldset>
								<legend class="screen-reader-text">
									<span><?php esc_html_e( 'Invite user', 'jetpack' ); ?></span>
								</legend>
								<label for="user_external_contractor">
									<input
										name="user_external_contractor"
										type="checkbox"
										id="user_external_contractor"
										>
									<?php esc_html_e( 'This user is a contractor, freelancer, consultant, or agency.', 'jetpack' ); ?>
								</label>
							</fieldset>
						</td>
					</tr>
				</table>
				<?php
			}
		}

		/**
		 * Render the custom email message form field for new user registration.
		 *
		 * @param string $type The type of new user form the hook follows.
		 */
		public function render_custom_email_message_form_field( $type ) {
			if ( $type === 'add-new-user' ) {
				$valid_nonce          = isset( $_POST['_wpnonce_create-user'] ) ? wp_verify_nonce( $_POST['_wpnonce_create-user'], 'create-user' ) : false; // phpcs:ignore WordPress.Security.ValidatedSanitizedInput -- WP core doesn't pre-sanitize nonces either.
				$custom_email_message = ( $valid_nonce && isset( $_POST['custom_email_message'] ) ) ? sanitize_text_field( wp_unslash( $_POST['custom_email_message'] ) ) : '';
				?>
			<table class="form-table">
				<tr class="form-field">
					<th scope="row">
						<label for="custom_email_message"><?php esc_html_e( 'Custom Message', 'jetpack' ); ?></label>
					</th>
					<td>
						<label for="custom_email_message">
							<textarea aria-describedby="custom_email_message_description" rows="3" maxlength="500" id="custom_email_message" name="custom_email_message"><?php echo esc_html( $custom_email_message ); ?></textarea>
							<p id="custom_email_message_description">
								<?php
								esc_html_e( 'This user will be invited to WordPress.com. You can include a personalized welcome message with the invitation.', 'jetpack' );
								?>
						</label>
					</td>
				</tr>
			</table>
				<?php
			}
		}

		/**
		 * Conditionally disable the core invitation email.
		 * It should be sent when SSO is disabled or when admins opt-out of WordPress.com invites intentionally.
		 * If the "Send User Notification" checkbox is checked, the core invitation email should be sent.
		 *
		 * @param boolean $send_wp_email Whether the core invitation email should be sent.
		 *
		 * @return boolean Indicating if the core invitation main should be sent.
		 */
		public function should_send_wp_mail_new_user( $send_wp_email ) {
			if ( ! isset( $_POST['invite_user_wpcom'] ) && isset( $_POST['send_user_notification'] ) ) { // phpcs:ignore WordPress.Security.NonceVerification.Missing
				return $send_wp_email;
			}
			return false;
		}

		/**
		 * Send user invitation to WordPress.com if user has no errors.
		 *
		 * @param WP_Error $errors The WP_Error object.
		 * @param bool     $update Whether the user is being updated or not.
		 * @param stdClass $user   The User object about to be created.
		 * @return WP_Error The modified or not WP_Error object.
		 */
		public function send_wpcom_mail_user_invite( $errors, $update, $user ) {
			// Only admins should be able to invite new users.
			if ( ! current_user_can( 'create_users' ) ) {
				return $errors;
			}

			if ( $update ) {
				return $errors;
			}

			// check for a valid nonce.
			if (
				! isset( $_POST['_wpnonce_create-user'] )
				|| ! wp_verify_nonce( sanitize_key( $_POST['_wpnonce_create-user'] ), 'create-user' )
			) {
				return $errors;
			}

			// Check if the user is being invited to WordPress.com.
			if ( ! isset( $_POST['invite_user_wpcom'] ) ) {
				return $errors;
			}

			// check if the custom email message is too long.
			if (
				! empty( $_POST['custom_email_message'] )
				&& strlen( sanitize_text_field( wp_unslash( $_POST['custom_email_message'] ) ) ) > 500
			) {
				$errors->add(
					'custom_email_message',
					wp_kses(
						__( '<strong>Error</strong>: The custom message is too long. Please keep it under 500 characters.', 'jetpack' ),
						array(
							'strong' => array(),
						)
					)
				);
			}

			$site_id = Manager::get_site_id( true );
			if ( ! $site_id ) {
				$errors->add(
					'invalid_site_id',
					wp_kses(
						__( '<strong>Error</strong>: Invalid site ID.', 'jetpack' ),
						array(
							'strong' => array(),
						)
					)
				);
			}

			// Bail if there are any errors.
			if ( $errors->has_errors() ) {
				return $errors;
			}

			$new_user_request = array(
				'email_or_username' => sanitize_email( $user->user_email ),
				'role'              => sanitize_key( $user->role ),
			);
<<<<<<< HEAD

			if (
				isset( $_POST['custom_email_message'] )
				&& strlen( sanitize_text_field( wp_unslash( $_POST['custom_email_message'] ) ) > 0 )
			) {
				$new_user_request['message'] = sanitize_text_field( wp_unslash( $_POST['custom_email_message'] ) );
			}

=======

			if (
				isset( $_POST['custom_email_message'] )
				&& strlen( sanitize_text_field( wp_unslash( $_POST['custom_email_message'] ) ) > 0 )
			) {
				$new_user_request['message'] = sanitize_text_field( wp_unslash( $_POST['custom_email_message'] ) );
			}

>>>>>>> 72f2ca86
			if ( isset( $_POST['user_external_contractor'] ) ) {
					$new_user_request['is_external'] = true;
			}

			$response = Client::wpcom_json_api_request_as_user(
				sprintf(
					'/sites/%d/invites/new',
					(int) $site_id
				),
				'2', // Api version
				array(
					'method' => 'POST',
				),
				array(
					'invitees' => array( $new_user_request ),
				)
			);

			$event_name          = 'sso_new_user_invite_sent';
			$custom_message_sent = isset( $new_user_request['message'] ) ? 'true' : 'false';

			if ( 200 !== wp_remote_retrieve_response_code( $response ) ) {
				$errors->add(
					'invitation_not_sent',
					wp_kses(
						__( '<strong>Error</strong>: The user invitation email could not be sent, the user account was not created.', 'jetpack' ),
						array(
							'strong' => array(),
						)
					)
				);
				self::$tracking->record_user_event(
					$event_name,
					array(
						'success' => 'false',
						'error'   => wp_remote_retrieve_body( $response ), // Get as much information as possible.
					)
				);
			} else {
				self::$tracking->record_user_event(
					$event_name,
					array(
						'success'             => 'true',
						'custom_message_sent' => $custom_message_sent,
					)
				);
			}

			return $errors;
		}

		/**
		 * Adds a column in the user admin table to display user connection status and actions.
		 *
		 * @param array $columns User list table columns.
		 *
		 * @return array
		 */
		public function jetpack_user_connected_th( $columns ) {
			wp_enqueue_script( 'jetpack-sso-users', plugins_url( 'modules/sso/jetpack-sso-users.js', JETPACK__PLUGIN_FILE ), array( 'jquery' ), JETPACK__VERSION, false );

			$columns['user_jetpack'] = sprintf(
				'<span class="jetpack-sso-invitation-tooltip-icon" role="tooltip" aria-label="%3$s: %1$s" tabindex="0">%2$s [?]<span class="jetpack-sso-invitation-tooltip jetpack-sso-th-tooltip">%1$s</span></span>',
				esc_attr__( 'Jetpack SSO allows a seamless and secure experience on WordPress.com. Join millions of WordPress users who trust us to keep their accounts safe.', 'jetpack' ),
				esc_html__( 'SSO Status', 'jetpack' ),
				esc_attr__( 'Tooltip', 'jetpack' )
			);
			return $columns;
		}

		/**
		 * Executed when our WP_User_Query instance is set, and we don't have cached invites.
		 * This function uses the user emails and the 'are-users-invited' endpoint to build the cache.
		 *
		 * @return void
		 */
		private static function rebuild_invite_cache() {
			$blog_id = Jetpack_Options::get_option( 'id' );

			if ( self::$cached_invites === null && self::$user_search !== null ) {

				self::$cached_invites = array();

				$results = self::$user_search->get_results();

				$user_emails = array_reduce(
					$results,
					function ( $current, $item ) {
						if ( ! Jetpack::connection()->is_user_connected( $item->ID ) ) {
							$current[] = rawurlencode( $item->user_email );
						} else {
							self::$cached_invites[] = array(
								'email_or_username' => $item->user_email,
								'invited'           => false,
								'invite_code'       => '',
							);
						}
						return $current;
					},
					array()
				);

				if ( ! empty( $user_emails ) ) {
					$url = '/sites/' . $blog_id . '/invites/are-users-invited';

					$response = Client::wpcom_json_api_request_as_user(
						$url,
						'v2',
						array(
							'method' => 'POST',
						),
						array( 'users' => $user_emails ),
						'wpcom'
					);

					if ( 200 === wp_remote_retrieve_response_code( $response ) ) {
						$body = json_decode( $response['body'], true );

						// ensure array_merge happens with the right parameters
						if ( empty( $body ) ) {
							$body = array();
						}

						self::$cached_invites = array_merge( self::$cached_invites, $body );
					}
				}
			}
		}

		/**
		 * Check if there is cached invite for a user email.
		 *
		 * @access private
		 * @static
		 *
		 * @param string $email The user email.
		 *
		 * @return array|void Returns the cached invite if found.
		 */
		public static function get_pending_cached_wpcom_invite( $email ) {
			if ( self::$cached_invites === null ) {
				self::rebuild_invite_cache();
			}

			if ( ! empty( self::$cached_invites ) ) {
				$index = array_search( $email, array_column( self::$cached_invites, 'email_or_username' ), true );
				if ( $index !== false ) {
					return self::$cached_invites[ $index ];
				}
			}
		}

		/**
		 * Check if a given user is invited to the site.
		 *
		 * @access private
		 * @static
		 * @param int $user_id The user ID.
		 *
		 * @return {false|string} returns the user invite code if the user is invited, false otherwise.
		 */
		private static function has_pending_wpcom_invite( $user_id ) {
			$blog_id       = Jetpack_Options::get_option( 'id' );
			$user          = get_user_by( 'id', $user_id );
			$cached_invite = self::get_pending_cached_wpcom_invite( $user->user_email );

			if ( $cached_invite ) {
				return $cached_invite['invite_code'];
			}

			$url      = '/sites/' . $blog_id . '/invites/is-invited';
			$url      = add_query_arg(
				array(
					'email_or_username' => rawurlencode( $user->user_email ),
				),
				$url
			);
			$response = Client::wpcom_json_api_request_as_user(
				$url,
				'v2',
				array(),
				null,
				'wpcom'
			);

			if ( 200 !== wp_remote_retrieve_response_code( $response ) ) {
				return false;
			}

			return json_decode( $response['body'], true )['invite_code'];
		}

		/**
		 * Delete an external contributor from the site.
		 *
		 * @access private
		 * @static
		 * @param int $user_id The user ID.
		 *
		 * @return bool Returns true if the user was successfully deleted, false otherwise.
		 */
		private static function delete_external_contributor( $user_id ) {
			$blog_id  = Jetpack_Options::get_option( 'id' );
			$url      = '/sites/' . $blog_id . '/external-contributors/remove';
			$response = Client::wpcom_json_api_request_as_user(
				$url,
				'v2',
				array(
					'method' => 'POST',
				),
				array(
					'user_id' => $user_id,
				),
				'wpcom'
			);

			if ( 200 !== wp_remote_retrieve_response_code( $response ) ) {
				return false;
			}

			return true;
		}

		/**
		 * Show Jetpack SSO user connection status.
		 *
		 * @param string $val HTML for the column.
		 * @param string $col User list table column.
		 * @param int    $user_id User ID.
		 *
		 * @return string
		 */
		public function jetpack_show_connection_status( $val, $col, $user_id ) {
			if ( 'user_jetpack' === $col ) {
				if ( Jetpack::connection()->is_user_connected( $user_id ) ) {
					$connection_html = sprintf(
						'<span title="%1$s" class="jetpack-sso-invitation">%2$s</span>',
						esc_attr__( 'This user is connected and can log-in to this site.', 'jetpack' ),
						esc_html__( 'Connected', 'jetpack' )
					);
					return $connection_html;
				} else {
					$has_pending_invite = self::has_pending_wpcom_invite( $user_id );
					if ( $has_pending_invite ) {
						$connection_html = sprintf(
							'<span title="%1$s" class="jetpack-sso-invitation sso-pending-invite">%2$s</span>',
							esc_attr__( 'This user didn&#8217;t accept the invitation to join this site yet.', 'jetpack' ),
							esc_html__( 'Pending invite', 'jetpack' )
						);
						return $connection_html;
					}
					$nonce           = wp_create_nonce( 'jetpack-sso-invite-user' );
					$connection_html = sprintf(
					// Using formmethod and formaction because we can't nest forms and have to submit using the main form.
						'<a href="%1$s" class="jetpack-sso-invitation sso-disconnected-user">%2$s</a><span tabindex="0" role="tooltip" aria-label="%4$s: %3$s" class="sso-disconnected-user-icon dashicons dashicons-warning jetpack-sso-invitation-tooltip-icon">
							<span class="jetpack-sso-invitation-tooltip jetpack-sso-td-tooltip" tabindex="0">%3$s</span>
						</span>',
						add_query_arg(
							array(
								'user_id'      => $user_id,
								'invite_nonce' => $nonce,
								'action'       => 'jetpack_invite_user_to_wpcom',
							),
							admin_url( 'admin-post.php' )
						),
						esc_html__( 'Send invite', 'jetpack' ),
						esc_attr__( 'This user doesn&#8217;t have an SSO connection to WordPress.com. Invite them to the site to increase security and improve their experience.', 'jetpack' ),
						esc_attr__( 'Tooltip', 'jetpack' )
					);
					return $connection_html;
				}
			}
		}

		/**
		 * Creates error notices and redirects the user to the previous page.
		 *
		 * @param array $query_params - query parameters added to redirection URL.
		 */
		public function create_error_notice_and_redirect( $query_params ) {
			$ref = wp_get_referer();
			if ( empty( $ref ) ) {
				$ref = network_admin_url( 'users.php' );
			}

			$url = add_query_arg(
				$query_params,
				$ref
			);
			return wp_safe_redirect( $url );
		}

		/**
		 * Style the Jetpack user rows and columns.
		 */
		public function jetpack_user_table_styles() {
			?>
		<style>
			#the-list tr:has(.sso-disconnected-user) {
				background: #F5F1E1;
			}
			#the-list tr:has(.sso-pending-invite) {
				background: #E9F0F5;
			}
			.fixed .column-user_jetpack {
				width: 100px;
			}
			.jetpack-sso-invitation {
				background: none;
				border: none;
				color: #50575e;
				padding: 0;
				text-align: unset;
			}
			.jetpack-sso-invitation.sso-disconnected-user {
				color: #0073aa;
				cursor: pointer;
				text-decoration: underline;
			}
			.jetpack-sso-invitation.sso-disconnected-user:hover,
			.jetpack-sso-invitation.sso-disconnected-user:focus,
			.jetpack-sso-invitation.sso-disconnected-user:active {
				color: #0096dd;
			}

			.sso-disconnected-user-icon {
				margin-left: 4px;
				cursor: pointer;
				background: gray;
				border-radius: 10px;
			}

			.sso-disconnected-user-icon.dashicons {
				font-size: 1rem;
				height: 1rem;
				width: 1rem;
				background-color: #9D6E00;
				color: #F5F1E1;
			}
			.jetpack-sso-invitation-tooltip-icon{
				position: relative;
				cursor: pointer;
			}
			.jetpack-sso-th-tooltip {
				left: -170px;
			}
			.jetpack-sso-td-tooltip {
				left: -256px;
			}
			.jetpack-sso-invitation-tooltip {
				position: absolute;
				background: #f6f7f7;
				top: -85px;
				width: 250px;
				padding: 7px;
				color: #3c434a;
				font-size: .75rem;
				line-height: 17px;
				text-align: left;
				margin: 0;
				display: none;
				border-radius: 4px;
				font-family: sans-serif;
				box-shadow: 5px 10px 10px rgba(0, 0, 0, 0.1);
			}

		</style>
			<?php
		}
	}
endif;<|MERGE_RESOLUTION|>--- conflicted
+++ resolved
@@ -705,11 +705,7 @@
 										name="invite_user_wpcom"
 										type="checkbox"
 										id="invite_user_wpcom"
-<<<<<<< HEAD
 										<?php checked( $is_checked ); ?>
-=======
-										<?php checked( ! class_exists( 'WooCommerce' ) ); ?>
->>>>>>> 72f2ca86
 										>
 									<?php esc_html_e( 'Invite user to WordPress.com', 'jetpack' ); ?>
 								</label>
@@ -875,7 +871,6 @@
 				'email_or_username' => sanitize_email( $user->user_email ),
 				'role'              => sanitize_key( $user->role ),
 			);
-<<<<<<< HEAD
 
 			if (
 				isset( $_POST['custom_email_message'] )
@@ -884,16 +879,6 @@
 				$new_user_request['message'] = sanitize_text_field( wp_unslash( $_POST['custom_email_message'] ) );
 			}
 
-=======
-
-			if (
-				isset( $_POST['custom_email_message'] )
-				&& strlen( sanitize_text_field( wp_unslash( $_POST['custom_email_message'] ) ) > 0 )
-			) {
-				$new_user_request['message'] = sanitize_text_field( wp_unslash( $_POST['custom_email_message'] ) );
-			}
-
->>>>>>> 72f2ca86
 			if ( isset( $_POST['user_external_contractor'] ) ) {
 					$new_user_request['is_external'] = true;
 			}
