--- conflicted
+++ resolved
@@ -722,10 +722,10 @@
 									<span><?php esc_html_e( 'Invite user', 'jetpack' ); ?></span>
 								</legend>
 								<label for="user_external_contractor">
-									<input 
-										name="user_external_contractor" 
-										type="checkbox" 
-										id="user_external_contractor" 
+									<input
+										name="user_external_contractor"
+										type="checkbox"
+										id="user_external_contractor"
 										>
 									<?php esc_html_e( 'This user is a contractor, freelancer, consultant, or agency.', 'jetpack' ); ?>
 								</label>
@@ -830,7 +830,6 @@
 				);
 			}
 
-<<<<<<< HEAD
 			$site_id = Manager::get_site_id( true );
 			if ( ! $site_id ) {
 				$errors->add(
@@ -840,24 +839,6 @@
 						array(
 							'strong' => array(),
 						)
-=======
-				if ( $valid_nonce && isset( $_POST['custom_email_message'] ) && strlen( sanitize_text_field( wp_unslash( $_POST['custom_email_message'] ) ) > 0 ) ) {
-					$new_user_request['message'] = sanitize_text_field( wp_unslash( $_POST['custom_email_message'] ) );
-				}
-
-				if ( $valid_nonce && isset( $_POST['user_external_contractor'] ) ) {
-					$new_user_request['is_external'] = true;
-				}
-
-				$response = Client::wpcom_json_api_request_as_user(
-					$url,
-					'2', // Api version
-					array(
-						'method' => 'POST',
-					),
-					array(
-						'invitees' => array( $new_user_request ),
->>>>>>> 7c6900f1
 					)
 				);
 			}
@@ -877,6 +858,10 @@
 				&& strlen( sanitize_text_field( wp_unslash( $_POST['custom_email_message'] ) ) > 0 )
 			) {
 				$new_user_request['message'] = sanitize_text_field( wp_unslash( $_POST['custom_email_message'] ) );
+			}
+
+			if ( isset( $_POST['user_external_contractor'] ) ) {
+					$new_user_request['is_external'] = true;
 			}
 
 			$response = Client::wpcom_json_api_request_as_user(
