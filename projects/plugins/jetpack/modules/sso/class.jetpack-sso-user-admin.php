<?php // phpcs:ignore WordPress.Files.FileName.InvalidClassFileName
use Automattic\Jetpack\Connection\Client;
use Automattic\Jetpack\Roles;

if ( ! class_exists( 'Jetpack_SSO_User_Admin' ) ) :
	require_once JETPACK__PLUGIN_DIR . 'modules/sso/class.jetpack-sso-helpers.php';
	/**
	 * Jetpack sso user admin class.
	 */
	class Jetpack_SSO_User_Admin {

		/**
		 * Instance of WP_User_Query.
		 *
		 * @var $user_search
		 */
		private static $user_search = null;
		/**
		 * Array of cached invites.
		 *
		 * @var $cached_invites
		 */
		private static $cached_invites = null;

		/**
		 * Constructor function.
		 */
		public function __construct() {
			add_action( 'delete_user', array( 'Jetpack_SSO_Helpers', 'delete_connection_for_user' ) );
			// If the user has no errors on creation, send an invite to WordPress.com.
			add_filter( 'user_profile_update_errors', array( $this, 'send_wpcom_mail_user_invite' ), 10, 3 );
			// Don't send core invitation email when SSO is activated. They will get an email from WP.com.
			add_filter( 'wp_send_new_user_notification_to_user', '__return_false' );
			add_action( 'user_new_form', array( $this, 'render_invitation_email_message' ) );
			add_action( 'user_new_form', array( $this, 'render_custom_email_message_form_field' ), 1 );
			add_action( 'delete_user_form', array( $this, 'render_invitations_notices_for_deleted_users' ) );
			add_action( 'delete_user', array( $this, 'revoke_user_invite' ) );
			add_filter( 'manage_users_columns', array( $this, 'jetpack_user_connected_th' ) );
			add_action( 'manage_users_custom_column', array( $this, 'jetpack_show_connection_status' ), 10, 3 );
			add_action( 'user_row_actions', array( $this, 'jetpack_user_table_row_actions' ), 10, 2 );
			add_action( 'admin_notices', array( $this, 'handle_invitation_results' ) );
			add_action( 'admin_post_jetpack_invite_user_to_wpcom', array( $this, 'invite_user_to_wpcom' ) );
			add_action( 'admin_post_jetpack_revoke_invite_user_to_wpcom', array( $this, 'handle_request_revoke_invite' ) );
			add_action( 'admin_print_styles-users.php', array( $this, 'jetpack_user_table_styles' ) );
			add_action( 'admin_print_styles-user-new.php', array( $this, 'jetpack_user_new_form_styles' ) );
			add_filter( 'users_list_table_query_args', array( $this, 'set_user_query' ), 100, 1 );
		}

		/**
		 * Intercept the arguments for building the table, and create WP_User_Query instance
		 *
		 * @param array $args The search arguments.
		 *
		 * @return array
		 */
		public function set_user_query( $args ) {
			self::$user_search = new WP_User_Query( $args );
			return $args;
		}

		/**
		 * Revokes WordPress.com invitation.
		 *
		 * @param int $user_id The user ID.
		 */
		public function revoke_user_invite( $user_id ) {
			try {
				$has_pending_invite = self::has_pending_wpcom_invite( $user_id );
				if ( $has_pending_invite ) {
					return self::revoke_wpcom_invite( $has_pending_invite );
				}
			} catch ( Exception $e ) {
				return false;
			}
		}

		/**
		 * Renders invitations errors/success messages in users.php.
		 */
		public function handle_invitation_results() {
			$valid_nonce = isset( $_GET['_wpnonce'] ) ? wp_verify_nonce( $_GET['_wpnonce'], 'jetpack-sso-invite-user' ) : false; // phpcs:ignore WordPress.Security.ValidatedSanitizedInput -- WP core doesn't pre-sanitize nonces either.

			if ( ! $valid_nonce || ! isset( $_GET['jetpack-sso-invite-user'] ) ) {
				return;
			}
			if ( $_GET['jetpack-sso-invite-user'] === 'success' ) {
				return wp_admin_notice( __( 'User was invited successfully!', 'jetpack' ), array( 'type' => 'success' ) );
			}

			if ( $_GET['jetpack-sso-invite-user'] === 'successful-revoke' ) {
				return wp_admin_notice( __( 'User invite revoked successfully.', 'jetpack' ), array( 'type' => 'success' ) );
			}

			if ( $_GET['jetpack-sso-invite-user'] === 'failed' && isset( $_GET['jetpack-sso-invite-error'] ) ) {
				switch ( $_GET['jetpack-sso-invite-error'] ) {
					case 'invalid-user':
						return wp_admin_notice( __( 'Tried to invite a user that doesn&#8217;t exist.', 'jetpack' ), array( 'type' => 'error' ) );
					case 'invalid-email':
						return wp_admin_notice( __( 'Tried to invite a user that doesn&#8217;t have an email address.', 'jetpack' ), array( 'type' => 'error' ) );
					case 'invalid-user-permissions':
						return wp_admin_notice( __( 'You don&#8217;t have permission to invite users.', 'jetpack' ), array( 'type' => 'error' ) );
					case 'invalid-user-revoke':
						return wp_admin_notice( __( 'Tried to revoke an invite for a user that doesn&#8217;t exist.', 'jetpack' ), array( 'type' => 'error' ) );
					case 'invalid-invite-revoke':
						return wp_admin_notice( __( 'Tried to revoke an invite that doesn&#8217;t exist.', 'jetpack' ), array( 'type' => 'error' ) );
					case 'invalid-revoke-permissions':
						return wp_admin_notice( __( 'You don&#8217;t have permission to revoke invites.', 'jetpack' ), array( 'type' => 'error' ) );
					default:
						return wp_admin_notice( __( 'An error has occurred when inviting the user to the site.', 'jetpack' ), array( 'type' => 'error' ) );
				}
			}
		}

		/**
		 * Invites a user to connect to WordPress.com to allow them to log in via SSO.
		 */
		public function invite_user_to_wpcom() {
			check_admin_referer( 'jetpack-sso-invite-user', 'invite_nonce' );
			$nonce = wp_create_nonce( 'jetpack-sso-invite-user' );

			if ( ! current_user_can( 'create_users' ) ) {
				$query_params = array(
					'jetpack-sso-invite-user'  => 'failed',
					'jetpack-sso-invite-error' => 'invalid-user-permissions',
					'_wpnonce'                 => $nonce,
				);
				return self::create_error_notice_and_redirect( $query_params );
			} elseif ( isset( $_GET['user_id'] ) ) {
				$user_id    = intval( wp_unslash( $_GET['user_id'] ) );
				$user       = get_user_by( 'id', $user_id );
				$user_email = $user->user_email;

				if ( ! $user || ! $user_email ) {
					$reason       = ! $user ? 'invalid-user' : 'invalid-email';
					$query_params = array(
						'jetpack-sso-invite-user'  => 'failed',
						'jetpack-sso-invite-error' => $reason,
						'_wpnonce'                 => $nonce,
					);

					return self::create_error_notice_and_redirect( $query_params );
				}

				$blog_id   = Jetpack_Options::get_option( 'id' );
				$roles     = new Roles();
				$user_role = $roles->translate_user_to_role( $user );

				$url      = '/sites/' . $blog_id . '/invites/new';
				$response = Client::wpcom_json_api_request_as_user(
					$url,
					'v2',
					array(
						'method' => 'POST',
					),
					array(
						'invitees' => array(
							array(
								'email_or_username' => $user_email,
								'role'              => $user_role,
							),
						),
					),
					'wpcom'
				);

				if ( is_wp_error( $response ) ) {
					$query_params = array(
						'jetpack-sso-invite-user'  => 'failed',
						'jetpack-sso-invite-error' => 'invalid_request',
						'_wpnonce'                 => $nonce,
					);
					return self::create_error_notice_and_redirect( $query_params );
				}

				// access the first item since we're inviting one user.
				$body = json_decode( $response['body'] )[0];

				$query_params = array(
					'jetpack-sso-invite-user' => $body->success ? 'success' : 'failed',
					'_wpnonce'                => $nonce,
				);

				if ( ! $body->success && $body->errors ) {
					$response_error                           = array_keys( (array) $body->errors );
					$query_params['jetpack-sso-invite-error'] = $response_error[0];
				}

				return self::create_error_notice_and_redirect( $query_params );
			} else {
				$query_params = array(
					'jetpack-sso-invite-user'  => 'failed',
					'jetpack-sso-invite-error' => 'invalid-user',
					'_wpnonce'                 => $nonce,
				);
				return self::create_error_notice_and_redirect( $query_params );
			}
			wp_die();
		}

		/**
		 * Revokes a user's invitation to connect to WordPress.com.
		 *
		 * @param string $invite_id The ID of the invite to revoke.
		 */
		public function revoke_wpcom_invite( $invite_id ) {
			$blog_id = Jetpack_Options::get_option( 'id' );

			$url      = '/sites/' . $blog_id . '/invites/delete';
			$response = Client::wpcom_json_api_request_as_user(
				$url,
				'v2',
				array(
					'method' => 'POST',
				),
				array(
					'invite_ids' => array( $invite_id ),
				),
				'wpcom'
			);

			if ( is_wp_error( $response ) ) {
				return $response;
			}

			return array(
				'body'        => json_decode( $response['body'] ),
				'status_code' => json_decode( $response['response']['code'] ),
			);
		}

		/**
		 * Handles logic to revoke user invite.
		 */
		public function handle_request_revoke_invite() {
			check_admin_referer( 'jetpack-sso-revoke-user-invite', 'revoke_invite_nonce' );
			$nonce = wp_create_nonce( 'jetpack-sso-invite-user' );

			if ( ! current_user_can( 'promote_users' ) ) {
				$query_params = array(
					'jetpack-sso-invite-user'  => 'failed',
					'jetpack-sso-invite-error' => 'invalid-revoke-permissions',
					'_wpnonce'                 => $nonce,
				);

				return self::create_error_notice_and_redirect( $query_params );
			} elseif ( isset( $_GET['user_id'] ) ) {
				$user_id = intval( wp_unslash( $_GET['user_id'] ) );
				$user    = get_user_by( 'id', $user_id );

				if ( ! $user ) {

					$query_params = array(
						'jetpack-sso-invite-user'  => 'failed',
						'jetpack-sso-invite-error' => 'invalid-user-revoke',
						'_wpnonce'                 => $nonce,
					);

					return self::create_error_notice_and_redirect( $query_params );
				}

				if ( ! isset( $_GET['invite_id'] ) ) {
					$query_params = array(
						'jetpack-sso-invite-user'  => 'failed',
						'jetpack-sso-invite-error' => 'invalid-invite-revoke',
						'_wpnonce'                 => $nonce,
					);
					return self::create_error_notice_and_redirect( $query_params );
				}

				$invite_id = sanitize_text_field( wp_unslash( $_GET['invite_id'] ) );
				$response  = self::revoke_wpcom_invite( $invite_id );

				if ( is_wp_error( $response ) ) {
					$query_params = array(
						'jetpack-sso-invite-user'  => 'failed',
						'jetpack-sso-invite-error' => '', // general error message
						'_wpnonce'                 => $nonce,
					);
					return self::create_error_notice_and_redirect( $query_params );
				}

				$body         = $response['body'];
				$query_params = array(
					'jetpack-sso-invite-user' => $body->deleted ? 'successful-revoke' : 'failed',
					'_wpnonce'                => $nonce,
				);
				if ( ! $body->deleted ) { // no invite was deleted, probably it does not exist
					$query_params['jetpack-sso-invite-error'] = 'invalid-invite-revoke';
				}
				return self::create_error_notice_and_redirect( $query_params );
			} else {
				$query_params = array(
					'jetpack-sso-invite-user'  => 'failed',
					'jetpack-sso-invite-error' => 'invalid-user-revoke',
					'_wpnonce'                 => $nonce,
				);
				return self::create_error_notice_and_redirect( $query_params );
			}
			wp_die();
		}

		/**
		 * Adds 'Revoke invite' link to user table row actions.
		 * Removes 'Reset password' link.
		 *
		 * @param array   $actions - User row actions.
		 * @param WP_User $user_object - User object.
		 */
		public function jetpack_user_table_row_actions( $actions, $user_object ) {
			$user_id            = $user_object->ID;
			$has_pending_invite = self::has_pending_wpcom_invite( $user_id );

			if ( current_user_can( 'promote_users' ) && $has_pending_invite ) {
				$nonce                        = wp_create_nonce( 'jetpack-sso-revoke-user-invite' );
				$actions['sso_revoke_invite'] = sprintf(
					'<a class="jetpack-sso-revoke-invite-action" href="%s">%s</a>',
					add_query_arg(
						array(
							'action'              => 'jetpack_revoke_invite_user_to_wpcom',
							'user_id'             => $user_id,
							'revoke_invite_nonce' => $nonce,
							'invite_id'           => $has_pending_invite,
						),
						admin_url( 'admin-post.php' )
					),
					esc_html__( 'Revoke invite', 'jetpack' )
				);
			}

			unset( $actions['resetpassword'] );

			return $actions;
		}

		/**
		 * Render the invitation email message.
		 */
		public function render_invitation_email_message() {
			$message = wp_kses(
				__(
					'New users will receive an invite to join WordPress.com, so they can log in securely using <a class="jetpack-sso-admin-create-user-invite-message-link-sso" rel="noopener noreferrer" target="_blank" href="https://jetpack.com/support/sso/">Secure Sign On</a>.',
					'jetpack'
				),
				array(
					'a' => array(
						'class'  => array(),
						'href'   => array(),
						'rel'    => array(),
						'target' => array(),
					),
				)
			);
			wp_admin_notice(
				$message,
				array(
					'id'                 => 'invitation_message',
					'type'               => 'info',
					'dismissible'        => false,
					'additional_classes' => array( 'jetpack-sso-admin-create-user-invite-message' ),
				)
			);
		}

		/**
		 * Render a note that wp.com invites will be automatically revoked.
		 */
		public function render_invitations_notices_for_deleted_users() {
			check_admin_referer( 'bulk-users' );

			// When one user is deleted, the param is `user`, when multiple users are deleted, the param is `users`.
			// We start with `users` and fallback to `user`.
			$user_id  = isset( $_GET['user'] ) ? intval( wp_unslash( $_GET['user'] ) ) : null;
			$user_ids = isset( $_GET['users'] ) ? array_map( 'intval', wp_unslash( $_GET['users'] ) ) : array( $user_id );

			$users_with_invites = array_filter(
				$user_ids,
				function ( $user_id ) {
					return $user_id !== null && self::has_pending_wpcom_invite( $user_id );
				}
			);

			$users_with_invites = array_map(
				function ( $user_id ) {
					$user = get_user_by( 'id', $user_id );
					return $user->user_login;
				},
				$users_with_invites
			);

			$invites_count = count( $users_with_invites );
			if ( $invites_count > 0 ) {
				$users_with_invites = implode( ', ', $users_with_invites );
				$message            = wp_kses(
					sprintf(
					/* translators: %s is a comma-separated list of user logins. */
						_n(
							'WordPress.com invitation will be automatically revoked for user: <strong>%s</strong>.',
							'WordPress.com invitations will be automatically revoked for users: <strong>%s</strong>.',
							$invites_count,
							'jetpack'
						),
						$users_with_invites
					),
					array( 'strong' => true )
				);
				wp_admin_notice(
					$message,
					array(
						'id'                 => 'invitation_message',
						'type'               => 'info',
						'dismissible'        => false,
						'additional_classes' => array( 'jetpack-sso-admin-create-user-invite-message' ),
					)
				);
			}
		}

		/**
		 * Render the custom email message form field for new user registration.
		 *
		 * @param string $type The type of new user form the hook follows.
		 */
		public function render_custom_email_message_form_field( $type ) {
			if ( $type === 'add-new-user' ) {
				$valid_nonce          = isset( $_POST['_wpnonce_create-user'] ) ? wp_verify_nonce( $_POST['_wpnonce_create-user'], 'create-user' ) : false; // phpcs:ignore WordPress.Security.ValidatedSanitizedInput -- WP core doesn't pre-sanitize nonces either.
				$custom_email_message = ( $valid_nonce && isset( $_POST['custom_email_message'] ) ) ? sanitize_text_field( wp_unslash( $_POST['custom_email_message'] ) ) : '';
				?>
			<table class="form-table">
				<tr class="form-field">
					<th scope="row">
						<label for="custom_email_message"><?php esc_html_e( 'Custom Message', 'jetpack' ); ?></label>
					</th>
					<td>
						<label for="custom_email_message">
							<textarea aria-describedby="custom_email_message_description" rows="3" maxlength="500" id="custom_email_message" name="custom_email_message"><?php echo esc_html( $custom_email_message ); ?></textarea>
							<p id="custom_email_message_description">
								<?php
								esc_html_e( 'This user will be invited to WordPress.com. You can include a personalized welcome message with the invitation.', 'jetpack' );
								?>
						</label>
					</td>
				</tr>
			</table>
				<?php
			}
		}

		/**
		 * Send user invitation to WordPress.com if user has no errors.
		 *
		 * @param WP_Error $errors The WP_Error object.
		 * @param bool     $update Whether the user is being updated or not.
		 * @param stdClass $user   The User object about to be created.
		 * @return WP_Error The modified or not WP_Error object.
		 */
		public function send_wpcom_mail_user_invite( $errors, $update, $user ) {
			if ( ! $update ) {
				$valid_nonce = isset( $_POST['_wpnonce_create-user'] ) ? wp_verify_nonce( $_POST['_wpnonce_create-user'], 'create-user' ) : false; // phpcs:ignore WordPress.Security.ValidatedSanitizedInput -- WP core doesn't pre-sanitize nonces either.

				if ( $valid_nonce && ! empty( $_POST['custom_email_message'] ) && strlen( sanitize_text_field( wp_unslash( $_POST['custom_email_message'] ) ) ) > 500 ) {
					$errors->add( 'custom_email_message', __( '<strong>Error</strong>: The custom message is too long. Please keep it under 500 characters.', 'jetpack' ) );
				}

				if ( $errors->has_errors() ) {
					return $errors;
				}

				$email   = $user->user_email;
				$role    = $user->role;
				$blog_id = Jetpack_Options::get_option( 'id' );
				$url     = '/sites/' . $blog_id . '/invites/new';

				$new_user_request = array(
					'email_or_username' => $email,
					'role'              => $role,
				);

				if ( $valid_nonce && isset( $_POST['custom_email_message'] ) && strlen( sanitize_text_field( wp_unslash( $_POST['custom_email_message'] ) ) > 0 ) ) {
					$new_user_request['message'] = sanitize_text_field( wp_unslash( $_POST['custom_email_message'] ) );
				}

				$response = Client::wpcom_json_api_request_as_user(
					$url,
					'2', // Api version
					array(
						'method' => 'POST',
					),
					array(
						'invitees' => array( $new_user_request ),
					)
				);

				if ( is_wp_error( $response ) ) {
					$errors->add( 'invitation_not_sent', __( '<strong>Error</strong>: The user invitation email could not be sent, the user account was not created.', 'jetpack' ) );
				}
			}

			return $errors;
		}

		/**
		 * Adds a column in the user admin table to display user connection status and actions.
		 *
		 * @param array $columns User list table columns.
		 *
		 * @return array
		 */
		public function jetpack_user_connected_th( $columns ) {
			$columns['user_jetpack'] = sprintf(
				'<span title="%1$s">%2$s [?]</span>',
				esc_attr__( 'Jetpack SSO is required for a seamless and secure experience on WordPress.com. Join millions of WordPress users who trust us to keep their accounts safe.', 'jetpack' ),
				esc_html__( 'SSO Status', 'jetpack' )
			);
			return $columns;
		}

		/**
		 * Executed when our WP_User_Query instance is set, and we don't have cached invites.
		 * This function uses the user emails and the 'are-users-invited' endpoint to build the cache.
		 *
		 * @return void
		 */
		private static function rebuild_invite_cache() {
			$blog_id = Jetpack_Options::get_option( 'id' );

			if ( self::$cached_invites === null && self::$user_search !== null ) {

				self::$cached_invites = array();

				$results = self::$user_search->get_results();

				$user_emails = array_reduce(
					$results,
					function ( $current, $item ) {
						if ( ! Jetpack::connection()->is_user_connected( $item->ID ) ) {
							$current[] = rawurlencode( $item->user_email );
						} else {
							self::$cached_invites[] = array(
								'email_or_username' => $item->user_email,
								'invited'           => false,
								'invite_code'       => '',
							);
						}
						return $current;
					},
					array()
				);

				if ( ! empty( $user_emails ) ) {
					$url = '/sites/' . $blog_id . '/invites/are-users-invited';

					$response = Client::wpcom_json_api_request_as_user(
						$url,
						'v2',
						array(
							'method' => 'POST',
						),
						array( 'users' => $user_emails ),
						'wpcom'
					);

					if ( ! is_wp_error( $response ) && 200 === $response['response']['code'] ) {
						$body                 = json_decode( $response['body'], true );
						self::$cached_invites = array_merge( self::$cached_invites, $body );
					}
				}
			}
		}

		/**
		 * Check if there is cached invite for a user email.
		 *
		 * @access private
		 * @static
		 *
		 * @param string $email The user email.
		 *
		 * @return array|void Returns the cached invite if found.
		 */
		public static function get_pending_cached_wpcom_invite( $email ) {
			if ( self::$cached_invites === null ) {
				self::rebuild_invite_cache();
			}

			if ( ! empty( self::$cached_invites ) ) {
				$index = array_search( $email, array_column( self::$cached_invites, 'email_or_username' ), true );
				if ( $index !== false ) {
					return self::$cached_invites[ $index ];
				}
			}
		}

		/**
		 * Check if a given user is invited to the site.
		 *
		 * @access private
		 * @static
		 * @param int $user_id The user ID.
		 *
		 * @return {false|string} returns the user invite code if the user is invited, false otherwise.
		 */
		private static function has_pending_wpcom_invite( $user_id ) {
			$blog_id       = Jetpack_Options::get_option( 'id' );
			$user          = get_user_by( 'id', $user_id );
			$cached_invite = self::get_pending_cached_wpcom_invite( $user->user_email );

			if ( $cached_invite ) {
				return $cached_invite['invite_code'];
			}

			$url      = '/sites/' . $blog_id . '/invites/is-invited';
			$url      = add_query_arg(
				array(
					'email_or_username' => rawurlencode( $user->user_email ),
				),
				$url
			);
			$response = Client::wpcom_json_api_request_as_user(
				$url,
				'v2',
				array(),
				null,
				'wpcom'
			);

			if ( is_wp_error( $response ) ) {
				return false;
			}

			if ( 200 !== $response['response']['code'] ) {
				return false;
			}

			return json_decode( $response['body'], true )['invite_code'];
		}

		/**
		 * Show Jetpack SSO user connection status.
		 *
		 * @param string $val HTML for the column.
		 * @param string $col User list table column.
		 * @param int    $user_id User ID.
		 *
		 * @return string
		 */
		public function jetpack_show_connection_status( $val, $col, $user_id ) {
			if ( 'user_jetpack' === $col ) {
				if ( Jetpack::connection()->is_user_connected( $user_id ) ) {
					$connection_html = sprintf(
						'<span title="%1$s" class="jetpack-sso-invitation">%2$s</span>',
						esc_attr__( 'This user is connected and can log-in to this site.', 'jetpack' ),
						esc_html__( 'Connected', 'jetpack' )
					);
					return $connection_html;
				} else {
					$has_pending_invite = self::has_pending_wpcom_invite( $user_id );
					if ( $has_pending_invite ) {
						$connection_html = sprintf(
							'<span title="%1$s" class="jetpack-sso-invitation sso-pending-invite">%2$s</span>',
							esc_attr__( 'This user didn&#8217;t accept the invitation to join this site yet.', 'jetpack' ),
							esc_html__( 'Pending invite', 'jetpack' )
						);
						return $connection_html;
					}
					$nonce           = wp_create_nonce( 'jetpack-sso-invite-user' );
					$connection_html = sprintf(
					// Using formmethod and formaction because we can't nest forms and have to submit using the main form.
						'<a href="%1$s" class="jetpack-sso-invitation sso-disconnected-user">%2$s</a><span title="%3$s" class="sso-disconnected-user-icon dashicons dashicons-warning"></span>',
						add_query_arg(
							array(
								'user_id'      => $user_id,
								'invite_nonce' => $nonce,
								'action'       => 'jetpack_invite_user_to_wpcom',
							),
							admin_url( 'admin-post.php' )
						),
<<<<<<< HEAD
						admin_url( 'admin-post.php' )
					),
					esc_html__( 'Send invite', 'jetpack' ),
					esc_attr__( 'This user doesn&#8217;t have an SSO connection to WordPress.com. Invite them to the site to increase security and improve their experience.', 'jetpack' )
				);
				return $connection_html;
=======
						esc_html__( 'Send invite', 'jetpack' ),
						esc_attr__( 'This user doesn&#8217;t have a WP.com account and, with your current site settings, won&#8217;t be able to log in. Request them to create a WP.com account to be able to function normally.', 'jetpack' )
					);
					return $connection_html;
				}
>>>>>>> bf011554
			}
		}

		/**
		 * Creates error notices and redirects the user to the previous page.
		 *
		 * @param array $query_params - query parameters added to redirection URL.
		 */
		public function create_error_notice_and_redirect( $query_params ) {
			$ref = wp_get_referer();
			$url = add_query_arg(
				$query_params,
				$ref
			);
			return wp_safe_redirect( $url );
		}

		/**
		 * Style the Jetpack user rows and columns.
		 */
		public function jetpack_user_table_styles() {
			?>
		<style>
			#the-list tr:has(.sso-disconnected-user) {
				background: #F5F1E1;
			}
			#the-list tr:has(.sso-pending-invite) {
				background: #E9F0F5;
			}
			.fixed .column-user_jetpack {
				width: 100px;
			}
			.jetpack-sso-invitation {
				background: none;
				border: none;
				color: #50575e;
				padding: 0;
				text-align: unset;
			}
			.jetpack-sso-invitation.sso-disconnected-user {
				color: #0073aa;
				cursor: pointer;
				text-decoration: underline;
			}
			.jetpack-sso-invitation.sso-disconnected-user:hover,
			.jetpack-sso-invitation.sso-disconnected-user:focus,
			.jetpack-sso-invitation.sso-disconnected-user:active {
				color: #0096dd;
			}

			.sso-disconnected-user-icon {
				margin-left: 5px;
				cursor: pointer;
				background: gray;
				border-radius: 10px;
				color: white;
			}
		</style>
			<?php
		}

		/**
		 * Enqueue style for the Jetpack user new form.
		 */
		public function jetpack_user_new_form_styles() {
			// Enqueue the CSS for the admin create user page.
			wp_enqueue_style( 'jetpack-sso-admin-create-user', plugins_url( 'modules/sso/jetpack-sso-admin-create-user.css', JETPACK__PLUGIN_FILE ), array(), time() );
		}
	}
endif;<|MERGE_RESOLUTION|>--- conflicted
+++ resolved
@@ -674,20 +674,11 @@
 							),
 							admin_url( 'admin-post.php' )
 						),
-<<<<<<< HEAD
-						admin_url( 'admin-post.php' )
-					),
-					esc_html__( 'Send invite', 'jetpack' ),
-					esc_attr__( 'This user doesn&#8217;t have an SSO connection to WordPress.com. Invite them to the site to increase security and improve their experience.', 'jetpack' )
-				);
-				return $connection_html;
-=======
 						esc_html__( 'Send invite', 'jetpack' ),
-						esc_attr__( 'This user doesn&#8217;t have a WP.com account and, with your current site settings, won&#8217;t be able to log in. Request them to create a WP.com account to be able to function normally.', 'jetpack' )
+						esc_attr__( 'This user doesn&#8217;t have an SSO connection to WordPress.com. Invite them to the site to increase security and improve their experience.', 'jetpack' )
 					);
 					return $connection_html;
 				}
->>>>>>> bf011554
 			}
 		}
 
