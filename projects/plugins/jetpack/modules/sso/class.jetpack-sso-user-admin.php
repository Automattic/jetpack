<?php // phpcs:ignore WordPress.Files.FileName.InvalidClassFileName
use Automattic\Jetpack\Assets;
use Automattic\Jetpack\Connection\Client;
<<<<<<< HEAD
use Automattic\Jetpack\Connection\Manager as Connection_Manager;
=======
use Automattic\Jetpack\Connection\Manager;
>>>>>>> 18b6a900
use Automattic\Jetpack\Roles;
use Automattic\Jetpack\Status\Host;
use Automattic\Jetpack\Tracking;

if ( ! class_exists( 'Jetpack_SSO_User_Admin' ) ) :
	require_once JETPACK__PLUGIN_DIR . 'modules/sso/class.jetpack-sso-helpers.php';
	/**
	 * Jetpack sso user admin class.
	 */
	class Jetpack_SSO_User_Admin {

		/**
		 * Instance of WP_User_Query.
		 *
		 * @var $user_search
		 */
		private static $user_search = null;
		/**
		 * Array of cached invites.
		 *
		 * @var $cached_invites
		 */
		private static $cached_invites = null;

		/**
		 * Instance of JetPack Tracking.
		 *
		 * @var $instance
		 */
		private static $tracking = null;

		/**
		 * Constructor function.
		 */
		public function __construct() {
			add_action( 'delete_user', array( 'Jetpack_SSO_Helpers', 'delete_connection_for_user' ) );
			add_action( 'user_new_form', array( $this, 'render_invitation_email_message' ) );

			// Only enable the WPCOM invitation functionality if the user is connected to WPCOM.
			if ( $this->can_send_wpcom_invitation() ) {
				add_filter( 'wp_send_new_user_notification_to_user', array( $this, 'should_send_wp_mail_new_user' ) );
				add_action( 'user_new_form', array( $this, 'render_wpcom_invite_checkbox' ), 1 );

				// If the user has no errors on creation, send an invite to WordPress.com.
				add_filter( 'user_profile_update_errors', array( $this, 'send_wpcom_mail_user_invite' ), 10, 3 );
			}

			add_action( 'user_new_form', array( $this, 'render_wpcom_external_user_checkbox' ), 1 );
			add_action( 'user_new_form', array( $this, 'render_custom_email_message_form_field' ), 1 );
			add_action( 'delete_user_form', array( $this, 'render_invitations_notices_for_deleted_users' ) );
			add_action( 'delete_user', array( $this, 'revoke_user_invite' ) );
			add_filter( 'manage_users_columns', array( $this, 'jetpack_user_connected_th' ) );
			add_action( 'manage_users_custom_column', array( $this, 'jetpack_show_connection_status' ), 10, 3 );
			add_action( 'user_row_actions', array( $this, 'jetpack_user_table_row_actions' ), 10, 2 );
			add_action( 'admin_notices', array( $this, 'handle_invitation_results' ) );
			add_action( 'admin_post_jetpack_invite_user_to_wpcom', array( $this, 'invite_user_to_wpcom' ) );
			add_action( 'admin_post_jetpack_revoke_invite_user_to_wpcom', array( $this, 'handle_request_revoke_invite' ) );
			add_action( 'admin_post_jetpack_resend_invite_user_to_wpcom', array( $this, 'handle_request_resend_invite' ) );
			add_action( 'admin_print_styles-users.php', array( $this, 'jetpack_user_table_styles' ) );
			add_filter( 'users_list_table_query_args', array( $this, 'set_user_query' ), 100, 1 );
			add_action( 'admin_print_styles-user-new.php', array( $this, 'jetpack_new_users_styles' ) );

			self::$tracking = new Tracking();
		}

		/**
		 * Enqueue assets for user-new.php.
		 */
		public function jetpack_new_users_styles() {
			Assets::register_script(
				'jetpack-sso-admin-create-user',
				'modules/sso/jetpack-sso-admin-create-user.js',
				JETPACK__PLUGIN_FILE,
				array(
					'strategy'  => 'defer',
					'in_footer' => true,
				)
			);
			Assets::enqueue_script( 'jetpack-sso-admin-create-user' );
		}

		/**
		 * Intercept the arguments for building the table, and create WP_User_Query instance
		 *
		 * @param array $args The search arguments.
		 *
		 * @return array
		 */
		public function set_user_query( $args ) {
			self::$user_search = new WP_User_Query( $args );
			return $args;
		}

		/**
		 * Revokes WordPress.com invitation.
		 *
		 * @param int $user_id The user ID.
		 */
		public function revoke_user_invite( $user_id ) {
			try {
				$has_pending_invite = self::has_pending_wpcom_invite( $user_id );

				if ( $has_pending_invite ) {
					$response = self::send_revoke_wpcom_invite( $has_pending_invite );
					$event    = 'sso_user_invite_revoked';

					if ( 200 !== wp_remote_retrieve_response_code( $response ) ) {
						self::$tracking->record_user_event(
							$event,
							array(
								'success'       => 'false',
								'error_message' => 'invalid-revoke-api-error',
							)
						);
						return $response;
					}

					$body = json_decode( $response['body'] );

					if ( ! $body->deleted ) {
						self::$tracking->record_user_event(
							$event,
							array(
								'success'       => 'false',
								'error_message' => 'invalid-invite-revoke',
							)
						);
					} else {
						self::$tracking->record_user_event( $event, array( 'success' => 'true' ) );
					}

					return $response;
				} else {
					// Delete external contributor if it exists.
					$wpcom_user_data = Jetpack::connection()->get_connected_user_data( $user_id );
					if ( isset( $wpcom_user_data['ID'] ) ) {
						return self::delete_external_contributor( $wpcom_user_data['ID'] );
					}
				}
			} catch ( Exception $e ) {
				return false;
			}
		}

		/**
		 * Renders invitations errors/success messages in users.php.
		 *
		 * @phan-suppress PhanUndeclaredFunction,UnusedSuppression -- Existence of wp_admin_notice (added in WP 6.4) is checked inline.
		 * @todo Remove suppression and function_exists check when we drop support for WP 6.3.
		 */
		public function handle_invitation_results() {
			$valid_nonce = isset( $_GET['_wpnonce'] ) ? wp_verify_nonce( $_GET['_wpnonce'], 'jetpack-sso-invite-user' ) : false; // phpcs:ignore WordPress.Security.ValidatedSanitizedInput -- WP core doesn't pre-sanitize nonces either.

			if ( ! $valid_nonce || ! isset( $_GET['jetpack-sso-invite-user'] ) || ! function_exists( 'wp_admin_notice' ) ) {
				return;
			}
			if ( $_GET['jetpack-sso-invite-user'] === 'success' ) {
				return wp_admin_notice( __( 'User was invited successfully!', 'jetpack' ), array( 'type' => 'success' ) );
			}
			if ( $_GET['jetpack-sso-invite-user'] === 'reinvited-success' ) {
				return wp_admin_notice( __( 'User was re-invited successfully!', 'jetpack' ), array( 'type' => 'success' ) );
			}

			if ( $_GET['jetpack-sso-invite-user'] === 'successful-revoke' ) {
				return wp_admin_notice( __( 'User invite revoked successfully.', 'jetpack' ), array( 'type' => 'success' ) );
			}

			if ( $_GET['jetpack-sso-invite-user'] === 'failed' && isset( $_GET['jetpack-sso-invite-error'] ) ) {
				switch ( $_GET['jetpack-sso-invite-error'] ) {
					case 'invalid-user':
						return wp_admin_notice( __( 'Tried to invite a user that doesn&#8217;t exist.', 'jetpack' ), array( 'type' => 'error' ) );
					case 'invalid-email':
						return wp_admin_notice( __( 'Tried to invite a user that doesn&#8217;t have an email address.', 'jetpack' ), array( 'type' => 'error' ) );
					case 'invalid-user-permissions':
						return wp_admin_notice( __( 'You don&#8217;t have permission to invite users.', 'jetpack' ), array( 'type' => 'error' ) );
					case 'invalid-user-revoke':
						return wp_admin_notice( __( 'Tried to revoke an invite for a user that doesn&#8217;t exist.', 'jetpack' ), array( 'type' => 'error' ) );
					case 'invalid-invite-revoke':
						return wp_admin_notice( __( 'Tried to revoke an invite that doesn&#8217;t exist.', 'jetpack' ), array( 'type' => 'error' ) );
					case 'invalid-revoke-permissions':
						return wp_admin_notice( __( 'You don&#8217;t have permission to revoke invites.', 'jetpack' ), array( 'type' => 'error' ) );
					case 'empty-invite':
						return wp_admin_notice( __( 'There is no previous invite for this user', 'jetpack' ), array( 'type' => 'error' ) );
					case 'invalid-invite':
						return wp_admin_notice( __( 'Attempted to send a new invitation to a user using an invite that doesn&#8217;t exist.', 'jetpack' ), array( 'type' => 'error' ) );
					case 'error-revoke':
						return wp_admin_notice( __( 'An error has occurred when revoking the invite for the user.', 'jetpack' ), array( 'type' => 'error' ) );
					case 'invalid-revoke-api-error':
						return wp_admin_notice( __( 'An error has occurred when revoking the user invite.', 'jetpack' ), array( 'type' => 'error' ) );
					default:
						return wp_admin_notice( __( 'An error has occurred when inviting the user to the site.', 'jetpack' ), array( 'type' => 'error' ) );
				}
			}
		}

		/**
		 * Invites a user to connect to WordPress.com to allow them to log in via SSO.
		 */
		public function invite_user_to_wpcom() {
			check_admin_referer( 'jetpack-sso-invite-user', 'invite_nonce' );
			$nonce = wp_create_nonce( 'jetpack-sso-invite-user' );
			$event = 'sso_user_invite_sent';

			if ( ! current_user_can( 'create_users' ) ) {
				$error        = 'invalid-user-permissions';
				$query_params = array(
					'jetpack-sso-invite-user'  => 'failed',
					'jetpack-sso-invite-error' => $error,
					'_wpnonce'                 => $nonce,
				);
				return self::create_error_notice_and_redirect( $query_params );
			} elseif ( isset( $_GET['user_id'] ) ) {
				$user_id    = intval( wp_unslash( $_GET['user_id'] ) );
				$user       = get_user_by( 'id', $user_id );
				$user_email = $user->user_email;

				if ( ! $user || ! $user_email ) {
					$reason       = ! $user ? 'invalid-user' : 'invalid-email';
					$query_params = array(
						'jetpack-sso-invite-user'  => 'failed',
						'jetpack-sso-invite-error' => $reason,
						'_wpnonce'                 => $nonce,
					);

					self::$tracking->record_user_event(
						$event,
						array(
							'success'       => 'false',
							'error_message' => $reason,
						)
					);
					return self::create_error_notice_and_redirect( $query_params );
				}

				$blog_id   = Jetpack_Options::get_option( 'id' );
				$roles     = new Roles();
				$user_role = $roles->translate_user_to_role( $user );

				$url      = '/sites/' . $blog_id . '/invites/new';
				$response = Client::wpcom_json_api_request_as_user(
					$url,
					'v2',
					array(
						'method' => 'POST',
					),
					array(
						'invitees' => array(
							array(
								'email_or_username' => $user_email,
								'role'              => $user_role,
							),
						),
					),
					'wpcom'
				);

				if ( 200 !== wp_remote_retrieve_response_code( $response ) ) {
					$error        = 'invalid-invite-api-error';
					$query_params = array(
						'jetpack-sso-invite-user'  => 'failed',
						'jetpack-sso-invite-error' => $error,
						'_wpnonce'                 => $nonce,
					);

					self::$tracking->record_user_event(
						$event,
						array(
							'success'       => 'false',
							'error_message' => $error,
						)
					);
					return self::create_error_notice_and_redirect( $query_params );
				}

				// access the first item since we're inviting one user.
				$body = json_decode( $response['body'] )[0];

				$query_params = array(
					'jetpack-sso-invite-user' => $body->success ? 'success' : 'failed',
					'_wpnonce'                => $nonce,
				);

				if ( ! $body->success && $body->errors ) {
					$response_error                           = array_keys( (array) $body->errors );
					$query_params['jetpack-sso-invite-error'] = $response_error[0];
					self::$tracking->record_user_event(
						$event,
						array(
							'success'       => 'false',
							'error_message' => $response_error[0],
						)
					);
				} else {
					self::$tracking->record_user_event( $event, array( 'success' => 'true' ) );
				}

				return self::create_error_notice_and_redirect( $query_params );
			} else {
				$error        = 'invalid-user';
				$query_params = array(
					'jetpack-sso-invite-user'  => 'failed',
					'jetpack-sso-invite-error' => $error,
					'_wpnonce'                 => $nonce,
				);
				self::$tracking->record_user_event(
					$event,
					array(
						'success'       => 'false',
						'error_message' => $error,
					)
				);
				return self::create_error_notice_and_redirect( $query_params );
			}
			wp_die();
		}

		/**
		 * Revokes a user's invitation to connect to WordPress.com.
		 *
		 * @param string $invite_id The ID of the invite to revoke.
		 */
		public function send_revoke_wpcom_invite( $invite_id ) {
			$blog_id = Jetpack_Options::get_option( 'id' );

			$url = '/sites/' . $blog_id . '/invites/delete';
			return Client::wpcom_json_api_request_as_user(
				$url,
				'v2',
				array(
					'method' => 'POST',
				),
				array(
					'invite_ids' => array( $invite_id ),
				),
				'wpcom'
			);
		}

		/**
		 * Handles logic to revoke user invite.
		 */
		public function handle_request_revoke_invite() {
			check_admin_referer( 'jetpack-sso-revoke-user-invite', 'revoke_invite_nonce' );
			$nonce = wp_create_nonce( 'jetpack-sso-invite-user' );
			$event = 'sso_user_invite_revoked';
			if ( ! current_user_can( 'promote_users' ) ) {
				$error        = 'invalid-revoke-permissions';
				$query_params = array(
					'jetpack-sso-invite-user'  => 'failed',
					'jetpack-sso-invite-error' => $error,
					'_wpnonce'                 => $nonce,
				);

				return self::create_error_notice_and_redirect( $query_params );
			} elseif ( isset( $_GET['user_id'] ) ) {
				$user_id = intval( wp_unslash( $_GET['user_id'] ) );
				$user    = get_user_by( 'id', $user_id );
				if ( ! $user ) {
					$error        = 'invalid-user-revoke';
					$query_params = array(
						'jetpack-sso-invite-user'  => 'failed',
						'jetpack-sso-invite-error' => $error,
						'_wpnonce'                 => $nonce,
					);

					self::$tracking->record_user_event(
						$event,
						array(
							'success'       => 'false',
							'error_message' => $error,
						)
					);
					return self::create_error_notice_and_redirect( $query_params );
				}

				if ( ! isset( $_GET['invite_id'] ) ) {
					$error        = 'invalid-invite-revoke';
					$query_params = array(
						'jetpack-sso-invite-user'  => 'failed',
						'jetpack-sso-invite-error' => $error,
						'_wpnonce'                 => $nonce,
					);
					self::$tracking->record_user_event(
						$event,
						array(
							'success'       => 'false',
							'error_message' => $error,
						)
					);
					return self::create_error_notice_and_redirect( $query_params );
				}

				$invite_id = sanitize_text_field( wp_unslash( $_GET['invite_id'] ) );
				$response  = self::send_revoke_wpcom_invite( $invite_id );

				if ( 200 !== wp_remote_retrieve_response_code( $response ) ) {
					$error        = 'invalid-revoke-api-error';
					$query_params = array(
						'jetpack-sso-invite-user'  => 'failed',
						'jetpack-sso-invite-error' => $error, // general error message
						'_wpnonce'                 => $nonce,
					);
					self::$tracking->record_user_event(
						$event,
						array(
							'success'       => 'false',
							'error_message' => $error,
						)
					);
					return self::create_error_notice_and_redirect( $query_params );
				}

				$body         = json_decode( $response['body'] );
				$query_params = array(
					'jetpack-sso-invite-user' => $body->deleted ? 'successful-revoke' : 'failed',
					'_wpnonce'                => $nonce,
				);
				if ( ! $body->deleted ) { // no invite was deleted, probably it does not exist
					$error                                    = 'invalid-invite-revoke';
					$query_params['jetpack-sso-invite-error'] = $error;
					self::$tracking->record_user_event(
						$event,
						array(
							'success'       => 'false',
							'error_message' => $error,
						)
					);
				} else {
					self::$tracking->record_user_event( $event, array( 'success' => 'true' ) );
				}
				return self::create_error_notice_and_redirect( $query_params );
			} else {
				$error        = 'invalid-user-revoke';
				$query_params = array(
					'jetpack-sso-invite-user'  => 'failed',
					'jetpack-sso-invite-error' => $error,
					'_wpnonce'                 => $nonce,
				);
				self::$tracking->record_user_event(
					$event,
					array(
						'success'       => 'false',
						'error_message' => $error,
					)
				);
				return self::create_error_notice_and_redirect( $query_params );
			}

			wp_die();
		}

		/**
		 * Handles resend user invite.
		 */
		public function handle_request_resend_invite() {
			check_admin_referer( 'jetpack-sso-resend-user-invite', 'resend_invite_nonce' );
			$nonce = wp_create_nonce( 'jetpack-sso-invite-user' );
			$event = 'sso_user_invite_resend';
			if ( ! current_user_can( 'create_users' ) ) {
				$query_params = array(
					'jetpack-sso-invite-user'  => 'failed',
					'jetpack-sso-invite-error' => 'invalid-user-permissions',
					'_wpnonce'                 => $nonce,
				);
				return self::create_error_notice_and_redirect( $query_params );
			} elseif ( isset( $_GET['invite_id'] ) ) {
				$invite_slug = sanitize_text_field( wp_unslash( $_GET['invite_id'] ) );
				$blog_id     = Jetpack_Options::get_option( 'id' );
				$url         = '/sites/' . $blog_id . '/invites/resend';
				$response    = Client::wpcom_json_api_request_as_user(
					$url,
					'v2',
					array(
						'method' => 'POST',
					),
					array(
						'invite_slug' => $invite_slug,
					),
					'wpcom'
				);

				$status_code = wp_remote_retrieve_response_code( $response );

				if ( 200 !== $status_code ) {
					$message_type = $status_code === 404 ? 'invalid-invite' : ''; // empty is the general error message
					$query_params = array(
						'jetpack-sso-invite-user'  => 'failed',
						'jetpack-sso-invite-error' => $message_type,
						'_wpnonce'                 => $nonce,
					);
					self::$tracking->record_user_event(
						$event,
						array(
							'success'       => 'false',
							'error_message' => $message_type,
						)
					);
					return self::create_error_notice_and_redirect( $query_params );
				}

				$body                    = json_decode( $response['body'] );
				$invite_response_message = $body->success ? 'reinvited-success' : 'failed';
				$query_params            = array(
					'jetpack-sso-invite-user' => $invite_response_message,
					'_wpnonce'                => $nonce,
				);

				if ( ! $body->success ) {
					self::$tracking->record_user_event(
						$event,
						array(
							'success'       => 'false',
							'error_message' => $invite_response_message,
						)
					);
				} else {
					self::$tracking->record_user_event( $event, array( 'success' => 'true' ) );
				}

				return self::create_error_notice_and_redirect( $query_params );
			} else {
				$error        = 'empty-invite';
				$query_params = array(
					'jetpack-sso-invite-user'  => 'failed',
					'jetpack-sso-invite-error' => 'empty-invite',
					'_wpnonce'                 => $nonce,
				);
				self::$tracking->record_user_event(
					$event,
					array(
						'success'       => 'false',
						'error_message' => $error,
					)
				);
				return self::create_error_notice_and_redirect( $query_params );
			}
		}

		/**
		 * Adds 'Revoke invite' and 'Resend invite' link to user table row actions.
		 * Removes 'Reset password' link.
		 *
		 * @param array   $actions - User row actions.
		 * @param WP_User $user_object - User object.
		 */
		public function jetpack_user_table_row_actions( $actions, $user_object ) {
			$user_id            = $user_object->ID;
			$has_pending_invite = self::has_pending_wpcom_invite( $user_id );

			if ( current_user_can( 'promote_users' ) && $has_pending_invite ) {
				$nonce                        = wp_create_nonce( 'jetpack-sso-revoke-user-invite' );
				$actions['sso_revoke_invite'] = sprintf(
					'<a class="jetpack-sso-revoke-invite-action" href="%s">%s</a>',
					add_query_arg(
						array(
							'action'              => 'jetpack_revoke_invite_user_to_wpcom',
							'user_id'             => $user_id,
							'revoke_invite_nonce' => $nonce,
							'invite_id'           => $has_pending_invite,
						),
						admin_url( 'admin-post.php' )
					),
					esc_html__( 'Revoke invite', 'jetpack' )
				);
			}
			if ( current_user_can( 'promote_users' ) && $has_pending_invite ) {
				$nonce                        = wp_create_nonce( 'jetpack-sso-resend-user-invite' );
				$actions['sso_resend_invite'] = sprintf(
					'<a class="jetpack-sso-resend-invite-action" href="%s">%s</a>',
					add_query_arg(
						array(
							'action'              => 'jetpack_resend_invite_user_to_wpcom',
							'user_id'             => $user_id,
							'resend_invite_nonce' => $nonce,
							'invite_id'           => $has_pending_invite,
						),
						admin_url( 'admin-post.php' )
					),
					esc_html__( 'Resend invite', 'jetpack' )
				);
			}

			unset( $actions['resetpassword'] );

			return $actions;
		}

		/**
		 * Render the invitation email message.
		 */
		public function render_invitation_email_message() {
			// @todo Remove function_exists check (and phan suppression below) when we drop support for WP 6.3.
			if ( ! function_exists( 'wp_admin_notice' ) ) {
				return;
			}
			$message = wp_kses(
				__(
					'We highly recommend inviting users to join WordPress.com and log in securely using <a class="jetpack-sso-admin-create-user-invite-message-link-sso" rel="noopener noreferrer" target="_blank" href="https://jetpack.com/support/sso/">Secure Sign On</a> to ensure maximum security and efficiency.',
					'jetpack'
				),
				array(
					'a' => array(
						'class'  => array(),
						'href'   => array(),
						'rel'    => array(),
						'target' => array(),
					),
				)
			);
			// @phan-suppress-next-line PhanUndeclaredFunction -- Existence of wp_admin_notice (added in WP 6.4) is checked above. @phan-suppress-current-line UnusedPluginSuppression
			wp_admin_notice(
				$message,
				array(
					'id'                 => 'invitation_message',
					'type'               => 'info',
					'dismissible'        => false,
					'additional_classes' => array( 'jetpack-sso-admin-create-user-invite-message' ),
				)
			);
		}

		/**
		 * Render a note that wp.com invites will be automatically revoked.
		 */
		public function render_invitations_notices_for_deleted_users() {
			// @todo Remove function_exists check (and phan suppression below) when we drop support for WP 6.3.
			if ( ! function_exists( 'wp_admin_notice' ) ) {
				return;
			}
			check_admin_referer( 'bulk-users' );

			// When one user is deleted, the param is `user`, when multiple users are deleted, the param is `users`.
			// We start with `users` and fallback to `user`.
			$user_id  = isset( $_GET['user'] ) ? intval( wp_unslash( $_GET['user'] ) ) : null;
			$user_ids = isset( $_GET['users'] ) ? array_map( 'intval', wp_unslash( $_GET['users'] ) ) : array( $user_id );

			$users_with_invites = array_filter(
				$user_ids,
				function ( $user_id ) {
					return $user_id !== null && self::has_pending_wpcom_invite( $user_id );
				}
			);

			$users_with_invites = array_map(
				function ( $user_id ) {
					$user = get_user_by( 'id', $user_id );
					return $user->user_login;
				},
				$users_with_invites
			);

			$invites_count = count( $users_with_invites );
			if ( $invites_count > 0 ) {
				$users_with_invites = implode( ', ', $users_with_invites );
				$message            = wp_kses(
					sprintf(
					/* translators: %s is a comma-separated list of user logins. */
						_n(
							'WordPress.com invitation will be automatically revoked for user: <strong>%s</strong>.',
							'WordPress.com invitations will be automatically revoked for users: <strong>%s</strong>.',
							$invites_count,
							'jetpack'
						),
						$users_with_invites
					),
					array( 'strong' => true )
				);
				// @phan-suppress-next-line PhanUndeclaredFunction -- Existence of wp_admin_notice (added in WP 6.4) is checked above. @phan-suppress-current-line UnusedPluginSuppression
				wp_admin_notice(
					$message,
					array(
						'id'                 => 'invitation_message',
						'type'               => 'info',
						'dismissible'        => false,
						'additional_classes' => array( 'jetpack-sso-admin-create-user-invite-message' ),
					)
				);
			}
		}

		/**
		 * Render WordPress.com invite checkbox for new user registration.
		 *
		 * @param string $type The type of new user form the hook follows.
		 */
		public function render_wpcom_invite_checkbox( $type ) {
			/*
			 * Only check this box by default on WordPress.com sites
			 * that do not use the WooCommerce plugin.
			 */
			$is_checked = ( new Host() )->is_wpcom_platform() && ! class_exists( 'WooCommerce' );

			if ( $type === 'add-new-user' ) {
				?>
				<table class="form-table">
					<tr class="form-field">
						<th scope="row">
							<label for="invite_user_wpcom"><?php esc_html_e( 'Invite user', 'jetpack' ); ?></label>
						</th>
						<td>
							<fieldset>
								<legend class="screen-reader-text">
									<span><?php esc_html_e( 'Invite user', 'jetpack' ); ?></span>
								</legend>
								<label for="invite_user_wpcom">
									<input
										name="invite_user_wpcom"
										type="checkbox"
										id="invite_user_wpcom"
<<<<<<< HEAD
										<?php checked( ! class_exists( 'WooCommerce' ) ); ?>
=======
										<?php checked( $is_checked ); ?>
>>>>>>> 18b6a900
										>
									<?php esc_html_e( 'Invite user to WordPress.com', 'jetpack' ); ?>
								</label>
							</fieldset>
						</td>
					</tr>
				</table>
				<?php
			}
		}

		/**
		 * Render a checkbox to differentiate if a user is external.
		 *
		 * @param string $type The type of new user form the hook follows.
		 */
		public function render_wpcom_external_user_checkbox( $type ) {
			// Only enable this feature on WordPress.com sites.
			if ( ! ( new Host() )->is_wpcom_platform() ) {
				return;
			}

			if ( $type === 'add-new-user' ) {
				?>
				<table class="form-table">
					<tr class="form-field">
						<th scope="row">
							<label for="user_external_contractor"><?php esc_html_e( 'External User', 'jetpack' ); ?></label>
						</th>
						<td>
							<fieldset>
								<legend class="screen-reader-text">
									<span><?php esc_html_e( 'Invite user', 'jetpack' ); ?></span>
								</legend>
								<label for="user_external_contractor">
									<input
										name="user_external_contractor"
										type="checkbox"
										id="user_external_contractor"
										>
									<?php esc_html_e( 'This user is a contractor, freelancer, consultant, or agency.', 'jetpack' ); ?>
								</label>
							</fieldset>
						</td>
					</tr>
				</table>
				<?php
			}
		}

		/**
		 * Render the custom email message form field for new user registration.
		 *
		 * @param string $type The type of new user form the hook follows.
		 */
		public function render_custom_email_message_form_field( $type ) {
			if ( $type === 'add-new-user' ) {
				$valid_nonce          = isset( $_POST['_wpnonce_create-user'] ) ? wp_verify_nonce( $_POST['_wpnonce_create-user'], 'create-user' ) : false; // phpcs:ignore WordPress.Security.ValidatedSanitizedInput -- WP core doesn't pre-sanitize nonces either.
				$custom_email_message = ( $valid_nonce && isset( $_POST['custom_email_message'] ) ) ? sanitize_text_field( wp_unslash( $_POST['custom_email_message'] ) ) : '';
				?>
			<table class="form-table">
				<tr class="form-field">
					<th scope="row">
						<label for="custom_email_message"><?php esc_html_e( 'Custom Message', 'jetpack' ); ?></label>
					</th>
					<td>
						<label for="custom_email_message">
							<textarea aria-describedby="custom_email_message_description" rows="3" maxlength="500" id="custom_email_message" name="custom_email_message"><?php echo esc_html( $custom_email_message ); ?></textarea>
							<p id="custom_email_message_description">
								<?php
								esc_html_e( 'This user will be invited to WordPress.com. You can include a personalized welcome message with the invitation.', 'jetpack' );
								?>
						</label>
					</td>
				</tr>
			</table>
				<?php
			}
		}

		/**
		 * Conditionally disable the core invitation email.
		 * It should be sent when SSO is disabled or when admins opt-out of WordPress.com invites intentionally.
		 * If the "Send User Notification" checkbox is checked, the core invitation email should be sent.
		 *
		 * @param boolean $send_wp_email Whether the core invitation email should be sent.
		 *
		 * @return boolean Indicating if the core invitation main should be sent.
		 */
		public function should_send_wp_mail_new_user( $send_wp_email ) {
			if ( ! isset( $_POST['invite_user_wpcom'] ) && isset( $_POST['send_user_notification'] ) ) { // phpcs:ignore WordPress.Security.NonceVerification.Missing
				return $send_wp_email;
			}
			return false;
		}

		/**
		 * Send user invitation to WordPress.com if user has no errors.
		 *
		 * @param WP_Error $errors The WP_Error object.
		 * @param bool     $update Whether the user is being updated or not.
		 * @param stdClass $user   The User object about to be created.
		 * @return WP_Error The modified or not WP_Error object.
		 */
		public function send_wpcom_mail_user_invite( $errors, $update, $user ) {
			// Only admins should be able to invite new users.
			if ( ! current_user_can( 'create_users' ) ) {
				return $errors;
			}

			if ( $update ) {
				return $errors;
			}

			// check for a valid nonce.
			if (
				! isset( $_POST['_wpnonce_create-user'] )
				|| ! wp_verify_nonce( sanitize_key( $_POST['_wpnonce_create-user'] ), 'create-user' )
			) {
				return $errors;
			}

			// Check if the user is being invited to WordPress.com.
			if ( ! isset( $_POST['invite_user_wpcom'] ) ) {
				return $errors;
			}

			// check if the custom email message is too long.
			if (
				! empty( $_POST['custom_email_message'] )
				&& strlen( sanitize_text_field( wp_unslash( $_POST['custom_email_message'] ) ) ) > 500
			) {
				$errors->add(
					'custom_email_message',
					wp_kses(
						__( '<strong>Error</strong>: The custom message is too long. Please keep it under 500 characters.', 'jetpack' ),
						array(
							'strong' => array(),
						)
					)
				);
			}

			$site_id = Manager::get_site_id( true );
			if ( ! $site_id ) {
				$errors->add(
					'invalid_site_id',
					wp_kses(
						__( '<strong>Error</strong>: Invalid site ID.', 'jetpack' ),
						array(
							'strong' => array(),
						)
					)
				);
			}

			// Bail if there are any errors.
			if ( $errors->has_errors() ) {
				return $errors;
			}

			$new_user_request = array(
				'email_or_username' => sanitize_email( $user->user_email ),
				'role'              => sanitize_key( $user->role ),
			);

			if (
				isset( $_POST['custom_email_message'] )
				&& strlen( sanitize_text_field( wp_unslash( $_POST['custom_email_message'] ) ) > 0 )
			) {
				$new_user_request['message'] = sanitize_text_field( wp_unslash( $_POST['custom_email_message'] ) );
			}

			if ( isset( $_POST['user_external_contractor'] ) ) {
					$new_user_request['is_external'] = true;
			}

			$response = Client::wpcom_json_api_request_as_user(
				sprintf(
					'/sites/%d/invites/new',
					(int) $site_id
				),
				'2', // Api version
				array(
					'method' => 'POST',
				),
				array(
					'invitees' => array( $new_user_request ),
				)
			);

			$event_name          = 'sso_new_user_invite_sent';
			$custom_message_sent = isset( $new_user_request['message'] ) ? 'true' : 'false';

			if ( 200 !== wp_remote_retrieve_response_code( $response ) ) {
				$errors->add(
					'invitation_not_sent',
					wp_kses(
						__( '<strong>Error</strong>: The user invitation email could not be sent, the user account was not created.', 'jetpack' ),
						array(
							'strong' => array(),
						)
					)
				);
				self::$tracking->record_user_event(
					$event_name,
					array(
						'success' => 'false',
						'error'   => wp_remote_retrieve_body( $response ), // Get as much information as possible.
					)
				);
			} else {
				self::$tracking->record_user_event(
					$event_name,
					array(
						'success'             => 'true',
						'custom_message_sent' => $custom_message_sent,
					)
				);
			}

			return $errors;
		}

		/**
		 * Adds a column in the user admin table to display user connection status and actions.
		 *
		 * @param array $columns User list table columns.
		 *
		 * @return array
		 */
		public function jetpack_user_connected_th( $columns ) {
			wp_enqueue_script( 'jetpack-sso-users', plugins_url( 'modules/sso/jetpack-sso-users.js', JETPACK__PLUGIN_FILE ), array( 'jquery' ), JETPACK__VERSION, false );

			$columns['user_jetpack'] = sprintf(
				'<span class="jetpack-sso-invitation-tooltip-icon" role="tooltip" aria-label="%3$s: %1$s" tabindex="0">%2$s [?]<span class="jetpack-sso-invitation-tooltip jetpack-sso-th-tooltip">%1$s</span></span>',
				esc_attr__( 'Jetpack SSO allows a seamless and secure experience on WordPress.com. Join millions of WordPress users who trust us to keep their accounts safe.', 'jetpack' ),
				esc_html__( 'SSO Status', 'jetpack' ),
				esc_attr__( 'Tooltip', 'jetpack' )
			);
			return $columns;
		}

		/**
		 * Executed when our WP_User_Query instance is set, and we don't have cached invites.
		 * This function uses the user emails and the 'are-users-invited' endpoint to build the cache.
		 *
		 * @return void
		 */
		private static function rebuild_invite_cache() {
			$blog_id = Jetpack_Options::get_option( 'id' );

			if ( self::$cached_invites === null && self::$user_search !== null ) {

				self::$cached_invites = array();

				$results = self::$user_search->get_results();

				$user_emails = array_reduce(
					$results,
					function ( $current, $item ) {
						if ( ! Jetpack::connection()->is_user_connected( $item->ID ) ) {
							$current[] = rawurlencode( $item->user_email );
						} else {
							self::$cached_invites[] = array(
								'email_or_username' => $item->user_email,
								'invited'           => false,
								'invite_code'       => '',
							);
						}
						return $current;
					},
					array()
				);

				if ( ! empty( $user_emails ) ) {
					$url = '/sites/' . $blog_id . '/invites/are-users-invited';

					$response = Client::wpcom_json_api_request_as_user(
						$url,
						'v2',
						array(
							'method' => 'POST',
						),
						array( 'users' => $user_emails ),
						'wpcom'
					);

					if ( 200 === wp_remote_retrieve_response_code( $response ) ) {
						$body = json_decode( $response['body'], true );

						// ensure array_merge happens with the right parameters
						if ( empty( $body ) ) {
							$body = array();
						}

						self::$cached_invites = array_merge( self::$cached_invites, $body );
					}
				}
			}
		}

		/**
		 * Check if there is cached invite for a user email.
		 *
		 * @access private
		 * @static
		 *
		 * @param string $email The user email.
		 *
		 * @return array|void Returns the cached invite if found.
		 */
		public static function get_pending_cached_wpcom_invite( $email ) {
			if ( self::$cached_invites === null ) {
				self::rebuild_invite_cache();
			}

			if ( ! empty( self::$cached_invites ) ) {
				$index = array_search( $email, array_column( self::$cached_invites, 'email_or_username' ), true );
				if ( $index !== false ) {
					return self::$cached_invites[ $index ];
				}
			}
		}

		/**
		 * Check if a given user is invited to the site.
		 *
		 * @access private
		 * @static
		 * @param int $user_id The user ID.
		 *
		 * @return {false|string} returns the user invite code if the user is invited, false otherwise.
		 */
		private static function has_pending_wpcom_invite( $user_id ) {
			$blog_id       = Jetpack_Options::get_option( 'id' );
			$user          = get_user_by( 'id', $user_id );
			$cached_invite = self::get_pending_cached_wpcom_invite( $user->user_email );

			if ( $cached_invite ) {
				return $cached_invite['invite_code'];
			}

			$url      = '/sites/' . $blog_id . '/invites/is-invited';
			$url      = add_query_arg(
				array(
					'email_or_username' => rawurlencode( $user->user_email ),
				),
				$url
			);
			$response = Client::wpcom_json_api_request_as_user(
				$url,
				'v2',
				array(),
				null,
				'wpcom'
			);

			if ( 200 !== wp_remote_retrieve_response_code( $response ) ) {
				return false;
			}

			return json_decode( $response['body'], true )['invite_code'];
		}

		/**
		 * Delete an external contributor from the site.
		 *
		 * @access private
		 * @static
		 * @param int $user_id The user ID.
		 *
		 * @return bool Returns true if the user was successfully deleted, false otherwise.
		 */
		private static function delete_external_contributor( $user_id ) {
			$blog_id  = Jetpack_Options::get_option( 'id' );
			$url      = '/sites/' . $blog_id . '/external-contributors/remove';
			$response = Client::wpcom_json_api_request_as_user(
				$url,
				'v2',
				array(
					'method' => 'POST',
				),
				array(
					'user_id' => $user_id,
				),
				'wpcom'
			);

			if ( 200 !== wp_remote_retrieve_response_code( $response ) ) {
				return false;
			}

			return true;
		}

		/**
		 * Show Jetpack SSO user connection status.
		 *
		 * @param string $val HTML for the column.
		 * @param string $col User list table column.
		 * @param int    $user_id User ID.
		 *
		 * @return string
		 */
		public function jetpack_show_connection_status( $val, $col, $user_id ) {
			if ( 'user_jetpack' === $col ) {
				if ( Jetpack::connection()->is_user_connected( $user_id ) ) {
					$connection_html = sprintf(
						'<span title="%1$s" class="jetpack-sso-invitation">%2$s</span>',
						esc_attr__( 'This user is connected and can log-in to this site.', 'jetpack' ),
						esc_html__( 'Connected', 'jetpack' )
					);
					return $connection_html;
				} else {
					$has_pending_invite = self::has_pending_wpcom_invite( $user_id );
					if ( $has_pending_invite ) {
						$connection_html = sprintf(
							'<span title="%1$s" class="jetpack-sso-invitation sso-pending-invite">%2$s</span>',
							esc_attr__( 'This user didn&#8217;t accept the invitation to join this site yet.', 'jetpack' ),
							esc_html__( 'Pending invite', 'jetpack' )
						);
						return $connection_html;
					}
					$nonce           = wp_create_nonce( 'jetpack-sso-invite-user' );
					$connection_html = sprintf(
					// Using formmethod and formaction because we can't nest forms and have to submit using the main form.
						'<a href="%1$s" class="jetpack-sso-invitation sso-disconnected-user">%2$s</a><span tabindex="0" role="tooltip" aria-label="%4$s: %3$s" class="sso-disconnected-user-icon dashicons dashicons-warning jetpack-sso-invitation-tooltip-icon">
							<span class="jetpack-sso-invitation-tooltip jetpack-sso-td-tooltip" tabindex="0">%3$s</span>
						</span>',
						add_query_arg(
							array(
								'user_id'      => $user_id,
								'invite_nonce' => $nonce,
								'action'       => 'jetpack_invite_user_to_wpcom',
							),
							admin_url( 'admin-post.php' )
						),
						esc_html__( 'Send invite', 'jetpack' ),
						esc_attr__( 'This user doesn&#8217;t have an SSO connection to WordPress.com. Invite them to the site to increase security and improve their experience.', 'jetpack' ),
						esc_attr__( 'Tooltip', 'jetpack' )
					);
					return $connection_html;
				}
			}
		}

		/**
		 * Creates error notices and redirects the user to the previous page.
		 *
		 * @param array $query_params - query parameters added to redirection URL.
		 */
		public function create_error_notice_and_redirect( $query_params ) {
			$ref = wp_get_referer();
			if ( empty( $ref ) ) {
				$ref = network_admin_url( 'users.php' );
			}

			$url = add_query_arg(
				$query_params,
				$ref
			);
			return wp_safe_redirect( $url );
		}

		/**
		 * Style the Jetpack user rows and columns.
		 */
		public function jetpack_user_table_styles() {
			?>
		<style>
			#the-list tr:has(.sso-disconnected-user) {
				background: #F5F1E1;
			}
			#the-list tr:has(.sso-pending-invite) {
				background: #E9F0F5;
			}
			.fixed .column-user_jetpack {
				width: 100px;
			}
			.jetpack-sso-invitation {
				background: none;
				border: none;
				color: #50575e;
				padding: 0;
				text-align: unset;
			}
			.jetpack-sso-invitation.sso-disconnected-user {
				color: #0073aa;
				cursor: pointer;
				text-decoration: underline;
			}
			.jetpack-sso-invitation.sso-disconnected-user:hover,
			.jetpack-sso-invitation.sso-disconnected-user:focus,
			.jetpack-sso-invitation.sso-disconnected-user:active {
				color: #0096dd;
			}

			.sso-disconnected-user-icon {
				margin-left: 4px;
				cursor: pointer;
				background: gray;
				border-radius: 10px;
			}

			.sso-disconnected-user-icon.dashicons {
				font-size: 1rem;
				height: 1rem;
				width: 1rem;
				background-color: #9D6E00;
				color: #F5F1E1;
			}
			.jetpack-sso-invitation-tooltip-icon{
				position: relative;
				cursor: pointer;
			}
			.jetpack-sso-th-tooltip {
				left: -170px;
			}
			.jetpack-sso-td-tooltip {
				left: -256px;
			}
			.jetpack-sso-invitation-tooltip {
				position: absolute;
				background: #f6f7f7;
				top: -85px;
				width: 250px;
				padding: 7px;
				color: #3c434a;
				font-size: .75rem;
				line-height: 17px;
				text-align: left;
				margin: 0;
				display: none;
				border-radius: 4px;
				font-family: sans-serif;
				box-shadow: 5px 10px 10px rgba(0, 0, 0, 0.1);
			}

		</style>
			<?php
		}

		/**
		 * Check if the current user is able to send out wpcom invitations.
		 *
		 * @return bool
		 */
		private function can_send_wpcom_invitation() {
			$manager = new Connection_Manager( 'jetpack' );
			return $manager->is_user_connected();
		}
	}
endif;<|MERGE_RESOLUTION|>--- conflicted
+++ resolved
@@ -1,11 +1,7 @@
 <?php // phpcs:ignore WordPress.Files.FileName.InvalidClassFileName
 use Automattic\Jetpack\Assets;
 use Automattic\Jetpack\Connection\Client;
-<<<<<<< HEAD
-use Automattic\Jetpack\Connection\Manager as Connection_Manager;
-=======
 use Automattic\Jetpack\Connection\Manager;
->>>>>>> 18b6a900
 use Automattic\Jetpack\Roles;
 use Automattic\Jetpack\Status\Host;
 use Automattic\Jetpack\Tracking;
@@ -715,11 +711,7 @@
 										name="invite_user_wpcom"
 										type="checkbox"
 										id="invite_user_wpcom"
-<<<<<<< HEAD
-										<?php checked( ! class_exists( 'WooCommerce' ) ); ?>
-=======
 										<?php checked( $is_checked ); ?>
->>>>>>> 18b6a900
 										>
 									<?php esc_html_e( 'Invite user to WordPress.com', 'jetpack' ); ?>
 								</label>
@@ -1269,7 +1261,7 @@
 		 * @return bool
 		 */
 		private function can_send_wpcom_invitation() {
-			$manager = new Connection_Manager( 'jetpack' );
+			$manager = new Manager( 'jetpack' );
 			return $manager->is_user_connected();
 		}
 	}
