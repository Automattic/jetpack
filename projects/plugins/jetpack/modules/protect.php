--- conflicted
+++ resolved
@@ -13,999 +13,9 @@
  * Additional Search Queries: security, jetpack protect, secure, protection, botnet, brute force, protect, login, bot, password, passwords, strong passwords, strong password, wp-login.php,  protect admin
  */
 
-<<<<<<< HEAD
-use Automattic\Jetpack\Constants;
-use Automattic\Jetpack\IP\IP;
-
-require_once JETPACK__PLUGIN_DIR . 'modules/protect/shared-functions.php';
-
-/**
- * Jetpack project module class.
- */
-class Jetpack_Protect_Module {
-
-	/**
-	 * Instance of the class.
-	 *
-	 * @var Jetpack_Protect_Module()
-	 */
-	private static $instance = null;
-
-	/**
-	 * API Key.
-	 *
-	 * @var string
-	 */
-	public $api_key;
-
-	/**
-	 * API Key error.
-	 *
-	 * @var string
-	 */
-	public $api_key_error;
-
-	/**
-	 * Whitelisted ips
-	 *
-	 * @var array
-	 */
-	public $whitelist;
-
-	/**
-	 * Whitelist error.
-	 *
-	 * @var string
-	 */
-	public $whitelist_error;
-
-	/**
-	 * Whitelist saved
-	 *
-	 * @todo find out if this is even used.
-	 *
-	 * @var array
-	 */
-	public $whitelist_saved;
-
-	/**
-	 * The URI.
-	 *
-	 * @var string
-	 */
-	private $local_host;
-
-	/**
-	 * Last request.
-	 *
-	 * @todo find out if this is even used.
-	 *
-	 * @var string
-	 */
-	public $last_request;
-
-	/**
-	 * Response fetched from wp_remote_post()
-	 *
-	 * @var array
-	 */
-	public $last_response_raw;
-
-	/**
-	 * Last response.
-	 *
-	 * @todo find out if this is used.
-	 * @var array
-	 */
-	public $last_response;
-
-	/**
-	 * Block login with math, default is 1.
-	 *
-	 * @var int
-	 */
-	private $block_login_with_math;
-
-	/**
-	 * Singleton implementation
-	 *
-	 * @return object
-	 */
-	public static function instance() {
-		if ( ! is_a( self::$instance, 'Jetpack_Protect_Module' ) ) {
-			self::$instance = new Jetpack_Protect_Module();
-		}
-
-		return self::$instance;
-	}
-
-	/**
-	 * Registers actions
-	 */
-	private function __construct() {
-		add_action( 'jetpack_activate_module_protect', array( $this, 'on_activation' ) );
-		add_action( 'jetpack_deactivate_module_protect', array( $this, 'on_deactivation' ) );
-		add_action( 'jetpack_modules_loaded', array( $this, 'modules_loaded' ) );
-		add_action( 'login_form', array( $this, 'check_use_math' ), 0 );
-		add_filter( 'authenticate', array( $this, 'check_preauth' ), 10, 3 );
-		add_action( 'wp_login', array( $this, 'log_successful_login' ), 10, 2 );
-		add_action( 'wp_login_failed', array( $this, 'log_failed_attempt' ) );
-		add_action( 'admin_init', array( $this, 'maybe_update_headers' ) );
-		add_action( 'admin_init', array( $this, 'maybe_display_security_warning' ) );
-
-		// This is a backup in case $pagenow fails for some reason.
-		add_action( 'login_form', array( $this, 'check_login_ability' ), 1 );
-
-		// Load math fallback after math page form submission.
-		if ( isset( $_POST['jetpack_protect_process_math_form'] ) ) { // phpcs:ignore WordPress.Security.NonceVerification.Missing -- POST request just determines if we need to use Math for Authentication.
-			include_once __DIR__ . '/protect/math-fallback.php';
-			new Jetpack_Protect_Math_Authenticate();
-		}
-
-		// Runs a script every day to clean up expired transients so they don't
-		// clog up our users' databases.
-		require_once JETPACK__PLUGIN_DIR . '/modules/protect/transient-cleanup.php';
-	}
-
-	/**
-	 * On module activation, try to get an api key
-	 */
-	public function on_activation() {
-		if ( is_multisite() && is_main_site() && get_site_option( 'jetpack_protect_active', 0 ) == 0 ) { // phpcs:ignore Universal.Operators.StrictComparisons.LooseEqual
-			update_site_option( 'jetpack_protect_active', 1 );
-		}
-
-		update_site_option( 'jetpack_protect_activating', 'activating' );
-
-		// Get BruteProtect's counter number.
-		self::protect_call( 'check_key' );
-	}
-
-	/**
-	 * On module deactivation, unset protect_active
-	 */
-	public function on_deactivation() {
-		if ( is_multisite() && is_main_site() ) {
-			update_site_option( 'jetpack_protect_active', 0 );
-		}
-	}
-
-	/**
-	 * Get the protect key,
-	 */
-	public function maybe_get_protect_key() {
-		if ( get_site_option( 'jetpack_protect_activating', false ) && ! get_site_option( 'jetpack_protect_key', false ) ) {
-			$key = $this->get_protect_key();
-			delete_site_option( 'jetpack_protect_activating' );
-			return $key;
-		}
-
-		return get_site_option( 'jetpack_protect_key' );
-	}
-
-	/**
-	 * Sends a "check_key" API call once a day.  This call allows us to track IP-related
-	 * headers for this server via the Protect API, in order to better identify the source
-	 * IP for login attempts
-	 *
-	 * @param bool $force - if we're forcing the request.
-	 */
-	public function maybe_update_headers( $force = false ) {
-		$updated_recently = $this->get_transient( 'jpp_headers_updated_recently' );
-
-		if ( ! $force ) {
-			if ( isset( $_GET['protect_update_headers'] ) ) { // phpcs:ignore WordPress.Security.NonceVerification.Recommended -- this doesn't change anything, just forces the once-a-day check to run via force if set.
-				$force = true;
-			}
-		}
-
-		// check that current user is admin so we prevent a lower level user from adding
-		// a trusted header, allowing them to brute force an admin account.
-		if ( ( $updated_recently && ! $force ) || ! current_user_can( 'update_plugins' ) ) {
-			return;
-		}
-
-		$response = self::protect_call( 'check_key' );
-		$this->set_transient( 'jpp_headers_updated_recently', 1, DAY_IN_SECONDS );
-
-		if ( isset( $response['msg'] ) && $response['msg'] ) {
-			update_site_option( 'trusted_ip_header', json_decode( $response['msg'] ) );
-		}
-	}
-
-	/**
-	 * Handle discplaying a security warning.
-	 */
-	public function maybe_display_security_warning() {
-		if ( is_multisite() && current_user_can( 'manage_network' ) ) {
-			if ( ! function_exists( 'is_plugin_active_for_network' ) ) {
-				require_once ABSPATH . '/wp-admin/includes/plugin.php';
-			}
-
-			if ( ! is_plugin_active_for_network( plugin_basename( JETPACK__PLUGIN_FILE ) ) ) {
-				add_action( 'load-index.php', array( $this, 'prepare_jetpack_protect_multisite_notice' ) );
-				add_action( 'wp_ajax_jetpack-protect-dismiss-multisite-banner', array( $this, 'ajax_dismiss_handler' ) );
-			}
-		}
-	}
-
-	/**
-	 * Handles preparing the multisite notice.
-	 */
-	public function prepare_jetpack_protect_multisite_notice() {
-		$dismissed = get_site_option( 'jetpack_dismissed_protect_multisite_banner' );
-		if ( $dismissed ) {
-			return;
-		}
-
-		add_action( 'admin_notices', array( $this, 'admin_jetpack_manage_notice' ) );
-	}
-
-	/**
-	 * Handle dismissing the multisite banner.
-	 */
-	public function ajax_dismiss_handler() {
-		check_ajax_referer( 'jetpack_protect_multisite_banner_opt_out' );
-
-		if ( ! current_user_can( 'manage_network' ) ) {
-			wp_send_json_error( new WP_Error( 'insufficient_permissions' ) );
-		}
-
-		update_site_option( 'jetpack_dismissed_protect_multisite_banner', true );
-
-		wp_send_json_success();
-	}
-
-	/**
-	 * Displays a warning about Jetpack Protect's network activation requirement.
-	 * Attaches some custom JS to Core's `is-dismissible` UI to save the dismissed state.
-	 */
-	public function admin_jetpack_manage_notice() {
-		?>
-		<div class="jetpack-protect-warning notice notice-warning is-dismissible" data-dismiss-nonce="<?php echo esc_attr( wp_create_nonce( 'jetpack_protect_multisite_banner_opt_out' ) ); ?>">
-			<h2><?php esc_html_e( 'Jetpack Brute Force Attack Prevention cannot keep your site secure', 'jetpack' ); ?></h2>
-
-			<p><?php esc_html_e( "Thanks for activating Jetpack's brute force attack prevention feature! To start protecting your whole WordPress Multisite Network, please network activate the Jetpack plugin. Due to the way logins are handled on WordPress Multisite Networks, Jetpack must be network activated in order for the brute force attack prevention feature to work properly.", 'jetpack' ); ?></p>
-
-			<p>
-				<a class="button-primary" href="<?php echo esc_url( network_admin_url( 'plugins.php' ) ); ?>">
-					<?php esc_html_e( 'View Network Admin', 'jetpack' ); ?>
-				</a>
-				<a class="button" href="<?php echo esc_url( __( 'https://jetpack.com/support/multisite-protect', 'jetpack' ) ); ?>" target="_blank">
-					<?php esc_html_e( 'Learn More', 'jetpack' ); ?>
-				</a>
-			</p>
-		</div>
-		<script>
-			jQuery( function( $ ) {
-				$( '.jetpack-protect-warning' ).on( 'click', 'button.notice-dismiss', function( event ) {
-					event.preventDefault();
-
-					wp.ajax.post(
-						'jetpack-protect-dismiss-multisite-banner',
-						{
-							_wpnonce: $( event.delegateTarget ).data( 'dismiss-nonce' ),
-						}
-					).fail( function( error ) {
-					<?php
-						// A failure here is really strange, and there's not really anything a site owner can do to fix one.
-						// Just log the error for now to help debugging.
-					?>
-
-						if ( 'function' === typeof error.done && '-1' === error.responseText ) {
-							console.error( 'Notice dismissal failed: check_ajax_referer' );
-						} else {
-							console.error( 'Notice dismissal failed: ' + JSON.stringify( error ) );
-						}
-					} )
-				} );
-			} );
-		</script>
-		<?php
-	}
-
-	/**
-	 * Request an api key from wordpress.com
-	 *
-	 * @return bool | string
-	 */
-	public function get_protect_key() {
-
-		$protect_blog_id = self::get_main_blog_jetpack_id();
-
-		// If we can't find the the blog id, that means we are on multisite, and the main site never connected
-		// the protect api key is linked to the main blog id - instruct the user to connect their main blog.
-		if ( ! $protect_blog_id ) {
-			$this->api_key_error = __( 'Your main blog is not connected to WordPress.com. Please connect to get an API key.', 'jetpack' );
-
-			return false;
-		}
-
-		$request = array(
-			'jetpack_blog_id'      => $protect_blog_id,
-			'bruteprotect_api_key' => get_site_option( 'bruteprotect_api_key' ),
-			'multisite'            => '0',
-		);
-
-		// Send the number of blogs on the network if we are on multisite.
-		if ( is_multisite() ) {
-			$request['multisite'] = get_blog_count();
-			if ( ! $request['multisite'] ) {
-				global $wpdb;
-				$request['multisite'] = $wpdb->get_var( "SELECT COUNT(blog_id) as c FROM $wpdb->blogs WHERE spam = '0' AND deleted = '0' and archived = '0'" );
-			}
-		}
-
-		// Request the key.
-		$xml = new Jetpack_IXR_Client();
-		$xml->query( 'jetpack.protect.requestKey', $request );
-
-		// Hmm, can't talk to wordpress.com.
-		if ( $xml->isError() ) {
-			$code    = $xml->getErrorCode();
-			$message = $xml->getErrorMessage();
-			// Translators: The xml error code, and the xml error message.
-			$this->api_key_error = sprintf( __( 'Error connecting to WordPress.com. Code: %1$s, %2$s', 'jetpack' ), $code, $message );
-
-			return false;
-		}
-
-		$response = $xml->getResponse();
-
-		// Hmm, can't talk to the protect servers ( api.bruteprotect.com ).
-		if ( ! isset( $response['data'] ) ) {
-			$this->api_key_error = __( 'No reply from Jetpack servers', 'jetpack' );
-
-			return false;
-		}
-
-		// There was an issue generating the key.
-		if ( empty( $response['success'] ) ) {
-			$this->api_key_error = $response['data'];
-
-			return false;
-		}
-
-		// Key generation successful!
-		$active_plugins = Jetpack::get_active_plugins();
-
-		// We only want to deactivate BruteProtect if we successfully get a key.
-		if ( in_array( 'bruteprotect/bruteprotect.php', $active_plugins, true ) ) {
-			Jetpack_Client_Server::deactivate_plugin( 'bruteprotect/bruteprotect.php', 'BruteProtect' );
-		}
-
-		$key = $response['data'];
-		update_site_option( 'jetpack_protect_key', $key );
-
-		return $key;
-	}
-
-	/**
-	 * Called via WP action wp_login_failed to log failed attempt with the api
-	 *
-	 * Fires custom, plugable action jpp_log_failed_attempt with the IP
-	 *
-	 * @param string $login_user - the user attempting to log in.
-	 * @return void
-	 */
-	public function log_failed_attempt( $login_user = null ) {
-
-		/**
-		 * Fires before every failed login attempt.
-		 *
-		 * @module protect
-		 *
-		 * @since 3.4.0
-		 *
-		 * @param array Information about failed login attempt
-		 *   [
-		 *     'login' => (string) Username or email used in failed login attempt
-		 *   ]
-		 */
-		do_action( 'jpp_log_failed_attempt', array( 'login' => $login_user ) );
-
-		if ( isset( $_COOKIE['jpp_math_pass'] ) ) {
-
-			$transient = $this->get_transient( 'jpp_math_pass_' . sanitize_key( $_COOKIE['jpp_math_pass'] ) );
-			--$transient;
-
-			if ( ! $transient || $transient < 1 ) {
-				$this->delete_transient( 'jpp_math_pass_' . sanitize_key( $_COOKIE['jpp_math_pass'] ) );
-				setcookie( 'jpp_math_pass', 0, time() - DAY_IN_SECONDS, COOKIEPATH, COOKIE_DOMAIN, false, true );
-			} else {
-				$this->set_transient( 'jpp_math_pass_' . sanitize_key( $_COOKIE['jpp_math_pass'] ), $transient, DAY_IN_SECONDS );
-			}
-		}
-		$this->protect_call( 'failed_attempt' );
-	}
-
-	/**
-	 * Set up the Protect configuration page
-	 */
-	public function modules_loaded() {
-		Jetpack::enable_module_configurable( __FILE__ );
-	}
-
-	/**
-	 * Logs a successful login back to our servers, this allows us to make sure we're not blocking
-	 * a busy IP that has a lot of good logins along with some forgotten passwords. Also saves current user's ip
-	 * to the ip address whitelist
-	 *
-	 * @param string $user_login - the user loggign in.
-	 * @param string $user - the user.
-	 */
-	public function log_successful_login( $user_login, $user = null ) {
-		if ( ! $user ) { // For do_action( 'wp_login' ) calls that lacked passing the 2nd arg.
-			$user = get_user_by( 'login', $user_login );
-		}
-
-		$this->protect_call( 'successful_login', array( 'roles' => $user->roles ) );
-	}
-
-	/**
-	 * Checks for loginability BEFORE authentication so that bots don't get to go around the log in form.
-	 *
-	 * If we are using our math fallback, authenticate via math-fallback.php
-	 *
-	 * @param string $user     - the user.
-	 * @param string $username - the username.
-	 * @param string $password - the password.
-	 *
-	 * @return string $user
-	 */
-	public function check_preauth( $user = 'Not Used By Protect', $username = 'Not Used By Protect', $password = 'Not Used By Protect' ) { // phpcs:ignore VariableAnalysis.CodeAnalysis.VariableAnalysis.UnusedVariable
-		$allow_login = $this->check_login_ability( true );
-		$use_math    = $this->get_transient( 'brute_use_math' );
-
-		if ( ! $allow_login ) {
-			$this->block_with_math();
-		}
-
-		if ( ( 1 == $use_math || 1 == $this->block_login_with_math ) && isset( $_POST['log'] ) ) { // phpcs:ignore Universal.Operators.StrictComparisons.LooseEqual, WordPress.Security.NonceVerification.Missing -- POST request just determines if we use math authentication.
-			include_once __DIR__ . '/protect/math-fallback.php';
-			Jetpack_Protect_Math_Authenticate::math_authenticate();
-		}
-
-		return $user;
-	}
-
-	/**
-	 * Get all IP headers so that we can process on our server...
-	 *
-	 * @return array
-	 */
-	public function get_headers() {
-		$output             = array();
-		$ip_related_headers = array(
-			'GD_PHP_HANDLER',
-			'HTTP_AKAMAI_ORIGIN_HOP',
-			'HTTP_CF_CONNECTING_IP',
-			'HTTP_CLIENT_IP',
-			'HTTP_FASTLY_CLIENT_IP',
-			'HTTP_FORWARDED',
-			'HTTP_FORWARDED_FOR',
-			'HTTP_INCAP_CLIENT_IP',
-			'HTTP_TRUE_CLIENT_IP',
-			'HTTP_X_CLIENTIP',
-			'HTTP_X_CLUSTER_CLIENT_IP',
-			'HTTP_X_FORWARDED',
-			'HTTP_X_FORWARDED_FOR',
-			'HTTP_X_IP_TRAIL',
-			'HTTP_X_REAL_IP',
-			'HTTP_X_VARNISH',
-			'REMOTE_ADDR',
-		);
-
-		foreach ( $ip_related_headers as $header ) {
-			if ( ! empty( $_SERVER[ $header ] ) ) {
-				$output[ $header ] = wp_unslash( $_SERVER[ $header ] ); // phpcs:ignore WordPress.Security.ValidatedSanitizedInput.InputNotSanitized
-			}
-		}
-
-		return $output;
-	}
-
-	/**
-	 * Checks if the IP address has been whitelisted
-	 *
-	 * @param string $ip - the IP address.
-	 *
-	 * @return bool
-	 */
-	public function ip_is_whitelisted( $ip ) {
-		// If we found an exact match in wp-config.
-		if ( defined( 'JETPACK_IP_ADDRESS_OK' ) && JETPACK_IP_ADDRESS_OK === $ip ) {
-			return true;
-		}
-
-		$whitelist = jetpack_protect_get_local_whitelist();
-
-		if ( is_multisite() ) {
-			$whitelist = array_merge( $whitelist, get_site_option( 'jetpack_protect_global_whitelist', array() ) );
-		}
-
-		if ( ! empty( $whitelist ) ) :
-			foreach ( $whitelist as $item ) :
-				// If the IPs are an exact match.
-				if ( ! $item->range && isset( $item->ip_address ) && $item->ip_address === $ip ) {
-					return true;
-				}
-
-				if ( $item->range && isset( $item->range_low ) && isset( $item->range_high ) ) {
-					if ( IP::ip_address_is_in_range( $ip, $item->range_low, $item->range_high ) ) {
-						return true;
-					}
-				}
-			endforeach;
-		endif;
-
-		return false;
-	}
-
-	/**
-	 * Checks the status for a given IP. API results are cached as transients
-	 *
-	 * @param bool $preauth - Whether or not we are checking prior to authorization.
-	 *
-	 * @return bool Either returns true, fires $this->kill_login, or includes a math fallback and returns false
-	 */
-	public function check_login_ability( $preauth = false ) { // phpcs:ignore VariableAnalysis.CodeAnalysis.VariableAnalysis.UnusedVariable
-
-		/**
-		 * JETPACK_ALWAYS_PROTECT_LOGIN will always disable the login page, and use a page provided by Jetpack.
-		 */
-		if ( Constants::is_true( 'JETPACK_ALWAYS_PROTECT_LOGIN' ) ) {
-			$this->kill_login();
-		}
-
-		if ( $this->is_current_ip_whitelisted() ) {
-			return true;
-		}
-
-		$status = $this->get_cached_status();
-
-		if ( empty( $status ) ) {
-			// If we've reached this point, this means that the IP isn't cached.
-			// Now we check with the Protect API to see if we should allow login.
-			$response = $this->protect_call( $action = 'check_ip' ); // phpcs:ignore Squiz.PHP.DisallowMultipleAssignments.Found
-
-			if ( isset( $response['math'] ) && ! function_exists( 'brute_math_authenticate' ) ) {
-				include_once __DIR__ . '/protect/math-fallback.php';
-				new Jetpack_Protect_Math_Authenticate();
-
-				return false;
-			}
-
-			$status = $response['status'];
-		}
-
-		if ( 'blocked' === $status ) {
-			$this->block_with_math();
-		}
-
-		if ( 'blocked-hard' === $status ) {
-			$this->kill_login();
-		}
-
-		return true;
-	}
-
-	/**
-	 * Check if IP is whitelisted.
-	 */
-	public function is_current_ip_whitelisted() {
-		$ip = IP::get_ip();
-
-		// Server is misconfigured and we can't get an IP.
-		if ( ! $ip && class_exists( 'Jetpack' ) ) {
-			Jetpack::deactivate_module( 'protect' );
-			ob_start();
-			Jetpack::state( 'message', 'protect_misconfigured_ip' );
-			ob_end_clean();
-			return true;
-		}
-
-		/**
-		 * Short-circuit check_login_ability.
-		 *
-		 * If there is an alternate way to validate the current IP such as
-		 * a hard-coded list of IP addresses, we can short-circuit the rest
-		 * of the login ability checks and return true here.
-		 *
-		 * @module protect
-		 *
-		 * @since 4.4.0
-		 *
-		 * @param bool false Should we allow all logins for the current ip? Default: false
-		 */
-		if ( apply_filters( 'jpp_allow_login', false, $ip ) ) {
-			return true;
-		}
-
-		if ( IP::ip_is_private( $ip ) ) {
-			return true;
-		}
-
-		if ( $this->ip_is_whitelisted( $ip ) ) {
-			return true;
-		}
-	}
-
-	/**
-	 * Check if someone is able to login based on IP.
-	 */
-	public function has_login_ability() {
-		if ( $this->is_current_ip_whitelisted() ) {
-			return true;
-		}
-		$status = $this->get_cached_status();
-		if ( empty( $status ) || 'ok' === $status ) {
-			return true;
-		}
-		return false;
-	}
-
-	/**
-	 * Check the status of the cached transient.
-	 */
-	public function get_cached_status() {
-		$transient_name = $this->get_transient_name();
-		$value          = $this->get_transient( $transient_name );
-		if ( isset( $value['status'] ) ) {
-			return $value['status'];
-		}
-		return '';
-	}
-
-	/**
-	 * Check if we need to block with a math question to continue logging in.
-	 */
-	public function block_with_math() {
-		/**
-		 * By default, Protect will allow a user who has been blocked for too
-		 * many failed logins to start answering math questions to continue logging in
-		 *
-		 * For added security, you can disable this.
-		 *
-		 * @module protect
-		 *
-		 * @since 3.6.0
-		 *
-		 * @param bool Whether to allow math for blocked users or not.
-		 */
-
-		$this->block_login_with_math = 1;
-		/**
-		 * Allow Math fallback for blocked IPs.
-		 *
-		 * @module protect
-		 *
-		 * @since 3.6.0
-		 *
-		 * @param bool true Should we fallback to the Math questions when an IP is blocked. Default to true.
-		 */
-		$allow_math_fallback_on_fail = apply_filters( 'jpp_use_captcha_when_blocked', true );
-		if ( ! $allow_math_fallback_on_fail ) {
-			$this->kill_login();
-		}
-		include_once __DIR__ . '/protect/math-fallback.php';
-		new Jetpack_Protect_Math_Authenticate();
-
-		return false;
-	}
-
-	/**
-	 * Kill a login attempt
-	 */
-	public function kill_login() {
-		if (
-			isset( $_GET['action'], $_GET['_wpnonce'] ) &&
-			'logout' === $_GET['action'] &&
-			wp_verify_nonce( $_GET['_wpnonce'], 'log-out' ) && // phpcs:ignore WordPress.Security.ValidatedSanitizedInput
-			wp_get_current_user()
-
-		) {
-			// Allow users to logout.
-			return;
-		}
-
-		$ip = IP::get_ip();
-		/**
-		 * Fires before every killed login.
-		 *
-		 * @module protect
-		 *
-		 * @since 3.4.0
-		 *
-		 * @param string $ip IP flagged by Protect.
-		 */
-		do_action( 'jpp_kill_login', $ip );
-
-		if ( defined( 'XMLRPC_REQUEST' ) && XMLRPC_REQUEST ) {
-			// translators: variable is the IP address that was flagged.
-			$die_string = sprintf( __( 'Your IP (%1$s) has been flagged for potential security violations.', 'jetpack' ), str_replace( 'http://', '', esc_url( 'http://' . $ip ) ) );
-			wp_die(
-				$die_string, // phpcs:ignore WordPress.Security.EscapeOutput.OutputNotEscaped -- esc_url used when forming string.
-				esc_html__( 'Login Blocked by Jetpack', 'jetpack' ),
-				array( 'response' => 403 )
-			);
-		}
-
-		require_once __DIR__ . '/protect/blocked-login-page.php';
-		$blocked_login_page = Jetpack_Protect_Blocked_Login_Page::instance( $ip );
-
-		if ( $blocked_login_page->is_blocked_user_valid() ) {
-			return;
-		}
-
-		$blocked_login_page->render_and_die();
-	}
-
-	/**
-	 * Checks if the protect API call has failed, and if so initiates the math captcha fallback.
-	 */
-	public function check_use_math() {
-		$use_math = $this->get_transient( 'brute_use_math' );
-		if ( $use_math ) {
-			include_once __DIR__ . '/protect/math-fallback.php';
-			new Jetpack_Protect_Math_Authenticate();
-		}
-	}
-
-	/**
-	 * If we're in a multisite network, return the blog ID of the primary blog
-	 *
-	 * @return int
-	 */
-	public function get_main_blog_id() {
-		if ( ! is_multisite() ) {
-			return false;
-		}
-
-		global $current_site;
-		$primary_blog_id = $current_site->blog_id;
-
-		return $primary_blog_id;
-	}
-
-	/**
-	 * Get jetpack blog id, or the jetpack blog id of the main blog in the main network
-	 *
-	 * @return int
-	 */
-	public function get_main_blog_jetpack_id() {
-		if ( ! is_main_site() ) {
-			switch_to_blog( $this->get_main_blog_id() );
-			$id = Jetpack::get_option( 'id', false );
-			restore_current_blog();
-		} else {
-			$id = Jetpack::get_option( 'id' );
-		}
-
-		return $id;
-	}
-
-	/**
-	 * Checks the API key.
-	 */
-	public function check_api_key() {
-		$response = $this->protect_call( 'check_key' );
-
-		if ( isset( $response['ckval'] ) ) {
-			return true;
-		}
-
-		if ( isset( $response['error'] ) ) {
-
-			if ( 'Invalid API Key' === $response['error'] ) {
-				$this->api_key_error = __( 'Your API key is invalid', 'jetpack' );
-			}
-
-			if ( 'API Key Required' === $response['error'] ) {
-				$this->api_key_error = __( 'No API key', 'jetpack' );
-			}
-		}
-
-		$this->api_key_error = __( 'There was an error contacting Jetpack servers.', 'jetpack' );
-
-		return false;
-	}
-
-	/**
-	 * Calls over to the api using wp_remote_post
-	 *
-	 * @param string $action - 'check_ip', 'check_key', or 'failed_attempt'.
-	 * @param array  $request - Any custom data to post to the api.
-	 *
-	 * @return array
-	 */
-	public function protect_call( $action = 'check_ip', $request = array() ) {
-		global $wp_version;
-
-		$api_key = $this->maybe_get_protect_key();
-
-		$user_agent = "WordPress/{$wp_version} | Jetpack/" . constant( 'JETPACK__VERSION' );
-
-		$request['action']            = $action;
-		$request['ip']                = IP::get_ip();
-		$request['host']              = $this->get_local_host();
-		$request['headers']           = wp_json_encode( $this->get_headers() );
-		$request['jetpack_version']   = constant( 'JETPACK__VERSION' );
-		$request['wordpress_version'] = (string) $wp_version;
-		$request['api_key']           = $api_key;
-		$request['multisite']         = '0';
-
-		if ( is_multisite() ) {
-			$request['multisite'] = get_blog_count();
-		}
-
-		/**
-		 * Filter controls maximum timeout in waiting for reponse from Protect servers.
-		 *
-		 * @module protect
-		 *
-		 * @since 4.0.4
-		 *
-		 * @param int $timeout Max time (in seconds) to wait for a response.
-		 */
-		$timeout = apply_filters( 'jetpack_protect_connect_timeout', 30 );
-
-		$args = array(
-			'body'        => $request,
-			'user-agent'  => $user_agent,
-			'httpversion' => '1.0',
-			'timeout'     => absint( $timeout ),
-		);
-
-		$response_json           = wp_remote_post( JETPACK_PROTECT__API_HOST, $args );
-		$this->last_response_raw = $response_json;
-
-		$transient_name = $this->get_transient_name();
-		$this->delete_transient( $transient_name );
-
-		if ( is_array( $response_json ) ) {
-			$response = json_decode( $response_json['body'], true );
-		}
-
-		if ( isset( $response['blocked_attempts'] ) && $response['blocked_attempts'] ) {
-			update_site_option( 'jetpack_protect_blocked_attempts', $response['blocked_attempts'] );
-		}
-
-		if ( isset( $response['status'] ) && ! isset( $response['error'] ) ) {
-			$response['expire'] = time() + $response['seconds_remaining'];
-			$this->set_transient( $transient_name, $response, $response['seconds_remaining'] );
-			$this->delete_transient( 'brute_use_math' );
-		} else { // Fallback to Math Captcha if no response from API host.
-			$this->set_transient( 'brute_use_math', 1, 600 );
-			$response['status'] = 'ok';
-			$response['math']   = true;
-		}
-
-		if ( isset( $response['error'] ) ) {
-			update_site_option( 'jetpack_protect_error', $response['error'] );
-		} else {
-			delete_site_option( 'jetpack_protect_error' );
-		}
-
-		return $response;
-	}
-
-	/**
-	 * Gets the transient name.
-	 */
-	public function get_transient_name() {
-		$headers     = $this->get_headers();
-		$header_hash = md5( wp_json_encode( $headers ) );
-
-		return 'jpp_li_' . $header_hash;
-	}
-
-	/**
-	 * Wrapper for WordPress set_transient function, our version sets
-	 * the transient on the main site in the network if this is a multisite network
-	 *
-	 * We do it this way (instead of set_site_transient) because of an issue where
-	 * sitewide transients are always autoloaded
-	 * https://core.trac.wordpress.org/ticket/22846
-	 *
-	 * @param string $transient Transient name. Expected to not be SQL-escaped. Must be
-	 *                           45 characters or fewer in length.
-	 * @param mixed  $value Transient value. Must be serializable if non-scalar.
-	 *                            Expected to not be SQL-escaped.
-	 * @param int    $expiration Optional. Time until expiration in seconds. Default 0.
-	 *
-	 * @return bool False if value was not set and true if value was set.
-	 */
-	public function set_transient( $transient, $value, $expiration ) {
-		if ( is_multisite() && ! is_main_site() ) {
-			switch_to_blog( $this->get_main_blog_id() );
-			$return = set_transient( $transient, $value, $expiration );
-			restore_current_blog();
-
-			return $return;
-		}
-
-		return set_transient( $transient, $value, $expiration );
-	}
-
-	/**
-	 * Wrapper for WordPress delete_transient function, our version deletes
-	 * the transient on the main site in the network if this is a multisite network
-	 *
-	 * @param string $transient Transient name. Expected to not be SQL-escaped.
-	 *
-	 * @return bool true if successful, false otherwise
-	 */
-	public function delete_transient( $transient ) {
-		if ( is_multisite() && ! is_main_site() ) {
-			switch_to_blog( $this->get_main_blog_id() );
-			$return = delete_transient( $transient );
-			restore_current_blog();
-
-			return $return;
-		}
-
-		return delete_transient( $transient );
-	}
-
-	/**
-	 * Wrapper for WordPress get_transient function, our version gets
-	 * the transient on the main site in the network if this is a multisite network
-	 *
-	 * @param string $transient Transient name. Expected to not be SQL-escaped.
-	 *
-	 * @return mixed Value of transient.
-	 */
-	public function get_transient( $transient ) {
-		if ( is_multisite() && ! is_main_site() ) {
-			switch_to_blog( $this->get_main_blog_id() );
-			$return = get_transient( $transient );
-			restore_current_blog();
-
-			return $return;
-		}
-
-		return get_transient( $transient );
-	}
-
-	/**
-	 * Returns the local host.
-	 */
-	public function get_local_host() {
-		if ( isset( $this->local_host ) ) {
-			return $this->local_host;
-		}
-
-		$uri = 'http://' . strtolower( isset( $_SERVER['HTTP_HOST'] ) ? filter_var( wp_unslash( $_SERVER['HTTP_HOST'] ) ) : '' );
-
-		if ( is_multisite() ) {
-			$uri = network_home_url();
-		}
-
-		$uridata = wp_parse_url( $uri );
-
-		$domain = $uridata['host'];
-
-		// If we still don't have the site_url, get it.
-		if ( ! $domain ) {
-			$uri     = get_site_url( 1 );
-			$uridata = wp_parse_url( $uri );
-			$domain  = $uridata['host'];
-		}
-
-		$this->local_host = $domain;
-
-		return $this->local_host;
-	}
-
-}
-
-$jetpack_protect = Jetpack_Protect_Module::instance();
-=======
 use Automattic\Jetpack\Waf\Brute_Force_Protection\Brute_Force_Protection;
 
 $brute_force_protection = Brute_Force_Protection::instance();
->>>>>>> 868a8609
 
 global $pagenow;
 if ( isset( $pagenow ) && 'wp-login.php' === $pagenow ) {
