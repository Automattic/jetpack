--- conflicted
+++ resolved
@@ -971,7 +971,6 @@
 add_action( 'admin_enqueue_scripts', 'grunion_add_admin_scripts' );
 
 /**
-<<<<<<< HEAD
  * Adds the 'Export' button to the feedback dashboard page.
  *
  * @return void
@@ -1013,7 +1012,7 @@
 	<?php
 }
 
-=======
+/**
  * Add the "Check for Spam" button to the Feedbacks dashboard page.
  */
 function grunion_check_for_spam_button() {
@@ -1123,7 +1122,6 @@
 
 add_action( 'wp_ajax_grunion_recheck_queue', 'grunion_recheck_queue' );
 
->>>>>>> cbc67f5d
 /**
  * Delete a number of spam feedbacks via an AJAX request.
  */
