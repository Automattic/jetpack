--- conflicted
+++ resolved
@@ -5320,37 +5320,7 @@
 		$extra = 'no-post';
 	}
 
-<<<<<<< HEAD
 	/** This action is documented in modules/widgets/social-media-icons.php */
 	do_action( 'jetpack_bump_stats_extras', 'jetpack_forms_message_sent', $extra );
-=======
-	/*
-	 * Record event.
-	 * We use different libs on wpcom and Jetpack.
-	 */
-	if ( defined( 'IS_WPCOM' ) && IS_WPCOM ) {
-		$event_name             = 'wpcom_' . $event_name;
-		$event_props['blog_id'] = get_current_blog_id();
-		// If the form was sent by a logged out visitor, record event with blog owner.
-		if ( empty( $event_user->ID ) ) {
-			$event_user_id = wpcom_get_blog_owner( $event_props['blog_id'] );
-			$event_user    = get_userdata( $event_user_id );
-		}
-
-		require_lib( 'tracks/client' );
-		tracks_record_event( $event_user, $event_name, $event_props );
-	} else {
-		// If the form was sent by a logged out visitor, record event with Jetpack master user.
-		if ( empty( $event_user->ID ) ) {
-			$master_user_id = Jetpack_Options::get_option( 'master_user' );
-			if ( ! empty( $master_user_id ) ) {
-				$event_user = get_userdata( $master_user_id );
-			}
-		}
-
-		$tracking = new \Automattic\Jetpack\Tracking();
-		$tracking->record_user_event( $event_name, $event_props, $event_user );
-	}
->>>>>>> 316dd5a3
 }
 add_action( 'grunion_pre_message_sent', 'jetpack_tracks_record_grunion_pre_message_sent', 12 );