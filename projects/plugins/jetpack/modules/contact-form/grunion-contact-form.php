<?php // phpcs:ignore WordPress.Files.FileName.InvalidClassFileName
/**
 * Grunion Contact Form
 * Add a contact form to any post, page or text widget.
 * Emails will be sent to the post's author by default, or any email address you choose.
 *
 * @package automattic/jetpack
 */

// phpcs:disable Universal.Files.SeparateFunctionsFromOO.Mixed -- TODO: Move classes to appropriately-named class files.

use Automattic\Jetpack\Assets;
use Automattic\Jetpack\Blocks;
use Automattic\Jetpack\Sync\Settings;

define( 'GRUNION_PLUGIN_DIR', plugin_dir_path( __FILE__ ) );
define( 'GRUNION_PLUGIN_URL', plugin_dir_url( __FILE__ ) );

if ( is_admin() ) {
	require_once GRUNION_PLUGIN_DIR . 'admin.php';
}

add_action( 'rest_api_init', 'grunion_contact_form_require_endpoint' );

/**
 * Require the Grunion endpoint.
 */
function grunion_contact_form_require_endpoint() {
	require_once GRUNION_PLUGIN_DIR . 'class-grunion-contact-form-endpoint.php';
}

/**
 * Sets the 'block_template' attribute on all instances of wp:jetpack/contact-form in
 * the $_wp_current_template_content global variable.
 *
 * The $_wp_current_template_content global variable is hydrated immediately prior to
 * 'template_include' in wp-includes/template-loader.php.
 *
 * This fixes Contact Form Blocks added to FSE _templates_ (e.g. Single or 404).
 *
 * @param string $template Template to be loaded.
 */
function grunion_contact_form_set_block_template_attribute( $template ) {
	global $_wp_current_template_content;
	if ( 'template-canvas.php' === basename( $template ) ) {
		Grunion_Contact_Form::style_on();
		$_wp_current_template_content = grunion_contact_form_apply_block_attribute(
			$_wp_current_template_content,
			array(
				'block_template' => 'canvas',
			)
		);
	}
	return $template;
}
add_filter( 'template_include', 'grunion_contact_form_set_block_template_attribute' );

/**
 * Sets the $grunion_block_template_part_id global.
 *
 * This is part of the fix for Contact Form Blocks added to FSE _template parts_ (e.g footer).
 * The global is processed in Grunion_Contact_Form::parse().
 *
 * @param string $template_part_id ID for the currently rendered template part.
 */
function grunion_contact_form_set_block_template_part_id_global( $template_part_id ) {
	$GLOBALS['grunion_block_template_part_id'] = $template_part_id;
}
add_action( 'render_block_core_template_part_post', 'grunion_contact_form_set_block_template_part_id_global' );
add_action( 'render_block_core_template_part_file', 'grunion_contact_form_set_block_template_part_id_global' );
add_action( 'render_block_core_template_part_none', 'grunion_contact_form_set_block_template_part_id_global' );
add_action( 'gutenberg_render_block_core_template_part_post', 'grunion_contact_form_set_block_template_part_id_global' );
add_action( 'gutenberg_render_block_core_template_part_file', 'grunion_contact_form_set_block_template_part_id_global' );
add_action( 'gutenberg_render_block_core_template_part_none', 'grunion_contact_form_set_block_template_part_id_global' );

/**
 * Unsets the global when block is done rendering.
 *
 * @param string $content Rendered block content.
 * @param array  $block   The full block, including name and attributes.
 * @return string
 */
function grunion_contact_form_unset_block_template_part_id_global( $content, $block ) {
	if ( 'core/template-part' === $block['blockName']
		&& isset( $GLOBALS['grunion_block_template_part_id'] ) ) {
		unset( $GLOBALS['grunion_block_template_part_id'] );
	}
	return $content;
}
add_filter( 'render_block', 'grunion_contact_form_unset_block_template_part_id_global', 10, 2 );

/**
 * Sets the 'widget' attribute on all instances of the contact form in the widget block.
 *
 * @param string          $content  Existing widget block content.
 * @param array           $instance Array of settings for the current widget.
 * @param WP_Widget_Block $widget   Current Block widget instance.
 * @return string
 */
function grunion_contact_form_filter_widget_block_content( $content, $instance, $widget ) {
	Grunion_Contact_Form::style_on();
	// Inject 'block_template' => <widget-id> into all instances of the contact form block.
	return grunion_contact_form_apply_block_attribute(
		$content,
		array(
			'widget' => $widget->id,
		)
	);
}
add_filter( 'widget_block_content', 'grunion_contact_form_filter_widget_block_content', 1, 3 );

/**
 * Adds a given attribute to all instances of the Contact Form block.
 *
 * @param string $content  Existing content to process.
 * @param array  $new_attr New attributes to add.
 * @return string
 */
function grunion_contact_form_apply_block_attribute( $content, $new_attr ) {
	if ( false === stripos( $content, 'wp:jetpack/contact-form' ) ) {
		return $content;
	}
	return preg_replace_callback(
		'/<!--\s+(?P<closer>\/)?wp:jetpack\/?contact-form\s+(?P<attrs>{(?:(?:[^}]+|}+(?=})|(?!}\s+\/?-->).)*+)?}\s+)?(?P<void>\/)?-->/s',
		function ( $match ) use ( $new_attr ) {
			// Ignore block closers.
			if ( ! empty( $match['closer'] ) ) {
				return $match[0];
			}
			// If block doesn't have attributes, add our own.
			if ( empty( $match['attrs'] ) ) {
				return str_replace(
					'wp:jetpack/contact-form ',
					'wp:jetpack/contact-form ' . wp_json_encode( $new_attr ) . ' ',
					$match[0]
				);
			}
			// $match['attrs'] includes trailing space: '{"customThankyou":"message"} '.
			$attrs = json_decode( rtrim( $match['attrs'], ' ' ), true );
			$attrs = array_merge( $attrs, $new_attr );
			return str_replace(
				$match['attrs'],
				wp_json_encode( $attrs ) . ' ',
				$match[0]
			);
		},
		$content
	);
}

/**
 * Sets up various actions, filters, post types, post statuses, shortcodes.
 */
class Grunion_Contact_Form_Plugin {

	/**
	 *
	 * The Widget ID of the widget currently being processed.  Used to build the unique contact-form ID for forms embedded in widgets.
	 *
	 * @var string
	 */
	public $current_widget_id;

	/**
	 * If the contact form field is being used.
	 *
	 * @var bool
	 */
	public static $using_contact_form_field = false;

	/**
	 *
	 * The last Feedback Post ID Erased as part of the Personal Data Eraser.
	 * Helps with pagination.
	 *
	 * @var int
	 */
	private $pde_last_post_id_erased = 0;

	/**
	 *
	 * The email address for which we are deleting/exporting all feedbacks
	 * as part of a Personal Data Eraser or Personal Data Exporter request.
	 *
	 * @var string
	 */
	private $pde_email_address = '';

	/**
	 * Initializing function.
	 */
	public static function init() {
		static $instance = false;

		if ( ! $instance ) {
			$instance = new Grunion_Contact_Form_Plugin();

			// Schedule our daily cleanup
			add_action( 'wp_scheduled_delete', array( $instance, 'daily_akismet_meta_cleanup' ) );
		}

		return $instance;
	}

	/**
	 * Runs daily to clean up spam detection metadata after 15 days.  Keeps your DB squeaky clean.
	 */
	public function daily_akismet_meta_cleanup() {
		global $wpdb;

		$feedback_ids = $wpdb->get_col( "SELECT p.ID FROM {$wpdb->posts} as p INNER JOIN {$wpdb->postmeta} as m on m.post_id = p.ID WHERE p.post_type = 'feedback' AND m.meta_key = '_feedback_akismet_values' AND DATE_SUB(NOW(), INTERVAL 15 DAY) > p.post_date_gmt LIMIT 10000" );

		if ( empty( $feedback_ids ) ) {
			return;
		}

		/**
		 * Fires right before deleting the _feedback_akismet_values post meta on $feedback_ids
		 *
		 * @module contact-form
		 *
		 * @since 6.1.0
		 *
		 * @param array $feedback_ids list of feedback post ID
		 */
		do_action( 'jetpack_daily_akismet_meta_cleanup_before', $feedback_ids );
		foreach ( $feedback_ids as $feedback_id ) {
			delete_post_meta( $feedback_id, '_feedback_akismet_values' );
		}

		/**
		 * Fires right after deleting the _feedback_akismet_values post meta on $feedback_ids
		 *
		 * @module contact-form
		 *
		 * @since 6.1.0
		 *
		 * @param array $feedback_ids list of feedback post ID
		 */
		do_action( 'jetpack_daily_akismet_meta_cleanup_after', $feedback_ids );
	}

	/**
	 * Strips HTML tags from input.  Output is NOT HTML safe.
	 *
	 * @param mixed $data_with_tags - data we're stripping HTML tags from.
	 * @return mixed
	 */
	public static function strip_tags( $data_with_tags ) {
		$data_without_tags = array();
		if ( is_array( $data_with_tags ) ) {
			foreach ( $data_with_tags as $index => $value ) {
				$index = sanitize_text_field( (string) $index );
				$value = wp_kses( (string) $value, array() );
				$value = str_replace( '&amp;', '&', $value ); // undo damage done by wp_kses_normalize_entities()

				$data_without_tags[ $index ] = $value;
			}
		} else {
			$data_without_tags = wp_kses( (string) $data_with_tags, array() );
			$data_without_tags = str_replace( '&amp;', '&', $data_without_tags ); // undo damage done by wp_kses_normalize_entities()
		}

		return $data_without_tags;
	}

	/**
	 * Class uses singleton pattern; use Grunion_Contact_Form_Plugin::init() to initialize.
	 */
	protected function __construct() {
		$this->add_shortcode();

		// While generating the output of a text widget with a contact-form shortcode, we need to know its widget ID.
		add_action( 'dynamic_sidebar', array( $this, 'track_current_widget' ) );

		// Add a "widget" shortcode attribute to all contact-form shortcodes embedded in widgets
		add_filter( 'widget_text', array( $this, 'widget_atts' ), 0 );

		// If Text Widgets don't get shortcode processed, hack ours into place.
		if (
			version_compare( get_bloginfo( 'version' ), '4.9-z', '<=' )
			&& ! has_filter( 'widget_text', 'do_shortcode' )
		) {
			add_filter( 'widget_text', array( $this, 'widget_shortcode_hack' ), 5 );
		}

		add_filter( 'jetpack_contact_form_is_spam', array( $this, 'is_spam_blocklist' ), 10, 2 );
		add_filter( 'jetpack_contact_form_in_comment_disallowed_list', array( $this, 'is_in_disallowed_list' ), 10, 2 );
		// Akismet to the rescue
		if ( defined( 'AKISMET_VERSION' ) || function_exists( 'akismet_http_post' ) ) {
			add_filter( 'jetpack_contact_form_is_spam', array( $this, 'is_spam_akismet' ), 10, 2 );
			add_action( 'contact_form_akismet', array( $this, 'akismet_submit' ), 10, 2 );
		}

		add_action( 'loop_start', array( 'Grunion_Contact_Form', 'style_on' ) );
		add_action( 'pre_amp_render_post', array( 'Grunion_Contact_Form', 'style_on' ) );

		add_action( 'wp_ajax_grunion-contact-form', array( $this, 'ajax_request' ) );
		add_action( 'wp_ajax_nopriv_grunion-contact-form', array( $this, 'ajax_request' ) );

		// GDPR: personal data exporter & eraser.
		add_filter( 'wp_privacy_personal_data_exporters', array( $this, 'register_personal_data_exporter' ) );
		add_filter( 'wp_privacy_personal_data_erasers', array( $this, 'register_personal_data_eraser' ) );

		// Export to CSV feature
		if ( is_admin() ) {
			add_action( 'wp_ajax_feedback_export', array( $this, 'download_feedback_as_csv' ) );
		}
		add_action( 'admin_menu', array( $this, 'admin_menu' ) );
		add_action( 'current_screen', array( $this, 'unread_count' ) );

		add_filter( 'use_block_editor_for_post_type', array( $this, 'use_block_editor_for_post_type' ), 10, 2 );

		// custom post type we'll use to keep copies of the feedback items
		register_post_type(
			'feedback',
			array(
				'labels'                => array(
					'name'               => __( 'Form Responses', 'jetpack' ),
					'singular_name'      => __( 'Form Responses', 'jetpack' ),
					'search_items'       => __( 'Search Responses', 'jetpack' ),
					'not_found'          => __( 'No responses found', 'jetpack' ),
					'not_found_in_trash' => __( 'No responses found', 'jetpack' ),
				),
				'menu_icon'             => 'dashicons-feedback',
				'show_ui'               => true,
				'show_in_menu'          => false,
				'show_in_admin_bar'     => false,
				'public'                => false,
				'rewrite'               => false,
				'query_var'             => false,
				'capability_type'       => 'page',
				'show_in_rest'          => true,
				'rest_controller_class' => 'Grunion_Contact_Form_Endpoint',
				'capabilities'          => array(
					'create_posts'        => 'do_not_allow',
					'publish_posts'       => 'publish_pages',
					'edit_posts'          => 'edit_pages',
					'edit_others_posts'   => 'edit_others_pages',
					'delete_posts'        => 'delete_pages',
					'delete_others_posts' => 'delete_others_pages',
					'read_private_posts'  => 'read_private_pages',
					'edit_post'           => 'edit_page',
					'delete_post'         => 'delete_page',
					'read_post'           => 'read_page',
				),
				'map_meta_cap'          => true,
			)
		);

		// Add to REST API post type allowed list.
		add_filter( 'rest_api_allowed_post_types', array( $this, 'allow_feedback_rest_api_type' ) );

		// Add "spam" as a post status
		register_post_status(
			'spam',
			array(
				'label'                  => 'Spam',
				'public'                 => false,
				'exclude_from_search'    => true,
				'show_in_admin_all_list' => false,
				// translators: The spam count.
				'label_count'            => _n_noop( 'Spam <span class="count">(%s)</span>', 'Spam <span class="count">(%s)</span>', 'jetpack' ),
				'protected'              => true,
				'_builtin'               => false,
			)
		);

		// POST handler
		if (
			isset( $_SERVER['REQUEST_METHOD'] ) && 'POST' === strtoupper( sanitize_text_field( wp_unslash( $_SERVER['REQUEST_METHOD'] ) ) )
			&&
			isset( $_POST['action'] ) && 'grunion-contact-form' === $_POST['action'] // phpcs:ignore WordPress.Security.NonceVerification.Missing -- nonce verification should happen when hook fires.
			&&
			isset( $_POST['contact-form-id'] ) // phpcs:ignore WordPress.Security.NonceVerification.Missing -- no site changes
		) {
			add_action( 'template_redirect', array( $this, 'process_form_submission' ) );
		}

		/*
		 * Can be dequeued by placing the following in wp-content/themes/yourtheme/functions.php
		 *
		 *  function remove_grunion_style() {
		 *      wp_deregister_style('grunion.css');
		 *  }
		 *  add_action('wp_print_styles', 'remove_grunion_style');
		 */
		wp_register_style( 'grunion.css', GRUNION_PLUGIN_URL . 'css/grunion.css', array(), JETPACK__VERSION );
		wp_style_add_data( 'grunion.css', 'rtl', 'replace' );

		self::enqueue_contact_forms_style_script();
		self::register_contact_form_blocks();
	}

	/**
	 * Enqueue scripts responsible for handling contact form styles.
	 */
	private static function enqueue_contact_forms_style_script() {
		wp_enqueue_script(
			'contact-form-styles',
			plugins_url( 'js/form-styles.js', __FILE__ ),
			array(),
			JETPACK__VERSION,
			true
		);
	}

	/**
	 * Register the contact form block.
	 */
	private static function register_contact_form_blocks() {
		Blocks::jetpack_register_block(
			'jetpack/contact-form',
			array(
				'render_callback' => array( __CLASS__, 'gutenblock_render_form' ),
			)
		);

		// Field render methods.
		Blocks::jetpack_register_block(
			'jetpack/field-text',
			array(
				'render_callback' => array( __CLASS__, 'gutenblock_render_field_text' ),
			)
		);
		Blocks::jetpack_register_block(
			'jetpack/field-name',
			array(
				'render_callback' => array( __CLASS__, 'gutenblock_render_field_name' ),
			)
		);
		Blocks::jetpack_register_block(
			'jetpack/field-email',
			array(
				'render_callback' => array( __CLASS__, 'gutenblock_render_field_email' ),
			)
		);
		Blocks::jetpack_register_block(
			'jetpack/field-url',
			array(
				'render_callback' => array( __CLASS__, 'gutenblock_render_field_url' ),
			)
		);
		Blocks::jetpack_register_block(
			'jetpack/field-date',
			array(
				'render_callback' => array( __CLASS__, 'gutenblock_render_field_date' ),
			)
		);
		Blocks::jetpack_register_block(
			'jetpack/field-telephone',
			array(
				'render_callback' => array( __CLASS__, 'gutenblock_render_field_telephone' ),
			)
		);
		Blocks::jetpack_register_block(
			'jetpack/field-textarea',
			array(
				'render_callback' => array( __CLASS__, 'gutenblock_render_field_textarea' ),
			)
		);
		Blocks::jetpack_register_block(
			'jetpack/field-checkbox',
			array(
				'render_callback' => array( __CLASS__, 'gutenblock_render_field_checkbox' ),
			)
		);
		Blocks::jetpack_register_block(
			'jetpack/field-checkbox-multiple',
			array(
				'render_callback' => array( __CLASS__, 'gutenblock_render_field_checkbox_multiple' ),
			)
		);
		Blocks::jetpack_register_block(
			'jetpack/field-radio',
			array(
				'render_callback' => array( __CLASS__, 'gutenblock_render_field_radio' ),
			)
		);
		Blocks::jetpack_register_block(
			'jetpack/field-select',
			array(
				'render_callback' => array( __CLASS__, 'gutenblock_render_field_select' ),
			)
		);
		Blocks::jetpack_register_block(
			'jetpack/field-consent',
			array(
				'render_callback' => array( __CLASS__, 'gutenblock_render_field_consent' ),
			)
		);
	}

	/**
	 * Render the gutenblock form.
	 *
	 * @param array  $atts - the block attributes.
	 * @param string $content - html content.
	 *
	 * @return string
	 */
	public static function gutenblock_render_form( $atts, $content ) {

		// Render fallback in other contexts than frontend (i.e. feed, emails, API, etc.), unless the form is being submitted.
		if ( ! jetpack_is_frontend() && ! isset( $_POST['contact-form-id'] ) ) { // phpcs:ignore WordPress.Security.NonceVerification.Missing
			return sprintf(
				'<div class="%1$s"><a href="%2$s" target="_blank" rel="noopener noreferrer">%3$s</a></div>',
				esc_attr( Blocks::classes( 'contact-form', $atts ) ),
				esc_url( get_the_permalink() ),
				esc_html__( 'Submit a form.', 'jetpack' )
			);
		}

		return Grunion_Contact_Form::parse( $atts, do_blocks( $content ) );
	}

	/**
	 * Turn block attribute to shortcode attributes.
	 *
	 * @param array  $atts - the block attributes.
	 * @param string $type - the type.
	 *
	 * @return array
	 */
	public static function block_attributes_to_shortcode_attributes( $atts, $type ) {
		$atts['type'] = $type;
		if ( isset( $atts['className'] ) ) {
			$atts['class'] = $atts['className'];
			unset( $atts['className'] );
		}

		if ( isset( $atts['defaultValue'] ) ) {
			$atts['default'] = $atts['defaultValue'];
			unset( $atts['defaultValue'] );
		}

		return $atts;
	}

	/**
	 * Render the text field.
	 *
	 * @param array  $atts - the block attributes.
	 * @param string $content - html content.
	 *
	 * @return string HTML for the contact form field.
	 */
	public static function gutenblock_render_field_text( $atts, $content ) {
		$atts = self::block_attributes_to_shortcode_attributes( $atts, 'text' );
		return Grunion_Contact_Form::parse_contact_field( $atts, $content );
	}

	/**
	 * Render the name field.
	 *
	 * @param array  $atts - the block attributes.
	 * @param string $content - html content.
	 *
	 * @return string HTML for the contact form field.
	 */
	public static function gutenblock_render_field_name( $atts, $content ) {
		$atts = self::block_attributes_to_shortcode_attributes( $atts, 'name' );
		return Grunion_Contact_Form::parse_contact_field( $atts, $content );
	}

	/**
	 * Render the email field.
	 *
	 * @param array  $atts - the block attributes.
	 * @param string $content - html content.
	 *
	 * @return string HTML for the contact form field.
	 */
	public static function gutenblock_render_field_email( $atts, $content ) {
		$atts = self::block_attributes_to_shortcode_attributes( $atts, 'email' );
		return Grunion_Contact_Form::parse_contact_field( $atts, $content );
	}

	/**
	 * Render the url field.
	 *
	 * @param array  $atts - the block attributes.
	 * @param string $content - html content.
	 *
	 * @return string HTML for the contact form field.
	 */
	public static function gutenblock_render_field_url( $atts, $content ) {
		$atts = self::block_attributes_to_shortcode_attributes( $atts, 'url' );
		return Grunion_Contact_Form::parse_contact_field( $atts, $content );
	}

	/**
	 * Render the date field.
	 *
	 * @param array  $atts - the block attributes.
	 * @param string $content - html content.
	 *
	 * @return string HTML for the contact form field.
	 */
	public static function gutenblock_render_field_date( $atts, $content ) {
		$atts = self::block_attributes_to_shortcode_attributes( $atts, 'date' );
		return Grunion_Contact_Form::parse_contact_field( $atts, $content );
	}

	/**
	 * Render the telephone field.
	 *
	 * @param array  $atts - the block attributes.
	 * @param string $content - html content.
	 *
	 * @return string HTML for the contact form field.
	 */
	public static function gutenblock_render_field_telephone( $atts, $content ) {
		$atts = self::block_attributes_to_shortcode_attributes( $atts, 'telephone' );
		return Grunion_Contact_Form::parse_contact_field( $atts, $content );
	}

	/**
	 * Render the text area field.
	 *
	 * @param array  $atts - the block attributes.
	 * @param string $content - html content.
	 *
	 * @return string HTML for the contact form field.
	 */
	public static function gutenblock_render_field_textarea( $atts, $content ) {
		$atts = self::block_attributes_to_shortcode_attributes( $atts, 'textarea' );
		return Grunion_Contact_Form::parse_contact_field( $atts, $content );
	}

	/**
	 * Render the checkbox field.
	 *
	 * @param array  $atts - the block attributes.
	 * @param string $content - html content.
	 *
	 * @return string HTML for the contact form field.
	 */
	public static function gutenblock_render_field_checkbox( $atts, $content ) {
		$atts = self::block_attributes_to_shortcode_attributes( $atts, 'checkbox' );
		return Grunion_Contact_Form::parse_contact_field( $atts, $content );
	}

	/**
	 * Render the multiple checkbox field.
	 *
	 * @param array  $atts - the block attributes.
	 * @param string $content - html content.
	 *
	 * @return string HTML for the contact form field.
	 */
	public static function gutenblock_render_field_checkbox_multiple( $atts, $content ) {
		$atts = self::block_attributes_to_shortcode_attributes( $atts, 'checkbox-multiple' );
		return Grunion_Contact_Form::parse_contact_field( $atts, $content );
	}

	/**
	 * Render the radio button field.
	 *
	 * @param array  $atts - the block attributes.
	 * @param string $content - html content.
	 *
	 * @return string HTML for the contact form field.
	 */
	public static function gutenblock_render_field_radio( $atts, $content ) {
		$atts = self::block_attributes_to_shortcode_attributes( $atts, 'radio' );
		return Grunion_Contact_Form::parse_contact_field( $atts, $content );
	}

	/**
	 * Render the select field.
	 *
	 * @param array  $atts - the block attributes.
	 * @param string $content - html content.
	 *
	 * @return string HTML for the contact form field.
	 */
	public static function gutenblock_render_field_select( $atts, $content ) {
		$atts = self::block_attributes_to_shortcode_attributes( $atts, 'select' );
		return Grunion_Contact_Form::parse_contact_field( $atts, $content );
	}

	/**
	 * Render the consent field.
	 *
	 * @param string $atts consent attributes.
	 * @param string $content html content.
	 */
	public static function gutenblock_render_field_consent( $atts, $content ) {
		$atts = self::block_attributes_to_shortcode_attributes( $atts, 'consent' );

		if ( ! isset( $atts['implicitConsentMessage'] ) ) {
			$atts['implicitConsentMessage'] = __( "By submitting your information, you're giving us permission to email you. You may unsubscribe at any time.", 'jetpack' );
		}

		if ( ! isset( $atts['explicitConsentMessage'] ) ) {
			$atts['explicitConsentMessage'] = __( 'Can we send you an email from time to time?', 'jetpack' );
		}

		return Grunion_Contact_Form::parse_contact_field( $atts, $content );
	}

	/**
	 * Add the 'Form Responses' menu item as a submenu of Feedback.
	 */
	public function admin_menu() {
		$slug = 'feedback';

		add_menu_page(
			__( 'Feedback', 'jetpack' ),
			__( 'Feedback', 'jetpack' ),
			'edit_pages',
			$slug,
			null,
			'dashicons-feedback',
			45
		);

		add_submenu_page(
			$slug,
			__( 'Form Responses', 'jetpack' ),
			__( 'Form Responses', 'jetpack' ),
			'edit_pages',
			'edit.php?post_type=feedback',
			null,
			0
		);

		remove_submenu_page(
			$slug,
			$slug
		);
	}

	/**
	 * Add to REST API post type allowed list.
	 *
	 * @param array $post_types - the post types.
	 */
	public function allow_feedback_rest_api_type( $post_types ) {
		$post_types[] = 'feedback';
		return $post_types;
	}

	/**
	 * Display the count of new feedback entries received. It's reset when user visits the Feedback screen.
	 *
	 * @since 4.1.0
	 *
	 * @param object $screen Information about the current screen.
	 */
	public function unread_count( $screen ) {
		if ( isset( $screen->post_type ) && 'feedback' === $screen->post_type ) {
			update_option( 'feedback_unread_count', 0 );
		} else {
			global $submenu;
			if ( isset( $submenu['feedback'] ) && is_array( $submenu['feedback'] ) && ! empty( $submenu['feedback'] ) ) {
				foreach ( $submenu['feedback'] as $index => $menu_item ) {
					if ( 'edit.php?post_type=feedback' === $menu_item[2] ) {
						$unread = get_option( 'feedback_unread_count', 0 );
						if ( $unread > 0 ) {
							$unread_count = current_user_can( 'publish_pages' ) ? " <span class='feedback-unread count-{$unread} awaiting-mod'><span class='feedback-unread-count'>" . number_format_i18n( $unread ) . '</span></span>' : '';

							// phpcs:ignore WordPress.WP.GlobalVariablesOverride.Prohibited
							$submenu['feedback'][ $index ][0] .= $unread_count;
						}
						break;
					}
				}
			}
		}
	}

	/**
	 * Handles all contact-form POST submissions
	 *
	 * Conditionally attached to `template_redirect`
	 */
	public function process_form_submission() {
		// Add a filter to replace tokens in the subject field with sanitized field values.
		add_filter( 'contact_form_subject', array( $this, 'replace_tokens_with_input' ), 10, 2 );

		// phpcs:disable WordPress.Security.NonceVerification.Missing -- Checked below for logged-in users only, see https://plugins.trac.wordpress.org/ticket/1859
		$id   = isset( $_POST['contact-form-id'] ) ? sanitize_text_field( wp_unslash( $_POST['contact-form-id'] ) ) : null;
		$hash = isset( $_POST['contact-form-hash'] ) ? sanitize_text_field( wp_unslash( $_POST['contact-form-hash'] ) ) : null;
		$hash = is_string( $hash ) ? preg_replace( '/[^\da-f]/i', '', $hash ) : $hash;
		// phpcs:enable

		if ( ! is_string( $id ) || ! is_string( $hash ) ) {
			return false;
		}

		if ( is_user_logged_in() ) {
			check_admin_referer( "contact-form_{$id}" );
		}

		$is_widget              = 0 === strpos( $id, 'widget-' );
		$is_block_template      = 0 === strpos( $id, 'block-template-' );
		$is_block_template_part = 0 === strpos( $id, 'block-template-part-' );

		$form = false;

		if ( $is_widget ) {
			// It's a form embedded in a text widget
			$this->current_widget_id = substr( $id, 7 ); // remove "widget-"
			$widget_type             = implode( '-', array_slice( explode( '-', $this->current_widget_id ), 0, -1 ) ); // Remove trailing -#

			// Is the widget active?
			$sidebar = is_active_widget( false, $this->current_widget_id, $widget_type );

			// This is lame - no core API for getting a widget by ID
			$widget = isset( $GLOBALS['wp_registered_widgets'][ $this->current_widget_id ] ) ? $GLOBALS['wp_registered_widgets'][ $this->current_widget_id ] : false;

			if ( $sidebar && $widget && isset( $widget['callback'] ) ) {
				// prevent PHP notices by populating widget args
				$widget_args = array(
					'before_widget' => '',
					'after_widget'  => '',
					'before_title'  => '',
					'after_title'   => '',
				);
				// This is lamer - no API for outputting a given widget by ID
				ob_start();
				// Process the widget to populate Grunion_Contact_Form::$last
				call_user_func( $widget['callback'], $widget_args, $widget['params'][0] );
				ob_end_clean();
			}
		} elseif ( $is_block_template ) {
			/*
			 * Recreate the logic in wp-includes/template-loader.php
			 * that happens *after* 'template_redirect'.
			 *
			 * This logic populates the $_wp_current_template_content
			 * global, which we need in order to render the contact
			 * form for this block template.
			 */
			// start of copy-pasta from wp-includes/template-loader.php.
			$tag_templates = array(
				'is_embed'             => 'get_embed_template',
				'is_404'               => 'get_404_template',
				'is_search'            => 'get_search_template',
				'is_front_page'        => 'get_front_page_template',
				'is_home'              => 'get_home_template',
				'is_privacy_policy'    => 'get_privacy_policy_template',
				'is_post_type_archive' => 'get_post_type_archive_template',
				'is_tax'               => 'get_taxonomy_template',
				'is_attachment'        => 'get_attachment_template',
				'is_single'            => 'get_single_template',
				'is_page'              => 'get_page_template',
				'is_singular'          => 'get_singular_template',
				'is_category'          => 'get_category_template',
				'is_tag'               => 'get_tag_template',
				'is_author'            => 'get_author_template',
				'is_date'              => 'get_date_template',
				'is_archive'           => 'get_archive_template',
			);
			$template      = false;
			// Loop through each of the template conditionals, and find the appropriate template file.
			// This is what calls locate_block_template() to hydrate $_wp_current_template_content.
			foreach ( $tag_templates as $tag => $template_getter ) {
				if ( call_user_func( $tag ) ) {
					$template = call_user_func( $template_getter );
				}
				if ( $template ) {
					if ( 'is_attachment' === $tag ) {
						remove_filter( 'the_content', 'prepend_attachment' );
					}
					break;
				}
			}
			if ( ! $template ) {
				$template = get_index_template();
			}
			// end of copy-pasta from wp-includes/template-loader.php.

			// Ensure 'block_template' attribute is added to any shortcodes in the template.
			$template = grunion_contact_form_set_block_template_attribute( $template );

			// Process the block template to populate Grunion_Contact_Form::$last
			get_the_block_template_html();
		} elseif ( $is_block_template_part ) {
			$block_template_part_id   = str_replace( 'block-template-part-', '', $id );
			$bits                     = explode( '//', $block_template_part_id );
			$block_template_part_slug = array_pop( $bits );
			// Process the block part template to populate Grunion_Contact_Form::$last
			$attributes = array(
				'theme'   => wp_get_theme()->get_stylesheet(),
				'slug'    => $block_template_part_slug,
				'tagName' => 'div',
			);
			do_blocks( '<!-- wp:template-part ' . wp_json_encode( $attributes ) . ' /-->' );
		} else {
			// It's a form embedded in a post
			$post = get_post( $id );

			// Process the content to populate Grunion_Contact_Form::$last
			if ( $post ) {
				/** This filter is already documented in core. wp-includes/post-template.php */
				apply_filters( 'the_content', $post->post_content );
			}
		}

		$form = isset( Grunion_Contact_Form::$forms[ $hash ] ) ? Grunion_Contact_Form::$forms[ $hash ] : null;

		// No form may mean user is using do_shortcode, grab the form using the stored post meta
		if ( ! $form && is_numeric( $id ) && $hash ) {

			// Get shortcode from post meta
			$shortcode = get_post_meta( $id, "_g_feedback_shortcode_{$hash}", true );

			// Format it
			if ( $shortcode !== '' && $shortcode !== false ) {

				// Get attributes from post meta.
				$parameters = '';
				$attributes = get_post_meta( $id, "_g_feedback_shortcode_atts_{$hash}", true );
				if ( ! empty( $attributes ) && is_array( $attributes ) ) {
					foreach ( array_filter( $attributes ) as $param => $value ) {
						$parameters .= " $param=\"$value\"";
					}
				}

				$shortcode = '[contact-form' . $parameters . ']' . $shortcode . '[/contact-form]';
				do_shortcode( $shortcode );

				// Recreate form
				$form = Grunion_Contact_Form::$last;
			}
		}

		if ( ! $form ) {
			return false;
		}

		if ( is_wp_error( $form->errors ) && $form->errors->get_error_codes() ) {
			return $form->errors;
		}

		// Process the form
		return $form->process_submission();
	}

	/**
	 * Handle the ajax request.
	 */
	public function ajax_request() {
		$submission_result = self::process_form_submission();

		if ( ! $submission_result ) {
			header( 'HTTP/1.1 500 Server Error', 500, true );
			echo '<div class="form-error"><ul class="form-errors"><li class="form-error-message">';
			esc_html_e( 'An error occurred. Please try again later.', 'jetpack' );
			echo '</li></ul></div>';
		} elseif ( is_wp_error( $submission_result ) ) {
			header( 'HTTP/1.1 400 Bad Request', 403, true );
			echo '<div class="form-error"><ul class="form-errors"><li class="form-error-message">';
			echo esc_html( $submission_result->get_error_message() );
			echo '</li></ul></div>';
		} else {
			echo '<h4>' . esc_html__( 'Your message has been sent', 'jetpack' ) . '</h4>' . wp_kses(
				$submission_result,
				array(
					'br'         => array(),
					'blockquote' => array( 'class' => array() ),
					'p'          => array(),
				)
			);
		}

		die;
	}

	/**
	 * Ensure the post author is always zero for contact-form feedbacks
	 * Attached to `wp_insert_post_data`
	 *
	 * @see Grunion_Contact_Form::process_submission()
	 *
	 * @param array $data the data to insert.
	 * @param array $postarr the data sent to wp_insert_post().
	 * @return array The filtered $data to insert.
	 */
	public function insert_feedback_filter( $data, $postarr ) {
		if ( $data['post_type'] === 'feedback' && $postarr['post_type'] === 'feedback' ) {
			$data['post_author'] = 0;
		}

		return $data;
	}

	/**
	 * Adds our contact-form shortcode
	 * The "child" contact-field shortcode is enabled as needed by the contact-form shortcode handler
	 */
	public function add_shortcode() {
		add_shortcode( 'contact-form', array( 'Grunion_Contact_Form', 'parse' ) );
		add_shortcode( 'contact-field', array( 'Grunion_Contact_Form', 'parse_contact_field' ) );
	}

	/**
	 * Tokenize the label.
	 *
	 * @param string $label - the label.
	 *
	 * @return string
	 */
	public static function tokenize_label( $label ) {
		return '{' . trim( preg_replace( '#^\d+_#', '', $label ) ) . '}';
	}

	/**
	 * Sanitize the value.
	 *
	 * @param string $value - the value to sanitize.
	 *
	 * @return string
	 */
	public static function sanitize_value( $value ) {
		if ( null === $value ) {
			return '';
		}
		return preg_replace( '=((<CR>|<LF>|0x0A/%0A|0x0D/%0D|\\n|\\r)\S).*=i', '', $value );
	}

	/**
	 * Replaces tokens like {city} or {City} (case insensitive) with the value
	 * of an input field of that name
	 *
	 * @param string $subject - the subject.
	 * @param array  $field_values Array with field label => field value associations.
	 *
	 * @return string The filtered $subject with the tokens replaced.
	 */
	public function replace_tokens_with_input( $subject, $field_values ) {
		// Wrap labels into tokens (inside {})
		$wrapped_labels = array_map( array( 'Grunion_Contact_Form_Plugin', 'tokenize_label' ), array_keys( $field_values ) );
		// Sanitize all values
		$sanitized_values = array_map( array( 'Grunion_Contact_Form_Plugin', 'sanitize_value' ), array_values( $field_values ) );

		foreach ( $sanitized_values as $k => $sanitized_value ) {
			if ( is_array( $sanitized_value ) ) {
				$sanitized_values[ $k ] = implode( ', ', $sanitized_value );
			}
		}

		// Search for all valid tokens (based on existing fields) and replace with the field's value
		$subject = str_ireplace( $wrapped_labels, $sanitized_values, $subject );
		return $subject;
	}

	/**
	 * Tracks the widget currently being processed.
	 * Attached to `dynamic_sidebar`
	 *
	 * @see $current_widget_id - the current widget ID.
	 *
	 * @param array $widget The widget data.
	 */
	public function track_current_widget( $widget ) {
		$this->current_widget_id = $widget['id'];
	}

	/**
	 * Adds a "widget" attribute to every contact-form embedded in a text widget.
	 * Used to tell the difference between post-embedded contact-forms and widget-embedded contact-forms
	 * Attached to `widget_text`
	 *
	 * @param string $text The widget text.
	 *
	 * @return string The filtered widget text.
	 */
	public function widget_atts( $text ) {
		Grunion_Contact_Form::style( true );

		return preg_replace( '/\[contact-form([^a-zA-Z_-])/', '[contact-form widget="' . $this->current_widget_id . '"\\1', $text );
	}

	/**
	 * For sites where text widgets are not processed for shortcodes, we add this hack to process just our shortcode
	 * Attached to `widget_text`
	 *
	 * @param string $text The widget text.
	 *
	 * @return string The contact-form filtered widget text
	 */
	public function widget_shortcode_hack( $text ) {
		if ( ! preg_match( '/\[contact-form([^a-zA-Z_-])/', $text ) ) {
			return $text;
		}

		$old = $GLOBALS['shortcode_tags'];
		remove_all_shortcodes();
		self::$using_contact_form_field = true;
		$this->add_shortcode();

		$text = do_shortcode( $text );

		self::$using_contact_form_field = false;
		$GLOBALS['shortcode_tags']      = $old; // phpcs:ignore WordPress.WP.GlobalVariablesOverride.Prohibited

		return $text;
	}

	/**
	 * Check if a submission matches the Comment Blocklist.
	 * The Comment Blocklist is a means to moderate discussion, and contact
	 * forms are 1:1 discussion forums, ripe for abuse by users who are being
	 * removed from the public discussion.
	 * Attached to `jetpack_contact_form_is_spam`
	 *
	 * @param bool  $is_spam - if the submission is spam.
	 * @param array $form - the form data.
	 * @return bool TRUE => spam, FALSE => not spam
	 */
	public function is_spam_blocklist( $is_spam, $form = array() ) {
		if ( $is_spam ) {
			return $is_spam;
		}

		return $this->is_in_disallowed_list( false, $form );
	}

	/**
	 * Check if a submission matches the comment disallowed list.
	 * Attached to `jetpack_contact_form_in_comment_disallowed_list`.
	 *
	 * @param boolean $in_disallowed_list Whether the feedback is in the disallowed list.
	 * @param array   $form The form array.
	 * @return bool Returns true if the form submission matches the disallowed list and false if it doesn't.
	 */
	public function is_in_disallowed_list( $in_disallowed_list, $form = array() ) {
		if ( $in_disallowed_list ) {
			return $in_disallowed_list;
		}

		if (
			wp_check_comment_disallowed_list(
				$form['comment_author'],
				$form['comment_author_email'],
				$form['comment_author_url'],
				$form['comment_content'],
				$form['user_ip'],
				$form['user_agent']
			)
		) {
			return true;
		}

		return false;
	}

	/**
	 * Populate an array with all values necessary to submit a NEW contact-form feedback to Akismet.
	 * Note that this includes the current user_ip etc, so this should only be called when accepting a new item via $_POST
	 *
	 * @param array $form - contact form feedback array.
	 *
	 * @return array feedback array with additional data ready for submission to Akismet.
	 */
	public function prepare_for_akismet( $form ) {
		$form['comment_type'] = 'contact_form';
		$form['user_ip']      = isset( $_SERVER['REMOTE_ADDR'] ) ? sanitize_text_field( wp_unslash( $_SERVER['REMOTE_ADDR'] ) ) : '';
		$form['user_agent']   = isset( $_SERVER['HTTP_USER_AGENT'] ) ? filter_var( wp_unslash( $_SERVER['HTTP_USER_AGENT'] ) ) : '';
		$form['referrer']     = isset( $_SERVER['HTTP_REFERER'] ) ? esc_url_raw( wp_unslash( $_SERVER['HTTP_REFERER'] ) ) : '';
		$form['blog']         = get_option( 'home' );

		foreach ( $_SERVER as $key => $value ) {
			if ( ! is_string( $value ) ) {
				continue;
			}
			if ( in_array( $key, array( 'HTTP_COOKIE', 'HTTP_COOKIE2', 'HTTP_USER_AGENT', 'HTTP_REFERER' ), true ) ) {
				// We don't care about cookies, and the UA and Referrer were caught above.
				continue;
			} elseif ( in_array( $key, array( 'REMOTE_ADDR', 'REQUEST_URI', 'DOCUMENT_URI' ), true ) ) {
				// All three of these are relevant indicators and should be passed along.
				$form[ $key ] = $value;
			} elseif ( wp_startswith( $key, 'HTTP_' ) ) {
				// Any other HTTP header indicators.
				// `wp_startswith()` is a wpcom helper function and is included in Jetpack via `functions.compat.php`
				$form[ $key ] = $value;
			}
		}

		/**
		 * Filter the values that are sent to Akismet for the spam check.
		 *
		 * @module contact-form
		 *
		 * @since 10.2.0
		 *
		 * @param array $form The form values being sent to Akismet.
		 */
		return apply_filters( 'jetpack_contact_form_akismet_values', $form );
	}

	/**
	 * Submit contact-form data to Akismet to check for spam.
	 * If you're accepting a new item via $_POST, run it Grunion_Contact_Form_Plugin::prepare_for_akismet() first
	 * Attached to `jetpack_contact_form_is_spam`
	 *
	 * @param bool  $is_spam - if the submission is spam.
	 * @param array $form - the form data.
	 * @return bool|WP_Error TRUE => spam, FALSE => not spam, WP_Error => stop processing entirely
	 */
	public function is_spam_akismet( $is_spam, $form = array() ) {
		global $akismet_api_host, $akismet_api_port;

		// The signature of this function changed from accepting just $form.
		// If something only sends an array, assume it's still using the old
		// signature and work around it.
		if ( empty( $form ) && is_array( $is_spam ) ) {
			$form    = $is_spam;
			$is_spam = false;
		}

		// If a previous filter has alrady marked this as spam, trust that and move on.
		if ( $is_spam ) {
			return $is_spam;
		}

		if ( ! function_exists( 'akismet_http_post' ) && ! defined( 'AKISMET_VERSION' ) ) {
			return false;
		}

		$query_string = http_build_query( $form );

		if ( method_exists( 'Akismet', 'http_post' ) ) {
			$response = Akismet::http_post( $query_string, 'comment-check' );
		} else {
			$response = akismet_http_post( $query_string, $akismet_api_host, '/1.1/comment-check', $akismet_api_port );
		}

		$result = false;

		if ( isset( $response[0]['x-akismet-pro-tip'] ) && 'discard' === trim( $response[0]['x-akismet-pro-tip'] ) && get_option( 'akismet_strictness' ) === '1' ) {
			$result = new WP_Error( 'feedback-discarded', __( 'Feedback discarded.', 'jetpack' ) );
		} elseif ( isset( $response[1] ) && 'true' === trim( $response[1] ) ) { // 'true' is spam
			$result = true;
		}

		/**
		 * Filter the results returned by Akismet for each submitted contact form.
		 *
		 * @module contact-form
		 *
		 * @since 1.3.1
		 *
		 * @param WP_Error|bool $result Is the submitted feedback spam.
		 * @param array|bool $form Submitted feedback.
		 */
		return apply_filters( 'contact_form_is_spam_akismet', $result, $form );
	}

	/**
	 * Submit a feedback as either spam or ham
	 *
	 * @param string $as - Either 'spam' or 'ham'.
	 * @param array  $form - the contact-form data.
	 *
	 * @return bool|string
	 */
	public function akismet_submit( $as, $form ) {
		global $akismet_api_host, $akismet_api_port;

		if ( ! in_array( $as, array( 'ham', 'spam' ), true ) ) {
			return false;
		}

		$query_string = '';
		if ( is_array( $form ) ) {
			$query_string = http_build_query( $form );
		}
		if ( method_exists( 'Akismet', 'http_post' ) ) {
			$response = Akismet::http_post( $query_string, "submit-{$as}" );
		} else {
			$response = akismet_http_post( $query_string, $akismet_api_host, "/1.1/submit-{$as}", $akismet_api_port );
		}

		return trim( $response[1] );
	}

	/**
	 * Prints a dropdown of posts with forms.
	 *
	 * @param int $selected_id Currently selected post ID.
	 * @return void
	 */
	public static function form_posts_dropdown( $selected_id ) {
		?>
		<select name="jetpack_form_parent_id">
			<option value="all"><?php esc_html_e( 'All sources', 'jetpack' ); ?></option>
			<?php echo self::get_feedbacks_as_options( $selected_id ); // phpcs:ignore WordPress.Security.EscapeOutput.OutputNotEscaped -- HTML is escaped in the function. ?>
		</select>
		<?php
	}

	/**
	 * Fetch post content for a post and extract just the comment.
	 *
	 * @param int $post_id The post id to fetch the content for.
	 *
	 * @return string Trimmed post comment.
	 *
	 * @codeCoverageIgnore
	 */
	public function get_post_content_for_csv_export( $post_id ) {
		$post_content = get_post_field( 'post_content', $post_id );
		$content      = explode( '<!--more-->', $post_content );

		return trim( $content[0] );
	}

	/**
	 * Get `_feedback_extra_fields` field from post meta data.
	 *
	 * @param int $post_id Id of the post to fetch meta data for.
	 *
	 * @return mixed
	 */
	public function get_post_meta_for_csv_export( $post_id ) {
		$md                  = get_post_meta( $post_id, '_feedback_extra_fields', true );
		$md['feedback_date'] = get_the_date( DATE_RFC3339, $post_id );
		$content_fields      = self::parse_fields_from_content( $post_id );
		$md['feedback_ip']   = ( isset( $content_fields['_feedback_ip'] ) ) ? $content_fields['_feedback_ip'] : 0;

		// add the email_marketing_consent to the post meta.
		$md['email_marketing_consent'] = 0;
		if ( isset( $content_fields['_feedback_all_fields'] ) ) {
			$all_fields = $content_fields['_feedback_all_fields'];
			// check if the email_marketing_consent field exists.
			if ( isset( $all_fields['email_marketing_consent'] ) ) {
				$md['email_marketing_consent'] = $all_fields['email_marketing_consent'];
			}
		}

		return $md;
	}

	/**
	 * Get parsed feedback post fields.
	 *
	 * @param int $post_id Id of the post to fetch parsed contents for.
	 *
	 * @return array
	 *
	 * @codeCoverageIgnore - No need to be covered.
	 */
	public function get_parsed_field_contents_of_post( $post_id ) {
		return self::parse_fields_from_content( $post_id );
	}

	/**
	 * Properly maps fields that are missing from the post meta data
	 * to names, that are similar to those of the post meta.
	 *
	 * @param array $parsed_post_content Parsed post content.
	 *
	 * @see parse_fields_from_content for how the input data is generated.
	 *
	 * @return array Mapped fields.
	 */
	public function map_parsed_field_contents_of_post_to_field_names( $parsed_post_content ) {

		$mapped_fields = array();

		$field_mapping = array(
			'_feedback_subject'      => __( 'Contact Form', 'jetpack' ),
			'_feedback_author'       => '1_Name',
			'_feedback_author_email' => '2_Email',
			'_feedback_author_url'   => '3_Website',
			'_feedback_main_comment' => '4_Comment',
			'_feedback_author_ip'    => '5_IP',
		);

		foreach ( $field_mapping as $parsed_field_name => $field_name ) {
			if (
				isset( $parsed_post_content[ $parsed_field_name ] )
				&& ! empty( $parsed_post_content[ $parsed_field_name ] )
			) {
				$mapped_fields[ $field_name ] = $parsed_post_content[ $parsed_field_name ];
			}
		}

		return $mapped_fields;
	}

	/**
	 * Registers the personal data exporter.
	 *
	 * @since 6.1.1
	 *
	 * @param  array $exporters An array of personal data exporters.
	 *
	 * @return array $exporters An array of personal data exporters.
	 */
	public function register_personal_data_exporter( $exporters ) {
		$exporters['jetpack-feedback'] = array(
			'exporter_friendly_name' => __( 'Feedback', 'jetpack' ),
			'callback'               => array( $this, 'personal_data_exporter' ),
		);

		return $exporters;
	}

	/**
	 * Registers the personal data eraser.
	 *
	 * @since 6.1.1
	 *
	 * @param  array $erasers An array of personal data erasers.
	 *
	 * @return array $erasers An array of personal data erasers.
	 */
	public function register_personal_data_eraser( $erasers ) {
		$erasers['jetpack-feedback'] = array(
			'eraser_friendly_name' => __( 'Feedback', 'jetpack' ),
			'callback'             => array( $this, 'personal_data_eraser' ),
		);

		return $erasers;
	}

	/**
	 * Exports personal data.
	 *
	 * @since 6.1.1
	 *
	 * @param  string $email  Email address.
	 * @param  int    $page   Page to export.
	 *
	 * @return array  $return Associative array with keys expected by core.
	 */
	public function personal_data_exporter( $email, $page = 1 ) {
		return $this->internal_personal_data_exporter( $email, $page );
	}

	/**
	 * Internal method for exporting personal data.
	 *
	 * Allows us to have a different signature than core expects
	 * while protecting against future core API changes.
	 *
	 * @internal
	 * @since 6.5
	 *
	 * @param  string $email    Email address.
	 * @param  int    $page     Page to export.
	 * @param  int    $per_page Number of feedbacks to process per page. Internal use only (testing).
	 *
	 * @return array            Associative array with keys expected by core.
	 */
	public function internal_personal_data_exporter( $email, $page = 1, $per_page = 250 ) {
		$export_data = array();
		$post_ids    = $this->personal_data_post_ids_by_email( $email, $per_page, $page );

		foreach ( $post_ids as $post_id ) {
			$post_fields = $this->get_parsed_field_contents_of_post( $post_id );

			if ( ! is_array( $post_fields ) || empty( $post_fields['_feedback_subject'] ) ) {
				continue; // Corrupt data.
			}

			$post_fields['_feedback_main_comment'] = $this->get_post_content_for_csv_export( $post_id );
			$post_fields                           = $this->map_parsed_field_contents_of_post_to_field_names( $post_fields );

			if ( ! is_array( $post_fields ) || empty( $post_fields ) ) {
				continue; // No fields to export.
			}

			$post_meta = $this->get_post_meta_for_csv_export( $post_id );
			$post_meta = is_array( $post_meta ) ? $post_meta : array();

			$post_export_data = array();
			$post_data        = array_merge( $post_fields, $post_meta );
			ksort( $post_data );

			foreach ( $post_data as $post_data_key => $post_data_value ) {
				$post_export_data[] = array(
					'name'  => preg_replace( '/^[0-9]+_/', '', $post_data_key ),
					'value' => $post_data_value,
				);
			}

			$export_data[] = array(
				'group_id'    => 'feedback',
				'group_label' => __( 'Feedback', 'jetpack' ),
				'item_id'     => 'feedback-' . $post_id,
				'data'        => $post_export_data,
			);
		}

		return array(
			'data' => $export_data,
			'done' => count( $post_ids ) < $per_page,
		);
	}

	/**
	 * Erases personal data.
	 *
	 * @since 6.1.1
	 *
	 * @param  string $email Email address.
	 * @param  int    $page  Page to erase.
	 *
	 * @return array         Associative array with keys expected by core.
	 */
	public function personal_data_eraser( $email, $page = 1 ) {
		return $this->_internal_personal_data_eraser( $email, $page );
	}

	/**
	 * Internal method for erasing personal data.
	 *
	 * Allows us to have a different signature than core expects
	 * while protecting against future core API changes.
	 *
	 * @internal
	 * @since 6.5
	 *
	 * @param  string $email    Email address.
	 * @param  int    $page     Page to erase.
	 * @param  int    $per_page Number of feedbacks to process per page. Internal use only (testing).
	 *
	 * @return array            Associative array with keys expected by core.
	 */
	public function _internal_personal_data_eraser( $email, $page = 1, $per_page = 250 ) { // phpcs:ignore PSR2.Methods.MethodDeclaration.Underscore -- this is called in other files.
		$removed      = false;
		$retained     = false;
		$messages     = array();
		$option_name  = sprintf( '_jetpack_pde_feedback_%s', md5( $email ) );
		$last_post_id = 1 === $page ? 0 : get_option( $option_name, 0 );
		$post_ids     = $this->personal_data_post_ids_by_email( $email, $per_page, $page, $last_post_id );

		foreach ( $post_ids as $post_id ) {
			/**
			 * Filters whether to erase a particular Feedback post.
			 *
			 * @since 6.3.0
			 *
			 * @param bool|string $prevention_message Whether to apply erase the Feedback post (bool).
			 *                                        Custom prevention message (string). Default true.
			 * @param int         $post_id            Feedback post ID.
			 */
			$prevention_message = apply_filters( 'grunion_contact_form_delete_feedback_post', true, $post_id );

			if ( true !== $prevention_message ) {
				if ( $prevention_message && is_string( $prevention_message ) ) {
					$messages[] = esc_html( $prevention_message );
				} else {
					$messages[] = sprintf(
					// translators: %d: Post ID.
						__( 'Feedback ID %d could not be removed at this time.', 'jetpack' ),
						$post_id
					);
				}

				$retained = true;

				continue;
			}

			if ( wp_delete_post( $post_id, true ) ) {
				$removed = true;
			} else {
				$retained   = true;
				$messages[] = sprintf(
				// translators: %d: Post ID.
					__( 'Feedback ID %d could not be removed at this time.', 'jetpack' ),
					$post_id
				);
			}
		}

		$done = count( $post_ids ) < $per_page;

		if ( $done ) {
			delete_option( $option_name );
		} else {
			update_option( $option_name, (int) $post_id );
		}

		return array(
			'items_removed'  => $removed,
			'items_retained' => $retained,
			'messages'       => $messages,
			'done'           => $done,
		);
	}

	/**
	 * Queries personal data by email address.
	 *
	 * @since 6.1.1
	 *
	 * @param  string $email        Email address.
	 * @param  int    $per_page     Post IDs per page. Default is `250`.
	 * @param  int    $page         Page to query. Default is `1`.
	 * @param  int    $last_post_id Page to query. Default is `0`. If non-zero, used instead of $page.
	 *
	 * @return array An array of post IDs.
	 */
	public function personal_data_post_ids_by_email( $email, $per_page = 250, $page = 1, $last_post_id = 0 ) {
		add_filter( 'posts_search', array( $this, 'personal_data_search_filter' ) );

		$this->pde_last_post_id_erased = $last_post_id;
		$this->pde_email_address       = $email;

		$post_ids = get_posts(
			array(
				'post_type'        => 'feedback',
				'post_status'      => 'publish',
				// This search parameter gets overwritten in ->personal_data_search_filter()
				's'                => '..PDE..AUTHOR EMAIL:..PDE..',
				'sentence'         => true,
				'order'            => 'ASC',
				'orderby'          => 'ID',
				'fields'           => 'ids',
				'posts_per_page'   => $per_page,
				'paged'            => $last_post_id ? 1 : $page,
				'suppress_filters' => false,
			)
		);

		$this->pde_last_post_id_erased = 0;
		$this->pde_email_address       = '';

		remove_filter( 'posts_search', array( $this, 'personal_data_search_filter' ) );

		return $post_ids;
	}

	/**
	 * Filters searches by email address.
	 *
	 * @since 6.1.1
	 *
	 * @param  string $search SQL where clause.
	 *
	 * @return array          Filtered SQL where clause.
	 */
	public function personal_data_search_filter( $search ) {
		global $wpdb;

		/*
		 * Limits search to `post_content` only, and we only match the
		 * author's email address whenever it's on a line by itself.
		 */
		if ( $this->pde_email_address && false !== strpos( $search, '..PDE..AUTHOR EMAIL:..PDE..' ) ) {
			$search = $wpdb->prepare(
				" AND (
					{$wpdb->posts}.post_content LIKE %s
					OR {$wpdb->posts}.post_content LIKE %s
				)",
				// `chr( 10 )` = `\n`, `chr( 13 )` = `\r` - Keeping this in case someone needs it for reference.
				'%' . $wpdb->esc_like( chr( 10 ) . 'AUTHOR EMAIL: ' . $this->pde_email_address . chr( 10 ) ) . '%',
				'%' . $wpdb->esc_like( chr( 13 ) . 'AUTHOR EMAIL: ' . $this->pde_email_address . chr( 13 ) ) . '%'
			);

			if ( $this->pde_last_post_id_erased ) {
				$search .= $wpdb->prepare( " AND {$wpdb->posts}.ID > %d", $this->pde_last_post_id_erased );
			}
		}

		return $search;
	}

	/**
	 * Prepares feedback post data for CSV export.
	 *
	 * @param array $post_ids Post IDs to fetch the data for. These need to be Feedback posts.
	 *
	 * @return array
	 */
	public function get_export_data_for_posts( $post_ids ) {

		$posts_data  = array();
		$field_names = array();
		$result      = array();

		/**
		 * Fetch posts and get the possible field names for later use
		 */
		foreach ( $post_ids as $post_id ) {

			/**
			 * Fetch post main data, because we need the subject and author data for the feedback form.
			 */
			$post_real_data = $this->get_parsed_field_contents_of_post( $post_id );

			/**
			 * If `$post_real_data` is not an array or there is no `_feedback_subject` set,
			 * then something must be wrong with the feedback post. Skip it.
			 */
			if ( ! is_array( $post_real_data ) || ! isset( $post_real_data['_feedback_subject'] ) ) {
				continue;
			}

			/**
			 * Fetch main post comment. This is from the default textarea fields.
			 * If it is non-empty, then we add it to data, otherwise skip it.
			 */
			$post_comment_content = $this->get_post_content_for_csv_export( $post_id );
			if ( ! empty( $post_comment_content ) ) {
				$post_real_data['_feedback_main_comment'] = $post_comment_content;
			}

			/**
			 * Map parsed fields to proper field names
			 */
			$mapped_fields = $this->map_parsed_field_contents_of_post_to_field_names( $post_real_data );

			/**
			 * Fetch post meta data.
			 */
			$post_meta_data = $this->get_post_meta_for_csv_export( $post_id );

			/**
			 * If `$post_meta_data` is not an array or if it is empty, then there is no
			 * extra feedback to work with. Create an empty array.
			 */
			if ( ! is_array( $post_meta_data ) || empty( $post_meta_data ) ) {
				$post_meta_data = array();
			}

			/**
			 * Prepend the feedback subject to the list of fields.
			 */
			$post_meta_data = array_merge(
				$mapped_fields,
				$post_meta_data
			);

			/**
			 * Save post metadata for later usage.
			 */
			$posts_data[ $post_id ] = $post_meta_data;

			/**
			 * Save field names, so we can use them as header fields later in the CSV.
			 */
			$field_names = array_merge( $field_names, array_keys( $post_meta_data ) );
		}

		/**
		 * Make sure the field names are unique, because we don't want duplicate data.
		 */
		$field_names = array_unique( $field_names );

		/**
		 * Sort the field names by the field id number
		 */
		sort( $field_names, SORT_NUMERIC );

		/**
		 * Loop through every post, which is essentially CSV row.
		 */
		foreach ( $posts_data as $post_id => $single_post_data ) {

			/**
			 * Go through all the possible fields and check if the field is available
			 * in the current post.
			 *
			 * If it is - add the data as a value.
			 * If it is not - add an empty string, which is just a placeholder in the CSV.
			 */
			foreach ( $field_names as $single_field_name ) {
				if (
					isset( $single_post_data[ $single_field_name ] )
					&& ! empty( $single_post_data[ $single_field_name ] )
				) {
					$result[ $single_field_name ][] = trim( $single_post_data[ $single_field_name ] );
				} else {
					$result[ $single_field_name ][] = '';
				}
			}
		}

		return $result;
	}

	/**
	 * Extracts feedback entries based on POST data.
	 */
	public function get_feedback_entries_from_post() {
		if ( empty( $_POST['feedback_export_nonce_csv'] ) && empty( $_POST['feedback_export_nonce_gdrive'] ) ) {
			return;
		} elseif ( ! empty( $_POST['feedback_export_nonce_csv'] ) ) {
			check_admin_referer( 'feedback_export', 'feedback_export_nonce_csv' );
		} elseif ( ! empty( $_POST['feedback_export_nonce_gdrive'] ) ) {
			check_admin_referer( 'feedback_export', 'feedback_export_nonce_gdrive' );
		}

		if ( ! current_user_can( 'export' ) ) {
			return;
		}

		$args = array(
			'posts_per_page'   => -1,
			'post_type'        => 'feedback',
			'post_status'      => 'publish',
			'order'            => 'ASC',
			'fields'           => 'ids',
			'suppress_filters' => false,
			'date_query'       => array(),
		);

		// Check if we want to download all the feedbacks or just a certain contact form
		if ( ! empty( $_POST['post'] ) && $_POST['post'] !== 'all' ) {
			$args['post_parent'] = (int) $_POST['post'];
		}

		if ( ! empty( $_POST['year'] ) && intval( $_POST['year'] ) > 0 ) {
			$args['date_query']['year'] = intval( $_POST['year'] );
		}

		if ( ! empty( $_POST['month'] ) && intval( $_POST['month'] ) > 0 ) {
			$args['date_query']['month'] = intval( $_POST['month'] );
		}

		if ( ! empty( $_POST['selected'] ) && is_array( $_POST['selected'] ) ) {
			$args['include'] = array_filter(
				array_map(
					function ( $selected ) {
						return intval( $selected );
					},
					$_POST['selected'] // phpcs:ignore WordPress.Security.ValidatedSanitizedInput.MissingUnslash, WordPress.Security.ValidatedSanitizedInput.InputNotSanitized
				)
			);
		}

		$feedbacks = get_posts( $args );

		if ( empty( $feedbacks ) ) {
			return;
		}

		/**
		 * Prepare data for export.
		 */
		$data = $this->get_export_data_for_posts( $feedbacks );

		/**
		 * If `$data` is empty, there's nothing we can do below.
		 */
		if ( ! is_array( $data ) || empty( $data ) ) {
			return;
		}

		return $data;
	}

	/**
	 * Download exported data as CSV
	 */
	public function download_feedback_as_csv() {
		$data = $this->get_feedback_entries_from_post();

		if ( empty( $data ) ) {
			return;
		}

		$filename = gmdate( 'Y-m-d' ) . '-feedback-export.csv';

		// Check if we want to download all the feedbacks or just a certain contact form
		// phpcs:ignore WordPress.Security.NonceVerification.Missing -- check is done on get_feedback_entries_from_post
		if ( ! empty( $_POST['post'] ) && $_POST['post'] !== 'all' ) {
			// phpcs:ignore WordPress.Security.NonceVerification.Missing -- check is done on get_feedback_entries_from_post
			$filename = gmdate( 'Y-m-d' ) . '-' . str_replace( '&nbsp;', '-', get_the_title( (int) $_POST['post'] ) ) . '.csv';
		}

		$filename = sanitize_file_name( $filename );

		/**
		 * Extract field names from `$data` for later use.
		 */
		$fields = array_keys( $data );

		/**
		 * Count how many rows will be exported.
		 */
		$row_count = count( reset( $data ) );

		// Forces the download of the CSV instead of echoing
		header( 'Content-Disposition: attachment; filename=' . $filename );
		header( 'Pragma: no-cache' );
		header( 'Expires: 0' );
		header( 'Content-Type: text/csv; charset=utf-8' );

		$output = fopen( 'php://output', 'w' );

		/**
		 * Print CSV headers
		 */
		fputcsv( $output, $fields );

		/**
		 * Print rows to the output.
		 */
		for ( $i = 0; $i < $row_count; $i++ ) {

			$current_row = array();

			/**
			 * Put all the fields in `$current_row` array.
			 */
			foreach ( $fields as $single_field_name ) {
				$current_row[] = $this->esc_csv( $data[ $single_field_name ][ $i ] );
			}

			/**
			 * Output the complete CSV row
			 */
			fputcsv( $output, $current_row );
		}

		fclose( $output ); // phpcs:ignore WordPress.WP.AlternativeFunctions.file_system_read_fclose
	}

	/**
	 * Escape a string to be used in a CSV context
	 *
	 * Malicious input can inject formulas into CSV files, opening up the possibility for phishing attacks and
	 * disclosure of sensitive information.
	 *
	 * Additionally, Excel exposes the ability to launch arbitrary commands through the DDE protocol.
	 *
	 * @see https://www.contextis.com/en/blog/comma-separated-vulnerabilities
	 *
	 * @param string $field - the CSV field.
	 *
	 * @return string
	 */
	public function esc_csv( $field ) {
		$active_content_triggers = array( '=', '+', '-', '@' );

		if ( in_array( mb_substr( $field, 0, 1 ), $active_content_triggers, true ) ) {
			$field = "'" . $field;
		}

		return $field;
	}

	/**
	 * Returns a string of HTML <option> items from an array of posts
	 *
	 * @param int $selected_id Currently selected post ID.
	 * @return string a string of HTML <option> items
	 */
	protected static function get_feedbacks_as_options( $selected_id = 0 ) {
		$options = '';

		// Get the feedbacks' parents' post IDs
		$feedbacks  = get_posts(
			array(
				'fields'           => 'id=>parent',
				'posts_per_page'   => 100000, // phpcs:ignore WordPress.WP.PostsPerPage.posts_per_page_posts_per_page
				'post_type'        => 'feedback',
				'post_status'      => 'publish',
				'suppress_filters' => false,
			)
		);
		$parent_ids = array_unique( array_values( $feedbacks ) );

		// creates the string of <option> elements
		foreach ( $parent_ids as $parent_id ) {
			$parent_url = get_permalink( $parent_id );
			$parsed_url = wp_parse_url( $parent_url );

			$options .= sprintf(
				'<option value="%s" %s>/%s</option>',
				esc_attr( $parent_id ),
				$selected_id === $parent_id ? 'selected' : '',
				esc_html( basename( $parsed_url['path'] ) )
			);
		}

		return $options;
	}

	/**
	 * Get the names of all the form's fields
	 *
	 * @param array|int $posts the post we want the fields of.
	 *
	 * @return array     the array of fields
	 *
	 * @deprecated As this is no longer necessary as of the CSV export rewrite. - 2015-12-29
	 */
	protected function get_field_names( $posts ) {
		$posts      = (array) $posts;
		$all_fields = array();

		foreach ( $posts as $post ) {
			$fields = self::parse_fields_from_content( $post );

			if ( isset( $fields['_feedback_all_fields'] ) ) {
				$extra_fields = array_keys( $fields['_feedback_all_fields'] );
				$all_fields   = array_merge( $all_fields, $extra_fields );
			}
		}

		$all_fields = array_unique( $all_fields );
		return $all_fields;
	}

	/**
	 * Parse the contact form fields.
	 *
	 * @param int $post_id - the post ID.
	 * @return array Fields.
	 */
	public static function parse_fields_from_content( $post_id ) {
		static $post_fields;

		if ( ! is_array( $post_fields ) ) {
			$post_fields = array();
		}

		if ( isset( $post_fields[ $post_id ] ) ) {
			return $post_fields[ $post_id ];
		}

		$all_values   = array();
		$post_content = get_post_field( 'post_content', $post_id );
		$content      = explode( '<!--more-->', $post_content );
		$lines        = array();

		if ( count( $content ) > 1 ) {
			$content      = str_ireplace( array( '<br />', ')</p>' ), '', $content[1] );
			$fields_array = preg_replace( '/.*Array\s\( (.*)\)/msx', '$1', $content );

			preg_match_all( '/^\s*\[([^\]]+)\] =\&gt\; (.*)(?=^\s*(\[[^\]]+\] =\&gt\;)|\z)/msU', $fields_array, $matches );

			if ( count( $matches ) > 1 ) {
				$all_values = array_combine( array_map( 'trim', $matches[1] ), array_map( 'trim', $matches[2] ) );
			}

			$lines = array_filter( explode( "\n", $content ) );
		}

		$var_map = array(
			'AUTHOR'       => '_feedback_author',
			'AUTHOR EMAIL' => '_feedback_author_email',
			'AUTHOR URL'   => '_feedback_author_url',
			'SUBJECT'      => '_feedback_subject',
			'IP'           => '_feedback_ip',
		);

		$fields = array();

		foreach ( $lines as $line ) {
			$vars = explode( ': ', $line, 2 );
			if ( ! empty( $vars ) ) {
				if ( isset( $var_map[ $vars[0] ] ) ) {
					$fields[ $var_map[ $vars[0] ] ] = self::strip_tags( trim( $vars[1] ) );
				}
			}
		}

		$fields['_feedback_all_fields'] = $all_values;

		$post_fields[ $post_id ] = $fields;

		return $fields;
	}

	/**
	 * Creates a valid csv row from a post id
	 *
	 * @param int   $post_id The id of the post.
	 * @param array $fields  An array containing the names of all the fields of the csv.
	 *
	 * @return String The csv row
	 *
	 * @deprecated This is no longer needed, as of the CSV export rewrite.
	 */
	protected static function make_csv_row_from_feedback( $post_id, $fields ) {
		$content_fields = self::parse_fields_from_content( $post_id );
		$all_fields     = array();

		if ( isset( $content_fields['_feedback_all_fields'] ) ) {
			$all_fields = $content_fields['_feedback_all_fields'];
		}

		// Overwrite the parsed content with the content we stored in post_meta in a better format.
		$extra_fields = get_post_meta( $post_id, '_feedback_extra_fields', true );
		foreach ( $extra_fields as $extra_field => $extra_value ) {
			$all_fields[ $extra_field ] = $extra_value;
		}

		// The first element in all of the exports will be the subject
		$row_items   = array();
		$row_items[] = $content_fields['_feedback_subject'];

		// Loop the fields array in order to fill the $row_items array correctly
		foreach ( $fields as $field ) {
			if ( $field === __( 'Contact Form', 'jetpack' ) ) { // the first field will ever be the contact form, so we can continue
				continue;
			} elseif ( array_key_exists( $field, $all_fields ) ) {
				$row_items[] = $all_fields[ $field ];
			} else {
				$row_items[] = '';
			}
		}

		return $row_items;
	}

	/**
	 * Get the IP address.
	 *
	 * @return string|null IP address.
	 */
	public static function get_ip_address() {
		return isset( $_SERVER['REMOTE_ADDR'] ) ? sanitize_text_field( wp_unslash( $_SERVER['REMOTE_ADDR'] ) ) : null;
	}

	/**
	 * Disable Block Editor for feedbacks.
	 *
	 * @param bool   $can_edit Whether the post type can be edited or not.
	 * @param string $post_type The post type being checked.
	 * @return bool
	 */
	public function use_block_editor_for_post_type( $can_edit, $post_type ) {
		return 'feedback' === $post_type ? false : $can_edit;
	}
}

/**
 * Generic shortcode class.
 * Does nothing other than store structured data and output the shortcode as a string
 *
 * Not very general - specific to Grunion.
 *
 * // phpcs:disable Generic.Files.OneObjectStructurePerFile.MultipleFound
 */
class Crunion_Contact_Form_Shortcode {
	/**
	 * The name of the shortcode: [$shortcode_name /].
	 *
	 * @var string
	 */
	public $shortcode_name;

	/**
	 * Key => value pairs for the shortcode's attributes: [$shortcode_name key="value" ... /]
	 *
	 * @var array
	 */
	public $attributes;

	/**
	 * Key => value pair for attribute defaults.
	 *
	 * @var array
	 */
	public $defaults = array();

	/**
	 * The inner content of otherwise: [$shortcode_name]$content[/$shortcode_name]. Null for selfclosing shortcodes.
	 *
	 * @var null|string
	 */
	public $content;

	/**
	 * Associative array of inner "child" shortcodes equivalent to the $content: [$shortcode_name][child 1/][child 2/][/$shortcode_name]
	 *
	 * @var array
	 */
	public $fields;

	/**
	 * The HTML of the parsed inner "child" shortcodes".  Null for selfclosing shortcodes.
	 *
	 * @var null|string
	 */
	public $body;

	/**
	 * Constructor function.
	 *
	 * @param array       $attributes An associative array of shortcode attributes.  @see shortcode_atts().
	 * @param null|string $content Null for selfclosing shortcodes.  The inner content otherwise.
	 */
	public function __construct( $attributes, $content = null ) {
		$this->attributes = $this->unesc_attr( $attributes );
		if ( is_array( $content ) ) {
			$string_content = '';
			foreach ( $content as $field ) {
				$string_content .= (string) $field;
			}

			$this->content = $string_content;
		} else {
			$this->content = $content;
		}

		$this->parse_content( $this->content );
	}

	/**
	 * Processes the shortcode's inner content for "child" shortcodes.
	 *
	 * @param string $content The shortcode's inner content: [shortcode]$content[/shortcode].
	 */
	public function parse_content( $content ) {
		if ( $content === null ) {
			$this->body = null;
		} else {
			$this->body = do_shortcode( $content );
		}
	}

	/**
	 * Returns the value of the requested attribute.
	 *
	 * @param string $key The attribute to retrieve.
	 *
	 * @return mixed
	 */
	public function get_attribute( $key ) {
		return isset( $this->attributes[ $key ] ) ? $this->attributes[ $key ] : null;
	}

	/**
	 * Escape attributes.
	 *
	 * @param array $value - the value we're escaping.
	 *
	 * @return array
	 */
	public function esc_attr( $value ) {
		if ( is_array( $value ) ) {
			return array_map( array( $this, 'esc_attr' ), $value );
		}

		$value = Grunion_Contact_Form_Plugin::strip_tags( $value );
		$value = _wp_specialchars( $value, ENT_QUOTES, false, true );

		// Shortcode attributes can't contain "]"
		$value = str_replace( ']', '', $value );
		$value = str_replace( ',', '&#x002c;', $value ); // store commas encoded
		$value = strtr(
			$value,
			array(
				'%' => '%25',
				'&' => '%26',
			)
		);

		// shortcode_parse_atts() does stripcslashes() so we have to do it here.
		$value = addslashes( $value );
		return $value;
	}

	/**
	 * Unescape attributes.
	 *
	 * @param array $value - the value we're escaping.
	 *
	 * @return array
	 */
	public function unesc_attr( $value ) {
		if ( is_array( $value ) ) {
			return array_map( array( $this, 'unesc_attr' ), $value );
		}

		// For back-compat with old Grunion encoding
		// Also, unencode commas
		$value = strtr(
			(string) $value,
			array(
				'%26' => '&',
				'%25' => '%',
			)
		);
		$value = preg_replace( array( '/&#x0*22;/i', '/&#x0*27;/i', '/&#x0*26;/i', '/&#x0*2c;/i' ), array( '"', "'", '&', ',' ), $value );
		$value = htmlspecialchars_decode( $value, ENT_QUOTES );
		$value = Grunion_Contact_Form_Plugin::strip_tags( $value );

		return $value;
	}

	/**
	 * Generates the shortcode
	 */
	public function __toString() {
		$r = "[{$this->shortcode_name} ";

		foreach ( $this->attributes as $key => $value ) {
			if ( ! $value ) {
				continue;
			}

			if ( isset( $this->defaults[ $key ] ) && $this->defaults[ $key ] === $value ) {
				continue;
			}

			if ( 'id' === $key ) {
				continue;
			}

			$value = $this->esc_attr( $value );

			if ( is_array( $value ) ) {
				$value = join( ',', $value );
			}

			if ( false === strpos( $value, "'" ) ) {
				$value = "'$value'";
			} elseif ( false === strpos( $value, '"' ) ) {
				$value = '"' . $value . '"';
			} else {
				// Shortcodes can't contain both '"' and "'".  Strip one.
				$value = str_replace( "'", '', $value );
				$value = "'$value'";
			}

			$r .= "{$key}={$value} ";
		}

		$r = rtrim( $r );

		if ( $this->fields ) {
			$r .= ']';

			foreach ( $this->fields as $field ) {
				$r .= (string) $field;
			}

			$r .= "[/{$this->shortcode_name}]";
		} else {
			$r .= '/]';
		}

		return $r;
	}
}

/**
 * Class for the contact-form shortcode.
 * Parses shortcode to output the contact form as HTML
 * Sends email and stores the contact form response (a.k.a. "feedback")
 */
class Grunion_Contact_Form extends Crunion_Contact_Form_Shortcode {

	/**
	 * The shortcode name.
	 *
	 * @var string
	 */
	public $shortcode_name = 'contact-form';

	/**
	 *
	 * Stores form submission errors.
	 *
	 * @var WP_Error
	 */
	public $errors;

	/**
	 * The SHA1 hash of the attributes that comprise the form.
	 *
	 * @var string
	 */
	public $hash;

	/**
	 * The most recent (inclusive) contact-form shortcode processed.
	 *
	 * @var Grunion_Contact_Form
	 */
	public static $last;

	/**
	 * Form we are currently looking at. If processed, will become $last
	 *
	 * @var Whatever
	 */
	public static $current_form;

	/**
	 * All found forms, indexed by hash.
	 *
	 * @var array
	 */
	public static $forms = array();

	/**
	 * Whether to print the grunion.css style when processing the contact-form shortcode
	 *
	 * @var bool
	 */
	public static $style = false;

	/**
	 * When printing the submit button, what tags are allowed
	 *
	 * @var array
	 */
	public static $allowed_html_tags_for_submit_button = array( 'br' => array() );

	/**
	 * Construction function.
	 *
	 * @param array  $attributes - the attributes.
	 * @param string $content - the content.
	 */
	public function __construct( $attributes, $content = null ) {
		global $post;

		$this->hash                 = sha1( wp_json_encode( $attributes ) . $content );
		self::$forms[ $this->hash ] = $this;

		// Set up the default subject and recipient for this form.
		$default_to      = '';
		$default_subject = '[' . get_option( 'blogname' ) . ']';

		if ( ! isset( $attributes ) || ! is_array( $attributes ) ) {
			$attributes = array();
		}

		if ( $post ) {
			$default_subject = sprintf(
				// translators: the blog name and post title.
				_x( '%1$s %2$s', '%1$s = blog name, %2$s = post title', 'jetpack' ),
				$default_subject,
				Grunion_Contact_Form_Plugin::strip_tags( $post->post_title )
			);
		}

		if ( ! empty( $attributes['widget'] ) && $attributes['widget'] ) {
			$default_to      .= get_option( 'admin_email' );
			$attributes['id'] = 'widget-' . $attributes['widget'];
			// translators: the blog name (and post name, if applicable).
			$default_subject = sprintf( _x( '%1$s Sidebar', '%1$s = blog name', 'jetpack' ), $default_subject );
		} elseif ( ! empty( $attributes['block_template'] ) && $attributes['block_template'] ) {
			$default_to      .= get_option( 'admin_email' );
			$attributes['id'] = 'block-template-' . $attributes['block_template'];
		} elseif ( ! empty( $attributes['block_template_part'] ) && $attributes['block_template_part'] ) {
			$default_to      .= get_option( 'admin_email' );
			$attributes['id'] = 'block-template-part-' . $attributes['block_template_part'];
		} elseif ( $post ) {
			$attributes['id'] = $post->ID;
			$post_author      = get_userdata( $post->post_author );
			$default_to      .= $post_author->user_email;
		}

		// Keep reference to $this for parsing form fields.
		self::$current_form = $this;

		$this->defaults = array(
			'to'                     => $default_to,
			'subject'                => $default_subject,
			'show_subject'           => 'no', // only used in back-compat mode
			'widget'                 => 0,    // Not exposed to the user. Works with Grunion_Contact_Form_Plugin::widget_atts()
			'block_template'         => null, // Not exposed to the user. Works with template_loader
			'block_template_part'    => null, // Not exposed to the user. Works with Grunion_Contact_Form::parse()
			'id'                     => null, // Not exposed to the user. Set above.
			'submit_button_text'     => __( 'Submit', 'jetpack' ),
			// These attributes come from the block editor, so use camel case instead of snake case.
			'customThankyou'         => '', // Whether to show a custom thankyou response after submitting a form. '' for no, 'message' for a custom message, 'redirect' to redirect to a new URL.
			'customThankyouHeading'  => __( 'Your message has been sent', 'jetpack' ), // The text to show above customThankyouMessage.
			'customThankyouMessage'  => __( 'Thank you for your submission!', 'jetpack' ), // The message to show when customThankyou is set to 'message'.
			'customThankyouRedirect' => '', // The URL to redirect to when customThankyou is set to 'redirect'.
			'jetpackCRM'             => true, // Whether Jetpack CRM should store the form submission.
			'className'              => null,
		);

		$attributes = shortcode_atts( $this->defaults, $attributes, 'contact-form' );

		// We only enable the contact-field shortcode temporarily while processing the contact-form shortcode.
		Grunion_Contact_Form_Plugin::$using_contact_form_field = true;

		parent::__construct( $attributes, $content );

		// There were no fields in the contact form. The form was probably just [contact-form /]. Build a default form.
		if ( empty( $this->fields ) ) {
			// same as the original Grunion v1 form.
			$default_form = '
				[contact-field label="' . __( 'Name', 'jetpack' ) . '" type="name"  required="true" /]
				[contact-field label="' . __( 'Email', 'jetpack' ) . '" type="email" required="true" /]
				[contact-field label="' . __( 'Website', 'jetpack' ) . '" type="url" /]';

			if ( 'yes' === strtolower( $this->get_attribute( 'show_subject' ) ) ) {
				$default_form .= '
					[contact-field label="' . __( 'Subject', 'jetpack' ) . '" type="subject" /]';
			}

			$default_form .= '
				[contact-field label="' . __( 'Message', 'jetpack' ) . '" type="textarea" /]';

			$this->parse_content( $default_form );

			// Store the shortcode.
			$this->store_shortcode( $default_form, $attributes, $this->hash );
		} else {
			// Store the shortcode.
			$this->store_shortcode( $content, $attributes, $this->hash );
		}

		// $this->body and $this->fields have been setup.  We no longer need the contact-field shortcode.
		Grunion_Contact_Form_Plugin::$using_contact_form_field = false;
	}

	/**
	 * Store shortcode content for recall later
	 *  - used to receate shortcode when user uses do_shortcode
	 *
	 * @param string $content - the content.
	 * @param array  $attributes - the attributes.
	 * @param string $hash - the hash.
	 */
	public static function store_shortcode( $content = null, $attributes = null, $hash = null ) {

		if ( $content && isset( $attributes['id'] ) ) {

			if ( empty( $hash ) ) {
				$hash = sha1( wp_json_encode( $attributes ) . $content );
			}

			$shortcode_meta = (string) get_post_meta( $attributes['id'], "_g_feedback_shortcode_{$hash}", true );

			if ( $shortcode_meta !== '' || $shortcode_meta !== $content ) {
				update_post_meta( $attributes['id'], "_g_feedback_shortcode_{$hash}", $content );

				// Save attributes to post_meta for later use. They're not available later in do_shortcode situations.
				update_post_meta( $attributes['id'], "_g_feedback_shortcode_atts_{$hash}", $attributes );
			}
		}
	}

	/**
	 * Toggle for printing the grunion.css stylesheet
	 *
	 * @param bool $style - the CSS style.
	 *
	 * @return bool
	 */
	public static function style( $style ) {
		$previous_style = self::$style;
		self::$style    = (bool) $style;
		return $previous_style;
	}

	/**
	 * Turn on printing of grunion.css stylesheet
	 *
	 * @see ::style()
	 * @internal
	 *
	 * @return bool
	 */
	public static function style_on() {
		return self::style( true );
	}

	/**
	 * The contact-form shortcode processor
	 *
	 * @param array       $attributes Key => Value pairs as parsed by shortcode_parse_atts().
	 * @param string|null $content The shortcode's inner content: [contact-form]$content[/contact-form].
	 *
	 * @return string HTML for the concat form.
	 */
	public static function parse( $attributes, $content ) {
		if ( Settings::is_syncing() ) {
			return '';
		}
		if ( isset( $GLOBALS['grunion_block_template_part_id'] ) ) {
			self::style_on();
			$attributes['block_template_part'] = $GLOBALS['grunion_block_template_part_id'];
		}
		// Create a new Grunion_Contact_Form object (this class)
		$form = new Grunion_Contact_Form( $attributes, $content );

		$id = $form->get_attribute( 'id' );

		if ( ! $id ) { // something terrible has happened
			return '[contact-form]';
		}

		if ( is_feed() ) {
			return '[contact-form]';
		}

		self::$last = $form;

		// Enqueue the grunion.css stylesheet if self::$style allows it
		if ( self::$style && ( empty( $_REQUEST['action'] ) || $_REQUEST['action'] !== 'grunion_shortcode_to_json' ) ) {
			// Enqueue the style here instead of printing it, because if some other plugin has run the_post()+rewind_posts(),
			// (like VideoPress does), the style tag gets "printed" the first time and discarded, leaving the contact form unstyled.
			// when WordPress does the real loop.
			wp_enqueue_style( 'grunion.css' );
		}

		$container_classes        = array( 'wp-block-jetpack-contact-form-container' );
		$container_classes[]      = self::get_block_alignment_class( $attributes );
		$container_classes_string = implode( ' ', $container_classes );

		$r  = '';
		$r .= "<div data-test='contact-form' id='contact-form-$id' class='{$container_classes_string}'>\n";

		if ( is_wp_error( $form->errors ) && $form->errors->get_error_codes() ) {
			// There are errors.  Display them
			$r .= "<div class='form-error'>\n<h3>" . __( 'Error!', 'jetpack' ) . "</h3>\n<ul class='form-errors'>\n";
			foreach ( $form->errors->get_error_messages() as $message ) {
				$r .= "\t<li class='form-error-message'>" . esc_html( $message ) . "</li>\n";
			}
			$r .= "</ul>\n</div>\n\n";
		}

		if ( isset( $_GET['contact-form-id'] )
			&& (int) $_GET['contact-form-id'] === (int) self::$last->get_attribute( 'id' )
			&& isset( $_GET['contact-form-sent'], $_GET['contact-form-hash'] )
			&& is_string( $_GET['contact-form-hash'] )
			&& hash_equals( $form->hash, wp_unslash( $_GET['contact-form-hash'] ) ) ) { // phpcs:ignore WordPress.Security.NonceVerification.Recommended
			// The contact form was submitted.  Show the success message/results.
			$feedback_id = (int) $_GET['contact-form-sent'];

			$back_url = remove_query_arg( array( 'contact-form-id', 'contact-form-sent', '_wpnonce' ) );
			$r       .= '<div class="contact-form-submission">';

			$r_success_message = '<p class="go-back-message"> <a class="link" href="' . esc_url( $back_url ) . '">' . esc_html__( 'Go back', 'jetpack' ) . '</a> </p>';

			$r_success_message .=
				'<h4 id="contact-form-success-header">' . esc_html( $form->get_attribute( 'customThankyouHeading' ) ) .
				"</h4>\n\n";

			// Don't show the feedback details unless the nonce matches
			if ( $feedback_id && isset( $_GET['_wpnonce'] ) && wp_verify_nonce( stripslashes( $_GET['_wpnonce'] ), "contact-form-sent-{$feedback_id}" ) ) { // phpcs:ignore WordPress.Security.ValidatedSanitizedInput.MissingUnslash, WordPress.Security.ValidatedSanitizedInput.InputNotSanitized
				$r_success_message .= self::success_message( $feedback_id, $form );
			}

			/**
			 * Filter the message returned after a successful contact form submission.
			 *
			 * @module contact-form
			 *
			 * @since 1.3.1
			 *
			 * @param string $r_success_message Success message.
			 */
			$r .= apply_filters( 'grunion_contact_form_success_message', $r_success_message );
			$r .= '</div>';
		} else {
			// Nothing special - show the normal contact form
			if ( $form->get_attribute( 'widget' )
				|| $form->get_attribute( 'block_template' )
				|| $form->get_attribute( 'block_template_part' ) ) {
				// Submit form to the current URL
				$url = remove_query_arg( array( 'contact-form-id', 'contact-form-sent', 'action', '_wpnonce' ) );
			} else {
				// Submit form to the post permalink
				$url = get_permalink();
			}

			// For SSL/TLS page. See RFC 3986 Section 4.2
			$url = set_url_scheme( $url );

			// May eventually want to send this to admin-post.php...
			/**
			 * Filter the contact form action URL.
			 *
			 * @module contact-form
			 *
			 * @since 1.3.1
			 *
			 * @param string $contact_form_id Contact form post URL.
			 * @param $post $GLOBALS['post'] Post global variable.
			 * @param int $id Contact Form ID.
			 */
			$url                     = apply_filters( 'grunion_contact_form_form_action', "{$url}#contact-form-{$id}", $GLOBALS['post'], $id );
			$has_submit_button_block = ! ( false === strpos( $content, 'wp-block-jetpack-button' ) );
			$form_classes            = 'contact-form commentsblock';

			if ( $has_submit_button_block ) {
				$form_classes .= ' wp-block-jetpack-contact-form';
			}

			$r .= "<form action='" . esc_url( $url ) . "' method='post' class='" . esc_attr( $form_classes ) . "'>\n";
			$r .= self::get_script_for_form();

			$r .= $form->body;

			// In new versions of the contact form block the button is an inner block
			// so the button does not need to be constructed server-side.
			if ( ! $has_submit_button_block ) {
				$r .= "\t<p class='contact-submit'>\n";

				$gutenberg_submit_button_classes = '';
				if ( ! empty( $attributes['submitButtonClasses'] ) ) {
					$gutenberg_submit_button_classes = ' ' . $attributes['submitButtonClasses'];
				}

				/**
				 * Filter the contact form submit button class attribute.
				 *
				 * @module contact-form
				 *
				 * @since 6.6.0
				 *
				 * @param string $class Additional CSS classes for button attribute.
				 */
				$submit_button_class = apply_filters( 'jetpack_contact_form_submit_button_class', 'pushbutton-wide' . $gutenberg_submit_button_classes );

				$submit_button_styles = '';
				if ( ! empty( $attributes['customBackgroundButtonColor'] ) ) {
					$submit_button_styles .= 'background-color: ' . $attributes['customBackgroundButtonColor'] . '; ';
				}
				if ( ! empty( $attributes['customTextButtonColor'] ) ) {
					$submit_button_styles .= 'color: ' . $attributes['customTextButtonColor'] . ';';
				}
				if ( ! empty( $attributes['submitButtonText'] ) ) {
					$submit_button_text = $attributes['submitButtonText'];
				} else {
					$submit_button_text = $form->get_attribute( 'submit_button_text' );
				}

				$r .= "\t\t<button type='submit' class='" . esc_attr( $submit_button_class ) . "'";
				if ( ! empty( $submit_button_styles ) ) {
					$r .= " style='" . esc_attr( $submit_button_styles ) . "'";
				}
				$r .= '>';
				$r .= wp_kses(
					$submit_button_text,
					self::$allowed_html_tags_for_submit_button
				) . '</button>';
			}

			if ( is_user_logged_in() ) {
				$r .= "\t\t" . wp_nonce_field( 'contact-form_' . $id, '_wpnonce', true, false ) . "\n"; // nonce and referer
			}

			if ( isset( $attributes['hasFormSettingsSet'] ) && $attributes['hasFormSettingsSet'] ) {
				$r .= "\t\t<input type='hidden' name='is_block' value='1' />\n";
			}
			$r .= "\t\t<input type='hidden' name='contact-form-id' value='$id' />\n";
			$r .= "\t\t<input type='hidden' name='action' value='grunion-contact-form' />\n";
			$r .= "\t\t<input type='hidden' name='contact-form-hash' value='" . esc_attr( $form->hash ) . "' />\n";

			if ( ! $has_submit_button_block ) {
				$r .= "\t</p>\n";
			}

			$r .= "</form>\n";
		}

		$r .= '</div>';

		/**
		 * Filter the contact form, allowing plugins to modify the HTML.
		 *
		 * @module contact-form
		 *
		 * @since 10.2.0
		 *
		 * @param string $r The contact form HTML.
		 */
		return apply_filters( 'jetpack_contact_form_html', $r );
	}

	/**
	 * Returns a success message to be returned if the form is sent via AJAX.
	 *
	 * @param int                         $feedback_id - the feedback ID.
	 * @param object Grunion_Contact_Form $form - the contact form.
	 *
	 * @return string $message
	 */
	public static function success_message( $feedback_id, $form ) {
		if ( 'message' === $form->get_attribute( 'customThankyou' ) ) {
			$message = wpautop( $form->get_attribute( 'customThankyouMessage' ) );
		} else {
			$message = '<p>' . join( '</p><p>', self::get_compiled_form( $feedback_id, $form ) ) . '</p>';
		}

		return wp_kses(
			$message,
			array(
				'br'         => array(),
				'blockquote' => array( 'class' => array() ),
				'p'          => array(),
				'div'        => array(
					'class' => array(),
					'style' => array(),
				),
			)
		);
	}

	/**
	 * Returns a script that disables the contact form button after a form submission.
	 *
	 * @return string The script.
	 */
	private static function get_script_for_form() {
		return "<script>
			( function () {
				const contact_forms = document.getElementsByClassName('contact-form');

				for ( const form of contact_forms ) {
					form.onsubmit = function() {
						const buttons = form.getElementsByTagName('button');

						for( const button of buttons ) {
							button.setAttribute('disabled', true);
						}
					}
				}
			} )();
		</script>";
	}

	/**
	 * Returns a compiled form with labels and values in a form of  an array
	 * of lines.
	 *
	 * @param int                         $feedback_id - the feedback ID.
	 * @param object Grunion_Contact_Form $form - the form.
	 *
	 * @return array $lines
	 */
	public static function get_compiled_form( $feedback_id, $form ) {
		$feedback       = get_post( $feedback_id );
		$field_ids      = $form->get_field_ids();
		$content_fields = Grunion_Contact_Form_Plugin::parse_fields_from_content( $feedback_id );

		// Maps field_ids to post_meta keys
		$field_value_map = array(
			'name'     => 'author',
			'email'    => 'author_email',
			'url'      => 'author_url',
			'subject'  => 'subject',
			'textarea' => false, // not a post_meta key.  This is stored in post_content
		);

		$compiled_form = array();

		// "Standard" field allowed list.
		foreach ( $field_value_map as $type => $meta_key ) {
			if ( isset( $field_ids[ $type ] ) ) {
				$field = $form->fields[ $field_ids[ $type ] ];

				if ( $meta_key ) {
					if ( isset( $content_fields[ "_feedback_{$meta_key}" ] ) ) {
						$value = $content_fields[ "_feedback_{$meta_key}" ];
					}
				} else {
					// The feedback content is stored as the first "half" of post_content
					$value         = $feedback->post_content;
					list( $value ) = explode( '<!--more-->', $value );
					$value         = trim( $value );
				}

				// If we still do not have any value, bail.
				if ( empty( $value ) ) {
					continue;
				}

				$field_index = array_search( $field_ids[ $type ], $field_ids['all'], true );
				$field_label = $field->get_attribute( 'label' ) ? $field->get_attribute( 'label' ) . ':' : '';

				$compiled_form[ $field_index ] = sprintf(
					'<div class="field-name">%1$s</div> <div class="field-value">%2$s</div>',
					wp_kses( $field_label, array() ),
					self::escape_and_sanitize_field_value( $value )
				);
			}
		}

		// "Non-standard" fields
		if ( $field_ids['extra'] ) {
			// array indexed by field label (not field id)
			$extra_fields = get_post_meta( $feedback_id, '_feedback_extra_fields', true );

			/**
			 * Only get data for the compiled form if `$extra_fields` is a valid and non-empty array.
			 */
			if ( is_array( $extra_fields ) && ! empty( $extra_fields ) ) {

				$extra_field_keys = array_keys( $extra_fields );

				$i = 0;
				foreach ( $field_ids['extra'] as $field_id ) {
					$field       = $form->fields[ $field_id ];
					$field_index = array_search( $field_id, $field_ids['all'], true );

					$label = $field->get_attribute( 'label' ) ? $field->get_attribute( 'label' ) . ':' : '';

					$compiled_form[ $field_index ] = sprintf(
						'<div class="field-name">%1$s</div> <div class="field-value">%2$s</div>',
						wp_kses( $label, array() ),
						self::escape_and_sanitize_field_value( $extra_fields[ $extra_field_keys[ $i ] ] )
					);

					++$i;
				}
			}
		}

		// Sorting lines by the field index
		ksort( $compiled_form );

		return $compiled_form;
	}

	/**
	 * Returns a compiled form with labels and values formatted for the email response
	 * in a form of an array of lines.
	 *
	 * @param int                         $feedback_id - the feedback ID.
	 * @param object Grunion_Contact_Form $form - the form.
	 *
	 * @return array $lines
	 */
	public static function get_compiled_form_for_email( $feedback_id, $form ) {
		$feedback       = get_post( $feedback_id );
		$field_ids      = $form->get_field_ids();
		$content_fields = Grunion_Contact_Form_Plugin::parse_fields_from_content( $feedback_id );

		// Maps field_ids to post_meta keys
		$field_value_map = array(
			'name'     => 'author',
			'email'    => 'author_email',
			'url'      => 'author_url',
			'subject'  => 'subject',
			'textarea' => false, // not a post_meta key.  This is stored in post_content
		);

		$compiled_form = array();

		// "Standard" field allowed list.
		foreach ( $field_value_map as $type => $meta_key ) {
			if ( isset( $field_ids[ $type ] ) ) {
				$field = $form->fields[ $field_ids[ $type ] ];

				if ( $meta_key ) {
					if ( isset( $content_fields[ "_feedback_{$meta_key}" ] ) ) {
						$value = $content_fields[ "_feedback_{$meta_key}" ];
					}
				} else {
					// The feedback content is stored as the first "half" of post_content
					$value         = $feedback->post_content;
					list( $value ) = explode( '<!--more-->', $value );
					$value         = trim( $value );
				}

				// If we still do not have any value, bail.
				if ( empty( $value ) ) {
					continue;
				}

				$field_index = array_search( $field_ids[ $type ], $field_ids['all'], true );
				$field_label = $field->get_attribute( 'label' ) ? $field->get_attribute( 'label' ) . ':' : '';

				$compiled_form[ $field_index ] = sprintf(
					'<p><strong>%1$s</strong><br /><span>%2$s</span></p>',
					wp_kses( $field_label, array() ),
					self::escape_and_sanitize_field_value( $value )
				);
			}
		}

		// "Non-standard" fields
		if ( $field_ids['extra'] ) {
			// array indexed by field label (not field id)
			$extra_fields = get_post_meta( $feedback_id, '_feedback_extra_fields', true );

			/**
			 * Only get data for the compiled form if `$extra_fields` is a valid and non-empty array.
			 */
			if ( is_array( $extra_fields ) && ! empty( $extra_fields ) ) {

				$extra_field_keys = array_keys( $extra_fields );

				$i = 0;
				foreach ( $field_ids['extra'] as $field_id ) {
					$field       = $form->fields[ $field_id ];
					$field_index = array_search( $field_id, $field_ids['all'], true );

					$field_label = $field->get_attribute( 'label' ) ? $field->get_attribute( 'label' ) . ':' : '';

					$compiled_form[ $field_index ] = sprintf(
						'<p><strong>%1$s</strong><br /><span>%2$s</span></p>',
						wp_kses( $field_label, array() ),
						self::escape_and_sanitize_field_value( $extra_fields[ $extra_field_keys[ $i ] ] )
					);

					++$i;
				}
			}
		}

		// Sorting lines by the field index
		ksort( $compiled_form );

		return $compiled_form;
	}

	/**
	 * Escape and sanitize the field value.
	 *
	 * @param string $value - the value we're escaping and sanitizing.
	 *
	 * @return string
	 */
	public static function escape_and_sanitize_field_value( $value ) {
		$value = str_replace( array( '[', ']' ), array( '&#91;', '&#93;' ), $value );
		return nl2br( wp_kses( $value, array() ) );
	}

	/**
	 * Only strip out empty string values and keep all the other values as they are.
	 *
	 * @param string $single_value - the single value.
	 *
	 * @return bool
	 */
	public static function remove_empty( $single_value ) {
		return ( $single_value !== '' );
	}

	/**
	 * Escape a shortcode value.
	 *
	 * Shortcode attribute values have a number of unfortunate restrictions, which fortunately we
	 * can get around by adding some extra HTML encoding.
	 *
	 * The output HTML will have a few extra escapes, but that makes no functional difference.
	 *
	 * @since 9.1.0
	 * @param string $val Value to escape.
	 * @return string
	 */
	private static function esc_shortcode_val( $val ) {
		return strtr(
			esc_html( $val ),
			array(
				// Brackets in attribute values break the shortcode parser.
				'['  => '&#091;',
				']'  => '&#093;',
				// Shortcode parser screws up backslashes too, thanks to calls to `stripcslashes`.
				'\\' => '&#092;',
				// The existing code here represents arrays as comma-separated strings.
				// Rather than trying to change representations now, just escape the commas in values.
				','  => '&#044;',
			)
		);
	}

	/**
	 * The contact-field shortcode processor.
	 * We use an object method here instead of a static Grunion_Contact_Form_Field class method to parse contact-field shortcodes so that we can tie them to the contact-form object.
	 *
	 * @param array       $attributes Key => Value pairs as parsed by shortcode_parse_atts().
	 * @param string|null $content The shortcode's inner content: [contact-field]$content[/contact-field].
	 * @return string HTML for the contact form field
	 */
	public static function parse_contact_field( $attributes, $content ) {
		// Don't try to parse contact form fields if not inside a contact form
		if ( ! Grunion_Contact_Form_Plugin::$using_contact_form_field ) {
			$att_strs = array();
			if ( ! isset( $attributes['label'] ) ) {
				$type                = isset( $attributes['type'] ) ? $attributes['type'] : null;
				$attributes['label'] = self::get_default_label_from_type( $type );
			}
			foreach ( $attributes as $att => $val ) {
				if ( is_numeric( $att ) ) { // Is a valueless attribute
					$att_strs[] = self::esc_shortcode_val( $val );
				} elseif ( isset( $val ) ) { // A regular attr - value pair
					if ( ( $att === 'options' || $att === 'values' ) && is_string( $val ) ) { // remove any empty strings
						$val = explode( ',', $val );
					}
					if ( is_array( $val ) ) {
						$val        = array_filter( $val, array( __CLASS__, 'remove_empty' ) ); // removes any empty strings
						$att_strs[] = esc_html( $att ) . '="' . implode( ',', array_map( array( __CLASS__, 'esc_shortcode_val' ), $val ) ) . '"';
					} elseif ( is_bool( $val ) ) {
						$att_strs[] = esc_html( $att ) . '="' . ( $val ? '1' : '' ) . '"';
					} else {
						$att_strs[] = esc_html( $att ) . '="' . self::esc_shortcode_val( $val ) . '"';
					}
				}
			}

			$html = '[contact-field ' . implode( ' ', $att_strs );

			if ( isset( $content ) && ! empty( $content ) ) { // If there is content, let's add a closing tag
				$html .= ']' . esc_html( $content ) . '[/contact-field]';
			} else { // Otherwise let's add a closing slash in the first tag
				$html .= '/]';
			}

			return $html;
		}

		$form = self::$current_form;

		$field = new Grunion_Contact_Form_Field( $attributes, $content, $form );

		$field_id = $field->get_attribute( 'id' );
		if ( $field_id ) {
			$form->fields[ $field_id ] = $field;
		} else {
			$form->fields[] = $field;
		}

		if ( // phpcs:disable WordPress.Security.NonceVerification.Missing
			isset( $_POST['action'] ) && 'grunion-contact-form' === $_POST['action']
			&&
			isset( $_POST['contact-form-id'] ) && (string) $form->get_attribute( 'id' ) === $_POST['contact-form-id']
			&&
			isset( $_POST['contact-form-hash'] ) && is_string( $_POST['contact-form-hash'] ) && hash_equals( $form->hash, wp_unslash( $_POST['contact-form-hash'] ) )
		) { // phpcs:enable
			// If we're processing a POST submission for this contact form, validate the field value so we can show errors as necessary.
			$field->validate();
		}

		// Output HTML
		return $field->render();
	}

	/**
	 * Get the default label from type.
	 *
	 * @param string $type - the type of label.
	 *
	 * @return string
	 */
	public static function get_default_label_from_type( $type ) {
		$str = null;
		switch ( $type ) {
			case 'text':
				$str = __( 'Text', 'jetpack' );
				break;
			case 'name':
				$str = __( 'Name', 'jetpack' );
				break;
			case 'email':
				$str = __( 'Email', 'jetpack' );
				break;
			case 'url':
				$str = __( 'Website', 'jetpack' );
				break;
			case 'date':
				$str = __( 'Date', 'jetpack' );
				break;
			case 'telephone':
				$str = __( 'Phone', 'jetpack' );
				break;
			case 'textarea':
				$str = __( 'Message', 'jetpack' );
				break;
			case 'checkbox-multiple':
				$str = __( 'Choose several', 'jetpack' );
				break;
			case 'radio':
				$str = __( 'Choose one', 'jetpack' );
				break;
			case 'select':
				$str = __( 'Select one', 'jetpack' );
				break;
			case 'consent':
				$str = __( 'Consent', 'jetpack' );
				break;
			default:
				$str = null;
		}
		return $str;
	}

	/**
	 * Loops through $this->fields to generate a (structured) list of field IDs.
	 *
	 * Important: Currently the allowed fields are defined as follows:
	 *  `name`, `email`, `url`, `subject`, `textarea`
	 *
	 * If you need to add new fields to the Contact Form, please don't add them
	 * to the allowed fields and leave them as extra fields.
	 *
	 * The reasoning behind this is that both the admin Feedback view and the CSV
	 * export will not include any fields that are added to the list of
	 * allowed fields without taking proper care to add them to all the
	 * other places where they accessed/used/saved.
	 *
	 * The safest way to add new fields is to add them to the dropdown and the
	 * HTML list ( @see Grunion_Contact_Form_Field::render ) and don't add them
	 * to the list of allowed fields. This way they will become a part of the
	 * `extra fields` which are saved in the post meta and will be properly
	 * handled by the admin Feedback view and the CSV Export without any extra
	 * work.
	 *
	 * If there is need to add a field to the allowed fields, then please
	 * take proper care to add logic to handle the field in the following places:
	 *
	 *  - Below in the switch statement - so the field is recognized as allowed.
	 *
	 *  - Grunion_Contact_Form::process_submission - validation and logic.
	 *
	 *  - Grunion_Contact_Form::process_submission - add the field as an additional
	 *      field in the `post_content` when saving the feedback content.
	 *
	 *  - Grunion_Contact_Form_Plugin::parse_fields_from_content - add mapping
	 *      for the field, defined in the above method.
	 *
	 *  - Grunion_Contact_Form_Plugin::map_parsed_field_contents_of_post_to_field_names -
	 *      add mapping of the field for the CSV Export. Otherwise it will be missing
	 *      from the exported data.
	 *
	 *  - admin.php / grunion_manage_post_columns - add the field to the render logic.
	 *      Otherwise it will be missing from the admin Feedback view.
	 *
	 * @return array
	 */
	public function get_field_ids() {
		$field_ids = array(
			'all'   => array(), // array of all field_ids.
			'extra' => array(), // array of all non-allowed field IDs.

			// Allowed "standard" field IDs:
			// 'email'    => field_id,
			// 'name'     => field_id,
			// 'url'      => field_id,
			// 'subject'  => field_id,
			// 'textarea' => field_id,
		);

		// Initialize marketing consent
		$field_ids['email_marketing_consent'] = null;

		foreach ( $this->fields as $id => $field ) {
			$field_ids['all'][] = $id;

			$type = $field->get_attribute( 'type' );
			if ( isset( $field_ids[ $type ] ) ) {
				// This type of field is already present in our allowed list of "standard" fields for this form
				// Put it in extra
				$field_ids['extra'][] = $id;
				continue;
			}

			/**
			 * See method description before modifying the switch cases.
			 */
			switch ( $type ) {
				case 'email':
				case 'name':
				case 'url':
				case 'subject':
				case 'textarea':
					$field_ids[ $type ] = $id;
					break;
				case 'consent':
					// Set email marketing consent for the first Consent type field
					if ( null === $field_ids['email_marketing_consent'] ) {
						if ( $field->value ) {
							$field_ids['email_marketing_consent'] = true;
						} else {
							$field_ids['email_marketing_consent'] = false;
						}
					}
					$field_ids['extra'][] = $id;
					break;
				default:
					// Put everything else in extra
					$field_ids['extra'][] = $id;
			}
		}

		return $field_ids;
	}

	/**
	 * Process the contact form's POST submission
	 * Stores feedback.  Sends email.
	 */
	public function process_submission() {
		global $post;

		$plugin = Grunion_Contact_Form_Plugin::init();

		$id                  = $this->get_attribute( 'id' );
		$to                  = $this->get_attribute( 'to' );
		$widget              = $this->get_attribute( 'widget' );
		$block_template      = $this->get_attribute( 'block_template' );
		$block_template_part = $this->get_attribute( 'block_template_part' );

		$contact_form_subject = $this->get_attribute( 'subject' );

		$to     = str_replace( ' ', '', $to );
		$emails = explode( ',', $to );

		$valid_emails = array();

		foreach ( (array) $emails as $email ) {
			if ( ! is_email( $email ) ) {
				continue;
			}

			if ( function_exists( 'is_email_address_unsafe' ) && is_email_address_unsafe( $email ) ) {
				continue;
			}

			$valid_emails[] = $email;
		}

		// No one to send it to, which means none of the "to" attributes are valid emails.
		// Use default email instead.
		if ( ! $valid_emails ) {
			$valid_emails = $this->defaults['to'];
		}

		$to = $valid_emails;

		// Last ditch effort to set a recipient if somehow none have been set.
		if ( empty( $to ) ) {
			$to = get_option( 'admin_email' );
		}

		// Make sure we're processing the form we think we're processing... probably a redundant check.
		if ( $widget ) {
			if ( isset( $_POST['contact-form-id'] ) && 'widget-' . $widget !== $_POST['contact-form-id'] ) { // phpcs:Ignore WordPress.Security.NonceVerification.Missing -- check done by caller process_form_submission()
				return false;
			}
		} elseif ( $block_template ) {
			if ( isset( $_POST['contact-form-id'] ) && 'block-template-' . $block_template !== $_POST['contact-form-id'] ) { // phpcs:Ignore WordPress.Security.NonceVerification.Missing -- check done by caller process_form_submission()
				return false;
			}
		} elseif ( $block_template_part ) {
			if ( isset( $_POST['contact-form-id'] ) && 'block-template-part-' . $block_template_part !== $_POST['contact-form-id'] ) { // phpcs:Ignore WordPress.Security.NonceVerification.Missing -- check done by caller process_form_submission()
				return false;
			}
		} elseif ( isset( $_POST['contact-form-id'] ) && $post->ID !== (int) $_POST['contact-form-id'] ) { // phpcs:ignore WordPress.Security.NonceVerification.Missing -- check done by caller process_form_submission()
			return false;
		}

		$field_ids = $this->get_field_ids();

		// Initialize all these "standard" fields to null
		$comment_author_email = null;
		$comment_author       = null;
		$comment_author_url   = null;
		$comment_content      = null;

		// For each of the "standard" fields, grab their field label and value.
		if ( isset( $field_ids['name'] ) ) {
			$field          = $this->fields[ $field_ids['name'] ];
			$comment_author = Grunion_Contact_Form_Plugin::strip_tags(
				stripslashes(
					/** This filter is already documented in core/wp-includes/comment-functions.php */
					apply_filters( 'pre_comment_author_name', addslashes( $field->value ) )
				)
			);
		}

		if ( isset( $field_ids['email'] ) ) {
			$field                = $this->fields[ $field_ids['email'] ];
			$comment_author_email = Grunion_Contact_Form_Plugin::strip_tags(
				stripslashes(
					/** This filter is already documented in core/wp-includes/comment-functions.php */
					apply_filters( 'pre_comment_author_email', addslashes( $field->value ) )
				)
			);
		}

		if ( isset( $field_ids['url'] ) ) {
			$field              = $this->fields[ $field_ids['url'] ];
			$comment_author_url = Grunion_Contact_Form_Plugin::strip_tags(
				stripslashes(
					/** This filter is already documented in core/wp-includes/comment-functions.php */
					apply_filters( 'pre_comment_author_url', addslashes( $field->value ) )
				)
			);
			if ( 'http://' === $comment_author_url ) {
				$comment_author_url = '';
			}
		}

		if ( isset( $field_ids['textarea'] ) ) {
			$field           = $this->fields[ $field_ids['textarea'] ];
			$comment_content = trim( Grunion_Contact_Form_Plugin::strip_tags( $field->value ) );
		}

		if ( isset( $field_ids['subject'] ) ) {
			$field = $this->fields[ $field_ids['subject'] ];
			if ( $field->value ) {
				$contact_form_subject = Grunion_Contact_Form_Plugin::strip_tags( $field->value );
			}
		}

		// Set marketing consent
		$email_marketing_consent = $field_ids['email_marketing_consent'];

		if ( null === $email_marketing_consent ) {
			$email_marketing_consent = false;
		}

		$all_values   = array();
		$extra_values = array();
		$i            = 1; // Prefix counter for stored metadata

		// For all fields, grab label and value
		foreach ( $field_ids['all'] as $field_id ) {
			$field = $this->fields[ $field_id ];
			$label = $i . '_' . $field->get_attribute( 'label' );
			$value = $field->value;

			$all_values[ $label ] = $value;
			++$i; // Increment prefix counter for the next field
		}

		// For the "non-standard" fields, grab label and value
		// Extra fields have their prefix starting from count( $all_values ) + 1
		foreach ( $field_ids['extra'] as $field_id ) {
			$field = $this->fields[ $field_id ];
			$label = $i . '_' . $field->get_attribute( 'label' );
			$value = $field->value;

			if ( is_array( $value ) ) {
				$value = implode( ', ', $value );
			}

			$extra_values[ $label ] = $value;
			++$i; // Increment prefix counter for the next extra field
		}

		if ( ! empty( $_REQUEST['is_block'] ) ) { // phpcs:ignore WordPress.Security.NonceVerification.Recommended -- not changing the site.
			$extra_values['is_block'] = true;
		}

		$contact_form_subject = trim( $contact_form_subject );

		$comment_author_IP = Grunion_Contact_Form_Plugin::get_ip_address(); // phpcs:ignore WordPress.NamingConventions.ValidVariableName.VariableNotSnakeCase

		$vars = array( 'comment_author', 'comment_author_email', 'comment_author_url', 'contact_form_subject', 'comment_author_IP' );
		foreach ( $vars as $var ) {
			$$var = str_replace( array( "\n", "\r" ), '', (string) $$var );
		}

		// Ensure that Akismet gets all of the relevant information from the contact form,
		// not just the textarea field and predetermined subject.
		$akismet_vars                    = compact( $vars );
		$akismet_vars['comment_content'] = $comment_content;

		foreach ( array_merge( $field_ids['all'], $field_ids['extra'] ) as $field_id ) {
			$field = $this->fields[ $field_id ];

			// Skip any fields that are just a choice from a pre-defined list. They wouldn't have any value
			// from a spam-filtering point of view.
			if ( in_array( $field->get_attribute( 'type' ), array( 'select', 'checkbox', 'checkbox-multiple', 'radio' ), true ) ) {
				continue;
			}

			// Normalize the label into a slug.
			$field_slug = trim( // Strip all leading/trailing dashes.
				preg_replace(   // Normalize everything to a-z0-9_-
					'/[^a-z0-9_]+/',
					'-',
					strtolower( $field->get_attribute( 'label' ) ) // Lowercase
				),
				'-'
			);

			$field_value = ( is_array( $field->value ) ) ? trim( implode( ', ', $field->value ) ) : trim( $field->value );

			// Skip any values that are already in the array we're sending.
			if ( $field_value && in_array( $field_value, $akismet_vars, true ) ) {
				continue;
			}

			$akismet_vars[ 'contact_form_field_' . $field_slug ] = $field_value;
		}

		$spam           = '';
		$akismet_values = $plugin->prepare_for_akismet( $akismet_vars );

		// Is it spam?
		/** This filter is already documented in modules/contact-form/admin.php */
		$is_spam = apply_filters( 'jetpack_contact_form_is_spam', false, $akismet_values );
		if ( is_wp_error( $is_spam ) ) { // WP_Error to abort
			return $is_spam; // abort
		} elseif ( $is_spam === true ) {  // TRUE to flag a spam
			$spam = '***SPAM*** ';
		}

		/**
		 * Filter whether a submitted contact form is in the comment disallowed list.
		 *
		 * @module contact-form
		 *
		 * @since 8.9.0
		 *
		 * @param bool  $result         Is the submitted feedback in the disallowed list.
		 * @param array $akismet_values Feedack values returned by the Akismet plugin.
		 */
		$in_comment_disallowed_list = apply_filters( 'jetpack_contact_form_in_comment_disallowed_list', false, $akismet_values );

		if ( ! $comment_author ) {
			$comment_author = $comment_author_email;
		}

		/**
		 * Filter the email where a submitted feedback is sent.
		 *
		 * @module contact-form
		 *
		 * @since 1.3.1
		 *
		 * @param string|array $to Array of valid email addresses, or single email address.
		 * @param array $all_values Contact form fields
		 */
		$to            = (array) apply_filters( 'contact_form_to', $to, $all_values );
		$reply_to_addr = $to[0]; // get just the address part before the name part is added

		foreach ( $to as $to_key => $to_value ) {
			$to[ $to_key ] = Grunion_Contact_Form_Plugin::strip_tags( $to_value );
			$to[ $to_key ] = self::add_name_to_address( $to_value );
		}

		$blog_url        = wp_parse_url( site_url() );
		$from_email_addr = 'wordpress@' . $blog_url['host'];

		if ( ! empty( $comment_author_email ) ) {
			$reply_to_addr = $comment_author_email;
		}

		/*
		 * The email headers here are formatted in a format
		 * that is the most likely to be accepted by wp_mail(),
		 * without escaping.
		 * More info: https://github.com/Automattic/jetpack/pull/19727
		 */
		$headers = 'From: ' . $comment_author . ' <' . $from_email_addr . ">\r\n" .
			'Reply-To: ' . $comment_author . ' <' . $reply_to_addr . ">\r\n";

		/**
		 * Allow customizing the email headers.
		 *
		 * Warning: DO NOT add headers or header data from the form submission without proper
		 * escaping and validation, or you're liable to allow abusers to use your site to send spam.
		 *
		 * Especially DO NOT take email addresses from the form data to add as CC or BCC headers
		 * without strictly validating each address against a list of allowed addresses.
		 *
		 * @module contact-form
		 *
		 * @since 10.2.0
		 *
		 * @param string|array $headers        Email headers.
		 * @param string       $comment_author Name of the author of the submitted feedback, if provided in form.
		 * @param string       $reply_to_addr  Email of the author of the submitted feedback, if provided in form.
		 * @param string|array $to             Array of valid email addresses, or single email address, where the form is sent.
		 */
		$headers = apply_filters(
			'jetpack_contact_form_email_headers',
			$headers,
			$comment_author,
			$reply_to_addr,
			$to
		);

		$all_values['email_marketing_consent'] = $email_marketing_consent;

		// Build feedback reference
		$feedback_time  = current_time( 'mysql' );
		$feedback_title = "{$comment_author} - {$feedback_time}";
		$feedback_id    = md5( $feedback_title );

		$entry_values = array(
			'entry_title'     => the_title_attribute( 'echo=0' ),
			'entry_permalink' => esc_url( get_permalink( get_the_ID() ) ),
			'feedback_id'     => $feedback_id,
		);

		$all_values = array_merge( $all_values, $entry_values );

		/** This filter is already documented in modules/contact-form/admin.php */
		$subject = apply_filters( 'contact_form_subject', $contact_form_subject, $all_values );
		$url     = $block_template || $block_template_part || $widget ? home_url( '/' ) : get_permalink( $post->ID );

		// translators: the time of the form submission.
		$date_time_format = _x( '%1$s \a\t %2$s', '{$date_format} \a\t {$time_format}', 'jetpack' );
		$date_time_format = sprintf( $date_time_format, get_option( 'date_format' ), get_option( 'time_format' ) );
		$time             = wp_date( $date_time_format );

		// Keep a copy of the feedback as a custom post type.
		if ( $in_comment_disallowed_list ) {
			$feedback_status = 'trash';
		} elseif ( $is_spam ) {
			$feedback_status = 'spam';
		} else {
			$feedback_status = 'publish';
		}

		foreach ( (array) $akismet_values as $av_key => $av_value ) {
			$akismet_values[ $av_key ] = Grunion_Contact_Form_Plugin::strip_tags( $av_value );
		}

		foreach ( (array) $all_values as $all_key => $all_value ) {
			$all_values[ $all_key ] = Grunion_Contact_Form_Plugin::strip_tags( $all_value );
		}

		foreach ( (array) $extra_values as $ev_key => $ev_value ) {
			$extra_values[ $ev_key ] = Grunion_Contact_Form_Plugin::strip_tags( $ev_value );
		}

		/*
		 * We need to make sure that the post author is always zero for contact
		 * form submissions.  This prevents export/import from trying to create
		 * new users based on form submissions from people who were logged in
		 * at the time.
		 *
		 * Unfortunately wp_insert_post() tries very hard to make sure the post
		 * author gets the currently logged in user id.  That is how we ended up
		 * with this work around.
		 */
		add_filter( 'wp_insert_post_data', array( $plugin, 'insert_feedback_filter' ), 10, 2 );

		$post_id = wp_insert_post(
			array(
				'post_date'    => addslashes( $feedback_time ),
				'post_type'    => 'feedback',
				'post_status'  => addslashes( $feedback_status ),
				'post_parent'  => $post ? (int) $post->ID : 0,
				'post_title'   => addslashes( wp_kses( $feedback_title, array() ) ),
				// phpcs:ignore WordPress.NamingConventions.ValidVariableName.InterpolatedVariableNotSnakeCase, WordPress.PHP.NoSilencedErrors.Discouraged, WordPress.PHP.DevelopmentFunctions.error_log_print_r
				'post_content' => addslashes( wp_kses( "$comment_content\n<!--more-->\nAUTHOR: {$comment_author}\nAUTHOR EMAIL: {$comment_author_email}\nAUTHOR URL: {$comment_author_url}\nSUBJECT: {$subject}\nIP: {$comment_author_IP}\n" . @print_r( $all_values, true ), array() ) ), // so that search will pick up this data
				'post_name'    => $feedback_id,
			)
		);

		// once insert has finished we don't need this filter any more
		remove_filter( 'wp_insert_post_data', array( $plugin, 'insert_feedback_filter' ), 10 );

		update_post_meta( $post_id, '_feedback_extra_fields', $this->addslashes_deep( $extra_values ) );

		if ( 'publish' === $feedback_status ) {
			// Increase count of unread feedback.
			$unread = get_option( 'feedback_unread_count', 0 ) + 1;
			update_option( 'feedback_unread_count', $unread );
		}

		if ( defined( 'AKISMET_VERSION' ) ) {
			update_post_meta( $post_id, '_feedback_akismet_values', $this->addslashes_deep( $akismet_values ) );
		}

		/**
		 * Fires after the feedback post for the contact form submission has been inserted.
		 *
		 * @module contact-form
		 *
		 * @since 8.6.0
		 *
		 * @param integer $post_id The post id that contains the contact form data.
		 * @param array   $this->fields An array containg the form's Grunion_Contact_Form_Field objects.
		 * @param boolean $is_spam Whether the form submission has been identified as spam.
		 * @param array   $entry_values The feedback entry values.
		 */
		do_action( 'grunion_after_feedback_post_inserted', $post_id, $this->fields, $is_spam, $entry_values );

		$message = self::get_compiled_form_for_email( $post_id, $this );

		array_push(
			$message,
			'<br />',
			'<hr />',
			__( 'Time:', 'jetpack' ) . ' ' . $time . '<br />',
			__( 'IP Address:', 'jetpack' ) . ' ' . $comment_author_IP . '<br />', // phpcs:ignore WordPress.NamingConventions.ValidVariableName.VariableNotSnakeCase
			__( 'Contact Form URL:', 'jetpack' ) . ' ' . $url . '<br />'
		);

		if ( is_user_logged_in() ) {
			array_push(
				$message,
				sprintf(
					// translators: the the name of the site.
					'<p>' . __( 'Sent by a verified %s user.', 'jetpack' ) . '</p>',
					isset( $GLOBALS['current_site']->site_name ) && $GLOBALS['current_site']->site_name ?
						$GLOBALS['current_site']->site_name : '"' . get_option( 'blogname' ) . '"'
				)
			);
		} else {
			array_push( $message, '<p>' . __( 'Sent by an unverified visitor to your site.', 'jetpack' ) . '</p>' );
		}

		$message = join( '', $message );

		/**
		 * Filters the message sent via email after a successful form submission.
		 *
		 * @module contact-form
		 *
		 * @since 1.3.1
		 *
		 * @param string $message Feedback email message.
		 */
		$message = apply_filters( 'contact_form_message', $message );

		// This is called after `contact_form_message`, in order to preserve back-compat
		$message = self::wrap_message_in_html_tags( $message );

		update_post_meta( $post_id, '_feedback_email', $this->addslashes_deep( compact( 'to', 'message' ) ) );

		/**
		 * Fires right before the contact form message is sent via email to
		 * the recipient specified in the contact form.
		 *
		 * @module contact-form
		 *
		 * @since 1.3.1
		 *
		 * @param integer $post_id Post contact form lives on
		 * @param array $all_values Contact form fields
		 * @param array $extra_values Contact form fields not included in $all_values
		 */
		do_action( 'grunion_pre_message_sent', $post_id, $all_values, $extra_values );

		// schedule deletes of old spam feedbacks
		if ( ! wp_next_scheduled( 'grunion_scheduled_delete' ) ) {
			wp_schedule_event( time() + 250, 'daily', 'grunion_scheduled_delete' );
		}

		if (
			$is_spam !== true &&
			/**
			 * Filter to choose whether an email should be sent after each successful contact form submission.
			 *
			 * @module contact-form
			 *
			 * @since 2.6.0
			 *
			 * @param bool true Should an email be sent after a form submission. Default to true.
			 * @param int $post_id Post ID.
			 */
			true === apply_filters( 'grunion_should_send_email', true, $post_id )
		) {
			self::wp_mail( $to, "{$spam}{$subject}", $message, $headers );
		} elseif (
			true === $is_spam &&
			/**
			 * Choose whether an email should be sent for each spam contact form submission.
			 *
			 * @module contact-form
			 *
			 * @since 1.3.1
			 *
			 * @param bool false Should an email be sent after a spam form submission. Default to false.
			 */
			apply_filters( 'grunion_still_email_spam', false )
		) { // don't send spam by default.  Filterable.
			self::wp_mail( $to, "{$spam}{$subject}", $message, $headers );
		}

		/**
		 * Fires an action hook right after the email(s) have been sent.
		 *
		 * @module contact-form
		 *
		 * @since 7.3.0
		 *
		 * @param int $post_id Post contact form lives on.
		 * @param string|array $to Array of valid email addresses, or single email address.
		 * @param string $subject Feedback email subject.
		 * @param string $message Feedback email message.
		 * @param string|array $headers Optional. Additional headers.
		 * @param array $all_values Contact form fields.
		 * @param array $extra_values Contact form fields not included in $all_values
		 */
		do_action( 'grunion_after_message_sent', $post_id, $to, $subject, $message, $headers, $all_values, $extra_values );

		if ( defined( 'DOING_AJAX' ) && DOING_AJAX ) {
			return self::success_message( $post_id, $this );
		}

		$redirect        = '';
		$custom_redirect = false;
		if ( 'redirect' === $this->get_attribute( 'customThankyou' ) ) {
			$custom_redirect = true;
			$redirect        = esc_url_raw( $this->get_attribute( 'customThankyouRedirect' ) );
		}

		if ( ! $redirect ) {
			$custom_redirect = false;
			$redirect        = wp_get_referer();
		}

		if ( ! $redirect ) { // wp_get_referer() returns false if the referer is the same as the current page.
			$custom_redirect = false;
			$redirect        = isset( $_SERVER['REQUEST_URI'] ) ? esc_url_raw( wp_unslash( $_SERVER['REQUEST_URI'] ) ) : '';
		}

		if ( ! $custom_redirect ) {
			$redirect = add_query_arg(
				urlencode_deep(
					array(
						'contact-form-id'   => $id,
						'contact-form-sent' => $post_id,
						'contact-form-hash' => $this->hash,
						'_wpnonce'          => wp_create_nonce( "contact-form-sent-{$post_id}" ), // wp_nonce_url HTMLencodes :( .
					)
				),
				$redirect
			);
		}

		/**
		 * Filter the URL where the reader is redirected after submitting a form.
		 *
		 * @module contact-form
		 *
		 * @since 1.9.0
		 *
		 * @param string $redirect Post submission URL.
		 * @param int $id Contact Form ID.
		 * @param int $post_id Post ID.
		 */
		$redirect = apply_filters( 'grunion_contact_form_redirect_url', $redirect, $id, $post_id );

		// phpcs:ignore WordPress.Security.SafeRedirect.wp_redirect_wp_redirect -- We intentially allow external redirects here.
		wp_redirect( $redirect );
		exit;
	}

	/**
	 * Wrapper for wp_mail() that enables HTML messages with text alternatives
	 *
	 * @param string|array $to          Array or comma-separated list of email addresses to send message.
	 * @param string       $subject     Email subject.
	 * @param string       $message     Message contents.
	 * @param string|array $headers     Optional. Additional headers.
	 * @param string|array $attachments Optional. Files to attach.
	 *
	 * @return bool Whether the email contents were sent successfully.
	 */
	public static function wp_mail( $to, $subject, $message, $headers = '', $attachments = array() ) {
		add_filter( 'wp_mail_content_type', __CLASS__ . '::get_mail_content_type' );
		add_action( 'phpmailer_init', __CLASS__ . '::add_plain_text_alternative' );

		$result = wp_mail( $to, $subject, $message, $headers, $attachments );

		remove_filter( 'wp_mail_content_type', __CLASS__ . '::get_mail_content_type' );
		remove_action( 'phpmailer_init', __CLASS__ . '::add_plain_text_alternative' );

		return $result;
	}

	/**
	 * Add a display name part to an email address
	 *
	 * SpamAssassin doesn't like addresses in HTML messages that are missing display names (e.g., `foo@bar.org`
	 * instead of `Foo Bar <foo@bar.org>`.
	 *
	 * @param string $address - the email address.
	 *
	 * @return string
	 */
	public function add_name_to_address( $address ) {
		// If it's just the address, without a display name
		if ( is_email( $address ) ) {
			$address_parts = explode( '@', $address );

			/*
			 * The email address format here is formatted in a format
			 * that is the most likely to be accepted by wp_mail(),
			 * without escaping.
			 * More info: https://github.com/Automattic/jetpack/pull/19727
			 */
			$address = sprintf( '%s <%s>', $address_parts[0], $address );
		}

		return $address;
	}

	/**
	 * Get the content type that should be assigned to outbound emails
	 *
	 * @return string
	 */
	public static function get_mail_content_type() {
		return 'text/html';
	}

	/**
	 * Wrap a message body with the appropriate in HTML tags
	 *
	 * This helps to ensure correct parsing by clients, and also helps avoid triggering spam filtering rules
	 *
	 * @param string $body - the message body.
	 *
	 * @return string
	 */
	public static function wrap_message_in_html_tags( $body ) {
		// Don't do anything if the message was already wrapped in HTML tags
		// That could have be done by a plugin via filters
		if ( false !== strpos( $body, '<html' ) ) {
			return $body;
		}

		$html_message = sprintf(
			// The tabs are just here so that the raw code is correctly formatted for developers
			// They're removed so that they don't affect the final message sent to users
			str_replace(
				"\t",
				'',
				'<!doctype html>
				<html xmlns="http://www.w3.org/1999/xhtml">
				<body>

				%s

				</body>
				</html>'
			),
			$body
		);

		return $html_message;
	}

	/**
	 * Add a plain-text alternative part to an outbound email
	 *
	 * This makes the message more accessible to mail clients that aren't HTML-aware, and decreases the likelihood
	 * that the message will be flagged as spam.
	 *
	 * @param PHPMailer $phpmailer - the phpmailer.
	 */
	public static function add_plain_text_alternative( $phpmailer ) {
		// phpcs:disable WordPress.NamingConventions.ValidVariableName.UsedPropertyNotSnakeCase

		// Add an extra break so that the extra space above the <p> is preserved after the <p> is stripped out
		$alt_body = str_replace( '<p>', '<p><br />', $phpmailer->Body );

		// Convert <br> to \n breaks, to preserve the space between lines that we want to keep
		$alt_body = str_replace( array( '<br>', '<br />' ), "\n", $alt_body );

		// Convert <div> to \n breaks, to preserve space between lines for new email formatting.
		$alt_body = str_replace( '<div', "\n<div", $alt_body );

		// Convert <hr> to an plain-text equivalent, to preserve the integrity of the message
		$alt_body = str_replace( array( '<hr>', '<hr />' ), "----\n", $alt_body );

		// Trim the plain text message to remove the \n breaks that were after <doctype>, <html>, and <body>
		$phpmailer->AltBody = trim( wp_strip_all_tags( $alt_body ) );
		// phpcs:enable WordPress.NamingConventions.ValidVariableName.UsedPropertyNotSnakeCase
	}

	/**
	 * Add deepslashes.
	 *
	 * @param array $value - the value.
	 * @return array The value, with slashes added.
	 */
	public function addslashes_deep( $value ) {
		if ( is_array( $value ) ) {
			return array_map( array( $this, 'addslashes_deep' ), $value );
		} elseif ( is_object( $value ) ) {
			$vars = get_object_vars( $value );
			foreach ( $vars as $key => $data ) {
				$value->{$key} = $this->addslashes_deep( $data );
			}
			return $value;
		}

		return addslashes( $value );
	}

	/**
	 * Rough implementation of Gutenberg's align-attribute-to-css-class map.
	 * Only allowin "wide" and "full" as "center", "left" and "right" don't
	 * make much sense for the form.
	 *
	 * @param array $attributes Block attributes.
	 * @return string The CSS alignment class: alignfull | alignwide.
	 */
	public static function get_block_alignment_class( $attributes = array() ) {
		$align_to_class_map = array(
			'wide' => 'alignwide',
			'full' => 'alignfull',
		);
		if ( empty( $attributes['align'] ) || ! array_key_exists( $attributes['align'], $align_to_class_map ) ) {
			return '';
		}
		return $align_to_class_map[ $attributes['align'] ];
	}
} // end class Grunion_Contact_Form

// phpcs:disable Generic.Files.OneObjectStructurePerFile.MultipleFound -- how many times I have to disable this?
/**
 * Class for the contact-field shortcode.
 * Parses shortcode to output the contact form field as HTML.
 * Validates input.
 */
class Grunion_Contact_Form_Field extends Crunion_Contact_Form_Shortcode {

	/**
	 * The shortcode name.
	 *
	 * @var string
	 */
	public $shortcode_name = 'contact-field';

	/**
	 * The parent form.
	 *
	 * @var Grunion_Contact_Form
	 */
	public $form;

	/**
	 * Default or POSTed value.
	 *
	 * @var string
	 */
	public $value;

	/**
	 * Is the input valid?
	 *
	 * @var bool
	 */
	public $error = false;

	/**
	 * Constructor function.
	 *
	 * @param array                $attributes An associative array of shortcode attributes.  @see shortcode_atts().
	 * @param null|string          $content Null for selfclosing shortcodes.  The inner content otherwise.
	 * @param Grunion_Contact_Form $form The parent form.
	 */
	public function __construct( $attributes, $content = null, $form = null ) {
		$attributes = shortcode_atts(
			array(
				'label'                  => null,
				'togglelabel'            => null,
				'type'                   => 'text',
				'required'               => false,
				'requiredtext'           => null,
				'options'                => array(),
				'id'                     => null,
				'default'                => null,
				'values'                 => null,
				'placeholder'            => null,
				'class'                  => null,
				'width'                  => null,
				'consenttype'            => null,
				'implicitconsentmessage' => null,
				'explicitconsentmessage' => null,
			),
			$attributes,
			'contact-field'
		);

		// special default for subject field
		if ( 'subject' === $attributes['type'] && $attributes['default'] === null && $form !== null ) {
			$attributes['default'] = $form->get_attribute( 'subject' );
		}

		// allow required=1 or required=true
		if ( '1' === $attributes['required'] || 'true' === strtolower( $attributes['required'] ) ) {
			$attributes['required'] = true;
		} else {
			$attributes['required'] = false;
		}

		if ( $attributes['requiredtext'] === null ) {
			$attributes['requiredtext'] = __( '(required)', 'jetpack' );
		}

		// parse out comma-separated options list (for selects, radios, and checkbox-multiples)
		if ( ! empty( $attributes['options'] ) && is_string( $attributes['options'] ) ) {
			$attributes['options'] = array_map( 'trim', explode( ',', $attributes['options'] ) );

			if ( ! empty( $attributes['values'] ) && is_string( $attributes['values'] ) ) {
				$attributes['values'] = array_map( 'trim', explode( ',', $attributes['values'] ) );
			}
		}

		if ( $form ) {
			// make a unique field ID based on the label, with an incrementing number if needed to avoid clashes
			$form_id = $form->get_attribute( 'id' );
			$id      = isset( $attributes['id'] ) ? $attributes['id'] : false;

			$unescaped_label = $this->unesc_attr( $attributes['label'] );
			$unescaped_label = str_replace( '%', '-', $unescaped_label ); // jQuery doesn't like % in IDs?
			$unescaped_label = preg_replace( '/[^a-zA-Z0-9.-_:]/', '', $unescaped_label );

			if ( empty( $id ) ) {
				$id        = sanitize_title_with_dashes( 'g' . $form_id . '-' . $unescaped_label );
				$i         = 0;
				$max_tries = 99;
				while ( isset( $form->fields[ $id ] ) ) {
					++$i;
					$id = sanitize_title_with_dashes( 'g' . $form_id . '-' . $unescaped_label . '-' . $i );

					if ( $i > $max_tries ) {
						break;
					}
				}
			}

			$attributes['id'] = $id;
		}

		parent::__construct( $attributes, $content );

		// Store parent form
		$this->form = $form;
	}

	/**
	 * This field's input is invalid.  Flag as invalid and add an error to the parent form
	 *
	 * @param string $message The error message to display on the form.
	 */
	public function add_error( $message ) {
		$this->is_error = true;

		if ( ! is_wp_error( $this->form->errors ) ) {
			$this->form->errors = new WP_Error();
		}

		$this->form->errors->add( $this->get_attribute( 'id' ), $message );
	}

	/**
	 * Is the field input invalid?
	 *
	 * @see $error
	 *
	 * @return bool
	 */
	public function is_error() {
		return $this->error;
	}

	/**
	 * Validates the form input
	 */
	public function validate() {
		// If it's not required, there's nothing to validate
		if ( ! $this->get_attribute( 'required' ) ) {
			return;
		}

		$field_id    = $this->get_attribute( 'id' );
		$field_type  = $this->maybe_override_type();
		$field_label = $this->get_attribute( 'label' );

		if ( isset( $_POST[ $field_id ] ) ) { // phpcs:ignore WordPress.Security.NonceVerification.Missing -- no site changes.
			if ( is_array( $_POST[ $field_id ] ) ) { // phpcs:ignore WordPress.Security.NonceVerification.Missing -- no site changes.
				$field_value = array_map( 'sanitize_text_field', wp_unslash( $_POST[ $field_id ] ) ); // phpcs:ignore WordPress.Security.NonceVerification.Missing -- nonce verification should happen in caller.
			} else {
				$field_value = sanitize_text_field( wp_unslash( $_POST[ $field_id ] ) ); // phpcs:ignore WordPress.Security.NonceVerification.Missing -- nonce verification should happen in caller.
			}
		} else {
			$field_value = '';
		}

		switch ( $field_type ) {
			case 'url':
				if ( ! is_string( $field_value ) || empty( $field_value ) || ! preg_match(
					'%^(?:(?:https?|ftp)://)?(?:\S+(?::\S*)?@|\d{1,3}(?:\.\d{1,3}){3}|(?:(?:[a-z\d\x{00a1}-\x{ffff}]+-?)*[a-z\d\x{00a1}-\x{ffff}]+)(?:\.(?:[a-z\d\x{00a1}-\x{ffff}]+-?)*[a-z\d\x{00a1}-\x{ffff}]+)*(?:\.[a-z\x{00a1}-\x{ffff}]{2,6}))(?::\d+)?(?:[^\s]*)?$%iu',
					$field_value
				) ) {
					/* translators: %s is the name of a form field */
					$this->add_error( sprintf( __( '%s: Please enter a valid URL - https://www.example.com', 'jetpack' ), $field_label ) );
				}
				break;
			case 'email':
				// Make sure the email address is valid
				if ( ! is_string( $field_value ) || ! is_email( $field_value ) ) {
					/* translators: %s is the name of a form field */
					$this->add_error( sprintf( __( '%s requires a valid email address', 'jetpack' ), $field_label ) );
				}
				break;
			case 'checkbox-multiple':
				// Check that there is at least one option selected
				if ( empty( $field_value ) ) {
					/* translators: %s is the name of a form field */
					$this->add_error( sprintf( __( '%s requires at least one selection', 'jetpack' ), $field_label ) );
				}
				break;
			default:
				// Just check for presence of any text
				if ( ! is_string( $field_value ) || ! strlen( trim( $field_value ) ) ) {
					/* translators: %s is the name of a form field */
					$this->add_error( sprintf( __( '%s is required', 'jetpack' ), $field_label ) );
				}
		}
	}

	/**
	 * Check the default value for options field
	 *
	 * @param string $value - the value we're checking.
	 * @param int    $index - the index.
	 * @param string $options - default field option.
	 *
	 * @return string
	 */
	public function get_option_value( $value, $index, $options ) {
		if ( empty( $value[ $index ] ) ) {
			return $options;
		}
		return $value[ $index ];
	}

	/**
	 * Outputs the HTML for this form field
	 *
	 * @return string HTML
	 */
	public function render() {
		global $current_user, $user_identity;

		$field_id            = $this->get_attribute( 'id' );
		$field_type          = $this->maybe_override_type();
		$field_label         = $this->get_attribute( 'label' );
		$field_required      = $this->get_attribute( 'required' );
		$field_required_text = $this->get_attribute( 'requiredtext' );
		$field_placeholder   = $this->get_attribute( 'placeholder' );
		$field_width         = $this->get_attribute( 'width' );
		$class               = 'date' === $field_type ? 'jp-contact-form-date' : $this->get_attribute( 'class' );

		if ( ! empty( $field_width ) ) {
			$class .= ' grunion-field-width-' . $field_width;
		}

		/**
		 * Filters the "class" attribute of the contact form input
		 *
		 * @module contact-form
		 *
		 * @since 6.6.0
		 *
		 * @param string $class Additional CSS classes for input class attribute.
		 */
		$field_class = apply_filters( 'jetpack_contact_form_input_class', $class );

		if ( isset( $_POST[ $field_id ] ) ) { // phpcs:ignore WordPress.Security.NonceVerification.Missing -- no site changes.
			if ( is_array( $_POST[ $field_id ] ) ) { // phpcs:ignore WordPress.Security.NonceVerification.Missing -- no site changes.
				$this->value = array_map( 'sanitize_textarea_field', wp_unslash( $_POST[ $field_id ] ) ); // phpcs:ignore WordPress.Security.NonceVerification.Missing -- no site changes.
			} else {
				$this->value = sanitize_textarea_field( wp_unslash( $_POST[ $field_id ] ) ); // phpcs:ignore WordPress.Security.NonceVerification.Missing -- no site changes.
			}
		} elseif ( isset( $_GET[ $field_id ] ) ) { // phpcs:ignore WordPress.Security.NonceVerification.Recommended -- no site changes.
			$this->value = sanitize_textarea_field( wp_unslash( $_GET[ $field_id ] ) ); // phpcs:ignore WordPress.Security.NonceVerification.Recommended -- no site changes.
		} elseif (
			is_user_logged_in() &&
			( ( defined( 'IS_WPCOM' ) && IS_WPCOM ) ||
			/**
			 * Allow third-party tools to prefill the contact form with the user's details when they're logged in.
			 *
			 * @module contact-form
			 *
			 * @since 3.2.0
			 *
			 * @param bool false Should the Contact Form be prefilled with your details when you're logged in. Default to false.
			 */
			true === apply_filters( 'jetpack_auto_fill_logged_in_user', false )
			)
		) {
			// Special defaults for logged-in users
			switch ( $field_type ) {
				case 'email':
					$this->value = $current_user->data->user_email;
					break;
				case 'name':
					$this->value = $user_identity;
					break;
				case 'url':
					$this->value = $current_user->data->user_url;
					break;
				default:
					$this->value = $this->get_attribute( 'default' );
			}
		} else {
			$this->value = $this->get_attribute( 'default' );
		}

		$field_value = Grunion_Contact_Form_Plugin::strip_tags( $this->value );
		$field_label = Grunion_Contact_Form_Plugin::strip_tags( $field_label );

		$rendered_field = $this->render_field( $field_type, $field_id, $field_label, $field_value, $field_class, $field_placeholder, $field_required, $field_required_text );

		/**
		 * Filter the HTML of the Contact Form.
		 *
		 * @module contact-form
		 *
		 * @since 2.6.0
		 *
		 * @param string $rendered_field Contact Form HTML output.
		 * @param string $field_label Field label.
		 * @param int|null $id Post ID.
		 */
		return apply_filters( 'grunion_contact_form_field_html', $rendered_field, $field_label, ( in_the_loop() ? get_the_ID() : null ) );
	}

	/**
	 * Return the HTML for the label.
	 *
	 * @param string $type - the field type.
	 * @param int    $id - the ID.
	 * @param string $label - the label.
	 * @param bool   $required - if the field is marked as required.
	 * @param string $required_field_text - the text in the required text field.
	 *
	 * @return string HTML
	 */
	public function render_label( $type, $id, $label, $required, $required_field_text ) {
		$form_style = $this->get_form_style();

		if ( ! empty( $form_style ) && $form_style !== 'default' ) {
			return '';
		}

		$type_class = $type ? ' ' . $type : '';
		return "<label
				for='" . esc_attr( $id ) . "'
				class='grunion-field-label{$type_class}" . ( $this->is_error() ? ' form-error' : '' ) . "'
				>"
				. esc_html( $label )
				. ( $required ? '<span>' . $required_field_text . '</span>' : '' )
			. "</label>\n";
	}

	/**
	 * Return the HTML for the input field.
	 *
	 * @param string $type - the field type.
	 * @param int    $id - the ID.
	 * @param string $value - the value of the field.
	 * @param string $class - the field class.
	 * @param string $placeholder - the field placeholder content.
	 * @param bool   $required - if the field is marked as required.
	 * @param array  $extra_attrs Array of key/value pairs to append as attributes to the element.
	 *
	 * @return string HTML
	 */
	public function render_input_field( $type, $id, $value, $class, $placeholder, $required, $extra_attrs = array() ) {
		$extra_attrs_string = '';
		if ( is_array( $extra_attrs ) && ! empty( $extra_attrs ) ) {
			foreach ( $extra_attrs as $attr => $val ) {
				$extra_attrs_string .= sprintf( '%s="%s" ', esc_attr( $attr ), esc_attr( $val ) );
			}
		}
		return "<input
					type='" . esc_attr( $type ) . "'
					name='" . esc_attr( $id ) . "'
					id='" . esc_attr( $id ) . "'
					value='" . esc_attr( $value ) . "'
					" . $class . $placeholder . '
					' . ( $required ? "required aria-required='true'" : '' ) .
					$extra_attrs_string .
					" />\n";
	}

	/**
	 * Return the HTML for the email field.
	 *
	 * @param int    $id - the ID.
	 * @param string $label - the label.
	 * @param string $value - the value of the field.
	 * @param string $class - the field class.
	 * @param bool   $required - if the field is marked as required.
	 * @param string $required_field_text - the text in the required text field.
	 * @param string $placeholder - the field placeholder content.
	 *
	 * @return string HTML
	 */
	public function render_email_field( $id, $label, $value, $class, $required, $required_field_text, $placeholder ) {
		$field  = $this->render_label( 'email', $id, $label, $required, $required_field_text );
		$field .= $this->render_input_field( 'email', $id, $value, $class, $placeholder, $required );
		return $field;
	}

	/**
	 * Return the HTML for the telephone field.
	 *
	 * @param int    $id - the ID.
	 * @param string $label - the label.
	 * @param string $value - the value of the field.
	 * @param string $class - the field class.
	 * @param bool   $required - if the field is marked as required.
	 * @param string $required_field_text - the text in the required text field.
	 * @param string $placeholder - the field placeholder content.
	 *
	 * @return string HTML
	 */
	public function render_telephone_field( $id, $label, $value, $class, $required, $required_field_text, $placeholder ) {
		$field  = $this->render_label( 'telephone', $id, $label, $required, $required_field_text );
		$field .= $this->render_input_field( 'tel', $id, $value, $class, $placeholder, $required );
		return $field;
	}

	/**
	 * Return the HTML for the URL field.
	 *
	 * @param int    $id - the ID.
	 * @param string $label - the label.
	 * @param string $value - the value of the field.
	 * @param string $class - the field class.
	 * @param bool   $required - if the field is marked as required.
	 * @param string $required_field_text - the text in the required text field.
	 * @param string $placeholder - the field placeholder content.
	 *
	 * @return string HTML
	 */
	public function render_url_field( $id, $label, $value, $class, $required, $required_field_text, $placeholder ) {
		$custom_validation_message = __( 'Please enter a valid URL - https://www.example.com', 'jetpack' );
		$validation_attrs          = array(
			'title'              => $custom_validation_message,
			'oninvalid'          => 'setCustomValidity("' . $custom_validation_message . '")',
			'oninput'            => 'setCustomValidity("")',
			'pattern'            => '(([:\/a-zA-Z0-9_\-]+)?(\.[a-zA-Z0-9_\-\/]+)+)',
			'data-type-override' => 'url',
		);

		$field  = $this->render_label( 'url', $id, $label, $required, $required_field_text );
		$field .= $this->render_input_field( 'text', $id, $value, $class, $placeholder, $required, $validation_attrs );
		return $field;
	}

	/**
	 * Return the HTML for the text area field.
	 *
	 * @param int    $id - the ID.
	 * @param string $label - the label.
	 * @param string $value - the value of the field.
	 * @param string $class - the field class.
	 * @param bool   $required - if the field is marked as required.
	 * @param string $required_field_text - the text in the required text field.
	 * @param string $placeholder - the field placeholder content.
	 *
	 * @return string HTML
	 */
	public function render_textarea_field( $id, $label, $value, $class, $required, $required_field_text, $placeholder ) {
		$field  = $this->render_label( 'textarea', 'contact-form-comment-' . $id, $label, $required, $required_field_text );
		$field .= "<textarea
		                name='" . esc_attr( $id ) . "'
		                id='contact-form-comment-" . esc_attr( $id ) . "'
		                rows='20' "
						. $class
						. $placeholder
						. ' ' . ( $required ? "required aria-required='true'" : '' ) .
						'>' . esc_textarea( $value )
				. "</textarea>\n";
		return $field;
	}

	/**
	 * Return the HTML for the radio field.
	 *
	 * @param int    $id - the ID.
	 * @param string $label - the label.
	 * @param string $value - the value of the field.
	 * @param string $class - the field class.
	 * @param bool   $required - if the field is marked as required.
	 * @param string $required_field_text - the text in the required text field.
	 *
	 * @return string HTML
	 */
	public function render_radio_field( $id, $label, $value, $class, $required, $required_field_text ) {
		$field = $this->render_label( '', $id, $label, $required, $required_field_text );
		foreach ( (array) $this->get_attribute( 'options' ) as $option_index => $option ) {
			$option = Grunion_Contact_Form_Plugin::strip_tags( $option );
			if ( is_string( $option ) && $option !== '' ) {
				$field .= "\t\t<label class='grunion-radio-label radio" . ( $this->is_error() ? ' form-error' : '' ) . "'>";
				$field .= "<input
									type='radio'
									name='" . esc_attr( $id ) . "'
									value='" . esc_attr( $this->get_option_value( $this->get_attribute( 'values' ), $option_index, $option ) ) . "' "
									. $class
									. checked( $option, $value, false ) . ' '
									. ( $required ? "required aria-required='true'" : '' )
									. '/> ';
				$field .= esc_html( $option ) . "</label>\n";
				$field .= "\t\t<div class='clear-form'></div>\n";
			}
		}
		return $field;
	}

	/**
	 * Return the HTML for the checkbox field.
	 *
	 * @param int    $id - the ID.
	 * @param string $label - the label.
	 * @param string $value - the value of the field.
	 * @param string $class - the field class.
	 * @param bool   $required - if the field is marked as required.
	 * @param string $required_field_text - the text in the required text field.
	 *
	 * @return string HTML
	 */
	public function render_checkbox_field( $id, $label, $value, $class, $required, $required_field_text ) {
		$field      = "<label class='grunion-field-label checkbox" . ( $this->is_error() ? ' form-error' : '' ) . "'>";
			$field .= "\t\t<input type='checkbox' name='" . esc_attr( $id ) . "' value='" . esc_attr__( 'Yes', 'jetpack' ) . "' " . $class . checked( (bool) $value, true, false ) . ' ' . ( $required ? "required aria-required='true'" : '' ) . "/> \n";
			$field .= "\t\t" . esc_html( $label ) . ( $required ? '<span>' . $required_field_text . '</span>' : '' );
		$field     .= "</label>\n";
		$field     .= "<div class='clear-form'></div>\n";
		return $field;
	}

	/**
	 * Return the HTML for the consent field.
	 *
	 * @param string $id field id.
	 * @param string $class html classes (can be set by the admin).
	 */
	private function render_consent_field( $id, $class ) {
		$consent_type    = 'explicit' === $this->get_attribute( 'consenttype' ) ? 'explicit' : 'implicit';
		$consent_message = 'explicit' === $consent_type ? $this->get_attribute( 'explicitconsentmessage' ) : $this->get_attribute( 'implicitconsentmessage' );

		$field = "<label class='grunion-field-label consent consent-" . $consent_type . "'>";

		if ( 'implicit' === $consent_type ) {
			$field .= "\t\t<input aria-hidden='true' type='checkbox' checked name='" . esc_attr( $id ) . "' value='" . esc_attr__( 'Yes', 'jetpack' ) . "' style='display:none;' /> \n";
		} else {
			$field .= "\t\t<input type='checkbox' name='" . esc_attr( $id ) . "' value='" . esc_attr__( 'Yes', 'jetpack' ) . "' " . $class . "/> \n";
		}
		$field .= "\t\t" . esc_html( $consent_message );
		$field .= "</label>\n";
		$field .= "<div class='clear-form'></div>\n";
		return $field;
	}

	/**
	 * Return the HTML for the multiple checkbox field.
	 *
	 * @param int    $id - the ID.
	 * @param string $label - the label.
	 * @param string $value - the value of the field.
	 * @param string $class - the field class.
	 * @param bool   $required - if the field is marked as required.
	 * @param string $required_field_text - the text in the required text field.
	 *
	 * @return string HTML
	 */
	public function render_checkbox_multiple_field( $id, $label, $value, $class, $required, $required_field_text ) {
		$field = $this->render_label( '', $id, $label, $required, $required_field_text );
		foreach ( (array) $this->get_attribute( 'options' ) as $option_index => $option ) {
			$option = Grunion_Contact_Form_Plugin::strip_tags( $option );
			if ( is_string( $option ) && $option !== '' ) {
				$field .= "\t\t<label class='grunion-checkbox-multiple-label checkbox-multiple" . ( $this->is_error() ? ' form-error' : '' ) . "'>";
				$field .= "<input type='checkbox' name='" . esc_attr( $id ) . "[]' value='" . esc_attr( $this->get_option_value( $this->get_attribute( 'values' ), $option_index, $option ) ) . "' " . $class . checked( in_array( $option, (array) $value, true ), true, false ) . ' /> ';
				$field .= esc_html( $option ) . "</label>\n";
				$field .= "\t\t<div class='clear-form'></div>\n";
			}
		}

		return $field;
	}

	/**
	 * Return the HTML for the select field.
	 *
	 * @param int    $id - the ID.
	 * @param string $label - the label.
	 * @param string $value - the value of the field.
	 * @param string $class - the field class.
	 * @param bool   $required - if the field is marked as required.
	 * @param string $required_field_text - the text in the required text field.
	 *
	 * @return string HTML
	 */
	public function render_select_field( $id, $label, $value, $class, $required, $required_field_text ) {
		$field  = $this->render_label( 'select', $id, $label, $required, $required_field_text );
		$field .= "\t<select name='" . esc_attr( $id ) . "' id='" . esc_attr( $id ) . "' " . $class . ( $required ? "required aria-required='true'" : '' ) . ">\n";

		if ( $this->get_attribute( 'togglelabel' ) ) {
			$field .= "\t\t<option>" . $this->get_attribute( 'togglelabel' ) . "</option>\n";
		}

		foreach ( (array) $this->get_attribute( 'options' ) as $option_index => $option ) {
			$option = Grunion_Contact_Form_Plugin::strip_tags( $option );
			if ( is_string( $option ) && $option !== '' ) {
				$field .= "\t\t<option"
								. selected( $option, $value, false )
								. " value='" . esc_attr( $this->get_option_value( $this->get_attribute( 'values' ), $option_index, $option ) )
								. "'>" . esc_html( $option )
								. "</option>\n";
			}
		}
		$field .= "\t</select>\n";

		wp_enqueue_style(
			'jquery-ui-selectmenu',
			plugins_url( 'css/jquery-ui-selectmenu.css', __FILE__ ),
			array(),
			'1.13.2'
		);

		wp_enqueue_script( 'jquery-ui-selectmenu' );

		wp_enqueue_script(
			'contact-form-dropdown',
			plugins_url( 'js/dropdown.js', __FILE__ ),
			array( 'jquery', 'jquery-ui-selectmenu' ),
			JETPACK__VERSION,
			true
		);

		return $field;
	}

	/**
	 * Return the HTML for the email field.
	 *
	 * @param int    $id - the ID.
	 * @param string $label - the label.
	 * @param string $value - the value of the field.
	 * @param string $class - the field class.
	 * @param bool   $required - if the field is marked as required.
	 * @param string $required_field_text - the text in the required text field.
	 * @param string $placeholder - the field placeholder content.
	 *
	 * @return string HTML
	 */
	public function render_date_field( $id, $label, $value, $class, $required, $required_field_text, $placeholder ) {

		$field  = $this->render_label( 'date', $id, $label, $required, $required_field_text );
		$field .= $this->render_input_field( 'text', $id, $value, $class, $placeholder, $required );

		/* For AMP requests, use amp-date-picker element: https://amp.dev/documentation/components/amp-date-picker */
		if ( class_exists( 'Jetpack_AMP_Support' ) && Jetpack_AMP_Support::is_amp_request() ) {
			return sprintf(
				'<%1$s mode="overlay" layout="container" type="single" input-selector="[name=%2$s]">%3$s</%1$s>',
				'amp-date-picker',
				esc_attr( $id ),
				$field
			);
		}

		wp_enqueue_script(
			'grunion-frontend',
			Assets::get_file_url_for_environment(
				'_inc/build/contact-form/js/grunion-frontend.min.js',
				'modules/contact-form/js/grunion-frontend.js'
			),
			array( 'jquery', 'jquery-ui-datepicker' ),
			JETPACK__VERSION,
			false
		);
		wp_enqueue_style( 'jp-jquery-ui-datepicker', plugins_url( 'css/jquery-ui-datepicker.css', __FILE__ ), array( 'dashicons' ), '1.0' );

		// Using Core's built-in datepicker localization routine
		wp_localize_jquery_ui_datepicker();
		return $field;
	}

	/**
	 * Return the HTML for the default field.
	 *
	 * @param int    $id - the ID.
	 * @param string $label - the label.
	 * @param string $value - the value of the field.
	 * @param string $class - the field class.
	 * @param bool   $required - if the field is marked as required.
	 * @param string $required_field_text - the text in the required text field.
	 * @param string $placeholder - the field placeholder content.
	 * @param string $type - the type.
	 *
	 * @return string HTML
	 */
	public function render_default_field( $id, $label, $value, $class, $required, $required_field_text, $placeholder, $type ) {
		$field  = $this->render_label( $type, $id, $label, $required, $required_field_text );
		$field .= $this->render_input_field( 'text', $id, $value, $class, $placeholder, $required );
		return $field;
	}

	/**
	 * Return the HTML for the outlined label.
	 *
	 * @param int    $id - the ID.
	 * @param string $label - the label.
	 * @param bool   $required - if the field is marked as required.
	 * @param string $required_field_text - the text in the required text field.
	 *
	 * @return string HTML
	 */
	public function render_outline_label( $id, $label, $required, $required_field_text ) {
		return '
			<div class="notched-label">
				<div class="notched-label__leading"></div>
				<div class="notched-label__notch">
					<label
						for="' . esc_attr( $id ) . '"
						class="notched-label__label ' . ( $this->is_error() ? ' form-error' : '' ) . '"
					>'
						. esc_html( $label )
						. ( $required ? '<span>' . $required_field_text . '</span>' : '' ) .
					'</label>
				</div>
				<div class="notched-label__trailing"></div>
			</div>';
	}

	/**
	 * Return the HTML for the animated label.
	 *
	 * @param int    $id - the ID.
	 * @param string $label - the label.
	 * @param bool   $required - if the field is marked as required.
	 * @param string $required_field_text - the text in the required text field.
	 *
	 * @return string HTML
	 */
	public function render_animated_label( $id, $label, $required, $required_field_text ) {
		return '
			<label
				for="' . esc_attr( $id ) . '"
				class="animated-label__label ' . ( $this->is_error() ? ' form-error' : '' ) . '"
			>'
				. esc_html( $label )
				. ( $required ? '<span>' . $required_field_text . '</span>' : '' ) .
			'</label>';
	}

	/**
	 * Return the HTML for the below label.
	 *
	 * @param int    $id - the ID.
	 * @param string $label - the label.
	 * @param bool   $required - if the field is marked as required.
	 * @param string $required_field_text - the text in the required text field.
	 *
	 * @return string HTML
	 */
	public function render_below_label( $id, $label, $required, $required_field_text ) {
		return '
			<label
				for="' . esc_attr( $id ) . '"
				class="below-label__label ' . ( $this->is_error() ? ' form-error' : '' ) . '"
			>'
				. esc_html( $label )
				. ( $required ? '<span>' . $required_field_text . '</span>' : '' ) .
				'</label>';
	}

	/**
	 * Return the HTML for the email field.
	 *
	 * @param string $type - the type.
	 * @param int    $id - the ID.
	 * @param string $label - the label.
	 * @param string $value - the value of the field.
	 * @param string $class - the field class.
	 * @param string $placeholder - the field placeholder content.
	 * @param bool   $required - if the field is marked as required.
	 * @param string $required_field_text - the text for a field marked as required.
	 *
	 * @return string HTML
	 */
	public function render_field( $type, $id, $label, $value, $class, $placeholder, $required, $required_field_text ) {
		if ( $type === 'select' ) {
			$class .= ' contact-form-dropdown';
		}
<<<<<<< HEAD

		$form_style = $this->get_form_style();
		if ( ! empty( $form_style ) && $form_style !== 'default' ) {
			if ( empty( $placeholder ) ) {
				$placeholder .= ' ';
			} else {
				$class .= ' has-placeholder';
			}
		}
=======
>>>>>>> 3c632bae

		$field_placeholder = ( ! empty( $placeholder ) ) ? "placeholder='" . esc_attr( $placeholder ) . "'" : '';
		$field_class       = "class='" . trim( esc_attr( $type ) . ' ' . esc_attr( $class ) ) . "' ";
		$wrap_classes      = empty( $class ) ? '' : implode( '-wrap ', array_filter( explode( ' ', $class ) ) ) . '-wrap'; // this adds

		if ( $type === 'select' ) {
			$wrap_classes .= ' ui-front';
		}

		$shell_field_class = "class='grunion-field-wrap grunion-field-" . trim( esc_attr( $type ) . '-wrap ' . esc_attr( $wrap_classes ) ) . "' ";

		/**
		 * Filter the Contact Form required field text
		 *
		 * @module contact-form
		 *
		 * @since 3.8.0
		 *
		 * @param string $var Required field text. Default is "(required)".
		 */
		$required_field_text = esc_html( apply_filters( 'jetpack_required_field_text', $required_field_text ) );

		$field = "\n<div {$shell_field_class} >\n"; // new in Jetpack 6.8.0
		// If they are logged in, and this is their site, don't pre-populate fields
		if ( current_user_can( 'manage_options' ) ) {
			$value = '';
		}

		switch ( $type ) {
			case 'email':
				$field .= $this->render_email_field( $id, $label, $value, $field_class, $required, $required_field_text, $field_placeholder );
				break;
			case 'telephone':
				$field .= $this->render_telephone_field( $id, $label, $value, $field_class, $required, $required_field_text, $field_placeholder );
				break;
			case 'url':
				$field .= $this->render_url_field( $id, $label, $value, $field_class, $required, $required_field_text, $field_placeholder );
				break;
			case 'textarea':
				$field .= $this->render_textarea_field( $id, $label, $value, $field_class, $required, $required_field_text, $field_placeholder );
				break;
			case 'radio':
				$field .= $this->render_radio_field( $id, $label, $value, $field_class, $required, $required_field_text, $field_placeholder );
				break;
			case 'checkbox':
				$field .= $this->render_checkbox_field( $id, $label, $value, $field_class, $required, $required_field_text );
				break;
			case 'checkbox-multiple':
				$field .= $this->render_checkbox_multiple_field( $id, $label, $value, $field_class, $required, $required_field_text );
				break;
			case 'select':
				$field .= $this->render_select_field( $id, $label, $value, $field_class, $required, $required_field_text );
				break;
			case 'date':
				$field .= $this->render_date_field( $id, $label, $value, $field_class, $required, $required_field_text, $field_placeholder );
				break;
			case 'consent':
				$field .= $this->render_consent_field( $id, $field_class );
				break;
			default: // text field
				$field .= $this->render_default_field( $id, $label, $value, $field_class, $required, $required_field_text, $field_placeholder, $type );
				break;
		}

		if ( ! empty( $form_style ) && $form_style !== 'default' ) {
			switch ( $form_style ) {
				case 'outlined':
					$field .= $this->render_outline_label( $id, $label, $required, $required_field_text );
					break;
				case 'animated':
					$field .= $this->render_animated_label( $id, $label, $required, $required_field_text );
					break;
				case 'below':
					$field .= $this->render_below_label( $id, $label, $required, $required_field_text );
					break;
			}
		}

		$field .= "\t</div>\n";
		return $field;
	}

	/**
	 * Overrides input type (maybe).
	 *
	 * @module contact-form
	 *
	 * Custom input types, like URL, will rely on browser's implementation to validate
	 * the value. If the input carries a data-type-override, we allow to override
	 * the type at render/submit so it can be validated with custom patterns.
	 * This method will try to match the input's type to a custom data-type-override
	 * attribute and return it. Defaults to input's type.
	 *
	 * @return string The input's type attribute or the overriden type.
	 */
	private function maybe_override_type() {
		// Define overridables-to-custom-type, extend as needed.
		$overridable_types = array( 'text' => array( 'url' ) );
		$type              = $this->get_attribute( 'type' );

		if ( ! array_key_exists( $type, $overridable_types ) ) {
			return $type;
		}

		$override_type = $this->get_attribute( 'data-type-override' );

		if ( in_array( $override_type, $overridable_types[ $type ], true ) ) {
			return $override_type;
		}

		return $type;
	}

	/**
	 * Gets the form style based on its CSS class.
	 *
	 * @return string The form style type.
	 */
	private function get_form_style() {
		$class_name = $this->form->get_attribute( 'className' );
		preg_match( '/is-style-([^\s]+)/i', $class_name, $matches );
		return $matches[1];
	}
}

add_action( 'init', array( 'Grunion_Contact_Form_Plugin', 'init' ), 9 );

add_action( 'grunion_scheduled_delete', 'grunion_delete_old_spam' );

/**
 * Deletes old spam feedbacks to keep the posts table size under control
 */
function grunion_delete_old_spam() {
	global $wpdb;

	$grunion_delete_limit = 100;

	$now_gmt  = current_time( 'mysql', 1 );
	$sql      = $wpdb->prepare(
		"
		SELECT `ID`
		FROM $wpdb->posts
		WHERE DATE_SUB( %s, INTERVAL 15 DAY ) > `post_date_gmt`
			AND `post_type` = 'feedback'
			AND `post_status` = 'spam'
		LIMIT %d
	",
		$now_gmt,
		$grunion_delete_limit
	);
	$post_ids = $wpdb->get_col( $sql ); // phpcs:ignore WordPress.DB.PreparedSQL.NotPrepared

	foreach ( (array) $post_ids as $post_id ) {
		// force a full delete, skip the trash
		wp_delete_post( $post_id, true );
	}

	if (
		/**
		 * Filter if the module run OPTIMIZE TABLE on the core WP tables.
		 *
		 * @module contact-form
		 *
		 * @since 1.3.1
		 * @since 6.4.0 Set to false by default.
		 *
		 * @param bool $filter Should Jetpack optimize the table, defaults to false.
		 */
		apply_filters( 'grunion_optimize_table', false )
	) {
		$wpdb->query( "OPTIMIZE TABLE $wpdb->posts" );
	}

	// if we hit the max then schedule another run
	if ( count( $post_ids ) >= $grunion_delete_limit ) {
		wp_schedule_single_event( time() + 700, 'grunion_scheduled_delete' );
	}
}

/**
 * Send an event to Tracks on form submission.
 *
 * @param int   $post_id - the post_id for the CPT that is created.
 * @param array $all_values - fields from the default contact form.
 * @param array $extra_values - extra fields added to from the contact form.
 *
 * @return null|void
 */
function jetpack_tracks_record_grunion_pre_message_sent( $post_id, $all_values, $extra_values ) {
	// Do not do anything if the submission is not from a block.
	if (
		! isset( $extra_values['is_block'] )
		|| ! $extra_values['is_block']
	) {
		return;
	}

	/*
	 * Event details.
	 */
	$event_user  = wp_get_current_user();
	$event_name  = 'contact_form_block_message_sent';
	$event_props = array(
		'entry_permalink' => esc_url( $all_values['entry_permalink'] ),
		'feedback_id'     => esc_attr( $all_values['feedback_id'] ),
	);

	/*
	 * Record event.
	 * We use different libs on wpcom and Jetpack.
	 */
	if ( defined( 'IS_WPCOM' ) && IS_WPCOM ) {
		$event_name             = 'wpcom_' . $event_name;
		$event_props['blog_id'] = get_current_blog_id();
		// If the form was sent by a logged out visitor, record event with blog owner.
		if ( empty( $event_user->ID ) ) {
			$event_user_id = wpcom_get_blog_owner( $event_props['blog_id'] );
			$event_user    = get_userdata( $event_user_id );
		}

		require_lib( 'tracks/client' );
		tracks_record_event( $event_user, $event_name, $event_props );
	} else {
		// If the form was sent by a logged out visitor, record event with Jetpack master user.
		if ( empty( $event_user->ID ) ) {
			$master_user_id = Jetpack_Options::get_option( 'master_user' );
			if ( ! empty( $master_user_id ) ) {
				$event_user = get_userdata( $master_user_id );
			}
		}

		$tracking = new Automattic\Jetpack\Tracking();
		$tracking->record_user_event( $event_name, $event_props, $event_user );
	}
}
add_action( 'grunion_pre_message_sent', 'jetpack_tracks_record_grunion_pre_message_sent', 12, 3 );<|MERGE_RESOLUTION|>--- conflicted
+++ resolved
@@ -4762,7 +4762,6 @@
 		if ( $type === 'select' ) {
 			$class .= ' contact-form-dropdown';
 		}
-<<<<<<< HEAD
 
 		$form_style = $this->get_form_style();
 		if ( ! empty( $form_style ) && $form_style !== 'default' ) {
@@ -4772,8 +4771,6 @@
 				$class .= ' has-placeholder';
 			}
 		}
-=======
->>>>>>> 3c632bae
 
 		$field_placeholder = ( ! empty( $placeholder ) ) ? "placeholder='" . esc_attr( $placeholder ) . "'" : '';
 		$field_class       = "class='" . trim( esc_attr( $type ) . ' ' . esc_attr( $class ) ) . "' ";
