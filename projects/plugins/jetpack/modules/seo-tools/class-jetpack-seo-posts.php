--- conflicted
+++ resolved
@@ -14,14 +14,12 @@
 	 */
 	const DESCRIPTION_META_KEY = 'advanced_seo_description';
 	const HTML_TITLE_META_KEY  = 'jetpack_seo_html_title';
-<<<<<<< HEAD
 	const NOINDEX_META_KEY     = 'jetpack_seo_noindex';
-=======
 	const POST_META_KEYS_ARRAY = array(
 		self::DESCRIPTION_META_KEY,
 		self::HTML_TITLE_META_KEY,
+		self::NOINDEX_META_KEY,
 	);
->>>>>>> a76d846e
 
 	/**
 	 * Build meta description for post SEO.
@@ -30,11 +28,7 @@
 	 *
 	 * @return string Post description or empty string.
 	 */
-<<<<<<< HEAD
-	public static function get_post_description( $post ) {
-=======
 	public static function get_post_description( $post = null ) {
->>>>>>> a76d846e
 		$post = get_post( $post );
 		if ( ! ( $post instanceof WP_Post ) ) {
 			return '';
@@ -105,7 +99,6 @@
 	}
 
 	/**
-<<<<<<< HEAD
 	 * Gets the `jetpack_seo_noindex` setting for a post, if
 	 * SEO tools are enabled for the current blog.
 	 *
@@ -146,8 +139,6 @@
 	}
 
 	/**
-=======
->>>>>>> a76d846e
 	 * Registers the following meta keys for use in the REST API:
 	 *   - self::DESCRIPTION_META_KEY
 	 *   - self::HTML_TITLE_META_KEY
@@ -173,7 +164,6 @@
 			),
 		);
 
-<<<<<<< HEAD
 		$noindex_args = array(
 			'type'         => 'boolean',
 			'description'  => __( 'Whether to hide the post from search engines and the Jetpack sitemap.', 'jetpack' ),
@@ -187,10 +177,6 @@
 		register_meta( 'post', self::DESCRIPTION_META_KEY, $description_args );
 		register_meta( 'post', self::HTML_TITLE_META_KEY, $html_title_args );
 		register_meta( 'post', self::NOINDEX_META_KEY, $noindex_args );
-=======
-		register_meta( 'post', self::HTML_TITLE_META_KEY, $html_title_args );
-		register_meta( 'post', self::DESCRIPTION_META_KEY, $description_args );
->>>>>>> a76d846e
 	}
 
 	/**
