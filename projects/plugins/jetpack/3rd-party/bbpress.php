--- conflicted
+++ resolved
@@ -7,14 +7,8 @@
  * @package automattic/jetpack
  */
 
-<<<<<<< HEAD
-use Automattic\Jetpack\Image_CDN\Image_CDN;
-
-add_action( 'init', 'jetpack_bbpress_compat', 11 ); // Priority 11 needed to ensure sharing_display is loaded.
-=======
 // Priority 11 needed to ensure sharing_display is loaded.
 add_action( 'init', 'jetpack_bbpress_compat', 11 );
->>>>>>> 191bebda
 
 /**
  * Adds Jetpack + bbPress Compatibility filters.
