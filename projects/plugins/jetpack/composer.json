--- conflicted
+++ resolved
@@ -106,11 +106,7 @@
 		"platform": {
 			"ext-intl": "0.0.0"
 		},
-<<<<<<< HEAD
-		"autoloader-suffix": "f11009ded9fc4592b6a05b61ce272b3c_jetpackⓥ13_5_a_2",
-=======
 		"autoloader-suffix": "f11009ded9fc4592b6a05b61ce272b3c_jetpackⓥ13_6_a_0",
->>>>>>> 2321a043
 		"allow-plugins": {
 			"automattic/jetpack-autoloader": true,
 			"automattic/jetpack-composer-plugin": true
