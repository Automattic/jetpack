--- conflicted
+++ resolved
@@ -102,11 +102,7 @@
 		"platform": {
 			"ext-intl": "0.0.0"
 		},
-<<<<<<< HEAD
-		"autoloader-suffix": "f11009ded9fc4592b6a05b61ce272b3c_jetpackⓥ11_7_a_10",
-=======
 		"autoloader-suffix": "f11009ded9fc4592b6a05b61ce272b3c_jetpackⓥ11_7_a_12",
->>>>>>> b14005e6
 		"allow-plugins": {
 			"automattic/jetpack-autoloader": true,
 			"automattic/jetpack-composer-plugin": true
