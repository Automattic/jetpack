--- conflicted
+++ resolved
@@ -102,11 +102,7 @@
 		"platform": {
 			"ext-intl": "0.0.0"
 		},
-<<<<<<< HEAD
-		"autoloader-suffix": "f11009ded9fc4592b6a05b61ce272b3c_jetpackⓥ13_8_a_1",
-=======
-		"autoloader-suffix": "f11009ded9fc4592b6a05b61ce272b3c_jetpackⓥ13_8_a_8",
->>>>>>> 82ceac05
+		"autoloader-suffix": "f11009ded9fc4592b6a05b61ce272b3c_jetpackⓥ13_8_a_7",
 		"allow-plugins": {
 			"automattic/jetpack-autoloader": true,
 			"automattic/jetpack-composer-plugin": true
