--- conflicted
+++ resolved
@@ -95,11 +95,7 @@
 		"platform": {
 			"ext-intl": "0.0.0"
 		},
-<<<<<<< HEAD
-		"autoloader-suffix": "f11009ded9fc4592b6a05b61ce272b3c_jetpackⓥ12_5_beta",
-=======
 		"autoloader-suffix": "f11009ded9fc4592b6a05b61ce272b3c_jetpackⓥ12_6_a_0",
->>>>>>> 41bcf502
 		"allow-plugins": {
 			"automattic/jetpack-autoloader": true,
 			"automattic/jetpack-composer-plugin": true
