--- conflicted
+++ resolved
@@ -41,13 +41,9 @@
 		"nojimage/twitter-text-php": "3.1.2"
 	},
 	"require-dev": {
-<<<<<<< HEAD
-		"automattic/jetpack-changelogger": "2.0.x-dev"
-=======
-		"automattic/jetpack-changelogger": "1.2.x-dev",
+		"automattic/jetpack-changelogger": "2.0.x-dev",
 		"johnkary/phpunit-speedtrap": "^4.0.0 || ^2.0.0 || ^1.1.0",
 		"yoast/phpunit-polyfills": "1.0.1"
->>>>>>> 20b015bf
 	},
 	"scripts": {
 		"build-production": [
