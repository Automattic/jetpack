{
	"name": "automattic/jetpack",
	"description": "Jetpack supercharges your self‑hosted WordPress site with the awesome cloud power of WordPress.com",
	"homepage": "https://jetpack.com/",
	"type": "wordpress-plugin",
	"license": "GPL-2.0-or-later",
	"support": {
		"issues": "https://github.com/Automattic/jetpack/issues"
	},
	"require": {
		"ext-fileinfo": "*",
		"ext-json": "*",
		"ext-openssl": "*",
		"automattic/jetpack-a8c-mc-stats": "@dev",
		"automattic/jetpack-abtest": "@dev",
		"automattic/jetpack-admin-ui": "@dev",
		"automattic/jetpack-assets": "@dev",
		"automattic/jetpack-autoloader": "@dev",
		"automattic/jetpack-backup": "@dev",
		"automattic/jetpack-blaze": "@dev",
		"automattic/jetpack-blocks": "@dev",
		"automattic/jetpack-boost-speed-score": "@dev",
		"automattic/jetpack-calypsoify": "@dev",
		"automattic/jetpack-compat": "@dev",
		"automattic/jetpack-composer-plugin": "@dev",
		"automattic/jetpack-config": "@dev",
		"automattic/jetpack-connection": "@dev",
		"automattic/jetpack-constants": "@dev",
		"automattic/jetpack-device-detection": "@dev",
		"automattic/jetpack-error": "@dev",
		"automattic/jetpack-forms": "@dev",
		"automattic/jetpack-google-analytics": "@dev",
		"automattic/jetpack-google-fonts-provider": "@dev",
		"automattic/jetpack-identity-crisis": "@dev",
		"automattic/jetpack-image-cdn": "@dev",
		"automattic/jetpack-import": "@dev",
		"automattic/jetpack-ip": "@dev",
		"automattic/jetpack-jitm": "@dev",
		"automattic/jetpack-licensing": "@dev",
		"automattic/jetpack-logo": "@dev",
		"automattic/jetpack-my-jetpack": "@dev",
		"automattic/jetpack-plugins-installer": "@dev",
		"automattic/jetpack-post-list": "@dev",
		"automattic/jetpack-publicize": "@dev",
		"automattic/jetpack-redirect": "@dev",
		"automattic/jetpack-roles": "@dev",
		"automattic/jetpack-search": "@dev",
		"automattic/jetpack-stats": "@dev",
		"automattic/jetpack-stats-admin": "@dev",
		"automattic/jetpack-status": "@dev",
		"automattic/jetpack-sync": "@dev",
		"automattic/jetpack-videopress": "@dev",
		"automattic/jetpack-waf": "@dev",
		"automattic/jetpack-wordads": "@dev",
		"automattic/woocommerce-analytics": "@dev",
		"scssphp/scssphp": "1.12.0"
	},
	"require-dev": {
		"antecedent/patchwork": "^2.1.28",
		"automattic/jetpack-changelogger": "@dev",
		"automattic/patchwork-redefine-exit": "@dev",
		"johnkary/phpunit-speedtrap": "^4.0.0 || ^2.0.0",
		"yoast/phpunit-polyfills": "1.1.0"
	},
	"scripts": {
		"build-production": [
			"pnpm run build-production-concurrently"
		],
		"build-development": [
			"pnpm run build-concurrently"
		],
		"phpunit": [
			"tests/action-phpunit.sh"
		],
		"test-js": [
			"pnpm concurrently 'pnpm:compile-ts' 'pnpm:test-adminpage' 'pnpm:test-extensions'"
		],
		"test-php": [
			"@php tools/build-module-headings-translations.php",
			"tests/action-test-php.sh"
		],
		"watch": [
			"Composer\\Config::disableProcessTimeout",
			"pnpm run watch"
		]
	},
	"repositories": [
		{
			"type": "path",
			"url": "../../packages/*",
			"options": {
				"monorepo": true
			}
		}
	],
	"autoload": {
		"classmap": [
			"src"
		]
	},
	"minimum-stability": "dev",
	"prefer-stable": true,
	"config": {
		"sort-packages": true,
		"platform": {
			"ext-intl": "0.0.0"
		},
<<<<<<< HEAD
		"autoloader-suffix": "f11009ded9fc4592b6a05b61ce272b3c_jetpackⓥ13_5_a_4",
=======
		"autoloader-suffix": "f11009ded9fc4592b6a05b61ce272b3c_jetpackⓥ13_5_a_6",
>>>>>>> 1a2c2840
		"allow-plugins": {
			"automattic/jetpack-autoloader": true,
			"automattic/jetpack-composer-plugin": true
		}
	},
	"extra": {
		"mirror-repo": "Automattic/jetpack-production",
		"release-branch-prefix": [
			"jetpack",
			"weekly",
			"monthly"
		],
		"version-constants": {
			"JETPACK__VERSION": "jetpack.php"
		},
		"wp-plugin-slug": "jetpack",
		"dev-releases": true,
		"changelogger-default-type": "other",
		"changelogger": {
			"versioning": "wordpress",
			"types": {
				"major": "Major Enhancements",
				"enhancement": "Enhancements",
				"compat": "Improved compatibility",
				"bugfix": "Bug fixes",
				"other": "Other changes <!-- Non-user-facing changes go here. This section will not be copied to readme.txt. -->"
			}
		}
	}
}<|MERGE_RESOLUTION|>--- conflicted
+++ resolved
@@ -105,11 +105,7 @@
 		"platform": {
 			"ext-intl": "0.0.0"
 		},
-<<<<<<< HEAD
-		"autoloader-suffix": "f11009ded9fc4592b6a05b61ce272b3c_jetpackⓥ13_5_a_4",
-=======
 		"autoloader-suffix": "f11009ded9fc4592b6a05b61ce272b3c_jetpackⓥ13_5_a_6",
->>>>>>> 1a2c2840
 		"allow-plugins": {
 			"automattic/jetpack-autoloader": true,
 			"automattic/jetpack-composer-plugin": true
