--- conflicted
+++ resolved
@@ -41,11 +41,7 @@
 		"automattic/jetpack-search": "0.12.x-dev",
 		"automattic/jetpack-status": "1.13.x-dev",
 		"automattic/jetpack-sync": "1.30.x-dev",
-<<<<<<< HEAD
-		"automattic/jetpack-waf": "0.3.x-dev",
-=======
 		"automattic/jetpack-waf": "0.2.x-dev",
->>>>>>> 3ab106e4
 		"nojimage/twitter-text-php": "3.1.2"
 	},
 	"require-dev": {
