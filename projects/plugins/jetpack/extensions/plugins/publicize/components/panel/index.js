/**
 * Publicize sharing panel component.
 *
 * Displays Publicize notifications if no
 * services are connected or displays form if
 * services are connected.
 */

import {
	TwitterOptions as PublicizeTwitterOptions,
	ConnectionVerify as PublicizeConnectionVerify,
	Form as PublicizeForm,
	useSocialMediaConnections as useSelectSocialMediaConnections,
	usePostJustPublished,
	usePublicizeConfig,
} from '@automattic/jetpack-publicize-components';
import { getJetpackData } from '@automattic/jetpack-shared-extension-utils';
import { PanelBody, PanelRow, ToggleControl, Disabled } from '@wordpress/components';
import { useSelect } from '@wordpress/data';
import { store as editorStore } from '@wordpress/editor';
import { Fragment } from '@wordpress/element';
import { __ } from '@wordpress/i18n';
import { SharePostRow } from '../../components/share-post';
import UpsellNotice from '../upsell';

const PublicizePanel = ( { prePublish } ) => {
	const { refresh, hasConnections, hasEnabledConnections } = useSelectSocialMediaConnections();
	const isPostPublished = useSelect( select => select( editorStore ).isCurrentPostPublished(), [] );

	const {
		isRePublicizeFeatureEnabled,
		isPublicizeEnabled: isPublicizeEnabledFromConfig, // <- usually handled by the UI
		togglePublicizeFeature,
		isPublicizeDisabledBySitePlan,
		hideRePublicizeFeature,
		hasPaidPlan,
		isShareLimitEnabled,
		numberOfSharesRemaining,
	} = usePublicizeConfig();

	const isPublicizeEnabled = isPublicizeEnabledFromConfig && ! isPublicizeDisabledBySitePlan;

	const connectionsAdminUrl =
		getJetpackData()?.publicizeConnectionsUrl ?? 'https://wordpress.com/marketing/connections/';

	// Refresh connections when the post is just published.
	usePostJustPublished(
		function () {
			if ( ! hasEnabledConnections ) {
				return;
			}

			refresh();
		},
		[ hasEnabledConnections, refresh ]
	);

	// Disable the panel when no proper site plan is available.
	const PanelRowWithDisabled = isPublicizeDisabledBySitePlan ? Disabled : PanelRow;

	// Panel wrapper.
	const PanelWrapper = prePublish ? Fragment : PanelBody;
	const wrapperProps = prePublish
		? {}
		: {
				title: __( 'Share this post', 'jetpack' ),
				className: isPublicizeDisabledBySitePlan ? 'jetpack-publicize-disabled' : '',
		  };

	return (
		<PanelWrapper { ...wrapperProps }>
			<UpsellNotice isPostPublished={ isPostPublished } />

			{ ! hideRePublicizeFeature && (
				<Fragment>
					{ isRePublicizeFeatureEnabled && ! isPostPublished && (
						<PanelRowWithDisabled>
							<ToggleControl
								className="jetpack-publicize-toggle"
								label={
									isPublicizeEnabled && ! isPublicizeDisabledBySitePlan
										? __( 'Share when publishing', 'jetpack' )
										: __(
												'Sharing is disabled',
												'jetpack',
												/* dummy arg to avoid bad minification */ 0
										  )
								}
								onChange={ togglePublicizeFeature }
								checked={ isPublicizeEnabled }
								disabled={ ! hasConnections }
							/>
						</PanelRowWithDisabled>
					) }

					<PublicizeConnectionVerify />
					<PublicizeForm
						isPublicizeEnabled={ isPublicizeEnabled }
						isRePublicizeFeatureEnabled={ isRePublicizeFeatureEnabled }
						isPublicizeDisabledBySitePlan={ isPublicizeDisabledBySitePlan }
<<<<<<< HEAD
						connectionsAdminUrl={ connectionsAdminUrl }
=======
						numberOfSharesRemaining={
							isShareLimitEnabled && ! hasPaidPlan ? numberOfSharesRemaining : null
						}
>>>>>>> cc545652
					/>
					{ isPublicizeEnabled && <PublicizeTwitterOptions prePublish={ prePublish } /> }

					<SharePostRow />
				</Fragment>
			) }
		</PanelWrapper>
	);
};

export default PublicizePanel;<|MERGE_RESOLUTION|>--- conflicted
+++ resolved
@@ -98,13 +98,10 @@
 						isPublicizeEnabled={ isPublicizeEnabled }
 						isRePublicizeFeatureEnabled={ isRePublicizeFeatureEnabled }
 						isPublicizeDisabledBySitePlan={ isPublicizeDisabledBySitePlan }
-<<<<<<< HEAD
 						connectionsAdminUrl={ connectionsAdminUrl }
-=======
 						numberOfSharesRemaining={
 							isShareLimitEnabled && ! hasPaidPlan ? numberOfSharesRemaining : null
 						}
->>>>>>> cc545652
 					/>
 					{ isPublicizeEnabled && <PublicizeTwitterOptions prePublish={ prePublish } /> }
 
