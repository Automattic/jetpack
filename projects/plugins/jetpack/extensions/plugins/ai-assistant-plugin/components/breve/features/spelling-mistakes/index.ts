/**
 * External dependencies
 */
import { dispatch } from '@wordpress/data';
import { __ } from '@wordpress/i18n';
import debugFactory from 'debug';
import nspell from 'nspell';
/**
 * Internal dependencies
 */
import getDictionary from '../../utils/get-dictionary';
/**
 * Types
 */
import type {
	BreveFeatureConfig,
	SpellingDictionaryContext,
	HighlightedText,
	SpellChecker,
	BreveDispatch,
} from '../../types';

const debug = debugFactory( 'jetpack-ai-breve:spelling-mistakes' );

export const SPELLING_MISTAKES: BreveFeatureConfig = {
	name: 'spelling-mistakes',
	title: __( 'Spelling mistakes', 'jetpack' ),
	tagName: 'span',
	className: 'jetpack-ai-breve__has-proofread-highlight--spelling-mistakes',
	defaultEnabled: false,
};

const spellCheckers: { [ key: string ]: SpellChecker } = {};
const contextRequests: {
	[ key: string ]: { loading: boolean; loaded: boolean; failed: boolean };
} = {};

const fetchContext = async ( language: string ) => {
	debug( 'Fetching spelling context from the server' );

	const { setDictionaryLoading } = dispatch( 'jetpack/ai-breve' ) as BreveDispatch;

	setDictionaryLoading( SPELLING_MISTAKES.name, true );

	try {
		contextRequests[ language ] = { loading: true, loaded: false, failed: false };
		const data = await getDictionary( SPELLING_MISTAKES.name, language );

		localStorage.setItem(
			`jetpack-ai-breve-spelling-context-${ language }`,
			JSON.stringify( data )
		);

		contextRequests[ language ] = { loading: false, loaded: true, failed: false };
		debug( 'Loaded spelling context from the server' );
	} catch ( error ) {
		debug( 'Failed to fetch spelling context', error );
		contextRequests[ language ] = { loading: false, loaded: false, failed: true };
		// TODO: Handle retries
	} finally {
		setDictionaryLoading( SPELLING_MISTAKES.name, false );
	}
};

const getContext = ( language: string ) => {
	// First check if the context is already defined in local storage
	const storedContext = localStorage.getItem( `jetpack-ai-breve-spelling-context-${ language }` );
	let context: SpellingDictionaryContext | null = null;
	const { loading, failed } = contextRequests[ language ] || {};

	if ( storedContext ) {
		context = JSON.parse( storedContext );
		debug( 'Loaded spelling context from local storage' );
	} else if ( ! loading && ! failed ) {
		// If the context is not in local storage and we haven't failed to fetch it before, try to fetch it once
		fetchContext( language );
	}

	return context;
};

export const getSpellChecker = ( { language = 'en' }: { language?: string } = {} ) => {
	if ( spellCheckers[ language ] ) {
		return spellCheckers[ language ];
	}

	// Cannot await here as the Rich Text function needs to be synchronous.
	// Load of the dictionary in the background if necessary and re-trigger the highlights later.
	const spellingContext = getContext( language );

	if ( ! spellingContext ) {
		return null;
	}

	const { affix, dictionary } = spellingContext;
	const spellChecker = nspell( affix, dictionary ) as unknown as SpellChecker;

	// Get the exceptions from the local storage
	const exceptions: string[] = Array.from(
		new Set(
			JSON.parse(
				localStorage.getItem( `jetpack-ai-breve-spelling-exceptions-${ language }` ) as string
			) || []
		)
	);
	exceptions.forEach( exception => spellChecker.add( exception ) );

	spellCheckers[ language ] = spellChecker;

	return spellCheckers[ language ];
};

export const addTextToDictionary = (
	text: string,
	{ language = 'en' }: { language?: string } = {}
) => {
	const spellChecker = getSpellChecker( { language } );
	const { reloadDictionary } = dispatch( 'jetpack/ai-breve' ) as BreveDispatch;

	if ( ! spellChecker ) {
		return;
	}

	try {
		// Save the new exception to the local storage
		const current = new Set(
			JSON.parse(
				localStorage.getItem( `jetpack-ai-breve-spelling-exceptions-${ language }` ) as string
			) || []
		);

		current.add( text );

		localStorage.setItem(
			`jetpack-ai-breve-spelling-exceptions-${ language }`,
			JSON.stringify( Array.from( current ) )
		);
	} catch ( error ) {
		debug( 'Failed to add text to the dictionary', error );
		return;
	}

	// Recompute the spell checker on the next call
	delete spellCheckers[ language ];

	reloadDictionary( SPELLING_MISTAKES.name );

	debug( 'Added text to the dictionary', text );
};

export const suggestSpellingFixes = (
	text: string,
	{ language = 'en' }: { language?: string } = {}
) => {
	const spellChecker = getSpellChecker( { language } );

	if ( ! spellChecker ) {
		return [];
	}

	const suggestions = spellChecker.suggest( text );

	return suggestions;
};

export default function spellingMistakes( text: string ): Array< HighlightedText > {
	const highlightedTexts: Array< HighlightedText > = [];
	// Regex to match words, including contractions and hyphenated words, possibly prefixed with special characters
	// \p{L} is a Unicode property that matches any letter in any language
	// \p{M} is a Unicode property that matches any character intended to be combined with another character
<<<<<<< HEAD
	const wordRegex = new RegExp( /[\p{L}\p{M}']+/, 'gu' );
	const words = text.match( wordRegex ) || [];
	const spellChecker = getSpellChecker();
=======
	const wordRegex = new RegExp( /[@#+$]{0,1}[\p{L}\p{M}'-]+/, 'gu' );
	const words = ( text.match( wordRegex ) || [] )
		// Filter out words that start with special characters
		.filter( word => [ '@', '#', '+', '$' ].indexOf( word[ 0 ] ) === -1 )
		// Split hyphenated words into separate words as nspell doesn't work well with them
		.map( word => word.split( '-' ) )
		.flat();
	const spellchecker = getSpellchecker();
>>>>>>> a5380671

	if ( ! spellChecker ) {
		return highlightedTexts;
	}

	// To avoid highlighting the same word occurrence multiple times
	let searchStartIndex = 0;

	words.forEach( ( word: string ) => {
		const wordIndex = text.indexOf( word, searchStartIndex );

		if ( ! spellChecker.correct( word ) ) {
			highlightedTexts.push( {
				text: word,
				startIndex: wordIndex,
				endIndex: wordIndex + word.length,
			} );
		}

		searchStartIndex = wordIndex + word.length;
	} );

	return highlightedTexts;
}<|MERGE_RESOLUTION|>--- conflicted
+++ resolved
@@ -168,11 +168,6 @@
 	// Regex to match words, including contractions and hyphenated words, possibly prefixed with special characters
 	// \p{L} is a Unicode property that matches any letter in any language
 	// \p{M} is a Unicode property that matches any character intended to be combined with another character
-<<<<<<< HEAD
-	const wordRegex = new RegExp( /[\p{L}\p{M}']+/, 'gu' );
-	const words = text.match( wordRegex ) || [];
-	const spellChecker = getSpellChecker();
-=======
 	const wordRegex = new RegExp( /[@#+$]{0,1}[\p{L}\p{M}'-]+/, 'gu' );
 	const words = ( text.match( wordRegex ) || [] )
 		// Filter out words that start with special characters
@@ -180,8 +175,7 @@
 		// Split hyphenated words into separate words as nspell doesn't work well with them
 		.map( word => word.split( '-' ) )
 		.flat();
-	const spellchecker = getSpellchecker();
->>>>>>> a5380671
+	const spellChecker = getSpellChecker();
 
 	if ( ! spellChecker ) {
 		return highlightedTexts;
