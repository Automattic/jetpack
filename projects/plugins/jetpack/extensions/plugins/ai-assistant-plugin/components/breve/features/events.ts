--- conflicted
+++ resolved
@@ -97,11 +97,7 @@
 			target: el,
 			virtual: virtual,
 		} as Anchor );
-<<<<<<< HEAD
-	}, 100 ) as unknown as number;
-=======
 	}, 500 );
->>>>>>> 2b8a5ebb
 }
 
 function handleMouseLeave() {
@@ -110,7 +106,7 @@
 
 	highlightTimeout = setTimeout( () => {
 		( dispatch( 'jetpack/ai-breve' ) as BreveDispatch ).setHighlightHover( false );
-	}, 100 ) as unknown as number;
+	}, 100 );
 }
 
 export default function registerEvents( clientId: string ) {
