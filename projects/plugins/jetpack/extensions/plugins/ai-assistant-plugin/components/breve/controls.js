/**
 * WordPress dependencies
 */
<<<<<<< HEAD
import { getBlockContent } from '@wordpress/blocks';
import { BaseControl, PanelRow, SVG, Path, CheckboxControl } from '@wordpress/components';
=======
import { BaseControl, PanelRow, SVG, Path } from '@wordpress/components';
>>>>>>> 2b491c7b
import { compose, useDebounce } from '@wordpress/compose';
import { useDispatch, withSelect } from '@wordpress/data';
/**
 * External dependencies
 */
import React, { useState, useEffect, useCallback } from 'react';
/**
 * Internal dependencies
 */
import features from './features';
import calculateFleschKincaid from './utils/FleschKincaidUtils';
import './breve.scss';
import { getPostText } from './utils/getPostText';

export const useInit = init => {
	const [ initialized, setInitialized ] = useState( false );

	if ( ! initialized ) {
		init();
		setInitialized( true );
	}
};

const Controls = ( { blocks, active, disabledFeatures } ) => {
	const isHighlighting = active;
	const [ gradeLevel, setGradeLevel ] = useState( null );
	const { toggleFeature } = useDispatch( 'jetpack/ai-breve' );

	const updateGradeLevel = useCallback( () => {
		if ( ! isHighlighting ) {
			return;
		}

		// Get the text content from all blocks and inner blocks.
		const allText = getPostText( blocks );

		const computedGradeLevel = calculateFleschKincaid( allText );

		const sanitizedGradeLevel =
			typeof computedGradeLevel === 'number' ? computedGradeLevel.toFixed( 2 ) : null;

		setGradeLevel( sanitizedGradeLevel );
	}, [ blocks, isHighlighting ] );

	// Calculating the grade level is expensive, so debounce it to avoid recalculating it on every keypress.
	const debouncedGradeLevelUpdate = useDebounce( updateGradeLevel, 250 );

	const handleToggleFeature = useCallback(
		feature => checked => {
			toggleFeature( feature, checked );
		},
		[ toggleFeature ]
	);

	useEffect( () => {
		debouncedGradeLevelUpdate();
	}, [ debouncedGradeLevelUpdate ] );

	// Update the grade level immediately on first load.
	useInit( updateGradeLevel );

	return (
		<div className="jetpack-ai-proofread">
			<PanelRow>
				<BaseControl
					id="breve-sidebar-grade-level"
					label="Reading level"
					help="To make it easy to read, aim for level 8-12. Keep words simple and sentences short."
				>
					<div className="grade-level-container">
						{ gradeLevel !== null && gradeLevel <= 12 && (
							<>
								<SVG xmlns="http://www.w3.org/2000/svg" width={ 16 } height={ 15 } fill="none">
									<Path
										fill="#000"
										d="M7.776.454a.25.25 0 0 1 .448 0l2.069 4.192a.25.25 0 0 0 .188.137l4.626.672a.25.25 0 0 1 .139.426l-3.348 3.263a.251.251 0 0 0-.072.222l.79 4.607a.25.25 0 0 1-.362.263l-4.138-2.175a.25.25 0 0 0-.232 0l-4.138 2.175a.25.25 0 0 1-.363-.263l.79-4.607a.25.25 0 0 0-.071-.222L.754 5.881a.25.25 0 0 1 .139-.426l4.626-.672a.25.25 0 0 0 .188-.137L7.776.454Z"
									/>
								</SVG>
								&nbsp;
							</>
						) }
						<p>
							{ gradeLevel === null ? (
								<em className="breve-help-text">Write some words to see your grade&nbsp;level.</em>
							) : (
								gradeLevel
							) }
						</p>
					</div>
				</BaseControl>
			</PanelRow>

			<PanelRow>
				<BaseControl id="breve-sidebar-dictionaries" help="">
					{ features.map( feature => (
						<CheckboxControl
							data-type={ feature.config.name }
							key={ feature.config.name }
							label={ feature.config.title }
							checked={ ! disabledFeatures.includes( feature.config.name ) }
							onChange={ handleToggleFeature( feature.config.name ) }
						/>
					) ) }
				</BaseControl>
			</PanelRow>
		</div>
	);
};

export default compose(
	withSelect( selectFn => ( {
		blocks: selectFn( 'core/block-editor' ).getBlocks(),
		disabledFeatures: selectFn( 'jetpack/ai-breve' ).getDisabledFeatures(),
	} ) )
)( Controls );<|MERGE_RESOLUTION|>--- conflicted
+++ resolved
@@ -1,12 +1,7 @@
 /**
  * WordPress dependencies
  */
-<<<<<<< HEAD
-import { getBlockContent } from '@wordpress/blocks';
 import { BaseControl, PanelRow, SVG, Path, CheckboxControl } from '@wordpress/components';
-=======
-import { BaseControl, PanelRow, SVG, Path } from '@wordpress/components';
->>>>>>> 2b491c7b
 import { compose, useDebounce } from '@wordpress/compose';
 import { useDispatch, withSelect } from '@wordpress/data';
 /**
