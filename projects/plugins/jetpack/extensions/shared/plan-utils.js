--- conflicted
+++ resolved
@@ -3,14 +3,10 @@
  */
 import { compact, get, startsWith, map, filter, head } from 'lodash';
 import {
-<<<<<<< HEAD
 	isAtomicSite,
 	isSimpleSite,
 	getJetpackData,
-=======
-	getJetpackData,
 	getJetpackExtensionAvailability,
->>>>>>> 3836c45f
 } from '@automattic/jetpack-shared-extension-utils';
 
 /**
