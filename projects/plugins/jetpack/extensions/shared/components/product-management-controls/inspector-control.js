--- conflicted
+++ resolved
@@ -69,20 +69,14 @@
 	return (
 		<InspectorControls>
 			{ siteSlug && (
-<<<<<<< HEAD
 				<PanelBody>
-					<ExternalLink href={ `https://wordpress.com/earn/payments/${ siteSlug }` }>
-						{ __( 'Manage your subscriptions.', 'jetpack' ) }
+					<ExternalLink
+						href={ `https://wordpress.com/earn/payments/${ siteSlug }` }
+						className={ 'product-management-control-inspector__link-to-earn' }
+					>
+						{ getMessageByProductType( 'manage your products', productType ) }
 					</ExternalLink>
 				</PanelBody>
-=======
-				<ExternalLink
-					href={ `https://wordpress.com/earn/payments/${ siteSlug }` }
-					className={ 'product-management-control-inspector__link-to-earn' }
-				>
-					{ getMessageByProductType( 'manage your products', productType ) }
-				</ExternalLink>
->>>>>>> 3e025c59
 			) }
 			<PanelBody
 				title={ getMessageByProductType( 'add a new product', productType ) }
