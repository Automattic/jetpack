/**
 * External dependencies
 */
import classnames from 'classnames';

/**
 * WordPress dependencies
 */
import { ToolbarGroup, ToolbarButton } from '@wordpress/components';
import { useSelect, useDispatch } from '@wordpress/data';
import { __ } from '@wordpress/i18n';
/**
 * Internal dependencies
 */
import './style.scss';
import {
	ControlBackFiveIcon,
	ControlForwardFiveIcon,
} from '../../icons';
import { STATE_PAUSED, STORE_ID } from '../../../store/media-source/constants';
import { convertSecondsToTimeCode } from './utils';

<<<<<<< HEAD
function noop() {}

=======
>>>>>>> ef5ad3c1
export function MediaPlayerControl( {
	skipForwardTime = 5,
	jumpBackTime = 5,
	playIcon = 'controls-play',
	pauseIcon = 'controls-pause',
	jumpBackIcon = ControlBackFiveIcon,
	skipForwardIcon = ControlForwardFiveIcon,
	currenTimeDisplay = true,
} ) {
	const {
		playerState,
		mediaCurrentTime,
		defaultMediaSource,
		mediaDomReference,
	} = useSelect( select => {
		const {
			getMediaSourceCurrentTime,
			getMediaPlayerState,
			getDefaultMediaSource,
			getMediaSourceDuration,
			getMediaSourceDomReference,
		} = select( STORE_ID );

		return {
			playerState: getMediaPlayerState(),
			mediaCurrentTime: getMediaSourceCurrentTime(),
			mediaDuration: getMediaSourceDuration(),
			defaultMediaSource: getDefaultMediaSource(),
			mediaDomReference: getMediaSourceDomReference(),
		};
	}, [] );

	const timeInFormat = convertSecondsToTimeCode( mediaCurrentTime );
	const isDisabled = ! defaultMediaSource;

	const { toggleMediaSource, setMediaSourceCurrentTime } = useDispatch( STORE_ID );

	function togglePlayer() {
		toggleMediaSource( defaultMediaSource.id );
	}

	function setPlayerCurrentTime( time ) {
		if ( mediaDomReference ) {
			mediaDomReference.currentTime = time;
		}
		setMediaSourceCurrentTime( defaultMediaSource.id, time );
	}

	function setCurrentTime( time ) {
		setPlayerCurrentTime( time );
		if ( mediaDomReference ) {
			mediaDomReference.currentTime = time;
		}
	}

	return (
		<>
			{ jumpBackTime !== false && (
				<ToolbarButton
					icon={ jumpBackIcon }
					isDisabled={ isDisabled }
					onClick={ () => setCurrentTime( mediaCurrentTime - jumpBackTime ) }
					label={ __( 'Jump back', 'jetpack' ) }
				/>
			) }

			<ToolbarButton
				icon={ playerState === STATE_PAUSED ? playIcon : pauseIcon }
				isDisabled={ isDisabled }
				onClick={ togglePlayer }
				label={ __( 'Play', 'jetpack' ) }
			/>

			{ skipForwardTime && (
				<ToolbarButton
					icon={ skipForwardIcon }
					isDisabled={ isDisabled }
					onClick={ () => setCurrentTime( mediaCurrentTime + skipForwardTime ) }
					label={ __( 'Skip forward', 'jetpack' ) }
				/>
			) }

			{ currenTimeDisplay && (
				<div
					className={ classnames( 'media-player-control__current-time', {
						'is-disabled': isDisabled,
						[ `has-${ timeInFormat.split( ':' ) }-parts` ]: true,
					} ) }
				>
					{ timeInFormat }
				</div>
			) }
		</>
	);
}

export function MediaPlayerToolbarControl( props ) {
	return (
		<ToolbarGroup>
			<MediaPlayerControl { ...props } />
		</ToolbarGroup>
	);
}<|MERGE_RESOLUTION|>--- conflicted
+++ resolved
@@ -13,18 +13,10 @@
  * Internal dependencies
  */
 import './style.scss';
-import {
-	ControlBackFiveIcon,
-	ControlForwardFiveIcon,
-} from '../../icons';
+import { ControlBackFiveIcon, ControlForwardFiveIcon } from '../../icons';
 import { STATE_PAUSED, STORE_ID } from '../../../store/media-source/constants';
 import { convertSecondsToTimeCode } from './utils';
 
-<<<<<<< HEAD
-function noop() {}
-
-=======
->>>>>>> ef5ad3c1
 export function MediaPlayerControl( {
 	skipForwardTime = 5,
 	jumpBackTime = 5,
@@ -34,28 +26,26 @@
 	skipForwardIcon = ControlForwardFiveIcon,
 	currenTimeDisplay = true,
 } ) {
-	const {
-		playerState,
-		mediaCurrentTime,
-		defaultMediaSource,
-		mediaDomReference,
-	} = useSelect( select => {
-		const {
-			getMediaSourceCurrentTime,
-			getMediaPlayerState,
-			getDefaultMediaSource,
-			getMediaSourceDuration,
-			getMediaSourceDomReference,
-		} = select( STORE_ID );
+	const { playerState, mediaCurrentTime, defaultMediaSource, mediaDomReference } = useSelect(
+		select => {
+			const {
+				getMediaSourceCurrentTime,
+				getMediaPlayerState,
+				getDefaultMediaSource,
+				getMediaSourceDuration,
+				getMediaSourceDomReference,
+			} = select( STORE_ID );
 
-		return {
-			playerState: getMediaPlayerState(),
-			mediaCurrentTime: getMediaSourceCurrentTime(),
-			mediaDuration: getMediaSourceDuration(),
-			defaultMediaSource: getDefaultMediaSource(),
-			mediaDomReference: getMediaSourceDomReference(),
-		};
-	}, [] );
+			return {
+				playerState: getMediaPlayerState(),
+				mediaCurrentTime: getMediaSourceCurrentTime(),
+				mediaDuration: getMediaSourceDuration(),
+				defaultMediaSource: getDefaultMediaSource(),
+				mediaDomReference: getMediaSourceDomReference(),
+			};
+		},
+		[]
+	);
 
 	const timeInFormat = convertSecondsToTimeCode( mediaCurrentTime );
 	const isDisabled = ! defaultMediaSource;
