--- conflicted
+++ resolved
@@ -190,9 +190,8 @@
 }
 
 export function NewsletterAccessDocumentSettings( { accessLevel } ) {
-<<<<<<< HEAD
 	const { hasTierPlans, stripeConnectUrl, isLoading, foundPaywallBlock } = useSelect( select => {
-		const { getNewsletterProducts, getConnectUrl, isApiStateLoading } = select(
+		const { getNewsletterTierProducts, getConnectUrl, isApiStateLoading } = select(
 			'jetpack/membership-products'
 		);
 		const { getBlocks } = select( 'core/block-editor' );
@@ -200,27 +199,10 @@
 		return {
 			isLoading: isApiStateLoading(),
 			stripeConnectUrl: getConnectUrl(),
-			hasTierPlans: getNewsletterProducts()?.length !== 0,
+			hasTierPlans: getNewsletterTierProducts()?.length !== 0,
 			foundPaywallBlock: getBlocks().find( block => block.name === paywallBlockMetadata.name ),
 		};
 	} );
-=======
-	const { hasNewsletterPlans, stripeConnectUrl, isLoading, foundPaywallBlock } = useSelect(
-		select => {
-			const { getNewsletterTierProducts, getConnectUrl, isApiStateLoading } = select(
-				'jetpack/membership-products'
-			);
-			const { getBlocks } = select( 'core/block-editor' );
-
-			return {
-				isLoading: isApiStateLoading(),
-				stripeConnectUrl: getConnectUrl(),
-				hasNewsletterPlans: getNewsletterTierProducts()?.length !== 0,
-				foundPaywallBlock: getBlocks().find( block => block.name === paywallBlockMetadata.name ),
-			};
-		}
-	);
->>>>>>> f021fbc0
 
 	const postVisibility = useSelect( select => select( editorStore ).getEditedPostVisibility() );
 	const { selectBlock } = useDispatch( 'core/block-editor' );
@@ -317,11 +299,7 @@
 			return {
 				isLoading: isApiStateLoading(),
 				stripeConnectUrl: getConnectUrl(),
-<<<<<<< HEAD
-				hasTierPlans: getNewsletterProducts()?.length !== 0,
-=======
-				hasNewsletterPlans: getNewsletterTierProducts()?.length !== 0,
->>>>>>> f021fbc0
+				hasTierPlans: getNewsletterTierProducts()?.length !== 0,
 				postHasPaywallBlock: getBlocks().some( block => block.name === paywallBlockMetadata.name ),
 				newsletterCategories: getNewsletterCategories(),
 				newsletterCategoriesEnabled: getNewsletterCategoriesEnabled(),
