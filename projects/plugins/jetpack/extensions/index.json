--- conflicted
+++ resolved
@@ -42,11 +42,7 @@
 		"payments-intro",
 		"post-publish-qr-post-panel"
 	],
-<<<<<<< HEAD
-	"beta": [ "amazon", "google-docs-embed" ],
-=======
-	"beta": [ "amazon", "recipe", "videopress-block" ],
->>>>>>> e2c2616d
+	"beta": [ "amazon", "google-docs-embed", "recipe", "videopress-block" ],
 	"experimental": [ "anchor-fm", "premium-content", "conversation", "dialogue" ],
 	"no-post-editor": [
 		"business-hours",
