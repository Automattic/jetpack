import { BlockControls, InspectorControls } from '@wordpress/block-editor';
import { Path, SVG } from '@wordpress/components';
import { compose, withInstanceId } from '@wordpress/compose';
import { withSelect } from '@wordpress/data';
import { Component, Fragment } from '@wordpress/element';
import { __ } from '@wordpress/i18n';
import { get, isEmpty } from 'lodash';
import { RelatedPostsBlockControls, RelatedPostsInspectorControls } from './controls';

export const MAX_POSTS_TO_SHOW = 6;

function PlaceholderPostEdit( props ) {
	return (
		<div
			className="jp-related-posts-i2__post"
			id={ props.id }
			aria-labelledby={ props.id + '-heading' }
		>
			<strong id={ props.id + '-heading' } className="jp-related-posts-i2__post-link">
				{ props.isInSiteEditor
					? __( 'Preview unavailable in site editor.', 'jetpack' )
					: __(
							"Preview unavailable: you haven't published enough posts with similar content.",
							'jetpack'
					  ) }
			</strong>
			{ props.displayThumbnails && (
				<figure
					className="jp-related-posts-i2__post-image-placeholder"
					aria-label={ __( 'Placeholder image', 'jetpack' ) }
				>
					<SVG
						className="jp-related-posts-i2__post-image-placeholder-square"
						xmlns="http://www.w3.org/2000/svg"
						width="100%"
						height="100%"
						viewBox="0 0 350 200"
					>
						<title>{ __( 'Grey square', 'jetpack' ) }</title>
						<Path d="M0 0h350v200H0z" fill="#8B8B96" fill-opacity=".1" />
					</SVG>
					<SVG
						className="jp-related-posts-i2__post-image-placeholder-icon"
						xmlns="http://www.w3.org/2000/svg"
						width="24"
						height="24"
						viewBox="0 0 24 24"
					>
						<title>{ __( 'Icon for image', 'jetpack' ) }</title>
						<Path fill="none" d="M0 0h24v24H0V0z" />
						<Path d="M19 5v14H5V5h14m0-2H5c-1.1 0-2 .9-2 2v14c0 1.1.9 2 2 2h14c1.1 0 2-.9 2-2V5c0-1.1-.9-2-2-2zm-4.86 8.86l-3 3.87L9 13.14 6 17h12l-3.86-5.14z" />
					</SVG>
				</figure>
			) }

			{ props.displayDate && (
				<div className="jp-related-posts-i2__post-date has-small-font-size">
					{ __( 'August 3, 2018', 'jetpack' ) }
				</div>
			) }
			{ props.displayAuthor && (
				<div className="jp-related-posts-i2__post-author has-small-font-size">
					{ __( 'by John Doe', 'jetpack' ) }
				</div>
			) }
			{ props.displayContext && (
				<div className="jp-related-posts-i2__post-context has-small-font-size">
					{ __( 'In “Uncategorized”', 'jetpack' ) }
				</div>
			) }
		</div>
	);
}

function RelatedPostsEditItem( props ) {
	const contextText = props.post?.block_context?.text || '';
	const contextLink = props.post?.block_context?.link || '';
	const contextHasText = contextText !== '';
	const contextHasLink = contextLink !== '';
	return (
		<div
			className="jp-related-posts-i2__post"
			id={ props.id }
			aria-labelledby={ props.id + '-heading' }
		>
			<a
				className="jp-related-posts-i2__post-link"
				id={ props.id + '-heading' }
				href={ props.post.url }
				rel="nofollow noopener noreferrer"
				target="_blank"
			>
				{ props.post.title }
			</a>
			{ props.displayThumbnails && props.post.img && props.post.img.src && (
				<a className="jp-related-posts-i2__post-img-link" href={ props.post.url }>
					<img
						className="jp-related-posts-i2__post-img"
						src={ props.post.img.src }
						alt={ props.post.title }
						rel="nofollow noopener noreferrer"
						target="_blank"
					/>
				</a>
			) }
			{ props.displayDate && (
				<div className="jp-related-posts-i2__post-date has-small-font-size">
					{ props.post.date }
				</div>
			) }
<<<<<<< HEAD
			{ props.displayAuthor && (
				<div className="jp-related-posts-i2__post-author has-small-font-size">
					{ props.post.author }
				</div>
			) }
			{ props.displayContext && (
=======
			{ props.displayContext && contextHasText && (
>>>>>>> 43c2026a
				<div className="jp-related-posts-i2__post-context has-small-font-size">
					{ contextHasLink && <a href={ contextLink }>{ contextText }</a> }
					{ contextHasLink === false && contextText }
				</div>
			) }
		</div>
	);
}

function RelatedPostsPreviewRows( props ) {
	const className = 'jp-related-posts-i2__row';

	let topRowEnd = 0;
	const displayLowerRow = props.posts.length > 3;

	switch ( props.posts.length ) {
		case 2:
		case 4:
		case 5:
			topRowEnd = 2;
			break;
		default:
			topRowEnd = 3;
			break;
	}

	return (
		<div>
			<div className={ className } data-post-count={ props.posts.slice( 0, topRowEnd ).length }>
				{ props.posts.slice( 0, topRowEnd ) }
			</div>
			{ displayLowerRow && (
				<div className={ className } data-post-count={ props.posts.slice( topRowEnd ).length }>
					{ props.posts.slice( topRowEnd ) }
				</div>
			) }
		</div>
	);
}

export class RelatedPostsEdit extends Component {
	render() {
		const { attributes, className, posts, setAttributes, instanceId, isInSiteEditor } = this.props;
		const {
			displayAuthor,
			displayContext,
			displayDate,
			displayThumbnails,
			postLayout,
			postsToShow,
		} = attributes;

		// To prevent the block from crashing, we need to limit ourselves to the
		// posts returned by the backend - so if we want 6 posts, but only 3 are
		// returned, we need to limit ourselves to those 3 and fill in the rest
		// with placeholders.
		//
		// Also, if the site does not have sufficient posts to display related ones
		// (minimum 10 posts), we also use this code block to fill in the
		// placeholders.
		const previewClassName = 'jp-relatedposts-i2';
		const displayPosts = [];
		for ( let i = 0; i < postsToShow; i++ ) {
			if ( posts[ i ] ) {
				displayPosts.push(
					<RelatedPostsEditItem
						id={ `related-posts-${ instanceId }-post-${ i }` }
						key={ previewClassName + '-' + i }
						post={ posts[ i ] }
						displayThumbnails={ displayThumbnails }
						displayDate={ displayDate }
						displayContext={ displayContext }
						displayAuthor={ displayAuthor }
					/>
				);
			} else {
				displayPosts.push(
					<PlaceholderPostEdit
						id={ `related-posts-${ instanceId }-post-${ i }` }
						key={ 'related-post-placeholder-' + i }
						displayThumbnails={ displayThumbnails }
						displayDate={ displayDate }
						displayContext={ displayContext }
						isInSiteEditor={ isInSiteEditor }
						displayAuthor={ displayAuthor }
					/>
				);
			}
		}

		return (
			<Fragment>
				<InspectorControls>
					<RelatedPostsInspectorControls
						attributes={ attributes }
						setAttributes={ setAttributes }
					/>
				</InspectorControls>

				<BlockControls>
					<RelatedPostsBlockControls attributes={ attributes } setAttributes={ setAttributes } />
				</BlockControls>

				<div className={ className } id={ `related-posts-${ instanceId }` }>
					<div className={ previewClassName } data-layout={ postLayout }>
						<RelatedPostsPreviewRows posts={ displayPosts } />
					</div>
				</div>
			</Fragment>
		);
	}
}

export default compose(
	withInstanceId,
	withSelect( select => {
		const { getCurrentPost } = select( 'core/editor' );
		const currentPost = getCurrentPost();
		const posts = get( currentPost, 'jetpack-related-posts', [] );

		return {
			posts,
			isInSiteEditor: isEmpty( currentPost ),
		};
	} )
)( RelatedPostsEdit );<|MERGE_RESOLUTION|>--- conflicted
+++ resolved
@@ -108,16 +108,12 @@
 					{ props.post.date }
 				</div>
 			) }
-<<<<<<< HEAD
 			{ props.displayAuthor && (
 				<div className="jp-related-posts-i2__post-author has-small-font-size">
 					{ props.post.author }
 				</div>
 			) }
-			{ props.displayContext && (
-=======
 			{ props.displayContext && contextHasText && (
->>>>>>> 43c2026a
 				<div className="jp-related-posts-i2__post-context has-small-font-size">
 					{ contextHasLink && <a href={ contextLink }>{ contextText }</a> }
 					{ contextHasLink === false && contextText }
