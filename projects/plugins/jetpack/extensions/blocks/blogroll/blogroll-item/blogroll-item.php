--- conflicted
+++ resolved
@@ -59,12 +59,8 @@
 	$submit_text               = esc_html__( 'Submit', 'jetpack' );
 	$cancel_text               = esc_html__( 'Cancel', 'jetpack' );
 	$disabled_subscribe_button = '';
-<<<<<<< HEAD
 	$subscribe_button_class    = 'is-style-fill';
-	$is_following              = function_exists( 'wpcom_subs_is_subscribed' ) && wpcom_subs_is_subscribed(
-=======
 	$is_following              = ( function_exists( 'wpcom_subs_is_subscribed' ) && wpcom_subs_is_subscribed(
->>>>>>> 2a69fe62
 		array(
 			'user_id' => get_current_user_id(),
 			'blog_id' => $id,
@@ -120,13 +116,8 @@
 		</div>
 		<fieldset disabled class="jetpack-blogroll-item-submit">
 			<input type="hidden" name="_wpnonce" value="$wp_nonce">
-<<<<<<< HEAD
-			<input type="email" placeholder="Email address" value="$email" class="jetpack-blogroll-item-email-input">
+			<input type="email" name="email" placeholder="Email address" value="$email" class="jetpack-blogroll-item-email-input">
 			$form_buttons_html
-=======
-			<input type="email" name="email" placeholder="Email address" value="$email" class="jetpack-blogroll-item-email-input">
-			$buttons_html
->>>>>>> 2a69fe62
 		</fieldset>
 HTML;
 
