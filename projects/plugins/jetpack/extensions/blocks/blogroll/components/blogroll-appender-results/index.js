--- conflicted
+++ resolved
@@ -3,9 +3,13 @@
 import classNames from 'classnames';
 import './style.scss';
 
-<<<<<<< HEAD
-export default function BlogrollAppenderResults( { results, showPlaceholder, onSelect } ) {
-	const [ siteRecommendations ] = useEntityProp( 'root', 'site', 'Blogroll Recommendations' );
+export default function BlogrollAppenderResults( {
+	results,
+	showPlaceholder,
+	onSelect,
+	isLoading,
+} ) {
+  const [ siteRecommendations ] = useEntityProp( 'root', 'site', 'Blogroll Recommendations' );
 
 	// Check if site is already appended to the blogroll
 	// If it is, add a duplicateRecommendation flag to the site object
@@ -18,26 +22,14 @@
 		}
 		return result;
 	} );
-
-=======
-export default function BlogrollAppenderResults( {
-	results,
-	showPlaceholder,
-	onSelect,
-	isLoading,
-} ) {
->>>>>>> 636d6992
+  
 	return (
 		<div className="jetpack-blogroll__appender-results">
 			{ showPlaceholder && <div aria-autocomplete="list">{ __( 'Suggestions', 'jetpack' ) }</div> }
 
-<<<<<<< HEAD
-			{ updatedResults.length === 0 && ! showPlaceholder && (
-=======
 			{ isLoading && <div role="status">{ __( 'Loading…', 'jetpack' ) }</div> }
 
-			{ ! isLoading && results.length === 0 && ! showPlaceholder && (
->>>>>>> 636d6992
+			{ ! isLoading && updatedResults.length === 0 && ! showPlaceholder && (
 				<div role="status">{ __( 'No websites found.', 'jetpack' ) }</div>
 			) }
 			{ updatedResults.length > 0 && (
