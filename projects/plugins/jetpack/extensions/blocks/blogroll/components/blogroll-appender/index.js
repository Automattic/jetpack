import { Button, Popover } from '@wordpress/components';
import { dispatch } from '@wordpress/data';
import { useState } from '@wordpress/element';
import { __ } from '@wordpress/i18n';
import { plus } from '@wordpress/icons';
import useGetSiteDetails from '../../use-get-site-details';
import { createBlockFromSubscription } from '../../utils';
import BlogrollAppenderResults from '../blogroll-appender-results';
import BlogrollAppenderSearch from '../blogroll-appender-search';

import './style.scss';
export default function BlogrollAppender( { subscriptions, clientId } ) {
	const [ isVisible, setIsVisible ] = useState( false );
	const [ popoverAnchor, setPopoverAnchor ] = useState();
	const [ searchInput, setSearchInput ] = useState( '' );
	const { insertBlock } = dispatch( 'core/block-editor' );
<<<<<<< HEAD

	const { siteDetails } = useGetSiteDetails( {
=======
	const { siteDetails, isLoading } = useGetSiteDetails( {
>>>>>>> 636d6992
		siteURL: searchInput,
		subscriptions,
		enabled: searchInput,
	} );

	const toggleVisible = () => {
		setIsVisible( state => ! state );
	};

	const onSelect = subscription => {
		insertBlock( createBlockFromSubscription( subscription ), undefined, clientId );
		setIsVisible( false );
	};

	return (
		<>
			<Button
				className="block-editor-button-blogroll-block-appender"
				ref={ setPopoverAnchor }
				icon={ plus }
				label={ __( 'Add Blogroll Item', 'jetpack' ) }
				onClick={ toggleVisible }
			/>

			{ isVisible && (
				<Popover anchor={ popoverAnchor } className="jetpack-blogroll__appender">
					<BlogrollAppenderSearch value={ searchInput } onChange={ setSearchInput } />
					<BlogrollAppenderResults
						showPlaceholder={ ! searchInput.trim() }
						results={ siteDetails }
						onSelect={ onSelect }
						isLoading={ isLoading }
					/>
				</Popover>
			) }
		</>
	);
}<|MERGE_RESOLUTION|>--- conflicted
+++ resolved
@@ -14,12 +14,7 @@
 	const [ popoverAnchor, setPopoverAnchor ] = useState();
 	const [ searchInput, setSearchInput ] = useState( '' );
 	const { insertBlock } = dispatch( 'core/block-editor' );
-<<<<<<< HEAD
-
-	const { siteDetails } = useGetSiteDetails( {
-=======
 	const { siteDetails, isLoading } = useGetSiteDetails( {
->>>>>>> 636d6992
 		siteURL: searchInput,
 		subscriptions,
 		enabled: searchInput,
