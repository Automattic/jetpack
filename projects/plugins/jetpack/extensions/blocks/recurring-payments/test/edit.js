--- conflicted
+++ resolved
@@ -115,19 +115,4 @@
 			);
 		} );
 	} );
-<<<<<<< HEAD
-
-	describe( 'when the site requires an upgrade', () => {
-		test.skip( 'the upgrade nudge does not display if the block is part of a Premium Content block', async () => {
-			window.fetch.mockReturnValue( getApiResponse() );
-			const props = { ...defaultProps, context: { isPremiumContentChild: true } };
-			render( <Edit { ...props } /> );
-
-			await waitFor( () =>
-				expect( screen.queryByText( 'Upgrade your plan' ) ).not.toBeInTheDocument()
-			);
-		} );
-	} );
-=======
->>>>>>> be53f4d3
 } );