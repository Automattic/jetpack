/**
 * External dependencies
 */
import {
	AudioDurationDisplay,
	micIcon,
	playerPauseIcon,
	useMediaRecording,
	useAudioTranscription,
	UseAudioTranscriptionReturn,
} from '@automattic/jetpack-ai-client';
<<<<<<< HEAD
import { useBlockProps } from '@wordpress/block-editor';
import { Placeholder, Button, FormFileUpload } from '@wordpress/components';
import { useCallback } from '@wordpress/element';
import { __ } from '@wordpress/i18n';
import React from 'react';
=======
import { ThemeProvider } from '@automattic/jetpack-components';
import { Button, Modal, Icon } from '@wordpress/components';
import { useDispatch } from '@wordpress/data';
import { useCallback } from '@wordpress/element';
import { __ } from '@wordpress/i18n';
import { external } from '@wordpress/icons';
/**
 * Internal dependencies
 */
import oscilloscope from './assets/oscilloscope.svg';

// eslint-disable-next-line @typescript-eslint/no-unused-vars
function Oscilloscope( { audioURL } ) {
	return <img src={ oscilloscope } alt="" />;
}

function ContextualRow( { state, error = null, audioURL = null } ) {
	if ( state === 'inactive' ) {
		return (
			<div className="jetpack-ai-voice-to-content__information">
				{ __( 'File size limit: 25MB. Recording time limit: 25 minutes.', 'jetpack' ) }
			</div>
		);
	}

	if ( state === 'recording' ) {
		return (
			<div className="jetpack-ai-voice-to-content__audio">
				<AudioDurationDisplay
					className="jetpack-ai-voice-to-content__audio--duration"
					url={ audioURL }
				/>
				<Oscilloscope audioURL={ audioURL } />
				<span className="jetpack-ai-voice-to-content__information">
					{ __( 'Recording…', 'jetpack' ) }
				</span>
			</div>
		);
	}
>>>>>>> 426aa5a9

	if ( state === 'paused' ) {
		return (
			<div className="jetpack-ai-voice-to-content__audio">
				<AudioDurationDisplay
					className="jetpack-ai-voice-to-content__audio--duration"
					url={ audioURL }
				/>
				<Oscilloscope audioURL={ audioURL } />
				<span className="jetpack-ai-voice-to-content__information">
					{ __( 'Paused', 'jetpack' ) }
				</span>
			</div>
		);
	}

	if ( state === 'transcribing' ) {
		return (
			<div className="jetpack-ai-voice-to-content__information">
				{ __( 'Uploading and transcribing audio…', 'jetpack' ) }
			</div>
		);
	}

	if ( state === 'error' ) {
		return <div className="jetpack-ai-voice-to-content__information--error">{ error }</div>;
	}

	return null;
}

<<<<<<< HEAD
/**
 * A simple component to display the transcription hook usage.
 * @returns {React.ReactNode} The transcription demo component.
 */
function AudioTranscriptionDemo() {
	const {
		transcribeAudio,
		isTranscribingAudio,
		transcriptionResult,
		transcriptionError,
	}: UseAudioTranscriptionReturn = useAudioTranscription( 'voice-to-content' );

	/**
	 * File change handler for the file upload.
	 */
	const onFileChange = useCallback(
		event => {
			if ( event.currentTarget.files.length > 0 ) {
				transcribeAudio( event.currentTarget.files[ 0 ] );
			}
		},
		[ transcribeAudio ]
	);

	return (
		<div className="jetpack-ai-voice-to-content__uploader">
			<hr />
			<p>{ __( 'Pick a file for testing the transcription:', 'jetpack' ) }</p>
			<FormFileUpload accept="audio/*" onChange={ onFileChange } variant="primary">
				{ __( 'Upload Audio', 'jetpack' ) }
			</FormFileUpload>
			{ isTranscribingAudio && <p>{ __( 'Processing the transcription…', 'jetpack' ) }</p> }
			{ transcriptionError && (
				<p>
					{ __( 'Error:', 'jetpack' ) } { transcriptionError }
				</p>
			) }
			{ transcriptionResult && (
				<p>
					{ __( 'Result:', 'jetpack' ) } <br />
					<br />
					{ transcriptionResult }
				</p>
			) }
		</div>
	);
}

export default function VoiceToContentEdit() {
	const { state, start, pause, stop, resume, url } = useMediaRecording( {
		onDone: blob => {
			console.log( 'Blob created: ', blob ); // eslint-disable-line no-console
		},
	} );
=======
function ActionButtons( { state, mediaControls } ) {
	const { start, pause, resume, stop } = mediaControls ?? {};
>>>>>>> 426aa5a9

	const recordingHandler = useCallback( () => {
		if ( state === 'inactive' ) {
			start?.( 1000 ); // Stream audio on 1 second intervals
		} else if ( state === 'recording' ) {
			pause?.();
		} else if ( state === 'paused' ) {
			resume?.();
		}
	}, [ state, start, pause, resume ] );

	const uploadHandler = () => {
		throw new Error( 'Not implemented' );
	};

	const doneHandler = useCallback( () => {
		stop?.();
	}, [ stop ] );

	const cancelHandler = () => {
		throw new Error( 'Not implemented' );
	};

	let buttonLabel = __( 'Begin recording', 'jetpack' );
	if ( state === 'recording' ) {
		buttonLabel = __( 'Pause recording', 'jetpack' );
	} else if ( state === 'paused' ) {
		buttonLabel = __( 'Resume recording', 'jetpack' );
	}

	return (
		<div className="jetpack-ai-voice-to-content__action-buttons">
			{ [ 'inactive', 'recording', 'paused', 'error' ].includes( state ) && (
				<Button
					className="jetpack-ai-voice-to-content__button"
					icon={ state === 'recording' ? playerPauseIcon : micIcon }
					variant="secondary"
					onClick={ recordingHandler }
				>
					{ buttonLabel }
				</Button>
			) }
			{ [ 'inactive', 'error' ].includes( state ) && (
				<Button
					className="jetpack-ai-voice-to-content__button"
					variant="secondary"
					onClick={ uploadHandler }
				>
					{ __( 'Upload audio', 'jetpack' ) }
				</Button>
			) }
			{ [ 'recording', 'paused' ].includes( state ) && (
				<Button
					className="jetpack-ai-voice-to-content__button"
					variant="primary"
					onClick={ doneHandler }
				>
					{ __( 'Done', 'jetpack' ) }
				</Button>
			) }
			{ [ 'recording', 'paused', 'transcribing' ].includes( state ) && (
				<Button
					className="jetpack-ai-voice-to-content__button"
					variant="secondary"
					onClick={ cancelHandler }
				>
					{ __( 'Cancel', 'jetpack' ) }
				</Button>
			) }
		</div>
	);
}

export default function VoiceToContentEdit( { clientId } ) {
	const { state, controls, url } = useMediaRecording( {
		onDone: blob => {
			console.log( 'Blob created: ', blob ); // eslint-disable-line no-console
		},
	} );

	const error = null;

	const dispatch = useDispatch( 'core/block-editor' );

	const destroyBlock = useCallback( () => {
		// eslint-disable-next-line no-console
		console.log( 'VTC: destroy' );

		// Remove the block from the editor
		setTimeout( () => {
			dispatch.removeBlock( clientId );
		}, 100 );
	}, [ dispatch, clientId ] );

	const handleClose = () => {
		// eslint-disable-next-line no-console
		console.log( 'VTC: close' );
		destroyBlock();
	};

	// To avoid a wrong TS warning
	const iconProps = { className: 'icon' };

	return (
		<Modal
			onRequestClose={ handleClose }
			title={ __( 'Jetpack AI Voice to content', 'jetpack' ) }
			className="jetpack-ai-voice-to-content__modal"
		>
			<ThemeProvider>
				<div className="jetpack-ai-voice-to-content__wrapper">
					<div className="jetpack-ai-voice-to-content__body">
						<span className="jetpack-ai-voice-to-content__description">
							{ __(
								'Transform your spoken words into a post ready to publish with AI.',
								'jetpack'
							) }
						</span>
						<div className="jetpack-ai-voice-to-content__contextual-row">
							<ContextualRow state={ state } audioURL={ url } error={ error } />
						</div>
						<ActionButtons state={ state } mediaControls={ controls } />
					</div>
					<div className="jetpack-ai-voice-to-content__footer">
						<Button
							variant="link"
							className="jetpack-ai-voice-to-content__feedback-button"
							href="https://a8c.slack.com/archives/C054LN8RNVA" // Jetpack AI Slack channel
							target="_blank"
						>
							<span>{ __( 'Provide feedback', 'jetpack' ) }</span>
							<Icon icon={ external } { ...iconProps } />
						</Button>
					</div>
				</div>
<<<<<<< HEAD
				<AudioTranscriptionDemo />
			</Placeholder>
		</div>
=======
			</ThemeProvider>
		</Modal>
>>>>>>> 426aa5a9
	);
}<|MERGE_RESOLUTION|>--- conflicted
+++ resolved
@@ -6,16 +6,7 @@
 	micIcon,
 	playerPauseIcon,
 	useMediaRecording,
-	useAudioTranscription,
-	UseAudioTranscriptionReturn,
 } from '@automattic/jetpack-ai-client';
-<<<<<<< HEAD
-import { useBlockProps } from '@wordpress/block-editor';
-import { Placeholder, Button, FormFileUpload } from '@wordpress/components';
-import { useCallback } from '@wordpress/element';
-import { __ } from '@wordpress/i18n';
-import React from 'react';
-=======
 import { ThemeProvider } from '@automattic/jetpack-components';
 import { Button, Modal, Icon } from '@wordpress/components';
 import { useDispatch } from '@wordpress/data';
@@ -55,7 +46,6 @@
 			</div>
 		);
 	}
->>>>>>> 426aa5a9
 
 	if ( state === 'paused' ) {
 		return (
@@ -87,65 +77,8 @@
 	return null;
 }
 
-<<<<<<< HEAD
-/**
- * A simple component to display the transcription hook usage.
- * @returns {React.ReactNode} The transcription demo component.
- */
-function AudioTranscriptionDemo() {
-	const {
-		transcribeAudio,
-		isTranscribingAudio,
-		transcriptionResult,
-		transcriptionError,
-	}: UseAudioTranscriptionReturn = useAudioTranscription( 'voice-to-content' );
-
-	/**
-	 * File change handler for the file upload.
-	 */
-	const onFileChange = useCallback(
-		event => {
-			if ( event.currentTarget.files.length > 0 ) {
-				transcribeAudio( event.currentTarget.files[ 0 ] );
-			}
-		},
-		[ transcribeAudio ]
-	);
-
-	return (
-		<div className="jetpack-ai-voice-to-content__uploader">
-			<hr />
-			<p>{ __( 'Pick a file for testing the transcription:', 'jetpack' ) }</p>
-			<FormFileUpload accept="audio/*" onChange={ onFileChange } variant="primary">
-				{ __( 'Upload Audio', 'jetpack' ) }
-			</FormFileUpload>
-			{ isTranscribingAudio && <p>{ __( 'Processing the transcription…', 'jetpack' ) }</p> }
-			{ transcriptionError && (
-				<p>
-					{ __( 'Error:', 'jetpack' ) } { transcriptionError }
-				</p>
-			) }
-			{ transcriptionResult && (
-				<p>
-					{ __( 'Result:', 'jetpack' ) } <br />
-					<br />
-					{ transcriptionResult }
-				</p>
-			) }
-		</div>
-	);
-}
-
-export default function VoiceToContentEdit() {
-	const { state, start, pause, stop, resume, url } = useMediaRecording( {
-		onDone: blob => {
-			console.log( 'Blob created: ', blob ); // eslint-disable-line no-console
-		},
-	} );
-=======
 function ActionButtons( { state, mediaControls } ) {
 	const { start, pause, resume, stop } = mediaControls ?? {};
->>>>>>> 426aa5a9
 
 	const recordingHandler = useCallback( () => {
 		if ( state === 'inactive' ) {
@@ -281,13 +214,7 @@
 						</Button>
 					</div>
 				</div>
-<<<<<<< HEAD
-				<AudioTranscriptionDemo />
-			</Placeholder>
-		</div>
-=======
 			</ThemeProvider>
 		</Modal>
->>>>>>> 426aa5a9
 	);
 }