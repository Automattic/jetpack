/**
 * WordPress dependencies
 */
import { __ } from '@wordpress/i18n';
<<<<<<< HEAD
import { useEffect, useCallback } from '@wordpress/element';
import { InnerBlocks, InspectorControls, BlockControls } from '@wordpress/block-editor';
import { Panel, PanelBody, ToggleControl, ToolbarGroup } from '@wordpress/components';
=======
import { useEffect, useCallback, useMemo } from '@wordpress/element';
import {
	InnerBlocks,
	InspectorControls,
	BlockControls,
} from '@wordpress/block-editor';
import { Panel, PanelBody, ToggleControl, ToolbarButton, ToolbarGroup } from '@wordpress/components';
>>>>>>> ef5ad3c1

/**
 * Internal dependencies
 */
import './editor.scss';
import ParticipantsDropdown, { ParticipantsSelector } from './components/participants-controls';
import TranscriptionContext from './components/context';

import { list as defaultParticipants } from './participants.json';

const TRANSCRIPTION_TEMPLATE = [
	[ 'core/heading', { placeholder: __( 'Conversation title', 'jetpack' ) } ],
	[ 'jetpack/dialogue', defaultParticipants[ 0 ] ],
	[ 'jetpack/dialogue', defaultParticipants[ 1 ] ],
	[ 'jetpack/dialogue', defaultParticipants[ 2 ] ],
];

function ConversationEdit( { className, attributes, setAttributes } ) {
	const { participants = [], showTimestamps } = attributes;

	// Set initial conversation participants.
	useEffect( () => {
		if ( participants?.length ) {
			return;
		}

		setAttributes( { participants: defaultParticipants } );
	}, [ participants, setAttributes ] );

	const updateParticipants = useCallback(
		updatedParticipant =>
			setAttributes( {
				participants: participants.map( participant => {
					if ( participant.participantSlug !== updatedParticipant.participantSlug ) {
						return participant;
					}
					return {
						...participant,
						...updatedParticipant,
					};
				} ),
			} ),
		[ setAttributes, participants ]
	);

	const setBlockAttributes = useCallback( setAttributes, [] );

	// Context bridge.
	const contextProvision = useMemo( () => ( {
		setAttributes: setBlockAttributes,
		updateParticipants,
		getParticipantIndex: slug => participants.map( part => part.participantSlug ).indexOf( slug ),
		getNextParticipantIndex: ( slug, offset = 0 ) =>
			( contextProvision.getParticipantIndex( slug ) + 1 + offset ) % participants.length,
		getNextParticipantSlug: ( slug, offset = 0 ) =>
			participants[ contextProvision.getNextParticipantIndex( slug, offset ) ]?.participantSlug,

		attributes: {
			showTimestamps,
		},
	} ), [ participants, setBlockAttributes, showTimestamps, updateParticipants ] );

	function deleteParticipant( deletedParticipantSlug ) {
		setAttributes( {
			participants: participants.filter(
				( { participantSlug } ) => participantSlug !== deletedParticipantSlug
			),
		} );
	}

	function addNewParticipant( newSpakerValue ) {
		const newParticipantSlug = participants.length
			? participants[ participants.length - 1 ].participantSlug.replace(
					/(\d+)/,
					n => Number( n ) + 1
			  )
			: 'speaker-0';
		setAttributes( {
			participants: [
				...participants,
				{
					participant: newSpakerValue,
					participantSlug: newParticipantSlug,
					hasBoldStyle: true,
				},
			],
		} );
	}

	const baseClassName = 'wp-block-jetpack-conversation';

	return (
		<TranscriptionContext.Provider value={ contextProvision }>
			<div className={ className }>
				<BlockControls>
					<ToolbarGroup>
						<ParticipantsDropdown
							className={ baseClassName }
							participants={ participants }
							label={ __( 'Participants', 'jetpack' ) }
							onChange={ updateParticipants }
							onDelete={ deleteParticipant }
							onAdd={ addNewParticipant }
						/>
					</ToolbarGroup>

					<ToolbarGroup>
						<ToolbarButton
							isActive={ showTimestamps }
							onClick={ () => setAttributes( { showTimestamps: ! showTimestamps } ) }
						>
							{ __( 'Timestamps', 'jetpack' ) }
						</ToolbarButton>
					</ToolbarGroup>
				</BlockControls>

				<InspectorControls>
					<Panel>
						<PanelBody
							title={ __( 'Participants', 'jetpack' ) }
							className={ `${ baseClassName }__participants` }
						>
							<ParticipantsSelector
								className={ baseClassName }
								participants={ participants }
								onChange={ updateParticipants }
								onDelete={ deleteParticipant }
								onAdd={ addNewParticipant }
							/>
						</PanelBody>

						<PanelBody
							title={ __( 'Timestamps', 'jetpack' ) }
							className={ `${ baseClassName }__timestamps` }
						>
							<ToggleControl
								label={ __( 'Show timestamps', 'jetpack' ) }
								checked={ showTimestamps }
								onChange={ value => setAttributes( { showTimestamps: value } ) }
							/>
						</PanelBody>
					</Panel>
				</InspectorControls>

				<InnerBlocks template={ TRANSCRIPTION_TEMPLATE } />
			</div>
		</TranscriptionContext.Provider>
	);
}

export default ConversationEdit;<|MERGE_RESOLUTION|>--- conflicted
+++ resolved
@@ -2,19 +2,15 @@
  * WordPress dependencies
  */
 import { __ } from '@wordpress/i18n';
-<<<<<<< HEAD
-import { useEffect, useCallback } from '@wordpress/element';
+import { useEffect, useCallback, useMemo } from '@wordpress/element';
 import { InnerBlocks, InspectorControls, BlockControls } from '@wordpress/block-editor';
-import { Panel, PanelBody, ToggleControl, ToolbarGroup } from '@wordpress/components';
-=======
-import { useEffect, useCallback, useMemo } from '@wordpress/element';
 import {
-	InnerBlocks,
-	InspectorControls,
-	BlockControls,
-} from '@wordpress/block-editor';
-import { Panel, PanelBody, ToggleControl, ToolbarButton, ToolbarGroup } from '@wordpress/components';
->>>>>>> ef5ad3c1
+	Panel,
+	PanelBody,
+	ToggleControl,
+	ToolbarButton,
+	ToolbarGroup,
+} from '@wordpress/components';
 
 /**
  * Internal dependencies
@@ -63,19 +59,22 @@
 	const setBlockAttributes = useCallback( setAttributes, [] );
 
 	// Context bridge.
-	const contextProvision = useMemo( () => ( {
-		setAttributes: setBlockAttributes,
-		updateParticipants,
-		getParticipantIndex: slug => participants.map( part => part.participantSlug ).indexOf( slug ),
-		getNextParticipantIndex: ( slug, offset = 0 ) =>
-			( contextProvision.getParticipantIndex( slug ) + 1 + offset ) % participants.length,
-		getNextParticipantSlug: ( slug, offset = 0 ) =>
-			participants[ contextProvision.getNextParticipantIndex( slug, offset ) ]?.participantSlug,
+	const contextProvision = useMemo(
+		() => ( {
+			setAttributes: setBlockAttributes,
+			updateParticipants,
+			getParticipantIndex: slug => participants.map( part => part.participantSlug ).indexOf( slug ),
+			getNextParticipantIndex: ( slug, offset = 0 ) =>
+				( contextProvision.getParticipantIndex( slug ) + 1 + offset ) % participants.length,
+			getNextParticipantSlug: ( slug, offset = 0 ) =>
+				participants[ contextProvision.getNextParticipantIndex( slug, offset ) ]?.participantSlug,
 
-		attributes: {
-			showTimestamps,
-		},
-	} ), [ participants, setBlockAttributes, showTimestamps, updateParticipants ] );
+			attributes: {
+				showTimestamps,
+			},
+		} ),
+		[ participants, setBlockAttributes, showTimestamps, updateParticipants ]
+	);
 
 	function deleteParticipant( deletedParticipantSlug ) {
 		setAttributes( {
