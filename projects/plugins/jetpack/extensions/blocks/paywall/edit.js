--- conflicted
+++ resolved
@@ -16,19 +16,11 @@
 	const postType = useSelect( select => select( editorStore ).getCurrentPostType(), [] );
 	const accessLevel = useAccessLevel( postType );
 
-<<<<<<< HEAD
 	const { stripeConnectUrl, hasTierPlans } = useSelect( select => {
-		const { getNewsletterProducts, getConnectUrl } = select( 'jetpack/membership-products' );
-		return {
-			stripeConnectUrl: getConnectUrl(),
-			hasTierPlans: getNewsletterProducts()?.length !== 0,
-=======
-	const { stripeConnectUrl, hasNewsletterPlans } = useSelect( select => {
 		const { getNewsletterTierProducts, getConnectUrl } = select( 'jetpack/membership-products' );
 		return {
 			stripeConnectUrl: getConnectUrl(),
-			hasNewsletterPlans: getNewsletterTierProducts()?.length !== 0,
->>>>>>> f021fbc0
+			hasTierPlans: getNewsletterTierProducts()?.length !== 0,
 		};
 	} );
 
