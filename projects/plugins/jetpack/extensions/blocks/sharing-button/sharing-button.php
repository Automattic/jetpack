--- conflicted
+++ resolved
@@ -66,9 +66,22 @@
 	);
 
 	$services = get_services();
-<<<<<<< HEAD
-	$service  = new $services[ $service_name ]( $service_name, array() );
-
+	if ( ! array_key_exists( $service_name, $services ) ) {
+		return $content;
+	}
+
+	$service         = new $services[ $service_name ]( $service_name, array() );
+	$link_props      = $service->get_link(
+		$post_id,
+		'share=' . esc_attr( $service_name ) . '&nb=1',
+		esc_attr( $data_shared )
+	);
+	$link_url        = $link_props['url'];
+	$link_classes    = sprintf(
+		'jetpack-sharing-button__button style-%1$s share-%2$s',
+		$style_type,
+		$service_name
+	);
 	$link_aria_label = sprintf(
 		/* translators: %s refers to a string representation of sharing service, e.g. Facebook  */
 		esc_html__( 'Share on %s', 'jetpack' ),
@@ -76,14 +89,6 @@
 	);
 
 	$link_props = $service->get_link(
-=======
-	if ( ! array_key_exists( $service_name, $services ) ) {
-		return $content;
-	}
-
-	$service         = new $services[ $service_name ]( $service_name, array() );
-	$link_props      = $service->get_link(
->>>>>>> 46d9a7c7
 		$post_id,
 		'share=' . esc_attr( $service_name ) . '&nb=1',
 		false,
