@import '../../shared/styles/gutenberg-base-styles.scss';

.no-videopress-media-placeholder {
	.components-placeholder__fieldset {
		flex-direction: row-reverse;
		align-items: flex-start;
		justify-content: flex-end;

		button {
			display: none;
		}

		.block-editor-media-placeholder__url-input-container button,
		.no-videopress-disabled-button {
			display: inline-flex;
		}

		.no-videopress-disabled-button:last-child {
			margin-right: 12px;
		}
	}
}

.videopress-block-hide {
	display: none;
}

<<<<<<< HEAD
.seekbar-color-settings__panel {
  .components-panel__body.is-opened {
	padding: 0;
  }

  .components-panel__body {
	border-top: none;
  }
=======
.videopress-block-tracks-editor > .components-popover__content {
	width: 360px;
}

.videopress-block-tracks-editor__track-list-track {
	display: flex;
	place-content: space-between;
	align-items: center;
	padding: $grid-unit-05 0 $grid-unit-05 $grid-unit-15;
	min-height: 23px;
}

.videopress-block-tracks-editor__track-list-track-delete {
	display: flex;
	align-items: center;
}

.videopress-block-tracks-editor__single-track-editor-label-language {
	display: flex;
	margin-top: $grid-unit-15;
	& > .components-base-control {
		width: 50%;
	}
	& > .components-base-control:first-child {
		margin-right: $grid-unit-20;
	}
}

.videopress-block-tracks-editor__single-track-editor-kind-select {
	max-width: 240px;
}

.videopress-block-tracks-editor__single-track-editor-buttons-container {
	display: flex;
	place-content: space-between;
	margin-top: $grid-unit-40;
	min-height: 36px;
}

.videopress-block-tracks-editor__single-track-editor-upload-file-help {
	font-size: 12px;
	color: $gray-700;
	margin-top: $grid-unit-15;
}

.videopress-block-tracks-editor__single-track-editor-label {
	color: $gray-700;
	text-transform: uppercase;
	font-size: 11px;
	font-weight: 500;
	display: block;
	margin-top: $grid-unit-05;
	margin-bottom: $grid-unit-15;
}

.videopress-block-tracks-editor > .components-popover__content > div {
	padding: 0;
}
.videopress-block-tracks-editor__track-list,
.videopress-block-tracks-editor__add-tracks-container {
	.components-menu-group__label {
		padding: 0;
	}
}

.videopress-block-tracks-editor__single-track-editor,
.videopress-block-tracks-editor__track-list,
.videopress-block-tracks-editor__add-tracks-container {
	padding: $grid-unit-15;
}

.videopress-block-tracks-editor__single-track-editor .components-base-control {
	.components-base-control__label {
		margin-bottom: $grid-unit-05;
	}
	.components-base-control__field {
		margin-bottom: $grid-unit-15;
	}
	.components-text-control__input {
		margin-left: 0;
	}
	.components-input-control__label {
		margin-bottom: $grid-unit-05;
	}
}

.videopress-block-tracks-editor__single-track-editor-upload-file-label {
	display: flex;

	.components-form-file-upload, .videopress-block-tracks-editor__single-track-editor-upload-file-label-name {
		margin-inline-start: $grid-unit;
	}
}

.videopress-block-tracks-editor__single-track-editor-error {
	padding: $grid-unit-15 0;
	color: $alert-red;
>>>>>>> ed4b1e01
}<|MERGE_RESOLUTION|>--- conflicted
+++ resolved
@@ -25,7 +25,6 @@
 	display: none;
 }
 
-<<<<<<< HEAD
 .seekbar-color-settings__panel {
   .components-panel__body.is-opened {
 	padding: 0;
@@ -34,7 +33,8 @@
   .components-panel__body {
 	border-top: none;
   }
-=======
+}
+
 .videopress-block-tracks-editor > .components-popover__content {
 	width: 360px;
 }
@@ -132,5 +132,4 @@
 .videopress-block-tracks-editor__single-track-editor-error {
 	padding: $grid-unit-15 0;
 	color: $alert-red;
->>>>>>> ed4b1e01
 }