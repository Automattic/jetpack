/**
 * WordPress dependencies
 */

import { BlockIcon, useBlockProps } from '@wordpress/block-editor';
<<<<<<< HEAD
import { Spinner, Placeholder, Button, withNotices } from '@wordpress/components';
=======
import { Spinner, Placeholder, Button, Notice } from '@wordpress/components';
>>>>>>> 1226f90c
import { store as coreStore } from '@wordpress/core-data';
import { useSelect, useDispatch } from '@wordpress/data';
import { useEffect, useState, useCallback, useRef } from '@wordpress/element';
import { __ } from '@wordpress/i18n';
import classNames from 'classnames';
/**
 * Internal dependencies
 */
import { getVideoPressUrl } from '../url';
import { VideoPressIcon } from './components/icons';
import VideoPressInspectorControls from './components/inspector-controls';
import PosterImageBlockControl from './components/poster-image-block-control';
import VideoPressPlayer from './components/videopress-player';
import VideoPressUploader from './components/videopress-uploader';
import { description, title } from '.';

import './editor.scss';

const VIDEO_PREVIEW_ATTEMPTS_LIMIT = 10;

<<<<<<< HEAD
export const VideoPressPlaceholder = withNotices( function ( {
	children,
	errorMessage,
	noticeUI,
	noticeOperations,
} ) {
	useEffect( () => {
		if ( ! errorMessage ) {
			return;
=======
export const PlaceholderWrapper = ( { children, errorMessage, onNoticeRemove = () => {} } ) => (
	<Placeholder
		icon={ <BlockIcon icon={ VideoPressIcon } /> }
		label={ title }
		instructions={ description }
		className="videopress-uploader is-videopress-placeholder"
		notices={
			errorMessage && (
				<Notice isError status="error" onRemove={ onNoticeRemove }>
					{ errorMessage }
				</Notice>
			)
>>>>>>> 1226f90c
		}

		noticeOperations.removeAllNotices();
		noticeOperations.createErrorNotice( errorMessage );
	}, [ errorMessage, noticeOperations ] );

	return (
		<Placeholder
			icon={ <BlockIcon icon={ VideoPressIcon } /> }
			label={ title }
			instructions={ description }
			className="videopress-uploader is-videopress-placeholder"
			notices={ noticeUI }
		>
			{ children }
		</Placeholder>
	);
} );

export default function VideoPressEdit( { attributes, setAttributes, isSelected, clientId } ) {
	const {
		autoplay,
		loop,
		muted,
		controls,
		playsinline,
		preload,
		useAverageColor,
		seekbarColor,
		seekbarLoadingColor,
		seekbarPlayedColor,
		src,
		guid,
		cacheHtml,
		poster,
		align,
		cacheThumbnail,
		videoRatio,
	} = attributes;

	const videoPressUrl = getVideoPressUrl( guid, {
		autoplay,
		controls,
		loop,
		muted,
		playsinline,
		preload,
		seekbarColor,
		seekbarLoadingColor,
		seekbarPlayedColor,
		useAverageColor,
		poster,
	} );

	// Get video preview status.
	const { preview, isRequestingEmbedPreview } = useSelect(
		select => {
			return {
				preview: select( coreStore ).getEmbedPreview( videoPressUrl ) || false,
				isRequestingEmbedPreview:
					select( coreStore ).isRequestingEmbedPreview( videoPressUrl ) || false,
			};
		},
		[ videoPressUrl ]
	);

	// Pick video properties from preview.
	const {
		html: previewHtml,
		scripts,
		thumbnail_url: previewThumbnail,
		width: previewWidth,
		height: previewHeight,
	} = preview ? preview : { html: null, scripts: [] };

	/*
	 * Store the preview markup and video thumbnail image
	 * into a block `html` and `thumbnail` attributes respectively.
	 *
	 * `html` will be used to render the player asap,
	 * while a fresh preview is geing fetched from the server,
	 * via the core store selectors.
	 *
	 * `thumbnail` will be shown as a fallback image
	 * until the fetching preview process finishes.
	 */
	useEffect( () => {
		if ( previewHtml && previewHtml !== cacheHtml ) {
			// Update html cache when the preview changes.
			setAttributes( { cacheHtml: previewHtml } );
		}

		if ( previewThumbnail && previewThumbnail !== cacheThumbnail ) {
			// Update thumbnail cache when the preview changes.
			setAttributes( { cacheThumbnail: previewThumbnail } );
		}
	}, [ previewHtml, cacheHtml, setAttributes, previewThumbnail, cacheThumbnail ] );

	const html = previewHtml || cacheHtml;
	const videoThumbnail = previewThumbnail || cacheThumbnail;

	// Store the video ratio to define the initial height of the video.
	useEffect( () => {
		if ( ! previewWidth || ! previewHeight ) {
			return;
		}

		const ratio = ( previewHeight / previewWidth ) * 100;
		if ( ratio === videoRatio ) {
			return;
		}

		setAttributes( { videoRatio: ratio } );
	}, [ videoRatio, previewWidth, previewHeight, setAttributes ] );

	// Helper to invalidate the preview cache.
	const invalidateResolution = useDispatch( coreStore ).invalidateResolution;
	const invalidateCachedEmbedPreview = useCallback( () => {
		invalidateResolution( 'getEmbedPreview', [ videoPressUrl ] );
	}, [ videoPressUrl, invalidateResolution ] );

	/*
	 * Getting VideoPress preview.
	 * The following code tries to handle issues
	 * when the preview is not available even when
	 * the VideoPress URL is gotten.
	 * It attempts every two seconds to get the so desired video preview.
	 */
	const [ generatingPreviewCounter, setGeneratingPreviewCounter ] = useState( 0 );

	const rePreviewAttemptTimer = useRef();
	function cleanRegeneratingProcess() {
		if ( ! rePreviewAttemptTimer?.current ) {
			return;
		}

		rePreviewAttemptTimer.current = clearInterval( rePreviewAttemptTimer.current );
	}

	useEffect( () => {
		// Attempts limit achieved. Bail early.
		if ( generatingPreviewCounter >= VIDEO_PREVIEW_ATTEMPTS_LIMIT ) {
			return cleanRegeneratingProcess();
		}

		// VideoPress URL is not defined. Bail early and cleans the time.
		if ( ! videoPressUrl ) {
			return cleanRegeneratingProcess();
		}

		// Bail early (clean the timer) if the preview is already being requested.
		if ( isRequestingEmbedPreview ) {
			return cleanRegeneratingProcess();
		}

		// Bail early (clean the timer) when preview is defined.
		if ( preview ) {
			setGeneratingPreviewCounter( 0 ); // reset counter.
			return cleanRegeneratingProcess();
		}

		// Bail early when it has been already started.
		if ( rePreviewAttemptTimer?.current ) {
			return;
		}

		rePreviewAttemptTimer.current = setTimeout( () => {
			// Abort whether the preview is already defined.
			if ( preview ) {
				setGeneratingPreviewCounter( 0 ); // reset counter.
				return;
			}

			setGeneratingPreviewCounter( v => v + 1 );
			invalidateCachedEmbedPreview();
		}, 2000 );

		return cleanRegeneratingProcess;
	}, [
		generatingPreviewCounter,
		rePreviewAttemptTimer,
		invalidateCachedEmbedPreview,
		preview,
		videoPressUrl,
		isRequestingEmbedPreview,
	] );

	const blockProps = useBlockProps( {
		className: classNames( 'wp-block-jetpack-videopress', {
			[ `align${ align }` ]: align,
			'is-updating-preview': ! previewHtml,
		} ),
	} );

	/*
	 * 1 - Initial block state. Show VideoPressUploader when:
	 *     - no src attribute,
	 *     - no in-progress uploading file to the backend
	 *     - no file recently uploaded to the backend
	 */
	if ( ! src || ( ! isRequestingEmbedPreview && ! videoPressUrl ) ) {
		return <VideoPressUploader setAttributes={ setAttributes } attributes={ attributes } />;
	}

	// 4 - Generating video preview
	if (
		( isRequestingEmbedPreview || ! preview ) &&
		generatingPreviewCounter > 0 &&
		generatingPreviewCounter < VIDEO_PREVIEW_ATTEMPTS_LIMIT
	) {
		return (
<<<<<<< HEAD
			<VideoPressPlaceholder>
				<Spinner />
				{ __( 'Generating preview…', 'jetpack' ) }
				<strong> { generatingPreviewCounter }</strong>
			</VideoPressPlaceholder>
=======
			<PlaceholderWrapper>
				<Spinner />
				{ __( 'Generating preview…', 'jetpack' ) }
				<strong> { generatingPreviewCounter }</strong>
			</PlaceholderWrapper>
>>>>>>> 1226f90c
		);
	}

	// 5 - Generating video preview
	if ( generatingPreviewCounter >= VIDEO_PREVIEW_ATTEMPTS_LIMIT && ! preview ) {
		return (
<<<<<<< HEAD
			<VideoPressPlaceholder
=======
			<PlaceholderWrapper
>>>>>>> 1226f90c
				errorMessage={ __( 'Impossible to get a video preview after ten attempts.', 'jetpack' ) }
				onNoticeRemove={ invalidateResolution }
			>
				<div className="videopress-uploader__error-actions">
					<Button variant="primary" onClick={ invalidateResolution }>
						{ __( 'Try again', 'jetpack' ) }
					</Button>
					<Button
						variant="secondary"
						onClick={ () => {
							setAttributes( { src: undefined, id: undefined, guid: undefined } );
						} }
					>
						{ __( 'Cancel', 'jetpack' ) }
					</Button>
				</div>
<<<<<<< HEAD
			</VideoPressPlaceholder>
=======
			</PlaceholderWrapper>
>>>>>>> 1226f90c
		);
	}

	// X - Show VideoPress player. @todo: finish
	return (
		<div { ...blockProps }>
			<VideoPressInspectorControls attributes={ attributes } setAttributes={ setAttributes } />
			<PosterImageBlockControl
				attributes={ attributes }
				setAttributes={ setAttributes }
				clientId={ clientId }
			/>
			<VideoPressPlayer
				html={ html }
				thumbnail={ videoThumbnail }
				isUpdatingPreview={ ! previewHtml }
				scripts={ scripts }
				attributes={ attributes }
				setAttributes={ setAttributes }
				isSelected={ isSelected }
				className="wp-block-jetpack-videopress"
				preview={ preview }
			/>
		</div>
	);
}<|MERGE_RESOLUTION|>--- conflicted
+++ resolved
@@ -3,11 +3,7 @@
  */
 
 import { BlockIcon, useBlockProps } from '@wordpress/block-editor';
-<<<<<<< HEAD
 import { Spinner, Placeholder, Button, withNotices } from '@wordpress/components';
-=======
-import { Spinner, Placeholder, Button, Notice } from '@wordpress/components';
->>>>>>> 1226f90c
 import { store as coreStore } from '@wordpress/core-data';
 import { useSelect, useDispatch } from '@wordpress/data';
 import { useEffect, useState, useCallback, useRef } from '@wordpress/element';
@@ -28,8 +24,7 @@
 
 const VIDEO_PREVIEW_ATTEMPTS_LIMIT = 10;
 
-<<<<<<< HEAD
-export const VideoPressPlaceholder = withNotices( function ( {
+export const PlaceholderWrapper = withNotices( function ( {
 	children,
 	errorMessage,
 	noticeUI,
@@ -38,20 +33,6 @@
 	useEffect( () => {
 		if ( ! errorMessage ) {
 			return;
-=======
-export const PlaceholderWrapper = ( { children, errorMessage, onNoticeRemove = () => {} } ) => (
-	<Placeholder
-		icon={ <BlockIcon icon={ VideoPressIcon } /> }
-		label={ title }
-		instructions={ description }
-		className="videopress-uploader is-videopress-placeholder"
-		notices={
-			errorMessage && (
-				<Notice isError status="error" onRemove={ onNoticeRemove }>
-					{ errorMessage }
-				</Notice>
-			)
->>>>>>> 1226f90c
 		}
 
 		noticeOperations.removeAllNotices();
@@ -263,30 +244,18 @@
 		generatingPreviewCounter < VIDEO_PREVIEW_ATTEMPTS_LIMIT
 	) {
 		return (
-<<<<<<< HEAD
-			<VideoPressPlaceholder>
-				<Spinner />
-				{ __( 'Generating preview…', 'jetpack' ) }
-				<strong> { generatingPreviewCounter }</strong>
-			</VideoPressPlaceholder>
-=======
 			<PlaceholderWrapper>
 				<Spinner />
 				{ __( 'Generating preview…', 'jetpack' ) }
 				<strong> { generatingPreviewCounter }</strong>
 			</PlaceholderWrapper>
->>>>>>> 1226f90c
 		);
 	}
 
 	// 5 - Generating video preview
 	if ( generatingPreviewCounter >= VIDEO_PREVIEW_ATTEMPTS_LIMIT && ! preview ) {
 		return (
-<<<<<<< HEAD
-			<VideoPressPlaceholder
-=======
 			<PlaceholderWrapper
->>>>>>> 1226f90c
 				errorMessage={ __( 'Impossible to get a video preview after ten attempts.', 'jetpack' ) }
 				onNoticeRemove={ invalidateResolution }
 			>
@@ -303,11 +272,7 @@
 						{ __( 'Cancel', 'jetpack' ) }
 					</Button>
 				</div>
-<<<<<<< HEAD
-			</VideoPressPlaceholder>
-=======
 			</PlaceholderWrapper>
->>>>>>> 1226f90c
 		);
 	}
 
