--- conflicted
+++ resolved
@@ -22,9 +22,6 @@
 
 import './editor.scss';
 
-<<<<<<< HEAD
-export default function VideoPressEdit( { attributes, setAttributes, isSelected, clientId } ) {
-=======
 const VIDEO_PREVIEW_ATTEMPTS_LIMIT = 10;
 
 const vpPlaceholderIcon = () => <span className="block-editor-block-icon">{ VideoPressIcon }</span>;
@@ -39,8 +36,7 @@
 	</Placeholder>
 );
 
-export default function VideoPressEdit( { attributes, setAttributes, isSelected } ) {
->>>>>>> ed1b47e5
+export default function VideoPressEdit( { attributes, setAttributes, isSelected, clientId } ) {
 	const {
 		autoplay,
 		loop,
