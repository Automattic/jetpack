--- conflicted
+++ resolved
@@ -3,11 +3,7 @@
  */
 
 import { useBlockProps } from '@wordpress/block-editor';
-<<<<<<< HEAD
 import { Spinner, Placeholder, Button, withNotices } from '@wordpress/components';
-=======
-import { Spinner, Placeholder, Button, Notice } from '@wordpress/components';
->>>>>>> 833fa436
 import { store as coreStore } from '@wordpress/core-data';
 import { useSelect, useDispatch } from '@wordpress/data';
 import { useEffect, useState, useCallback, useRef } from '@wordpress/element';
@@ -26,11 +22,10 @@
 
 import './editor.scss';
 
+const vpPlaceholderIcon = () => <span className="block-editor-block-icon">{ VideoPressIcon }</span>;
+
 const VIDEO_PREVIEW_ATTEMPTS_LIMIT = 10;
 
-const vpPlaceholderIcon = () => <span className="block-editor-block-icon">{ VideoPressIcon }</span>;
-
-<<<<<<< HEAD
 export const UploadWrapper = withNotices( function ( {
 	children,
 	errorMessage,
@@ -58,25 +53,6 @@
 		</Placeholder>
 	);
 } );
-=======
-export const UploadWrapper = ( { children, errorMessage, onNoticeRemove = () => {} } ) => (
-	<Placeholder
-		icon={ vpPlaceholderIcon }
-		label={ title }
-		instructions={ description }
-		className="videopress-uploader is-videopress-placeholder"
-		notices={
-			errorMessage && (
-				<Notice isError status="error" onRemove={ onNoticeRemove }>
-					{ errorMessage }
-				</Notice>
-			)
-		}
-	>
-		{ children }
-	</Placeholder>
-);
->>>>>>> 833fa436
 
 export default function VideoPressEdit( { attributes, setAttributes, isSelected, clientId } ) {
 	const {
