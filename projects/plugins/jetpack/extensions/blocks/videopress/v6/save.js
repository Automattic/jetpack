/**
 * External dependencies
 */
import { RichText, useBlockProps } from '@wordpress/block-editor';
import classnames from 'classnames';
/**
 * Internal dependencies
 */
import { getVideoPressUrl } from '../url';

export default function save( { attributes } ) {
	const {
		align,
		autoplay,
		caption,
		loop,
		muted,
		controls,
		playsinline,
		preload,
		useAverageColor,
		seekbarColor,
		seekbarLoadingColor,
		seekbarPlayedColor,
		guid,
		maxWidth,
<<<<<<< HEAD
		autoplayHovering,
		autoplayHoveringStart,
		autoplayHoveringDuration,
=======
		poster,
>>>>>>> edd60f2c
	} = attributes;

	const blockProps = useBlockProps.save( {
		className: classnames( 'wp-block-jetpack-videopress', 'jetpack-videopress-player', {
			[ `align${ align }` ]: align,
		} ),
	} );

	const videoPressUrl = getVideoPressUrl( guid, {
		autoplay,
		controls,
		loop,
		muted,
		playsinline,
		preload,
		seekbarColor,
		seekbarLoadingColor,
		seekbarPlayedColor,
		useAverageColor,
		poster,
	} );

	// Adjust block with based on custom maxWidth.
	const style = {};
	if ( maxWidth && maxWidth.length > 0 && '100%' !== maxWidth ) {
		style.maxWidth = maxWidth;
		style.margin = 'auto';
	}

	const features = {
		autoplayHovering,
		autoplayHoveringStart,
		autoplayHoveringDuration,
	};

	return (
		<figure { ...blockProps } style={ style } data-features={ JSON.stringify( features ) }>
			<div className="jetpack-videopress-player__wrapper">
				{ `\n${ videoPressUrl }\n` /* URL needs to be on its own line. */ }
			</div>

			{ ! RichText.isEmpty( caption ) && (
				<RichText.Content tagName="figcaption" value={ caption } />
			) }
		</figure>
	);
}<|MERGE_RESOLUTION|>--- conflicted
+++ resolved
@@ -24,13 +24,10 @@
 		seekbarPlayedColor,
 		guid,
 		maxWidth,
-<<<<<<< HEAD
 		autoplayHovering,
 		autoplayHoveringStart,
 		autoplayHoveringDuration,
-=======
 		poster,
->>>>>>> edd60f2c
 	} = attributes;
 
 	const blockProps = useBlockProps.save( {
