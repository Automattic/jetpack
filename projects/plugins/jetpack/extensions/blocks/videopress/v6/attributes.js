--- conflicted
+++ resolved
@@ -57,16 +57,14 @@
 		type: 'string',
 		default: '',
 	},
-<<<<<<< HEAD
 	poster: {
 		type: 'string',
-=======
+	},
 	cacheThumbnail: {
 		type: 'string',
 		default: '',
 	},
 	videoRatio: {
 		type: 'number',
->>>>>>> ed1b47e5
 	},
 };