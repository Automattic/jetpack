--- conflicted
+++ resolved
@@ -57,14 +57,7 @@
 	const errorMessage = message ?? __( 'Failed to upload your video. Please try again.', 'jetpack' );
 
 	return (
-<<<<<<< HEAD
-		<PlaceholderWrapper>
-			<div role="alert" aria-live="assertive" className="videopress-uploader__error-message">
-				{ errorMessage }
-			</div>
-=======
-		<UploadWrapper errorMessage={ errorMessage } onNoticeRemove={ onCancel }>
->>>>>>> 833fa436
+		<PlaceholderWrapper errorMessage={ errorMessage } onNoticeRemove={ onCancel }>
 			<div className="videopress-uploader__error-actions">
 				<Button variant="primary" onClick={ onRetry }>
 					{ __( 'Try again', 'jetpack' ) }
