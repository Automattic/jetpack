--- conflicted
+++ resolved
@@ -252,7 +252,6 @@
 		}
 	}
 
-<<<<<<< HEAD
 	const getErrorMessage = () => {
 		if ( ! uploadErrorData ) {
 			return '';
@@ -286,8 +285,6 @@
 		return <span>Loading...</span>;
 	}
 
-=======
->>>>>>> 8db818dc
 	// Showing error if upload fails
 	if ( uploadErrorData ) {
 		const onRetry = () => {
