/**
 * External dependencies
 */
import { getBlobByURL, isBlobURL } from '@wordpress/blob';
import { BlockIcon, MediaPlaceholder } from '@wordpress/block-editor';
import { Button, ExternalLink } from '@wordpress/components';
import { createInterpolateElement, useCallback, useState } from '@wordpress/element';
import { escapeHTML } from '@wordpress/escape-html';
import { __, sprintf } from '@wordpress/i18n';
import filesize from 'filesize';
import { PlaceholderWrapper } from '../../edit.js';
/**
 * Internal dependencies
 */
import { useResumableUploader } from '../../hooks/use-uploader.js';
import { description, title } from '../../index.js';
import { VideoPressIcon } from '../icons';
import './style.scss';

const ALLOWED_MEDIA_TYPES = [ 'video' ];

const UploadProgress = ( { progress, file } ) => {
	const roundedProgress = Math.round( progress );
	const cssWidth = { width: `${ roundedProgress }%` };

	const fileSizeLabel = filesize( file?.size );
	const escapedFileName = escapeHTML( file?.name );
	const fileNameLabel = createInterpolateElement(
		sprintf(
			/* translators: Placeholder is a video file name. */
			__( 'Uploading <strong>%s</strong>', 'jetpack' ),
			escapedFileName
		),
		{ strong: <strong /> }
	);

	return (
		<PlaceholderWrapper>
			<div className="videopress-uploader-progress">
				<div className="videopress-uploader-progress__file-info">
					<div className="videopress-uploader-progress__file-name">{ fileNameLabel }</div>
					&nbsp;&#8212;&nbsp;
					<div className="videopress-uploader-progress__file-size">{ fileSizeLabel }</div>
				</div>
				<div className="videopress-uploader-progress__progress">
					<div className="videopress-uploader-progress__progress-loaded" style={ cssWidth } />
				</div>
				<div className="videopress-uploader-progress__actions">
					<div className="videopress-upload__percent-complete">{ `${ roundedProgress }%` }</div>
				</div>
			</div>
		</PlaceholderWrapper>
	);
};

const UploadError = ( { message, onRetry, onCancel } ) => {
	return (
<<<<<<< HEAD
		<UploadWrapper errorMessage={ message } onNoticeRemove={ onCancel }>
=======
		<PlaceholderWrapper errorMessage={ errorMessage } onNoticeRemove={ onCancel }>
>>>>>>> 1226f90c
			<div className="videopress-uploader__error-actions">
				<Button variant="primary" onClick={ onRetry }>
					{ __( 'Try again', 'jetpack' ) }
				</Button>
				<Button variant="secondary" onClick={ onCancel }>
					{ __( 'Cancel', 'jetpack' ) }
				</Button>
			</div>
		</PlaceholderWrapper>
	);
};

const VideoPressUploader = ( { attributes, setAttributes } ) => {
	/*
	 * Storing the file to get it name and size for progress.
	 */
	const [ uploadFile, setFile ] = useState( null );

	/*
	 * Tracking state when uploading the video file.
	 * uploadingProgress is an array with two items:
	 *  - the first item is the upload progress
	 *  - the second item is total
	 */
	const [ uploadingProgress, setUploadingProgressState ] = useState( [] );

	// Define a memoized function to register the upload progress.
	const setUploadingProgress = useCallback( function ( ...args ) {
		setUploadingProgressState( args );
	}, [] );

	/*
	 * Tracking error data
	 */
	const [ uploadErrorData, setUploadErrorDataState ] = useState( null );

	// Define a memoized function to register the error data.
	const setUploadErrorData = useCallback( function ( error ) {
		if ( error?.originalResponse ) {
			try {
				// parse failed request response message
				const body = error?.originalResponse?.getBody?.();
				const parsedBody = JSON.parse( body );
				setUploadErrorDataState( parsedBody );
				return;
			} catch {}
		}

		setUploadErrorDataState( error );
	}, [] );

	/*
	 * It's considered the file is uploading
	 * when the progress value is lower than the total.
	 */
	const isUploadingFile = !! (
		uploadingProgress?.length && uploadingProgress[ 0 ] < uploadingProgress[ 1 ]
	);

	// File has been upload when the progress value is equal to the total.
	const fileHasBeenUploaded = !! (
		uploadingProgress?.length && uploadingProgress[ 0 ] === uploadingProgress[ 1 ]
	);

	// Helper instance to upload the video to the VideoPress infrastructure.
	const [ videoPressUploader ] = useResumableUploader( {
		onError: setUploadErrorData,
		onProgress: setUploadingProgress,
		onSuccess: setAttributes,
	} );

	// Returns true if the object represents a valid host for a VideoPress video.
	// Private vidoes are hosted under video.wordpress.com
	const isValidVideoPressUrl = urlObject => {
		const validHosts = [ 'videopress.com', 'video.wordpress.com' ];
		return urlObject.protocol === 'https:' && validHosts.includes( urlObject.host );
	};

	/**
	 * Helper function to pick up the guid
	 * from the VideoPress URL.
	 *
	 * @param {string} url - VideoPress URL.
	 * @returns {void}       The guid picked up from the URL. Otherwise, False.
	 */
	const getGuidFromVideoUrl = url => {
		try {
			const urlObject = new URL( url );
			if ( isValidVideoPressUrl( urlObject ) ) {
				const videoGuid = urlObject.pathname.match( /^\/v\/([a-zA-Z0-9]+)$/ );
				return videoGuid.length === 2 ? videoGuid[ 1 ] : false;
			}
		} catch ( e ) {
			return false;
		}
	};

	/**
	 * Handler to add a video via an URL.
	 *
	 * @param {string} videoUrl - URL of the video to attach
	 */
	function onSelectURL( videoUrl ) {
		const videoGuid = getGuidFromVideoUrl( videoUrl );
		if ( ! videoGuid ) {
			setUploadErrorDataState( { data: { message: __( 'Invalid VideoPress URL', 'jetpack' ) } } );
			return;
		}

		// Update guid based on the URL.
		setAttributes( { guid: videoGuid, src: videoUrl } );
	}

	const startUpload = file => {
		// reset error
		if ( uploadErrorData ) {
			setUploadErrorData( null );
		}

		setFile( file );
		setUploadingProgress( 0, file.size );

		// Upload file to VideoPress infrastructure.
		videoPressUploader( file );
	};

	/**
	 * Uploading file handler.
	 *
	 * @param {File} media - media file to upload
	 * @returns {void}
	 */
	function onSelectVideo( media ) {
		const fileUrl = media?.url;
		if ( ! isBlobURL( fileUrl ) ) {
			return;
		}

		const file = getBlobByURL( fileUrl );
		const isResumableUploading = null !== file && file instanceof File;

		if ( ! isResumableUploading ) {
			return;
		}

		startUpload( file );
	}

	const getErrorMessage = () => {
		if ( ! uploadErrorData ) {
			return '';
		}

		let errorMessage =
			uploadErrorData?.data?.message ||
			__( 'Failed to upload your video. Please try again.', 'jetpack' );

		// Let's give this error a better message.
		if ( errorMessage === 'Invalid Mime' ) {
			errorMessage = (
				<>
					{ __( 'The format of the video you uploaded is not supported.', 'jetpack' ) }
					&nbsp;
					<ExternalLink
						href="https://wordpress.com/support/videopress/recommended-video-settings/"
						target="_blank"
						rel="noreferrer"
					>
						{ __( 'Check the recommended video settings.', 'jetpack' ) }
					</ExternalLink>
				</>
			);
		}

		return errorMessage;
	};

	// Showing error if upload fails
	if ( uploadErrorData ) {
		const onRetry = () => {
			startUpload( uploadFile );
		};

		const onCancel = () => {
			setFile( null );
			setUploadingProgress( [] );
			setUploadErrorData( null );
		};

		return <UploadError onRetry={ onRetry } onCancel={ onCancel } message={ getErrorMessage() } />;
	}

	// Uploading file to backend
	if ( isUploadingFile || fileHasBeenUploaded ) {
		const progress = ( uploadingProgress[ 0 ] / uploadingProgress[ 1 ] ) * 100;
		return <UploadProgress file={ uploadFile } progress={ progress } />;
	}

	// Default view to select file to upload
	return (
		<MediaPlaceholder
			className="is-videopress-placeholder"
			icon={ <BlockIcon icon={ VideoPressIcon } /> }
			labels={ {
				title,
				instructions: description,
			} }
			onSelect={ onSelectVideo }
			onSelectURL={ onSelectURL }
			accept="video/*"
			allowedTypes={ ALLOWED_MEDIA_TYPES }
			value={ attributes }
			onError={ function ( error ) {
				// eslint-disable-next-line no-console
				console.error( 'Error: ', error );
			} }
		/>
	);
};

export default VideoPressUploader;<|MERGE_RESOLUTION|>--- conflicted
+++ resolved
@@ -55,11 +55,7 @@
 
 const UploadError = ( { message, onRetry, onCancel } ) => {
 	return (
-<<<<<<< HEAD
-		<UploadWrapper errorMessage={ message } onNoticeRemove={ onCancel }>
-=======
-		<PlaceholderWrapper errorMessage={ errorMessage } onNoticeRemove={ onCancel }>
->>>>>>> 1226f90c
+		<PlaceholderWrapper errorMessage={ message } onNoticeRemove={ onCancel }>
 			<div className="videopress-uploader__error-actions">
 				<Button variant="primary" onClick={ onRetry }>
 					{ __( 'Try again', 'jetpack' ) }
