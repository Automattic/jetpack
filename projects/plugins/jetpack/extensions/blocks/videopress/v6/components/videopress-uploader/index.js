--- conflicted
+++ resolved
@@ -8,11 +8,7 @@
 import { escapeHTML } from '@wordpress/escape-html';
 import { __, sprintf } from '@wordpress/i18n';
 import filesize from 'filesize';
-<<<<<<< HEAD
-import { VideoPressPlaceholder } from '../../edit.js';
-=======
 import { PlaceholderWrapper } from '../../edit.js';
->>>>>>> 1226f90c
 /**
  * Internal dependencies
  */
@@ -39,11 +35,7 @@
 	);
 
 	return (
-<<<<<<< HEAD
-		<VideoPressPlaceholder>
-=======
 		<PlaceholderWrapper>
->>>>>>> 1226f90c
 			<div className="videopress-uploader-progress">
 				<div className="videopress-uploader-progress__file-info">
 					<div className="videopress-uploader-progress__file-name">{ fileNameLabel }</div>
@@ -57,11 +49,7 @@
 					<div className="videopress-upload__percent-complete">{ `${ roundedProgress }%` }</div>
 				</div>
 			</div>
-<<<<<<< HEAD
-		</VideoPressPlaceholder>
-=======
 		</PlaceholderWrapper>
->>>>>>> 1226f90c
 	);
 };
 
@@ -69,11 +57,7 @@
 	const errorMessage = message ?? __( 'Failed to upload your video. Please try again.', 'jetpack' );
 
 	return (
-<<<<<<< HEAD
-		<VideoPressPlaceholder errorMessage={ errorMessage } onNoticeRemove={ onCancel }>
-=======
 		<PlaceholderWrapper errorMessage={ errorMessage } onNoticeRemove={ onCancel }>
->>>>>>> 1226f90c
 			<div className="videopress-uploader__error-actions">
 				<Button variant="primary" onClick={ onRetry }>
 					{ __( 'Try again', 'jetpack' ) }
@@ -82,11 +66,7 @@
 					{ __( 'Cancel', 'jetpack' ) }
 				</Button>
 			</div>
-<<<<<<< HEAD
-		</VideoPressPlaceholder>
-=======
 		</PlaceholderWrapper>
->>>>>>> 1226f90c
 	);
 };
 
