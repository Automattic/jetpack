--- conflicted
+++ resolved
@@ -2,27 +2,18 @@
  * External dependencies
  */
 import { getBlobByURL, isBlobURL } from '@wordpress/blob';
-<<<<<<< HEAD
 import { useBlockProps, BlockIcon, MediaPlaceholder } from '@wordpress/block-editor';
 import { Icon } from '@wordpress/components';
 import { createInterpolateElement, useCallback, useState } from '@wordpress/element';
 import { escapeHTML } from '@wordpress/escape-html';
 import { __, sprintf } from '@wordpress/i18n';
 import filesize from 'filesize';
-import { VideoPressIcon as icon } from '../../../../../shared/icons';
-import { useResumableUploader } from '../../hooks/use-uploader.js';
-import './style.scss';
-=======
-import { BlockIcon, MediaPlaceholder } from '@wordpress/block-editor';
-import { Spinner } from '@wordpress/components';
-import { useState, useCallback } from '@wordpress/element';
-import { __ } from '@wordpress/i18n';
 /**
  * Internal dependencies
  */
 import { useResumableUploader } from '../../hooks/use-uploader.js';
-import { VideoPressIcon as icon } from '../icons/index.js';
->>>>>>> e35451f2
+import { VideoPressIcon } from '../icons';
+import './style.scss';
 
 const ALLOWED_MEDIA_TYPES = [ 'video' ];
 
@@ -193,34 +184,14 @@
 	}
 
 	// Uploading file to backend
-<<<<<<< HEAD
 	if ( isUploadingFile || fileHasBeenUploaded ) {
 		const progress = ( uploadingProgress[ 0 ] / uploadingProgress[ 1 ] ) * 100;
-=======
-	if ( isUploadingFile ) {
+
 		return (
-			<>
-				<div { ...blockProps }>
-					<Spinner />
-					<div>{ __( '(2) Uploading file to backend…', 'jetpack' ) }</div>
-				</div>
-			</>
-		);
-	}
->>>>>>> e35451f2
-
-		return (
-<<<<<<< HEAD
 			<div { ...blockProps }>
 				<div className="videopress-uploader__logo">
-					<Icon icon={ icon } />
+					<Icon icon={ VideoPressIcon } />
 					<div>{ __( 'VideoPress', 'jetpack' ) }</div>
-=======
-			<>
-				<div { ...blockProps }>
-					<Spinner />
-					<div>{ __( '(3) Uploading file to VideoPress…', 'jetpack' ) }</div>
->>>>>>> e35451f2
 				</div>
 				<UploadProgress file={ uploadFile } progress={ progress } />
 			</div>
@@ -230,7 +201,7 @@
 	// Default view to select file to upload
 	return (
 		<MediaPlaceholder
-			icon={ <BlockIcon icon={ icon } /> }
+			icon={ <BlockIcon icon={ VideoPressIcon } /> }
 			labels={ {
 				title: __( 'VideoPress', 'jetpack' ),
 			} }
