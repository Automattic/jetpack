--- conflicted
+++ resolved
@@ -1,13 +1,12 @@
 /**
-<<<<<<< HEAD
  * External dependencies
  */
 import { isAtomicSite, isSimpleSite } from '@automattic/jetpack-shared-extension-utils';
-=======
+
+/**
  * WordPress dependencies
  */
 import { registerPlugin } from '@wordpress/plugins';
->>>>>>> c2f947b5
 
 /**
  * Internal dependencies
@@ -30,7 +29,6 @@
 import RemoveBlockKeepContent from './_inc/remove-block-keep-content';
 
 const prefix = false;
-<<<<<<< HEAD
 if ( isSimpleSite() || isAtomicSite() ) {
 	registerJetpackBlock(
 		name,
@@ -44,20 +42,7 @@
 		prefix
 	);
 }
-=======
-registerJetpackBlock(
-	name,
-	settings,
-	[
-		{ name: loggedOutViewBlockName, settings: loggedOutViewBlockSettings },
-		{ name: subscriberViewBlockName, settings: subscriberViewBlockSettings },
-		{ name: buttonsBlockName, settings: buttonsBlockSettings },
-		{ name: loginButtonBlockName, settings: loginButtonBlockSettings },
-	],
-	prefix
-);
 
 registerPlugin( 'block-settings-remove-block-keep-content', {
 	render: RemoveBlockKeepContent,
-} );
->>>>>>> c2f947b5
+} );