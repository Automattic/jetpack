--- conflicted
+++ resolved
@@ -25,20 +25,14 @@
  * registration if we need to.
  */
 function register_block() {
-<<<<<<< HEAD
 
 	require_once JETPACK__PLUGIN_DIR . '/modules/memberships/class-jetpack-memberships.php';
 	if ( \Jetpack_Memberships::should_enable_monetize_blocks_in_editor() ) {
-
-		// Determine required `context` key based on Gutenberg version.
-		$deprecated = function_exists( 'gutenberg_get_post_from_context' );
-		$provides   = $deprecated ? 'providesContext' : 'provides_context';
-
 		Blocks::jetpack_register_block(
 			__DIR__,
 			array(
-				'render_callback' => __NAMESPACE__ . '\render_block',
-				$provides         => array(
+				'render_callback'  => __NAMESPACE__ . '\render_block',
+				'provides_context' => array(
 					'premium-content/planId'  => 'selectedPlanId', // Deprecated.
 					'premium-content/planIds' => 'selectedPlanIds',
 					'isPremiumContentChild'   => 'isPremiumContentChild',
@@ -46,19 +40,6 @@
 			)
 		);
 	}
-=======
-	Blocks::jetpack_register_block(
-		__DIR__,
-		array(
-			'render_callback'  => __NAMESPACE__ . '\render_block',
-			'provides_context' => array(
-				'premium-content/planId'  => 'selectedPlanId', // Deprecated.
-				'premium-content/planIds' => 'selectedPlanIds',
-				'isPremiumContentChild'   => 'isPremiumContentChild',
-			),
-		)
-	);
->>>>>>> 47f5396e
 
 	register_post_meta(
 		'post',
