--- conflicted
+++ resolved
@@ -74,39 +74,26 @@
 		}
 
 		if ( $is_valid_token ) {
-<<<<<<< HEAD
-			if ( self::POST_ACCESS_LEVEL_SUBSCRIBERS === $access_level ) {
-				/**
-				 * Allow access to the content if:
-				 *
-				 * Active: user has a valid subscription
-				 * Pending: user has subscribed to a free plan
-				 */
-				return in_array(
-					$payload['blog_sub'],
-					array(
-						self::BLOG_SUB_ACTIVE,
-						self::BLOG_SUB_PENDING,
-					),
-					true
-				);
-			}
-			$subscriptions = (array) $payload['subscriptions'];
-		} elseif ( is_user_logged_in() ) {
-			/*
-			 * If there is no token, but the user is logged in,
-			 * get current subscriptions and determine if the user has
-			 * a valid subscription to match the plan ID.
+			/**
+			 * Allow access to the content if:
+			 *
+			 * Active: user has a valid subscription
+			 * Pending: user has subscribed to a free plan
 			 */
-=======
-			$is_blog_subscriber = 'active' === $payload['blog_sub'];
+			$is_blog_subscriber = in_array(
+				$payload['blog_sub'],
+				array(
+					self::BLOG_SUB_ACTIVE,
+					self::BLOG_SUB_PENDING,
+				),
+				true
+			);
 			$subscriptions      = (array) $payload['subscriptions'];
 			$is_paid_subscriber = $this->validate_subscriptions( $valid_plan_ids, $subscriptions );
 		} else {
 			// Token not valid. We bail even unless the post can be accessed publicly.
 			return $this->user_has_access( $access_level, false, false, get_the_ID() );
 		}
->>>>>>> 2b64aa3d
 
 		return $this->user_has_access( $access_level, $is_blog_subscriber, $is_paid_subscriber, get_the_ID() );
 	}
