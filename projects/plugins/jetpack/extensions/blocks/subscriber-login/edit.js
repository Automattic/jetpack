--- conflicted
+++ resolved
@@ -43,31 +43,20 @@
 							id={ logOutInputId }
 						/>
 					</BaseControl>
-<<<<<<< HEAD
 					<ToggleControl
-						label={ __( 'Manage subscriptions link', 'jetpack' ) }
+						label={ __( 'Manage subscription link', 'jetpack' ) }
 						checked={ showLinkToManageSubscriptions }
 						onChange={ () =>
 							setAttributes( { showLinkToManageSubscriptions: ! showLinkToManageSubscriptions } )
 						}
 					/>
 					{ showLinkToManageSubscriptions && (
-						<BaseControl
-							label={ __( 'Manage subscriptions label', 'jetpack' ) }
-=======
 					<BaseControl
-						label={ __( 'Manage subscriptions label', 'jetpack' ) }
+						label={ __( 'Manage subscription label', 'jetpack' ) }
 						id={ manageSubscriptionsInputId }
 					>
-						<TextControl
-							placeholder={ __( 'Manage subscription', 'jetpack' ) }
-							onChange={ value => setAttributes( { manageSubscriptionsLabel: value } ) }
-							value={ manageSubscriptionsLabel }
->>>>>>> 0feae5e7
-							id={ manageSubscriptionsInputId }
-						>
 							<TextControl
-								placeholder={ __( 'Manage subscriptions', 'jetpack' ) }
+								placeholder={ __( 'Manage subscription', 'jetpack' ) }
 								onChange={ value => setAttributes( { manageSubscriptionsLabel: value } ) }
 								value={ manageSubscriptionsLabel }
 								id={ manageSubscriptionsInputId }
