--- conflicted
+++ resolved
@@ -192,26 +192,11 @@
  * @returns string
  */
 function get_blavatar_or_site_icon_url( $size, $fallback ) {
-<<<<<<< HEAD
-	$permalink = get_permalink( get_the_ID() );
-
-	if ( function_exists( 'blavatar_domain' ) && function_exists( 'blavatar_exists' ) && function_exists( 'blavatar_url' ) ) {
-		$domain = blavatar_domain( $permalink );
-
-		if ( ! blavatar_exists( $domain ) ) {
-			return $fallback;
-		}
-
-		return blavatar_url( $domain, 'img', $size );
-	} else {
-		return get_site_icon_url( $size, $fallback );
-=======
 	$image_array = Jetpack_PostImages::from_blavatar( get_the_ID(), $size );
 	if ( ! empty( $image_array ) ) {
 		return $image_array[0]['src'];
 	} else {
 		return $fallback;
->>>>>>> 114ac9a9
 	}
 }
 
