--- conflicted
+++ resolved
@@ -49,7 +49,6 @@
 		};
 		this.mapRef = createRef();
 	}
-
 	geoCodeAddress = ( address, apiKey ) => {
 		if ( ! apiKey ) {
 			return;
@@ -124,7 +123,6 @@
 	removeAPIKey = () => {
 		this.apiCall( null, 'DELETE' );
 	};
-
 	apiCall( serviceApiKey = null, method = 'GET' ) {
 		return new Promise( ( resolve, reject ) => {
 			const { noticeOperations } = this.props;
@@ -161,7 +159,6 @@
 			} );
 		} );
 	}
-
 	componentDidMount() {
 		this.apiCall().then( () => {
 			if ( this.props.attributes?.address ) {
@@ -169,7 +166,6 @@
 			}
 		} );
 	}
-
 	onError = ( code, message ) => {
 		const { noticeOperations } = this.props;
 		noticeOperations.removeAllNotices();
@@ -194,19 +190,11 @@
 
 		if ( ref ) {
 			const height = parseInt( ref.current.offsetHeight + delta.height, 10 );
-<<<<<<< HEAD
 
 			setAttributes( {
 				mapHeight: height,
 			} );
 
-=======
-
-			setAttributes( {
-				mapHeight: height,
-			} );
-
->>>>>>> 1270f413
 			if ( ref.current.sizeMap ) {
 				setTimeout( ref.current.sizeMap, 0 );
 			}
@@ -242,11 +230,8 @@
 			apiRequestOutstanding,
 		} = this.state;
 
-<<<<<<< HEAD
-=======
 		const mapProvider = getMapProvider();
 
->>>>>>> 1270f413
 		const inspectorControls = (
 			<>
 				<BlockControls>
