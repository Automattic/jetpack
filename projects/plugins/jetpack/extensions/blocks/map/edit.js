import apiFetch from '@wordpress/api-fetch';
import { BlockControls, InspectorControls } from '@wordpress/block-editor';
import {
	Button,
	ExternalLink,
	Placeholder,
	Spinner,
	withNotices,
	ResizableBox,
} from '@wordpress/components';
import { compose } from '@wordpress/compose';
import { withDispatch } from '@wordpress/data';
import { Component, createRef, Fragment } from '@wordpress/element';
import { __ } from '@wordpress/i18n';
import { getActiveStyleName } from '../../shared/block-styles';
import AddPoint from './add-point';
import Map from './component';
import Controls from './controls';
import { getCoordinates } from './get-coordinates.js';
import previewPlaceholder from './map-preview.jpg';
import { settings } from './settings.js';
import getMapProvider from './utils/get-map-provider';

const API_STATE_LOADING = 0;
const API_STATE_FAILURE = 1;
const API_STATE_SUCCESS = 2;

// The minimum height that the map can be set to.
const MIN_HEIGHT = 400;

// Options for the map <ResizableBox> wrapper.
const RESIZABLE_BOX_ENABLE_OPTION = {
	top: false,
	right: false,
	bottom: true,
	left: false,
	topRight: false,
	bottomRight: false,
	bottomLeft: false,
	topLeft: false,
};

class MapEdit extends Component {
	constructor() {
		super( ...arguments );
		this.state = {
			addPointVisibility: false,
			apiState: API_STATE_LOADING,
		};
		this.mapRef = createRef();
	}
	geoCodeAddress = ( address, apiKey ) => {
		if ( ! apiKey || this.getMapProvider() === 'mapkit' ) {
			return;
		}
		getCoordinates( address, apiKey )
			.then( result => {
				if ( ! result.features?.length ) {
					this.onError(
						null,
						__(
							'Could not find the coordinates of the provided address. Displaying default location. Feel free to add the location manually.',
							'jetpack'
						)
					);
				} else {
					const feature = result.features[ 0 ];
					const newPoint = [
						{
							title: feature.text,
							placeTitle: feature.text,
							caption: feature.place_name,
							id: feature.id,
							coordinates: {
								latitude: feature.center[ 1 ],
								longitude: feature.center[ 0 ],
							},
						},
					];
					this.props.setAttributes( { points: newPoint } );
				}
			} )
			.catch( error => this.onError( null, error.message ) );
	};
	componentDidUpdate = previousProps => {
		const address = this.props.attributes?.address;
		const previousAddress = previousProps.attributes?.address;
		const className = this.props.attributes?.className;
		const previousClassName = previousProps.attributes?.className;

		if ( address && previousAddress !== address ) {
			this.geoCodeAddress( address, this.state.apiKey );
		}
		// fetch API key when switching from mapkit to mapbox
		if ( className && previousClassName !== className && ! this.state.apiKey ) {
			this.setState( { apiState: API_STATE_LOADING } );
			this.apiCall();
		}
	};
	addPoint = point => {
		const { attributes, setAttributes } = this.props;
		const { points } = attributes;
		const newPoints = points.slice( 0 );
		let duplicateFound = false;
		points.map( existingPoint => {
			if ( existingPoint.id === point.id ) {
				duplicateFound = true;
			}
		} );
		if ( duplicateFound ) {
			return;
		}
		newPoints.push( point );
		setAttributes( { points: newPoints } );
		this.setState( { addPointVisibility: false } );
	};
	setPointVisibility = () => {
		this.setState( { addPointVisibility: true } );
	};
	updateAPIKeyControl = event => {
		this.setState( {
			apiKeyControl: event.target.value,
		} );
	};
	updateAPIKey = () => {
		const { noticeOperations } = this.props;
		const { apiKeyControl } = this.state;
		noticeOperations.removeAllNotices();
		apiKeyControl && this.apiCall( apiKeyControl, 'POST' );
	};
	removeAPIKey = () => {
		this.apiCall( null, 'DELETE' );
	};
	apiCall( serviceApiKey = null, method = 'GET' ) {
		return new Promise( ( resolve, reject ) => {
			const { noticeOperations } = this.props;
			const path = '/wpcom/v2/service-api-keys/mapbox';
			const fetch = serviceApiKey
				? { path, method, data: { service_api_key: serviceApiKey } }
				: { path, method };
			this.setState( { apiRequestOutstanding: true }, () => {
				apiFetch( fetch ).then(
					( { service_api_key: apiKey, service_api_key_source: apiKeySource } ) => {
						noticeOperations.removeAllNotices();

						const apiState = apiKey ? API_STATE_SUCCESS : API_STATE_FAILURE;
						const apiKeyControl = 'wpcom' === apiKeySource ? '' : apiKey;

						this.setState( {
							apiState,
							apiKey,
							apiKeyControl,
							apiKeySource,
							apiRequestOutstanding: false,
						} );
						resolve();
					},
					( { message } ) => {
						this.onError( null, message );
						this.setState( {
							apiState: API_STATE_FAILURE,
							apiRequestOutstanding: false,
						} );
						reject();
					}
				);
			} );
		} );
	}
	getMapProvider = () => {
		const mapStyle = getActiveStyleName( settings.styles, this.props?.attributes?.className );
		return getMapProvider( { mapStyle } );
	};

	componentDidMount() {
		if ( this.getMapProvider() === 'mapbox' ) {
			this.apiCall().then( () => {
				if ( this.props.attributes?.address ) {
					this.geoCodeAddress( this.props.attributes?.address, this.state.apiKey );
				}
			} );
		} else {
			this.setState( {
				apiState: API_STATE_SUCCESS,
			} );
		}
	}
	onError = ( code, message ) => {
		const { noticeOperations } = this.props;
		noticeOperations.removeAllNotices();
		noticeOperations.createErrorNotice( message );
	};

	/**
	 * Event handler for the ResizableBox component. Updates both the height attribute,
	 * and the map component's height in the DOM.
	 *
	 * @param {Event} event - The event object.
	 * @param {string} direction - A string representing which resize handler was used.
	 * @param {HTMLElement} elt - A ref to the ResizeableBox's container element.
	 * @param {object} delta - Information about how far the element was resized.
	 */
	onMapResize = ( event, direction, elt, delta ) => {
		const { onResizeStop, setAttributes } = this.props;

		onResizeStop();

		const ref = this.mapRef?.current?.mapRef ?? this.mapRef;

		if ( ref ) {
			const height = parseInt( ref.current.offsetHeight + delta.height, 10 );

			setAttributes( {
				mapHeight: height,
			} );

			if ( ref.current.sizeMap ) {
				setTimeout( ref.current.sizeMap, 0 );
			}
		}
	};

	render() {
		const {
			className,
			setAttributes,
			attributes,
			noticeUI,
			notices,
			isSelected,
			instanceId,
			onResizeStart,
		} = this.props;
		const {
			address,
			mapDetails,
			points,
			zoom,
			mapCenter,
			markerColor,
			preview,
			mapHeight,
			showFullscreenButton,
		} = attributes;
<<<<<<< HEAD
		const {
			addPointVisibility,
			apiKey,
			apiKeyControl,
			apiState,
			apiRequestOutstanding,
		} = this.state;

		const mapProvider = this.getMapProvider();

=======
		const { addPointVisibility, apiKey, apiKeyControl, apiState, apiRequestOutstanding } =
			this.state;
>>>>>>> 6b6c4f5f
		const inspectorControls = (
			<>
				<BlockControls>
					<Controls
						attributes={ attributes }
						setAttributes={ setAttributes }
						state={ this.state }
						setPointVisibility={ this.setPointVisibility }
						context="toolbar"
						mapRef={ this.mapRef }
						mapProvider={ mapProvider }
					/>
				</BlockControls>
				<InspectorControls>
					<Controls
						attributes={ attributes }
						setAttributes={ setAttributes }
						state={ this.state }
						setState={ this.setState }
						mapRef={ this.mapRef }
						instanceId={ instanceId }
						minHeight={ MIN_HEIGHT }
						removeAPIKey={ this.removeAPIKey }
						updateAPIKey={ this.updateAPIKey }
						mapProvider={ mapProvider }
					/>
				</InspectorControls>
			</>
		);
		const placholderAPIStateLoading = (
			<Placeholder icon={ settings.icon }>
				<Spinner />
			</Placeholder>
		);

		const instructions = (
			<Fragment>
				{ __( 'To use the map block, you need an Access Token.', 'jetpack' ) }
				<br />
				<ExternalLink href="https://www.mapbox.com">
					{ __( 'Create an account or log in to Mapbox.', 'jetpack' ) }
				</ExternalLink>
				<br />
				{ __(
					'Locate and copy the default access token. Then, paste it into the field below.',
					'jetpack'
				) }
			</Fragment>
		);
		const placeholderAPIStateFailure = (
			<Placeholder
				icon={ settings.icon }
				label={ __( 'Map', 'jetpack' ) }
				notices={ notices }
				instructions={ instructions }
			>
				<Fragment>
					<form>
						<input
							type="text"
							className="components-placeholder__input"
							disabled={ apiRequestOutstanding }
							placeholder={ __( 'Paste Token Here', 'jetpack' ) }
							value={ apiKeyControl }
							onChange={ this.updateAPIKeyControl }
						/>
						<Button
							variant="secondary"
							disabled={ apiRequestOutstanding || ! apiKeyControl || apiKeyControl.length < 1 }
							onClick={ this.updateAPIKey }
						>
							{ __( 'Set Token', 'jetpack' ) }
						</Button>
					</form>
				</Fragment>
			</Placeholder>
		);
		// Only scroll to zoom when the block is selected, and there's 1 or less points.
		const allowScrollToZoom = isSelected && points.length <= 1;
		const mapStyle = getActiveStyleName( settings.styles, attributes.className );
		const placeholderAPIStateSuccess = (
			<Fragment>
				{ inspectorControls }
				<div className={ className }>
					<ResizableBox
						size={ {
							height: mapHeight || 'auto',
							width: '100%',
						} }
						grid={ [ 10, 10 ] }
						showHandle={ isSelected }
						minHeight={ MIN_HEIGHT }
						enable={ RESIZABLE_BOX_ENABLE_OPTION }
						onResizeStart={ onResizeStart }
						onResizeStop={ this.onMapResize }
					>
						<div className="wp-block-jetpack-map__map_wrapper">
							<Map
								ref={ this.mapRef }
								address={ address }
								scrollToZoom={ allowScrollToZoom }
								showFullscreenButton={ showFullscreenButton }
								mapStyle={ mapStyle || 'default' }
								mapDetails={ mapDetails }
								mapHeight={ mapHeight }
								points={ points }
								zoom={ zoom }
								mapCenter={ mapCenter }
								markerColor={ markerColor }
								onSetZoom={ value => {
									setAttributes( { zoom: value } );
								} }
								admin={ true }
								apiKey={ apiKey }
								onSetPoints={ value => setAttributes( { points: value } ) }
								onSetMapCenter={ value => setAttributes( { mapCenter: value } ) }
								onMapLoaded={ () => this.setState( { addPointVisibility: ! points.length } ) }
								onMarkerClick={ () => this.setState( { addPointVisibility: false } ) }
								onError={ this.onError }
								mapProvider={ mapProvider }
							>
								{ isSelected && addPointVisibility && (
									<AddPoint
										onAddPoint={ this.addPoint }
										onClose={ () => this.setState( { addPointVisibility: false } ) }
										apiKey={ apiKey }
										onError={ this.onError }
										tagName="AddPoint"
										mapProvider={ mapProvider }
									/>
								) }
							</Map>
						</div>
					</ResizableBox>
				</div>
			</Fragment>
		);
		const mapStyleObject = settings.styles.find( styleObject => styleObject.name === mapStyle );
		const placholderPreview = (
			<div>
				<img
					alt={ __( 'Map Preview', 'jetpack' ) }
					src={ mapStyleObject ? mapStyleObject.preview : previewPlaceholder }
				/>
			</div>
		);
		return (
			<Fragment>
				{ noticeUI }
				{ preview && placholderPreview }
				{ ! preview && apiState === API_STATE_LOADING && placholderAPIStateLoading }
				{ ! preview && apiState === API_STATE_FAILURE && placeholderAPIStateFailure }
				{ ! preview && apiState === API_STATE_SUCCESS && placeholderAPIStateSuccess }
			</Fragment>
		);
	}
}

export default compose( [
	withNotices,
	withDispatch( dispatch => {
		const { toggleSelection } = dispatch( 'core/block-editor' );

		return {
			onResizeStart: () => toggleSelection( false ),
			onResizeStop: () => toggleSelection( true ),
		};
	} ),
] )( MapEdit );<|MERGE_RESOLUTION|>--- conflicted
+++ resolved
@@ -242,8 +242,8 @@
 			mapHeight,
 			showFullscreenButton,
 		} = attributes;
-<<<<<<< HEAD
-		const {
+
+    const {
 			addPointVisibility,
 			apiKey,
 			apiKeyControl,
@@ -253,10 +253,6 @@
 
 		const mapProvider = this.getMapProvider();
 
-=======
-		const { addPointVisibility, apiKey, apiKeyControl, apiState, apiRequestOutstanding } =
-			this.state;
->>>>>>> 6b6c4f5f
 		const inspectorControls = (
 			<>
 				<BlockControls>
