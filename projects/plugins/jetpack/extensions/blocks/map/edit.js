import apiFetch from '@wordpress/api-fetch';
import { BlockControls, InspectorControls } from '@wordpress/block-editor';
import {
	Button,
	ExternalLink,
	Placeholder,
	Spinner,
	withNotices,
	ResizableBox,
} from '@wordpress/components';
import { compose } from '@wordpress/compose';
import { withDispatch } from '@wordpress/data';
import { Component, createRef, Fragment } from '@wordpress/element';
import { __ } from '@wordpress/i18n';
import { getActiveStyleName } from '../../shared/block-styles';
import AddPoint from './add-point';
import Map from './component';
import Controls from './controls';
import { getCoordinates } from './get-coordinates.js';
import previewPlaceholder from './map-preview.jpg';
import { settings } from './settings.js';
import getMapProvider from './utils/get-map-provider';

const API_STATE_LOADING = 0;
const API_STATE_FAILURE = 1;
const API_STATE_SUCCESS = 2;

// The minimum height that the map can be set to.
const MIN_HEIGHT = 400;

// Options for the map <ResizableBox> wrapper.
const RESIZABLE_BOX_ENABLE_OPTION = {
	top: false,
	right: false,
	bottom: true,
	left: false,
	topRight: false,
	bottomRight: false,
	bottomLeft: false,
	topLeft: false,
};

class MapEdit extends Component {
	constructor() {
		super( ...arguments );
		this.state = {
			addPointVisibility: false,
			apiState: API_STATE_LOADING,
		};
		this.mapRef = createRef();
	}

	geoCodeAddress = ( address, apiKey ) => {
		if ( ! apiKey ) {
			return;
		}
		getCoordinates( address, apiKey )
			.then( result => {
				if ( ! result.features?.length ) {
					this.onError(
						null,
						__(
							'Could not find the coordinates of the provided address. Displaying default location. Feel free to add the location manually.',
							'jetpack'
						)
					);
				} else {
					const feature = result.features[ 0 ];
					const newPoint = [
						{
							title: feature.text,
							placeTitle: feature.text,
							caption: feature.place_name,
							id: feature.id,
							coordinates: {
								latitude: feature.center[ 1 ],
								longitude: feature.center[ 0 ],
							},
						},
					];
					this.props.setAttributes( { points: newPoint } );
				}
			} )
			.catch( error => this.onError( null, error.message ) );
	};
	componentDidUpdate = previousProps => {
		const address = this.props.attributes?.address;
		const previousAddress = previousProps.attributes?.address;
		if ( address && previousAddress !== address ) {
			this.geoCodeAddress( address, this.state.apiKey );
		}
	};
	addPoint = point => {
		const { attributes, setAttributes } = this.props;
		const { points } = attributes;
		const newPoints = points.slice( 0 );
		let duplicateFound = false;
		points.map( existingPoint => {
			if ( existingPoint.id === point.id ) {
				duplicateFound = true;
			}
		} );
		if ( duplicateFound ) {
			return;
		}
		newPoints.push( point );
		setAttributes( { points: newPoints } );
		this.setState( { addPointVisibility: false } );
	};
	setPointVisibility = () => {
		this.setState( { addPointVisibility: true } );
	};
	updateAPIKeyControl = event => {
		this.setState( {
			apiKeyControl: event.target.value,
		} );
	};
	updateAPIKey = () => {
		const { noticeOperations } = this.props;
		const { apiKeyControl } = this.state;
		noticeOperations.removeAllNotices();
		apiKeyControl && this.apiCall( apiKeyControl, 'POST' );
	};
	removeAPIKey = () => {
		this.apiCall( null, 'DELETE' );
	};

	apiCall( serviceApiKey = null, method = 'GET' ) {
		return new Promise( ( resolve, reject ) => {
			const { noticeOperations } = this.props;
			const path = '/wpcom/v2/service-api-keys/mapbox';
			const fetch = serviceApiKey
				? { path, method, data: { service_api_key: serviceApiKey } }
				: { path, method };
			this.setState( { apiRequestOutstanding: true }, () => {
				apiFetch( fetch ).then(
					( { service_api_key: apiKey, service_api_key_source: apiKeySource } ) => {
						noticeOperations.removeAllNotices();

						const apiState = apiKey ? API_STATE_SUCCESS : API_STATE_FAILURE;
						const apiKeyControl = 'wpcom' === apiKeySource ? '' : apiKey;

						this.setState( {
							apiState,
							apiKey,
							apiKeyControl,
							apiKeySource,
							apiRequestOutstanding: false,
						} );
						resolve();
					},
					( { message } ) => {
						this.onError( null, message );
						this.setState( {
							apiState: API_STATE_FAILURE,
							apiRequestOutstanding: false,
						} );
						reject();
					}
				);
			} );
		} );
	}

	componentDidMount() {
		this.apiCall().then( () => {
			if ( this.props.attributes?.address ) {
				this.geoCodeAddress( this.props.attributes?.address, this.state.apiKey );
			}
		} );
	}

	onError = ( code, message ) => {
		const { noticeOperations } = this.props;
		noticeOperations.removeAllNotices();
		noticeOperations.createErrorNotice( message );
	};

	/**
	 * Event handler for the ResizableBox component. Updates both the height attribute,
	 * and the map component's height in the DOM.
	 *
	 * @param {Event} event - The event object.
	 * @param {string} direction - A string representing which resize handler was used.
	 * @param {HTMLElement} elt - A ref to the ResizeableBox's container element.
	 * @param {object} delta - Information about how far the element was resized.
	 */
	onMapResize = ( event, direction, elt, delta ) => {
		const { onResizeStop, setAttributes } = this.props;

		onResizeStop();

		const ref = this.mapRef?.current?.mapRef ?? this.mapRef;

		if ( ref ) {
			const height = parseInt( ref.current.offsetHeight + delta.height, 10 );

			setAttributes( {
				mapHeight: height,
			} );

			if ( ref.current.sizeMap ) {
				setTimeout( ref.current.sizeMap, 0 );
			}
		}
	};

	render() {
		const {
			className,
			setAttributes,
			attributes,
			noticeUI,
			notices,
			isSelected,
			instanceId,
			onResizeStart,
		} = this.props;
		const {
			mapDetails,
			points,
			zoom,
			mapCenter,
			markerColor,
			preview,
			mapHeight,
			showFullscreenButton,
		} = attributes;
		const {
			addPointVisibility,
			apiKey,
			apiKeyControl,
			apiState,
			apiRequestOutstanding,
		} = this.state;

<<<<<<< HEAD
=======
		const mapProvider = getMapProvider();

>>>>>>> 58a07eda
		const inspectorControls = (
			<>
				<BlockControls>
					<Controls
						attributes={ attributes }
						setAttributes={ setAttributes }
						state={ this.state }
						setPointVisibility={ this.setPointVisibility }
						context="toolbar"
						mapRef={ this.mapRef }
						mapProvider={ mapProvider }
					/>
				</BlockControls>
				<InspectorControls>
					<Controls
						attributes={ attributes }
						setAttributes={ setAttributes }
						state={ this.state }
						setState={ this.setState }
						mapRef={ this.mapRef }
						instanceId={ instanceId }
						minHeight={ MIN_HEIGHT }
						removeAPIKey={ this.removeAPIKey }
						updateAPIKey={ this.updateAPIKey }
						mapProvider={ mapProvider }
					/>
				</InspectorControls>
			</>
		);
		const placholderAPIStateLoading = (
			<Placeholder icon={ settings.icon }>
				<Spinner />
			</Placeholder>
		);

		const instructions = (
			<Fragment>
				{ __( 'To use the map block, you need an Access Token.', 'jetpack' ) }
				<br />
				<ExternalLink href="https://www.mapbox.com">
					{ __( 'Create an account or log in to Mapbox.', 'jetpack' ) }
				</ExternalLink>
				<br />
				{ __(
					'Locate and copy the default access token. Then, paste it into the field below.',
					'jetpack'
				) }
			</Fragment>
		);
		const placeholderAPIStateFailure = (
			<Placeholder
				icon={ settings.icon }
				label={ __( 'Map', 'jetpack' ) }
				notices={ notices }
				instructions={ instructions }
			>
				<Fragment>
					<form>
						<input
							type="text"
							className="components-placeholder__input"
							disabled={ apiRequestOutstanding }
							placeholder={ __( 'Paste Token Here', 'jetpack' ) }
							value={ apiKeyControl }
							onChange={ this.updateAPIKeyControl }
						/>
						<Button
							variant="secondary"
							disabled={ apiRequestOutstanding || ! apiKeyControl || apiKeyControl.length < 1 }
							onClick={ this.updateAPIKey }
						>
							{ __( 'Set Token', 'jetpack' ) }
						</Button>
					</form>
				</Fragment>
			</Placeholder>
		);
		// Only scroll to zoom when the block is selected, and there's 1 or less points.
		const allowScrollToZoom = isSelected && points.length <= 1;
		const mapStyle = getActiveStyleName( settings.styles, attributes.className );
		const placeholderAPIStateSuccess = (
			<Fragment>
				{ inspectorControls }
				<div className={ className }>
					<ResizableBox
						size={ {
							height: mapHeight || 'auto',
							width: '100%',
						} }
						grid={ [ 10, 10 ] }
						showHandle={ isSelected }
						minHeight={ MIN_HEIGHT }
						enable={ RESIZABLE_BOX_ENABLE_OPTION }
						onResizeStart={ onResizeStart }
						onResizeStop={ this.onMapResize }
					>
						<div className="wp-block-jetpack-map__map_wrapper">
							<Map
								ref={ this.mapRef }
								scrollToZoom={ allowScrollToZoom }
								showFullscreenButton={ showFullscreenButton }
								mapStyle={ mapStyle || 'default' }
								mapDetails={ mapDetails }
								mapHeight={ mapHeight }
								points={ points }
								zoom={ zoom }
								mapCenter={ mapCenter }
								markerColor={ markerColor }
								onSetZoom={ value => {
									setAttributes( { zoom: value } );
								} }
								admin={ true }
								apiKey={ apiKey }
								onSetPoints={ value => setAttributes( { points: value } ) }
								onSetMapCenter={ value => setAttributes( { mapCenter: value } ) }
								onMapLoaded={ () => this.setState( { addPointVisibility: ! points.length } ) }
								onMarkerClick={ () => this.setState( { addPointVisibility: false } ) }
								onError={ this.onError }
							>
								{ isSelected && addPointVisibility && (
									<AddPoint
										onAddPoint={ this.addPoint }
										onClose={ () => this.setState( { addPointVisibility: false } ) }
										apiKey={ apiKey }
										onError={ this.onError }
										tagName="AddPoint"
									/>
								) }
							</Map>
						</div>
					</ResizableBox>
				</div>
			</Fragment>
		);
		const mapStyleObject = settings.styles.find( styleObject => styleObject.name === mapStyle );
		const placholderPreview = (
			<div>
				<img
					alt={ __( 'Map Preview', 'jetpack' ) }
					src={ mapStyleObject ? mapStyleObject.preview : previewPlaceholder }
				/>
			</div>
		);
		return (
			<Fragment>
				{ noticeUI }
				{ preview && placholderPreview }
				{ ! preview && apiState === API_STATE_LOADING && placholderAPIStateLoading }
				{ ! preview && apiState === API_STATE_FAILURE && placeholderAPIStateFailure }
				{ ! preview && apiState === API_STATE_SUCCESS && placeholderAPIStateSuccess }
			</Fragment>
		);
	}
}

export default compose( [
	withNotices,
	withDispatch( dispatch => {
		const { toggleSelection } = dispatch( 'core/block-editor' );

		return {
			onResizeStart: () => toggleSelection( false ),
			onResizeStop: () => toggleSelection( true ),
		};
	} ),
] )( MapEdit );<|MERGE_RESOLUTION|>--- conflicted
+++ resolved
@@ -49,7 +49,6 @@
 		};
 		this.mapRef = createRef();
 	}
-
 	geoCodeAddress = ( address, apiKey ) => {
 		if ( ! apiKey ) {
 			return;
@@ -124,7 +123,6 @@
 	removeAPIKey = () => {
 		this.apiCall( null, 'DELETE' );
 	};
-
 	apiCall( serviceApiKey = null, method = 'GET' ) {
 		return new Promise( ( resolve, reject ) => {
 			const { noticeOperations } = this.props;
@@ -161,7 +159,6 @@
 			} );
 		} );
 	}
-
 	componentDidMount() {
 		this.apiCall().then( () => {
 			if ( this.props.attributes?.address ) {
@@ -169,7 +166,6 @@
 			}
 		} );
 	}
-
 	onError = ( code, message ) => {
 		const { noticeOperations } = this.props;
 		noticeOperations.removeAllNotices();
@@ -234,11 +230,8 @@
 			apiRequestOutstanding,
 		} = this.state;
 
-<<<<<<< HEAD
-=======
 		const mapProvider = getMapProvider();
 
->>>>>>> 58a07eda
 		const inspectorControls = (
 			<>
 				<BlockControls>
