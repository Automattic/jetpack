--- conflicted
+++ resolved
@@ -1,30 +1,4 @@
-<<<<<<< HEAD
-import { isAtomicSite, isSimpleSite } from '@automattic/jetpack-shared-extension-utils';
-function getCookie( name ) {
-	const value = `; ${ document.cookie }`;
-	const parts = value.split( `; ${ name }=` );
-	if ( parts.length === 2 ) {
-		return parts.pop().split( ';' ).shift();
-	}
-}
-
-const getMapProvider = () => {
-	// TODO: remove this
-	const mapProviderCookie = getCookie( 'map_provider' );
-	if ( mapProviderCookie ) {
-		return mapProviderCookie;
-	}
-
-	if ( isAtomicSite() || isSimpleSite() || window.location.search.includes( 'mapkit' ) ) {
-		return 'mapkit';
-	}
-	return 'mapbox';
-};
-
-export { getMapProvider };
-=======
 import getMapProvider from './get-map-provider';
 import resizeMapContainer from './resize-map-container';
 
-export { getMapProvider, resizeMapContainer };
->>>>>>> efb43fd6
+export { getMapProvider, resizeMapContainer };