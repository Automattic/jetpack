--- conflicted
+++ resolved
@@ -56,8 +56,6 @@
 	};
 }
 
-<<<<<<< HEAD
-=======
 function waitUntilMapkitIsInitialized( currentWindow ) {
 	return new Promise( ( resolve, reject ) => {
 		const check = () => {
@@ -131,15 +129,11 @@
 	} );
 }
 
->>>>>>> ccb91a12
 export {
 	convertZoomLevelToCameraDistance,
 	convertCameraDistanceToZoomLevel,
 	createCalloutElementCallback,
-<<<<<<< HEAD
-=======
 	fetchMapkitKey,
 	loadMapkitLibrary,
->>>>>>> ccb91a12
 	pointsToMapRegion,
 };