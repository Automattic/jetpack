import { Children, forwardRef, memo, useCallback, useEffect, useRef } from '@wordpress/element';
import { get } from 'lodash';
import { MapkitProvider } from '../mapkit/context';
import {
	useMapkit,
	useMapkitSetup,
	useMapkitInit,
	useMapkitType,
	useMapkitCenter,
	useMapkitOnMapLoad,
	useMapkitOnMapTap,
	useMapkitZoom,
	useMapkitPoints,
	useMapkitAddressLookup,
} from '../mapkit/hooks';
import { createCalloutElementCallback } from '../mapkit-utils';
import InfoWindow from './info-window';

const MapkitComponent = forwardRef( ( props, mapRef ) => {
	const { admin, points, onError, onSetPoints } = props;
	const { loaded, error, mapkit, currentDoc, currentWindow } = useMapkitSetup( mapRef );
	const { map } = useMapkitInit( mapkit, loaded, mapRef );
	const addPoint = Children.map( props.children, child => {
		const tagName = get( child, 'props.tagName' );
		if ( 'AddPoint' === tagName ) {
			return child;
		}
	} );

	useEffect( () => {
		if ( error ) {
			onError( 'mapkit_error', error );
		}
	}, [ error, onError ] );

	return (
		<MapkitProvider
			value={ {
				mapkit,
				map,
				loaded,
				currentDoc,
				currentWindow,
				admin,
				points,
				setPoints: onSetPoints,
			} }
		>
			{ loaded && mapkit && map ? <MapkitHelpers { ...props } /> : null }
			<div
				style={ { height: props.mapHeight ? `${ props.mapHeight }px` : '400px' } }
				className="wp-block-jetpack-map__gm-container"
				ref={ mapRef }
			/>
			{ addPoint }
			<InfoWindow mapProvider="mapkit" />
		</MapkitProvider>
	);
} );

const MapkitHelpers = memo(
	( {
		address,
		mapCenter,
		mapStyle,
		zoom,
		onSetMapCenter,
		onSetZoom,
		onSetPoints,
		points,
		markerColor,
		onMarkerClick,
		onMapLoaded,
	} ) => {
		const {
			map,
			mapkit,
			setActiveMarker,
			setPreviousCenter,
			setCalloutReference,
			currentDoc,
		} = useMapkit();
		// Save these in a ref to prevent unwanted rerenders
		const onMarkerClickRef = useRef( onMarkerClick );
		const onSetPointsRef = useRef( onSetPoints );

		const onSelect = useCallback(
			marker => {
				setActiveMarker( marker );
				setPreviousCenter( map.center );
				if ( onMarkerClickRef.current ) {
					onMarkerClickRef.current( marker );
				}
				map.setCenterAnimated(
					new mapkit.Coordinate( marker.coordinates.latitude, marker.coordinates.longitude )
				);
			},
			[ map, mapkit, setActiveMarker, setPreviousCenter, onMarkerClickRef ]
		);

		useMapkitCenter( mapCenter, onSetMapCenter );
		useMapkitType( mapStyle );
		useMapkitZoom( zoom, onSetZoom );
		useMapkitPoints(
			points,
			markerColor,
			createCalloutElementCallback( currentDoc, setCalloutReference ),
			onSelect
		);
		useMapkitOnMapLoad( onMapLoaded );
		useMapkitOnMapTap( previousCenter => {
			setActiveMarker( null );
			if ( previousCenter ) {
				map.setCenterAnimated( previousCenter );
			}
		} );

<<<<<<< HEAD
=======
		useMapkitAddressLookup( address, onSetPointsRef );
>>>>>>> 69f955ac
		return null;
	}
);

MapkitComponent.defaultProps = {
	points: [],
	mapStyle: 'default',
	zoom: 13,
	onSetZoom: () => {},
	onSetMapCenter: () => {},
	onMapLoaded: () => {},
	onMarkerClick: () => {},
	onError: () => {},
	markerColor: 'red',
	mapCenter: {},
	address: null,
};

export default MapkitComponent;<|MERGE_RESOLUTION|>--- conflicted
+++ resolved
@@ -115,10 +115,7 @@
 			}
 		} );
 
-<<<<<<< HEAD
-=======
 		useMapkitAddressLookup( address, onSetPointsRef );
->>>>>>> 69f955ac
 		return null;
 	}
 );
