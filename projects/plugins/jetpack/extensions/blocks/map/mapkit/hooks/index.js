import { CONNECTION_STORE_ID } from '@automattic/jetpack-connection';
import { select } from '@wordpress/data';
import { useContext, useEffect, useRef, useState } from '@wordpress/element';
import { debounce } from 'lodash';
<<<<<<< HEAD
import { getLoadContext, waitForObject } from '../../../../shared/block-editor-asset-loader';
import {
	convertZoomLevelToCameraDistance,
	convertCameraDistanceToZoomLevel,
=======
import { getLoadContext } from '../../../../shared/block-editor-asset-loader';
import {
	convertZoomLevelToCameraDistance,
	convertCameraDistanceToZoomLevel,
	fetchMapkitKey,
	loadMapkitLibrary,
>>>>>>> ccb91a12
	pointsToMapRegion,
} from '../../mapkit-utils';
import { MapkitContext } from '../context';

const DEFAULT_LATITUDE = 37.7577;
const DEFAULT_LONGITUDE = -122.4376;
const DEFAULT_CAMERA_DISTANCE = convertZoomLevelToCameraDistance( 13, DEFAULT_LATITUDE );

const useMapkit = () => {
	return useContext( MapkitContext );
};

// mapRef can be a ref to the element that will render the map
// or a ref to the element that will be on the page when the map is rendered.
// It is only used here to determine the document and window to use.
const useMapkitSetup = mapRef => {
	const [ loaded, setLoaded ] = useState( false );
	const [ error, setError ] = useState( false );
	const [ mapkit, setMapkit ] = useState( null );
	const [ _currentWindow, setCurrentWindow ] = useState( null );
	const [ _currentDoc, setCurrentDoc ] = useState( null );

	useEffect( () => {
		const blog_id = select( CONNECTION_STORE_ID ).getBlogId();
<<<<<<< HEAD

		const loadLibrary = () => {
			return new Promise( resolve => {
				const { currentDoc } = getLoadContext( mapRef.current );
				const element = currentDoc.createElement( 'script' );
				element.addEventListener(
					'load',
					async () => {
						const { currentWindow } = getLoadContext( mapRef.current );

						const mapkitObj = await waitForObject( currentWindow, 'mapkit' );

						resolve( mapkitObj );
					},
					{ once: true }
				);
				element.src = 'https://cdn.apple-mapkit.com/mk/5.x.x/mapkit.js';
				element.crossOrigin = 'anonymous';
				currentDoc.head.appendChild( element );
			} );
		};

		const fetchKey = mapkitObj => {
			return new Promise( resolve => {
				mapkitObj.init( {
					authorizationCallback: async done => {
						const response = await fetch(
							`https://public-api.wordpress.com/wpcom/v2/sites/${ blog_id }/mapkit`
						);
						if ( response.status === 200 ) {
							const data = await response.json();
							done( data.wpcom_mapkit_access_token );
						} else {
							setError( 'Mapkit API error' );
						}
						resolve();
					},
				} );
			} );
		};

		if ( mapRef.current ) {
			const { currentWindow, currentDoc } = getLoadContext( mapRef.current );
=======
		const { currentDoc, currentWindow } = getLoadContext( mapRef.current );

		if ( mapRef.current ) {
>>>>>>> ccb91a12
			setCurrentWindow( currentWindow );
			setCurrentDoc( currentDoc );

			// If mapkit is already loaded, reuse it.
			if ( currentWindow.mapkit ) {
				setMapkit( currentWindow.mapkit );
<<<<<<< HEAD
				setLoaded( true );
			} else {
				loadLibrary().then( mapkitObj => {
					setMapkit( mapkitObj );

					fetchKey( mapkitObj ).then( () => {
=======
				// Fetch API key in the off chance that mapkit is available but not initialized for some reason
				// It will just resolve in case it is already initialized.
				fetchMapkitKey( currentWindow.mapkit, blog_id, currentWindow )
					.then( () => {
>>>>>>> ccb91a12
						setLoaded( true );
					} )
					.catch( e => {
						setError( e );
					} );
			} else {
				loadMapkitLibrary( currentDoc, currentWindow ).then( mapkitObj => {
					setMapkit( mapkitObj );

					fetchMapkitKey( mapkitObj, blog_id, currentWindow )
						.then( () => {
							setLoaded( true );
						} )
						.catch( e => {
							setError( e );
						} );
				} );
			}
		}
	}, [ mapRef ] );

	return { loaded, error, mapkit, currentDoc: _currentDoc, currentWindow: _currentWindow };
};

const useMapkitInit = ( mapkit, loaded, mapRef ) => {
	const [ map, setMap ] = useState( null );
	useEffect( () => {
		if ( mapkit && loaded ) {
			setMap( new mapkit.Map( mapRef.current ) );
		}
	}, [ mapkit, loaded, mapRef ] );
	return { map };
};

const useMapkitCenter = ( center, setCenter ) => {
	const { mapkit, map } = useMapkit();
	const memoizedCenter = useRef( center );
	const memoizedSetCenter = useRef( setCenter );

	useEffect( () => {
		if ( ! mapkit || ! map || ! memoizedCenter.current ) {
			return;
		}
		if (
			typeof memoizedCenter.current.lat === 'undefined' ||
			typeof memoizedCenter.current.lng === 'undefined'
		) {
			map.center = new mapkit.Coordinate( DEFAULT_LATITUDE, DEFAULT_LONGITUDE );
		} else {
			map.center = new mapkit.Coordinate( memoizedCenter.current.lat, memoizedCenter.current.lng );
		}
	}, [ mapkit, map, memoizedCenter ] );

	useEffect( () => {
		if ( ! mapkit || ! map ) {
			return;
		}

		const changeRegion = () => {
			if ( map.center ) {
				const { latitude, longitude } = map.center;
				memoizedSetCenter.current( { lat: latitude, lng: longitude } );
			}
		};

		map.addEventListener( 'region-change-end', debounce( changeRegion, 1000 ) );

		return () => {
			map.removeEventListener( 'region-change-end', changeRegion );
		};
	}, [ mapkit, map, memoizedSetCenter ] );
};

const useMapkitType = mapStyle => {
	const { mapkit, map } = useMapkit();

	useEffect( () => {
		if ( ! mapkit || ! map ) {
			return;
		}
		map.mapType = ( () => {
			switch ( mapStyle ) {
				case 'satellite':
					return mapkit.Map.MapTypes.Satellite;
				case 'muted':
					return mapkit.Map.MapTypes.Muted;
				case 'hybrid':
					return mapkit.Map.MapTypes.Hybrid;
				default:
					return mapkit.Map.MapTypes.Standard;
			}
		} )();
	}, [ mapkit, map, mapStyle ] );
};

const useMapkitZoom = ( zoom, setZoom ) => {
	const { mapkit, map, points } = useMapkit();

	useEffect( () => {
		if ( mapkit && map ) {
			if ( points && points.length <= 1 ) {
				if ( zoom ) {
					const cameraDistance = convertZoomLevelToCameraDistance( zoom, map.center.latitude );
					if ( cameraDistance !== map.cameraDistance ) {
						map.cameraDistance = cameraDistance;
					}
				} else if ( DEFAULT_CAMERA_DISTANCE !== map.cameraDistance ) {
					map.cameraDistance = DEFAULT_CAMERA_DISTANCE;
				}
				// Zooming and scrolling are enabled when there are 0 or 1 points.
				map.isZoomEnabled = true;
				map.isScrollEnabled = true;
			} else {
				map.region = pointsToMapRegion( mapkit, points );
				// Zooming and scrolling are disabled when there are multiple points.
				map.isZoomEnabled = false;
				map.isScrollEnabled = false;
			}
		}
	}, [ mapkit, map, zoom, points ] );

	useEffect( () => {
		const changeZoom = () => {
			setZoom( convertCameraDistanceToZoomLevel( map.cameraDistance, map.center.latitude ) );
		};

		map.addEventListener( 'zoom-end', changeZoom );

		return () => {
			map.removeEventListener( 'zoom-end', changeZoom );
		};
	}, [ mapkit, map, setZoom ] );
};

const useMapkitPoints = ( points, markerColor, callOutElement = null, onSelect = null ) => {
	const { mapkit, map, loaded } = useMapkit();

	// avoid rerenders by making these refs
	const callOutElementRef = useRef( callOutElement );
	const onSelectRef = useRef( onSelect );

	useEffect( () => {
		if ( loaded ) {
			map.removeAnnotations( map.annotations );
			const annotations = points.map( point => {
				const marker = new mapkit.MarkerAnnotation(
					new mapkit.Coordinate( point.coordinates.latitude, point.coordinates.longitude ),
					{ color: markerColor }
				);
				marker.calloutEnabled = true;
				marker.title = point.title;
				if ( callOutElementRef.current ) {
					marker.callout = {
						calloutElementForAnnotation: callOutElementRef.current,
					};
				}
				if ( onSelectRef.current ) {
					marker.addEventListener( 'select', () => onSelectRef.current( point, map ) );
				}
				return marker;
			} );
			map.showItems( annotations );
		}
	}, [ points, loaded, map, mapkit, markerColor, callOutElementRef, onSelectRef ] );
};

const useMapkitOnMapLoad = onMapLoad => {
	const { map, loaded } = useMapkit();
	const onMapLoadRef = useRef( onMapLoad );

	useEffect( () => {
		if ( loaded ) {
			onMapLoadRef.current( map );
		}
	}, [ loaded, map, onMapLoadRef ] );
};

const useMapkitOnMapTap = onMapTap => {
	const { map, loaded } = useMapkit();
	const onMapTapRef = useRef( onMapTap );

	useEffect( () => {
		if ( loaded ) {
			map.addEventListener( 'single-tap', () => {
				onMapTapRef.current( map );
			} );
		}
	}, [ loaded, map, onMapTapRef ] );
};

export {
	useMapkit,
	useMapkitSetup,
	useMapkitInit,
	useMapkitZoom,
	useMapkitType,
	useMapkitCenter,
	useMapkitPoints,
	useMapkitOnMapLoad,
	useMapkitOnMapTap,
};<|MERGE_RESOLUTION|>--- conflicted
+++ resolved
@@ -2,19 +2,12 @@
 import { select } from '@wordpress/data';
 import { useContext, useEffect, useRef, useState } from '@wordpress/element';
 import { debounce } from 'lodash';
-<<<<<<< HEAD
-import { getLoadContext, waitForObject } from '../../../../shared/block-editor-asset-loader';
-import {
-	convertZoomLevelToCameraDistance,
-	convertCameraDistanceToZoomLevel,
-=======
 import { getLoadContext } from '../../../../shared/block-editor-asset-loader';
 import {
 	convertZoomLevelToCameraDistance,
 	convertCameraDistanceToZoomLevel,
 	fetchMapkitKey,
 	loadMapkitLibrary,
->>>>>>> ccb91a12
 	pointsToMapRegion,
 } from '../../mapkit-utils';
 import { MapkitContext } from '../context';
@@ -39,74 +32,19 @@
 
 	useEffect( () => {
 		const blog_id = select( CONNECTION_STORE_ID ).getBlogId();
-<<<<<<< HEAD
-
-		const loadLibrary = () => {
-			return new Promise( resolve => {
-				const { currentDoc } = getLoadContext( mapRef.current );
-				const element = currentDoc.createElement( 'script' );
-				element.addEventListener(
-					'load',
-					async () => {
-						const { currentWindow } = getLoadContext( mapRef.current );
-
-						const mapkitObj = await waitForObject( currentWindow, 'mapkit' );
-
-						resolve( mapkitObj );
-					},
-					{ once: true }
-				);
-				element.src = 'https://cdn.apple-mapkit.com/mk/5.x.x/mapkit.js';
-				element.crossOrigin = 'anonymous';
-				currentDoc.head.appendChild( element );
-			} );
-		};
-
-		const fetchKey = mapkitObj => {
-			return new Promise( resolve => {
-				mapkitObj.init( {
-					authorizationCallback: async done => {
-						const response = await fetch(
-							`https://public-api.wordpress.com/wpcom/v2/sites/${ blog_id }/mapkit`
-						);
-						if ( response.status === 200 ) {
-							const data = await response.json();
-							done( data.wpcom_mapkit_access_token );
-						} else {
-							setError( 'Mapkit API error' );
-						}
-						resolve();
-					},
-				} );
-			} );
-		};
+		const { currentDoc, currentWindow } = getLoadContext( mapRef.current );
 
 		if ( mapRef.current ) {
-			const { currentWindow, currentDoc } = getLoadContext( mapRef.current );
-=======
-		const { currentDoc, currentWindow } = getLoadContext( mapRef.current );
-
-		if ( mapRef.current ) {
->>>>>>> ccb91a12
 			setCurrentWindow( currentWindow );
 			setCurrentDoc( currentDoc );
 
 			// If mapkit is already loaded, reuse it.
 			if ( currentWindow.mapkit ) {
 				setMapkit( currentWindow.mapkit );
-<<<<<<< HEAD
-				setLoaded( true );
-			} else {
-				loadLibrary().then( mapkitObj => {
-					setMapkit( mapkitObj );
-
-					fetchKey( mapkitObj ).then( () => {
-=======
 				// Fetch API key in the off chance that mapkit is available but not initialized for some reason
 				// It will just resolve in case it is already initialized.
 				fetchMapkitKey( currentWindow.mapkit, blog_id, currentWindow )
 					.then( () => {
->>>>>>> ccb91a12
 						setLoaded( true );
 					} )
 					.catch( e => {
