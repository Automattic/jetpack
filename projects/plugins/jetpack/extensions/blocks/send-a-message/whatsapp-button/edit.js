--- conflicted
+++ resolved
@@ -4,30 +4,7 @@
 import classnames from 'classnames';
 import { useEffect, useCallback } from '@wordpress/element';
 import { useDispatch } from '@wordpress/data';
-<<<<<<< HEAD
-import {
-	Button,
-	BaseControl,
-	TextControl,
-	TextareaControl,
-	SelectControl,
-	PanelBody,
-	ToolbarGroup,
-	ToolbarItem,
-	Dropdown,
-	Path,
-	ToggleControl,
-} from '@wordpress/components';
-import {
-	BlockControls,
-	InspectorControls,
-	RichText,
-	PanelColorSettings,
-} from '@wordpress/block-editor';
-import { DOWN } from '@wordpress/keycodes';
-=======
 import { BlockControls, InspectorControls, RichText } from '@wordpress/block-editor';
->>>>>>> f7954a12
 
 /**
  * Internal dependencies
@@ -81,29 +58,11 @@
 	return (
 		<div className={ getBlockClassNames() }>
 			<BlockControls>
-<<<<<<< HEAD
-				<ToolbarGroup>
-					<ToolbarItem>
-						{ () => (
-							<Dropdown
-								position="bottom right"
-								className="jetpack-whatsapp-button-settings-selector"
-								contentClassName="jetpack-whatsapp-button__popover"
-								renderToggle={ ( { isOpen, onToggle } ) =>
-									renderSettingsToggle( isOpen, onToggle )
-								}
-								renderContent={ () => renderPhoneSettings() }
-							/>
-						) }
-					</ToolbarItem>
-				</ToolbarGroup>
-=======
 				<WhatsAppButtonConfiguration
 					context="toolbar"
 					setAttributes={ setAttributes }
 					attributes={ attributes }
 				/>
->>>>>>> f7954a12
 			</BlockControls>
 
 			<InspectorControls>
