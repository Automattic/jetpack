/**
 * External dependencies
 */
import { useBreakpointMatch } from '@automattic/jetpack-components';
import { BlockControls, PlainText } from '@wordpress/block-editor';
import {
	Button,
	Icon,
	ToolbarButton,
	ToolbarDropdownMenu,
	ToolbarGroup,
	Spinner,
} from '@wordpress/components';
import { useRef } from '@wordpress/element';
import { __ } from '@wordpress/i18n';
import { chevronDown, image, pencil, update, title, closeSmall } from '@wordpress/icons';
/*
 * Internal dependencies
 */
import useAIFeature from './hooks/use-ai-feature';
import I18nDropdownControl from './i18n-dropdown-control';
import AIAssistantIcon from './icons/ai-assistant';
import origamiPlane from './icons/origami-plane';
import PromptTemplatesControl, { defaultPromptTemplate } from './prompt-templates-control';
import ToneDropdownControl from './tone-dropdown-control';
import UpgradePrompt from './upgrade-prompt';

const AIControl = ( {
	contentIsLoaded,
	getSuggestionFromOpenAI,
	retryRequest,
	handleAcceptContent,
	handleAcceptTitle,
	handleTryAgain,
	handleGetSuggestion,
	handleStopSuggestion,
	handleImageRequest,
	isWaitingState,
	loadingImages,
	userPrompt,
	setUserPrompt,
	showRetry,
	contentBefore,
	postTitle,
	wholeContent,
	promptType,
	onChange,
} ) => {
	const promptUserInputRef = useRef( null );
	const [ isSm ] = useBreakpointMatch( 'sm' );

	const handleInputEnter = event => {
		if ( event.key === 'Enter' && ! event.shiftKey ) {
			event.preventDefault();
			handleGetSuggestion( 'userPrompt' );
		}
	};

<<<<<<< HEAD
	const { requireUpgrade } = useAIFeature();

	const textPlaceholder = ! content?.length
		? __( 'Ask Jetpack AI for anything…', 'jetpack' )
		: __( 'Tell AI what to do next…', 'jetpack', /* dummy arg to avoid bad minification */ 0 );
=======
	const textPlaceholder = __( 'Ask Jetpack AI', 'jetpack' );
>>>>>>> e1b9e98f

	let placeholder = '';

	if ( isWaitingState ) {
		if ( userPrompt?.length ) {
			placeholder = userPrompt;
		} else {
			placeholder = __( 'AI writing', 'jetpack' );
		}
	} else {
		placeholder = textPlaceholder;
	}

	return (
		<>
			{ requireUpgrade && <UpgradePrompt /> }
			{ ! isWaitingState && (
				<ToolbarControls
					isWaitingState={ isWaitingState }
					contentIsLoaded={ contentIsLoaded }
					getSuggestionFromOpenAI={ getSuggestionFromOpenAI }
					retryRequest={ retryRequest }
					handleAcceptContent={ handleAcceptContent }
					handleAcceptTitle={ handleAcceptTitle }
					handleGetSuggestion={ handleGetSuggestion }
					handleImageRequest={ handleImageRequest }
					handleTryAgain={ handleTryAgain }
					showRetry={ showRetry }
					contentBefore={ contentBefore }
					hasPostTitle={ !! postTitle?.length }
					wholeContent={ wholeContent }
					promptType={ promptType }
					setUserPrompt={ prompt => {
						if ( ! promptUserInputRef?.current ) {
							return;
						}

						const userPromptInput = promptUserInputRef.current;

						// Focus the text area
						userPromptInput.focus();

						// Add a typing effect in the text area
						for ( let i = 0; i < prompt.length; i++ ) {
							setTimeout( () => {
								setUserPrompt( prompt.slice( 0, i + 1 ) );
							}, 25 * i );
						}
					} }
				/>
			) }
			<div className="jetpack-ai-assistant__input-wrapper">
				<div className="jetpack-ai-assistant__input-icon-wrapper">
					{ isWaitingState || loadingImages ? (
						<Spinner className="jetpack-ai-assistant__input-spinner" />
					) : (
						<Icon
							icon={ AIAssistantIcon }
							size={ 24 }
							className="jetpack-ai-assistant__input-icon"
						/>
					) }
				</div>
				<PlainText
					value={ isWaitingState ? '' : userPrompt }
					onChange={ value => {
						setUserPrompt( value );
						onChange?.();
					} }
					onKeyPress={ handleInputEnter }
					placeholder={ placeholder }
					className="jetpack-ai-assistant__input"
					disabled={ isWaitingState || loadingImages }
					ref={ promptUserInputRef }
				/>

				<div className="jetpack-ai-assistant__controls">
					{ ! isWaitingState ? (
						<Button
							className="jetpack-ai-assistant__prompt_button"
							onClick={ () => handleGetSuggestion( 'userPrompt' ) }
							isSmall={ true }
							disabled={ ! userPrompt?.length }
							label={ __( 'Send request', 'jetpack' ) }
						>
							<Icon icon={ origamiPlane } />
							{ ! isSm && __( 'Send', 'jetpack' ) }
						</Button>
					) : (
						<Button
							className="jetpack-ai-assistant__prompt_button"
							onClick={ handleStopSuggestion }
							isSmall={ true }
							label={ __( 'Stop request', 'jetpack' ) }
						>
							<Icon icon={ closeSmall } />
							{ __( 'Stop', 'jetpack' ) }
						</Button>
					) }
				</div>
			</div>
		</>
	);
};

export default AIControl;

// Consider to enable when we have image support
const isImageGenerationEnabled = false;

function GenerateContentButton( {
	showRetry,
	contentIsLoaded,
	contentBefore,
	hasPostTitle,
	onAction,
	onPromptClicked,
} ) {
	if ( ! showRetry && ! contentIsLoaded && contentBefore?.length ) {
		return (
			<ToolbarButton icon={ pencil } onClick={ () => onAction( 'continue' ) }>
				{ __( 'Continue writing', 'jetpack' ) }
			</ToolbarButton>
		);
	}

	if ( ! showRetry && ! contentIsLoaded && ! contentBefore?.length && hasPostTitle ) {
		return (
			<ToolbarButton icon={ title } onClick={ () => onAction( 'titleSummary' ) }>
				{ __( 'Write a summary based on title', 'jetpack' ) }
			</ToolbarButton>
		);
	}

	return (
		<ToolbarButton
			icon={ pencil }
			onClick={ () => onPromptClicked( defaultPromptTemplate.description ) }
		>
			{ defaultPromptTemplate.label }
		</ToolbarButton>
	);
}

const ToolbarControls = ( {
	contentIsLoaded,
	getSuggestionFromOpenAI,
	retryRequest,
	handleAcceptContent,
	handleAcceptTitle,
	handleImageRequest,
	handleTryAgain,
	showRetry,
	contentBefore,
	hasPostTitle,
	wholeContent,
	promptType,
	setUserPrompt,
} ) => {
	return (
		<>
			{ contentIsLoaded && (
				<BlockControls group="block">
					<ToneDropdownControl
						value="neutral"
						onChange={ tone =>
							getSuggestionFromOpenAI( 'changeTone', { tone, contentType: 'generated' } )
						}
						disabled={ contentIsLoaded }
					/>

					<I18nDropdownControl
						value="en"
						onChange={ language =>
							getSuggestionFromOpenAI( 'changeLanguage', { language, contentType: 'generated' } )
						}
						disabled={ contentIsLoaded }
					/>

					<ToolbarDropdownMenu
						icon={ pencil }
						label={ __( 'Improve', 'jetpack' ) }
						controls={ [
							// Interactive controls
							{
								title: __( 'Summarize', 'jetpack' ),
								onClick: () => getSuggestionFromOpenAI( 'summarize', { contentType: 'generated' } ),
							},
							{
								title: __( 'Make longer', 'jetpack' ),
								onClick: () =>
									getSuggestionFromOpenAI( 'makeLonger', { contentType: 'generated' } ),
							},
							{
								title: __( 'Make shorter', 'jetpack' ),
								onClick: () =>
									getSuggestionFromOpenAI( 'makeShorter', { contentType: 'generated' } ),
							},
						] }
					/>
				</BlockControls>
			) }

			<BlockControls>
				{ /* Text controls */ }

				<BlockControls group="block">
					<PromptTemplatesControl onPromptSelected={ setUserPrompt } />
				</BlockControls>

				<ToolbarGroup>
					{ ! showRetry && contentIsLoaded && (
						<>
							{ promptType === 'generateTitle' ? (
								<ToolbarButton onClick={ handleAcceptTitle }>
									{ __( 'Accept title', 'jetpack' ) }
								</ToolbarButton>
							) : (
								<ToolbarButton onClick={ handleAcceptContent }>
									{ __( 'Done', 'jetpack' ) }
								</ToolbarButton>
							) }
							<ToolbarButton onClick={ handleTryAgain }>
								{ __( 'Try Again', 'jetpack' ) }
							</ToolbarButton>
						</>
					) }

					<GenerateContentButton
						showRetry={ showRetry }
						contentIsLoaded={ contentIsLoaded }
						contentBefore={ contentBefore }
						hasPostTitle={ hasPostTitle }
						onAction={ getSuggestionFromOpenAI }
						onPromptClicked={ setUserPrompt }
					/>

					{ ! showRetry && ! contentIsLoaded && !! wholeContent?.length && (
						<I18nDropdownControl
							value="en"
							label={ __( 'Translate', 'jetpack' ) }
							onChange={ language => getSuggestionFromOpenAI( 'changeLanguage', { language } ) }
						/>
					) }

					{ ! showRetry && ! contentIsLoaded && (
						<ToolbarDropdownMenu
							icon={ chevronDown }
							label={ __( 'Generate and improve', 'jetpack' ) }
							controls={ [
								{
									title: __( 'Summarize', 'jetpack' ),
									onClick: () => getSuggestionFromOpenAI( 'summarize' ),
									isDisabled: ! wholeContent?.length,
								},
								{
									title: __( 'Write a summary based on title', 'jetpack' ),
									onClick: () => getSuggestionFromOpenAI( 'titleSummary' ),
									isDisabled: ! hasPostTitle,
								},
								{
									title: __( 'Expand on preceding content', 'jetpack' ),
									onClick: () => getSuggestionFromOpenAI( 'continue' ),
									isDisabled: ! contentBefore?.length,
								},
								{
									title: __( 'Correct spelling and grammar of preceding content', 'jetpack' ),
									onClick: () => getSuggestionFromOpenAI( 'correctSpelling' ),
									isDisabled: ! contentBefore?.length,
								},
								{
									title: __( 'Simplify preceding content', 'jetpack' ),
									onClick: () => getSuggestionFromOpenAI( 'simplify' ),
									isDisabled: ! contentBefore?.length,
								},
								{
									title: __( 'Generate a post title', 'jetpack' ),
									onClick: () => getSuggestionFromOpenAI( 'generateTitle' ),
									isDisabled: ! wholeContent?.length,
								},
							] }
						/>
					) }
					{ showRetry && (
						<ToolbarButton icon={ update } onClick={ retryRequest }>
							{ __( 'Retry', 'jetpack' ) }
						</ToolbarButton>
					) }
				</ToolbarGroup>
				{ isImageGenerationEnabled && ! showRetry && ! contentIsLoaded && (
					// Image/text toggle
					<ToolbarGroup>
						<ToolbarButton icon={ image } onClick={ handleImageRequest }>
							{ __( 'Ask AI for an image', 'jetpack' ) }
						</ToolbarButton>
					</ToolbarGroup>
				) }
			</BlockControls>
		</>
	);
};<|MERGE_RESOLUTION|>--- conflicted
+++ resolved
@@ -56,15 +56,9 @@
 		}
 	};
 
-<<<<<<< HEAD
 	const { requireUpgrade } = useAIFeature();
 
-	const textPlaceholder = ! content?.length
-		? __( 'Ask Jetpack AI for anything…', 'jetpack' )
-		: __( 'Tell AI what to do next…', 'jetpack', /* dummy arg to avoid bad minification */ 0 );
-=======
 	const textPlaceholder = __( 'Ask Jetpack AI', 'jetpack' );
->>>>>>> e1b9e98f
 
 	let placeholder = '';
 
