/**
 * External dependencies
 */
import { useBreakpointMatch } from '@automattic/jetpack-components';
import { BlockControls, PlainText } from '@wordpress/block-editor';
import {
	Button,
	Icon,
	ToolbarButton,
	ToolbarDropdownMenu,
	ToolbarGroup,
	Spinner,
} from '@wordpress/components';
import { useKeyboardShortcut } from '@wordpress/compose';
import { forwardRef, useImperativeHandle, useRef } from '@wordpress/element';
import { __ } from '@wordpress/i18n';
import { image, pencil, update, closeSmall, check } from '@wordpress/icons';
import { isAppleOS } from '@wordpress/keycodes';
/*
 * Internal dependencies
 */
import classNames from 'classnames';
import ConnectPrompt from './components/connect-prompt';
import I18nDropdownControl from './components/i18n-dropdown-control';
import PromptTemplatesControl from './components/prompt-templates-control';
import ToneDropdownControl from './components/tone-dropdown-control';
import useAIFeature from './hooks/use-ai-feature';
import AIAssistantIcon from './icons/ai-assistant';
import origamiPlane from './icons/origami-plane';
import { isUserConnected } from './lib/connection';
import UpgradePrompt from './upgrade-prompt';

const isInBlockEditor = window?.Jetpack_Editor_Initial_State?.screenBase === 'post';

const AIControl = forwardRef(
	(
		{
			contentIsLoaded,
			getSuggestionFromOpenAI,
			retryRequest,
			handleAcceptContent,
			handleAcceptTitle,
			handleTryAgain,
			handleGetSuggestion,
			handleStopSuggestion,
			handleImageRequest,
			isWaitingState,
			loadingImages,
			userPrompt,
			setUserPrompt,
			showRetry,
			contentBefore,
			postTitle,
			wholeContent,
			promptType,
			onChange,
			requireUpgrade,
			recordEvent,
			isGeneratingTitle,
		},
		ref
	) => {
		const promptUserInputRef = useRef( null );
		const [ isSm ] = useBreakpointMatch( 'sm' );

		const connected = isUserConnected();
		const { requireUpgrade: siteRequireUpgrade } = useAIFeature();

		const textPlaceholder = __( 'Ask Jetpack AI', 'jetpack' );

		let placeholder = '';

		if ( isWaitingState ) {
			if ( userPrompt?.length ) {
				placeholder = userPrompt;
			} else {
				placeholder = __( 'AI writing', 'jetpack' );
			}
		} else {
			placeholder = textPlaceholder;
		}

		useImperativeHandle(
			ref,
			() => ( {
				// Focus the text area
				focus: () => {
					const userPromptInput = promptUserInputRef?.current;
					userPromptInput?.focus?.();
				},
			} ),
			[]
		);

		useKeyboardShortcut(
			[ 'command+enter', 'ctrl+enter' ],
			() => {
				if ( contentIsLoaded ) {
					if ( promptType === 'generateTitle' ) {
						handleAcceptTitle();
					} else {
						handleAcceptContent();
					}
				}
			},
			{
				target: promptUserInputRef,
			}
		);

		useKeyboardShortcut(
			'enter',
			() => {
				handleGetSuggestion( 'userPrompt' );
			},
			{
				target: promptUserInputRef,
			}
		);

		return (
			<>
				{ ( siteRequireUpgrade || requireUpgrade ) && <UpgradePrompt /> }
				{ ! connected && <ConnectPrompt /> }
				{ ! isWaitingState && connected && (
					<ToolbarControls
						isWaitingState={ isWaitingState }
						contentIsLoaded={ contentIsLoaded }
						getSuggestionFromOpenAI={ getSuggestionFromOpenAI }
						retryRequest={ retryRequest }
						handleAcceptContent={ handleAcceptContent }
						handleAcceptTitle={ handleAcceptTitle }
						handleGetSuggestion={ handleGetSuggestion }
						handleImageRequest={ handleImageRequest }
						handleTryAgain={ handleTryAgain }
						showRetry={ showRetry }
						contentBefore={ contentBefore }
						hasPostTitle={ !! postTitle?.length }
						wholeContent={ wholeContent }
						promptType={ promptType }
						setUserPrompt={ prompt => {
							if ( ! promptUserInputRef?.current ) {
								return;
							}

							const userPromptInput = promptUserInputRef.current;

							// Focus the text area
							userPromptInput.focus();

							// Add a typing effect in the text area
							for ( let i = 0; i < prompt.length; i++ ) {
								setTimeout( () => {
									setUserPrompt( prompt.slice( 0, i + 1 ) );
								}, 25 * i );
							}
						} }
						recordEvent={ recordEvent }
						isGeneratingTitle={ isGeneratingTitle }
					/>
				) }
				<div
					className={ classNames( 'jetpack-ai-assistant__input-wrapper', {
						'is-disconnected': ! connected,
					} ) }
				>
					<div className="jetpack-ai-assistant__input-icon-wrapper">
						{ isWaitingState || loadingImages ? (
							<Spinner className="jetpack-ai-assistant__input-spinner" />
						) : (
							<Icon
								icon={ AIAssistantIcon }
								size={ 24 }
								className="jetpack-ai-assistant__input-icon"
							/>
						) }
					</div>
					<PlainText
						value={ isWaitingState ? '' : userPrompt }
						onChange={ value => {
							setUserPrompt( value );
							onChange?.();
						} }
						placeholder={ placeholder }
						className="jetpack-ai-assistant__input"
						disabled={
							isWaitingState || loadingImages || ! connected || siteRequireUpgrade || requireUpgrade
						}
						ref={ promptUserInputRef }
					/>

					<div className="jetpack-ai-assistant__controls">
<<<<<<< HEAD
						<div className="jetpack-ai-assistant__prompt_button_wrapper">
							{ ! isWaitingState ? (
=======
						{ ! isWaitingState ? (
							<Button
								className="jetpack-ai-assistant__prompt_button"
								onClick={ () => handleGetSuggestion( 'userPrompt' ) }
								isSmall={ true }
								disabled={
									! userPrompt?.length || ! connected || siteRequireUpgrade || requireUpgrade
								}
								label={ __( 'Send request', 'jetpack' ) }
							>
								<Icon icon={ origamiPlane } />
								{ ! isSm && __( 'Send', 'jetpack' ) }
							</Button>
						) : (
							<Button
								className="jetpack-ai-assistant__prompt_button"
								onClick={ handleStopSuggestion }
								isSmall={ true }
								label={ __( 'Stop request', 'jetpack' ) }
							>
								<Icon icon={ closeSmall } />
								{ __( 'Stop', 'jetpack' ) }
							</Button>
						) }

						{ contentIsLoaded &&
							! isWaitingState &&
							( isInBlockEditor && promptType === 'generateTitle' ? (
>>>>>>> 3c05799e
								<Button
									className="jetpack-ai-assistant__prompt_button"
									onClick={ () => handleGetSuggestion( 'userPrompt' ) }
									isSmall={ true }
									disabled={
										! userPrompt?.length || ! connected || siteRequireUpgrade || requireUpgrade
									}
									label={ __( 'Send request', 'jetpack' ) }
								>
									<Icon icon={ origamiPlane } />
									{ ! isSm && __( 'Send', 'jetpack' ) }
								</Button>
							) : (
								<Button
									className="jetpack-ai-assistant__prompt_button"
									onClick={ handleStopSuggestion }
									isSmall={ true }
									label={ __( 'Stop request', 'jetpack' ) }
								>
									<Icon icon={ closeSmall } />
									{ __( 'Stop', 'jetpack' ) }
								</Button>
							) }
							{ ! isSm && (
								<div className="jetpack-ai-assistant__prompt_button_keyboard">
									{ ! isWaitingState ? __( 'Enter', 'jetpack' ) : __( 'Esc', 'jetpack' ) }
								</div>
							) }
						</div>

						<div className="jetpack-ai-assistant__prompt_button_wrapper">
							{ contentIsLoaded &&
								! isWaitingState &&
								( promptType === 'generateTitle' ? (
									<Button
										className="jetpack-ai-assistant__prompt_button"
										onClick={ handleAcceptTitle }
										isSmall={ true }
										label={ __( 'Accept title', 'jetpack' ) }
									>
										<Icon icon={ check } />
										{ __( 'Accept title', 'jetpack' ) }
									</Button>
								) : (
									<Button
										className="jetpack-ai-assistant__prompt_button"
										onClick={ handleAcceptContent }
										isSmall={ true }
										label={ __( 'Accept', 'jetpack' ) }
									>
										<Icon icon={ check } />
										{ __( 'Accept', 'jetpack' ) }
									</Button>
								) ) }
							{ ! isSm && contentIsLoaded && ! isWaitingState && (
								<div className="jetpack-ai-assistant__prompt_button_keyboard">
									{ isAppleOS() ? __( 'CMD+Enter', 'jetpack' ) : __( 'Ctrl+Enter', 'jetpack' ) }
								</div>
							) }
						</div>
					</div>
				</div>
			</>
		);
	}
);

export default AIControl;

// Consider to enable when we have image support
const isImageGenerationEnabled = false;

const ToolbarControls = ( {
	contentIsLoaded,
	getSuggestionFromOpenAI,
	retryRequest,
	handleAcceptContent,
	handleImageRequest,
	handleTryAgain,
	showRetry,
	contentBefore,
	hasPostTitle,
	wholeContent,
	setUserPrompt,
	recordEvent,
	isGeneratingTitle,
} ) => {
	const dropdownControls = [
		// Interactive controls
		{
			title: __( 'Make longer', 'jetpack' ),
			onClick: () => getSuggestionFromOpenAI( 'makeLonger', { contentType: 'generated' } ),
		},
		{
			title: __( 'Make shorter', 'jetpack' ),
			onClick: () => getSuggestionFromOpenAI( 'makeShorter', { contentType: 'generated' } ),
		},
	];

	if ( ! isGeneratingTitle ) {
		dropdownControls.unshift( {
			title: __( 'Summarize', 'jetpack' ),
			onClick: () => getSuggestionFromOpenAI( 'summarize', { contentType: 'generated' } ),
		} );
	}

	return (
		<>
			{ contentIsLoaded && (
				<BlockControls group="block">
					<ToneDropdownControl
						value="neutral"
						onChange={ tone =>
							getSuggestionFromOpenAI( 'changeTone', { tone, contentType: 'generated' } )
						}
						disabled={ contentIsLoaded }
					/>

					<I18nDropdownControl
						value="en"
						onChange={ language =>
							getSuggestionFromOpenAI( 'changeLanguage', { language, contentType: 'generated' } )
						}
						disabled={ contentIsLoaded }
					/>

					<ToolbarDropdownMenu
						icon={ pencil }
						label={ __( 'Improve', 'jetpack' ) }
						controls={ dropdownControls }
					/>
				</BlockControls>
			) }

			<BlockControls>
				{ ! showRetry && ! contentIsLoaded && (
					<PromptTemplatesControl
						hasContentBefore={ !! contentBefore?.length }
						hasContent={ !! wholeContent?.length }
						hasPostTitle={ hasPostTitle }
						onPromptSelect={ prompt => {
							recordEvent( 'jetpack_editor_ai_assistant_block_toolbar_button_click', {
								type: 'prompt-template',
								prompt,
							} );

							setUserPrompt( prompt );
						} }
						onSuggestionSelect={ suggestion => {
							recordEvent( 'jetpack_editor_ai_assistant_block_toolbar_button_click', {
								type: 'suggestion',
								suggestion,
							} );
							getSuggestionFromOpenAI( suggestion );
						} }
					/>
				) }

				<ToolbarGroup>
					{ ! showRetry && contentIsLoaded && (
						<ToolbarButton onClick={ handleTryAgain }>
							{ __( 'Try Again', 'jetpack' ) }
						</ToolbarButton>
					) }

					{ ! showRetry && ! contentIsLoaded && !! wholeContent?.length && (
						<BlockControls group="block">
							<ToneDropdownControl
								value="neutral"
								onChange={ tone => getSuggestionFromOpenAI( 'changeTone', { tone } ) }
							/>
							<I18nDropdownControl
								value="en"
								label={ __( 'Translate', 'jetpack' ) }
								onChange={ language => getSuggestionFromOpenAI( 'changeLanguage', { language } ) }
							/>
						</BlockControls>
					) }
					{ showRetry && contentIsLoaded && (
						<ToolbarButton icon={ check } onClick={ handleAcceptContent }>
							{ __( 'Accept', 'jetpack' ) }
						</ToolbarButton>
					) }
					{ showRetry && (
						<ToolbarButton icon={ update } onClick={ retryRequest }>
							{ __( 'Retry', 'jetpack' ) }
						</ToolbarButton>
					) }
				</ToolbarGroup>
				{ isImageGenerationEnabled && ! showRetry && ! contentIsLoaded && (
					// Image/text toggle
					<ToolbarGroup>
						<ToolbarButton icon={ image } onClick={ handleImageRequest }>
							{ __( 'Ask AI for an image', 'jetpack' ) }
						</ToolbarButton>
					</ToolbarGroup>
				) }
			</BlockControls>
		</>
	);
};<|MERGE_RESOLUTION|>--- conflicted
+++ resolved
@@ -190,39 +190,8 @@
 					/>
 
 					<div className="jetpack-ai-assistant__controls">
-<<<<<<< HEAD
 						<div className="jetpack-ai-assistant__prompt_button_wrapper">
 							{ ! isWaitingState ? (
-=======
-						{ ! isWaitingState ? (
-							<Button
-								className="jetpack-ai-assistant__prompt_button"
-								onClick={ () => handleGetSuggestion( 'userPrompt' ) }
-								isSmall={ true }
-								disabled={
-									! userPrompt?.length || ! connected || siteRequireUpgrade || requireUpgrade
-								}
-								label={ __( 'Send request', 'jetpack' ) }
-							>
-								<Icon icon={ origamiPlane } />
-								{ ! isSm && __( 'Send', 'jetpack' ) }
-							</Button>
-						) : (
-							<Button
-								className="jetpack-ai-assistant__prompt_button"
-								onClick={ handleStopSuggestion }
-								isSmall={ true }
-								label={ __( 'Stop request', 'jetpack' ) }
-							>
-								<Icon icon={ closeSmall } />
-								{ __( 'Stop', 'jetpack' ) }
-							</Button>
-						) }
-
-						{ contentIsLoaded &&
-							! isWaitingState &&
-							( isInBlockEditor && promptType === 'generateTitle' ? (
->>>>>>> 3c05799e
 								<Button
 									className="jetpack-ai-assistant__prompt_button"
 									onClick={ () => handleGetSuggestion( 'userPrompt' ) }
@@ -256,7 +225,7 @@
 						<div className="jetpack-ai-assistant__prompt_button_wrapper">
 							{ contentIsLoaded &&
 								! isWaitingState &&
-								( promptType === 'generateTitle' ? (
+								( isInBlockEditor && promptType === 'generateTitle' ? (
 									<Button
 										className="jetpack-ai-assistant__prompt_button"
 										onClick={ handleAcceptTitle }
