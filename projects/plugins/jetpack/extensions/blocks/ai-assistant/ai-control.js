--- conflicted
+++ resolved
@@ -165,13 +165,13 @@
 									isDisabled: ! contentBefore?.length,
 								},
 								{
-<<<<<<< HEAD
+									title: __( 'Correct spelling and grammar of preceding content', 'jetpack' ),
+									onClick: () => getSuggestionFromOpenAI( 'correctSpelling' ),
+									isDisabled: ! contentBefore?.length,
+								},
+								{
 									title: __( 'Simplify preceding content', 'jetpack' ),
 									onClick: () => getSuggestionFromOpenAI( 'simplify' ),
-=======
-									title: __( 'Correct spelling and grammar of preceding content', 'jetpack' ),
-									onClick: () => getSuggestionFromOpenAI( 'correctSpelling' ),
->>>>>>> 90b49f88
 									isDisabled: ! contentBefore?.length,
 								},
 							] }
