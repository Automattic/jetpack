/**
 * External dependencies
 */
import debugFactory from 'debug';
/**
 * Internal dependencies
 */
import { ToneProp } from '../../components/tone-dropdown-control';
/**
 * Types & consts
 */
export const PROMPT_TYPE_SUMMARY_BY_TITLE = 'titleSummary' as const;
export const PROMPT_TYPE_CONTINUE = 'continue' as const;
export const PROMPT_TYPE_SIMPLIFY = 'simplify' as const;
export const PROMPT_TYPE_CORRECT_SPELLING = 'correctSpelling' as const;
export const PROMPT_TYPE_GENERATE_TITLE = 'generateTitle' as const;
export const PROMPT_TYPE_MAKE_LONGER = 'makeLonger' as const;
export const PROMPT_TYPE_MAKE_SHORTER = 'makeShorter' as const;
export const PROMPT_TYPE_CHANGE_TONE = 'changeTone' as const;
export const PROMPT_TYPE_SUMMARIZE = 'summarize' as const;
export const PROMPT_TYPE_CHANGE_LANGUAGE = 'changeLanguage' as const;
export const PROMPT_TYPE_USER_PROMPT = 'userPrompt' as const;

export const PROMPT_TYPE_LIST = [
	PROMPT_TYPE_SUMMARY_BY_TITLE,
	PROMPT_TYPE_CONTINUE,
	PROMPT_TYPE_SIMPLIFY,
	PROMPT_TYPE_CORRECT_SPELLING,
	PROMPT_TYPE_GENERATE_TITLE,
	PROMPT_TYPE_MAKE_LONGER,
	PROMPT_TYPE_MAKE_SHORTER,
	PROMPT_TYPE_CHANGE_TONE,
	PROMPT_TYPE_SUMMARIZE,
	PROMPT_TYPE_CHANGE_LANGUAGE,
	PROMPT_TYPE_USER_PROMPT,
] as const;

export type PromptTypeProp = ( typeof PROMPT_TYPE_LIST )[ number ];

export type PromptItemProps = {
	role: 'system' | 'user' | 'assistant';
	content: string;
};

const debug = debugFactory( 'jetpack-ai-assistant:prompt' );

/**
 * Helper function to get the initial system prompt.
 * It defines the `context` value in case it isn't provided.
 *
 * @param {object} options - The options for the prompt.
 * @param {string} options.context - The context of the prompt.
 * @param {Array<string>} options.rules - The rules to follow.
 * @returns {PromptItemProps} The initial system prompt.
 */
export function getInitialSystemPrompt( {
	context = 'You are an AI assistant, your task is to generate and modify content based on user requests. This functionality is integrated into the Jetpack product developed by Automattic. Users interact with you through a Gutenberg block, you are inside the Wordpress editor',
	rules,
}: {
	context?: string;
	rules?: Array< string >;
} ): PromptItemProps {
	// Rules
	let extraRules = '';
	if ( rules?.length ) {
		extraRules = rules.map( rule => `- ${ rule }.` ).join( '\n' ) + '\n';
	}
	const prompt = `${ context }.
Strictly follow these rules:

${ extraRules }- Format your responses in Markdown syntax, ready to be published.
- Execute the request without any acknowledgement to the user.
- Avoid sensitive or controversial topics and ensure your responses are grammatically correct and coherent.
- If you cannot generate a meaningful response to a user’s request, reply with “__JETPACK_AI_ERROR__“. This term should only be used in this context, it is used to generate user facing errors.
`;

	return { role: 'system', content: prompt };
}

<<<<<<< HEAD
=======
/**
 * Helper function to get the blog post data prompt.
 *
 * @param {object} options         - The options for the prompt.
 * @param {string} options.content - The content of the post.
 * @returns {PromptItemProps} The blog post data prompt.
 */
export function getBlogPostDataUserPrompt( { content }: { content: string } ): PromptItemProps {
	const postTitle = select( editorStore ).getEditedPostAttribute( 'title' );

	if ( ! postTitle?.length && ! content?.length ) {
		return null;
	}

	const blogPostData = `Here's the content in the editor that serves as context to the user request:
${ postTitle?.length ? `- Current title: ${ postTitle }\n` : '' }${
		content ? `- Current content: ${ content }` : ''
	}`;

	return {
		role: 'user',
		content: blogPostData,
	};
}

type PromptOptionsProps = {
	content: string;
	language?: string;
	tone?: ToneProp;
	role?: PromptItemProps[ 'role' ];
};

function getCorrectSpellingPrompt( {
	content,
	role = 'user',
}: PromptOptionsProps ): Array< PromptItemProps > {
	return [
		{
			role,
			content: `Repeat the following text, correcting any spelling and grammar mistakes:\n\n${ content }`,
		},
	];
}

function getSimplifyPrompt( {
	content,
	role = 'user',
}: PromptOptionsProps ): Array< PromptItemProps > {
	return [
		{
			role,
			content: `Simplify the following text, using words and phrases that are easier to understand. Write the content in the same language as the original content:\n\n${ content }`,
		},
	];
}

function getSummarizePrompt( {
	content,
	role = 'user',
}: PromptOptionsProps ): Array< PromptItemProps > {
	return [
		{
			role,
			content: `Summarize the following text. Write the content in the same language as the original content:\n\n${ content }`,
		},
	];
}

function getExpandPrompt( {
	content,
	role = 'user',
}: PromptOptionsProps ): Array< PromptItemProps > {
	return [
		{
			role,
			content: `Expand the following text to about double its size. Write the content in the same language as the original content:\n\n${ content }`,
		},
	];
}

function getTranslatePrompt( {
	content,
	language,
	role = 'user',
}: PromptOptionsProps ): Array< PromptItemProps > {
	return [
		{
			role,
			content: `Translate the following text to ${ language }. Preserve the same core meaning and tone:\n\n${ content }`,
		},
	];
}

function getTonePrompt( {
	content,
	tone,
	role = 'user',
}: PromptOptionsProps ): Array< PromptItemProps > {
	return [
		{
			role,
			content: `Rewrite the following text with a ${ tone } tone. Write the content in the same language as the original content:\n\n${ content }`,
		},
	];
}

>>>>>>> b8f52ddf
/*
 * Builds a prompt template based on context, rules and content.
 *
 * By default, the first item of the prompt arrays is `system` role,
 * which provides the context and rules to the user.
 *
 * The last item of the prompt arrays is `user` role,
 * which provides the user request.
 *
 * @param {object} options                     - The prompt options.
 * @param {string} options.context             - The expected context to the prompt, e.g. "You are...".
 * @param {Array<string>} options.rules        - The rules to follow.
 * @param {string} options.request             - The request to the AI assistant.
 * @param {string} options.relevantContent     - The relevant content to the request.
 * @param {boolean} options.isContentGenerated - Whether the content is generated or not.
 * @param {boolean} options.isGeneratingTitle  - Whether the title is being generated or not.
 *
 * @return {Array<PromptItemProps>}
 */
export const buildPromptTemplate = ( {
	rules = [],
	request = null,
	relevantContent = null,
	isContentGenerated = false,
	isGeneratingTitle = false,
}: {
	rules?: Array< string >;
	request?: string;
	relevantContent?: string;
	isContentGenerated?: boolean;
	isGeneratingTitle?: boolean;
} ): Array< PromptItemProps > => {
	if ( ! request && ! relevantContent ) {
		throw new Error( 'You must provide either a request or content' );
	}

	// Add initial system prompt.
	const messages = [ getInitialSystemPrompt( { rules } ) ];

	if ( relevantContent != null && relevantContent?.length ) {
		if ( ! isContentGenerated ) {
			messages.push( {
				role: 'system',
				content: `The specific relevant content for this request, if necessary: ${ relevantContent }`,
			} );
		}
	}

	const lastUserRequest: PromptItemProps = {
		role: 'user',
		content: request,
	};

	if ( isGeneratingTitle ) {
		lastUserRequest.content += ' Only output a title, do not generate body content.';
	}

	messages.push( lastUserRequest );

	messages.forEach( message => {
		debug( `Role: ${ message?.role }.\nMessage: ${ message?.content }\n---` );
	} );

	return messages;
};

type BuildPromptOptions = {
	generatedContent: string;
	allPostContent?: string;
	postContentAbove?: string;
	currentPostTitle?: string;
	type: PromptTypeProp;
	userPrompt?: string;
	isGeneratingTitle?: boolean;
	options: {
		contentType?: 'generated' | string;
		tone?: ToneProp;
		language?: string;
	};
};

type GetPromptOptionsProps = {
	content?: string;
	contentType?: 'generated' | string;
	tone?: ToneProp;
	language?: string;
};

export function promptTextFor(
	type: PromptTypeProp,
	isGeneratingTitle = false,
	options: GetPromptOptionsProps
): { request: string; rules?: string[] } {
	const isGenerated = options?.contentType === 'generated';
	let subject = 'the title';
	if ( ! isGeneratingTitle ) {
		subject = isGenerated ? 'your last answer' : 'the content';
	}

	switch ( type ) {
		case PROMPT_TYPE_SUMMARY_BY_TITLE:
			return { request: `Write a short piece for a blog post based on ${ subject }.` };
		case PROMPT_TYPE_CONTINUE:
			return {
				request: `Continue writing from ${ subject }.`,
				rules: isGenerated
					? []
					: [ 'Only output the continuation of the content, without repeating it' ],
			};
		case PROMPT_TYPE_SIMPLIFY:
			return {
				request: `Simplify ${ subject }.`,
				rules: [
					'Use words and phrases that are easier to understand for non-technical people',
					'Output in the same language of the content',
					'Use as much of the original language as possible',
				],
			};
		case PROMPT_TYPE_CORRECT_SPELLING:
			return {
				request: `Repeat ${ subject }, correcting any spelling and grammar mistakes, and do not add new content.`,
			};
		case PROMPT_TYPE_GENERATE_TITLE:
			return {
				request: 'Generate a new title for this blog post and only output the title.',
				rules: [ 'Only output the raw title, without any prefix or quotes' ],
			};
		case PROMPT_TYPE_MAKE_LONGER:
			return { request: `Make ${ subject } longer.` };
		case PROMPT_TYPE_MAKE_SHORTER:
			return { request: `Make ${ subject } shorter.` };
		case PROMPT_TYPE_CHANGE_TONE:
			return { request: `Rewrite ${ subject } with a ${ options.tone } tone.` };
		case PROMPT_TYPE_SUMMARIZE:
			return { request: `Summarize ${ subject }.` };
		case PROMPT_TYPE_CHANGE_LANGUAGE:
			return {
				request: `Translate ${ subject } to the following language: ${ options.language }.`,
			};
		default:
			return null;
	}
}

/**
 * Builds a prompt based on the type of prompt.
 * Meant for use by the block, not the extensions.
 *
 * @param {BuildPromptOptions} options - The prompt options.
 * @returns {Array< PromptItemProps >} The prompt.
 * @throws {Error} If the type is not recognized.
 */
export function buildPromptForBlock( {
	generatedContent,
	allPostContent,
	postContentAbove,
	currentPostTitle,
	options,
	type,
	userPrompt,
	isGeneratingTitle,
}: BuildPromptOptions ): Array< PromptItemProps > {
	const isContentGenerated = options?.contentType === 'generated';
	const promptText = promptTextFor( type, isGeneratingTitle, options );

	if ( type !== PROMPT_TYPE_USER_PROMPT ) {
		let relevantContent;

		switch ( type ) {
			case PROMPT_TYPE_SUMMARY_BY_TITLE:
				relevantContent = currentPostTitle;
				break;
			case PROMPT_TYPE_CONTINUE:
			case PROMPT_TYPE_SIMPLIFY:
			case PROMPT_TYPE_CORRECT_SPELLING:
				relevantContent = postContentAbove;
				break;
			case PROMPT_TYPE_GENERATE_TITLE:
				relevantContent = allPostContent;
				break;
			case PROMPT_TYPE_MAKE_LONGER:
			case PROMPT_TYPE_MAKE_SHORTER:
				relevantContent = generatedContent;
				break;
			case PROMPT_TYPE_CHANGE_TONE:
			case PROMPT_TYPE_SUMMARIZE:
			case PROMPT_TYPE_CHANGE_LANGUAGE:
				relevantContent = isContentGenerated ? generatedContent : allPostContent;
				break;
		}

		return buildPromptTemplate( {
			...promptText,
			relevantContent,
			isContentGenerated,
			isGeneratingTitle,
		} );
	}

	return buildPromptTemplate( {
		request: userPrompt,
		relevantContent: generatedContent || allPostContent,
		isContentGenerated: !! generatedContent?.length,
		isGeneratingTitle,
	} );
}

/**
 * Returns a prompt based on the type and options
 *
 * @param {PromptTypeProp} type           - The type of prompt.
 * @param {GetPromptOptionsProps} options - The prompt options.
 * @returns {Array< PromptItemProps >}      The prompt.
 */
export function getPrompt(
	type: PromptTypeProp,
	options: PromptOptionsProps
): Array< PromptItemProps > {
	const context =
		'You are an excellent polyglot ghostwriter. ' +
		'Your task is to help the user to create and modify content based on their requests.';

<<<<<<< HEAD
	return buildPromptTemplate( {
		...promptText,
		relevantContent: options.content,
		isContentGenerated: false,
	} );
=======
	const initialSystemPrompt: PromptItemProps = {
		role: 'system',
		content: `${ context }
Writing rules:
- When it isn't clarified, the content should be written in the same language as the original content.
- Format your responses in Markdown syntax.
- Execute the request without any acknowledgement to the user.
- Avoid sensitive or controversial topics and ensure your responses are grammatically correct and coherent.
- If you cannot generate a meaningful response to a user’s request, reply with “__JETPACK_AI_ERROR__“. This term should only be used in this context, it is used to generate user facing errors.
`,
	};

	const prompt: Array< PromptItemProps > = [ initialSystemPrompt ];
	switch ( type ) {
		case PROMPT_TYPE_CORRECT_SPELLING:
			prompt.push( ...getCorrectSpellingPrompt( options ) );
			break;

		case PROMPT_TYPE_SIMPLIFY:
			prompt.push( ...getSimplifyPrompt( options ) );
			break;

		case PROMPT_TYPE_SUMMARIZE:
			prompt.push( ...getSummarizePrompt( options ) );
			break;

		case PROMPT_TYPE_MAKE_LONGER:
			prompt.push( ...getExpandPrompt( options ) );
			break;

		case PROMPT_TYPE_CHANGE_LANGUAGE:
			prompt.push( ...getTranslatePrompt( options ) );
			break;

		case PROMPT_TYPE_CHANGE_TONE:
			prompt.push( ...getTonePrompt( options ) );
			break;
	}

	prompt.forEach( ( { role, content: promptContent }, i ) =>
		debug( '(%s/%s) %o\n%s', i + 1, prompt.length, `[${ role }]`, promptContent )
	);

	return prompt;
>>>>>>> b8f52ddf
}<|MERGE_RESOLUTION|>--- conflicted
+++ resolved
@@ -77,33 +77,6 @@
 	return { role: 'system', content: prompt };
 }
 
-<<<<<<< HEAD
-=======
-/**
- * Helper function to get the blog post data prompt.
- *
- * @param {object} options         - The options for the prompt.
- * @param {string} options.content - The content of the post.
- * @returns {PromptItemProps} The blog post data prompt.
- */
-export function getBlogPostDataUserPrompt( { content }: { content: string } ): PromptItemProps {
-	const postTitle = select( editorStore ).getEditedPostAttribute( 'title' );
-
-	if ( ! postTitle?.length && ! content?.length ) {
-		return null;
-	}
-
-	const blogPostData = `Here's the content in the editor that serves as context to the user request:
-${ postTitle?.length ? `- Current title: ${ postTitle }\n` : '' }${
-		content ? `- Current content: ${ content }` : ''
-	}`;
-
-	return {
-		role: 'user',
-		content: blogPostData,
-	};
-}
-
 type PromptOptionsProps = {
 	content: string;
 	language?: string;
@@ -185,7 +158,6 @@
 	];
 }
 
->>>>>>> b8f52ddf
 /*
  * Builds a prompt template based on context, rules and content.
  *
@@ -408,13 +380,6 @@
 		'You are an excellent polyglot ghostwriter. ' +
 		'Your task is to help the user to create and modify content based on their requests.';
 
-<<<<<<< HEAD
-	return buildPromptTemplate( {
-		...promptText,
-		relevantContent: options.content,
-		isContentGenerated: false,
-	} );
-=======
 	const initialSystemPrompt: PromptItemProps = {
 		role: 'system',
 		content: `${ context }
@@ -459,5 +424,4 @@
 	);
 
 	return prompt;
->>>>>>> b8f52ddf
 }