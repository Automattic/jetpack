--- conflicted
+++ resolved
@@ -243,95 +243,12 @@
 	// Use a jetpack-ai expandable message.
 	return [
 		{
-<<<<<<< HEAD
-			role: 'system',
-			content: `You are an expert developer in Gutenberg, the WordPress block editor, and thoroughly familiar with the Jetpack Form feature.
-Strictly follow those rules:
-- Do not wrap the response in any block, element or any kind of delimiter.
-- DO NOT add any additional feedback to the "user", just generate the requested block structure.
-- Do not refer to yourself, the user or the response in any way.
-- When the user provides instructions, translate them into appropriate Gutenberg blocks and Jetpack form structure.
-- Avoid sensitive or controversial topics and ensure your responses are grammatically correct and coherent.
-- If you cannot generate a meaningful response to a user's request, reply only with "__JETPACK_AI_ERROR__". This term should only be used in this context, it is used to generate user facing errors.`,
-		},
-		{
-			role,
-			content: `Handle the following request: ${ request }
-
-Strong requirements:
-- Do not wrap the generated structure with any block, like the \`<!-- wp:jetpack/contact-form -->\` syntax.
-- Always add, at the end, exactly one jetpack/button for the form submission. Forms require one button to be valid.
-- All block types start with "wp:jetpack/", do not skip this prefix.
-- Always add a space between the end of the form attributes object and the block closing characters, like so: "} /-->".
-- Replace placeholders (like FIELD_LABEL, IS_REQUIRED, etc.) with the user's specifications.
-- CONSENT_TYPE should be "explicit" for explicit consent, or not included for implicit consent. Prefer implicit consent unless the user explicitly requests otherwise.
-- For "requiredText", use the default value "(required)".
-- Use syntax templates for blocks as follows:
-	- \`Name Field\`: <!-- wp:jetpack/field-name {"label":FIELD_LABEL,"required":IS_REQUIRED,"requiredText":REQUIRED_TEXT,"placeholder":PLACEHOLDER_TEXT} /-->
-	- \`Email Field\`: <!-- wp:jetpack/field-email {"label":FIELD_LABEL,"required":IS_REQUIRED,"requiredText":REQUIRED_TEXT,"placeholder":PLACEHOLDER_TEXT} /-->
-	- \`Text Input Field\`: <!-- wp:jetpack/field-text {"label":FIELD_LABEL,"required":IS_REQUIRED,"requiredText":REQUIRED_TEXT,"placeholder":PLACEHOLDER_TEXT} /-->
-	- \`Multi-line Text Field \`: <!-- wp:jetpack/field-textarea {"label":FIELD_LABEL,"required":IS_REQUIRED,"requiredText":REQUIRED_TEXT,"placeholder":PLACEHOLDER_TEXT} /-->
-	- \`Checkbox\`: <!-- wp:jetpack/field-checkbox {"label":FIELD_LABEL,"required":IS_REQUIRED,"requiredText":REQUIRED_TEXT} /-->
-	- \`Date Picker\`: <!-- wp:jetpack/field-date {"label":FIELD_LABEL,"required":IS_REQUIRED,"requiredText":REQUIRED_TEXT,"placeholder":PLACEHOLDER_TEXT} /-->
-	- \`Phone Number Field\`: <!-- wp:jetpack/field-telephone {"label":FIELD_LABEL,"required":IS_REQUIRED,"requiredText":REQUIRED_TEXT,"placeholder":PLACEHOLDER_TEXT} /-->
-	- \`URL Field\`: <!-- wp:jetpack/field-url {"label":FIELD_LABEL,"required":IS_REQUIRED,"requiredText":REQUIRED_TEXT,"placeholder":PLACEHOLDER_TEXT} /-->
-	- \`Multiple Choice (Checkbox)\`: <!-- wp:jetpack/field-checkbox-multiple {"label":FIELD_LABEL,"required":IS_REQUIRED,"requiredText":REQUIRED_TEXT, "options": []} --><!-- wp:jetpack/field-option-checkbox {"label":"OPTION_ONE"} /--><!-- wp:jetpack/field-option-checkbox {"label":"OPTION_TWO"} /--><!-- /wp:jetpack/field-checkbox-multiple -->
-	- \`Single Choice (Radio)\`: <!-- wp:jetpack/field-radio {"label":FIELD_LABEL,"required":IS_REQUIRED,"requiredText":REQUIRED_TEXT, "options": []} --><!-- wp:jetpack/field-option-radio {"label":"OPTION_ONE"} /--><!-- wp:jetpack/field-option-radio {"label":"OPTION_TWO"} /--><!-- /wp:jetpack/field-radio -->
-	- \`Dropdown Field\`: <!-- wp:jetpack/field-select {"label":FIELD_LABEL,"required":IS_REQUIRED,"requiredText":REQUIRED_TEXT, "options": [OPTION_ONE, OPTION_TWO, OPTION_THREE],"toggleLabel":TOGGLE_LABEL} /-->
-	- \`Terms Consent\`:  <!-- wp:jetpack/field-consent {"consentType":"CONSENT_TYPE","implicitConsentMessage":"IMPLICIT_CONSENT_MESSAGE","explicitConsentMessage":"EXPLICIT_CONSENT_MESSAGE", /-->
-	- \`Button\`: <!-- wp:jetpack/button {"label":FIELD_LABEL,"element":"button","text":BUTTON_TEXT,"borderRadius":BORDER_RADIUS,"lock":{"remove":true}} /-->
-
-- When a column layout is requested, add "width" attribute with value 25 (4 columns), 50 (2 columns) or 100 (force single column), like so: \`Name Field\`:
-	- <!-- wp:jetpack/field-name {"label":FIELD_LABEL,"required":IS_REQUIRED,"requiredText":REQUIRED_TEXT,"placeholder":PLACEHOLDER_TEXT, "width":25} /-->
-- When one or more fields are requested to be required or optional, use the "required" attribute as true to make a field required or false to make it optional. For example, a required name field:
-	- <!-- wp:jetpack/field-name {"label":FIELD_LABEL,"required":false,"requiredText":REQUIRED_TEXT,"placeholder":PLACEHOLDER_TEXT} /-->
-
-Now show me you understand the rules and generate the following example: A form with 4 fields, the first two in the same row. The first one has the label "Full Name", the second one "Primary Email", the third "Blog URL" and the last "Notes". Only make the email and URL fields required.`,
-		},
-		{
-			role: 'assistant',
-			content: `<!-- wp:jetpack/field-name {"label":"Full Name","required":false,"requiredText":"(required)","width":50} /-->
-<!-- wp:jetpack/field-email {"label":"Primary Email","required":true,"requiredText":"(required)","width":50} /-->
-<!-- wp:jetpack/field-url {"label":"Blog URL","required":false,"requiredText":"(required)"} /-->
-<!-- wp:jetpack/field-textarea {"label":"Notes","required":true,"requiredText":"(required)"} /-->
-<!-- wp:jetpack/button {"element":"button","text":"Submit"} /-->`,
-		},
-		{
-			role: 'user',
-			content:
-				'Now add a single choice field with the label "Preferred Color" and the options "Red", "Green" and "Blue" before the "Notes" field, in the same row. Make it required as well.',
-		},
-		{
-			role: 'assistant',
-			content: `<!-- wp:jetpack/field-name {"label":"Full Name","required":false,"requiredText":"(required)","width":50} /-->
-<!-- wp:jetpack/field-email {"label":"Primary Email","required":true,"requiredText":"(required)","width":50} /-->
-<!-- wp:jetpack/field-url {"label":"Blog URL","required":false,"requiredText":"(required)"} /-->
-<!-- wp:jetpack/field-radio {"label":"Preferred Color","required":true,"requiredText":"(required)","options":[],"width":50} -->
-<!-- wp:jetpack/field-option-radio {"label":"Red"} /-->
-<!-- wp:jetpack/field-option-radio {"label":"Green"} /-->
-<!-- wp:jetpack/field-option-radio {"label":"Blue"} /-->
-<!-- /wp:jetpack/field-radio -->
-<!-- wp:jetpack/field-textarea {"label":"Notes","required":true,"requiredText":"(required)","width":50} /-->
-<!-- wp:jetpack/button {"element":"button","text":"Submit"} /-->`,
-		},
-		{
-			role: 'user',
-			content: `Excellent. Now that you understand the rules, forget the previous example and let's get to work.
-Handle the following request: ${ request }${
-				content?.length
-					? `
-
-Jetpack Form to modify:\n${ content }`
-					: ''
-			}`,
-=======
 			role: 'jetpack-ai',
 			context: {
 				type: 'form-ai-extension',
 				content,
 				request,
 			},
->>>>>>> 0cdc44bb
 		},
 	];
 }
