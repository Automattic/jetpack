--- conflicted
+++ resolved
@@ -8,6 +8,8 @@
 
 // Turndown instance
 const turndownService = new TurndownService();
+
+const HTML_JOIN_CHARACTERS = '<br />';
 
 /**
  * Returns partial content from the beginning of the post
@@ -49,49 +51,6 @@
 	return turndownService.turndown( serialize( blocks ) );
 }
 
-<<<<<<< HEAD
-=======
-type GetTextContentFromBlocksProps = {
-	count: number;
-	clientIds: string[];
-	content: string;
-};
-
-/**
- * Returns the text content from all selected blocks.
- *
- * @returns {GetTextContentFromBlocksProps} The text content.
- */
-
-export function getTextContentFromSelectedBlocks(): GetTextContentFromBlocksProps {
-	const clientIds = select( 'core/block-editor' ).getSelectedBlockClientIds();
-	const defaultContent = {
-		count: 0,
-		clientIds: [],
-		content: '',
-	};
-
-	if ( ! clientIds?.length ) {
-		return defaultContent;
-	}
-
-	const blocks = select( 'core/block-editor' ).getBlocksByClientId( clientIds );
-	if ( ! blocks?.length ) {
-		return defaultContent;
-	}
-
-	return {
-		count: blocks.length,
-		clientIds,
-		content: blocks
-			? blocks
-					.filter( block => block !== null && block !== undefined ) // Safeguard against null or undefined blocks
-					.map( block => getBlockTextContent( block.clientId ) )
-					.join( HTML_JOIN_CHARACTERS )
-			: '',
-	};
-}
-
 export function getTextContentFromInnerBlocks( clientId: string ) {
 	const block = select( 'core/block-editor' ).getBlock( clientId );
 	if ( ! block?.innerBlocks?.length ) {
@@ -104,7 +63,6 @@
 		.join( HTML_JOIN_CHARACTERS );
 }
 
->>>>>>> 9e8a752d
 /**
  * Return the block content from the given block clientId.
  *
