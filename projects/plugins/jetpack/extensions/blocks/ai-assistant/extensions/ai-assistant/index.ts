--- conflicted
+++ resolved
@@ -57,17 +57,9 @@
 	'core/list-item',
 	'core/list',
 ];
+
 // Temporarily keep track of inline extensions that are being worked on.
-<<<<<<< HEAD
-const unreleasedInlineExtensions = [
-	'core/list-item',
-	'core/list',
-	'jetpack/contact-form',
-	...JETPACK_FORM_CHILDREN_BLOCKS,
-];
-=======
-const unreleasedInlineExtensions = [];
->>>>>>> 29098117
+const unreleasedInlineExtensions = [ 'jetpack/contact-form', ...JETPACK_FORM_CHILDREN_BLOCKS ];
 
 releasedInlineExtensions.forEach( block => {
 	// Add the released inline extension to the inline list...
