/**
 * External dependencies
 */
import { BlockControls } from '@wordpress/block-editor';
import { store as blockEditorStore } from '@wordpress/block-editor';
import { createHigherOrderComponent } from '@wordpress/compose';
import { useDispatch } from '@wordpress/data';
import { useCallback, useState } from '@wordpress/element';
import { RichTextValue, create, insert, join, slice, toHTMLString } from '@wordpress/rich-text';
import React from 'react';
/**
 * Internal dependencies
 */
import AiAssistantDropdown, {
	AiAssistantDropdownOnChangeOptionsArgProps,
} from '../../components/ai-assistant-controls';
import useSuggestionsFromAI from '../../hooks/use-suggestions-from-ai';
import {
	PROMPT_TYPE_CHANGE_LANGUAGE,
	PROMPT_TYPE_CHANGE_TONE,
	PROMPT_TYPE_CORRECT_SPELLING,
	getPrompt,
} from '../../lib/prompt';
import { getTextContentFromBlocks } from '../../lib/utils/block-content';
/*
 * Types
 */
import type { PromptItemProps, PromptTypeProp } from '../../lib/prompt';

type StoredPromptProps = {
	messages: Array< PromptItemProps >;
};

type SetContentOptionsProps = {
	clientId: string;
	content: RichTextValue;
	offset: {
		start: number;
		end: number;
	};
};

/*
 * Extend the withAIAssistant function of the block
 * to implement multiple blocks edition
 */
export const withAIAssistant = createHigherOrderComponent(
	BlockEdit => props => {
		const { updateBlockAttributes, removeBlocks } = useDispatch( blockEditorStore );
		const [ storedPrompt, setStoredPrompt ] = useState< StoredPromptProps >( {
			messages: [],
		} );

		/**
		 * Set the content of the block.
		 *
		 * @param {string} newContent - The new content of the block.
		 * @returns {void}
		 */
		const setContent = useCallback(
			(
				newContent: string,
				{ blocks, index }: { blocks: Array< SetContentOptionsProps >; index?: number }
			) => {
				const block = blocks[ index || 0 ];
				const clientId = block?.clientId;
				const content = block?.content;
				const offset = block?.offset;
				const newRichTextContent = create( { html: newContent } );
				const replacedRichTextContent = insert(
					content,
					newRichTextContent,
					offset.start,
					offset.end
				);

				/*
				 * Update the content of the block
				 * by calling the setAttributes function,
				 * updating the `content` attribute.
				 */
				updateBlockAttributes( clientId, {
					content: toHTMLString( { value: replacedRichTextContent } ),
				} );
			},
			[ updateBlockAttributes ]
		);

		const updateStoredPrompt = useCallback(
			( assistantContent: string ) => {
				setStoredPrompt( prevPrompt => {
					const messages: Array< PromptItemProps > = [
						/*
						 * Do not store `system` role items,
						 * and preserve the last 3 ones.
						 */
						...prevPrompt.messages.filter( message => message.role !== 'system' ).slice( -3 ),
						{
							role: 'assistant',
							content: assistantContent, // + 1 `assistant` role item
						},
					];

					return { ...prevPrompt, messages };
				} );
			},
			[ setStoredPrompt ]
		);

		const { request } = useSuggestionsFromAI( {
			prompt: storedPrompt.messages,
			onSuggestion: setContent,
			onDone: updateStoredPrompt,
			autoRequest: false,
		} );

		const requestSuggestion = useCallback(
			( promptType: PromptTypeProp, options: AiAssistantDropdownOnChangeOptionsArgProps ) => {
<<<<<<< HEAD
				const blocks = getTextContentFromBlocks();
				const firstBlock = blocks[ 0 ];
				const otherBlocks = blocks.slice( 1 );
				const mixedContent = join( blocks.map( block => block.content ) );

				const handleSetStoredPrompt = ( blocksList: Array< SetContentOptionsProps > ) =>
					setStoredPrompt( prevPrompt => {
						const allMessages = blocksList.reduce( ( acc, { content, offset } ) => {
							acc.push(
								getPrompt( promptType, {
									...options,
									content: toHTMLString( { value: slice( content, offset.start, offset.end ) } ),
									prevMessages: prevPrompt.messages,
								} )
							);

							return acc;
						}, [] );

						// Request the suggestion from the AI.
						request( allMessages, { blocks: blocksList } );

						// Update the stored prompt locally.
						return prevPrompt;
					} );
=======
				const { content, clientIds } = getTextContentFromBlocks();

				/*
				 * Store the selected clientIds when the user requests a suggestion.
				 * The client Ids will be used to update the content of the block,
				 * when suggestions are received from the AI.
				 */
				clientIdsRef.current = clientIds;

				setStoredPrompt( prevPrompt => {
					const messages = getPrompt( promptType, {
						...options,
						content,
						prevMessages: prevPrompt.messages,
					} );

					const freshPrompt = { ...prevPrompt, messages };
					// Request the suggestion from the AI.
					request( freshPrompt.messages );
>>>>>>> 14bb2939

				const generateDataForMixedContent = () => ( {
					clientId: firstBlock.clientId,
					content: mixedContent,
					offset: {
						start: 0,
						end: toHTMLString( { value: mixedContent } ).length,
					},
				} );

				switch ( promptType ) {
					case PROMPT_TYPE_CORRECT_SPELLING:
					case PROMPT_TYPE_CHANGE_LANGUAGE:
					case PROMPT_TYPE_CHANGE_TONE:
						handleSetStoredPrompt( blocks );
						break;
					default:
						handleSetStoredPrompt( [ generateDataForMixedContent() ] );
						removeBlocks( otherBlocks.map( block => block.clientId ) );
						break;
				}
			},
			[ removeBlocks, request ]
		);

		return (
			<>
				<BlockEdit { ...props } />

				<BlockControls group="block">
					<AiAssistantDropdown onChange={ requestSuggestion } />
				</BlockControls>
			</>
		);
	},
	'withAIAssistant'
);

export default withAIAssistant;<|MERGE_RESOLUTION|>--- conflicted
+++ resolved
@@ -116,7 +116,6 @@
 
 		const requestSuggestion = useCallback(
 			( promptType: PromptTypeProp, options: AiAssistantDropdownOnChangeOptionsArgProps ) => {
-<<<<<<< HEAD
 				const blocks = getTextContentFromBlocks();
 				const firstBlock = blocks[ 0 ];
 				const otherBlocks = blocks.slice( 1 );
@@ -142,27 +141,6 @@
 						// Update the stored prompt locally.
 						return prevPrompt;
 					} );
-=======
-				const { content, clientIds } = getTextContentFromBlocks();
-
-				/*
-				 * Store the selected clientIds when the user requests a suggestion.
-				 * The client Ids will be used to update the content of the block,
-				 * when suggestions are received from the AI.
-				 */
-				clientIdsRef.current = clientIds;
-
-				setStoredPrompt( prevPrompt => {
-					const messages = getPrompt( promptType, {
-						...options,
-						content,
-						prevMessages: prevPrompt.messages,
-					} );
-
-					const freshPrompt = { ...prevPrompt, messages };
-					// Request the suggestion from the AI.
-					request( freshPrompt.messages );
->>>>>>> 14bb2939
 
 				const generateDataForMixedContent = () => ( {
 					clientId: firstBlock.clientId,
