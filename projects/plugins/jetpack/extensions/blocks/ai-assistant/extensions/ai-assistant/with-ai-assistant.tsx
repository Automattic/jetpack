/**
 * External dependencies
 */
import { BlockControls } from '@wordpress/block-editor';
<<<<<<< HEAD
import { store as blockEditorStore } from '@wordpress/block-editor';
import { createBlock } from '@wordpress/blocks';
import { createHigherOrderComponent } from '@wordpress/compose';
import { useDispatch } from '@wordpress/data';
import { useCallback, useState, useRef } from '@wordpress/element';
import { store as noticesStore } from '@wordpress/notices';
import { RichTextValue, create, insert, slice, toHTMLString } from '@wordpress/rich-text';
=======
import { createHigherOrderComponent } from '@wordpress/compose';
import { useDispatch } from '@wordpress/data';
import { useCallback, useState, useRef } from '@wordpress/element';
>>>>>>> b35075a4
import React from 'react';
/**
 * Internal dependencies
 */
import AiAssistantDropdown, {
	AiAssistantDropdownOnChangeOptionsArgProps,
	KEY_ASK_AI_ASSISTANT,
} from '../../components/ai-assistant-controls';
import useSuggestionsFromAI, { SuggestionError } from '../../hooks/use-suggestions-from-ai';
import {
	PROMPT_TYPE_CHANGE_LANGUAGE,
	PROMPT_TYPE_CHANGE_TONE,
	PROMPT_TYPE_CORRECT_SPELLING,
	getPrompt,
} from '../../lib/prompt';
import {
	GetTextContentFromSelectedBlocksProps,
	getTextContentFromSelectedBlocks,
} from '../../lib/utils/block-content';
import { transfromToAIAssistantBlock } from '../../transforms';
/*
 * Types
 */
import type { PromptItemProps, PromptTypeProp } from '../../lib/prompt';

type StoredPromptProps = {
	messages: Array< PromptItemProps >;
};

type SetContentOptionsProps = {
	clientId: string;
	content: RichTextValue;
	messages: Array< PromptItemProps >;
	flush: () => void;
	offset: {
		start: number;
		end: number;
	};
};

/*
 * An identifier to use on the extension error notices,
 * so a existing notice with the same ID gets replaced
 * by a new one, avoiding the stacking of notices.
 */
const AI_ASSISTANT_NOTICE_ID = 'ai-assistant';

/*
 * Extend the withAIAssistant function of the block
 * to implement multiple blocks edition
 */
export const withAIAssistant = createHigherOrderComponent(
	BlockEdit => props => {
		const { createNotice } = useDispatch( noticesStore );
		const { updateBlockAttributes, removeBlocks, insertBlock, replaceBlock } =
			useDispatch( blockEditorStore );
		const [ storedPrompt, setStoredPrompt ] = useState< StoredPromptProps >( {
			messages: [],
		} );

		const requestList = useRef< { index: number; data: Array< SetContentOptionsProps > } >( {
			index: 0,
			data: [],
		} );

		const { name: blockType } = props;

<<<<<<< HEAD
=======
		const { updateBlockAttributes, removeBlocks, replaceBlock } =
			useDispatch( 'core/block-editor' );
		const { createNotice } = useDispatch( 'core/notices' );

>>>>>>> b35075a4
		/*
		 * Set exclude dropdown options.
		 * - Exclude "Ask AI Assistant" for core/list-item block.
		 */
		const exclude = [];
		if ( blockType === 'core/list-item' ) {
			exclude.push( KEY_ASK_AI_ASSISTANT );
		}

		const showSuggestionError = useCallback(
			( suggestionError: SuggestionError ) => {
				createNotice( suggestionError.status, suggestionError.message, {
					isDismissible: true,
					id: AI_ASSISTANT_NOTICE_ID,
				} );
			},
			[ createNotice ]
		);

		/**
		 * Set the content of the block.
		 *
		 * @param {string} newContent - The new content of the block.
		 * @returns {void}
		 */
		const setContent = useCallback(
			( newContent: string ) => {
				const block = requestList.current.data[ requestList.current.index ];
				const clientId = block?.clientId;
				const content = block?.content;
				const offset = block?.offset;
				const newRichTextContent = create( { html: newContent } );
				const replacedRichTextContent = insert(
					content,
					newRichTextContent,
					offset.start,
					offset.end
				);

				/*
				 * Update the content of the block
				 * by calling the setAttributes function,
				 * updating the `content` attribute.
				 */
				updateBlockAttributes( clientId, {
					content: toHTMLString( { value: replacedRichTextContent } ),
				} );
			},
			[ updateBlockAttributes ]
		);

		const filterMessages = ( messages: Array< PromptItemProps > ) => {
			return messages.filter( message => message.role !== 'system' ).slice( -3 );
		};

		const updateStoredPrompt = useCallback(
			( assistantContent: string ) => {
				setStoredPrompt( prevPrompt => {
					const messages: Array< PromptItemProps > = [
						/*
						 * Do not store `system` role items,
						 * and preserve the last 3 ones.
						 */
						...filterMessages( prevPrompt.messages ),
						{
							role: 'assistant',
							content: assistantContent, // + 1 `assistant` role item
						},
					];

					return { ...prevPrompt, messages };
				} );
			},
			[ setStoredPrompt ]
		);

		const handleDone = useCallback(
			( newContent: string ) => {
				// Update Stored Prompt
				updateStoredPrompt( newContent );

				if ( requestList.current.index === requestList.current.data.length - 1 ) {
					// Reset request list
					requestList.current.index = 0;
					requestList.current.data = [];
				} else {
					// Flush next request
					requestList.current.index += 1;
					requestList.current.data[ requestList.current.index ]?.flush();
				}
			},
			[ updateStoredPrompt ]
		);

		const { request, requestingState } = useSuggestionsFromAI( {
			prompt: storedPrompt.messages,
			onSuggestion: setContent,
			onDone: handleDone,
			onError: showSuggestionError,
			autoRequest: false,
		} );

		const removeFirstBlockPartialContent = useCallback(
			( blocks: GetTextContentFromSelectedBlocksProps[] ) => {
				const firstBlock = blocks?.[ 0 ];

				// Remove partial content from first block if needed
				if ( firstBlock?.offset?.start !== 0 ) {
					updateBlockAttributes( firstBlock.clientId, {
						content: toHTMLString( {
							value: slice( firstBlock.content, 0, firstBlock.offset.start ),
						} ),
					} );
				}
			},
			[ updateBlockAttributes ]
		);

		const removeUnusedBlocks = useCallback(
			( blocks: GetTextContentFromSelectedBlocksProps[] ) => {
				// Just remove blocks if has more than one.
				if ( blocks?.length > 1 ) {
					const otherBlocks = [ ...blocks ];
					const lastBlock = otherBlocks.pop();
					otherBlocks.shift();

					removeBlocks( otherBlocks.map( block => block.clientId ) );

					// Remove entire last block or partial if it was partial selected.
					if ( lastBlock.offset.end === lastBlock.content.text.length ) {
						removeBlocks( lastBlock.clientId );
					} else {
						updateBlockAttributes( lastBlock.clientId, {
							content: toHTMLString( {
								value: slice(
									lastBlock.content,
									lastBlock.offset.end,
									lastBlock.content.text.length
								),
							} ),
						} );
					}
				}
			},
			[ removeBlocks, updateBlockAttributes ]
		);

		const insertNewBlockAfterSelectedContent = useCallback(
			( blocks: GetTextContentFromSelectedBlocksProps[], type: string, content: string ) => {
				const newBlock = createBlock( type, { content } );
				const lastBlock = blocks[ blocks.length - 1 ];
				insertBlock( newBlock, lastBlock.index + 1 );
				return newBlock;
			},
			[ insertBlock ]
		);

		const requestSuggestion = useCallback(
			( promptType: PromptTypeProp, options: AiAssistantDropdownOnChangeOptionsArgProps ) => {
				const { blocks, allSelectedContent, allContent } = getTextContentFromSelectedBlocks();

				const handleSetStoredPrompt = () =>
					setStoredPrompt( prevPrompt => {
						const current = requestList.current.data;

						// Flush first request
						current[ 0 ]?.flush();

						// Update the stored prompt locally.
						// Getting only the last since it will contain the previous ones.
						const lastMessage = current[ current?.length - 1 ]?.messages || [];
						return { ...prevPrompt, messages: lastMessage };
					} );

				const generateRequestList = ( list: Array< GetTextContentFromSelectedBlocksProps > ) => {
					return list.reduce( ( acc, block ) => {
						const { selectedContent } = block;
						const prevMessages = acc[ acc.length - 1 ]?.messages || storedPrompt.messages;
						const prevMessagesFiltered = filterMessages( prevMessages );
						const messages = getPrompt( promptType, {
							...options,
							content: toHTMLString( { value: selectedContent } ),
							prevMessages: prevMessagesFiltered,
						} );

						return [
							...acc,
							{
								...block,
								messages,
								flush: () => {
									request( messages );
								},
							},
						];
					}, [] );
				};

				const generateDataForAllContent = () => {
					const newBlock = insertNewBlockAfterSelectedContent( blocks, blockType, '...' );

					return {
						clientId: newBlock.clientId,
						index: 0,
						content: allContent,
						selectedContent: allSelectedContent,
						offset: {
							start: 0,
							end: allSelectedContent.text.length,
						},
					};
				};

				switch ( promptType ) {
					case PROMPT_TYPE_CORRECT_SPELLING:
					case PROMPT_TYPE_CHANGE_LANGUAGE:
					case PROMPT_TYPE_CHANGE_TONE:
						requestList.current.data = generateRequestList( blocks );
						removeFirstBlockPartialContent( blocks );
						handleSetStoredPrompt();
						break;
					default:
						requestList.current.data = generateRequestList( [ generateDataForAllContent() ] );
						removeUnusedBlocks( blocks );
						removeFirstBlockPartialContent( blocks );
						handleSetStoredPrompt();
						break;
				}
			},
			[
				blockType,
				insertNewBlockAfterSelectedContent,
				removeFirstBlockPartialContent,
				removeUnusedBlocks,
				request,
				storedPrompt.messages,
			]
		);

		const replaceWithAiAssistantBlock = useCallback( () => {
<<<<<<< HEAD
			const { blocks, allSelectedContent } = getTextContentFromSelectedBlocks();

			removeUnusedBlocks( blocks );

			// If we have more than one block selected, and the first block is selected after the initial point
			// we need to create a new block.
			if ( blocks?.[ 0 ]?.offset?.start !== 0 ) {
				removeFirstBlockPartialContent( blocks );
				insertNewBlockAfterSelectedContent(
					blocks,
					'jetpack/ai-assistant',
					toHTMLString( { value: allSelectedContent } )
				);
			} else {
				replaceBlock(
					blocks?.[ 0 ]?.clientId,
					transfromToAIAssistantBlock( {
						content: toHTMLString( { value: allSelectedContent } ),
						blockType,
					} )
				);
			}
		}, [
			blockType,
			insertNewBlockAfterSelectedContent,
			removeFirstBlockPartialContent,
			removeUnusedBlocks,
			replaceBlock,
		] );
=======
			replaceBlock( props.clientId, transfromToAIAssistantBlock( { content }, blockType ) );
		}, [ blockType, content, props.clientId, replaceBlock ] );
>>>>>>> b35075a4

		const { allContent } = getTextContentFromSelectedBlocks();

		return (
			<>
				<BlockEdit { ...props } />

				<BlockControls group="block">
					<AiAssistantDropdown
						requestingState={ requestingState }
						disabled={ ! allContent?.text?.length }
						onChange={ requestSuggestion }
						onReplace={ replaceWithAiAssistantBlock }
						exclude={ exclude }
					/>
				</BlockControls>
			</>
		);
	},
	'withAIAssistant'
);

export default withAIAssistant;<|MERGE_RESOLUTION|>--- conflicted
+++ resolved
@@ -2,7 +2,6 @@
  * External dependencies
  */
 import { BlockControls } from '@wordpress/block-editor';
-<<<<<<< HEAD
 import { store as blockEditorStore } from '@wordpress/block-editor';
 import { createBlock } from '@wordpress/blocks';
 import { createHigherOrderComponent } from '@wordpress/compose';
@@ -10,11 +9,6 @@
 import { useCallback, useState, useRef } from '@wordpress/element';
 import { store as noticesStore } from '@wordpress/notices';
 import { RichTextValue, create, insert, slice, toHTMLString } from '@wordpress/rich-text';
-=======
-import { createHigherOrderComponent } from '@wordpress/compose';
-import { useDispatch } from '@wordpress/data';
-import { useCallback, useState, useRef } from '@wordpress/element';
->>>>>>> b35075a4
 import React from 'react';
 /**
  * Internal dependencies
@@ -68,9 +62,9 @@
  */
 export const withAIAssistant = createHigherOrderComponent(
 	BlockEdit => props => {
-		const { createNotice } = useDispatch( noticesStore );
-		const { updateBlockAttributes, removeBlocks, insertBlock, replaceBlock } =
-			useDispatch( blockEditorStore );
+		const { updateBlockAttributes, removeBlocks, replaceBlock, insertBlock } =
+			useDispatch( 'core/block-editor' );
+		const { createNotice } = useDispatch( 'core/notices' );
 		const [ storedPrompt, setStoredPrompt ] = useState< StoredPromptProps >( {
 			messages: [],
 		} );
@@ -82,13 +76,6 @@
 
 		const { name: blockType } = props;
 
-<<<<<<< HEAD
-=======
-		const { updateBlockAttributes, removeBlocks, replaceBlock } =
-			useDispatch( 'core/block-editor' );
-		const { createNotice } = useDispatch( 'core/notices' );
-
->>>>>>> b35075a4
 		/*
 		 * Set exclude dropdown options.
 		 * - Exclude "Ask AI Assistant" for core/list-item block.
@@ -329,7 +316,6 @@
 		);
 
 		const replaceWithAiAssistantBlock = useCallback( () => {
-<<<<<<< HEAD
 			const { blocks, allSelectedContent } = getTextContentFromSelectedBlocks();
 
 			removeUnusedBlocks( blocks );
@@ -346,10 +332,12 @@
 			} else {
 				replaceBlock(
 					blocks?.[ 0 ]?.clientId,
-					transfromToAIAssistantBlock( {
-						content: toHTMLString( { value: allSelectedContent } ),
-						blockType,
-					} )
+					transfromToAIAssistantBlock(
+						{
+							content: toHTMLString( { value: allSelectedContent } ),
+						},
+						blockType
+					)
 				);
 			}
 		}, [
@@ -359,10 +347,6 @@
 			removeUnusedBlocks,
 			replaceBlock,
 		] );
-=======
-			replaceBlock( props.clientId, transfromToAIAssistantBlock( { content }, blockType ) );
-		}, [ blockType, content, props.clientId, replaceBlock ] );
->>>>>>> b35075a4
 
 		const { allContent } = getTextContentFromSelectedBlocks();
 
