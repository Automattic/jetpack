--- conflicted
+++ resolved
@@ -107,12 +107,8 @@
 		const { request } = useSuggestionsFromAI( {
 			prompt: storedPrompt.messages,
 			onSuggestion: setContent,
-<<<<<<< HEAD
-			onDone: addAssistantMessage,
+			onDone: updateStoredPrompt,
 			onError: showSuggestionError,
-=======
-			onDone: updateStoredPrompt,
->>>>>>> 14bb2939
 			autoRequest: false,
 		} );
 
