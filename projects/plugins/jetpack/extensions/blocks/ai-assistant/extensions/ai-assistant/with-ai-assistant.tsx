/**
 * External dependencies
 */
import { BlockControls } from '@wordpress/block-editor';
import { store as blockEditorStore } from '@wordpress/block-editor';
import { createHigherOrderComponent } from '@wordpress/compose';
import { useDispatch } from '@wordpress/data';
import { useCallback, useState, useRef } from '@wordpress/element';
import { store as noticesStore } from '@wordpress/notices';
import { RichTextValue, create, insert, join, slice, toHTMLString } from '@wordpress/rich-text';
import React from 'react';
/**
 * Internal dependencies
 */
import AiAssistantDropdown, {
	AiAssistantDropdownOnChangeOptionsArgProps,
	KEY_ASK_AI_ASSISTANT,
} from '../../components/ai-assistant-controls';
import useSuggestionsFromAI, { SuggestionError } from '../../hooks/use-suggestions-from-ai';
<<<<<<< HEAD
import {
	PROMPT_TYPE_CHANGE_LANGUAGE,
	PROMPT_TYPE_CHANGE_TONE,
	PROMPT_TYPE_CORRECT_SPELLING,
	getPrompt,
} from '../../lib/prompt';
import {
	GetTextContentFromBlocksProps,
	getTextContentFromBlocks,
=======
import { getPrompt } from '../../lib/prompt';
import {
	getRawTextFromHTML,
	getTextContentFromSelectedBlocks,
>>>>>>> 30d8cf98
} from '../../lib/utils/block-content';
/*
 * Types
 */
import { transfromToAIAssistantBlock } from '../../transforms';
import type { PromptItemProps, PromptTypeProp } from '../../lib/prompt';

type StoredPromptProps = {
	messages: Array< PromptItemProps >;
};

type SetContentOptionsProps = {
	clientId: string;
	content: RichTextValue;
	messages: Array< PromptItemProps >;
	flush: () => void;
	offset: {
		start: number;
		end: number;
	};
};

/*
 * Extend the withAIAssistant function of the block
 * to implement multiple blocks edition
 */
export const withAIAssistant = createHigherOrderComponent(
	BlockEdit => props => {
		const { createNotice } = useDispatch( noticesStore );
		const { updateBlockAttributes, removeBlocks } = useDispatch( blockEditorStore );
		const [ storedPrompt, setStoredPrompt ] = useState< StoredPromptProps >( {
			messages: [],
		} );

<<<<<<< HEAD
		const requestList = useRef< { index: number; data: Array< SetContentOptionsProps > } >( {
			index: 0,
			data: [],
		} );
=======
		const clientIdsRef = useRef< Array< string > >();

		const { name: blockType } = props;

		const { updateBlockAttributes, removeBlocks, replaceBlock } = useDispatch( blockEditorStore );
		const { createNotice } = useDispatch( noticesStore );
>>>>>>> 30d8cf98

		/*
		 * Set exclude dropdown options.
		 * - Exclude "Ask AI Assistant" for core/list-item block.
		 */
		const exclude = [];
		if ( blockType === 'core/list-item' ) {
			exclude.push( KEY_ASK_AI_ASSISTANT );
		}

		const showSuggestionError = useCallback(
			( suggestionError: SuggestionError ) => {
				createNotice( suggestionError.status, suggestionError.message, {
					isDismissible: true,
				} );
			},
			[ createNotice ]
		);

		/**
		 * Set the content of the block.
		 *
		 * @param {string} newContent - The new content of the block.
		 * @returns {void}
		 */
		const setContent = useCallback(
			( newContent: string ) => {
				const block = requestList.current.data[ requestList.current.index ];
				const clientId = block?.clientId;
				const content = block?.content;
				const offset = block?.offset;
				const newRichTextContent = create( { html: newContent } );
				const replacedRichTextContent = insert(
					content,
					newRichTextContent,
					offset.start,
					offset.end
				);

				/*
				 * Update the content of the block
				 * by calling the setAttributes function,
				 * updating the `content` attribute.
				 */
				updateBlockAttributes( clientId, {
					content: toHTMLString( { value: replacedRichTextContent } ),
				} );
			},
			[ updateBlockAttributes ]
		);

		const filterMessages = ( messages: Array< PromptItemProps > ) => {
			return messages.filter( message => message.role !== 'system' ).slice( -3 );
		};

		const updateStoredPrompt = useCallback(
			( assistantContent: string ) => {
				setStoredPrompt( prevPrompt => {
					const messages: Array< PromptItemProps > = [
						/*
						 * Do not store `system` role items,
						 * and preserve the last 3 ones.
						 */
						...filterMessages( prevPrompt.messages ),
						{
							role: 'assistant',
							content: assistantContent, // + 1 `assistant` role item
						},
					];

					return { ...prevPrompt, messages };
				} );
			},
			[ setStoredPrompt ]
		);

<<<<<<< HEAD
		const handleDone = useCallback(
			( newContent: string ) => {
				// Update Stored Prompt
				updateStoredPrompt( newContent );

				if ( requestList.current.index === requestList.current.data.length - 1 ) {
					// Reset request list
					requestList.current.index = 0;
					requestList.current.data = [];
				} else {
					// Flush next request
					requestList.current.index += 1;
					requestList.current.data[ requestList.current.index ]?.flush();
				}
			},
			[ updateStoredPrompt ]
		);

		const { request } = useSuggestionsFromAI( {
=======
		const { request, requestingState } = useSuggestionsFromAI( {
>>>>>>> 30d8cf98
			prompt: storedPrompt.messages,
			onSuggestion: setContent,
			onDone: handleDone,
			onError: showSuggestionError,
			autoRequest: false,
		} );

		const { content, clientIds } = getTextContentFromSelectedBlocks();

		const requestSuggestion = useCallback(
			( promptType: PromptTypeProp, options: AiAssistantDropdownOnChangeOptionsArgProps ) => {
<<<<<<< HEAD
				const blocks = getTextContentFromBlocks();
				const firstBlock = blocks[ 0 ];
				const otherBlocks = blocks.slice( 1, blocks.length - 1 );
				const lastBlock = blocks[ blocks.length - 1 ];
				const allSelectedContent = join( blocks.map( block => block.content ) );

				const handleSetStoredPrompt = () =>
					setStoredPrompt( prevPrompt => {
						const current = requestList.current.data;
=======
				/*
				 * Store the selected clientIds when the user requests a suggestion.
				 * The client Ids will be used to update the content of the block,
				 * when suggestions are received from the AI.
				 */
				clientIdsRef.current = clientIds;
>>>>>>> 30d8cf98

						// Flush first request
						current[ 0 ]?.flush();

						// Update the stored prompt locally.
						// Getting only the last since it will contain the previous ones.
						const lastMessage = current[ current?.length - 1 ]?.messages || [];
						return { ...prevPrompt, messages: lastMessage };
					} );

				const generateRequestList = ( list: Array< GetTextContentFromBlocksProps > ) => {
					return list.reduce( ( acc, block ) => {
						const { content, offset } = block;
						const prevMessages = acc[ acc.length - 1 ]?.messages || storedPrompt.messages;
						const prevMessagesFiltered = filterMessages( prevMessages );
						const messages = getPrompt( promptType, {
							...options,
							content: toHTMLString( { value: slice( content, offset.start, offset.end ) } ),
							prevMessages: prevMessagesFiltered,
						} );

						return [
							...acc,
							{
								...block,
								messages,
								flush: () => {
									request( messages );
								},
							},
						];
					}, [] );
				};

				const generateDataForMixedContent = () => ( {
					clientId: firstBlock.clientId,
					content: allSelectedContent,
					offset: {
						start: 0,
						end: allSelectedContent.text.length,
					},
				} );

				const removeUnusedBlocks = () => {
					removeBlocks( otherBlocks.map( block => block.clientId ) );

					// Remove entire last block or partial if it was partial selected.
					if ( lastBlock.offset.end === lastBlock.content.text.length ) {
						removeBlocks( lastBlock.clientId );
					} else {
						updateBlockAttributes( lastBlock.clientId, {
							content: toHTMLString( {
								value: slice(
									lastBlock.content,
									lastBlock.offset.end,
									lastBlock.content.text.length
								),
							} ),
						} );
					}
				};

				switch ( promptType ) {
					case PROMPT_TYPE_CORRECT_SPELLING:
					case PROMPT_TYPE_CHANGE_LANGUAGE:
					case PROMPT_TYPE_CHANGE_TONE:
						requestList.current.data = generateRequestList( blocks );
						handleSetStoredPrompt();
						break;
					default:
						requestList.current.data = generateRequestList( [ generateDataForMixedContent() ] );
						handleSetStoredPrompt();
						removeUnusedBlocks();
						break;
				}
			},
<<<<<<< HEAD
			[ removeBlocks, request, storedPrompt.messages, updateBlockAttributes ]
=======
			[ clientIds, content, request ]
>>>>>>> 30d8cf98
		);

		const replaceWithAiAssistantBlock = useCallback( () => {
			replaceBlock( props.clientId, transfromToAIAssistantBlock( { content, blockType } ) );
		}, [ blockType, content, props.clientId, replaceBlock ] );

		const rawContent = getRawTextFromHTML( props.attributes.content );

		return (
			<>
				<BlockEdit { ...props } />

				<BlockControls group="block">
					<AiAssistantDropdown
						requestingState={ requestingState }
						disabled={ ! rawContent?.length }
						onChange={ requestSuggestion }
						onReplace={ replaceWithAiAssistantBlock }
						exclude={ exclude }
					/>
				</BlockControls>
			</>
		);
	},
	'withAIAssistant'
);

export default withAIAssistant;<|MERGE_RESOLUTION|>--- conflicted
+++ resolved
@@ -17,7 +17,6 @@
 	KEY_ASK_AI_ASSISTANT,
 } from '../../components/ai-assistant-controls';
 import useSuggestionsFromAI, { SuggestionError } from '../../hooks/use-suggestions-from-ai';
-<<<<<<< HEAD
 import {
 	PROMPT_TYPE_CHANGE_LANGUAGE,
 	PROMPT_TYPE_CHANGE_TONE,
@@ -25,14 +24,8 @@
 	getPrompt,
 } from '../../lib/prompt';
 import {
-	GetTextContentFromBlocksProps,
-	getTextContentFromBlocks,
-=======
-import { getPrompt } from '../../lib/prompt';
-import {
-	getRawTextFromHTML,
+	GetTextContentFromSelectedBlocksProps,
 	getTextContentFromSelectedBlocks,
->>>>>>> 30d8cf98
 } from '../../lib/utils/block-content';
 /*
  * Types
@@ -62,24 +55,17 @@
 export const withAIAssistant = createHigherOrderComponent(
 	BlockEdit => props => {
 		const { createNotice } = useDispatch( noticesStore );
-		const { updateBlockAttributes, removeBlocks } = useDispatch( blockEditorStore );
+		const { updateBlockAttributes, removeBlocks, replaceBlock } = useDispatch( blockEditorStore );
 		const [ storedPrompt, setStoredPrompt ] = useState< StoredPromptProps >( {
 			messages: [],
 		} );
 
-<<<<<<< HEAD
 		const requestList = useRef< { index: number; data: Array< SetContentOptionsProps > } >( {
 			index: 0,
 			data: [],
 		} );
-=======
-		const clientIdsRef = useRef< Array< string > >();
 
 		const { name: blockType } = props;
-
-		const { updateBlockAttributes, removeBlocks, replaceBlock } = useDispatch( blockEditorStore );
-		const { createNotice } = useDispatch( noticesStore );
->>>>>>> 30d8cf98
 
 		/*
 		 * Set exclude dropdown options.
@@ -156,7 +142,6 @@
 			[ setStoredPrompt ]
 		);
 
-<<<<<<< HEAD
 		const handleDone = useCallback(
 			( newContent: string ) => {
 				// Update Stored Prompt
@@ -175,10 +160,7 @@
 			[ updateStoredPrompt ]
 		);
 
-		const { request } = useSuggestionsFromAI( {
-=======
 		const { request, requestingState } = useSuggestionsFromAI( {
->>>>>>> 30d8cf98
 			prompt: storedPrompt.messages,
 			onSuggestion: setContent,
 			onDone: handleDone,
@@ -186,28 +168,18 @@
 			autoRequest: false,
 		} );
 
-		const { content, clientIds } = getTextContentFromSelectedBlocks();
+		const blocks = getTextContentFromSelectedBlocks();
+		const allSelectedContent = join( blocks.map( block => block.content ) );
 
 		const requestSuggestion = useCallback(
 			( promptType: PromptTypeProp, options: AiAssistantDropdownOnChangeOptionsArgProps ) => {
-<<<<<<< HEAD
-				const blocks = getTextContentFromBlocks();
 				const firstBlock = blocks[ 0 ];
 				const otherBlocks = blocks.slice( 1, blocks.length - 1 );
 				const lastBlock = blocks[ blocks.length - 1 ];
-				const allSelectedContent = join( blocks.map( block => block.content ) );
 
 				const handleSetStoredPrompt = () =>
 					setStoredPrompt( prevPrompt => {
 						const current = requestList.current.data;
-=======
-				/*
-				 * Store the selected clientIds when the user requests a suggestion.
-				 * The client Ids will be used to update the content of the block,
-				 * when suggestions are received from the AI.
-				 */
-				clientIdsRef.current = clientIds;
->>>>>>> 30d8cf98
 
 						// Flush first request
 						current[ 0 ]?.flush();
@@ -218,7 +190,7 @@
 						return { ...prevPrompt, messages: lastMessage };
 					} );
 
-				const generateRequestList = ( list: Array< GetTextContentFromBlocksProps > ) => {
+				const generateRequestList = ( list: Array< GetTextContentFromSelectedBlocksProps > ) => {
 					return list.reduce( ( acc, block ) => {
 						const { content, offset } = block;
 						const prevMessages = acc[ acc.length - 1 ]?.messages || storedPrompt.messages;
@@ -284,18 +256,25 @@
 						break;
 				}
 			},
-<<<<<<< HEAD
-			[ removeBlocks, request, storedPrompt.messages, updateBlockAttributes ]
-=======
-			[ clientIds, content, request ]
->>>>>>> 30d8cf98
+			[
+				allSelectedContent,
+				blocks,
+				removeBlocks,
+				request,
+				storedPrompt.messages,
+				updateBlockAttributes,
+			]
 		);
 
 		const replaceWithAiAssistantBlock = useCallback( () => {
-			replaceBlock( props.clientId, transfromToAIAssistantBlock( { content, blockType } ) );
-		}, [ blockType, content, props.clientId, replaceBlock ] );
-
-		const rawContent = getRawTextFromHTML( props.attributes.content );
+			replaceBlock(
+				props.clientId,
+				transfromToAIAssistantBlock( {
+					content: toHTMLString( { value: allSelectedContent } ),
+					blockType,
+				} )
+			);
+		}, [ allSelectedContent, blockType, props.clientId, replaceBlock ] );
 
 		return (
 			<>
@@ -304,7 +283,7 @@
 				<BlockControls group="block">
 					<AiAssistantDropdown
 						requestingState={ requestingState }
-						disabled={ ! rawContent?.length }
+						disabled={ ! allSelectedContent?.text?.length }
 						onChange={ requestSuggestion }
 						onReplace={ replaceWithAiAssistantBlock }
 						exclude={ exclude }
