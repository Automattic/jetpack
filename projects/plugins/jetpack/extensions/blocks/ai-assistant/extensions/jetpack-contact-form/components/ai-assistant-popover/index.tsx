--- conflicted
+++ resolved
@@ -19,30 +19,6 @@
 	blockListBlockRef?: React.RefObject< HTMLElement >;
 };
 
-<<<<<<< HEAD
-const debug = debugFactory( 'jetpack-ai-assistant:form-assistant' );
-
-/**
- * Return the serialized content of a block.
- *
- * @param {string} clientId - The block client ID.
- * @returns {string}          The serialized content.
- */
-function getSerializedContentFromBlock( clientId: string ): string {
-	if ( ! clientId?.length ) {
-		return '';
-	}
-
-	const block = select( 'core/block-editor' ).getBlock( clientId );
-	if ( ! block ) {
-		return '';
-	}
-
-	return serialize( block );
-}
-
-=======
->>>>>>> ce6366bb
 /**
  * useAiContext hook to provide access to
  * the AI Assistant data (from context),
