/*
 * External dependencies
 */
import { useAiContext, withAiDataProvider } from '@automattic/jetpack-ai-client';
import { JETPACK_MODULES_STORE_ID } from '@automattic/jetpack-shared-extension-utils';
import { BlockControls } from '@wordpress/block-editor';
import { getBlockType } from '@wordpress/blocks';
import { createHigherOrderComponent } from '@wordpress/compose';
import { select, useSelect } from '@wordpress/data';
import { useEffect, useCallback } from '@wordpress/element';
import { addFilter } from '@wordpress/hooks';
/*
 * Internal dependencies
 */
import AiAssistantBar from './components/ai-assistant-bar';
import AiAssistantToolbarButton from './components/ai-assistant-toolbar-button';
import { isJetpackFromBlockAiCompositionAvailable } from './constants';
import { JETPACK_FORM_CHILDREN_BLOCKS } from './constants';
import withUiHandlerDataProvider from './ui-handler/with-ui-handler-data-provider';

type IsPossibleToExtendJetpackFormBlockProps = {
	checkChildrenBlocks?: boolean;
	clientId: string;
};

/**
 * Check if it is possible to extend the block.
 *
 * @param {string} blockName            - The block name.
 * @param {boolean} checkChildrenBlocks - Check if the block is a child of a Jetpack Form block.
 * @returns {boolean}                     True if it is possible to extend the block.
 */
export function useIsPossibleToExtendJetpackFormBlock(
	blockName: string | undefined,
	{ checkChildrenBlocks = false, clientId }: IsPossibleToExtendJetpackFormBlockProps = {
		clientId: '',
	}
): boolean {
	// Check if the AI Assistant block is registered.
	const isBlockRegistered = getBlockType( 'jetpack/ai-assistant' );
	const modulesSelect = useSelect(
		selectData => selectData( JETPACK_MODULES_STORE_ID ).isModuleActive( 'contact-form' ),
		[ JETPACK_MODULES_STORE_ID ]
	);

	if ( ! modulesSelect ) {
		return false;
	}

	if ( ! isBlockRegistered ) {
		return false;
	}

	// Check if Jetpack extension is enabled.
	if ( ! isJetpackFromBlockAiCompositionAvailable ) {
		return false;
	}

	// clientId is required
	if ( ! clientId?.length ) {
		return false;
	}

	// Do not extend when the block is inside of a core/query block.
	const { getBlockParentsByBlockName } = select( 'core/block-editor' );
	const isChildOfQueryBlock = getBlockParentsByBlockName( clientId, 'core/query' )?.length > 0;
	if ( isChildOfQueryBlock ) {
		return false;
	}

	// Only extend allowed blocks.
	if ( checkChildrenBlocks ) {
		// First, check if it should check for children blocks. (false by default)
		if ( ! JETPACK_FORM_CHILDREN_BLOCKS.includes( blockName ) ) {
			return false;
		}
	} else if ( blockName !== 'jetpack/contact-form' ) {
		// If it is not a child block, check if it is the Jetpack Form block.
		return false;
	}

	/*
	 * Do not extend if the AI Assistant block is hidden
	 * Todo: Do we want to make the extension depend on the block visibility?
	 * ToDo: the `editPostStore` is undefined for P2 sites.
	 * Let's find a way to check if the block is hidden.
	 */
	const { getHiddenBlockTypes } = select( 'core/edit-post' ) || {};
	const hiddenBlocks = getHiddenBlockTypes?.() || []; // It will extend the block if the function is undefined.
	if ( hiddenBlocks.includes( blockName ) ) {
		return false;
	}

	return true;
}

/**
 * HOC to populate the Jetpack Form edit component
 * with the AI Assistant bar and button.
 */
const jetpackFormEditWithAiComponents = createHigherOrderComponent( BlockEdit => {
	return props => {
<<<<<<< HEAD
		const possibleToExtendJetpackFormBlock = useIsPossibleToExtendJetpackFormBlock( props?.name, {
			clientId: props.clientId,
		} );

=======
>>>>>>> f4d31034
		const { eventSource } = useAiContext();

		const stopSuggestion = useCallback( () => {
			if ( ! eventSource ) {
				return;
			}
			eventSource?.close();
		}, [ eventSource ] );

		useEffect( () => {
			/*
			 * Cleanup function to remove the event listeners
			 * and close the event source.
			 */
			return () => {
				// Only stop when the parent block is unmouted.
				if ( props?.name !== 'jetpack/contact-form' ) {
					return;
				}

				stopSuggestion();
			};
		}, [ stopSuggestion, props?.name ] );

		// Only extend Jetpack Form block (children not included).
		if ( ! isPossibleToExtendJetpackFormBlock( props?.name, { clientId: props.clientId } ) ) {
			return <BlockEdit { ...props } />;
		}

		if ( ! possibleToExtendJetpackFormBlock ) {
			return <BlockEdit { ...props } />;
		}

		const blockControlsProps = {
			group: 'block',
		};

		return (
			<>
				<BlockEdit { ...props } />

				<AiAssistantBar clientId={ props.clientId } />

				<BlockControls { ...blockControlsProps }>
					<AiAssistantToolbarButton />
				</BlockControls>
			</>
		);
	};
}, 'jetpackFormEditWithAiComponents' );

/**
 * Function used to extend the registerBlockType settings.
 *
 * - Populate the Jetpack Form edit component
 * with the AI Assistant bar and button (jetpackFormEditWithAiComponents).
 *
 * @param {object} settings - The block settings.
 * @param {string} name     - The block name.
 * @returns {object}          The block settings.
 */
function jetpackFormWithAiSupport( settings, name: string ) {
	// Only extend Jetpack Form block type.
	if ( name !== 'jetpack/contact-form' ) {
		return settings;
	}

	return {
		...settings,
		edit: jetpackFormEditWithAiComponents( settings.edit ),
	};
}

addFilter(
	'blocks.registerBlockType',
	'jetpack/ai-assistant-support',
	jetpackFormWithAiSupport,
	100
);

/**
 * Add the AI Assistant button to the toolbar.
 * This HOC should be used only for children blocks of the Jetpack Form block.
 */
const withAiToolbarButton = createHigherOrderComponent( BlockEdit => {
	return props => {
		// Get clientId of the parent block.
		const parentClientId = useSelect(
			selectData => {
				const { getBlockParentsByBlockName } = selectData( 'core/block-editor' );
				return getBlockParentsByBlockName( props.clientId, 'jetpack/contact-form' )?.[ 0 ];
			},
			[ props.clientId ]
		);

		const possibleToExtendJetpackFormBlock = useIsPossibleToExtendJetpackFormBlock( props?.name, {
			checkChildrenBlocks: true,
			clientId: parentClientId,
		} );

		if ( ! possibleToExtendJetpackFormBlock ) {
			return <BlockEdit { ...props } />;
		}

		const blockControlsProps = {
			group: 'parent',
		};

		return (
			<>
				<BlockEdit { ...props } />

				<BlockControls { ...blockControlsProps }>
					<AiAssistantToolbarButton jetpackFormClientId={ parentClientId } />
				</BlockControls>
			</>
		);
	};
}, 'withAiToolbarButton' );

addFilter( 'editor.BlockEdit', 'jetpack/jetpack-form-block-edit', withAiToolbarButton );

// Provide the UI Handler data context to the block.
addFilter(
	'editor.BlockListBlock',
	'jetpack/ai-assistant-support',
	withUiHandlerDataProvider,
	100
);

addFilter( 'editor.BlockListBlock', 'jetpack/ai-assistant-block-list', withAiDataProvider, 110 );<|MERGE_RESOLUTION|>--- conflicted
+++ resolved
@@ -100,13 +100,10 @@
  */
 const jetpackFormEditWithAiComponents = createHigherOrderComponent( BlockEdit => {
 	return props => {
-<<<<<<< HEAD
 		const possibleToExtendJetpackFormBlock = useIsPossibleToExtendJetpackFormBlock( props?.name, {
 			clientId: props.clientId,
 		} );
 
-=======
->>>>>>> f4d31034
 		const { eventSource } = useAiContext();
 
 		const stopSuggestion = useCallback( () => {
@@ -132,10 +129,6 @@
 		}, [ stopSuggestion, props?.name ] );
 
 		// Only extend Jetpack Form block (children not included).
-		if ( ! isPossibleToExtendJetpackFormBlock( props?.name, { clientId: props.clientId } ) ) {
-			return <BlockEdit { ...props } />;
-		}
-
 		if ( ! possibleToExtendJetpackFormBlock ) {
 			return <BlockEdit { ...props } />;
 		}
