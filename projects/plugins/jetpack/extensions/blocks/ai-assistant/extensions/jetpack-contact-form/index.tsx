/*
 * External dependencies
 */
import { useAiContext, withAiDataProvider } from '@automattic/jetpack-ai-client';
import { JETPACK_MODULES_STORE_ID } from '@automattic/jetpack-shared-extension-utils';
import { BlockControls } from '@wordpress/block-editor';
import { getBlockType } from '@wordpress/blocks';
import { createHigherOrderComponent } from '@wordpress/compose';
import { select, useSelect } from '@wordpress/data';
import { useEffect, useCallback } from '@wordpress/element';
import { addFilter } from '@wordpress/hooks';
import React from 'react';
/*
 * Internal dependencies
 */
import useAiFeature from '../../hooks/use-ai-feature';
import AiAssistantBar from './components/ai-assistant-bar';
import AiAssistantToolbarButton from './components/ai-assistant-toolbar-button';
import { isJetpackFromBlockAiCompositionAvailable } from './constants';
import { JETPACK_FORM_CHILDREN_BLOCKS } from './constants';
import withUiHandlerDataProvider from './ui-handler/with-ui-handler-data-provider';

type IsPossibleToExtendJetpackFormBlockProps = {
	checkChildrenBlocks?: boolean;
	clientId: string;
};

/**
 * Check if it is possible to extend the block.
 *
 * @param {string} blockName            - The block name.
 * @param {boolean} checkChildrenBlocks - Check if the block is a child of a Jetpack Form block.
 * @returns {boolean}                     True if it is possible to extend the block.
 */
export function useIsPossibleToExtendJetpackFormBlock(
	blockName: string | undefined,
	{ checkChildrenBlocks = false, clientId }: IsPossibleToExtendJetpackFormBlockProps = {
		clientId: '',
	}
): boolean {
	// Check if the AI Assistant block is registered.
	const isBlockRegistered = getBlockType( 'jetpack/ai-assistant' );
	const isModuleActive = useSelect(
		selectData => selectData( JETPACK_MODULES_STORE_ID ).isModuleActive( 'contact-form' ),
		[ JETPACK_MODULES_STORE_ID ]
	);

	if ( ! isModuleActive ) {
		return false;
	}

	if ( ! isBlockRegistered ) {
		return false;
	}

	// Check if there is a block name.
	if ( typeof blockName !== 'string' ) {
		return false;
	}

	// Check if Jetpack extension is enabled.
	if ( ! isJetpackFromBlockAiCompositionAvailable ) {
		return false;
	}

	// clientId is required
	if ( ! clientId?.length ) {
		return false;
	}

	// Only extend allowed blocks.
	if ( checkChildrenBlocks ) {
		// First, check if it should check for children blocks. (false by default)
		if ( ! JETPACK_FORM_CHILDREN_BLOCKS.includes( blockName ) ) {
			return false;
		}
	} else if ( blockName !== 'jetpack/contact-form' ) {
		// If it is not a child block, check if it is the Jetpack Form block.
		return false;
	}

	/*
	 * Do not extend if the AI Assistant block is hidden
	 * Todo: Do we want to make the extension depend on the block visibility?
	 * ToDo: the `editPostStore` is undefined for P2 sites.
	 * Let's find a way to check if the block is hidden.
	 */
	const { getHiddenBlockTypes } = select( 'core/edit-post' ) || {};
	const hiddenBlocks = getHiddenBlockTypes?.() || []; // It will extend the block if the function is undefined.
	if ( hiddenBlocks.includes( blockName ) ) {
		return false;
	}

	return true;
}

/**
 * HOC to populate the Jetpack Form edit component
 * with the AI Assistant bar and button.
 */
const jetpackFormEditWithAiComponents = createHigherOrderComponent( BlockEdit => {
	return props => {
<<<<<<< HEAD
		const possibleToExtendJetpackFormBlock = useIsPossibleToExtendJetpackFormBlock( props?.name, {
			clientId: props.clientId,
		} );

		const { eventSource } = useAiContext();
=======
		const { increaseRequestsCount } = useAiFeature();

		const { eventSource } = useAiContext( {
			onDone: useCallback( () => {
				/*
				 * Increase the AI Suggestion counter.
				 * @todo: move this at store level.
				 */
				increaseRequestsCount();
			}, [ increaseRequestsCount ] ),
			onError: useCallback(
				error => {
					/*
					 * Incrses AI Suggestion counter
					 * only for valid errors.
					 * @todo: move this at store level.
					 */
					if ( error.code === 'error_network' || error.code === 'error_quota_exceeded' ) {
						return;
					}

					// Increase the AI Suggestion counter.
					increaseRequestsCount();
				},
				[ increaseRequestsCount ]
			),
		} );
>>>>>>> 9ac2c57b

		const stopSuggestion = useCallback( () => {
			if ( ! eventSource ) {
				return;
			}
			eventSource?.close();
		}, [ eventSource ] );

		useEffect( () => {
			/*
			 * Cleanup function to remove the event listeners
			 * and close the event source.
			 */
			return () => {
				// Only stop when the parent block is unmouted.
				if ( props?.name !== 'jetpack/contact-form' ) {
					return;
				}

				stopSuggestion();
			};
		}, [ stopSuggestion, props?.name ] );

		// Only extend Jetpack Form block (children not included).
		if ( ! possibleToExtendJetpackFormBlock ) {
			return <BlockEdit { ...props } />;
		}

		const blockControlsProps = {
			group: 'block',
		};

		return (
			<>
				<BlockEdit { ...props } />

				<AiAssistantBar clientId={ props.clientId } />

				<BlockControls { ...blockControlsProps }>
					<AiAssistantToolbarButton />
				</BlockControls>
			</>
		);
	};
}, 'jetpackFormEditWithAiComponents' );

/**
 * Function used to extend the registerBlockType settings.
 *
 * - Populate the Jetpack Form edit component
 * with the AI Assistant bar and button (jetpackFormEditWithAiComponents).
 * - Add the UI Handler data provider (withUiHandlerDataProvider).
 * - Add the AI Assistant data provider (withAiDataProvider).
 *
 * @param {object} settings - The block settings.
 * @param {string} name     - The block name.
 * @returns {object}          The block settings.
 */
function jetpackFormWithAiSupport( settings, name: string ) {
	// Only extend Jetpack Form block type.
	if ( name !== 'jetpack/contact-form' ) {
		return settings;
	}

	return {
		...settings,
		edit: withAiDataProvider(
			withUiHandlerDataProvider( jetpackFormEditWithAiComponents( settings.edit ) )
		),
	};
}

addFilter(
	'blocks.registerBlockType',
	'jetpack/ai-assistant-support',
	jetpackFormWithAiSupport,
	100
);

/**
 * HOC to populate the Jetpack Form children blocks edit components:
 * - AI Assistant toolbar button.
 *
 * This HOC must be used only for children blocks of the Jetpack Form block.
 */
const jetpackFormChildrenEditWithAiComponents = createHigherOrderComponent( BlockEdit => {
	return props => {
		// Get clientId of the parent block.
		const parentClientId = useSelect(
			selectData => {
				const blockEditorSelectData: {
					getBlockParentsByBlockName: ( clientId: string, blockName: string ) => string[];
				} = selectData( 'core/block-editor' );
				const { getBlockParentsByBlockName } = blockEditorSelectData;

				return getBlockParentsByBlockName( props.clientId, 'jetpack/contact-form' )?.[ 0 ];
			},
			[ props.clientId ]
		);

		const possibleToExtendJetpackFormBlock = useIsPossibleToExtendJetpackFormBlock( props?.name, {
			checkChildrenBlocks: true,
			clientId: parentClientId,
		} );

		if ( ! possibleToExtendJetpackFormBlock ) {
			return <BlockEdit { ...props } />;
		}

		const blockControlsProps = {
			group: 'parent',
		};

		return (
			<>
				<BlockEdit { ...props } />

				<BlockControls { ...blockControlsProps }>
					<AiAssistantToolbarButton jetpackFormClientId={ parentClientId } />
				</BlockControls>
			</>
		);
	};
}, 'jetpackFormChildrenEditWithAiComponents' );

/*
 * Extend children blocks of Jetpack Form block
 * with the AI Assistant components.
 */
function jetpackFormChildrenEditWithAiSupport( settings, name ) {
	// Only extend allowed blocks (Jetpack form and its children)
	if ( ! JETPACK_FORM_CHILDREN_BLOCKS.includes( name ) ) {
		return settings;
	}

	return {
		...settings,
		edit: jetpackFormChildrenEditWithAiComponents( settings.edit ),
	};
}

addFilter(
	'blocks.registerBlockType',
	'jetpack/ai-assistant-support',
	jetpackFormChildrenEditWithAiSupport
);<|MERGE_RESOLUTION|>--- conflicted
+++ resolved
@@ -100,13 +100,10 @@
  */
 const jetpackFormEditWithAiComponents = createHigherOrderComponent( BlockEdit => {
 	return props => {
-<<<<<<< HEAD
 		const possibleToExtendJetpackFormBlock = useIsPossibleToExtendJetpackFormBlock( props?.name, {
 			clientId: props.clientId,
 		} );
 
-		const { eventSource } = useAiContext();
-=======
 		const { increaseRequestsCount } = useAiFeature();
 
 		const { eventSource } = useAiContext( {
@@ -134,7 +131,6 @@
 				[ increaseRequestsCount ]
 			),
 		} );
->>>>>>> 9ac2c57b
 
 		const stopSuggestion = useCallback( () => {
 			if ( ! eventSource ) {
