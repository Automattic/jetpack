/**
 * External dependencies
 */
import { useSelect } from '@wordpress/data';
import { store as editorStore } from '@wordpress/editor';
import { useCallback, useEffect, useRef } from '@wordpress/element';
import { __ } from '@wordpress/i18n';
import debugFactory from 'debug';
/**
 * Types
 */
import { PromptItemProps, delimiter } from '../../lib/prompt';
import { SuggestionsEventSource, askQuestion } from '../../lib/suggestions';

const debug = debugFactory( 'jetpack-ai-assistant:prompt' );

type SourceCallback = ( event: CustomEvent ) => void;

type PromptMessages = Array< PromptItemProps >;

type PromptArg = PromptMessages[] | PromptMessages;

type ExtraArgs =
	| {
			[ key: string ]: object | string | number | boolean;
			index?: number;
	  }
	| undefined;

export type SuggestionError = {
	/*
	 * A string code to refer to the error.
	 */
	code: string;

	/*
	 * The user-friendly error message.
	 */
	message: string;

	/*
	 * The type of the error.
	 */
	status: 'info' | 'error';
};

type UseSuggestionsFromAIOptions = {
	/*
	 * Request prompt.
	 */
	prompt: Array< PromptItemProps >;

	/*
	 * Whether to request suggestions automatically.
	 */
	autoRequest?: boolean;

	/*
	 * onSuggestion callback.
	 */
	onSuggestion?: ( suggestion: string, extraArgs?: ExtraArgs ) => void;

	/*
	 * onDone callback.
	 */
	onDone?: ( content: string, extraArgs?: ExtraArgs ) => void;

	/*
	 * onError callback.
	 */
	onError?: ( error: SuggestionError ) => void;
};

type useSuggestionsFromAIProps = {
	/*
	 * The post ID.
	 */
	postId: number;

	/*
	 * The post title.
	 */
	postTitle: string;

	/*
	 * The event source.
	 */
	source: SuggestionsEventSource | undefined;

	/*
	 * The request handler.
	 */
	request: ( prompt: PromptArg, extraArgs?: ExtraArgs ) => Promise< void >;
};

/**
 * React custom hook to get suggestions from AI,
 * by hitting the query endpoint.
 *
 * @param {UseSuggestionsFromAIOptions} options - The options for the hook.
 * @returns {useSuggestionsFromAIProps}           The props for the hook.
 */
export default function useSuggestionsFromAI( {
	prompt,
	autoRequest = true,
	onSuggestion,
	onDone,
	onError,
}: UseSuggestionsFromAIOptions ): useSuggestionsFromAIProps {
	// Collect data
	const { postId, postTitle } = useSelect( select => {
		return {
			postId: select( editorStore ).getCurrentPostId(),
			postTitle: select( editorStore ).getEditedPostAttribute( 'title' ),
		};
	}, [] );

	// Store the event source in a ref, so we can handle it if needed.
	const source = useRef< SuggestionsEventSource | undefined >( undefined );

<<<<<<< HEAD
	// Store callback fn
	const handleSuggestion = useRef< SourceCallback | undefined >( undefined );
	const handleDone = useRef< SourceCallback | undefined >( undefined );
=======
	/**
	 * onSuggestion function handler.
	 *
	 * @param {string} suggestion - The suggestion.
	 * @returns {void}
	 */
	const handleSuggestion = useCallback(
		( event: CustomEvent ) => {
			/*
			 * Remove the delimiter string from the suggestion,
			 * only at the beginning and end of the string.
			 */
			const delimiterRegEx = new RegExp( `^${ delimiter }|${ delimiter }$`, 'g' );
			onSuggestion( event?.detail?.replace( delimiterRegEx, '' ) );
		},
		[ onSuggestion ]
	);

	/**
	 * onDone function handler.
	 *
	 * @param {string} content - The content.
	 * @returns {void}
	 */
	const handleDone = useCallback(
		( event: CustomEvent ) => {
			/*
			 * Remove the delimiter string from the suggestion,
			 * only at the beginning and end of the string.
			 */
			const delimiterRegEx = new RegExp( `^${ delimiter }|${ delimiter }$`, 'g' );
			onDone( event?.detail?.replace( delimiterRegEx, '' ) );
		},
		[ onDone ]
	);
>>>>>>> 2565f795

	/**
	 * Request handler.
	 *
	 * @returns {Promise<void>} The promise.
	 */
	const request = useCallback(
		async ( promptArg: PromptArg, extraArgs?: ExtraArgs ) => {
			const currentIndex = extraArgs?.index ?? 0;
			const isMultiple = Array.isArray( promptArg[ 0 ] );
			const hasNext = isMultiple && promptArg?.[ currentIndex + 1 ] !== undefined;
			const nextExtraArgs = { ...( extraArgs || {} ), index: currentIndex + 1 };
			const currentPrompt = (
				isMultiple ? promptArg[ currentIndex ] : promptArg
			) as PromptMessages;

			const log = ( messages: PromptMessages ) => {
				messages.forEach( ( { role, content: promptContent }, i ) =>
					debug( '(%s/%s) %o\n%s', i + 1, promptArg.length, `[${ role }]`, promptContent )
				);
			};

			try {
				log( currentPrompt );

				source.current = await askQuestion( currentPrompt, {
					postId,
					requireUpgrade: false, // It shouldn't be part of the askQuestion API.
					fromCache: false,
				} );

				handleSuggestion.current = ( event: CustomEvent ) =>
					onSuggestion?.( event?.detail, extraArgs );

				source?.current?.addEventListener( 'suggestion', handleSuggestion.current );

				handleDone.current = ( event: CustomEvent ) => {
					onDone?.( event?.detail, extraArgs );
					if ( hasNext ) {
						request( promptArg, nextExtraArgs );
					}
				};

				source?.current?.addEventListener( 'done', handleDone.current );

				if ( onError ) {
					source?.current?.addEventListener( 'error_quota_exceeded', () => {
						source?.current?.close();
						onError( {
							code: 'error_quota_exceeded',
							message: __( 'You have reached the limit of requests for this site.', 'jetpack' ),
							status: 'info',
						} );
					} );

					source?.current?.addEventListener( 'error_unclear_prompt', () => {
						source?.current?.close();
						onError( {
							code: 'error_unclear_prompt',
							message: __( 'Your request was unclear. Mind trying again?', 'jetpack' ),
							status: 'info',
						} );
					} );

					source?.current?.addEventListener( 'error_service_unavailable', () => {
						source?.current?.close();
						onError( {
							code: 'error_service_unavailable',
							message: __(
								'Jetpack AI services are currently unavailable. Sorry for the inconvenience.',
								'jetpack'
							),
							status: 'info',
						} );
					} );

					source?.current?.addEventListener( 'error_moderation', () => {
						source?.current?.close();
						onError( {
							code: 'error_moderation',
							message: __(
								'This request has been flagged by our moderation system. Please try to rephrase it and try again.',
								'jetpack'
							),
							status: 'info',
						} );
					} );

					source?.current?.addEventListener( 'error_network', () => {
						source?.current?.close();
						onError( {
							code: 'error_network',
							message: __(
								'It was not possible to process your request. Mind trying again?',
								'jetpack'
							),
							status: 'info',
						} );
					} );
				}
			} catch ( e ) {
				// eslint-disable-next-line no-console
				console.error( e );
			}
		},
		[ postId, onSuggestion, onDone, onError, handleSuggestion, handleDone ]
	);

	// Request suggestions automatically when ready.
	useEffect( () => {
		// Check if there is a prompt to request.
		if ( ! prompt?.length ) {
			return;
		}

		// Trigger the request.
		if ( autoRequest ) {
			request( prompt );
		}

		// Close the connection when unmounting.
		return () => {
			if ( ! autoRequest ) {
				return;
			}

			if ( ! source?.current ) {
				return;
			}

			// Close the connection.
			source.current.close();

			// Clean up the event listeners.
			source?.current?.removeEventListener( 'suggestion', handleSuggestion.current );
			source?.current?.removeEventListener( 'done', handleDone.current );
		};
	}, [ autoRequest, handleDone, handleSuggestion, prompt, request ] );

	return {
		// Expose the request handler.
		request,

		// Expose the EventHandlerSource
		source: source.current,

		// Export additional props doesn't hurt.
		postId,
		postTitle,
	};
}<|MERGE_RESOLUTION|>--- conflicted
+++ resolved
@@ -118,47 +118,9 @@
 	// Store the event source in a ref, so we can handle it if needed.
 	const source = useRef< SuggestionsEventSource | undefined >( undefined );
 
-<<<<<<< HEAD
 	// Store callback fn
 	const handleSuggestion = useRef< SourceCallback | undefined >( undefined );
 	const handleDone = useRef< SourceCallback | undefined >( undefined );
-=======
-	/**
-	 * onSuggestion function handler.
-	 *
-	 * @param {string} suggestion - The suggestion.
-	 * @returns {void}
-	 */
-	const handleSuggestion = useCallback(
-		( event: CustomEvent ) => {
-			/*
-			 * Remove the delimiter string from the suggestion,
-			 * only at the beginning and end of the string.
-			 */
-			const delimiterRegEx = new RegExp( `^${ delimiter }|${ delimiter }$`, 'g' );
-			onSuggestion( event?.detail?.replace( delimiterRegEx, '' ) );
-		},
-		[ onSuggestion ]
-	);
-
-	/**
-	 * onDone function handler.
-	 *
-	 * @param {string} content - The content.
-	 * @returns {void}
-	 */
-	const handleDone = useCallback(
-		( event: CustomEvent ) => {
-			/*
-			 * Remove the delimiter string from the suggestion,
-			 * only at the beginning and end of the string.
-			 */
-			const delimiterRegEx = new RegExp( `^${ delimiter }|${ delimiter }$`, 'g' );
-			onDone( event?.detail?.replace( delimiterRegEx, '' ) );
-		},
-		[ onDone ]
-	);
->>>>>>> 2565f795
 
 	/**
 	 * Request handler.
@@ -190,13 +152,17 @@
 					fromCache: false,
 				} );
 
-				handleSuggestion.current = ( event: CustomEvent ) =>
-					onSuggestion?.( event?.detail, extraArgs );
+				handleSuggestion.current = ( event: CustomEvent ) => {
+					const delimiterRegEx = new RegExp( `^${ delimiter }|${ delimiter }$`, 'g' );
+					onSuggestion?.( event?.detail?.replace( delimiterRegEx, '' ) );
+				};
 
 				source?.current?.addEventListener( 'suggestion', handleSuggestion.current );
 
 				handleDone.current = ( event: CustomEvent ) => {
-					onDone?.( event?.detail, extraArgs );
+					const delimiterRegEx = new RegExp( `^${ delimiter }|${ delimiter }$`, 'g' );
+					onDone( event?.detail?.replace( delimiterRegEx, '' ) );
+
 					if ( hasNext ) {
 						request( promptArg, nextExtraArgs );
 					}
