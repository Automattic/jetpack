/**
 * External dependencies
 */
import { useSelect } from '@wordpress/data';
import { store as editorStore } from '@wordpress/editor';
import { useCallback, useEffect, useRef } from '@wordpress/element';
import { __ } from '@wordpress/i18n';
import debugFactory from 'debug';
/**
 * Types
 */
import { SuggestionsEventSource, askQuestion } from '../../lib/suggestions';
import type { PromptItemProps } from '../../lib/prompt';

const debug = debugFactory( 'jetpack-ai-assistant:prompt' );

<<<<<<< HEAD
type SourceCallback = ( event: CustomEvent ) => void;

type PromptMessages = Array< PromptItemProps >;

type PromptArg = PromptMessages[] | PromptMessages;

type ExtraArgs =
	| {
			[ key: string ]: object | string | number | boolean;
			index?: number;
	  }
	| undefined;
=======
export type SuggestionError = {
	/*
	 * A string code to refer to the error.
	 */
	code: string;

	/*
	 * The user-friendly error message.
	 */
	message: string;

	/*
	 * The type of the error.
	 */
	status: 'info' | 'error';
};
>>>>>>> d159e0ce

type UseSuggestionsFromAIOptions = {
	/*
	 * Request prompt.
	 */
	prompt: Array< PromptItemProps >;

	/*
	 * Whether to request suggestions automatically.
	 */
	autoRequest?: boolean;

	/*
	 * onSuggestion callback.
	 */
	onSuggestion?: ( suggestion: string, extraArgs?: ExtraArgs ) => void;

	/*
	 * onDone callback.
	 */
<<<<<<< HEAD
	onDone?: ( content: string, extraArgs?: ExtraArgs ) => void;
=======
	onDone?: ( content: string ) => void;

	/*
	 * onError callback.
	 */
	onError?: ( error: SuggestionError ) => void;
>>>>>>> d159e0ce
};

type useSuggestionsFromAIProps = {
	/*
	 * The post ID.
	 */
	postId: number;

	/*
	 * The post title.
	 */
	postTitle: string;

	/*
	 * The event source.
	 */
	source: SuggestionsEventSource | undefined;

	/*
	 * The request handler.
	 */
	request: ( prompt: PromptArg, extraArgs?: ExtraArgs ) => Promise< void >;
};

/**
 * React custom hook to get suggestions from AI,
 * by hitting the query endpoint.
 *
 * @param {UseSuggestionsFromAIOptions} options - The options for the hook.
 * @returns {useSuggestionsFromAIProps}           The props for the hook.
 */
export default function useSuggestionsFromAI( {
	prompt,
	autoRequest = true,
	onSuggestion,
	onDone,
	onError,
}: UseSuggestionsFromAIOptions ): useSuggestionsFromAIProps {
	// Collect data
	const { postId, postTitle } = useSelect( select => {
		return {
			postId: select( editorStore ).getCurrentPostId(),
			postTitle: select( editorStore ).getEditedPostAttribute( 'title' ),
		};
	}, [] );

	// Store the event source in a ref, so we can handle it if needed.
	const source = useRef< SuggestionsEventSource | undefined >( undefined );

	// Store callback fn
	const handleSuggestion = useRef< SourceCallback | undefined >( undefined );
	const handleDone = useRef< SourceCallback | undefined >( undefined );

	/**
	 * Request handler.
	 *
	 * @returns {Promise<void>} The promise.
	 */
	const request = useCallback(
		async ( promptArg: PromptArg, extraArgs?: ExtraArgs ) => {
			const currentIndex = extraArgs?.index ?? 0;
			const isMultiple = Array.isArray( promptArg[ 0 ] );
			const hasNext = isMultiple && promptArg?.[ currentIndex + 1 ] !== undefined;
			const nextExtraArgs = { ...( extraArgs || {} ), index: currentIndex + 1 };
			const currentPrompt = (
				isMultiple ? promptArg[ currentIndex ] : promptArg
			) as PromptMessages;

			const log = ( messages: PromptMessages ) => {
				messages.forEach( ( { role, content: promptContent }, i ) =>
					debug( '(%s/%s) %o\n%s', i + 1, promptArg.length, `[${ role }]`, promptContent )
				);
			};

			try {
				log( currentPrompt );

				source.current = await askQuestion( currentPrompt, {
					postId,
					requireUpgrade: false, // It shouldn't be part of the askQuestion API.
					fromCache: false,
				} );

				handleSuggestion.current = ( event: CustomEvent ) =>
					onSuggestion?.( event?.detail, extraArgs );

				source?.current?.addEventListener( 'suggestion', handleSuggestion.current );

				handleDone.current = ( event: CustomEvent ) => {
					onDone?.( event?.detail, extraArgs );
					if ( hasNext ) {
						request( promptArg, nextExtraArgs );
					}
				};

<<<<<<< HEAD
				source?.current?.addEventListener( 'done', handleDone.current );
=======
				if ( onDone ) {
					source?.current?.addEventListener( 'done', handleDone );
				}

				if ( onError ) {
					source?.current?.addEventListener( 'error_quota_exceeded', () => {
						source?.current?.close();
						onError( {
							code: 'error_quota_exceeded',
							message: __( 'You have reached the limit of requests for this site.', 'jetpack' ),
							status: 'info',
						} );
					} );

					source?.current?.addEventListener( 'error_unclear_prompt', () => {
						source?.current?.close();
						onError( {
							code: 'error_unclear_prompt',
							message: __( 'Your request was unclear. Mind trying again?', 'jetpack' ),
							status: 'info',
						} );
					} );

					source?.current?.addEventListener( 'error_service_unavailable', () => {
						source?.current?.close();
						onError( {
							code: 'error_service_unavailable',
							message: __(
								'Jetpack AI services are currently unavailable. Sorry for the inconvenience.',
								'jetpack'
							),
							status: 'info',
						} );
					} );

					source?.current?.addEventListener( 'error_moderation', () => {
						source?.current?.close();
						onError( {
							code: 'error_moderation',
							message: __(
								'This request has been flagged by our moderation system. Please try to rephrase it and try again.',
								'jetpack'
							),
							status: 'info',
						} );
					} );

					source?.current?.addEventListener( 'error_network', () => {
						source?.current?.close();
						onError( {
							code: 'error_network',
							message: __(
								'It was not possible to process your request. Mind trying again?',
								'jetpack'
							),
							status: 'info',
						} );
					} );
				}
>>>>>>> d159e0ce
			} catch ( e ) {
				// eslint-disable-next-line no-console
				console.error( e );
			}
		},
		[ postId, onSuggestion, onDone, onError, handleSuggestion, handleDone ]
	);

	// Request suggestions automatically when ready.
	useEffect( () => {
		// Check if there is a prompt to request.
		if ( ! prompt?.length ) {
			return;
		}

		// Trigger the request.
		if ( autoRequest ) {
			request( prompt );
		}

		// Close the connection when unmounting.
		return () => {
			if ( ! autoRequest ) {
				return;
			}

			if ( ! source?.current ) {
				return;
			}

			// Close the connection.
			source.current.close();

			// Clean up the event listeners.
			source?.current?.removeEventListener( 'suggestion', handleSuggestion.current );
			source?.current?.removeEventListener( 'done', handleDone.current );
		};
	}, [ autoRequest, handleDone, handleSuggestion, prompt, request ] );

	return {
		// Expose the request handler.
		request,

		// Expose the EventHandlerSource
		source: source.current,

		// Export additional props doesn't hurt.
		postId,
		postTitle,
	};
}<|MERGE_RESOLUTION|>--- conflicted
+++ resolved
@@ -14,7 +14,6 @@
 
 const debug = debugFactory( 'jetpack-ai-assistant:prompt' );
 
-<<<<<<< HEAD
 type SourceCallback = ( event: CustomEvent ) => void;
 
 type PromptMessages = Array< PromptItemProps >;
@@ -27,7 +26,7 @@
 			index?: number;
 	  }
 	| undefined;
-=======
+
 export type SuggestionError = {
 	/*
 	 * A string code to refer to the error.
@@ -44,7 +43,6 @@
 	 */
 	status: 'info' | 'error';
 };
->>>>>>> d159e0ce
 
 type UseSuggestionsFromAIOptions = {
 	/*
@@ -65,16 +63,12 @@
 	/*
 	 * onDone callback.
 	 */
-<<<<<<< HEAD
 	onDone?: ( content: string, extraArgs?: ExtraArgs ) => void;
-=======
-	onDone?: ( content: string ) => void;
 
 	/*
 	 * onError callback.
 	 */
 	onError?: ( error: SuggestionError ) => void;
->>>>>>> d159e0ce
 };
 
 type useSuggestionsFromAIProps = {
@@ -170,12 +164,7 @@
 					}
 				};
 
-<<<<<<< HEAD
 				source?.current?.addEventListener( 'done', handleDone.current );
-=======
-				if ( onDone ) {
-					source?.current?.addEventListener( 'done', handleDone );
-				}
 
 				if ( onError ) {
 					source?.current?.addEventListener( 'error_quota_exceeded', () => {
@@ -232,7 +221,6 @@
 						} );
 					} );
 				}
->>>>>>> d159e0ce
 			} catch ( e ) {
 				// eslint-disable-next-line no-console
 				console.error( e );
