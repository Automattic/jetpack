--- conflicted
+++ resolved
@@ -23,27 +23,12 @@
 	public renderRules: RenderHTMLRules = [];
 	public firstUpdate: boolean = true;
 	public behavior: BlockBehavior = 'dropdown' as const;
-<<<<<<< HEAD
-	public childrenBlock: boolean = false;
+	public isChildBlock: boolean = false;
 	public feature: string = 'ai-assistant';
 
 	constructor( clientId: string, renderRules: RenderHTMLRules = [] ) {
 		this.clientId = clientId;
 		this.renderRules = renderRules;
-=======
-	public isChildBlock: boolean = false;
-
-	constructor(
-		clientId: string,
-		renderRules: RenderHTMLRules = [],
-		behavior: BlockBehavior = 'dropdown',
-		isChildBlock: boolean = false
-	) {
-		this.clientId = clientId;
-		this.renderRules = renderRules;
-		this.behavior = behavior;
-		this.isChildBlock = isChildBlock;
->>>>>>> 8d2874bc
 	}
 
 	public getBlock(): Block {
