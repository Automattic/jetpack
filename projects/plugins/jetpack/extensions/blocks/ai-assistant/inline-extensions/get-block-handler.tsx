/**
 * External dependencies
 */
import { createContext } from '@wordpress/element';
import debugFactory from 'debug';
/**
 * Internal dependencies
 */
import {
	JETPACK_FORM_CHILDREN_BLOCKS,
	type ExtendedInlineBlockProp,
} from '../extensions/ai-assistant';
import { BlockHandler } from './block-handler';
import { HeadingHandler } from './heading';
import { JetpackFormHandler, JetpackChildrenFormHandler } from './jetpack-form';
import { ListHandler } from './list';
import { ListItemHandler } from './list-item';
import { ParagraphHandler } from './paragraph';
/**
 * Types
 */
import type { IBlockHandler } from './types';

const debug = debugFactory( 'jetpack-ai-assistant:extensions:get-block-handler' );

const handlers = {
	'core/heading': HeadingHandler,
	'core/paragraph': ParagraphHandler,
	'core/list-item': ListItemHandler,
	'core/list': ListHandler,
	'jetpack/contact-form': JetpackFormHandler,
	...JETPACK_FORM_CHILDREN_BLOCKS.reduce(
		( acc, blockType ) => ( {
			...acc,
			[ blockType ]: JetpackChildrenFormHandler,
		} ),
		{}
	),
};

export const InlineExtensionsContext = createContext( {} );

/**
 * Gets the block handler based on the block type.
 * The block handler is used to handle the request suggestions.
 * @param {ExtendedInlineBlockProp} blockType - The block type.
 * @param {string} clientId                   - The block client ID.
 * @returns {IBlockHandler}                     The block handler.
 */
export function getBlockHandler(
	blockType: ExtendedInlineBlockProp,
	clientId: string
): IBlockHandler {
	let HandlerClass = handlers[ blockType ];

	if ( ! HandlerClass ) {
		debug( `No handler found for block type: ${ blockType }. Using default handler.` );
		HandlerClass = BlockHandler;
	}

	const handler = new HandlerClass( clientId );

	return {
		onSuggestion: handler.onSuggestion.bind( handler ),
		onDone: handler.onDone.bind( handler ),
		getContent: handler.getContent.bind( handler ),
		behavior: handler.behavior,
<<<<<<< HEAD
		childrenBlock: handler.childrenBlock,
		feature: handler.feature,
=======
		isChildBlock: handler.isChildBlock,
>>>>>>> 8d2874bc
	};
}<|MERGE_RESOLUTION|>--- conflicted
+++ resolved
@@ -65,11 +65,7 @@
 		onDone: handler.onDone.bind( handler ),
 		getContent: handler.getContent.bind( handler ),
 		behavior: handler.behavior,
-<<<<<<< HEAD
-		childrenBlock: handler.childrenBlock,
+		isChildBlock: handler.isChildBlock,
 		feature: handler.feature,
-=======
-		isChildBlock: handler.isChildBlock,
->>>>>>> 8d2874bc
 	};
 }