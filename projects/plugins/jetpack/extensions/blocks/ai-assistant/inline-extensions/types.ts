--- conflicted
+++ resolved
@@ -17,12 +17,8 @@
 	onDone: ( suggestion: string ) => void;
 	getContent: () => string;
 	behavior: BlockBehavior;
-<<<<<<< HEAD
-	childrenBlock?: boolean;
+	isChildBlock?: boolean;
 	feature: string;
-=======
-	isChildBlock?: boolean;
->>>>>>> 8d2874bc
 }
 
 export type BlockEditorSelect = {
