/**
 * External dependencies
 */
import { useAnalytics } from '@automattic/jetpack-shared-extension-utils';
import { useBlockProps, store as blockEditorStore } from '@wordpress/block-editor';
import { rawHandler, createBlock } from '@wordpress/blocks';
import { Flex, FlexBlock, Modal } from '@wordpress/components';
import { useSelect, useDispatch } from '@wordpress/data';
import { useState } from '@wordpress/element';
import { __ } from '@wordpress/i18n';
/**
 * Internal dependencies
 */
import AIControl from './ai-control';
import ImageWithSelect from './image-with-select';
import { getImagesFromOpenAI } from './lib';
import ShowLittleByLittle from './show-little-by-little';
import useSuggestionsFromOpenAI from './use-suggestions-from-openai';
import './editor.scss';

export default function Edit( { attributes, setAttributes, clientId } ) {
	const [ userPrompt, setUserPrompt ] = useState();
	const [ , setErrorMessage ] = useState( false );
	const [ aiType, setAiType ] = useState( 'text' );
	const [ animationDone, setAnimationDone ] = useState( false );
	const [ loadingImages, setLoadingImages ] = useState( false );
	const [ resultImages, setResultImages ] = useState( [] );
	const [ imageModal, setImageModal ] = useState( null );
	const { tracks } = useAnalytics();
	const postId = useSelect( select => select( 'core/editor' ).getCurrentPostId() );

	const { replaceBlocks, replaceBlock } = useDispatch( blockEditorStore );
	const { mediaUpload } = useSelect( select => {
		const { getSettings } = select( blockEditorStore );
		const settings = getSettings();
		return {
			mediaUpload: settings.mediaUpload,
		};
	}, [] );

	const {
		isLoadingCategories,
		isLoadingCompletion,
		getSuggestionFromOpenAI,
		showRetry,
		contentBefore,
		postTitle,
	} = useSuggestionsFromOpenAI( {
		clientId,
		content: attributes.content,
		setAttributes,
		setErrorMessage,
		tracks,
		userPrompt,
	} );

	const saveImage = async image => {
		if ( loadingImages ) {
			return;
		}
		setLoadingImages( true );
		setErrorMessage( null );

		// First convert image to a proper blob file
		const resp = await fetch( image );
		const blob = await resp.blob();
		const file = new File( [ blob ], 'jetpack_ai_image.png', {
			type: 'image/png',
		} );
		// Actually upload the image
		mediaUpload( {
			filesList: [ file ],
			onFileChange: ( [ img ] ) => {
				if ( ! img.id ) {
					// Without this image gets uploaded twice
					return;
				}
				replaceBlock(
					clientId,
					createBlock( 'core/image', {
						url: img.url,
						caption: attributes.requestedPrompt,
						alt: attributes.requestedPrompt,
					} )
				);
			},
			allowedTypes: [ 'image' ],
			onError: message => {
				// eslint-disable-next-line no-console
				console.error( message );
				setLoadingImages( false );
			},
		} );
		tracks.recordEvent( 'jetpack_ai_dalle_generation_upload', {
			post_id: postId,
		} );
	};

	// Waiting state means there is nothing to be done until it resolves
	const isWaitingState = isLoadingCompletion || isLoadingCategories;
	// Content is loaded
	const contentIsLoaded = !! attributes.content;

	const handleAcceptContent = () => {
		replaceBlocks( clientId, rawHandler( { HTML: attributes.content } ) );
	};

	const handleTryAgain = () => {
		setAttributes( { content: undefined } );
	};

	const placeholder =
		aiType === 'text'
			? __( 'Write a paragraph about …', 'jetpack' )
			: __( 'What would you like to see?', 'jetpack', /* dummy arg to avoid bad minification */ 0 );

	const handleGetSuggestion = () => {
		if ( aiType === 'text' ) {
			getSuggestionFromOpenAI();
			return;
		}

		setLoadingImages( false );
		setResultImages( [] );
		setErrorMessage( null );
		getImagesFromOpenAI(
			userPrompt.trim() === '' ? placeholder : userPrompt,
			setAttributes,
			setLoadingImages,
			setResultImages,
			setErrorMessage,
			postId
		);
		tracks.recordEvent( 'jetpack_ai_dalle_generation', {
			post_id: postId,
		} );
	};

	return (
		<div { ...useBlockProps() }>
			{ contentIsLoaded && (
				<>
					<ShowLittleByLittle
						showAnimation={ ! animationDone }
						onAnimationDone={ () => {
							setAnimationDone( true );
						} }
						clientId={ clientId }
						html={ attributes.content }
					/>
				</>
			) }
			<AIControl
				aiType={ aiType }
				animationDone={ animationDone }
				content={ attributes.content }
				contentIsLoaded={ contentIsLoaded }
				getSuggestionFromOpenAI={ getSuggestionFromOpenAI }
				handleAcceptContent={ handleAcceptContent }
				handleGetSuggestion={ handleGetSuggestion }
				handleTryAgain={ handleTryAgain }
				isWaitingState={ isWaitingState }
				loadingImages={ loadingImages }
				placeholder={ placeholder }
				showRetry={ showRetry }
				setAiType={ setAiType }
				setUserPrompt={ setUserPrompt }
				contentBefore={ contentBefore }
<<<<<<< HEAD
				postTitle={ postTitle }
=======
				userPrompt={ userPrompt }
>>>>>>> 561fe94f
			/>
			{ ! loadingImages && resultImages.length > 0 && (
				<Flex direction="column" style={ { width: '100%' } }>
					<FlexBlock
						style={ { textAlign: 'center', margin: '12px', fontStyle: 'italic', width: '100%' } }
					>
						{ attributes.requestedPrompt }
					</FlexBlock>
					<FlexBlock style={ { fontSize: '20px', lineHeight: '38px' } }>
						{ __( 'Please choose your image', 'jetpack' ) }
					</FlexBlock>
					<Flex direction="row" wrap={ true }>
						{ resultImages.map( image => (
							<ImageWithSelect
								setImageModal={ setImageModal }
								saveImage={ saveImage }
								image={ image }
								key={ image }
							/>
						) ) }
					</Flex>
				</Flex>
			) }
			{ ! loadingImages && imageModal && (
				<Modal onRequestClose={ () => setImageModal( null ) }>
					<ImageWithSelect
						saveImage={ saveImage }
						setImageModal={ setImageModal }
						image={ imageModal }
						inModal={ true }
					/>
				</Modal>
			) }
		</div>
	);
}<|MERGE_RESOLUTION|>--- conflicted
+++ resolved
@@ -166,11 +166,8 @@
 				setAiType={ setAiType }
 				setUserPrompt={ setUserPrompt }
 				contentBefore={ contentBefore }
-<<<<<<< HEAD
 				postTitle={ postTitle }
-=======
 				userPrompt={ userPrompt }
->>>>>>> 561fe94f
 			/>
 			{ ! loadingImages && resultImages.length > 0 && (
 				<Flex direction="column" style={ { width: '100%' } }>
