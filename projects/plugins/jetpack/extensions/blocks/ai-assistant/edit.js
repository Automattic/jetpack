/**
 * External dependencies
 */
import { AIControl, UpgradeMessage, renderHTMLFromMarkdown } from '@automattic/jetpack-ai-client';
import { useAnalytics } from '@automattic/jetpack-shared-extension-utils';
import { useBlockProps, InspectorControls } from '@wordpress/block-editor';
import { rawHandler } from '@wordpress/blocks';
import { Notice, PanelBody, PanelRow, KeyboardShortcuts } from '@wordpress/components';
import { useViewportMatch } from '@wordpress/compose';
import { useSelect, useDispatch } from '@wordpress/data';
import { RawHTML, useState, useCallback, useEffect, useRef } from '@wordpress/element';
import { __ } from '@wordpress/i18n';
import classNames from 'classnames';
<<<<<<< HEAD
import { useEffect, useRef } from 'react';
=======
import MarkdownIt from 'markdown-it';
>>>>>>> efc8613f
/**
 * Internal dependencies
 */
import UsagePanel from '../../plugins/ai-assistant-plugin/components/usage-panel';
import { USAGE_PANEL_PLACEMENT_BLOCK_SETTINGS_SIDEBAR } from '../../plugins/ai-assistant-plugin/components/usage-panel/types';
import { PLAN_TYPE_FREE, usePlanType } from '../../shared/use-plan-type';
import ConnectPrompt from './components/connect-prompt';
import FeedbackControl from './components/feedback-control';
import ToolbarControls from './components/toolbar-controls';
import UpgradePrompt from './components/upgrade-prompt';
import { getStoreBlockId } from './extensions/ai-assistant/with-ai-assistant';
import useAIAssistant from './hooks/use-ai-assistant';
import useAICheckout from './hooks/use-ai-checkout';
import useAiFeature from './hooks/use-ai-feature';
import { isUserConnected } from './lib/connection';
import './editor.scss';

const isInBlockEditor = window?.Jetpack_Editor_Initial_State?.screenBase === 'post';

export default function AIAssistantEdit( { attributes, setAttributes, clientId, isSelected } ) {
	const [ errorDismissed, setErrorDismissed ] = useState( null );
	const { tracks } = useAnalytics();

	const { getBlock } = useSelect( 'core/block-editor' );

	const aiControlRef = useRef( null );
	const blockRef = useRef( null );

	const { replaceBlocks, removeBlock } = useDispatch( 'core/block-editor' );
	const { editPost } = useDispatch( 'core/editor' );

	const {
		isOverLimit,
		requireUpgrade,
		increaseRequestsCount,
		requestsCount,
		requestsLimit,
		currentTier,
	} = useAiFeature();
	const requestsRemaining = Math.max( requestsLimit - requestsCount, 0 );

	const { autosaveAndRedirect } = useAICheckout();
	const planType = usePlanType( currentTier );

	const focusOnPrompt = () => {
		/*
		 * Increase the AI Suggestion counter.
		 * @todo: move this at store level.
		 */
		// Small delay to avoid focus crash
		setTimeout( () => {
			aiControlRef.current?.focus?.();
		}, 100 );
	};

	const focusOnBlock = () => {
		// Small delay to avoid focus crash
		setTimeout( () => {
			blockRef.current?.focus?.();
		}, 100 );
	};

	const isMobileViewport = useViewportMatch( 'medium', '<' );

	const contentRef = useRef( null );

	const {
		getSuggestionFromOpenAI,
		stopSuggestion,
		showRetry,
		contentBefore,
		postTitle,
		retryRequest,
		wholeContent,
		requestingState,
		error,
	} = useAIAssistant( {
		onSuggestionDone: useCallback( () => {
			focusOnPrompt();
			increaseRequestsCount();
		}, [ increaseRequestsCount ] ),
		onUnclearPrompt: useCallback( () => {
			focusOnBlock();
			increaseRequestsCount();
		}, [ increaseRequestsCount ] ),
		onModeration: focusOnPrompt,
		attributes,
		clientId,
		content: attributes.content,
		tracks,
		userPrompt: attributes.userPrompt,
		requireUpgrade,
		initialRequestingState: attributes.requestingState,
		contentRef,
		blockRef,
	} );

	const isWaitingResponse = requestingState === 'requesting';
	const isLoadingCompletion = [ 'requesting', 'suggesting' ].includes( requestingState );

	const connected = isUserConnected();

	/*
	 * Auto request the prompt if we detect
	 * it was previously defined in the local storage.
	 */
	const storeBlockId = getStoreBlockId( clientId );
	useEffect( () => {
		if ( ! storeBlockId ) {
			return;
		}

		// Get the parsed data from the local storage.
		const data = JSON.parse( localStorage.getItem( storeBlockId ) );
		if ( ! data ) {
			return;
		}

		const { type, options } = data;

		// Clean up the local storage asap.
		localStorage.removeItem( storeBlockId );

		getSuggestionFromOpenAI( type, options );
	}, [ storeBlockId, getSuggestionFromOpenAI ] );

	useEffect( () => {
		if ( error ) {
			setErrorDismissed( false );
		}
	}, [ error ] );

	useEffect( () => {
		// we don't want to store "half way" states
		if ( ! [ 'init', 'done' ].includes( requestingState ) ) {
			return;
		}

		setAttributes( { requestingState } );
	}, [ requestingState, setAttributes ] );

	// Content is loaded
	const contentIsLoaded = !! attributes.content;

	const getLastEditableElement = newContentBlocks => {
		let lastEditableElement = null;

		newContentBlocks.forEach( block => {
			const element = document.querySelector( `.wp-block[data-block="${ block.clientId }"]` );
			if ( ! element ) {
				return;
			}

			if ( element.contentEditable === 'true' ) {
				lastEditableElement = element;
			}

			const editableChildren = element.querySelectorAll( `[contenteditable=true]` );
			lastEditableElement = editableChildren.length
				? editableChildren[ editableChildren.length - 1 ]
				: lastEditableElement;
		} );

		return lastEditableElement;
	};

	const isGeneratingTitle = attributes.promptType === 'generateTitle';

	const acceptContentLabel = __( 'Accept', 'jetpack' );
	const acceptTitleLabel = __( 'Accept title', 'jetpack' );
	const acceptLabel = isGeneratingTitle ? acceptTitleLabel : acceptContentLabel;

	const moveCaretToEnd = element => {
		const selection = window.getSelection();
		selection.selectAllChildren( element );
		selection.collapseToEnd();
		element.focus();
	};

	const handleGetSuggestion = ( ...args ) => {
		getSuggestionFromOpenAI( ...args );
		focusOnBlock();
		return;
	};

	const handleChange = value => {
		setErrorDismissed( true );
		setAttributes( { userPrompt: value } );
	};

	const handleSend = () => {
		handleGetSuggestion( 'userPrompt' );
		tracks.recordEvent( 'jetpack_ai_assistant_block_generate', { feature: 'ai-assistant' } );
	};

	const handleAccept = () => {
		if ( isGeneratingTitle ) {
			handleAcceptTitle();
		} else {
			handleAcceptContent();
		}
	};

	const replaceContent = async () => {
		let newGeneratedBlocks = [];

		let HTML = renderHTMLFromMarkdown( { content: attributes.content || '' } );

		const seemsToIncludeTitle =
			HTML?.split( '\n' ).length > 1 && HTML?.split( '\n' )?.[ 0 ]?.match( /^<h1>.*<\/h1>$/ );

		if ( seemsToIncludeTitle && ! postTitle ) {
			// split HTML on new line characters
			const htmlLines = HTML.split( '\n' );
			// take the first line as title
			const title = htmlLines.shift();
			// rejoin the rest of the lines on HTML
			HTML = htmlLines.join( '\n' );
			// set the title as post title
			editPost( { title: title.replace( /<[^>]*>/g, '' ) } );
		}
		newGeneratedBlocks = rawHandler( { HTML: HTML } );

		// Replace the block with the new generated blocks
		await replaceBlocks( clientId, newGeneratedBlocks );

		// Move the caret to the end of the last editable element
		const lastEditableElement = getLastEditableElement( newGeneratedBlocks );
		if ( lastEditableElement ) {
			moveCaretToEnd( lastEditableElement );
		}
	};

	const handleAcceptContent = () => {
		replaceContent();
		tracks.recordEvent( 'jetpack_ai_assistant_block_accept', { feature: 'ai-assistant' } );
	};

	const handleAcceptTitle = () => {
		if ( isInBlockEditor ) {
			editPost( { title: attributes.content ? attributes.content.trim() : '' } );
			removeBlock( clientId );
			tracks.recordEvent( 'jetpack_ai_assistant_block_accept', { feature: 'ai-assistant' } );
		} else {
			handleAcceptContent();
		}
	};

	const handleDiscard = () => {
		const isDismiss = attributes?.content === getBlock( clientId ).attributes?.content;
		setAttributes( {
			content: attributes?.originalContent,
			promptType: undefined,
			messages: attributes?.originalMessages,
		} );
		replaceContent();
		if ( isDismiss ) {
			tracks.recordEvent( 'jetpack_ai_assistant_block_dismiss' );
		} else {
			tracks.recordEvent( 'jetpack_ai_assistant_block_discard', { feature: 'ai-assistant' } );
		}
	};

	const handleStopSuggestion = () => {
		stopSuggestion();
		focusOnPrompt();
		tracks.recordEvent( 'jetpack_ai_assistant_block_stop', { feature: 'ai-assistant' } );
	};

	const blockProps = useBlockProps( {
		ref: blockRef,
		className: classNames( { 'is-waiting-response': isWaitingResponse } ),
	} );

	const promptPlaceholder = __( 'Ask Jetpack AI…', 'jetpack' );
	const promptPlaceholderWithSamples = __( 'Write about… Make a table for…', 'jetpack' );

	const banner = (
		<>
			{ isOverLimit && isSelected && <UpgradePrompt placement="ai-assistant-block" /> }
			{ ! connected && <ConnectPrompt /> }
		</>
	);

	const errorNotice = (
		<>
			{ error?.message && ! errorDismissed && error?.code !== 'error_quota_exceeded' && (
				<Notice
					status={ error.status }
					isDismissible={ false }
					className="jetpack-ai-assistant__error"
				>
					{ error.message }
				</Notice>
			) }
		</>
	);

	const trackUpgradeClick = useCallback(
		event => {
			event.preventDefault();
			tracks.recordEvent( 'jetpack_ai_upgrade_button', {
				current_tier_slug: currentTier?.slug,
				requests_count: requestsCount,
				placement: 'jetpack_ai_assistant_block',
			} );
			autosaveAndRedirect( event );
		},
		[ tracks, currentTier, requestsCount, autosaveAndRedirect ]
	);

	return (
		<KeyboardShortcuts
			bindGlobal
			shortcuts={ {
				esc: () => {
					if ( [ 'requesting', 'suggesting' ].includes( requestingState ) ) {
						handleStopSuggestion();
					}
				},
			} }
		>
			<div { ...blockProps }>
				{ contentIsLoaded && (
					<div ref={ contentRef } className="jetpack-ai-assistant__content">
						<RawHTML>{ renderHTMLFromMarkdown( { content: attributes.content || '' } ) }</RawHTML>
					</div>
				) }
				<InspectorControls>
					<PanelBody initialOpen={ true }>
						<PanelRow>
							<UsagePanel placement={ USAGE_PANEL_PLACEMENT_BLOCK_SETTINGS_SIDEBAR } />
						</PanelRow>
					</PanelBody>
					<PanelBody initialOpen={ true }>
						<PanelRow>
							<FeedbackControl />
						</PanelRow>
					</PanelBody>
				</InspectorControls>

				{ ! isLoadingCompletion && connected && ! requireUpgrade && (
					<ToolbarControls
						isWaitingState={ isLoadingCompletion }
						contentIsLoaded={ contentIsLoaded }
						getSuggestionFromOpenAI={ getSuggestionFromOpenAI }
						retryRequest={ retryRequest }
						handleAcceptContent={ handleAcceptContent }
						handleAcceptTitle={ handleAcceptTitle }
						handleTryAgain={ null }
						showRetry={ showRetry }
						contentBefore={ contentBefore }
						hasPostTitle={ !! postTitle?.length }
						wholeContent={ wholeContent }
						promptType={ attributes.promptType }
						setUserPrompt={ prompt => {
							if ( ! aiControlRef?.current ) {
								return;
							}

							const userPromptInput = aiControlRef.current;

							// Focus the text area
							userPromptInput.focus();

							setAttributes( { userPrompt: prompt } );
						} }
						recordEvent={ tracks.recordEvent }
						isGeneratingTitle={ isGeneratingTitle }
					/>
				) }
				<AIControl
					ref={ aiControlRef }
					disabled={ requireUpgrade || ! connected }
					value={ attributes.userPrompt }
					placeholder={ attributes?.content ? promptPlaceholder : promptPlaceholderWithSamples }
					onChange={ handleChange }
					onSend={ handleSend }
					onStop={ handleStopSuggestion }
					onAccept={ handleAccept }
					onDiscard={ handleDiscard }
					state={ requestingState }
					isTransparent={ requireUpgrade || ! connected }
					showButtonLabels={ ! isMobileViewport }
					showAccept={ requestingState !== 'init' && contentIsLoaded && ! isLoadingCompletion }
					acceptLabel={ acceptLabel }
					showGuideLine={ contentIsLoaded }
					showRemove={ attributes?.content?.length > 0 }
					bannerComponent={ banner }
					errorComponent={ errorNotice }
					customFooter={
						// Only show the upgrade message on each 5th request or if it's the first request - and only if the user is on the free plan
						( requestsRemaining % 5 === 0 || requestsCount === 1 ) &&
						planType === PLAN_TYPE_FREE ? (
							<UpgradeMessage
								requestsRemaining={ requestsRemaining }
								onUpgradeClick={ trackUpgradeClick }
							/>
						) : null
					}
				/>
			</div>
		</KeyboardShortcuts>
	);
}<|MERGE_RESOLUTION|>--- conflicted
+++ resolved
@@ -11,11 +11,6 @@
 import { RawHTML, useState, useCallback, useEffect, useRef } from '@wordpress/element';
 import { __ } from '@wordpress/i18n';
 import classNames from 'classnames';
-<<<<<<< HEAD
-import { useEffect, useRef } from 'react';
-=======
-import MarkdownIt from 'markdown-it';
->>>>>>> efc8613f
 /**
  * Internal dependencies
  */
