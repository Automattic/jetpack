/**
 * External dependencies
 */
import apiFetch from '@wordpress/api-fetch';
import { useSelect, select as selectData } from '@wordpress/data';
import { useEffect, useState } from '@wordpress/element';
import { __ } from '@wordpress/i18n';
import debugFactory from 'debug';
/**
 * Internal dependencies
 */
<<<<<<< HEAD
import { buildPromptTemplate } from './create-prompt';
import { askJetpack } from './get-suggestion-with-stream';
=======
import { buildPrompt } from './create-prompt';
import { askJetpack, askQuestion } from './get-suggestion-with-stream';
import { defaultPromptLanguage } from './i18n-dropdown-control';
>>>>>>> e59bb785
import { DEFAULT_PROMPT_TONE } from './tone-dropdown-control';

const debug = debugFactory( 'jetpack:ai-assistant' );

/**
 * Returns partial content from the beginning of the post
 * to the current block (clientId)
 *
 * @param {string} clientId - The current block clientId.
 * @returns {string}          The partial content.
 */
export function getPartialContentToBlock( clientId ) {
	if ( ! clientId ) {
		return '';
	}

	const editor = selectData( 'core/block-editor' );
	const index = editor.getBlockIndex( clientId );
	const blocks = editor.getBlocks().slice( 0, index ) ?? [];
	if ( ! blocks?.length ) {
		return '';
	}

	return blocks
		.filter( function ( block ) {
			return block && block.attributes && block.attributes.content;
		} )
		.map( function ( block ) {
			return block.attributes.content.replaceAll( '<br/>', '\n' );
		} )
		.join( '\n' );
}

/**
 * Returns content from all blocks,
 * by inspecting the blocks `content` attributes
 *
 * @returns {string} The content.
 */
export function getContentFromBlocks() {
	const editor = selectData( 'core/block-editor' );
	const blocks = editor.getBlocks();

	if ( ! blocks?.length ) {
		return '';
	}

	return blocks
		.filter( function ( block ) {
			return block && block.attributes && block.attributes.content;
		} )
		.map( function ( block ) {
			return block.attributes.content.replaceAll( '<br/>', '\n' );
		} )
		.join( '\n' );
}

const useSuggestionsFromOpenAI = ( {
	clientId,
	content,
	setAttributes,
	setErrorMessage,
	tracks,
	userPrompt,
} ) => {
	const [ isLoadingCategories, setIsLoadingCategories ] = useState( false );
	const [ isLoadingCompletion, setIsLoadingCompletion ] = useState( false );
	const [ showRetry, setShowRetry ] = useState( false );
	const [ lastPrompt, setLastPrompt ] = useState( '' );

	// Let's grab post data so that we can do something smart.

	const currentPostTitle = useSelect( select =>
		select( 'core/editor' ).getEditedPostAttribute( 'title' )
	);

	//TODO: decide if we still want to load categories and tags now user is providing the prompt by default.
	// If not the following can be removed.
	let loading = false;
	const categories =
		useSelect( select => select( 'core/editor' ).getEditedPostAttribute( 'categories' ) ) || [];

	const categoryObjects = useSelect(
		select => {
			return categories
				.map( categoryId => {
					const category = select( 'core' ).getEntityRecord( 'taxonomy', 'category', categoryId );

					if ( ! category ) {
						// Data is not yet loaded
						loading = true;
						return;
					}

					return category;
				} )
				.filter( Boolean ); // Remove undefined values
		},
		[ categories ]
	);

	const tags =
		useSelect( select => select( 'core/editor' ).getEditedPostAttribute( 'tags' ), [] ) || [];
	const tagObjects = useSelect(
		select => {
			return tags
				.map( tagId => {
					const tag = select( 'core' ).getEntityRecord( 'taxonomy', 'post_tag', tagId );

					if ( ! tag ) {
						// Data is not yet loaded
						loading = true;
						return;
					}

					return tag;
				} )
				.filter( Boolean ); // Remove undefined values
		},
		[ tags ]
	);

	useEffect( () => {
		setIsLoadingCategories( loading );
	}, [ loading ] );

	const postId = useSelect( select => select( 'core/editor' ).getCurrentPostId() );
	// eslint-disable-next-line no-unused-vars
	const categoryNames = categoryObjects
		.filter( cat => cat.id !== 1 )
		.map( ( { name } ) => name )
		.join( ', ' );
	// eslint-disable-next-line no-unused-vars
	const tagNames = tagObjects.map( ( { name } ) => name ).join( ', ' );

	const getSuggestionFromOpenAI = ( type, options = {} ) => {
		options = {
			retryRequest: false,
			tone: DEFAULT_PROMPT_TONE,
			...options,
		};

		if ( isLoadingCompletion ) {
			return;
		}

		setShowRetry( false );
		setErrorMessage( false );
		setIsLoadingCompletion( true );

		let prompt = lastPrompt;

		if ( ! options.retryRequest ) {
			// If there is a content already, let's iterate over it.
<<<<<<< HEAD
			switch ( type ) {
				/*
				 * Generate content from title.
				 */
				case 'titleSummary':
					prompt = buildPromptTemplate( {
						request:
							'Please help me write a short piece for a blog post based on the content below',
						content: currentPostTitle,
					} );
					break;

				/*
				 * Continue generating from the content below.
				 */
				case 'continue':
					prompt = buildPromptTemplate( {
						request: 'Please continue writing from the content below.',
						rules: [ 'Only output the continuation of the content, without repeating it' ],
						content: getPartialContentToBlock( clientId ),
					} );
					break;

				/*
				 * Change the tone of the content.
				 */
				case 'changeTone':
					prompt = buildPromptTemplate( {
						request: `Please, rewrite with a ${ options.tone } tone.`,
						content,
					} );
					break;

				/*
				 * Summarize the content.
				 */
				case 'summarize':
					prompt = buildPromptTemplate( {
						request: 'Summarize the content below.',
						content: content?.length ? content : getContentFromBlocks(),
					} );
					break;

				/*
				 * Make the content longer.
				 */
				case 'makeLonger':
					prompt = buildPromptTemplate( {
						request: 'Make the content below longer.',
						content,
					} );
					break;

				/*
				 * Make the content shorter.
				 */
				case 'makeShorter':
					prompt = buildPromptTemplate( {
						request: 'Make the content below shorter.',
						content,
					} );
					break;

				/*
				 * Generate a title for this blog post, based on the content.
				 */
				case 'generateTitle':
					prompt = buildPromptTemplate( {
						request: 'Generate a title for this blog post',
						rules: [ 'Only output the raw title, without any prefix or quotes' ],
						content: content?.length ? content : getContentFromBlocks(),
					} );
					break;

				/*
				 * Simplify the content.
				 */
				case 'simplify':
					prompt = buildPromptTemplate( {
						request: 'Simplify the content below.',
						rules: [
							'Use words and phrases that are easier to understand for non-technical people',
							'Output in the same language of the content',
							'Use as much of the original language as possible',
						],
						content: content?.length ? content : getContentFromBlocks(),
					} );
					break;

				/**
				 * Correct grammar and spelling
				 */
				case 'correctSpelling':
					prompt = buildPromptTemplate( {
						request: 'Correct any spelling and grammar mistakes from the content below.',
						content: content?.length ? content : getContentFromBlocks(),
					} );
					break;

				/**
				 * Change the language, based on options.language
				 */
				case 'changeLanguage':
					prompt = buildPromptTemplate( {
						request: `Please, rewrite the content below in the following language: ${ options.language }.`,
						content: content?.length ? content : getContentFromBlocks(),
					} );
					break;

				default:
					prompt = buildPromptTemplate( {
						request: userPrompt,
						content,
					} );
					break;
			}
=======
			prompt = buildPrompt( {
				content,
				currentPostTitle,
				contentFromBlocks: getContentFromBlocks(),
				partialContentAsBlock: getPartialContentToBlock( clientId ),
				options,
				prompt,
				userPrompt,
				type,
			} );
>>>>>>> e59bb785
		}

		const data = { content: prompt };
		tracks.recordEvent( 'jetpack_ai_gpt3_completion', {
			post_id: postId,
		} );

		if ( ! options.retryRequest ) {
			setLastPrompt( prompt );
			setAttributes( { promptType: type } );
		}

		apiFetch( {
			path: '/wpcom/v2/jetpack-ai/completions',
			method: 'POST',
			data: data,
		} )
			.then( res => {
				const result = res.trim();

				/*
				 * Hack to udpate the content.
				 * @todo: maybe we should not pass the setAttributes function
				 */
				setAttributes( { content: '' } );

				setTimeout( () => {
					setAttributes( {
						content: result.length ? result : '',
					} );
				}, 10 );

				setIsLoadingCompletion( false );
			} )
			.catch( e => {
				if ( e.message ) {
					setErrorMessage( e.message ); // Message was already translated by the backend
				} else {
					setErrorMessage(
						__(
							'Whoops, we have encountered an error. AI is like really, really hard and this is an experimental feature. Please try again later.',
							'jetpack'
						)
					);
				}
				setShowRetry( true );
				setIsLoadingCompletion( false );
			} );
	};

	const getStreamedSuggestionFromOpenAI = async ( type, options = {} ) => {
		options = {
			retryRequest: false,
			tone: DEFAULT_PROMPT_TONE,
			language: defaultPromptLanguage,
			...options,
		};

		if ( isLoadingCompletion ) {
			return;
		}

		setShowRetry( false );
		setErrorMessage( false );

		let prompt = lastPrompt;

		if ( ! options.retryRequest ) {
			// If there is a content already, let's iterate over it.
			prompt = buildPrompt( {
				content,
				currentPostTitle,
				contentFromBlocks: getContentFromBlocks(),
				partialContentAsBlock: getPartialContentToBlock( clientId ),
				options,
				prompt,
				userPrompt,
				type,
			} );
		}

		tracks.recordEvent( 'jetpack_ai_gpt3_completion', {
			post_id: postId,
		} );

		if ( ! options.retryRequest ) {
			setLastPrompt( prompt );
			setAttributes( { promptType: type } );
		}

		let source;
		let fullMessage = '';
		try {
			setIsLoadingCompletion( true );
			source = await askQuestion( prompt );
		} catch ( err ) {
			if ( err.message ) {
				setErrorMessage( err.message ); // Message was already translated by the backend
			} else {
				setErrorMessage(
					__(
						'Whoops, we have encountered an error. AI is like really, really hard and this is an experimental feature. Please try again later.',
						'jetpack'
					)
				);
			}
			setShowRetry( true );
			setIsLoadingCompletion( false );
		}

		source.addEventListener( 'message', e => {
			if ( e.data === '[DONE]' ) {
				source.close();
				setIsLoadingCompletion( false );
				setAttributes( {
					content: fullMessage,
				} );
				debug( 'Done. Full message: ' + fullMessage );
				return;
			}

			const data = JSON.parse( e.data );
			const chunk = data.choices[ 0 ].delta.content;
			if ( chunk ) {
				fullMessage += chunk;
				setAttributes( {
					content: fullMessage,
				} );
				debug( fullMessage );
				// debug( chunk );
			}
		} );
	};
	return {
		isLoadingCategories,
		isLoadingCompletion,
		setIsLoadingCategories,
		setShowRetry,
		showRetry,
		postTitle: currentPostTitle,
		contentBefore: getPartialContentToBlock( clientId ),
		wholeContent: getContentFromBlocks( clientId ),

		getSuggestionFromOpenAI: getStreamedSuggestionFromOpenAI,
		oldgetSuggestionFromOpenAI: getSuggestionFromOpenAI,
		getStreamedSuggestionFromOpenAI,
		retryRequest: () => getStreamedSuggestionFromOpenAI( '', { retryRequest: true } ),
	};
};

export default useSuggestionsFromOpenAI;

/**
 * askJetpack is exposed just for debugging purposes
 */
window.askJetpack = askJetpack;<|MERGE_RESOLUTION|>--- conflicted
+++ resolved
@@ -9,14 +9,8 @@
 /**
  * Internal dependencies
  */
-<<<<<<< HEAD
-import { buildPromptTemplate } from './create-prompt';
-import { askJetpack } from './get-suggestion-with-stream';
-=======
 import { buildPrompt } from './create-prompt';
 import { askJetpack, askQuestion } from './get-suggestion-with-stream';
-import { defaultPromptLanguage } from './i18n-dropdown-control';
->>>>>>> e59bb785
 import { DEFAULT_PROMPT_TONE } from './tone-dropdown-control';
 
 const debug = debugFactory( 'jetpack:ai-assistant' );
@@ -171,124 +165,6 @@
 
 		if ( ! options.retryRequest ) {
 			// If there is a content already, let's iterate over it.
-<<<<<<< HEAD
-			switch ( type ) {
-				/*
-				 * Generate content from title.
-				 */
-				case 'titleSummary':
-					prompt = buildPromptTemplate( {
-						request:
-							'Please help me write a short piece for a blog post based on the content below',
-						content: currentPostTitle,
-					} );
-					break;
-
-				/*
-				 * Continue generating from the content below.
-				 */
-				case 'continue':
-					prompt = buildPromptTemplate( {
-						request: 'Please continue writing from the content below.',
-						rules: [ 'Only output the continuation of the content, without repeating it' ],
-						content: getPartialContentToBlock( clientId ),
-					} );
-					break;
-
-				/*
-				 * Change the tone of the content.
-				 */
-				case 'changeTone':
-					prompt = buildPromptTemplate( {
-						request: `Please, rewrite with a ${ options.tone } tone.`,
-						content,
-					} );
-					break;
-
-				/*
-				 * Summarize the content.
-				 */
-				case 'summarize':
-					prompt = buildPromptTemplate( {
-						request: 'Summarize the content below.',
-						content: content?.length ? content : getContentFromBlocks(),
-					} );
-					break;
-
-				/*
-				 * Make the content longer.
-				 */
-				case 'makeLonger':
-					prompt = buildPromptTemplate( {
-						request: 'Make the content below longer.',
-						content,
-					} );
-					break;
-
-				/*
-				 * Make the content shorter.
-				 */
-				case 'makeShorter':
-					prompt = buildPromptTemplate( {
-						request: 'Make the content below shorter.',
-						content,
-					} );
-					break;
-
-				/*
-				 * Generate a title for this blog post, based on the content.
-				 */
-				case 'generateTitle':
-					prompt = buildPromptTemplate( {
-						request: 'Generate a title for this blog post',
-						rules: [ 'Only output the raw title, without any prefix or quotes' ],
-						content: content?.length ? content : getContentFromBlocks(),
-					} );
-					break;
-
-				/*
-				 * Simplify the content.
-				 */
-				case 'simplify':
-					prompt = buildPromptTemplate( {
-						request: 'Simplify the content below.',
-						rules: [
-							'Use words and phrases that are easier to understand for non-technical people',
-							'Output in the same language of the content',
-							'Use as much of the original language as possible',
-						],
-						content: content?.length ? content : getContentFromBlocks(),
-					} );
-					break;
-
-				/**
-				 * Correct grammar and spelling
-				 */
-				case 'correctSpelling':
-					prompt = buildPromptTemplate( {
-						request: 'Correct any spelling and grammar mistakes from the content below.',
-						content: content?.length ? content : getContentFromBlocks(),
-					} );
-					break;
-
-				/**
-				 * Change the language, based on options.language
-				 */
-				case 'changeLanguage':
-					prompt = buildPromptTemplate( {
-						request: `Please, rewrite the content below in the following language: ${ options.language }.`,
-						content: content?.length ? content : getContentFromBlocks(),
-					} );
-					break;
-
-				default:
-					prompt = buildPromptTemplate( {
-						request: userPrompt,
-						content,
-					} );
-					break;
-			}
-=======
 			prompt = buildPrompt( {
 				content,
 				currentPostTitle,
@@ -299,7 +175,6 @@
 				userPrompt,
 				type,
 			} );
->>>>>>> e59bb785
 		}
 
 		const data = { content: prompt };
@@ -354,7 +229,6 @@
 		options = {
 			retryRequest: false,
 			tone: DEFAULT_PROMPT_TONE,
-			language: defaultPromptLanguage,
 			...options,
 		};
 
