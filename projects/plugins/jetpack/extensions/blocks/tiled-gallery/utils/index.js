--- conflicted
+++ resolved
@@ -1,12 +1,9 @@
-<<<<<<< HEAD
-import { isAtomicSite, isPrivateSite, isVipSite } from '@automattic/jetpack-shared-extension-utils';
-=======
 import {
 	isAtomicSite,
 	isPrivateSite,
 	isSimpleSite,
+	isVipSite,
 } from '@automattic/jetpack-shared-extension-utils';
->>>>>>> e743347f
 import { isBlobURL } from '@wordpress/blob';
 import { range } from 'lodash';
 import photon from 'photon';
@@ -55,12 +52,7 @@
 	const { height, width } = img;
 	const { layoutStyle } = galleryAtts;
 
-<<<<<<< HEAD
-	const photonImplementation =
-		isWpcomFilesUrl( url ) || true === isVipSite() ? photonWpcomImage : photon;
-=======
-	const photonImplementation = true === isVIP() || isSimpleSite() ? photonWpcomImage : photon;
->>>>>>> e743347f
+	const photonImplementation = true === isVipSite() || isSimpleSite() ? photonWpcomImage : photon;
 
 	/**
 	 * Build the `src`
@@ -119,18 +111,6 @@
 
 	return Object.assign( { src }, srcSet && { srcSet } );
 }
-<<<<<<< HEAD
-function isWpcomFilesUrl( url ) {
-	const { host } = new URL( url, window.location.href );
-	return /\.files\.wordpress\.com$/.test( host );
-=======
-function isVIP() {
-	/*global jetpack_plan*/
-	if ( typeof jetpack_plan !== 'undefined' && jetpack_plan.data === 'vip' ) {
-		return true;
-	}
->>>>>>> e743347f
-}
 
 /**
  * Apply photon arguments to *.files.wordpress.com images
