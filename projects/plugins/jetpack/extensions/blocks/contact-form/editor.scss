--- conflicted
+++ resolved
@@ -27,12 +27,7 @@
 
 		.wp-block {
 			flex: 0 0 100%;
-<<<<<<< HEAD
 			margin: 0;
-=======
-			margin: 0 0 var(--wp--style--block-gap, 1.5rem);
-			border-right: 15px solid transparent;
->>>>>>> 8fd4e980
 
 			&.jetpack-field__width-25,
 			&.jetpack-field__width-50,
