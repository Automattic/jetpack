import { createHigherOrderComponent } from '@wordpress/compose';
import { addFilter } from '@wordpress/hooks';
import classnames from 'classnames';
import { isEmpty } from 'lodash';
import { useFormStyle } from '../util/form';
import JetpackFieldControls from './jetpack-field-controls';
import JetpackFieldLabel from './jetpack-field-label';
import { useJetpackFieldStyles } from './use-jetpack-field-styles';

export default function JetpackField( props ) {
	const {
<<<<<<< HEAD
		clientId,
		id,
		isSelected,
=======
		id,
		type,
>>>>>>> 4d2e83b7
		required,
		requiredText,
		label,
		setAttributes,
		placeholder,
		width,
<<<<<<< HEAD
	} = props;
	const formStyle = useFormStyle( clientId );

	const classes = classnames( 'jetpack-field', {
		'is-selected': isSelected,
		'has-placeholder': ! isEmpty( placeholder ),
	} );

	return (
		<>
			<div className={ classes }>
=======
		attributes,
	} = props;

	const { blockStyle, fieldStyle } = useJetpackFieldStyles( attributes );

	return (
		<>
			<div className="jetpack-field" style={ blockStyle }>
>>>>>>> 4d2e83b7
				<JetpackFieldLabel
					label={ label }
					required={ required }
					requiredText={ requiredText }
					setAttributes={ setAttributes }
<<<<<<< HEAD
					style={ formStyle }
				/>
				<input
					type="text"
					className="jetpack-field__input"
					value={ placeholder }
					onChange={ e => setAttributes( { placeholder: e.target.value } ) }
				/>
=======
					attributes={ attributes }
				/>
				<Disabled>
					<TextControl
						type={ type }
						placeholder={ placeholder }
						value={ placeholder }
						onChange={ value => setAttributes( { placeholder: value } ) }
						title={ __( 'Set the placeholder text', 'jetpack' ) }
						style={ fieldStyle }
					/>
				</Disabled>
>>>>>>> 4d2e83b7
			</div>

			<JetpackFieldControls
				id={ id }
				required={ required }
				width={ width }
				setAttributes={ setAttributes }
				placeholder={ placeholder }
				attributes={ attributes }
			/>
		</>
	);
}

const withCustomClassName = createHigherOrderComponent( BlockListBlock => {
	return props => {
		if ( props.name.indexOf( 'jetpack/field' ) > -1 ) {
			const customClassName = props.attributes.width
				? 'jetpack-field__width-' + props.attributes.width
				: '';

			return <BlockListBlock { ...props } className={ customClassName } />;
		}

		return <BlockListBlock { ...props } />;
	};
}, 'withCustomClassName' );

addFilter( 'editor.BlockListBlock', 'jetpack/contact-form', withCustomClassName );<|MERGE_RESOLUTION|>--- conflicted
+++ resolved
@@ -9,22 +9,19 @@
 
 export default function JetpackField( props ) {
 	const {
-<<<<<<< HEAD
+		attributes,
 		clientId,
 		id,
 		isSelected,
-=======
-		id,
-		type,
->>>>>>> 4d2e83b7
 		required,
 		requiredText,
 		label,
 		setAttributes,
 		placeholder,
 		width,
-<<<<<<< HEAD
 	} = props;
+
+	const { blockStyle, fieldStyle } = useJetpackFieldStyles( attributes );
 	const formStyle = useFormStyle( clientId );
 
 	const classes = classnames( 'jetpack-field', {
@@ -34,45 +31,22 @@
 
 	return (
 		<>
-			<div className={ classes }>
-=======
-		attributes,
-	} = props;
-
-	const { blockStyle, fieldStyle } = useJetpackFieldStyles( attributes );
-
-	return (
-		<>
-			<div className="jetpack-field" style={ blockStyle }>
->>>>>>> 4d2e83b7
+			<div className={ classes } style={ blockStyle }>
 				<JetpackFieldLabel
+					attributes={ attributes }
 					label={ label }
 					required={ required }
 					requiredText={ requiredText }
 					setAttributes={ setAttributes }
-<<<<<<< HEAD
 					style={ formStyle }
 				/>
 				<input
+					className="jetpack-field__input"
+					onChange={ e => setAttributes( { placeholder: e.target.value } ) }
+					style={ fieldStyle }
 					type="text"
-					className="jetpack-field__input"
 					value={ placeholder }
-					onChange={ e => setAttributes( { placeholder: e.target.value } ) }
 				/>
-=======
-					attributes={ attributes }
-				/>
-				<Disabled>
-					<TextControl
-						type={ type }
-						placeholder={ placeholder }
-						value={ placeholder }
-						onChange={ value => setAttributes( { placeholder: value } ) }
-						title={ __( 'Set the placeholder text', 'jetpack' ) }
-						style={ fieldStyle }
-					/>
-				</Disabled>
->>>>>>> 4d2e83b7
 			</div>
 
 			<JetpackFieldControls
