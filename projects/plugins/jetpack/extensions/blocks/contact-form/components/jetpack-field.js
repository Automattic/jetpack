import { TextControl, Disabled } from '@wordpress/components';
import { createHigherOrderComponent } from '@wordpress/compose';
import { addFilter } from '@wordpress/hooks';
import { __ } from '@wordpress/i18n';
import JetpackFieldControls from './jetpack-field-controls';
import JetpackFieldLabel from './jetpack-field-label';

export default function JetpackField( props ) {
<<<<<<< HEAD
	const { id, type, required, label, setAttributes, placeholder, width, attributes } = props;

	const blockStyle = {
		backgroundColor: attributes.blockBackgroundColor,
		lineHeight: attributes.lineHeight,
	};

	return (
		<>
			<div className="jetpack-field" style={ blockStyle }>
				<JetpackFieldLabel
					required={ required }
					label={ label }
					setAttributes={ setAttributes }
					attributes={ attributes }
=======
	const { id, type, required, requiredText, label, setAttributes, placeholder, width } = props;

	return (
		<>
			<div className="jetpack-field">
				<JetpackFieldLabel
					required={ required }
					requiredText={ requiredText }
					label={ label }
					setAttributes={ setAttributes }
>>>>>>> 6f48ed07
				/>
				<Disabled>
					<TextControl
						type={ type }
						placeholder={ placeholder }
						value={ placeholder }
						onChange={ value => setAttributes( { placeholder: value } ) }
						title={ __( 'Set the placeholder text', 'jetpack' ) }
						style={ {
							borderRadius: attributes.borderRadius,
							borderWidth: attributes.borderWidth,
							lineHeight: attributes.lineHeight,
							borderColor: attributes.borderColor,
							color: attributes.inputColor,
							backgroundColor: attributes.fieldBackgroundColor,
						} }
					/>
				</Disabled>
			</div>

			<JetpackFieldControls
				id={ id }
				required={ required }
				width={ width }
				setAttributes={ setAttributes }
				placeholder={ placeholder }
				attributes={ attributes }
			/>
		</>
	);
}

const withCustomClassName = createHigherOrderComponent( BlockListBlock => {
	return props => {
		if ( props.name.indexOf( 'jetpack/field' ) > -1 ) {
			const customClassName = props.attributes.width
				? 'jetpack-field__width-' + props.attributes.width
				: '';

			return <BlockListBlock { ...props } className={ customClassName } />;
		}

		return <BlockListBlock { ...props } />;
	};
}, 'withCustomClassName' );

addFilter( 'editor.BlockListBlock', 'jetpack/contact-form', withCustomClassName );<|MERGE_RESOLUTION|>--- conflicted
+++ resolved
@@ -6,8 +6,17 @@
 import JetpackFieldLabel from './jetpack-field-label';
 
 export default function JetpackField( props ) {
-<<<<<<< HEAD
-	const { id, type, required, label, setAttributes, placeholder, width, attributes } = props;
+	const {
+		id,
+		type,
+		required,
+		requiredText,
+		label,
+		setAttributes,
+		placeholder,
+		width,
+		attributes,
+	} = props;
 
 	const blockStyle = {
 		backgroundColor: attributes.blockBackgroundColor,
@@ -19,21 +28,10 @@
 			<div className="jetpack-field" style={ blockStyle }>
 				<JetpackFieldLabel
 					required={ required }
+					requiredText={ requiredText }
 					label={ label }
 					setAttributes={ setAttributes }
 					attributes={ attributes }
-=======
-	const { id, type, required, requiredText, label, setAttributes, placeholder, width } = props;
-
-	return (
-		<>
-			<div className="jetpack-field">
-				<JetpackFieldLabel
-					required={ required }
-					requiredText={ requiredText }
-					label={ label }
-					setAttributes={ setAttributes }
->>>>>>> 6f48ed07
 				/>
 				<Disabled>
 					<TextControl
