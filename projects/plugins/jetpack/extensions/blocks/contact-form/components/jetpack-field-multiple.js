--- conflicted
+++ resolved
@@ -70,12 +70,7 @@
 	};
 
 	return (
-<<<<<<< HEAD
 		<div style={ blockStyle }>
-			<Fragment>
-				<BaseControl
-=======
-		<>
 			<div
 				id={ `jetpack-field-multiple-${ instanceId }` }
 				className="jetpack-field jetpack-field-multiple"
@@ -87,64 +82,33 @@
 					setAttributes={ setAttributes }
 					isSelected={ isSelected }
 					resetFocus={ () => setInFocus( null ) }
+					attributes={ attributes }
 				/>
 				<ol
 					className="jetpack-field-multiple__list"
->>>>>>> 6f48ed07
 					id={ `jetpack-field-multiple-${ instanceId }` }
-					className="jetpack-field jetpack-field-multiple"
-					label={
-						<JetpackFieldLabel
-							required={ required }
-							label={ label }
-							setAttributes={ setAttributes }
+				>
+					{ options.map( ( option, index ) => (
+						<JetpackOption
+							type={ type }
+							key={ index }
+							option={ option }
+							index={ index }
+							onChangeOption={ onChangeOption }
+							onAddOption={ addNewOption }
+							isInFocus={ index === inFocus && isSelected }
 							isSelected={ isSelected }
-							resetFocus={ () => setInFocus( null ) }
-							attributes={ attributes }
+							style={ fieldStyle }
 						/>
-					}
-				>
-					<ol
-						className="jetpack-field-multiple__list"
-						id={ `jetpack-field-multiple-${ instanceId }` }
+					) ) }
+				</ol>
+				{ isSelected && (
+					<Button
+						className="jetpack-field-multiple__add-option"
+						icon="insert"
+						label={ __( 'Insert option', 'jetpack' ) }
+						onClick={ addNewOption }
 					>
-<<<<<<< HEAD
-						{ options.map( ( option, index ) => (
-							<JetpackOption
-								type={ type }
-								key={ index }
-								option={ option }
-								index={ index }
-								onChangeOption={ onChangeOption }
-								onAddOption={ addNewOption }
-								isInFocus={ index === inFocus && isSelected }
-								isSelected={ isSelected }
-								style={ fieldStyle }
-							/>
-						) ) }
-					</ol>
-					{ isSelected && (
-						<Button
-							className="jetpack-field-multiple__add-option"
-							icon="insert"
-							label={ __( 'Insert option', 'jetpack' ) }
-							onClick={ addNewOption }
-						>
-							{ __( 'Add option', 'jetpack' ) }
-						</Button>
-					) }
-				</BaseControl>
-
-				<JetpackFieldControls
-					id={ id }
-					required={ required }
-					setAttributes={ setAttributes }
-					width={ width }
-					attributes={ attributes }
-				/>
-			</Fragment>
-		</div>
-=======
 						{ __( 'Add option', 'jetpack' ) }
 					</Button>
 				) }
@@ -156,8 +120,7 @@
 				setAttributes={ setAttributes }
 				width={ width }
 			/>
-		</>
->>>>>>> 6f48ed07
+		</div>
 	);
 }
 
