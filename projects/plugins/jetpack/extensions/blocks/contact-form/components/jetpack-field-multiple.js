import { Button } from '@wordpress/components';
import { withInstanceId } from '@wordpress/compose';
import { useState } from '@wordpress/element';
import { __ } from '@wordpress/i18n';
import classnames from 'classnames';
import { useFormStyle } from '../util/form';
import JetpackFieldControls from './jetpack-field-controls';
import JetpackFieldLabel from './jetpack-field-label';
import JetpackOption from './jetpack-option';
import { useJetpackFieldStyles } from './use-jetpack-field-styles';

function JetpackFieldMultiple( props ) {
	const {
		clientId,
		id,
		type,
		instanceId,
		required,
		requiredText,
		label,
		setAttributes,
		isSelected,
		width,
		options,
		attributes,
	} = props;
	const formStyle = useFormStyle( clientId );

	const classes = classnames( 'jetpack-field jetpack-field-multiple', {
		'is-selected': isSelected,
		'has-placeholder': options.length,
	} );

	const [ inFocus, setInFocus ] = useState( null );

	const onChangeOption = ( key = null, option = null ) => {
		const newOptions = options.slice( 0 );

		if ( null === option ) {
			// Remove a key
			newOptions.splice( key, 1 );
			if ( key > 0 ) {
				setInFocus( key - 1 );
			}
		} else {
			// update a key
			newOptions.splice( key, 1, option );
			setInFocus( key ); // set the focus.
		}
		setAttributes( { options: newOptions } );
	};

	const addNewOption = ( key = null ) => {
		const newOptions = options.slice( 0 );
		let newInFocus = 0;

		if ( 'object' === typeof key ) {
			newOptions.push( '' );
			newInFocus = newOptions.length - 1;
		} else {
			newOptions.splice( key + 1, 0, '' );
			newInFocus = key + 1;
		}

		setInFocus( newInFocus );
		setAttributes( { options: newOptions } );
	};

	const { blockStyle, fieldStyle } = useJetpackFieldStyles( attributes );

	return (
<<<<<<< HEAD
		<>
			<div id={ `jetpack-field-multiple-${ instanceId }` } className={ classes }>
=======
		<div style={ blockStyle }>
			<div
				id={ `jetpack-field-multiple-${ instanceId }` }
				className="jetpack-field jetpack-field-multiple"
			>
>>>>>>> 4d2e83b7
				<JetpackFieldLabel
					required={ required }
					requiredText={ requiredText }
					label={ label }
					setAttributes={ setAttributes }
					isSelected={ isSelected }
					resetFocus={ () => setInFocus( null ) }
<<<<<<< HEAD
					style={ formStyle }
=======
					attributes={ attributes }
>>>>>>> 4d2e83b7
				/>
				<ol
					className="jetpack-field-multiple__list"
					id={ `jetpack-field-multiple-${ instanceId }` }
				>
					{ options.map( ( option, index ) => (
						<JetpackOption
							type={ type }
							key={ index }
							option={ option }
							index={ index }
							onChangeOption={ onChangeOption }
							onAddOption={ addNewOption }
							isInFocus={ index === inFocus && isSelected }
							isSelected={ isSelected }
							style={ type !== 'select' ? fieldStyle : {} }
						/>
					) ) }
				</ol>
				{ isSelected && (
					<Button
						className="jetpack-field-multiple__add-option"
						icon="insert"
						label={ __( 'Insert option', 'jetpack' ) }
						onClick={ addNewOption }
					>
						{ __( 'Add option', 'jetpack' ) }
					</Button>
				) }
			</div>

			<JetpackFieldControls
				id={ id }
				required={ required }
				attributes={ attributes }
				setAttributes={ setAttributes }
				type={ type }
				width={ width }
			/>
		</div>
	);
}

export default withInstanceId( JetpackFieldMultiple );<|MERGE_RESOLUTION|>--- conflicted
+++ resolved
@@ -69,16 +69,12 @@
 	const { blockStyle, fieldStyle } = useJetpackFieldStyles( attributes );
 
 	return (
-<<<<<<< HEAD
 		<>
-			<div id={ `jetpack-field-multiple-${ instanceId }` } className={ classes }>
-=======
-		<div style={ blockStyle }>
 			<div
 				id={ `jetpack-field-multiple-${ instanceId }` }
-				className="jetpack-field jetpack-field-multiple"
+				className={ classes }
+				style={ blockStyle }
 			>
->>>>>>> 4d2e83b7
 				<JetpackFieldLabel
 					required={ required }
 					requiredText={ requiredText }
@@ -86,11 +82,8 @@
 					setAttributes={ setAttributes }
 					isSelected={ isSelected }
 					resetFocus={ () => setInFocus( null ) }
-<<<<<<< HEAD
+					attributes={ attributes }
 					style={ formStyle }
-=======
-					attributes={ attributes }
->>>>>>> 4d2e83b7
 				/>
 				<ol
 					className="jetpack-field-multiple__list"
@@ -130,7 +123,7 @@
 				type={ type }
 				width={ width }
 			/>
-		</div>
+		</>
 	);
 }
 
