import {
	FontSizePicker,
	InspectorAdvancedControls,
	InspectorControls,
	LineHeightControl,
	BlockControls,
	PanelColorSettings,
} from '@wordpress/block-editor';
import {
	PanelBody,
	TextControl,
	ToggleControl,
	ToolbarGroup,
	ToolbarButton,
	Path,
} from '@wordpress/components';
import { __ } from '@wordpress/i18n';
import renderMaterialIcon from '../../../shared/render-material-icon';
import JetpackFieldCss from './jetpack-field-css';
import JetpackFieldWidth from './jetpack-field-width';
import JetpackManageResponsesSettings from './jetpack-manage-responses-settings';

const JetpackFieldControls = ( {
<<<<<<< HEAD
	attributes,
	id,
	placeholder,
	required,
	setAttributes,
	width,
	disableStyleControls,
} ) => {
	const setNumberAttribute = ( key, parse = parseInt ) => value => {
		const parsedValue = parse( value, 10 );

		setAttributes( {
			[ key ]: ! isNaN( parsedValue ) ? parsedValue : undefined,
		} );
	};

=======
	setAttributes,
	width,
	id,
	required,
	placeholder,
	placeholderField = 'placeholder',
} ) => {
>>>>>>> 5df55f9f
	return (
		<>
			<BlockControls>
				<ToolbarGroup>
					<ToolbarButton
						title={ __( 'Required', 'jetpack' ) }
						icon={ renderMaterialIcon(
							<Path
								d="M8.23118 8L16 16M8 16L15.7688 8 M6.5054 11.893L17.6567 11.9415M12.0585 17.6563L12 6.5"
								stroke="currentColor"
							/>
						) }
						onClick={ () => {
							setAttributes( { required: ! required } );
						} }
						className={ required ? 'is-pressed' : undefined }
					/>
				</ToolbarGroup>
			</BlockControls>

			<InspectorControls>
				<PanelBody title={ __( 'Manage Responses', 'jetpack' ) }>
					<JetpackManageResponsesSettings isChildBlock />
				</PanelBody>
				<PanelBody title={ __( 'Field Settings', 'jetpack' ) }>
					<ToggleControl
						label={ __( 'Field is required', 'jetpack' ) }
						className="jetpack-field-label__required"
						checked={ required }
						onChange={ value => setAttributes( { required: value } ) }
						help={ __( 'You can edit the "required" label in the editor', 'jetpack' ) }
					/>

					<TextControl
						label={ __( 'Placeholder text', 'jetpack' ) }
						value={ placeholder }
						onChange={ value => setAttributes( { [ placeholderField ]: value } ) }
						help={ __(
							'Show visitors an example of the type of content expected. Otherwise, leave blank.',
							'jetpack'
						) }
					/>

					<JetpackFieldWidth setAttributes={ setAttributes } width={ width } />
				</PanelBody>

				{ ! disableStyleControls && (
					<>
						<PanelColorSettings
							title={ __( 'Color', 'jetpack' ) }
							initialOpen={ false }
							colorSettings={ [
								{
									value: attributes.labelColor,
									onChange: value => setAttributes( { labelColor: value } ),
									label: __( 'Label text', 'jetpack' ),
								},
								{
									value: attributes.inputColor,
									onChange: value => setAttributes( { inputColor: value } ),
									label: __( 'Field text', 'jetpack' ),
								},
								{
									value: attributes.fieldBackgroundColor,
									onChange: value => setAttributes( { fieldBackgroundColor: value } ),
									label: __( 'Field Background', 'jetpack' ),
								},
								{
									value: attributes.borderColor,
									onChange: value => setAttributes( { borderColor: value } ),
									label: __( 'Field Border', 'jetpack' ),
								},
								{
									value: attributes.blockBackgroundColor,
									onChange: value => setAttributes( { blockBackgroundColor: value } ),
									label: __( 'Block Background', 'jetpack' ),
								},
							] }
						></PanelColorSettings>
						<PanelBody
							title={ __( 'Typography', 'jetpack' ) }
							initialOpen={
								attributes.labelFontSize || attributes.fieldFontSize || attributes.lineHeight
							}
						>
							<FontSizePicker
								withSlider
								withReset={ true }
								size="__unstable-large"
								__nextHasNoMarginBottom
								onChange={ labelFontSize => setAttributes( { labelFontSize } ) }
								value={ attributes.labelFontSize }
							/>
							<FontSizePicker
								withSlider
								withReset={ true }
								size="__unstable-large"
								__nextHasNoMarginBottom
								onChange={ fieldFontSize => setAttributes( { fieldFontSize } ) }
								value={ attributes.fieldFontSize }
							/>
							<LineHeightControl
								__unstableInputWidth="100%"
								__nextHasNoMarginBottom={ true }
								value={ attributes.lineHeight }
								onChange={ setNumberAttribute( 'lineHeight', parseFloat ) }
								size="__unstable-large"
							/>
						</PanelBody>
						<PanelBody
							title={ __( 'Border', 'jetpack' ) }
							initialOpen={ attributes.borderWidth || attributes.borderRadius }
						>
							<TextControl
								label={ __( 'Width', 'jetpack' ) }
								value={ attributes.borderWidth }
								onChange={ setNumberAttribute( 'borderWidth' ) }
							/>
							<TextControl
								label={ __( 'Radius', 'jetpack' ) }
								value={ attributes.borderRadius }
								onChange={ setNumberAttribute( 'borderRadius' ) }
							/>
						</PanelBody>
					</>
				) }
			</InspectorControls>

			<InspectorAdvancedControls>
				<JetpackFieldCss setAttributes={ setAttributes } id={ id } />
			</InspectorAdvancedControls>
		</>
	);
};

export default JetpackFieldControls;<|MERGE_RESOLUTION|>--- conflicted
+++ resolved
@@ -21,10 +21,10 @@
 import JetpackManageResponsesSettings from './jetpack-manage-responses-settings';
 
 const JetpackFieldControls = ( {
-<<<<<<< HEAD
 	attributes,
 	id,
 	placeholder,
+	placeholderField = 'placeholder',
 	required,
 	setAttributes,
 	width,
@@ -38,15 +38,6 @@
 		} );
 	};
 
-=======
-	setAttributes,
-	width,
-	id,
-	required,
-	placeholder,
-	placeholderField = 'placeholder',
-} ) => {
->>>>>>> 5df55f9f
 	return (
 		<>
 			<BlockControls>
