--- conflicted
+++ resolved
@@ -10,9 +10,16 @@
 	placeholder,
 	resetFocus,
 	required,
-<<<<<<< HEAD
+	requiredText,
 	attributes,
 } ) => {
+	useEffect( () => {
+		if ( isNil( requiredText ) ) {
+			setAttributes( { requiredText: __( '(required)', 'jetpack' ) } );
+		}
+		// eslint-disable-next-line react-hooks/exhaustive-deps
+	}, [] );
+
 	const labelStyle = {
 		lineHeight: attributes.lineHeight,
 		color: attributes.labelColor,
@@ -34,53 +41,23 @@
 						}
 						setAttributes( { label: value } );
 					} }
-					placeholder={ placeholder || __( 'Add label…', 'jetpack' ) }
+					placeholder={ placeholder ?? __( 'Add label…', 'jetpack' ) }
 					withoutInteractiveFormatting
 					allowedFormats={ [ 'core/bold', 'core/italic' ] }
 				/>
-				{ required && <span className="required">{ __( '(required)', 'jetpack' ) }</span> }
+				{ required && (
+					<RichText
+						tagName="span"
+						value={ requiredText }
+						className="required"
+						onChange={ value => {
+							setAttributes( { requiredText: value } );
+						} }
+						withoutInteractiveFormatting
+						allowedFormats={ [ 'core/bold', 'core/italic' ] }
+					/>
+				) }
 			</div>
-=======
-	requiredText,
-} ) => {
-	useEffect( () => {
-		if ( isNil( requiredText ) ) {
-			setAttributes( { requiredText: __( '(required)', 'jetpack' ) } );
-		}
-		// eslint-disable-next-line react-hooks/exhaustive-deps
-	}, [] );
-
-	return (
-		<div className="jetpack-field-label">
-			<RichText
-				tagName="label"
-				value={ label }
-				className="jetpack-field-label__input"
-				onChange={ value => {
-					resetFocus && resetFocus();
-					if ( labelFieldName ) {
-						setAttributes( { [ labelFieldName ]: value } );
-						return;
-					}
-					setAttributes( { label: value } );
-				} }
-				placeholder={ placeholder ?? __( 'Add label…', 'jetpack' ) }
-				withoutInteractiveFormatting
-				allowedFormats={ [ 'core/bold', 'core/italic' ] }
-			/>
-			{ required && (
-				<RichText
-					tagName="span"
-					value={ requiredText }
-					className="required"
-					onChange={ value => {
-						setAttributes( { requiredText: value } );
-					} }
-					withoutInteractiveFormatting
-					allowedFormats={ [ 'core/bold', 'core/italic' ] }
-				/>
-			) }
->>>>>>> 6f48ed07
 		</div>
 	);
 };
