--- conflicted
+++ resolved
@@ -249,6 +249,7 @@
 							onRequestClose={ () => setIsPatternsModalOpen( false ) }
 						>
 							<BlockPatternSetup
+								initialViewMode="grid"
 								filterPatternsFn={ pattern => {
 									return pattern.content.indexOf( 'jetpack/contact-form' ) !== -1;
 								} }
@@ -257,30 +258,8 @@
 						</Modal>
 					) }
 				</div>
-<<<<<<< HEAD
-				{ isPatternsModalOpen && (
-					<Modal
-						className="form-placeholder__patterns-modal"
-						title={ __( 'Choose a pattern', 'jetpack' ) }
-						closeLabel={ __( 'Cancel', 'jetpack' ) }
-						onRequestClose={ () => setIsPatternsModalOpen( false ) }
-					>
-						<BlockPatternSetup
-							initialViewMode="grid"
-							filterPatternsFn={ pattern => {
-								return pattern.content.indexOf( 'jetpack/contact-form' ) !== -1;
-							} }
-							clientId={ clientId }
-						/>
-					</Modal>
-				) }
-			</div>
-		);
-	};
-=======
 			);
 		};
->>>>>>> 2f1e851c
 
 		if ( ! hasInnerBlocks && registerBlockVariation ) {
 			return renderVariationPicker();
