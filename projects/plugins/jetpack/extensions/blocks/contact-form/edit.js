import { isSimpleSite } from '@automattic/jetpack-shared-extension-utils';
import {
	BlockControls,
	InnerBlocks,
	InspectorControls,
	URLInput,
	__experimentalBlockVariationPicker as BlockVariationPicker, // eslint-disable-line wpcalypso/no-unsafe-wp-apis
} from '@wordpress/block-editor';
import { createBlock, registerBlockVariation } from '@wordpress/blocks';
import {
	BaseControl,
<<<<<<< HEAD
=======
	Button,
	ExternalLink,
	Flex,
>>>>>>> ec46a67f
	Icon,
	PanelBody,
	SelectControl,
	TextareaControl,
	TextControl,
	ToolbarGroup,
	ToolbarItem,
} from '@wordpress/components';
import { compose, withInstanceId } from '@wordpress/compose';
import { withDispatch, withSelect } from '@wordpress/data';
import { Fragment, useEffect } from '@wordpress/element';
import { __ } from '@wordpress/i18n';
import classnames from 'classnames';
import { filter, get, map } from 'lodash';
import InspectorHint from '../../shared/components/inspector-hint';
import { JetpackLogo, MailIcon, NewsletterIcon } from '../../shared/icons';
import CRMIntegrationSettings from './components/jetpack-crm-integration/jetpack-crm-integration-settings';
import JetpackEmailConnectionSettings from './components/jetpack-email-connection-settings';
import JetpackFormSettingsDropdown from './components/jetpack-form-settings-dropdown';
import JetpackManageResponsesSettings from './components/jetpack-manage-responses-settings';
import NewsletterIntegrationSettings from './components/jetpack-newsletter-integration-settings';
import defaultVariations from './variations';

const ALLOWED_BLOCKS = [
	'core/audio',
	'core/heading',
	'core/image',
	'core/list',
	'core/paragraph',
	'core/separator',
	'core/spacer',
	'core/subhead',
	'core/video',
];

<<<<<<< HEAD
=======
const RESPONSES_PATH = '/wp-admin/edit.php?post_type=feedback';
const CUSTOMIZING_FORMS_URL = 'https://jetpack.com/support/jetpack-blocks/contact-form/';

>>>>>>> ec46a67f
export function JetpackContactFormEdit( {
	attributes,
	setAttributes,
	siteTitle,
	postTitle,
	postAuthorEmail,
	hasInnerBlocks,
	replaceInnerBlocks,
	selectBlock,
	clientId,
	instanceId,
	className,
	blockType,
	variations,
	defaultVariation,
	canUserInstallPlugins,
} ) {
	const {
		to,
		subject,
		customThankyou,
		customThankyouHeading,
		customThankyouMessage,
		customThankyouRedirect,
		jetpackCRM,
		formTitle,
	} = attributes;

	const formClassnames = classnames( className, 'jetpack-contact-form', {
		'is-placeholder': ! hasInnerBlocks && registerBlockVariation,
	} );

	const createBlocksFromInnerBlocksTemplate = innerBlocksTemplate => {
		const blocks = map( innerBlocksTemplate, ( [ name, attr, innerBlocks = [] ] ) =>
			createBlock( name, attr, createBlocksFromInnerBlocksTemplate( innerBlocks ) )
		);

		return blocks;
	};

	const setVariation = variation => {
		if ( variation.attributes ) {
			setAttributes( variation.attributes );
		}

		if ( variation.innerBlocks ) {
			replaceInnerBlocks( clientId, createBlocksFromInnerBlocksTemplate( variation.innerBlocks ) );
		}

		selectBlock( clientId );
	};

	useEffect( () => {
		// Populate default variation on older versions of WP or GB that don't support variations.
		if ( ! hasInnerBlocks && ! registerBlockVariation ) {
			setVariation( defaultVariations[ 0 ] );
		}
	} );

	useEffect( () => {
		if ( to === undefined && postAuthorEmail ) {
			setAttributes( { to: postAuthorEmail } );
		}

		if ( subject === undefined && siteTitle !== undefined && postTitle !== undefined ) {
			const emailSubject = '[' + siteTitle + '] ' + postTitle;
			setAttributes( { subject: emailSubject } );
		}
	}, [ to, postAuthorEmail, subject, siteTitle, postTitle, setAttributes ] );

	const renderSubmissionSettings = () => {
		return (
			<>
				<InspectorHint>
					{ __( 'Customize the view after form submission:', 'jetpack' ) }
				</InspectorHint>
				<SelectControl
					label={ __( 'On Submission', 'jetpack' ) }
					value={ customThankyou }
					options={ [
						{ label: __( 'Show a summary of submitted fields', 'jetpack' ), value: '' },
						{ label: __( 'Show a custom text message', 'jetpack' ), value: 'message' },
						{ label: __( 'Redirect to another webpage', 'jetpack' ), value: 'redirect' },
					] }
					onChange={ newMessage => setAttributes( { customThankyou: newMessage } ) }
				/>

				{ 'redirect' !== customThankyou && (
					<TextControl
						label={ __( 'Message Heading', 'jetpack' ) }
						value={ customThankyouHeading }
						placeholder={ __( 'Message Sent', 'jetpack' ) }
						onChange={ newHeading => setAttributes( { customThankyouHeading: newHeading } ) }
					/>
				) }

				{ 'message' === customThankyou && (
					<TextareaControl
						label={ __( 'Message Text', 'jetpack' ) }
						value={ customThankyouMessage }
						placeholder={ __( 'Thank you for your submission!', 'jetpack' ) }
						onChange={ newMessage => setAttributes( { customThankyouMessage: newMessage } ) }
					/>
				) }

				{ 'redirect' === customThankyou && (
					<BaseControl
						label={ __( 'Redirect Address', 'jetpack' ) }
						id={ `contact-form-${ instanceId }-thankyou-url` }
					>
						<URLInput
							id={ `contact-form-${ instanceId }-thankyou-url` }
							value={ customThankyouRedirect }
							className="jetpack-contact-form__thankyou-redirect-url"
							onChange={ newURL => setAttributes( { customThankyouRedirect: newURL } ) }
						/>
					</BaseControl>
				) }
			</>
		);
	};

	const renderVariationPicker = () => {
		return (
			<div className={ formClassnames }>
				<BlockVariationPicker
					icon={ get( blockType, [ 'icon', 'src' ] ) }
					label={ get( blockType, [ 'title' ] ) }
					instructions={ __(
						'Start building a form by selecting one of these form templates, or search in the patterns library for more forms:',
						'jetpack'
					) }
					variations={ filter( variations, v => ! v.hiddenFromPicker ) }
					onSelect={ ( nextVariation = defaultVariation ) => {
						setVariation( nextVariation );
					} }
				/>
				<Flex>
					<ExternalLink className="form-placeholder__external-link" href={ CUSTOMIZING_FORMS_URL }>
						{ __( 'Learn more about customizing forms.', 'jetpack' ) }
					</ExternalLink>
					<ExternalLink className="form-placeholder__external-link" href={ RESPONSES_PATH }>
						{ __( 'View and export your form responses here.', 'jetpack' ) }
					</ExternalLink>
				</Flex>
			</div>
		);
	};

	if ( ! hasInnerBlocks && registerBlockVariation ) {
		return renderVariationPicker();
	}

	const formSettingsSections = [
		{
			title: __( 'Email Connection', 'jetpack' ),
			icon: <Icon icon={ MailIcon } />,
			// eslint-disable-next-line no-shadow
			content: ( { attributes, setAttributes } ) => (
				<JetpackEmailConnectionSettings
					emailAddress={ attributes.to }
					emailSubject={ attributes.subject }
					instanceId={ instanceId }
					postAuthorEmail={ postAuthorEmail }
					setAttributes={ setAttributes }
				/>
			),
		},
	];

	if ( ! isSimpleSite() ) {
		formSettingsSections.push( {
			title: __( 'Newsletter Integration', 'jetpack' ),
			icon: <Icon icon={ NewsletterIcon } />,
			content: () => <NewsletterIntegrationSettings />,
		} );

		if ( canUserInstallPlugins ) {
			formSettingsSections.push( {
				title: 'Jetpack CRM',
				icon: <JetpackLogo border={ 2 } />,
				// eslint-disable-next-line no-shadow
				content: ( { attributes, setAttributes } ) => (
					<CRMIntegrationSettings
						jetpackCRM={ attributes.jetpackCRM }
						setAttributes={ setAttributes }
					/>
				),
			} );
		}
	}

	return (
		<>
			<BlockControls>
				<ToolbarGroup>
					<ToolbarItem>
						{ () => (
							<JetpackFormSettingsDropdown
								attributes={ attributes }
								setAttributes={ setAttributes }
								settings={ formSettingsSections }
							/>
						) }
					</ToolbarItem>
				</ToolbarGroup>
			</BlockControls>
			<InspectorControls>
				<PanelBody title={ __( 'Manage Responses', 'jetpack' ) }>
					<JetpackManageResponsesSettings formTitle={ formTitle } setAttributes={ setAttributes } />
				</PanelBody>
				<PanelBody title={ __( 'Submission Settings', 'jetpack' ) }>
					{ renderSubmissionSettings() }
				</PanelBody>
				<PanelBody title={ __( 'Email Connection', 'jetpack' ) }>
					<JetpackEmailConnectionSettings
						emailAddress={ to }
						emailSubject={ subject }
						instanceId={ instanceId }
						postAuthorEmail={ postAuthorEmail }
						setAttributes={ setAttributes }
					/>
				</PanelBody>
				{ ! isSimpleSite() && (
					<Fragment>
						{ canUserInstallPlugins && (
							<PanelBody title={ __( 'CRM Integration', 'jetpack' ) } initialOpen={ false }>
								<CRMIntegrationSettings jetpackCRM={ jetpackCRM } setAttributes={ setAttributes } />
							</PanelBody>
						) }
						<PanelBody title={ __( 'Newsletter Integration', 'jetpack' ) } initialOpen={ false }>
							<NewsletterIntegrationSettings />
						</PanelBody>
					</Fragment>
				) }
			</InspectorControls>

			<div className={ formClassnames }>
				<InnerBlocks allowedBlocks={ ALLOWED_BLOCKS } templateInsertUpdatesSelection={ false } />
			</div>
		</>
	);
}

export default compose( [
	withSelect( ( select, props ) => {
		const { getBlockType, getBlockVariations, getDefaultBlockVariation } = select( 'core/blocks' );
		const { getBlocks } = select( 'core/block-editor' );
		const { getEditedPostAttribute } = select( 'core/editor' );
		const { getSite, getUser, canUser } = select( 'core' );
		const innerBlocks = getBlocks( props.clientId );

		const authorId = getEditedPostAttribute( 'author' );
		const authorEmail = authorId && getUser( authorId ) && getUser( authorId ).email;
		const postTitle = getEditedPostAttribute( 'title' );
		const canUserInstallPlugins = canUser( 'create', 'plugins' );

		const submitButton = innerBlocks.find( block => block.name === 'jetpack/button' );
		if ( submitButton && ! submitButton.attributes.lock ) {
			const lock = { move: false, remove: true };
			submitButton.attributes.lock = lock;
		}

		return {
			blockType: getBlockType && getBlockType( props.name ),
			canUserInstallPlugins,
			defaultVariation: getDefaultBlockVariation && getDefaultBlockVariation( props.name, 'block' ),
			variations: getBlockVariations && getBlockVariations( props.name, 'block' ),

			innerBlocks,
			hasInnerBlocks: innerBlocks.length > 0,
			siteTitle: get( getSite && getSite(), [ 'title' ] ),
			postTitle: postTitle,
			postAuthorEmail: authorEmail,
		};
	} ),
	withDispatch( dispatch => {
		const { replaceInnerBlocks, selectBlock } = dispatch( 'core/block-editor' );
		return { replaceInnerBlocks, selectBlock };
	} ),
	withInstanceId,
] )( JetpackContactFormEdit );<|MERGE_RESOLUTION|>--- conflicted
+++ resolved
@@ -9,12 +9,9 @@
 import { createBlock, registerBlockVariation } from '@wordpress/blocks';
 import {
 	BaseControl,
-<<<<<<< HEAD
-=======
 	Button,
 	ExternalLink,
 	Flex,
->>>>>>> ec46a67f
 	Icon,
 	PanelBody,
 	SelectControl,
@@ -50,12 +47,9 @@
 	'core/video',
 ];
 
-<<<<<<< HEAD
-=======
 const RESPONSES_PATH = '/wp-admin/edit.php?post_type=feedback';
 const CUSTOMIZING_FORMS_URL = 'https://jetpack.com/support/jetpack-blocks/contact-form/';
 
->>>>>>> ec46a67f
 export function JetpackContactFormEdit( {
 	attributes,
 	setAttributes,
