--- conflicted
+++ resolved
@@ -1,17 +1,8 @@
 /**
  * WordPress dependencies
  */
-<<<<<<< HEAD
 import { DropdownMenu, MenuGroup, MenuItem, SelectControl } from '@wordpress/components';
-=======
-import {
-	DropdownMenu,
-	MenuGroup,
-	MenuItem,
-	SelectControl,
-} from '@wordpress/components';
 import { check } from '@wordpress/icons';
->>>>>>> ef5ad3c1
 import { __ } from '@wordpress/i18n';
 
 function ParticipantsMenu( { participants, className, onSelect, participantSlug, onClose } ) {
