--- conflicted
+++ resolved
@@ -1,29 +1,12 @@
 /**
-<<<<<<< HEAD
-=======
- * External dependencies
- */
-import { find } from 'lodash';
-
-/**
->>>>>>> 694ddf77
  * WordPress dependencies
  */
 import { __ } from '@wordpress/i18n';
 import { InspectorControls, RichText, BlockControls } from '@wordpress/block-editor';
 import { createBlock } from '@wordpress/blocks';
 
-<<<<<<< HEAD
-import {
-	Panel,
-	PanelBody,
-	ToggleControl,
-} from '@wordpress/components';
+import { Panel, PanelBody, ToggleControl } from '@wordpress/components';
 import { useContext, useEffect } from '@wordpress/element';
-=======
-import { Panel, PanelBody, ToggleControl, ToolbarGroup, Button } from '@wordpress/components';
-import { useContext, useState, useEffect, useRef } from '@wordpress/element';
->>>>>>> 694ddf77
 import { useSelect, dispatch } from '@wordpress/data';
 import { useDebounce } from '@wordpress/compose';
 
@@ -56,7 +39,6 @@
 	const {
 		content,
 		participantLabel,
-<<<<<<< HEAD
 		participantValue,
 		participantSlug,
 		placeholder,
@@ -64,28 +46,10 @@
 		timestamp,
 	} = attributes;
 
-	const mediaSource = useSelect( select => (
-		select( MEDIA_SOURCE_STORE_ID ).getDefaultMediaSource()
-	), [] );
-=======
-		placeholder,
-		showTimestamp,
-		timestamp,
-		participantSlug,
-	} = attributes;
-	const [ isFocusedOnParticipantLabel, setIsFocusedOnParticipantLabel ] = useState( false );
-	const richTextRef = useRef();
-
-	const { prevBlock, mediaSource } = useSelect( select => {
-		const prevPartClientId = select( 'core/block-editor' ).getPreviousBlockClientId( clientId );
-		const previousBlock = select( 'core/block-editor' ).getBlock( prevPartClientId );
-
-		return {
-			prevBlock: previousBlock?.name === blockName ? previousBlock : null,
-			mediaSource: select( MEDIA_SOURCE_STORE_ID ).getDefaultMediaSource(),
-		};
-	}, [] );
->>>>>>> 694ddf77
+	const mediaSource = useSelect(
+		select => select( MEDIA_SOURCE_STORE_ID ).getDefaultMediaSource(),
+		[]
+	);
 
 	// Block context integration.
 	const participantsFromContext = context[ 'jetpack/conversation-participants' ];
@@ -101,7 +65,6 @@
 	// Conversation context. A bridge between dialogue and conversation blocks.
 	const conversationBridge = useContext( ConversationContext );
 
-<<<<<<< HEAD
 	const debounceSetDialoguesAttrs = useDebounce( setAttributes, 100 );
 
 	// Update dialogue participant with conversation participant changes.
@@ -109,42 +72,6 @@
 		if ( ! conversationParticipant ) {
 			return;
 		}
-=======
-	// Set initial attributes according to the context.
-	useEffect( () => {
-		// Bail when block already has an slug,
-		// or when there is not a dialogue pre block.
-		// or when there are not particpants,
-		// or there is not conversation bridge.
-		if ( participantLabel || ! prevBlock || ! participants?.length || ! conversationBridge ) {
-			return;
-		}
-
-		const nextParticipant = conversationBridge.getNextParticipant(
-			prevBlock?.attributes?.participantSlug
-		);
-
-		setAttributes( {
-			participantLabel: nextParticipant.label,
-			participantSlug: nextParticipant.slug,
-			content: '',
-		} );
-	}, [ participantLabel, participants, prevBlock, setAttributes, conversationBridge ] );
-
-	// Update dialog participant with conversation participant changes.
-	useEffect( () => {
-		if ( conversationParticipant?.slug !== participantSlug ) {
-			return;
-		}
-
-		setAttributes( { participantLabel: conversationParticipant?.label } );
-	}, [ conversationParticipant, participantSlug, setAttributes ] );
-
-	// Update dialogue timestamp setting from parent conversation.
-	useEffect( () => {
-		setAttributes( { showTimestamp: showConversationTimestamps } );
-	}, [ showConversationTimestamps, setAttributes ] );
->>>>>>> 694ddf77
 
 		if ( conversationParticipant.slug !== participantSlug ) {
 			return;
@@ -155,7 +82,6 @@
 			return;
 		}
 
-<<<<<<< HEAD
 		debounceSetDialoguesAttrs( {
 			participantLabel: conversationParticipant.label,
 			participantValue: conversationParticipant.value,
@@ -166,11 +92,6 @@
 	useEffect( () => {
 		setAttributes( { showTimestamp: showConversationTimestamps } );
 	}, [ showConversationTimestamps, setAttributes ] );
-=======
-		// Set first participant as default.
-		setAttributes( { participant: participants[ 0 ] } );
-	}, [ participants, conversationParticipant, setAttributes ] );
->>>>>>> 694ddf77
 
 	function setShowConversationTimestamps( value ) {
 		conversationBridge.setAttributes( { showTimestamps: value } );
@@ -183,20 +104,6 @@
 	return (
 		<div className={ className }>
 			<BlockControls>
-<<<<<<< HEAD
-=======
-				<ToolbarGroup>
-					<ParticipantsDropdown
-						id={ `dialogue-${ instanceId }-participants-dropdown` }
-						className={ BASE_CLASS_NAME }
-						participants={ participants }
-						label={ __( 'Participant', 'jetpack' ) }
-						participantSlug={ participantSlug }
-						onSelect={ setAttributes }
-					/>
-				</ToolbarGroup>
-
->>>>>>> 694ddf77
 				{ mediaSource && (
 					<MediaPlayerToolbarControl
 						onTimeChange={ time => setTimestamp( convertSecondsToTimeCode( time ) ) }
@@ -240,18 +147,15 @@
 			</InspectorControls>
 
 			<div className={ `${ BASE_CLASS_NAME }__meta` }>
-<<<<<<< HEAD
 				<ParticipantsRichControl
 					className={ `${ BASE_CLASS_NAME }__participant` }
 					label={ participantLabel }
 					value={ participantValue }
 					participant={ conversationParticipant }
 					participants={ participants }
-
-					onParticipantChange={ ( updatedParticipant ) => {
+					onParticipantChange={ updatedParticipant => {
 						setAttributes( { participantValue: updatedParticipant } );
 					} }
-
 					onSelect={ ( { slug, label, value } ) => {
 						setAttributes( {
 							participantLabel: label,
@@ -259,12 +163,10 @@
 							participantSlug: slug,
 						} );
 					} }
-
-					onClean = { () => {
+					onClean={ () => {
 						setAttributes( { participantSlug: null } );
 					} }
-
-					onAdd={ ( newValue ) => {
+					onAdd={ newValue => {
 						if ( ! newValue?.length ) {
 							return;
 						}
@@ -279,18 +181,8 @@
 							participantSlug: newParticipant.slug,
 						} );
 					} }
-
 					onUpdate={ conversationBridge.updateParticipants }
 				/>
-=======
-				<Button
-					onFocus={ () => setIsFocusedOnParticipantLabel( true ) }
-					onClick={ () => setIsFocusedOnParticipantLabel( true ) }
-					className={ `${ BASE_CLASS_NAME }__participant` }
-				>
-					{ participantLabel }
-				</Button>
->>>>>>> 694ddf77
 
 				{ showTimestamp && (
 					<TimestampDropdown
@@ -339,18 +231,6 @@
 						return onReplace( [ blocks[ 0 ] ], ...args );
 					}
 
-<<<<<<< HEAD
-=======
-					// When creating a new dialogue block in a `conversation` context,
-					// try to assign the dialogue participant
-					// with the next participant slug.
-
-					// Pick up the next participant slug.
-					const nextParticipant = conversationBridge.getNextParticipant(
-						attributes.participantSlug
-					);
-
->>>>>>> 694ddf77
 					// Update new block attributes.
 					blocks[ 1 ].attributes = {
 						timestamp: attributes.timestamp, // <- keep same timestamp value.
