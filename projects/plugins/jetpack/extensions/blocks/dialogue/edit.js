--- conflicted
+++ resolved
@@ -36,10 +36,7 @@
 import { convertSecondsToTimeCode } from '../../shared/components/media-player-control/utils';
 
 function getParticipantBySlug( participants, slug ) {
-	return find(
-		participants,
-		contextParticipant => contextParticipant.participantSlug === slug
-	);
+	return find( participants, contextParticipant => contextParticipant.participantSlug === slug );
 }
 
 const blockName = 'jetpack/dialogue';
@@ -91,12 +88,7 @@
 		// or when there is not a dialogue pre block.
 		// or when there are not particpants,
 		// or there is not conversation bridge.
-		if (
-			participantSlug ||
-			! prevBlock ||
-			! participants?.length ||
-			! conversationBridge
-		) {
+		if ( participantSlug || ! prevBlock || ! participants?.length || ! conversationBridge ) {
 			return;
 		}
 
@@ -169,19 +161,11 @@
 					/>
 				</ToolbarGroup>
 
-<<<<<<< HEAD
-				<MediaPlayerToolbarControl
-					onTimeChange={ time => setTimestamp( convertSecondsToTimeCode( time ) ) }
-					syncMode={ playerSyncMode }
-					onSyncModeToggle={ setPlayerSyncMode }
-				/>
-=======
 				{ mediaSource && (
 					<MediaPlayerToolbarControl
-						onTimeChange={ ( time ) => setTimestamp( convertSecondsToTimeCode( time ) ) }
+						onTimeChange={ time => setTimestamp( convertSecondsToTimeCode( time ) ) }
 					/>
 				) }
->>>>>>> ef5ad3c1
 
 				{ currentParticipant && isFocusedOnParticipantLabel && (
 					<ToolbarGroup>
@@ -232,11 +216,6 @@
 
 						{ showTimestamp && (
 							<TimestampControl
-<<<<<<< HEAD
-								skipForwardTime={ false }
-								jumpBackTime={ false }
-=======
->>>>>>> ef5ad3c1
 								className={ baseClassName }
 								value={ timestamp }
 								onChange={ setTimestamp }
@@ -261,12 +240,6 @@
 						value={ timestamp }
 						onChange={ setTimestamp }
 						shortLabel={ true }
-<<<<<<< HEAD
-						skipForwardTime={ false }
-						jumpBackTime={ false }
-						isDisabled={ playerSyncMode }
-=======
->>>>>>> ef5ad3c1
 					/>
 				) }
 			</div>
