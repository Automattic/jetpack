import { useDispatch, useSelect } from '@wordpress/data';
import { useState, useEffect } from '@wordpress/element';
import { __ } from '@wordpress/i18n';
import getConnectUrl from '../../shared/get-connect-url';
import { STORE_NAME as MEMBERSHIPS_PRODUCTS_STORE } from '../../store/membership-products/constants';
import fetchDefaultProducts from './fetch-default-products';
import fetchStatus from './fetch-status';
import LoadingError from './loading-error';
import Tabs from './tabs';

const Edit = props => {
	const { attributes, className, setAttributes } = props;
	const { currency } = attributes;

	const [ loadingError, setLoadingError ] = useState( '' );
	const [ products, setProducts ] = useState( [] );

	const { lockPostSaving, unlockPostSaving } = useDispatch( 'core/editor' );
	const post = useSelect( select => select( 'core/editor' ).getCurrentPost(), [] );
	const { setConnectUrl } = useDispatch( MEMBERSHIPS_PRODUCTS_STORE );
	useEffect( () => {
		setAttributes( { fallbackLinkUrl: post.link } );
	}, [ post.link, setAttributes ] );

	const apiError = message => {
		setLoadingError( message );
	};

	const filterProducts = productList =>
		productList.reduce( ( filteredProducts, { id, currency: productCurrency, type, interval } ) => {
			if ( productCurrency === currency && type === 'donation' ) {
				filteredProducts[ interval ] = id;
			}
			return filteredProducts;
		}, {} );

	const hasRequiredProducts = productIdsPerInterval => {
		const intervals = Object.keys( productIdsPerInterval );

		return (
			intervals.includes( 'one-time' ) &&
			intervals.includes( '1 month' ) &&
			intervals.includes( '1 year' )
		);
	};

	const mapStatusToState = result => {
		if ( ( ! result && typeof result !== 'object' ) || result.errors ) {
			unlockPostSaving( 'donations' );
			setLoadingError( __( 'Could not load data from WordPress.com.', 'jetpack' ) );
			return;
		}
		setConnectUrl( getConnectUrl( post.id, result.connect_url ) );

		const filteredProducts = filterProducts( result.products );

		if ( hasRequiredProducts( filteredProducts ) ) {
			setProducts( filteredProducts );
			unlockPostSaving( 'donations' );
			return;
		}

<<<<<<< HEAD
		// Set fake products when plan should be upgraded or there is no connection to Stripe so users can still try the
		// block in the editor.
=======
		// Set fake products when there is no connection to Stripe so users can still try the block in the editor.
>>>>>>> be53f4d3
		if ( result.connect_url ) {
			setProducts( {
				'one-time': -1,
				'1 month': -1,
				'1 year': -1,
			} );
			unlockPostSaving( 'donations' );
			return;
		}

		// Only create products if we have the correct plan and stripe connection.
		fetchDefaultProducts( currency ).then( defaultProducts => {
			setProducts( filterProducts( defaultProducts ) );
			unlockPostSaving( 'donations' );
		}, apiError );
	};

	useEffect( () => {
		lockPostSaving( 'donations' );
		const updateData = () => fetchStatus( 'donation' ).then( mapStatusToState, apiError );
		updateData();
	}, [ currency, lockPostSaving ] );

	if ( loadingError ) {
		return <LoadingError className={ className } error={ loadingError } />;
	}

	return <Tabs { ...props } products={ products } />;
};

export default Edit;<|MERGE_RESOLUTION|>--- conflicted
+++ resolved
@@ -60,12 +60,7 @@
 			return;
 		}
 
-<<<<<<< HEAD
-		// Set fake products when plan should be upgraded or there is no connection to Stripe so users can still try the
-		// block in the editor.
-=======
 		// Set fake products when there is no connection to Stripe so users can still try the block in the editor.
->>>>>>> be53f4d3
 		if ( result.connect_url ) {
 			setProducts( {
 				'one-time': -1,
