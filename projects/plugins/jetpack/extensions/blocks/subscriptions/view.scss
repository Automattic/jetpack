@import '@automattic/jetpack-base-styles/gutenberg-base-styles';

@function x($var-name, $fallback) {
	@return unquote("var(#{$var-name}, #{$fallback})");
}


.is-style-compact {
	.is-not-subscriber {
		.wp-block-jetpack-subscriptions__button,
		.wp-block-button__link {
			margin-inline-start: 0 !important;
			border-start-start-radius: 0 !important;
			border-end-start-radius: 0 !important;
		}

<<<<<<< HEAD
	.components-text-control__input,
	p#subscribe-email input[type=email] {
		border-start-end-radius: 0 !important;
		border-end-end-radius: 0 !important;
	}

	&:not(.wp-block-jetpack-subscriptions__use-newline) .components-text-control__input {
		border-inline-end-width: 0 !important;
=======
		.components-text-control__input,
		p#subscribe-email input[type=email] {
			border-top-right-radius: 0 !important;
			border-bottom-right-radius: 0 !important;
		}

		&:not(.wp-block-jetpack-subscriptions__use-newline) .components-text-control__input {
			border-right-width: 0 !important;
		}
>>>>>>> 718239a4
	}
}

.wp-block-jetpack-subscriptions.wp-block-jetpack-subscriptions__supports-newline {

	.wp-block-jetpack-subscriptions__form-container {
		display: flex;
		flex-direction: column;
	}

	.is-not-subscriber {
		.wp-block-jetpack-subscriptions__form,
	form  {
			.wp-block-jetpack-subscriptions__form-elements {
				display: flex;
				align-items: flex-start;
			}
		}
	}
	.wp-block-jetpack-subscriptions__form,
	form  {
		.wp-block-jetpack-subscriptions__textfield .components-text-control__input,
		.wp-block-jetpack-subscriptions__button,
		input[type="email"],
		button {
			line-height: 1.3;
			box-sizing: border-box;
			/*
			 * These next two rules override the default styles for RichText component
			 * which is used for the button label coming from
			 * https://github.com/WordPress/gutenberg/blob/b9232527214cd3d523badc4a66b529b7efe615ca/packages/rich-text/src/component/use-default-style.js.
			 */
			white-space: nowrap !important;
			min-width: auto !important;
		}

		input[type="email"]::placeholder {
			color: currentColor;
			opacity: .5;
		}

		.wp-block-jetpack-subscriptions__button,
		button {
			border-style: solid;
			border-color: transparent;
		}

		.wp-block-jetpack-subscriptions__textfield, p#subscribe-email {
			flex-grow: 1;
			background: transparent;

			.components-base-control__field,
			.components-text-control__input,
			input[type="email"] {
				width: 100%;
				margin: 0;
			}
		}

		p#subscribe-submit,
		p#subscribe-email {
			margin: 0;
		}
	}

	&.wp-block-jetpack-subscriptions__show-subs {
		.wp-block-jetpack-subscriptions__subscount {
			margin: 8px 0;
			font-size: 16px;
			text-align: end;
		}
	}

	&.wp-block-jetpack-subscriptions__use-newline {
		.wp-block-jetpack-subscriptions__form-elements {
			display: block;
		}

		.wp-block-jetpack-subscriptions__button,
		button {
			display: inline-block;
			max-width: 100%;
		}

		.wp-block-jetpack-subscriptions__subscount {
			text-align: start;
		}
	}
}<|MERGE_RESOLUTION|>--- conflicted
+++ resolved
@@ -14,26 +14,15 @@
 			border-end-start-radius: 0 !important;
 		}
 
-<<<<<<< HEAD
-	.components-text-control__input,
-	p#subscribe-email input[type=email] {
-		border-start-end-radius: 0 !important;
-		border-end-end-radius: 0 !important;
-	}
-
-	&:not(.wp-block-jetpack-subscriptions__use-newline) .components-text-control__input {
-		border-inline-end-width: 0 !important;
-=======
 		.components-text-control__input,
 		p#subscribe-email input[type=email] {
-			border-top-right-radius: 0 !important;
-			border-bottom-right-radius: 0 !important;
+			border-start-end-radius: 0 !important;
+			border-end-end-radius: 0 !important;
 		}
 
 		&:not(.wp-block-jetpack-subscriptions__use-newline) .components-text-control__input {
-			border-right-width: 0 !important;
+			border-inline-end-width: 0 !important;
 		}
->>>>>>> 718239a4
 	}
 }
 
