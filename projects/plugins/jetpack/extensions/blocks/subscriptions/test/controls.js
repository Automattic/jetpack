/**
 * External dependencies
 */
import { render, screen } from '@testing-library/react';
import userEvent from '@testing-library/user-event';
import '@testing-library/jest-dom/extend-expect';

/**
 * Internal dependencies
 */
import SubscriptionsInspectorControls from '../controls';
import { DEFAULT_FONTSIZE_VALUE } from '../constants';

// Temporarily mock out the ButtonWidthControl, which is causing errors due to missing
// dependencies in the jest test runner.
jest.mock( '../../button/button-width-panel', () => ( {
	...jest.requireActual( '../../button/button-width-panel' ),
	ButtonWidthControl: () => <div>Mocked Width Control</div>,
} ) );

const setButtonBackgroundColor = jest.fn();
const setGradient = jest.fn();
const setTextColor = jest.fn();
const setAttributes = jest.fn();

const defaultProps = {
	buttonBackgroundColor: { color: '#000000' },
	borderColor: { color: '#000000' },
	buttonGradient: {
		buttonGradient: 10,
		setGradient,
	},
	borderRadius: 0,
	borderWeight: 0,
	buttonOnNewLine: false,
	emailFieldBackgroundColor: { color: '#000000' },
	fallbackButtonBackgroundColor: '#000000',
	fallbackTextColor: '#000000',
	fontSize: DEFAULT_FONTSIZE_VALUE,
	isGradientAvailable: true,
	padding: 0,
	setAttributes,
	setButtonBackgroundColor,
	setTextColor,
	showSubscribersTotal: true,
	spacing: 0,
	subscriberCount: 100,
	textColor: '#000000',
};

beforeEach( () => {
	setAttributes.mockClear();
	setGradient.mockClear();
	setTextColor.mockClear();
	setButtonBackgroundColor.mockClear();
} );

describe( 'Inspector controls', () => {
	describe( 'Gradient settings panel', () => {
		test( 'displays gradient settings control panel', () => {
			render( <SubscriptionsInspectorControls { ...defaultProps } /> );

			expect( screen.getByText( 'Color' ) ).toBeInTheDocument();
			expect( screen.queryByText( 'Background Colors' ) ).not.toBeInTheDocument();
		} );

		test( 'sets solid background color', async () => {
			render( <SubscriptionsInspectorControls { ...defaultProps } /> );
			userEvent.click( screen.getByText( 'Button Background', { ignore: '[aria-hidden=true]' } ) );
			userEvent.click( screen.getByText( 'Solid', { ignore: '[aria-hidden=true]' } ) );
			userEvent.click(
				screen.queryAllByLabelText( /Color\: (?!Black)/i, { selector: 'button' } )[ 0 ]
			);

			expect( setButtonBackgroundColor.mock.calls[ 0 ][ 0 ] ).toMatch( /#[a-z0-9]{6,6}/ );
		} );
	} );

	describe( 'Color settings panel', () => {
		test( 'hides gradient settings control panel', () => {
			render(
				<SubscriptionsInspectorControls { ...defaultProps } isGradientAvailable={ false } />
			);

			expect( screen.getByText( 'Background Colors' ) ).toBeInTheDocument();
			expect( screen.queryByText( 'Color Settings' ) ).not.toBeInTheDocument();
		} );

		test( 'sets gradient background color', async () => {
			render( <SubscriptionsInspectorControls { ...defaultProps } /> );
			userEvent.click( screen.getByText( 'Button Background', { ignore: '[aria-hidden=true]' } ) );
			userEvent.click( screen.getByText( 'Gradient', { ignore: '[aria-hidden=true]' } ) );
			userEvent.click( screen.queryAllByLabelText( /Gradient\:/i, { selector: 'button' } )[ 0 ] );

			expect( setGradient.mock.calls[ 0 ][ 0 ] ).toMatch( /linear\-gradient\((.+)\)/ );
		} );
	} );

	describe( 'Typography panel', () => {
		test( 'displays correctly', () => {
			render( <SubscriptionsInspectorControls { ...defaultProps } /> );

			expect( screen.getByText( 'Typography' ) ).toBeInTheDocument();
		} );

		test( 'set custom text ', () => {
			render( <SubscriptionsInspectorControls { ...defaultProps } /> );
			userEvent.click( screen.getByText( 'Typography' ), { selector: 'button' } );
			userEvent.type( screen.getAllByLabelText( 'Custom Size' )[ 1 ], '18' );

			expect( setAttributes ).toHaveBeenLastCalledWith( {
				fontSize: 18,
				customFontSize: 18,
			} );
		} );
	} );

	describe( 'Border settings panel', () => {
		test( 'displays correctly', () => {
			render( <SubscriptionsInspectorControls { ...defaultProps } /> );

<<<<<<< HEAD
			expect( screen.getByText( 'Border' ) ).toBeInTheDocument();
=======
			expect( screen.getByText( 'Border', { selector: 'button' } ) ).toBeInTheDocument();
>>>>>>> 53f7fc0a
		} );

		test( 'set border radius', () => {
			render( <SubscriptionsInspectorControls { ...defaultProps } /> );
<<<<<<< HEAD
			userEvent.click( screen.getByText( 'Border' ), { selector: 'button' } );
=======
			userEvent.click( screen.getByText( 'Border', { selector: 'button' } ) );
>>>>>>> 53f7fc0a
			const rangeControlElement = screen.getAllByLabelText( 'Border Radius' )[ 1 ];
			userEvent.clear( rangeControlElement );
			userEvent.type( rangeControlElement, '5' );

			expect( setAttributes ).toHaveBeenLastCalledWith( {
				borderRadius: 5,
			} );
		} );

		test( 'set border weight', () => {
			render( <SubscriptionsInspectorControls { ...defaultProps } /> );
<<<<<<< HEAD
			userEvent.click( screen.getByText( 'Border' ), { selector: 'button' } );
=======
			userEvent.click( screen.getByText( 'Border', { selector: 'button' } ) );
>>>>>>> 53f7fc0a
			const rangeControlElement = screen.getAllByLabelText( 'Border Weight' )[ 1 ];
			userEvent.clear( rangeControlElement );
			userEvent.type( rangeControlElement, '5' );

			expect( setAttributes ).toHaveBeenLastCalledWith( {
				borderWeight: 5,
			} );
		} );
	} );

	describe( 'Spacing settings panel', () => {
		test( 'displays correctly', () => {
			render( <SubscriptionsInspectorControls { ...defaultProps } /> );

			expect( screen.getByText( 'Spacing' ) ).toBeInTheDocument();
		} );

		test( 'set space inside', () => {
			render( <SubscriptionsInspectorControls { ...defaultProps } /> );
			userEvent.click( screen.getByText( 'Spacing' ), { selector: 'button' } );
			const rangeControlElement = screen.getAllByLabelText( 'Space Inside' )[ 1 ];
			userEvent.clear( rangeControlElement );
			userEvent.type( rangeControlElement, '5' );

			expect( setAttributes ).toHaveBeenLastCalledWith( {
				padding: 5,
			} );
		} );

		test( 'set space between', () => {
			render( <SubscriptionsInspectorControls { ...defaultProps } /> );
			userEvent.click( screen.getByText( 'Spacing' ), { selector: 'button' } );
			const rangeControlElement = screen.getAllByLabelText( 'Space Between' )[ 1 ];
			userEvent.clear( rangeControlElement );
			userEvent.type( rangeControlElement, '5' );

			expect( setAttributes ).toHaveBeenLastCalledWith( {
				spacing: 5,
			} );
		} );
	} );

	describe( 'Display settings panel', () => {
		test( 'displays correctly', () => {
			render( <SubscriptionsInspectorControls { ...defaultProps } /> );
			expect( screen.getByText( 'Settings' ) ).toBeInTheDocument();
		} );

		test( 'toggles subscriber count', () => {
			render( <SubscriptionsInspectorControls { ...defaultProps } /> );
			userEvent.click( screen.getByText( 'Settings' ), { selector: 'button' } );
			userEvent.click( screen.getByLabelText( 'Show subscriber count' ) );

			expect( setAttributes ).toHaveBeenCalledWith( {
				showSubscribersTotal: false,
			} );
		} );

		test( 'toggles place button on new line', () => {
			render( <SubscriptionsInspectorControls { ...defaultProps } /> );
			userEvent.click( screen.getByText( 'Settings' ), { selector: 'button' } );
			userEvent.click( screen.getByLabelText( 'Place button on new line' ) );

			expect( setAttributes ).toHaveBeenCalledWith( {
				buttonOnNewLine: true,
			} );
		} );
	} );
} );<|MERGE_RESOLUTION|>--- conflicted
+++ resolved
@@ -119,20 +119,12 @@
 		test( 'displays correctly', () => {
 			render( <SubscriptionsInspectorControls { ...defaultProps } /> );
 
-<<<<<<< HEAD
-			expect( screen.getByText( 'Border' ) ).toBeInTheDocument();
-=======
 			expect( screen.getByText( 'Border', { selector: 'button' } ) ).toBeInTheDocument();
->>>>>>> 53f7fc0a
 		} );
 
 		test( 'set border radius', () => {
 			render( <SubscriptionsInspectorControls { ...defaultProps } /> );
-<<<<<<< HEAD
-			userEvent.click( screen.getByText( 'Border' ), { selector: 'button' } );
-=======
 			userEvent.click( screen.getByText( 'Border', { selector: 'button' } ) );
->>>>>>> 53f7fc0a
 			const rangeControlElement = screen.getAllByLabelText( 'Border Radius' )[ 1 ];
 			userEvent.clear( rangeControlElement );
 			userEvent.type( rangeControlElement, '5' );
@@ -144,11 +136,7 @@
 
 		test( 'set border weight', () => {
 			render( <SubscriptionsInspectorControls { ...defaultProps } /> );
-<<<<<<< HEAD
-			userEvent.click( screen.getByText( 'Border' ), { selector: 'button' } );
-=======
 			userEvent.click( screen.getByText( 'Border', { selector: 'button' } ) );
->>>>>>> 53f7fc0a
 			const rangeControlElement = screen.getAllByLabelText( 'Border Weight' )[ 1 ];
 			userEvent.clear( rangeControlElement );
 			userEvent.type( rangeControlElement, '5' );
