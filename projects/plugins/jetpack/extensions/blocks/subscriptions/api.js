import apiFetch from '@wordpress/api-fetch';

export function getSubscriberCount( successCallback, failureCallback ) {
	return apiFetch( {
		path: '/wpcom/v2/subscribers/count?include_publicize_subscribers=false',
	} ).then( ( { count } = {} ) => {
		// Handle error condition
<<<<<<< HEAD
		if ( typeof count !== 'undefined' ) {
=======
		if ( Number.isFinite( count ) ) {
>>>>>>> 19f185b2
			successCallback( count );
		} else {
			failureCallback();
		}
	} );
}

export function getSubscriberCounts( successCallback, failureCallback ) {
	return apiFetch( {
		path: '/wpcom/v2/subscribers/counts',
	} ).then( ( { counts } = {} ) => {
		// Handle error condition
		if ( counts ) {
			successCallback( counts );
		} else {
			failureCallback();
		}
	} );
}<|MERGE_RESOLUTION|>--- conflicted
+++ resolved
@@ -5,11 +5,7 @@
 		path: '/wpcom/v2/subscribers/count?include_publicize_subscribers=false',
 	} ).then( ( { count } = {} ) => {
 		// Handle error condition
-<<<<<<< HEAD
-		if ( typeof count !== 'undefined' ) {
-=======
 		if ( Number.isFinite( count ) ) {
->>>>>>> 19f185b2
 			successCallback( count );
 		} else {
 			failureCallback();
