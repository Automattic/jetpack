<?php
/**
 * Subscriptions Block.
 *
 * @package automattic/jetpack
 */

namespace Automattic\Jetpack\Extensions\Subscriptions;

use Automattic\Jetpack\Blocks;
use Automattic\Jetpack\Connection\Manager as Connection_Manager;
use Automattic\Jetpack\Extensions\Premium_Content\Subscription_Service\Jetpack_Token_Subscription_Service;
use Automattic\Jetpack\Extensions\Premium_Content\Subscription_Service\Token_Subscription_Service;
use Automattic\Jetpack\Extensions\Premium_Content\Subscription_Service\WPCOM_Token_Subscription_Service;
use Automattic\Jetpack\Status;
use Automattic\Jetpack\Status\Host;
use Jetpack;
use Jetpack_Gutenberg;
use Jetpack_Memberships;
use Jetpack_Subscriptions_Widget;

require_once __DIR__ . '/constants.php';

/**
 * These block defaults should match ./constants.js
 */
const DEFAULT_BORDER_RADIUS_VALUE = 0;
const DEFAULT_BORDER_WEIGHT_VALUE = 1;
const DEFAULT_FONTSIZE_VALUE      = '16px';
const DEFAULT_PADDING_VALUE       = 15;
const DEFAULT_SPACING_VALUE       = 10;

/**
 * Registers the block for use in Gutenberg
 * This is done via an action so that we can disable
 * registration if we need to.
 */
function register_block() {
	/*
	 * Disable the feature on P2 blogs
	 */
	if ( function_exists( '\WPForTeams\is_wpforteams_site' ) &&
		\WPForTeams\is_wpforteams_site( get_current_blog_id() ) ) {
		return;
	}

	if (
		( defined( 'IS_WPCOM' ) && IS_WPCOM )
		|| ( ( new Connection_Manager( 'jetpack' ) )->has_connected_owner() && ! ( new Status() )->is_offline_mode() )
	) {
		Blocks::jetpack_register_block(
			BLOCK_NAME,
			array(
				'render_callback' => __NAMESPACE__ . '\render_block',
				'supports'        => array(
					'spacing' => array(
						'margin'  => true,
						'padding' => true,
					),
					'align'   => array( 'wide', 'full' ),
				),
			)
		);
	}

	/*
	 * If the Subscriptions module is not active,
	 * do not make any further changes on the site.
	 */
	if ( ! Jetpack::is_module_active( 'subscriptions' ) ) {
		return;
	}

	/**
	 * Do not proceed if the newsletter feature is not enabled
	 * or if the 'Jetpack_Memberships' class does not exists.
	 */
	if ( ! class_exists( '\Jetpack_Memberships' ) ) {
		return;
	}

	register_post_meta(
		'post',
		META_NAME_FOR_POST_LEVEL_ACCESS_SETTINGS,
		array(
			'show_in_rest'  => true,
			'single'        => true,
			'type'          => 'string',
			'auth_callback' => function () {
				return wp_get_current_user()->has_cap( 'edit_posts' );
			},
		)
	);

	register_post_meta(
		'post',
		META_NAME_FOR_POST_TIER_ID_SETTINGS,
		array(
			'show_in_rest'  => true,
			'single'        => true,
			'type'          => 'integer',
			'auth_callback' => function () {
				return wp_get_current_user()->has_cap( 'edit_posts' );
			},
		)
	);

	// This ensures Jetpack will sync this post meta to WPCOM.
	add_filter(
		'jetpack_sync_post_meta_whitelist',
		function ( $allowed_meta ) {
			return array_merge( $allowed_meta, array( META_NAME_FOR_POST_LEVEL_ACCESS_SETTINGS ) );
		}
	);

	// Hide the content – Priority 8 makes it run before do_blocks gets called for the content
	add_filter( 'the_content', __NAMESPACE__ . '\add_paywall', 8 );

	// Close comments on the front-end
	add_filter( 'comments_open', __NAMESPACE__ . '\maybe_close_comments', 10, 2 );
	add_filter( 'pings_open', __NAMESPACE__ . '\maybe_close_comments', 10, 2 );

	// Hide existing comments
	add_filter( 'get_comment', __NAMESPACE__ . '\maybe_gate_existing_comments' );

	// Gate the excerpt for a post
	add_filter( 'get_the_excerpt', __NAMESPACE__ . '\jetpack_filter_excerpt_for_newsletter', 10, 2 );

	// Add a 'Newsletter access' column to the Edit posts page
	add_action( 'manage_post_posts_columns', __NAMESPACE__ . '\register_newsletter_access_column' );
	add_action( 'manage_post_posts_custom_column', __NAMESPACE__ . '\render_newsletter_access_rows', 10, 2 );
}
add_action( 'init', __NAMESPACE__ . '\register_block', 9 );

/**
 * Returns true when in a WP.com environment.
 *
 * @return boolean
 */
function is_wpcom() {
	return defined( 'IS_WPCOM' ) && IS_WPCOM;
}

/**
 * Adds a 'Newsletter' column after the 'Title' column in the post list
 *
 * @param array $columns An array of column names.
 * @return array An array of column names.
 */
function register_newsletter_access_column( $columns ) {
	if ( ! Jetpack_Memberships::has_configured_plans_jetpack_recurring_payments( 'newsletter' ) ) {
		// We only display the "NL access" column if we have published one paid-newsletter
		return $columns;
	}

	$position   = array_search( 'title', array_keys( $columns ), true );
	$new_column = array( NEWSLETTER_COLUMN_ID => '<span>' . __( 'Newsletter', 'jetpack' ) . '</span>' );
	return array_merge(
		array_slice( $columns, 0, $position + 1, true ),
		$new_column,
		array_slice( $columns, $position, null, true )
	);
}

/**
 * Displays the newsletter access level.
 *
 * @param string $column_id The ID of the column to display.
 * @param int    $post_id The current post ID.
 */
function render_newsletter_access_rows( $column_id, $post_id ) {
	if ( NEWSLETTER_COLUMN_ID !== $column_id ) {
		return;
	}

	$access_level = get_post_meta( $post_id, META_NAME_FOR_POST_LEVEL_ACCESS_SETTINGS, true );

	switch ( $access_level ) {
		case Token_Subscription_Service::POST_ACCESS_LEVEL_PAID_SUBSCRIBERS_ALL_TIERS:
			echo esc_html__( 'Paid Subscribers (all plans)', 'jetpack' );
			break;
		case Token_Subscription_Service::POST_ACCESS_LEVEL_PAID_SUBSCRIBERS:
			echo esc_html__( 'Paid Subscribers', 'jetpack' );
			break;
		case Token_Subscription_Service::POST_ACCESS_LEVEL_SUBSCRIBERS:
			echo esc_html__( 'Subscribers', 'jetpack' );
			break;
		case Token_Subscription_Service::POST_ACCESS_LEVEL_EVERYBODY:
			echo esc_html__( 'Everybody', 'jetpack' );
			break;
		default:
			echo '';
	}
}

/**
 * Determine the amount of folks currently subscribed to the blog, splitted out in email_subscribers & social_followers & paid_subscribers
 *
 * @return array containing ['value' => ['email_subscribers' => 0, 'paid_subscribers' => 0, 'social_followers' => 0]]
 */
function fetch_subscriber_counts() {
	$subs_count = 0;
	if ( is_wpcom() ) {
		$subs_count = array(
			'value' => \wpcom_fetch_subs_counts( true ),
		);
	} else {
		$cache_key  = 'wpcom_subscribers_totals';
		$subs_count = get_transient( $cache_key );
		if ( false === $subs_count || 'failed' === $subs_count['status'] ) {
			$xml = new \Jetpack_IXR_Client();
			$xml->query( 'jetpack.fetchSubscriberCounts' );

			if ( $xml->isError() ) { // If we get an error from .com, set the status to failed so that we will try again next time the data is requested.
				$subs_count = array(
					'status'  => 'failed',
					'code'    => $xml->getErrorCode(),
					'message' => $xml->getErrorMessage(),
					'value'   => ( isset( $subs_count['value'] ) ) ? $subs_count['value'] : array(
						'email_subscribers' => 0,
						'social_followers'  => 0,
						'paid_subscribers'  => 0,
					),
				);
			} else {
				$subs_count = array(
					'status' => 'success',
					'value'  => $xml->getResponse(),
				);
			}
			set_transient( $cache_key, $subs_count, 3600 ); // Try to cache the result for at least 1 hour.
		}
	}
	return $subs_count;
}

/**
 * Returns subscriber count based on include_social_followers attribute
 *
 * @param bool $include_social_followers Whether to include social followers in the count.
 * @return int
 */
function get_subscriber_count( $include_social_followers ) {
	$counts = fetch_subscriber_counts();

	if ( $include_social_followers ) {
		$subscriber_count = $counts['value']['email_subscribers'] + $counts['value']['social_followers'];
	} else {
		$subscriber_count = $counts['value']['email_subscribers'];
	}
	return $subscriber_count;
}

/**
 * Returns true if the block attributes contain a value for the given key.
 *
 * @param array  $attributes Array containing the block attributes.
 * @param string $key        Block attribute key.
 *
 * @return boolean
 */
function has_attribute( $attributes, $key ) {
	return isset( $attributes[ $key ] ) && $attributes[ $key ] !== 'undefined';
}

/**
 * Returns the value for the given attribute key, with the option of providing a default fallback value.
 *
 * @param array  $attributes Array containing the block attributes.
 * @param string $key        Block attribute key.
 * @param mixed  $default    Optional fallback value in case the key doesn't exist.
 *
 * @return mixed
 */
function get_attribute( $attributes, $key, $default = null ) {
	return has_attribute( $attributes, $key ) ? $attributes[ $key ] : $default;
}

/**
 * Mimics getColorClassName, getFontSizeClass and getGradientClass from @wordpress/block-editor js package.
 *
 * @param string $setting Setting name.
 * @param string $value   Setting value.
 *
 * @return string
 */
function get_setting_class_name( $setting, $value ) {
	if ( ! $setting || ! $value ) {
		return '';
	}

	return sprintf( 'has-%s-%s', $value, $setting );
}

/**
 * Uses block attributes to generate an array containing the classes for various block elements.
 * Based on Jetpack_Subscriptions_Widget::do_subscription_form() which the block was originally using.
 *
 * @param array $attributes Array containing the block attributes.
 *
 * @return array
 */
function get_element_class_names_from_attributes( $attributes ) {
	$text_color_class = get_setting_class_name( 'color', get_attribute( $attributes, 'textColor' ) );
	$font_size_class  = get_setting_class_name( 'font-size', get_attribute( $attributes, 'fontSize' ) );
	$border_class     = get_setting_class_name( 'border-color', get_attribute( $attributes, 'borderColor' ) );

	$button_background_class = get_setting_class_name( 'background-color', get_attribute( $attributes, 'buttonBackgroundColor' ) );
	$button_gradient_class   = get_setting_class_name( 'gradient-background', get_attribute( $attributes, 'buttonGradient' ) );

	$email_field_background_class = get_setting_class_name( 'background-color', get_attribute( $attributes, 'emailFieldBackgroundColor' ) );
	$email_field_gradient_class   = get_setting_class_name( 'gradient-background', get_attribute( $attributes, 'emailFieldGradient' ) );

	$submit_button_classes = array_filter(
		array(
			'wp-block-button__link'  => true,
			'no-border-radius'       => 0 === get_attribute( $attributes, 'borderRadius', 0 ),
			$font_size_class         => true,
			$border_class            => true,
			'has-text-color'         => ! empty( $text_color_class ),
			$text_color_class        => true,
			'has-background'         => ! empty( $button_background_class ) || ! empty( $button_gradient_class ),
			$button_background_class => ! empty( $button_background_class ),
			$button_gradient_class   => ! empty( $button_gradient_class ),
		)
	);

	$email_field_classes = array_filter(
		array(
			'no-border-radius'            => 0 === get_attribute( $attributes, 'borderRadius', 0 ),
			$font_size_class              => true,
			$border_class                 => true,
			$email_field_background_class => true,
			$email_field_gradient_class   => true,
		)
	);

	$block_wrapper_classes = array_filter(
		array(
			'wp-block-jetpack-subscriptions__supports-newline' => true,
			'wp-block-jetpack-subscriptions__use-newline' => (bool) get_attribute( $attributes, 'buttonOnNewLine' ),
			'wp-block-jetpack-subscriptions__show-subs'   => (bool) get_attribute( $attributes, 'showSubscribersTotal' ),
		)
	);

	return array(
		'block_wrapper' => implode( ' ', array_keys( $block_wrapper_classes ) ),
		'email_field'   => implode( ' ', array_keys( $email_field_classes ) ),
		'submit_button' => implode( ' ', array_keys( $submit_button_classes ) ),
	);
}

/**
 * Uses block attributes to generate an array containing the styles for various block elements.
 * Based on Jetpack_Subscriptions_Widget::do_subscription_form() which the block was originally using.
 *
 * @param array $attributes Array containing the block attributes.
 *
 * @return array
 */
function get_element_styles_from_attributes( $attributes ) {
	$button_background_style = ! has_attribute( $attributes, 'buttonBackgroundColor' ) && has_attribute( $attributes, 'customButtonGradient' )
		? get_attribute( $attributes, 'customButtonGradient' )
		: get_attribute( $attributes, 'customButtonBackgroundColor' );

	$email_field_styles           = '';
	$submit_button_wrapper_styles = '';
	$submit_button_styles         = '';

	if ( ! empty( $button_background_style ) ) {
		$submit_button_styles .= sprintf( 'background: %s;', $button_background_style );
	}

	if ( has_attribute( $attributes, 'customTextColor' ) ) {
		$submit_button_styles .= sprintf( 'color: %s;', get_attribute( $attributes, 'customTextColor' ) );
	}

	if ( has_attribute( $attributes, 'buttonWidth' ) ) {
		$submit_button_wrapper_styles .= sprintf( 'width: %s;', get_attribute( $attributes, 'buttonWidth' ) );
		$submit_button_wrapper_styles .= 'max-width: 100%;';

		// Account for custom margins on inline forms.
		$submit_button_styles .= true === get_attribute( $attributes, 'buttonOnNewLine' )
			? sprintf( 'width: calc(100%% - %dpx);', get_attribute( $attributes, 'spacing', DEFAULT_SPACING_VALUE ) )
			: 'width: 100%;';
	}

	$font_size = get_attribute( $attributes, 'customFontSize', DEFAULT_FONTSIZE_VALUE );
	$style     = sprintf( 'font-size: %s%s;', $font_size, is_numeric( $font_size ) ? 'px' : '' );

	$submit_button_styles .= $style;
	$email_field_styles   .= $style;

	$padding = get_attribute( $attributes, 'padding', DEFAULT_PADDING_VALUE );
	$style   = sprintf( 'padding: %1$dpx %2$dpx %1$dpx %2$dpx;', $padding, round( $padding * 1.5 ) );

	$submit_button_styles .= $style;
	$email_field_styles   .= $style;

	$button_spacing = get_attribute( $attributes, 'spacing', DEFAULT_SPACING_VALUE );
	if ( true === get_attribute( $attributes, 'buttonOnNewLine' ) ) {
		$submit_button_styles .= sprintf( 'margin-top: %dpx;', $button_spacing );
	} else {
		$submit_button_styles .= 'margin: 0px; '; // Reset Safari's 2px default margin for buttons affecting input and button union
		$submit_button_styles .= sprintf( 'margin-left: %dpx;', $button_spacing );
	}

	if ( has_attribute( $attributes, 'borderColor' ) ) {
		$style                 = sprintf( 'border-color: %s;', get_attribute( $attributes, 'borderColor', '' ) );
		$submit_button_styles .= $style;
		$email_field_styles   .= $style;
	}

	$style                 = sprintf( 'border-radius: %dpx;', get_attribute( $attributes, 'borderRadius', DEFAULT_BORDER_RADIUS_VALUE ) );
	$submit_button_styles .= $style;
	$email_field_styles   .= $style;

	$style                 = sprintf( 'border-width: %dpx;', get_attribute( $attributes, 'borderWeight', DEFAULT_BORDER_WEIGHT_VALUE ) );
	$submit_button_styles .= $style;
	$email_field_styles   .= $style;

	if ( has_attribute( $attributes, 'customBorderColor' ) ) {
		$style = sprintf( 'border-color: %s; border-style: solid;', get_attribute( $attributes, 'customBorderColor' ) );

		$submit_button_styles .= $style;
		$email_field_styles   .= $style;
	}

	if ( ! jetpack_is_frontend() ) {
		$background_color_style = get_attribute_color( 'buttonBackgroundColor', $attributes, '#113AF5' /* default lettre theme color */ );
		$text_color_style       = get_attribute_color( 'textColor', $attributes, '#FFFFFF' );
		$submit_button_styles  .= sprintf( ' background-color: %s; color: %s;', $background_color_style, $text_color_style );
	}

	return array(
		'email_field'           => $email_field_styles,
		'submit_button'         => $submit_button_styles,
		'submit_button_wrapper' => $submit_button_wrapper_styles,
	);
}

/**
 * Retrieve the resolved color for a given attribute.
 *
 * @param string $attribute_name The name of the attribute to resolve.
 * @param array  $attributes     An array of all attributes.
 * @param string $default_color  A fallback color in case no color can be resolved.
 *
 * @return string Returns the resolved color or the default color if no color is found.
 */
function get_attribute_color( $attribute_name, $attributes, $default_color ) {
	if ( has_attribute( $attributes, $attribute_name ) ) {
		$color_slug     = get_attribute( $attributes, $attribute_name );
		$resolved_color = get_color_from_slug( $color_slug );

		if ( $resolved_color ) {
			return $resolved_color;
		}
	}

	return get_global_style_color( $attribute_name, $default_color );
}

/**
 * Retrieve the global style color based on a provided style key.
 *
 * @param string $style_key     The key for the desired style.
 * @param string $default_color A fallback color in case the global style is not set.
 *
 * @return string Returns the color defined in global styles or the default color if not defined.
 */
function get_global_style_color( $style_key, $default_color ) {
	$global_styles = wp_get_global_styles(
		array( 'color' ),
		array(
			'block_name' => 'core/button',
			'transforms' => array( 'resolve-variables' ),
		)
	);

	if ( isset( $global_styles[ $style_key ] ) ) {
		return $global_styles[ $style_key ];
	}

	return $default_color;
}

/**
 * Convert a color slug into its corresponding color value.
 *
 * @param string $slug The slug representation of the color.
 *
 * @return string|null Returns the color value if found, or null otherwise.
 */
function get_color_from_slug( $slug ) {
	$color_palettes = wp_get_global_settings( array( 'color', 'palette' ) );

	if ( ! is_array( $color_palettes ) ) {
		return null;
	}

	foreach ( $color_palettes as $palette ) {
		if ( is_array( $palette ) ) {
			foreach ( $palette as $color ) {
				if ( isset( $color['slug'] ) && $color['slug'] === $slug && isset( $color['color'] ) ) {
					return $color['color'];
				}
			}
		}
	}

	return null;
}

/**
 * Subscriptions block render callback.
 *
 * @param array $attributes Array containing the block attributes.
 *
 * @return string
 */
function render_block( $attributes ) {
	// If the Subscriptions module is not active, don't render the block.
	if ( ! Jetpack::is_module_active( 'subscriptions' ) ) {
		return '';
	}

	if ( class_exists( '\Jetpack_Memberships' ) ) {
		// We only want the sites that have newsletter feature enabled to be graced by this JavaScript and thickbox.
		Jetpack_Gutenberg::load_assets_as_required( FEATURE_NAME, array( 'thickbox' ) );
		if ( ! wp_style_is( 'enqueued' ) ) {
			wp_enqueue_style( 'thickbox' );
		}
	} else {
		Jetpack_Gutenberg::load_styles_as_required( FEATURE_NAME );
	}

	$subscribe_email = Jetpack_Memberships::get_current_user_subscriber_email();

	/** This filter is documented in modules/contact-form/grunion-contact-form.php */
	if ( is_wpcom() || false !== apply_filters( 'jetpack_auto_fill_logged_in_user', false ) ) {
		$current_user    = wp_get_current_user();
		$subscribe_email = ! empty( $current_user->user_email ) ? $current_user->user_email : '';
	}

	// The block is using the Jetpack_Subscriptions_Widget backend, hence the need to increase the instance count.
	++Jetpack_Subscriptions_Widget::$instance_count;

	$classes = get_element_class_names_from_attributes( $attributes );
	$styles  = get_element_styles_from_attributes( $attributes );

	$include_social_followers = isset( $attributes['includeSocialFollowers'] ) ? (bool) get_attribute( $attributes, 'includeSocialFollowers' ) : true;
	$is_paid_subscriber       = get_attribute( $attributes, 'isPaidSubscriber', false );

	$data = array(
		'widget_id'                     => Jetpack_Subscriptions_Widget::$instance_count,
		'subscribe_email'               => $subscribe_email,

		'wrapper_attributes'            => get_block_wrapper_attributes(
			array(
				'class' => $classes['block_wrapper'],
			)
		),
		'subscribe_placeholder'         => get_attribute( $attributes, 'subscribePlaceholder', esc_html__( 'Type your email…', 'jetpack' ) ),
		'submit_button_text'            => get_attribute( $attributes, 'submitButtonText', $is_paid_subscriber ? esc_html__( 'Upgrade', 'jetpack' ) : esc_html__( 'Subscribe', 'jetpack' ) ),
		'submit_button_text_subscribed' => get_attribute( $attributes, 'submitButtonTextSubscribed', esc_html__( 'Subscribed', 'jetpack' ) ),
		'success_message'               => get_attribute(
			$attributes,
			'successMessage',
			esc_html__( "Success! An email was just sent to confirm your subscription. Please find the email now and click 'Confirm Follow' to start subscribing.", 'jetpack' )
		),
		'show_subscribers_total'        => (bool) get_attribute( $attributes, 'showSubscribersTotal' ),
		'subscribers_total'             => get_subscriber_count( $include_social_followers ),
		'referer'                       => esc_url_raw(
			( is_ssl() ? 'https' : 'http' ) . '://' . ( isset( $_SERVER['HTTP_HOST'] ) ? wp_unslash( $_SERVER['HTTP_HOST'] ) : '' ) .
			( isset( $_SERVER['REQUEST_URI'] ) ? wp_unslash( $_SERVER['REQUEST_URI'] ) : '' )
		),
		'source'                        => 'subscribe-block',
	);

	if ( ! jetpack_is_frontend() ) {
		return render_for_email( $data, $styles );
	}

	return render_for_website( $data, $classes, $styles );
}

/**
 *  Get the post access level for the current post. Defaults to 'everybody' if the query is not for a single post
 *
 * @return string the actual post access level (see projects/plugins/jetpack/extensions/blocks/subscriptions/constants.js for the values).
 */
function get_post_access_level_for_current_post() {
	if ( ! is_singular() ) {
		// There is no "actual" current post.
		return Token_Subscription_Service::POST_ACCESS_LEVEL_EVERYBODY;
	}

	return Jetpack_Memberships::get_post_access_level();
}

/**
 * Renders the subscriptions block at the site.
 *
 * @param array $data    Array containing block view data.
 * @param array $classes Array containing the classes for different block elements.
 * @param array $styles  Array containing the styles for different block elements.
 *
 * @return string
 */
function render_for_website( $data, $classes, $styles ) {
	$blog_id            = \Jetpack_Options::get_option( 'id' );
	$widget_id_suffix   = Jetpack_Subscriptions_Widget::$instance_count > 1 ? '-' . Jetpack_Subscriptions_Widget::$instance_count : '';
	$form_id            = 'subscribe-blog' . $widget_id_suffix;
	$form_url           = defined( 'SUBSCRIBE_BLOG_URL' ) ? SUBSCRIBE_BLOG_URL : '#';
	$post_access_level  = get_post_access_level_for_current_post();
	$post_id            = get_the_ID();
	$subscribe_field_id = apply_filters( 'subscribe_field_id', 'subscribe-field' . $widget_id_suffix, $data['widget_id'] );
	$tier_id            = get_post_meta( $post_id, META_NAME_FOR_POST_TIER_ID_SETTINGS, true );
	$button_text        = wp_kses(
		html_entity_decode( Jetpack_Memberships::get_current_user_subscriber_email() ? ( '✓ ' . $data['submit_button_text_subscribed'] ) : $data['submit_button_text'], ENT_QUOTES | ENT_SUBSTITUTE | ENT_HTML401 ),
		Jetpack_Subscriptions_Widget::$allowed_html_tags_for_submit_button
	);

	ob_start();

	Jetpack_Subscriptions_Widget::render_widget_status_messages(
		array(
			'success_message' => $data['success_message'],
		)
	);
	?>
	<div <?php echo wp_kses_data( $data['wrapper_attributes'] ); ?>>
		<div class="jetpack_subscription_widget">
			<div class="wp-block-jetpack-subscriptions__container">
				<form
					action="<?php echo esc_url( $form_url ); ?>"
					method="post"
					accept-charset="utf-8"
					data-blog="<?php echo esc_attr( $blog_id ); ?>"
					data-post_access_level="<?php echo esc_attr( $post_access_level ); ?>"
					data-subscriber_email="<?php echo esc_attr( Jetpack_Memberships::get_current_user_subscriber_email() ); ?>"
					id="<?php echo esc_attr( $form_id ); ?>"
				>
					<div class="wp-block-jetpack-subscriptions__form-elements">
						<?php if ( empty( $data['subscribe_email'] ) ) : ?>
						<p id="subscribe-email">
							<label
								id="<?php echo esc_attr( $subscribe_field_id . '-label' ); ?>"
								for="<?php echo esc_attr( $subscribe_field_id ); ?>"
								class="screen-reader-text"
							>
								<?php echo esc_html( $data['subscribe_placeholder'] ); ?>
							</label>
							<?php
							printf(
								'<input
									required="required"
									type="email"
									name="email"
									%1$s
									style="%2$s"
									placeholder="%3$s"
									value="%4$s"
									id="%5$s"
								/>',
								( ! empty( $classes['email_field'] )
									? 'class="' . esc_attr( $classes['email_field'] ) . '"'
									: ''
								),
								( ! empty( $styles['email_field'] )
									? esc_attr( $styles['email_field'] )
									: 'width: 95%; padding: 1px 10px'
								),
								esc_attr( $data['subscribe_placeholder'] ),
								esc_attr( $data['subscribe_email'] ),
								esc_attr( $subscribe_field_id )
							);
							?>
						</p>
						<?php endif; ?>
						<p id="subscribe-submit"
							<?php if ( ! empty( $styles['submit_button_wrapper'] ) ) : ?>
								style="<?php echo esc_attr( $styles['submit_button_wrapper'] ); ?>"
							<?php endif; ?>
						>
							<input type="hidden" name="action" value="subscribe"/>
							<input type="hidden" name="blog_id" value="<?php echo (int) $blog_id; ?>"/>
							<input type="hidden" name="source" value="<?php echo esc_url( $data['referer'] ); ?>"/>
							<input type="hidden" name="sub-type" value="<?php echo esc_attr( $data['source'] ); ?>"/>
							<input type="hidden" name="redirect_fragment" value="<?php echo esc_attr( $form_id ); ?>"/>
							<?php
							wp_nonce_field( 'blogsub_subscribe_' . $blog_id, '_wpnonce', false );

							if ( ! empty( $post_id ) ) {
								echo '<input type="hidden" name="post_id" value="' . esc_attr( $post_id ) . '"/>';
							}

							if ( ! empty( $tier_id ) ) {
								echo '<input type="hidden" name="tier_id" value="' . esc_attr( $tier_id ) . '"/>';
							}
							?>
							<button type="submit"
								<?php if ( ! empty( $classes['submit_button'] ) ) : ?>
									class="<?php echo esc_attr( $classes['submit_button'] ); ?>"
								<?php endif; ?>
								<?php if ( ! empty( $styles['submit_button'] ) ) : ?>
									style="<?php echo esc_attr( $styles['submit_button'] ); ?>"
								<?php endif; ?>
								name="jetpack_subscriptions_widget"
							>
								<?php echo esc_html( $button_text ); ?>
							</button>
						</p>
					</div>
				</form>
				<?php if ( $data['show_subscribers_total'] && $data['subscribers_total'] ) : ?>
					<div class="wp-block-jetpack-subscriptions__subscount">
						<?php
						echo esc_html( Jetpack_Memberships::get_join_others_text( $data['subscribers_total'] ) );
						?>
					</div>
				<?php endif; ?>
			</div>
		</div>
	</div>
	<?php
	return ob_get_clean();
}

/**
 * Renders the email version of the subscriptions block.
 *
 * @param array $data    Array containing block view data.
 * @param array $styles  Array containing the styles for different block elements.
 *
 * @return string
 */
function render_for_email( $data, $styles ) {
	$submit_button_wrapper_style = ! empty( $styles['submit_button_wrapper'] ) ? 'style="' . esc_attr( $styles['submit_button_wrapper'] ) . '"' : '';
	$button_text                 = wp_kses(
		html_entity_decode( $data['submit_button_text'], ENT_QUOTES | ENT_SUBSTITUTE | ENT_HTML401 ),
		Jetpack_Subscriptions_Widget::$allowed_html_tags_for_submit_button
	);

	$html = '<div ' . wp_kses_data( $data['wrapper_attributes'] ) . '>
		<div>
			<div>
				<div>
					<p ' . $submit_button_wrapper_style . '>
						<a href="' . esc_url( get_post_permalink() ) . '" style="text-decoration: none; ' . esc_attr( $styles['submit_button'] ) . '">' . $button_text . '</a>
					</p>
				</div>
			</div>
		</div>
	</div>';

	return $html;
}

/**
 * Filter excerpts looking for subscription data.
 *
 * @param string   $excerpt The extrapolated excerpt string.
 * @param \WP_Post $post    The current post being processed (in `get_the_excerpt`).
 *
 * @return mixed
 */
function jetpack_filter_excerpt_for_newsletter( $excerpt, $post = null ) {
	// The blogmagazine theme is overriding WP core `get_the_excerpt` filter and only passing the excerpt
	// TODO: Until this is fixed, return the excerpt without gating. See https://github.com/Automattic/jetpack/pull/28102#issuecomment-1369161116
	if ( $post && false !== strpos( $post->post_content, '<!-- wp:jetpack/subscriptions -->' ) ) {
		$excerpt .= sprintf(
			// translators: %s is the permalink url to the current post.
			__( "<p><a href='%s'>View post</a> to subscribe to site newsletter.</p>", 'jetpack' ),
			get_post_permalink()
		);
	}
	return $excerpt;
}

/**
 * Gate access to posts
 *
 * @param string $the_content Post content.
 *
 * @return string
 */
function add_paywall( $the_content ) {
	require_once JETPACK__PLUGIN_DIR . 'modules/memberships/class-jetpack-memberships.php';

	$post_access_level = Jetpack_Memberships::get_post_access_level();

	if ( Jetpack_Memberships::user_can_view_post() ) {
		if ( $post_access_level !== Token_Subscription_Service::POST_ACCESS_LEVEL_EVERYBODY ) {
			do_action(
				'earn_track_paywalled_post_view',
				array(
					'post_id' => get_the_ID(),
				)
			);
		}
		return $the_content;
	}

	require_once JETPACK__PLUGIN_DIR . 'extensions/blocks/premium-content/_inc/subscription-service/include.php';
	$token_service              = is_wpcom() ? new WPCOM_Token_Subscription_Service() : new Jetpack_Token_Subscription_Service();
	$token                      = $token_service->get_and_set_token_from_request();
	$payload                    = $token_service->decode_token( $token );
	$is_valid_token             = ! empty( $payload );
	$email_confirmation_pending = $is_valid_token && isset( $payload['blog_sub'] ) && $payload['blog_sub'] === 'pending';

	$paywalled_content = get_paywall_content( $post_access_level, $email_confirmation_pending ); // phpcs:ignore WordPress.Security.NonceVerification.Recommended

	if ( has_block( \Automattic\Jetpack\Extensions\Paywall\BLOCK_NAME ) ) {
		if ( strpos( $the_content, \Automattic\Jetpack\Extensions\Paywall\BLOCK_HTML ) ) {
			return strstr( $the_content, \Automattic\Jetpack\Extensions\Paywall\BLOCK_HTML, true ) . $paywalled_content;
		}
		// WordPress generates excerpts by either rendering or stripping blocks before invoking the `the_content` filter.
		// In the context of generating an excerpt, the Paywall block specifically renders THE_EXCERPT_BLOCK.
		if ( strpos( $the_content, \Automattic\Jetpack\Extensions\Paywall\THE_EXCERPT_BLOCK ) ) {
			return strstr( $the_content, \Automattic\Jetpack\Extensions\Paywall\THE_EXCERPT_BLOCK, true );
		}
	}

	return $paywalled_content;
}

/**
 * Gate access to comments. We want to close comments on private sites.
 *
 * @param bool $default_comments_open Default state of the comments_open filter.
 * @param int  $post_id Current post id.
 *
 * @return bool
 */
function maybe_close_comments( $default_comments_open, $post_id ) {
	if ( ! $default_comments_open || ! $post_id ) {
		return $default_comments_open;
	}

	require_once JETPACK__PLUGIN_DIR . 'modules/memberships/class-jetpack-memberships.php';
	return Jetpack_Memberships::user_can_view_post();
}

/**
 * Gate access to existing comments
 *
 * @param string $comment The comment.
 *
 * @return string
 */
function maybe_gate_existing_comments( $comment ) {
	if ( empty( $comment ) ) {
		return $comment;
	}

	require_once JETPACK__PLUGIN_DIR . 'modules/memberships/class-jetpack-memberships.php';
	if ( Jetpack_Memberships::user_can_view_post() ) {
		return $comment;
	}
	return '';
}

/**
 * Returns paywall content blocks
 *
 * @param string $post_access_level The newsletter access level.
 * @param string $email_confirmation_pending True if the current user needs to validate their email.
 * @return string
 */
function get_paywall_content( $post_access_level, $email_confirmation_pending = false ) {
	if ( $email_confirmation_pending ) {
		return get_paywall_blocks_subscribe_pending();
	}
	if ( doing_filter( 'get_the_excerpt' ) ) {
		return '';
	}
	return get_paywall_blocks( $post_access_level );
}

/**
 * Returns the current URL.
 *
 * TODO: Copied from https://github.com/Automattic/jetpack/blob/bb885061dc3ee7a80a78a5f0116ab3fcebfddb09/projects/packages/boost-core/src/lib/class-url.php#L39
 * TODO: Move to a shared package
 *
 * @return string
 */
function get_current_url() {
	// Fallback to the site URL if we're unable to determine the URL from $_SERVER global.
	$current_url = site_url();

	if ( isset( $_SERVER ) && is_array( $_SERVER ) ) {
		// phpcs:disable WordPress.Security.ValidatedSanitizedInput.InputNotSanitized -- Sanitization happens at the end
		$scheme = isset( $_SERVER['HTTPS'] ) && 'on' === $_SERVER['HTTPS'] ? 'https' : 'http';
		$host   = ! empty( $_SERVER['HTTP_HOST'] ) ? wp_unslash( $_SERVER['HTTP_HOST'] ) : null;
		$path   = ! empty( $_SERVER['REQUEST_URI'] ) ? wp_unslash( $_SERVER['REQUEST_URI'] ) : '';

		// Support for local plugin development and testing using ngrok.
		if ( ! empty( $_SERVER['HTTP_X_ORIGINAL_HOST'] ) && false !== strpos( $_SERVER['HTTP_X_ORIGINAL_HOST'], 'ngrok.io' ) ) { // phpcs:ignore WordPress.Security.ValidatedSanitizedInput -- This is validating.
			$host = wp_unslash( $_SERVER['HTTP_X_ORIGINAL_HOST'] );
		}
		// phpcs:enable WordPress.Security.ValidatedSanitizedInput.InputNotSanitized

		if ( $host ) {
			$current_url = esc_url_raw( sprintf( '%s://%s%s', $scheme, $host, $path ) );
		}
	}

	return $current_url;
}

/**
 * Returns paywall content blocks if user is not authenticated
 *
 * @param string $newsletter_access_level The newsletter access level.
 * @return string
 */
function get_paywall_blocks( $newsletter_access_level ) {
	$custom_paywall = apply_filters( 'jetpack_custom_paywall_blocks', false );
	if ( ! empty( $custom_paywall ) ) {
		return $custom_paywall;
	}
	if ( ! jetpack_is_frontend() ) { // emails
		return get_paywall_simple();
	}
	require_once JETPACK__PLUGIN_DIR . 'modules/memberships/class-jetpack-memberships.php';
	// Only display paid texts when Stripe is connected and the post is marked for paid subscribers
	$is_paid_post = $newsletter_access_level === (
			Token_Subscription_Service::POST_ACCESS_LEVEL_PAID_SUBSCRIBERS ||
			Token_Subscription_Service::POST_ACCESS_LEVEL_PAID_SUBSCRIBERS_ALL_TIERS
		) && Jetpack_Memberships::has_connected_account();

	$is_paid_subscriber = Jetpack_Memberships::user_is_paid_subscriber();

	$access_heading = $is_paid_subscriber
		? esc_html__( 'Upgrade to continue reading', 'jetpack' )
		: esc_html__( 'Subscribe to continue reading', 'jetpack' );

	$subscribe_text = $is_paid_post
		// translators: %s is the name of the site.
		? $is_paid_subscriber
		? esc_html__( 'Upgrade to get access to the rest of this post and other exclusive content.', 'jetpack' )
		: esc_html__( 'Become a paid subscriber to get access to the rest of this post and other exclusive content.', 'jetpack' )
		// translators: %s is the name of the site.
		: esc_html__( 'Subscribe to get access to the rest of this post and other subscriber-only content.', 'jetpack' );

<<<<<<< HEAD
	$sign_in         = '';
	$host            = new Host();
	$access_question = '';
	if ( ! is_user_logged_in() && $host->is_wpcom_simple() ) {
		$id           = '';
		$sign_in_link = wpcom_logmein_redirect_url( get_current_url(), false, null, 'link' );
		switch ( $newsletter_access_level ) {
			case Token_Subscription_Service::POST_ACCESS_LEVEL_PAID_SUBSCRIBERS:
			case Token_Subscription_Service::POST_ACCESS_LEVEL_PAID_SUBSCRIBERS_ALL_TIERS:
				$tier = Jetpack_Memberships::get_post_tier();
				if ( $tier !== null ) {
					$access_question = sprintf(
											// translators:  Placeholder is the tier name
						__( 'Already a paid <i>%s</i> subscriber?', 'jetpack' ),
						esc_html( $tier->post_title )
					);
				} else {
					$access_question = esc_html__( 'I am already a paid-subscriber', 'jetpack' );

				}
				break;
			default:
				$access_question = esc_html__( 'Already a subscriber?', 'jetpack' );

		}
		$button_text = esc_html__( 'Log in', 'jetpack' );
	} elseif (
			class_exists( 'Automattic\Jetpack\Extensions\Premium_Content\Subscription_Service\Jetpack_Token_Subscription_Service' ) &&
			! $host->is_wpcom_simple() ) {
		// We are on Jetpack and no cookie is set
		$id              = 'jp_retrieve_subscriptions_link' . ( get_the_ID() ? get_the_ID() : '' );
		$sign_in_link    = '#'; // listening to "click" event in view.js
		$access_question = '';
		if ( ! Jetpack_Token_Subscription_Service::has_token_from_cookie() ) {
			switch ( $newsletter_access_level ) {
				case Token_Subscription_Service::POST_ACCESS_LEVEL_PAID_SUBSCRIBERS:
				case Token_Subscription_Service::POST_ACCESS_LEVEL_PAID_SUBSCRIBERS_ALL_TIERS:
					$tier = Jetpack_Memberships::get_post_tier();
					if ( $tier !== null ) {
						$button_text = sprintf(
											// translators:  Placeholder is the tier name
							__( 'I am already a <i>%s</i> paid-subscriber', 'jetpack' ),
							esc_html( $tier->post_title )
						);
					} else {
						$button_text = esc_html__( 'I am already a paid-subscriber', 'jetpack' );

					}
					break;
				default:
					$button_text = esc_html__( 'I am already a subscriber', 'jetpack' );

			}
		} else {
=======
	if ( is_user_logged_in() && ( new Host() )->is_wpcom_simple() ) {
			$switch_accounts_link = wp_logout_url( get_current_url() );
			$switch_accounts      = '<!-- wp:paragraph {"align":"center","style":{"typography":{"fontSize":"14px"}}} -->
<p class="has-text-align-center" style="font-size:14px"><a href="' . $switch_accounts_link . '">' . __( 'Switch Accounts', 'jetpack' ) . '</a></p>
<!-- /wp:paragraph -->';

	} else {
		$id           = 'jp_retrieve_subscriptions_link' . ( get_the_ID() ? get_the_ID() : '' );
		$sign_in_link = '#'; // listening to "click" event in view.js

		if ( Jetpack_Token_Subscription_Service::has_token_from_cookie() ) {
>>>>>>> 897e36f9
			$button_text = esc_html__( 'Switch accounts', 'jetpack' );
		} else {
			$button_text = get_paywall_access_question( $newsletter_access_level );
		}
		$sign_in = '<!-- wp:paragraph {"align":"center","style":{"typography":{"fontSize":"14px"}}} -->
<<<<<<< HEAD
                        <p class="has-text-align-center" style="font-size:14px">' .
							esc_html( $access_question ) .
							' <a id="' . $id . '" href="' . $sign_in_link . '">' . $button_text . '</a>' .
						'</p>
                    <!-- /wp:paragraph -->';
=======
			<p class="has-text-align-center" style="font-size:14px">' .
			' <a id="' . $id . '" href="' . $sign_in_link . '">' . $button_text . '</a>' .
			'</p>
			<!-- /wp:paragraph -->';
>>>>>>> 897e36f9
	}

	$lock_svg = plugins_url( 'images/lock-paywall.svg', JETPACK__PLUGIN_FILE );

	return '
<!-- wp:group {"style":{"border":{"width":"1px","radius":"4px"},"spacing":{"padding":{"top":"var:preset|spacing|70","bottom":"var:preset|spacing|70","left":"32px","right":"32px"}}},"borderColor":"primary","className":"jetpack-subscribe-paywall","layout":{"type":"constrained","contentSize":"400px"}} -->
<div class="wp-block-group jetpack-subscribe-paywall has-border-color has-primary-border-color" style="border-width:1px;border-radius:4px;padding-top:var(--wp--preset--spacing--70);padding-right:32px;padding-bottom:var(--wp--preset--spacing--70);padding-left:32px">
<!-- wp:image {"align":"center","width":24,"height":24,"sizeSlug":"large","linkDestination":"none"} -->
<figure class="wp-block-image aligncenter size-large is-resized"><img src="' . $lock_svg . '" alt="" width="24" height="24"/></figure>
<!-- /wp:image -->

<!-- wp:heading {"textAlign":"center","style":{"typography":{"fontStyle":"normal","fontWeight":"600","fontSize":"24px"},"layout":{"selfStretch":"fit"}}} -->
<h2 class="wp-block-heading has-text-align-center" style="font-size:24px;font-style:normal;font-weight:600">' . $access_heading . '</h2>
<!-- /wp:heading -->

<!-- wp:paragraph {"align":"center","style":{"typography":{"fontSize":"14px"},"spacing":{"margin":{"top":"10px","bottom":"10px"}}}} -->
<p class="has-text-align-center" style="margin-top:10px;margin-bottom:10px;font-size:14px">' . $subscribe_text . '</p>
<!-- /wp:paragraph -->

<!-- wp:jetpack/subscriptions {"borderRadius":50,"borderColor":"primary","className":"is-style-compact","isPaidSubscriber":' . ( $is_paid_subscriber ? 'true' : 'false' ) . '} /-->
' . $sign_in . '
' . $switch_accounts . '
</div>
<!-- /wp:group -->
';
}

/**
 * Returns Get Access question for the paywall
 *
 * @param string $post_access_level The newsletter access level.
 * @return string.
 */
function get_paywall_access_question( $post_access_level ) {
	switch ( $post_access_level ) {
		case Token_Subscription_Service::POST_ACCESS_LEVEL_PAID_SUBSCRIBERS:
		case Token_Subscription_Service::POST_ACCESS_LEVEL_PAID_SUBSCRIBERS_ALL_TIERS:
			$tier = Jetpack_Memberships::get_post_tier();
			if ( $tier !== null ) {
				return sprintf(
				// translators:  Placeholder is the tier name
					__( 'I am already a <i>%s</i> paid-subscriber', 'jetpack' ),
					esc_html( $tier->post_title )
				);
			} else {
				return esc_html__( 'I am already a paid-subscriber', 'jetpack' );
			}
		default:
			return esc_html__( 'I am already a subscriber', 'jetpack' );
	}
}

/**
 * Returns true if user is auth for subscriptions check, otherwise returns false.
 *
 * @return boolean
 */
function is_user_auth() {
	if ( ( new Host() )->is_wpcom_simple() && is_user_logged_in() ) {
		return true;
	}
	if ( current_user_can( 'manage_options' ) ) {
		return true;
	}
	if ( class_exists( 'Automattic\Jetpack\Extensions\Premium_Content\Subscription_Service\Jetpack_Token_Subscription_Service' ) ) {
		if ( Jetpack_Token_Subscription_Service::has_token_from_cookie() ) {
			return true;
		}
	}
	return false;
}

/**
 * Returns paywall content blocks when email confirmation is pending
 *
 * @return string
 */
function get_paywall_blocks_subscribe_pending() {
	$access_heading = esc_html__( 'Verify your email to continue reading', 'jetpack' );

	$subscribe_text = esc_html__( 'Please check your inbox to confirm your subscription.', 'jetpack' );

	$lock_svg = plugins_url( 'images/lock-paywall.svg', JETPACK__PLUGIN_FILE );

	return '
<!-- wp:group {"style":{"border":{"width":"1px","radius":"4px"},"spacing":{"padding":{"top":"var:preset|spacing|70","bottom":"var:preset|spacing|70","left":"32px","right":"32px"}}},"borderColor":"primary","className":"jetpack-subscribe-paywall","layout":{"type":"constrained","contentSize":"400px"}} -->
<div class="wp-block-group jetpack-subscribe-paywall has-border-color has-primary-border-color" style="border-width:1px;border-radius:4px;padding-top:var(--wp--preset--spacing--70);padding-right:32px;padding-bottom:var(--wp--preset--spacing--70);padding-left:32px">
<!-- wp:image {"align":"center","width":24,"height":24,"sizeSlug":"large","linkDestination":"none"} -->
<figure class="wp-block-image aligncenter size-large is-resized"><img src="' . $lock_svg . '" alt="" width="24" height="24"/></figure>
<!-- /wp:image -->

<!-- wp:heading {"textAlign":"center","style":{"typography":{"fontStyle":"normal","fontWeight":"600","fontSize":"24px", "maxWidth":"initial"},"layout":{"selfStretch":"fit"}}} -->
<h2 class="wp-block-heading has-text-align-center" style="font-size:24px;font-style:normal;font-weight:600;max-width:initial">' . $access_heading . '</h2>
<!-- /wp:heading -->

<!-- wp:paragraph {"align":"center","style":{"typography":{"fontSize":"14px"},"spacing":{"margin":{"top":"10px","bottom":"10px"}}}} -->
<p class="has-text-align-center" style="margin-top:10px;margin-bottom:10px;font-size:14px">' . $subscribe_text . '</p>
<!-- /wp:paragraph -->
</div>
<!-- /wp:group -->
';
}

/**
 * Return content for non frontend views like emails.
 *
 * @return string
 */
function get_paywall_simple() {
	$access_heading = esc_html__( "You're currently a free subscriber. Upgrade your subscription to get access to the rest of this post and other paid-subscriber only content.", 'jetpack' );

	$subscribe_text = esc_html__( 'Upgrade subscription', 'jetpack' );

	return '
<!-- wp:columns -->
<div class="wp-block-columns" style="display: inline-block; width: 90%">
    <!-- wp:column -->
    <div class="wp-block-column" style="background-color: #F6F7F7; padding: 32px; 24px;">
        <!-- wp:paragraph -->
        <p class="has-text-align-center"
           style="text-align: center;
                  color: #50575E;
                  font-weight: 400;
                  font-size: 16px;
                  font-family: \'SF Pro Text\', sans-serif;
                  line-height: 28.8px;">
        ' . $access_heading . '
        </p>
        <!-- /wp:paragraph -->

        <!-- wp:buttons -->
        <div class="wp-block-buttons" style="text-align: center;">
            <!-- wp:button -->
            <div class="wp-block-button" style="display: inline-block; margin: 10px 0;">
                <a href="' . esc_url( get_post_permalink() ) . '" class="wp-block-button__link wp-element-button"
                   data-wpcom-track data-tracks-link-desc="paywall-email-click"
                   style="display: inline-block;
                          padding: 15px 20px;
                          background-color: #0675C4;
                          color: #FFFFFF;
                          text-decoration: none;
                          border-radius: 5px;
                          font-family: \'SF Pro Display\', sans-serif;
                          font-weight: 500;
                          font-size: 16px;
                          text-align: center;">' . $subscribe_text . '</a>
            </div>
            <!-- /wp:button -->
        </div>
        <!-- /wp:buttons -->
    </div>
    <!-- /wp:column -->
</div>
<!-- /wp:columns -->
';
}<|MERGE_RESOLUTION|>--- conflicted
+++ resolved
@@ -946,62 +946,6 @@
 		// translators: %s is the name of the site.
 		: esc_html__( 'Subscribe to get access to the rest of this post and other subscriber-only content.', 'jetpack' );
 
-<<<<<<< HEAD
-	$sign_in         = '';
-	$host            = new Host();
-	$access_question = '';
-	if ( ! is_user_logged_in() && $host->is_wpcom_simple() ) {
-		$id           = '';
-		$sign_in_link = wpcom_logmein_redirect_url( get_current_url(), false, null, 'link' );
-		switch ( $newsletter_access_level ) {
-			case Token_Subscription_Service::POST_ACCESS_LEVEL_PAID_SUBSCRIBERS:
-			case Token_Subscription_Service::POST_ACCESS_LEVEL_PAID_SUBSCRIBERS_ALL_TIERS:
-				$tier = Jetpack_Memberships::get_post_tier();
-				if ( $tier !== null ) {
-					$access_question = sprintf(
-											// translators:  Placeholder is the tier name
-						__( 'Already a paid <i>%s</i> subscriber?', 'jetpack' ),
-						esc_html( $tier->post_title )
-					);
-				} else {
-					$access_question = esc_html__( 'I am already a paid-subscriber', 'jetpack' );
-
-				}
-				break;
-			default:
-				$access_question = esc_html__( 'Already a subscriber?', 'jetpack' );
-
-		}
-		$button_text = esc_html__( 'Log in', 'jetpack' );
-	} elseif (
-			class_exists( 'Automattic\Jetpack\Extensions\Premium_Content\Subscription_Service\Jetpack_Token_Subscription_Service' ) &&
-			! $host->is_wpcom_simple() ) {
-		// We are on Jetpack and no cookie is set
-		$id              = 'jp_retrieve_subscriptions_link' . ( get_the_ID() ? get_the_ID() : '' );
-		$sign_in_link    = '#'; // listening to "click" event in view.js
-		$access_question = '';
-		if ( ! Jetpack_Token_Subscription_Service::has_token_from_cookie() ) {
-			switch ( $newsletter_access_level ) {
-				case Token_Subscription_Service::POST_ACCESS_LEVEL_PAID_SUBSCRIBERS:
-				case Token_Subscription_Service::POST_ACCESS_LEVEL_PAID_SUBSCRIBERS_ALL_TIERS:
-					$tier = Jetpack_Memberships::get_post_tier();
-					if ( $tier !== null ) {
-						$button_text = sprintf(
-											// translators:  Placeholder is the tier name
-							__( 'I am already a <i>%s</i> paid-subscriber', 'jetpack' ),
-							esc_html( $tier->post_title )
-						);
-					} else {
-						$button_text = esc_html__( 'I am already a paid-subscriber', 'jetpack' );
-
-					}
-					break;
-				default:
-					$button_text = esc_html__( 'I am already a subscriber', 'jetpack' );
-
-			}
-		} else {
-=======
 	if ( is_user_logged_in() && ( new Host() )->is_wpcom_simple() ) {
 			$switch_accounts_link = wp_logout_url( get_current_url() );
 			$switch_accounts      = '<!-- wp:paragraph {"align":"center","style":{"typography":{"fontSize":"14px"}}} -->
@@ -1013,24 +957,15 @@
 		$sign_in_link = '#'; // listening to "click" event in view.js
 
 		if ( Jetpack_Token_Subscription_Service::has_token_from_cookie() ) {
->>>>>>> 897e36f9
 			$button_text = esc_html__( 'Switch accounts', 'jetpack' );
 		} else {
 			$button_text = get_paywall_access_question( $newsletter_access_level );
 		}
 		$sign_in = '<!-- wp:paragraph {"align":"center","style":{"typography":{"fontSize":"14px"}}} -->
-<<<<<<< HEAD
-                        <p class="has-text-align-center" style="font-size:14px">' .
-							esc_html( $access_question ) .
-							' <a id="' . $id . '" href="' . $sign_in_link . '">' . $button_text . '</a>' .
-						'</p>
-                    <!-- /wp:paragraph -->';
-=======
 			<p class="has-text-align-center" style="font-size:14px">' .
 			' <a id="' . $id . '" href="' . $sign_in_link . '">' . $button_text . '</a>' .
 			'</p>
 			<!-- /wp:paragraph -->';
->>>>>>> 897e36f9
 	}
 
 	$lock_svg = plugins_url( 'images/lock-paywall.svg', JETPACK__PLUGIN_FILE );
