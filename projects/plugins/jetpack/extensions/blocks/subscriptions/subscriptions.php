<?php
/**
 * Subscriptions Block.
 *
 * @package automattic/jetpack
 */

namespace Automattic\Jetpack\Extensions\Subscriptions;

use Automattic\Jetpack\Blocks;
use Automattic\Jetpack\Status;
use Jetpack;
use Jetpack_Gutenberg;
use Jetpack_Memberships;
use Jetpack_Subscriptions_Widget;

require_once __DIR__ . '/constants.php';

/**
 * These block defaults should match ./constants.js
 */
const DEFAULT_BORDER_RADIUS_VALUE = 0;
const DEFAULT_BORDER_WEIGHT_VALUE = 1;
const DEFAULT_FONTSIZE_VALUE      = '16px';
const DEFAULT_PADDING_VALUE       = 15;
const DEFAULT_SPACING_VALUE       = 10;

/**
 * Registers the block for use in Gutenberg
 * This is done via an action so that we can disable
 * registration if we need to.
 */
function register_block() {
	if (
		( defined( 'IS_WPCOM' ) && IS_WPCOM )
		|| ( Jetpack::is_connection_ready() && ! ( new Status() )->is_offline_mode() )
	) {
		Blocks::jetpack_register_block(
			BLOCK_NAME,
			array(
				'render_callback' => __NAMESPACE__ . '\render_block',
				'supports'        => array(
					'spacing' => array(
						'margin'  => true,
						'padding' => true,
					),
					'align'   => array( 'wide', 'full' ),
				),
			)
		);
	}

<<<<<<< HEAD
	/*
	 * If the Subscriptions module is not active,
	 * do not make any further changes on the site.
	 */
	if ( ! Jetpack::is_module_active( 'subscriptions' ) ) {
		return;
	}

	if (
		/** This filter is documented in class.jetpack-gutenberg.php */
		! apply_filters( 'jetpack_subscriptions_newsletter_feature_enabled', false )
	) {
		return; // Stop here if our Paid Newsletter feature is not enabled.
=======
	if ( ! Jetpack_Gutenberg::is_newsletter_enabled() ) {
		return; // Stop here if the Newsletter feature is not enabled.
>>>>>>> 8290b597
	}

	register_post_meta(
		'post',
		META_NAME_FOR_POST_LEVEL_ACCESS_SETTINGS,
		array(
			'show_in_rest'  => true,
			'single'        => true,
			'type'          => 'string',
			'auth_callback' => function () {
				return wp_get_current_user()->has_cap( 'edit_posts' );
			},
		)
	);

	// This ensures Jetpack will sync this post meta to WPCOM.
	add_filter(
		'jetpack_sync_post_meta_whitelist',
		function ( $allowed_meta ) {
			return array_merge( $allowed_meta, array( META_NAME_FOR_POST_LEVEL_ACCESS_SETTINGS ) );
		}
	);

	// Hide the content
	add_action( 'the_content', __NAMESPACE__ . '\maybe_get_locked_content' );

	// Close comments on the front-end
	add_filter( 'comments_open', __NAMESPACE__ . '\maybe_close_comments', 10, 2 );
	add_filter( 'pings_open', __NAMESPACE__ . '\maybe_close_comments', 10, 2 );

	// Hide existing comments
	add_filter( 'get_comment', __NAMESPACE__ . '\maybe_gate_existing_comments' );

	// Gate the excerpt for a post
	add_filter( 'get_the_excerpt', __NAMESPACE__ . '\jetpack_filter_excerpt_for_newsletter', 10, 2 );
}
add_action( 'init', __NAMESPACE__ . '\register_block', 9 );

/**
 * Returns true when in a WP.com environment.
 *
 * @return boolean
 */
function is_wpcom() {
	return defined( 'IS_WPCOM' ) && IS_WPCOM;
}

/**
 * Determine the amount of folks currently subscribed to the blog, splitted out in email_subscribers & social_followers
 *
 * @return array containing ['value' => ['email_subscribers' => 0, 'social_followers' => 0]]
 */
function fetch_subscriber_counts() {
	$subs_count = 0;
	if ( is_wpcom() ) {
		$subs_count = array(
			'value' => array(
				'email_subscribers' => \wpcom_subs_total_for_blog(),
				'social_followers'  => \wpcom_social_followers_total_for_blog(),
			),
		);
	} else {
		$cache_key  = 'wpcom_subscribers_totals';
		$subs_count = get_transient( $cache_key );
		if ( false === $subs_count || 'failed' === $subs_count['status'] ) {
			$xml = new \Jetpack_IXR_Client();
			$xml->query( 'jetpack.fetchSubscriberCounts' );

			if ( $xml->isError() ) { // If we get an error from .com, set the status to failed so that we will try again next time the data is requested.
				$subs_count = array(
					'status'  => 'failed',
					'code'    => $xml->getErrorCode(),
					'message' => $xml->getErrorMessage(),
					'value'   => ( isset( $subs_count['value'] ) ) ? $subs_count['value'] : array(
						'email_subscribers' => 0,
						'social_followers'  => 0,
					),
				);
			} else {
				$subs_count = array(
					'status' => 'success',
					'value'  => $xml->getResponse(),
				);
			}
			set_transient( $cache_key, $subs_count, 3600 ); // Try to cache the result for at least 1 hour.
		}
	}
	return $subs_count;
}

/**
 * Returns subscriber count based on include_social_followers attribute
 *
 * @param bool $include_social_followers Whether to include social followers in the count.
 * @return int
 */
function get_subscriber_count( $include_social_followers ) {
	$counts = fetch_subscriber_counts();

	if ( $include_social_followers ) {
		$subscriber_count = $counts['value']['email_subscribers'] + $counts['value']['social_followers'];
	} else {
		$subscriber_count = $counts['value']['email_subscribers'];
	}
	return $subscriber_count;
}

/**
 * Returns true if the block attributes contain a value for the given key.
 *
 * @param array  $attributes Array containing the block attributes.
 * @param string $key        Block attribute key.
 *
 * @return boolean
 */
function has_attribute( $attributes, $key ) {
	return isset( $attributes[ $key ] ) && $attributes[ $key ] !== 'undefined';
}

/**
 * Returns the value for the given attribute key, with the option of providing a default fallback value.
 *
 * @param array  $attributes Array containing the block attributes.
 * @param string $key        Block attribute key.
 * @param mixed  $default    Optional fallback value in case the key doesn't exist.
 *
 * @return mixed
 */
function get_attribute( $attributes, $key, $default = null ) {
	return has_attribute( $attributes, $key ) ? $attributes[ $key ] : $default;
}

/**
 * Mimics getColorClassName, getFontSizeClass and getGradientClass from @wordpress/block-editor js package.
 *
 * @param string $setting Setting name.
 * @param string $value   Setting value.
 *
 * @return string
 */
function get_setting_class_name( $setting, $value ) {
	if ( ! $setting || ! $value ) {
		return '';
	}

	return sprintf( 'has-%s-%s', $value, $setting );
}

/**
 * Uses block attributes to generate an array containing the classes for various block elements.
 * Based on Jetpack_Subscriptions_Widget::do_subscription_form() which the block was originally using.
 *
 * @param array $attributes Array containing the block attributes.
 *
 * @return array
 */
function get_element_class_names_from_attributes( $attributes ) {
	$text_color_class = get_setting_class_name( 'color', get_attribute( $attributes, 'textColor' ) );
	$font_size_class  = get_setting_class_name( 'font-size', get_attribute( $attributes, 'fontSize' ) );
	$border_class     = get_setting_class_name( 'border-color', get_attribute( $attributes, 'borderColor' ) );

	$button_background_class = get_setting_class_name( 'background-color', get_attribute( $attributes, 'buttonBackgroundColor' ) );
	$button_gradient_class   = get_setting_class_name( 'gradient-background', get_attribute( $attributes, 'buttonGradient' ) );

	$email_field_background_class = get_setting_class_name( 'background-color', get_attribute( $attributes, 'emailFieldBackgroundColor' ) );
	$email_field_gradient_class   = get_setting_class_name( 'gradient-background', get_attribute( $attributes, 'emailFieldGradient' ) );

	$submit_button_classes = array_filter(
		array(
			'wp-block-button__link'  => true,
			'no-border-radius'       => 0 === get_attribute( $attributes, 'borderRadius', 0 ),
			$font_size_class         => true,
			$border_class            => true,
			'has-text-color'         => ! empty( $text_color_class ),
			$text_color_class        => true,
			'has-background'         => ! empty( $button_background_class ) || ! empty( $button_gradient_class ),
			$button_background_class => ! empty( $button_background_class ),
			$button_gradient_class   => ! empty( $button_gradient_class ),
		)
	);

	$email_field_classes = array_filter(
		array(
			'no-border-radius'            => 0 === get_attribute( $attributes, 'borderRadius', 0 ),
			$font_size_class              => true,
			$border_class                 => true,
			$email_field_background_class => true,
			$email_field_gradient_class   => true,
		)
	);

	$block_wrapper_classes = array_filter(
		array(
			'wp-block-jetpack-subscriptions__supports-newline' => true,
			'wp-block-jetpack-subscriptions__use-newline' => (bool) get_attribute( $attributes, 'buttonOnNewLine' ),
			'wp-block-jetpack-subscriptions__show-subs'   => (bool) get_attribute( $attributes, 'showSubscribersTotal' ),
		)
	);

	return array(
		'block_wrapper' => join( ' ', array_keys( $block_wrapper_classes ) ),
		'email_field'   => join( ' ', array_keys( $email_field_classes ) ),
		'submit_button' => join( ' ', array_keys( $submit_button_classes ) ),
	);
}

/**
 * Uses block attributes to generate an array containing the styles for various block elements.
 * Based on Jetpack_Subscriptions_Widget::do_subscription_form() which the block was originally using.
 *
 * @param array $attributes Array containing the block attributes.
 *
 * @return array
 */
function get_element_styles_from_attributes( $attributes ) {
	$button_background_style = ! has_attribute( $attributes, 'buttonBackgroundColor' ) && has_attribute( $attributes, 'customButtonGradient' )
		? get_attribute( $attributes, 'customButtonGradient' )
		: get_attribute( $attributes, 'customButtonBackgroundColor' );

	$email_field_styles           = '';
	$submit_button_wrapper_styles = '';
	$submit_button_styles         = '';

	if ( ! empty( $button_background_style ) ) {
		$submit_button_styles .= sprintf( 'background: %s;', $button_background_style );
	}

	if ( has_attribute( $attributes, 'customTextColor' ) ) {
		$submit_button_styles .= sprintf( 'color: %s;', get_attribute( $attributes, 'customTextColor' ) );
	}

	if ( has_attribute( $attributes, 'buttonWidth' ) ) {
		$submit_button_wrapper_styles .= sprintf( 'width: %s;', get_attribute( $attributes, 'buttonWidth' ) );
		$submit_button_wrapper_styles .= 'max-width: 100%;';

		// Account for custom margins on inline forms.
		$submit_button_styles .= true === get_attribute( $attributes, 'buttonOnNewLine' )
			? sprintf( 'width: calc(100%% - %dpx);', get_attribute( $attributes, 'spacing', DEFAULT_SPACING_VALUE ) )
			: 'width: 100%;';
	}

	$font_size = get_attribute( $attributes, 'customFontSize', DEFAULT_FONTSIZE_VALUE );
	$style     = sprintf( 'font-size: %s%s;', $font_size, is_numeric( $font_size ) ? 'px' : '' );

	$submit_button_styles .= $style;
	$email_field_styles   .= $style;

	$padding = get_attribute( $attributes, 'padding', DEFAULT_PADDING_VALUE );
	$style   = sprintf( 'padding: %1$dpx %2$dpx %1$dpx %2$dpx;', $padding, round( $padding * 1.5 ) );

	$submit_button_styles .= $style;
	$email_field_styles   .= $style;

	$button_spacing = get_attribute( $attributes, 'spacing', DEFAULT_SPACING_VALUE );
	if ( true === get_attribute( $attributes, 'buttonOnNewLine' ) ) {
		$submit_button_styles .= sprintf( 'margin-top: %dpx;', $button_spacing );
	} else {
		$submit_button_styles .= 'margin: 0px; '; // Reset Safari's 2px default margin for buttons affecting input and button union
		$submit_button_styles .= sprintf( 'margin-left: %dpx;', $button_spacing );
	}

	if ( has_attribute( $attributes, 'borderColor' ) ) {
		$style                 = sprintf( 'border-color: %s;', get_attribute( $attributes, 'borderColor', '' ) );
		$submit_button_styles .= $style;
		$email_field_styles   .= $style;
	}

	$style                 = sprintf( 'border-radius: %dpx;', get_attribute( $attributes, 'borderRadius', DEFAULT_BORDER_RADIUS_VALUE ) );
	$submit_button_styles .= $style;
	$email_field_styles   .= $style;

	$style                 = sprintf( 'border-width: %dpx;', get_attribute( $attributes, 'borderWeight', DEFAULT_BORDER_WEIGHT_VALUE ) );
	$submit_button_styles .= $style;
	$email_field_styles   .= $style;

	if ( has_attribute( $attributes, 'customBorderColor' ) ) {
		$style = sprintf( 'border-color: %s; border-style: solid;', get_attribute( $attributes, 'customBorderColor' ) );

		$submit_button_styles .= $style;
		$email_field_styles   .= $style;
	}

	return array(
		'email_field'           => $email_field_styles,
		'submit_button'         => $submit_button_styles,
		'submit_button_wrapper' => $submit_button_wrapper_styles,
	);
}

/**
 * Subscriptions block render callback.
 *
 * @param array $attributes Array containing the block attributes.
 *
 * @return string
 */
function render_block( $attributes ) {
<<<<<<< HEAD
	// If the Subscriptions module is not active, don't render the block.
	if ( ! Jetpack::is_module_active( 'subscriptions' ) ) {
		return '';
	}
	// We only want the sites that have newsletter plans to be graced by this JavaScript and thickbox.
	if ( has_newsletter_plans() ) {
		// We only want the sites that have newsletter plans to be graced by this JavaScript and thickbox.
=======
	if ( Jetpack_Gutenberg::is_newsletter_enabled() ) {
		// We only want the sites that have newsletter feature enabled to be graced by this JavaScript and thickbox.
>>>>>>> 8290b597
		Jetpack_Gutenberg::load_assets_as_required( FEATURE_NAME, array( 'thickbox' ) );
		if ( ! wp_style_is( 'enqueued' ) ) {
			wp_enqueue_style( 'thickbox' );
		}
	} else {
		Jetpack_Gutenberg::load_styles_as_required( FEATURE_NAME );
	}

	$subscribe_email = '';

	/** This filter is documented in modules/contact-form/grunion-contact-form.php */
	if ( is_wpcom() || false !== apply_filters( 'jetpack_auto_fill_logged_in_user', false ) ) {
		$current_user    = wp_get_current_user();
		$subscribe_email = ! empty( $current_user->user_email ) ? $current_user->user_email : '';
	}

	// The block is using the Jetpack_Subscriptions_Widget backend, hence the need to increase the instance count.
	++Jetpack_Subscriptions_Widget::$instance_count;

	$classes                  = get_element_class_names_from_attributes( $attributes );
	$styles                   = get_element_styles_from_attributes( $attributes );
	$include_social_followers = isset( $attributes['includeSocialFollowers'] ) ? (bool) get_attribute( $attributes, 'includeSocialFollowers' ) : true;

	$data = array(
		'widget_id'              => Jetpack_Subscriptions_Widget::$instance_count,
		'subscribe_email'        => $subscribe_email,

		'wrapper_attributes'     => get_block_wrapper_attributes(
			array(
				'class' => $classes['block_wrapper'],
			)
		),
		'subscribe_placeholder'  => get_attribute( $attributes, 'subscribePlaceholder', esc_html__( 'Type your email…', 'jetpack' ) ),
		'submit_button_text'     => get_attribute( $attributes, 'submitButtonText', esc_html__( 'Subscribe', 'jetpack' ) ),
		'success_message'        => get_attribute(
			$attributes,
			'successMessage',
			esc_html__( "Success! An email was just sent to confirm your subscription. Please find the email now and click 'Confirm Follow' to start subscribing.", 'jetpack' )
		),
		'show_subscribers_total' => (bool) get_attribute( $attributes, 'showSubscribersTotal' ),
		'subscribers_total'      => get_subscriber_count( $include_social_followers ),
		'referer'                => esc_url_raw(
			( is_ssl() ? 'https' : 'http' ) . '://' . ( isset( $_SERVER['HTTP_HOST'] ) ? wp_unslash( $_SERVER['HTTP_HOST'] ) : '' ) .
			( isset( $_SERVER['REQUEST_URI'] ) ? wp_unslash( $_SERVER['REQUEST_URI'] ) : '' )
		),
		'source'                 => 'subscribe-block',
	);

	if ( is_wpcom() ) {
		return render_wpcom_subscribe_form( $data, $classes, $styles );
	}

	return render_jetpack_subscribe_form( $data, $classes, $styles );
}

/**
 * Generates the source parameter to pass to the iframe
 *
 * @return string the actual post access level (see projects/plugins/jetpack/extensions/blocks/subscriptions/settings.js for the values).
 */
function get_post_access_level() {
	$post_id = get_the_ID();
	if ( ! $post_id ) {
		return 'everybody';
	}
	$meta = get_post_meta( $post_id, META_NAME_FOR_POST_LEVEL_ACCESS_SETTINGS, true );
	if ( empty( $meta ) ) {
		$meta = 'everybody';
	}
	return $meta;
}

/**
 * Renders the WP.com version of the subscriptions block.
 *
 * @param array $data    Array containing block view data.
 * @param array $classes Array containing the classes for different block elements.
 * @param array $styles  Array containing the styles for different block elements.
 *
 * @return string
 */
function render_wpcom_subscribe_form( $data, $classes, $styles ) {
	global $current_blog;

	$form_id = 'subscribe-blog' . ( Jetpack_Subscriptions_Widget::$instance_count > 1 ? '-' . Jetpack_Subscriptions_Widget::$instance_count : '' );
	$url     = defined( 'SUBSCRIBE_BLOG_URL' ) ? SUBSCRIBE_BLOG_URL : '';

	ob_start();

	Jetpack_Subscriptions_Widget::render_widget_status_messages(
		array(
			'success_message' => $data['success_message'],
		)
	);

	$post_access_level = get_post_access_level();

	?>
	<div <?php echo wp_kses_data( $data['wrapper_attributes'] ); ?>>
		<div class="wp-block-jetpack-subscriptions__container">
			<form
				action="<?php echo esc_url( $url ); ?>"
				method="post"
				accept-charset="utf-8"
				data-blog="<?php echo esc_attr( get_current_blog_id() ); ?>"
				data-post_access_level="<?php echo esc_attr( $post_access_level ); ?>"
				id="<?php echo esc_attr( $form_id ); ?>"
			>
				<?php
				$email_field_id  = 'subscribe-field';
				$email_field_id .= Jetpack_Subscriptions_Widget::$instance_count > 1
					? '-' . Jetpack_Subscriptions_Widget::$instance_count
					: '';
				$label_field_id  = $email_field_id . '-label';
				?>
				<p id="subscribe-email">
					<label
						id="<?php echo esc_attr( $label_field_id ); ?>"
						for="<?php echo esc_attr( $email_field_id ); ?>"
						class="screen-reader-text"
					>
						<?php echo esc_html( $data['subscribe_placeholder'] ); ?>
					</label>

					<?php
					printf(
						'<input
							required="required"
							type="email"
							name="email"
							%1$s
							style="%2$s"
							placeholder="%3$s"
							value="%4$s"
							id="%5$s"
						/>',
						( ! empty( $classes['email_field'] )
							? 'class="' . esc_attr( $classes['email_field'] ) . '"'
							: ''
						),
						( ! empty( $styles['email_field'] )
							? esc_attr( $styles['email_field'] )
							: 'width: 95%; padding: 1px 10px'
						),
						esc_attr( $data['subscribe_placeholder'] ),
						esc_attr( $data['subscribe_email'] ),
						esc_attr( $email_field_id )
					);
					?>
				</p>

				<p id="subscribe-submit"
					<?php if ( ! empty( $styles['submit_button_wrapper'] ) ) : ?>
						style="<?php echo esc_attr( $styles['submit_button_wrapper'] ); ?>"
					<?php endif; ?>
				>
					<input type="hidden" name="action" value="subscribe"/>
					<input type="hidden" name="blog_id" value="<?php echo (int) $current_blog->blog_id; ?>"/>
					<input type="hidden" name="source" value="<?php echo esc_url( $data['referer'] ); ?>"/>
					<input type="hidden" name="sub-type" value="<?php echo esc_attr( $data['source'] ); ?>"/>
					<input type="hidden" name="redirect_fragment" value="<?php echo esc_attr( $form_id ); ?>"/>
					<?php wp_nonce_field( 'blogsub_subscribe_' . $current_blog->blog_id, '_wpnonce', false ); ?>
					<button type="submit"
						<?php if ( ! empty( $classes['submit_button'] ) ) : ?>
							class="<?php echo esc_attr( $classes['submit_button'] ); ?>"
						<?php endif; ?>
						<?php if ( ! empty( $styles['submit_button'] ) ) : ?>
							style="<?php echo esc_attr( $styles['submit_button'] ); ?>"
						<?php endif; ?>
					>
						<?php
						echo wp_kses(
							html_entity_decode( $data['submit_button_text'], ENT_QUOTES | ENT_SUBSTITUTE | ENT_HTML401 ),
							Jetpack_Subscriptions_Widget::$allowed_html_tags_for_submit_button
						);
						?>
					</button>
				</p>
			</form>
			<?php if ( $data['show_subscribers_total'] && $data['subscribers_total'] ) : ?>
				<div class="wp-block-jetpack-subscriptions__subscount">
					<?php
					/* translators: %s: number of folks following the blog */
					echo esc_html( sprintf( _n( 'Join %s other follower', 'Join %s other followers', $data['subscribers_total'], 'jetpack' ), number_format_i18n( $data['subscribers_total'] ) ) );
					?>
				</div>
			<?php endif; ?>
		</div>
	</div>
	<?php

	return ob_get_clean();
}

/**
 * Renders the Jetpack version of the subscriptions block.
 *
 * @param array $data    Array containing block view data.
 * @param array $classes Array containing the classes for different block elements.
 * @param array $styles  Array containing the styles for different block elements.
 *
 * @return string
 */
function render_jetpack_subscribe_form( $data, $classes, $styles ) {
	$form_id            = sprintf( 'subscribe-blog-%s', $data['widget_id'] );
	$subscribe_field_id = apply_filters( 'subscribe_field_id', 'subscribe-field', $data['widget_id'] );
	ob_start();

	Jetpack_Subscriptions_Widget::render_widget_status_messages(
		array(
			'success_message' => $data['success_message'],
		)
	);

	$blog_id           = \Jetpack_Options::get_option( 'id' );
	$post_access_level = get_post_access_level();

	?>
	<div <?php echo wp_kses_data( $data['wrapper_attributes'] ); ?>>
		<div class="jetpack_subscription_widget">
			<div class="wp-block-jetpack-subscriptions__container">
				<form
					action="#"
					method="post"
					accept-charset="utf-8"
					data-blog="<?php echo esc_attr( $blog_id ); ?>"
					data-post_access_level="<?php echo esc_attr( $post_access_level ); ?>"
					id="<?php echo esc_attr( $form_id ); ?>"
				>
					<p id="subscribe-email">
						<label id="jetpack-subscribe-label"
							class="screen-reader-text"
							for="<?php echo esc_attr( $subscribe_field_id . '-' . $data['widget_id'] ); ?>">
							<?php echo esc_html( $data['subscribe_placeholder'] ); ?>
						</label>
						<input type="email" name="email" required="required"
							<?php if ( ! empty( $classes['email_field'] ) ) : ?>
								class="<?php echo esc_attr( $classes['email_field'] ); ?> required"
							<?php endif; ?>
							<?php if ( ! empty( $styles['email_field'] ) ) : ?>
								style="<?php echo esc_attr( $styles['email_field'] ); ?>"
							<?php endif; ?>
							value="<?php echo esc_attr( $data['subscribe_email'] ); ?>"
							id="<?php echo esc_attr( $subscribe_field_id . '-' . $data['widget_id'] ); ?>"
							placeholder="<?php echo esc_attr( $data['subscribe_placeholder'] ); ?>"
						/>
					</p>

					<p id="subscribe-submit"
						<?php if ( ! empty( $styles['submit_button_wrapper'] ) ) : ?>
							style="<?php echo esc_attr( $styles['submit_button_wrapper'] ); ?>"
						<?php endif; ?>
					>
						<input type="hidden" name="action" value="subscribe"/>
						<input type="hidden" name="blog_id" value="<?php echo (int) $blog_id; ?>"/>
						<input type="hidden" name="source" value="<?php echo esc_url( $data['referer'] ); ?>"/>
						<input type="hidden" name="sub-type" value="<?php echo esc_attr( $data['source'] ); ?>"/>
						<input type="hidden" name="redirect_fragment" value="<?php echo esc_attr( $form_id ); ?>"/>
						<?php
						if ( is_user_logged_in() ) {
							wp_nonce_field( 'blogsub_subscribe_' . get_current_blog_id(), '_wpnonce', false );
						}
						?>
						<button type="submit"
							<?php if ( ! empty( $classes['submit_button'] ) ) : ?>
								class="<?php echo esc_attr( $classes['submit_button'] ); ?>"
							<?php endif; ?>
							<?php if ( ! empty( $styles['submit_button'] ) ) : ?>
								style="<?php echo esc_attr( $styles['submit_button'] ); ?>"
							<?php endif; ?>
							name="jetpack_subscriptions_widget"
						>
							<?php
							echo wp_kses(
								html_entity_decode( $data['submit_button_text'], ENT_QUOTES | ENT_SUBSTITUTE | ENT_HTML401 ),
								Jetpack_Subscriptions_Widget::$allowed_html_tags_for_submit_button
							);
							?>
						</button>
					</p>
				</form>

				<?php if ( $data['show_subscribers_total'] && $data['subscribers_total'] ) : ?>
					<div class="wp-block-jetpack-subscriptions__subscount">
						<?php
						/* translators: %s: number of folks following the blog */
						echo esc_html( sprintf( _n( 'Join %s other subscriber', 'Join %s other subscribers', $data['subscribers_total'], 'jetpack' ), number_format_i18n( $data['subscribers_total'] ) ) );
						?>
					</div>
				<?php endif; ?>
			</div>
		</div>
	</div>
	<?php

	return ob_get_clean();
}

/**
 * Filter excerpts looking for subscription data.
 *
 * @param string   $excerpt The extrapolated excerpt string.
 * @param \WP_Post $post    The current post being processed (in `get_the_excerpt`).
 *
 * @return mixed
 */
function jetpack_filter_excerpt_for_newsletter( $excerpt, $post = null ) {
	// The blogmagazine theme is overriding WP core `get_the_excerpt` filter and only passing the excerpt
	// TODO: Until this is fixed, return the excerpt without gating. See https://github.com/Automattic/jetpack/pull/28102#issuecomment-1369161116
	if ( $post && false !== strpos( $post->post_content, '<!-- wp:jetpack/subscriptions -->' ) ) {
		$excerpt .= sprintf(
			// translators: %s is the permalink url to the current post.
			__( "<p><a href='%s'>View post</a> to subscribe to site newsletter.</p>", 'jetpack' ),
			get_post_permalink()
		);
	}
	return $excerpt;
}

/**
 * Gate access to posts
 *
 * @param string $the_content Post content.
 *
 * @return string
 */
function maybe_get_locked_content( $the_content ) {
	require_once JETPACK__PLUGIN_DIR . 'modules/memberships/class-jetpack-memberships.php';

	if ( Jetpack_Memberships::user_can_view_post() ) {
		return $the_content;
	}
	return get_locked_content_placeholder_text();
}

/**
 * Gate access to comments. We want to close comments on private sites.
 *
 * @param bool $default_comments_open Default state of the comments_open filter.
 * @param int  $post_id Current post id.
 *
 * @return bool
 */
function maybe_close_comments( $default_comments_open, $post_id ) {
	if ( ! $default_comments_open || ! $post_id ) {
		return $default_comments_open;
	}
	require_once JETPACK__PLUGIN_DIR . 'modules/memberships/class-jetpack-memberships.php';
	return Jetpack_Memberships::user_can_view_post();
}

/**
 * Gate access to exisiting comments
 *
 * @param string $comment The comment.
 *
 * @return string
 */
function maybe_gate_existing_comments( $comment ) {
	if ( empty( $comment ) ) {
		return $comment;
	}

	require_once JETPACK__PLUGIN_DIR . 'modules/memberships/class-jetpack-memberships.php';
	if ( Jetpack_Memberships::user_can_view_post() ) {
		return $comment;
	}
	return '';
}

/**
 * Placeholder text for non-subscribers
 *
 * @return string
 */
function get_locked_content_placeholder_text() {
	return do_blocks(
		'<!-- wp:group {"style":{"spacing":{"padding":{"top":"var:preset|spacing|80","right":"var:preset|spacing|80","bottom":"var:preset|spacing|80","left":"var:preset|spacing|80"}},"border":{"width":"1px","radius":"4px"}},"borderColor":"primary","layout":{"type":"constrained","contentSize":"400px"}} -->
			<div class="wp-block-group has-border-color has-primary-border-color" style="border-width:1px;border-radius:4px;padding-top:var(--wp--preset--spacing--80);padding-right:var(--wp--preset--spacing--80);padding-bottom:var(--wp--preset--spacing--80);padding-left:var(--wp--preset--spacing--80)"><!-- wp:heading {"textAlign":"center","style":{"typography":{"fontSize":"24px"},"spacing":{"margin":{"bottom":"var:preset|spacing|60"}}}} -->
			<h2 class="wp-block-heading has-text-align-center" style="margin-bottom:var(--wp--preset--spacing--60);font-size:24px">' . esc_html__( 'This post is for paid subscribers', 'jetpack' ) . '</h2>
			<!-- /wp:heading -->

			<!-- wp:jetpack/subscriptions {"borderRadius":50,"borderColor":"primary","className":"is-style-compact"} /-->
			</div>
		<!-- /wp:group -->'
	);
}<|MERGE_RESOLUTION|>--- conflicted
+++ resolved
@@ -50,7 +50,6 @@
 		);
 	}
 
-<<<<<<< HEAD
 	/*
 	 * If the Subscriptions module is not active,
 	 * do not make any further changes on the site.
@@ -59,15 +58,8 @@
 		return;
 	}
 
-	if (
-		/** This filter is documented in class.jetpack-gutenberg.php */
-		! apply_filters( 'jetpack_subscriptions_newsletter_feature_enabled', false )
-	) {
-		return; // Stop here if our Paid Newsletter feature is not enabled.
-=======
 	if ( ! Jetpack_Gutenberg::is_newsletter_enabled() ) {
 		return; // Stop here if the Newsletter feature is not enabled.
->>>>>>> 8290b597
 	}
 
 	register_post_meta(
@@ -365,18 +357,13 @@
  * @return string
  */
 function render_block( $attributes ) {
-<<<<<<< HEAD
 	// If the Subscriptions module is not active, don't render the block.
 	if ( ! Jetpack::is_module_active( 'subscriptions' ) ) {
 		return '';
 	}
-	// We only want the sites that have newsletter plans to be graced by this JavaScript and thickbox.
-	if ( has_newsletter_plans() ) {
-		// We only want the sites that have newsletter plans to be graced by this JavaScript and thickbox.
-=======
+
 	if ( Jetpack_Gutenberg::is_newsletter_enabled() ) {
 		// We only want the sites that have newsletter feature enabled to be graced by this JavaScript and thickbox.
->>>>>>> 8290b597
 		Jetpack_Gutenberg::load_assets_as_required( FEATURE_NAME, array( 'thickbox' ) );
 		if ( ! wp_style_is( 'enqueued' ) ) {
 			wp_enqueue_style( 'thickbox' );
