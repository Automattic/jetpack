import {
	BlockControls,
	InspectorControls,
	RichText,
	withColors,
	withFontSizes,
	__experimentalUseGradient as useGradient, // eslint-disable-line wpcalypso/no-unsafe-wp-apis
} from '@wordpress/block-editor';
import { TextControl, Toolbar, ToolbarButton, withFallbackStyles } from '@wordpress/components';
import { compose, usePrevious } from '@wordpress/compose';
import { PluginDocumentSettingPanel } from '@wordpress/edit-post';
import { useEffect, useState } from '@wordpress/element';
import { __, _n, sprintf } from '@wordpress/i18n';
import classnames from 'classnames';
import { isEqual } from 'lodash';
import { getValidatedAttributes } from '../../shared/get-validated-attributes';
import { getSubscriberCount } from './api';
import './view.scss';
import defaultAttributes from './attributes';
import {
	DEFAULT_BORDER_RADIUS_VALUE,
	DEFAULT_BORDER_WEIGHT_VALUE,
	DEFAULT_PADDING_VALUE,
	DEFAULT_SPACING_VALUE,
	DEFAULT_FONTSIZE_VALUE,
} from './constants';
import SubscriptionControls from './controls';
<<<<<<< HEAD
import SubscriptionPostSettings from './settings';
=======
import { getPaidPlanLink } from './utils';
>>>>>>> 5b2fd14d

const { getComputedStyle } = window;
const isGradientAvailable = !! useGradient;

const applyFallbackStyles = withFallbackStyles( ( node, ownProps ) => {
	const { buttonBackgroundColor, textColor } = ownProps;
	const buttonBackgroundColorValue = buttonBackgroundColor && buttonBackgroundColor.color;
	const textColorValue = textColor && textColor.color;

	const buttonNode = node.querySelector( '.wp-block-jetpack-subscriptions__button' );

	return {
		fallbackButtonBackgroundColor:
			buttonBackgroundColorValue || ! node
				? undefined
				: buttonNode && getComputedStyle( buttonNode ).backgroundColor,
		fallbackTextColor:
			textColorValue || ! node ? undefined : buttonNode && getComputedStyle( buttonNode ).color,
	};
} );

export function SubscriptionEdit( props ) {
	const {
		className,
		attributes,
		setAttributes,
		emailFieldBackgroundColor,
		buttonBackgroundColor,
		setButtonBackgroundColor,
		fallbackButtonBackgroundColor,
		textColor,
		fallbackTextColor,
		setTextColor,
		borderColor,
		setBorderColor,
		fontSize,
	} = props;

	const validatedAttributes = getValidatedAttributes( defaultAttributes, attributes );
	if ( ! isEqual( validatedAttributes, attributes ) ) {
		setAttributes( validatedAttributes );
	}

	const {
		borderRadius,
		borderWeight,
		buttonWidth,
		padding,
		spacing,
		submitButtonText,
		subscribePlaceholder,
		showSubscribersTotal,
		buttonOnNewLine,
		successMessage,
	} = validatedAttributes;

	const [ subscriberCountString, setSubscriberCountString ] = useState( '' );
	const [ subscriberCount, setSubscriberCount ] = useState( '' );

	const emailFieldGradient = isGradientAvailable
		? useGradient( {
				gradientAttribute: 'emailFieldGradient',
				customGradientAttribute: 'customEmailFieldGradient',
		  } )
		: {};
	const buttonGradient = isGradientAvailable
		? useGradient( {
				gradientAttribute: 'buttonGradient',
				customGradientAttribute: 'customButtonGradient',
		  } )
		: {};

	const sharedClasses = {
		'no-border-radius': borderRadius === 0,
		[ fontSize.class ]: fontSize.class,
		'has-text-color': textColor.color,
		[ textColor.class ]: textColor.class,
	};

	const emailFieldClasses = {
		...sharedClasses,
		'has-background': emailFieldBackgroundColor.color || emailFieldGradient.gradientValue,
		[ emailFieldBackgroundColor.class ]:
			! emailFieldGradient.gradientValue && emailFieldBackgroundColor.class,
		[ emailFieldGradient.gradientClass ]: emailFieldGradient.gradientClass,
	};

	const buttonClasses = {
		...sharedClasses,
		'has-background': buttonBackgroundColor.color || buttonGradient.gradientValue,
		[ buttonBackgroundColor.class ]: ! buttonGradient.gradientValue && buttonBackgroundColor.class,
		[ buttonGradient.gradientClass ]: buttonGradient.gradientClass,
	};

	const getPaddingStyleValue = paddingValue => {
		const value = paddingValue ? paddingValue : DEFAULT_PADDING_VALUE;

		return (
			value +
			'px ' +
			Math.round( value * 1.5 ) +
			'px ' +
			value +
			'px ' +
			Math.round( value * 1.5 ) +
			'px'
		);
	};

	const getSpacingStyleValue = spacingValue => {
		return spacingValue ? spacingValue : DEFAULT_SPACING_VALUE;
	};

	const sharedStyles = {
		color: textColor.color,
		borderColor: borderColor.color,
		borderRadius: borderRadius ? borderRadius + 'px' : DEFAULT_BORDER_RADIUS_VALUE + 'px',
		borderWidth: borderWeight ? borderWeight + 'px' : DEFAULT_BORDER_WEIGHT_VALUE + 'px',
		fontSize: fontSize.size ? fontSize.size : DEFAULT_FONTSIZE_VALUE,
		padding: getPaddingStyleValue( padding ),
	};

	const emailFieldStyles = {
		...sharedStyles,
		...( ! emailFieldBackgroundColor.color && emailFieldGradient.gradientValue
			? { background: emailFieldGradient.gradientValue }
			: { backgroundColor: emailFieldBackgroundColor.color } ),
	};

	const buttonStyles = {
		...sharedStyles,
		...( ! buttonBackgroundColor.color && buttonGradient.gradientValue
			? { background: buttonGradient.gradientValue }
			: { backgroundColor: buttonBackgroundColor.color } ),
		...( buttonOnNewLine
			? { marginTop: getSpacingStyleValue( spacing ) + 'px' }
			: { marginLeft: getSpacingStyleValue( spacing ) + 'px' } ),
		width: buttonWidth,
	};

	const getBlockClassName = () => {
		return classnames(
			className,
			'wp-block-jetpack-subscriptions__container',
			'wp-block-jetpack-subscriptions__supports-newline',
			buttonOnNewLine ? 'wp-block-jetpack-subscriptions__use-newline' : undefined,
			showSubscribersTotal ? 'wp-block-jetpack-subscriptions__show-subs' : undefined
		);
	};

	useEffect( () => {
		getSubscriberCount(
			count => {
				setSubscriberCountString(
					sprintf(
						/* translators: Placeholder is a number of subscribers. */
						_n( 'Join %s other subscriber', 'Join %s other subscribers', count, 'jetpack' ),
						count
					)
				);
				setSubscriberCount( count );
			},
			() => {
				setSubscriberCountString( __( 'Subscriber count unavailable', 'jetpack' ) );
				setSubscriberCount( 0 );
			}
		);
	}, [] );

	const previousButtonBackgroundColor = usePrevious( buttonBackgroundColor );

	useEffect( () => {
		if (
			previousButtonBackgroundColor?.color !== borderColor?.color ||
			borderColor?.color === buttonBackgroundColor?.color
		) {
			return;
		}
		setBorderColor( buttonBackgroundColor.color );
	}, [ buttonBackgroundColor, previousButtonBackgroundColor, borderColor, setBorderColor ] );

	const addPaidPlanButtonText = __( 'Add paid plan', 'jetpack' );

	return (
		<>
			<PluginDocumentSettingPanel title={ __( 'Newsletter settings', 'jetpack' ) }>
				<SubscriptionPostSettings />
			</PluginDocumentSettingPanel>
			<InspectorControls>
				<SubscriptionControls
					buttonBackgroundColor={ buttonBackgroundColor }
					borderColor={ borderColor }
					buttonGradient={ buttonGradient }
					borderRadius={ borderRadius }
					borderWeight={ borderWeight }
					buttonOnNewLine={ buttonOnNewLine }
					emailFieldBackgroundColor={ emailFieldBackgroundColor }
					fallbackButtonBackgroundColor={ fallbackButtonBackgroundColor }
					fallbackTextColor={ fallbackTextColor }
					fontSize={ fontSize }
					isGradientAvailable={ isGradientAvailable }
					padding={ padding }
					setAttributes={ setAttributes }
					setBorderColor={ setBorderColor }
					setButtonBackgroundColor={ setButtonBackgroundColor }
					setTextColor={ setTextColor }
					showSubscribersTotal={ showSubscribersTotal }
					spacing={ spacing }
					subscriberCount={ subscriberCount }
					textColor={ textColor }
					buttonWidth={ buttonWidth }
					successMessage={ successMessage }
				/>
			</InspectorControls>
			<BlockControls>
				<Toolbar>
					<ToolbarButton href={ getPaidPlanLink() } target="_blank">
						{ addPaidPlanButtonText }
					</ToolbarButton>
				</Toolbar>
			</BlockControls>

			<div className={ getBlockClassName() }>
				<div className="wp-block-jetpack-subscriptions__form" role="form">
					<TextControl
						placeholder={ subscribePlaceholder }
						disabled={ true }
						className={ classnames(
							emailFieldClasses,
							'wp-block-jetpack-subscriptions__textfield'
						) }
						style={ emailFieldStyles }
					/>
					<RichText
						className={ classnames(
							buttonClasses,
							'wp-block-jetpack-subscriptions__button',
							'wp-block-button__link'
						) }
						onChange={ value => setAttributes( { submitButtonText: value } ) }
						style={ buttonStyles }
						value={ submitButtonText }
						withoutInteractiveFormatting
						allowedFormats={ [ 'core/bold', 'core/italic', 'core/strikethrough' ] }
					/>
				</div>
				{ showSubscribersTotal && (
					<div className="wp-block-jetpack-subscriptions__subscount">{ subscriberCountString }</div>
				) }
			</div>
		</>
	);
}

export default compose( [
	withColors(
		{ emailFieldBackgroundColor: 'backgroundColor' },
		{ buttonBackgroundColor: 'backgroundColor' },
		{ textColor: 'color' },
		'borderColor'
	),
	withFontSizes( 'fontSize' ),
	applyFallbackStyles,
] )( SubscriptionEdit );<|MERGE_RESOLUTION|>--- conflicted
+++ resolved
@@ -25,11 +25,8 @@
 	DEFAULT_FONTSIZE_VALUE,
 } from './constants';
 import SubscriptionControls from './controls';
-<<<<<<< HEAD
 import SubscriptionPostSettings from './settings';
-=======
 import { getPaidPlanLink } from './utils';
->>>>>>> 5b2fd14d
 
 const { getComputedStyle } = window;
 const isGradientAvailable = !! useGradient;
