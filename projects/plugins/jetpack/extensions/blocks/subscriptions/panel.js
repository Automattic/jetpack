import { JetpackLogo, numberFormat } from '@automattic/jetpack-components';
import {
	isComingSoon,
	isPrivateSite,
	useModuleStatus,
	useAnalytics,
} from '@automattic/jetpack-shared-extension-utils';
import { Button, ExternalLink, Flex, FlexItem } from '@wordpress/components';
import { useEntityProp } from '@wordpress/core-data';
import { useSelect } from '@wordpress/data';
import {
	PluginPrePublishPanel,
	PluginPostPublishPanel,
	PluginDocumentSettingPanel,
} from '@wordpress/edit-post';
import { store as editorStore } from '@wordpress/editor';
import { createInterpolateElement, useEffect, useState } from '@wordpress/element';
import { __, _n, sprintf } from '@wordpress/i18n';
import InspectorNotice from '../../shared/components/inspector-notice';
import './panel.scss';
import { getSubscriberCounts } from './api';
import { META_NAME_FOR_POST_LEVEL_ACCESS_SETTINGS } from './constants';
import { NewsletterAccess, accessOptions, MisconfigurationWarning } from './settings';
import { isNewsletterFeatureEnabled } from './utils';
import { name } from './';

const SubscriptionsPanelPlaceholder = ( { children } ) => {
	return (
		<Flex align="center" gap={ 4 } direction="column" style={ { alignItems: 'center' } }>
			<FlexItem>
				{ __(
					"In order to share your posts with your subscribers, you'll need to activate the Subscriptions feature.",
					'jetpack'
				) }
			</FlexItem>
			<FlexItem>{ children }</FlexItem>
			<FlexItem>
				<ExternalLink href="https://jetpack.com/support/subscriptions/">
					{ __( 'Learn more about the Subscriptions feature.', 'jetpack' ) }
				</ExternalLink>
			</FlexItem>
		</Flex>
	);
};

function AccessLevelSelectorPanel( {
	setPostMeta,
	accessLevel,
	followersCount,
	subscribersCount,
	paidSubscribersCount,
} ) {
	if ( ! isNewsletterFeatureEnabled() ) {
		return null;
	}

	return (
		<PluginDocumentSettingPanel title={ __( 'Newsletter', 'jetpack' ) }>
			<NewsletterAccess
				setPostMeta={ setPostMeta }
				accessLevel={ accessLevel }
				followersCount={ followersCount }
				subscribersCount={ subscribersCount }
				paidSubscribersCount={ paidSubscribersCount }
			/>
		</PluginDocumentSettingPanel>
	);
}

export default function SubscribePanels() {
<<<<<<< HEAD
	const [ emailSubscribers, setEmailSubscribers ] = useState( null );
	const [ paidSubscribers, setPaidSubscribers ] = useState( null );
	const [ socialFollowers, setSocialFollowers ] = useState( null );
=======
	const { tracks } = useAnalytics();
	const { isModuleActive, changeStatus, isLoadingModules, isChangingStatus } =
		useModuleStatus( name );
	const [ subscriberCount, setSubscriberCount ] = useState( null );
>>>>>>> 46ee1224
	const postType = useSelect( select => select( editorStore ).getCurrentPostType(), [] );
	const [ postMeta = [], setPostMeta ] = useEntityProp( 'postType', postType, 'meta' );

	const accessLevel =
		postMeta[ META_NAME_FOR_POST_LEVEL_ACCESS_SETTINGS ] ?? Object.keys( accessOptions )[ 0 ];

	useEffect( () => {
		if ( ! isModuleActive ) {
			return;
		}
		getSubscriberCounts( counts => {
			setEmailSubscribers( counts.email_subscribers );
			setSocialFollowers( counts.social_followers );
			setPaidSubscribers( counts.paid_subscribers );
		} );
	}, [ isModuleActive ] );

	// Can be “private”, “password”, or “public”.
	const postVisibility = useSelect( select => select( 'core/editor' ).getEditedPostVisibility() );
	const showMisconfigurationMessage = postVisibility !== 'public' && accessLevel !== 'everybody';

	// Only show this for posts for now (subscriptions are only available on posts).
	const postWasEverPublished = useSelect(
		select =>
			select( editorStore ).getEditedPostAttribute( 'meta' )?.jetpack_post_was_ever_published,
		[]
	);

	// Subscriptions will not be triggered on private sites (on WordPress.com simple and WoA),
	// nor on sites that have not been launched yet.
	if ( isPrivateSite() || isComingSoon() ) {
		return null;
	}

	const enableSubscriptionsModule = () => {
		tracks.recordEvent( 'jetpack_editor_subscriptions_enable' );
		return changeStatus( true );
	};
	// Subscriptions are only available for posts. Additionally, we will allow access level selector for pages.
	// TODO: Make it available for pages later.
	if ( postType !== 'post' ) {
		return null;
	}

	// In the paid-subscriber only, we send to a restricted number of subscribers
	const subscribersCount =
		accessOptions[ accessLevel ] === accessOptions.paid_subscribers
			? paidSubscribers
			: emailSubscribers;
	// We send to the social followers only when it is "everybody"
	const followersCount =
		accessOptions[ accessLevel ] === accessOptions.everybody ? socialFollowers : 0;
	const paidSubscribersCount = paidSubscribers;

	// Subscriptions will not be triggered for a post that was already published in the past and the email was sent.
	// We still need to render the access level selector, as historical posts need a way to edit their access level for people visiting them on the web.
	// TODO: Additionally, pages also can be protected. They will not send an email, but can be a resource that needs the acces selector.
	if ( postWasEverPublished ) {
		return (
			<AccessLevelSelectorPanel
				setPostMeta={ setPostMeta }
				accessLevel={ accessLevel }
				followersCount={ followersCount }
				subscribersCount={ subscribersCount }
				paidSubscribersCount={ paidSubscribersCount }
			/>
		);
	}

	// Do not show any panels when we have no info about the subscriber count, or it is too low.
	if (
<<<<<<< HEAD
		( ! Number.isFinite( emailSubscribers ) || emailSubscribers <= 0 ) &&
		( ! Number.isFinite( paidSubscribers ) || paidSubscribers <= 0 ) &&
		( ! Number.isFinite( socialFollowers ) || socialFollowers <= 0 )
=======
		( ! Number.isFinite( subscriberCount ) || subscriberCount <= 0 ) &&
		( ! Number.isFinite( followerCount ) || followerCount <= 0 ) &&
		isModuleActive
>>>>>>> 46ee1224
	) {
		return null;
	}

<<<<<<< HEAD
	const showNotices = Number.isFinite( subscribersCount ) && subscribersCount > 0;
=======
	const showNotices = Number.isFinite( subscriberCount ) && subscriberCount > 0 && isModuleActive;
>>>>>>> 46ee1224
	return (
		<>
			<AccessLevelSelectorPanel
				setPostMeta={ setPostMeta }
				accessLevel={ accessLevel }
				followersCount={ followersCount }
				subscribersCount={ subscribersCount }
				paidSubscribersCount={ paidSubscribersCount }
			/>
			<PluginPrePublishPanel
				className="jetpack-subscribe-pre-publish-panel"
				initialOpen
				title={
					<>
						{ __( 'Newsletter:', 'jetpack' ) }
						{ accessLevel && (
							<span className={ 'editor-post-publish-panel__link' }>
								{ accessOptions[ accessLevel ].label }
							</span>
						) }
					</>
				}
				icon={ <JetpackLogo showText={ false } height={ 16 } logoColor="#1E1E1E" /> }
			>
				{ isNewsletterFeatureEnabled() && showMisconfigurationMessage && (
					<>
						<MisconfigurationWarning accessLevel={ accessLevel } />
						<br />
					</>
				) }
				{ ! showMisconfigurationMessage && showNotices && (
					<InspectorNotice>
						{ createInterpolateElement(
							followersCount !== 0
								? sprintf(
										/* translators: 1$s will be subscribers, %2$s will be social followers */
										__(
											'This post will reach <span>%1$s</span> and <span>%2$s</span>.',
											'jetpack'
										),
										sprintf(
											/* translators: %s will be a number of subscribers */
											_n( '%s subscriber', '%s subscribers', subscribersCount, 'jetpack' ),
											numberFormat( subscribersCount )
										),
										sprintf(
											/* translators: %s will be a number of social followers */
											_n( '%s social follower', '%s social followers', followersCount, 'jetpack' ),
											numberFormat( followersCount )
										)
								  )
								: sprintf(
										/* translators: 1$s will be subscribers */
										__( 'This post will reach <span>%1$s</span>.', 'jetpack' ),
										sprintf(
											/* translators: %s will be a number of subscribers */
											_n( '%s subscriber', '%s subscribers', subscribersCount, 'jetpack' ),
											numberFormat( subscribersCount )
										)
								  ),
							{ span: <span className="jetpack-subscribe-reader-count" /> }
						) }
					</InspectorNotice>
				) }

				{ isNewsletterFeatureEnabled() && (
					<NewsletterAccess
						setPostMeta={ setPostMeta }
						accessLevel={ accessLevel }
						withModal={ false }
						followersCount={ followersCount }
						subscribersCount={ subscribersCount }
						paidSubscribersCount={ paidSubscribersCount }
					/>
				) }
				{ ! isModuleActive && ! isLoadingModules && (
					<SubscriptionsPanelPlaceholder>
						<Button
							disabled={ isModuleActive || isChangingStatus }
							isBusy={ isChangingStatus }
							onClick={ enableSubscriptionsModule }
							variant="secondary"
						>
							{ isChangingStatus
								? __( 'Activating Subscriptions', 'jetpack' )
								: __(
										'Activate Subscriptions',
										'jetpack',
										/* dummy arg to avoid bad minification */ 0
								  ) }
						</Button>
					</SubscriptionsPanelPlaceholder>
				) }
			</PluginPrePublishPanel>
			<PluginPostPublishPanel className="jetpack-subscribe-post-publish-panel" initialOpen>
				{ showNotices && (
					<InspectorNotice>
						{ createInterpolateElement(
							socialFollowers !== 0
								? sprintf(
										/* translators: 1$s will be subscribers, %2$s will be social followers */
										__(
											'This post was shared to <span>%1$s</span> and <span>%2$s</span>.',
											'jetpack'
										),
										sprintf(
											/* translators: %s will be a number of subscribers */
											_n( '%s subscriber', '%s subscribers', subscribersCount, 'jetpack' ),
											numberFormat( subscribersCount )
										),
										sprintf(
											/* translators: %s will be a number of social followers */
											_n( '%s social follower', '%s social followers', followersCount, 'jetpack' ),
											numberFormat( followersCount )
										)
								  )
								: sprintf(
										/* translators: 1$s will be subscribers */
										__( 'This post was shared to <span>%1$s</span>.', 'jetpack' ),
										sprintf(
											/* translators: %s will be a number of subscribers */
											_n( '%s subscriber', '%s subscribers', subscribersCount, 'jetpack' ),
											numberFormat( subscribersCount )
										)
								  ),
							{ span: <span className="jetpack-subscribe-reader-count" /> }
						) }
					</InspectorNotice>
				) }
			</PluginPostPublishPanel>
		</>
	);
}<|MERGE_RESOLUTION|>--- conflicted
+++ resolved
@@ -68,16 +68,13 @@
 }
 
 export default function SubscribePanels() {
-<<<<<<< HEAD
 	const [ emailSubscribers, setEmailSubscribers ] = useState( null );
 	const [ paidSubscribers, setPaidSubscribers ] = useState( null );
 	const [ socialFollowers, setSocialFollowers ] = useState( null );
-=======
 	const { tracks } = useAnalytics();
 	const { isModuleActive, changeStatus, isLoadingModules, isChangingStatus } =
 		useModuleStatus( name );
 	const [ subscriberCount, setSubscriberCount ] = useState( null );
->>>>>>> 46ee1224
 	const postType = useSelect( select => select( editorStore ).getCurrentPostType(), [] );
 	const [ postMeta = [], setPostMeta ] = useEntityProp( 'postType', postType, 'meta' );
 
@@ -149,24 +146,15 @@
 
 	// Do not show any panels when we have no info about the subscriber count, or it is too low.
 	if (
-<<<<<<< HEAD
 		( ! Number.isFinite( emailSubscribers ) || emailSubscribers <= 0 ) &&
 		( ! Number.isFinite( paidSubscribers ) || paidSubscribers <= 0 ) &&
-		( ! Number.isFinite( socialFollowers ) || socialFollowers <= 0 )
-=======
-		( ! Number.isFinite( subscriberCount ) || subscriberCount <= 0 ) &&
-		( ! Number.isFinite( followerCount ) || followerCount <= 0 ) &&
+		( ! Number.isFinite( socialFollowers ) || socialFollowers <= 0 ) &&
 		isModuleActive
->>>>>>> 46ee1224
 	) {
 		return null;
 	}
 
-<<<<<<< HEAD
-	const showNotices = Number.isFinite( subscribersCount ) && subscribersCount > 0;
-=======
-	const showNotices = Number.isFinite( subscriberCount ) && subscriberCount > 0 && isModuleActive;
->>>>>>> 46ee1224
+	const showNotices = Number.isFinite( subscribersCount ) && subscribersCount > 0 && isModuleActive;
 	return (
 		<>
 			<AccessLevelSelectorPanel
