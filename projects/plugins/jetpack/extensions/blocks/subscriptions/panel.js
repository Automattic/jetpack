import { JetpackLogo, numberFormat } from '@automattic/jetpack-components';
import {
	isComingSoon,
	isPrivateSite,
	useModuleStatus,
	useAnalytics,
} from '@automattic/jetpack-shared-extension-utils';
import { Button, ExternalLink, Flex, FlexItem } from '@wordpress/components';
import { useEntityProp } from '@wordpress/core-data';
import { useSelect } from '@wordpress/data';
import {
	PluginPrePublishPanel,
	PluginPostPublishPanel,
	PluginDocumentSettingPanel,
} from '@wordpress/edit-post';
import { store as editorStore } from '@wordpress/editor';
import { createInterpolateElement, useEffect, useState } from '@wordpress/element';
import { __, _n, sprintf } from '@wordpress/i18n';
import InspectorNotice from '../../shared/components/inspector-notice';
import './panel.scss';
import { getSubscriberCounts } from './api';
import { META_NAME_FOR_POST_LEVEL_ACCESS_SETTINGS } from './constants';
import { NewsletterAccess, accessOptions, MisconfigurationWarning } from './settings';
import { isNewsletterConfigured } from './utils';
import { name } from './';

const SubscriptionsPanelPlaceholder = ( { children } ) => {
	return (
		<Flex align="center" gap={ 4 } direction="column" style={ { alignItems: 'center' } }>
			<FlexItem>
				{ __(
					"In order to share your posts with your subscribers, you'll need to activate the Subscriptions feature.",
					'jetpack'
				) }
			</FlexItem>
			<FlexItem>{ children }</FlexItem>
			<FlexItem>
				<ExternalLink href="https://jetpack.com/support/subscriptions/">
					{ __( 'Learn more about the Subscriptions feature.', 'jetpack' ) }
				</ExternalLink>
			</FlexItem>
		</Flex>
	);
};

<<<<<<< HEAD
function AccessLevelSelectorPanel( {
	setPostMeta,
	accessLevel,
	socialFollowers,
	emailSubscribers,
	paidSubscribers,
} ) {
	if ( ! isNewsletterFeatureEnabled() ) {
=======
function AccessLevelSelectorPanel( { setPostMeta, accessLevel } ) {
	if ( ! isNewsletterConfigured() ) {
>>>>>>> da79b1ad
		return null;
	}

	return (
		<PluginDocumentSettingPanel title={ __( 'Newsletter', 'jetpack' ) }>
			<NewsletterAccess
				setPostMeta={ setPostMeta }
				accessLevel={ accessLevel }
				socialFollowers={ socialFollowers }
				emailSubscribers={ emailSubscribers }
				paidSubscribers={ paidSubscribers }
			/>
		</PluginDocumentSettingPanel>
	);
}

export default function SubscribePanels() {
	const [ emailSubscribers, setEmailSubscribers ] = useState( null );
	const [ paidSubscribers, setPaidSubscribers ] = useState( null );
	const [ socialFollowers, setSocialFollowers ] = useState( null );
	const { tracks } = useAnalytics();
	const { isModuleActive, changeStatus, isLoadingModules, isChangingStatus } =
		useModuleStatus( name );
	const postType = useSelect( select => select( editorStore ).getCurrentPostType(), [] );
	const [ postMeta = [], setPostMeta ] = useEntityProp( 'postType', postType, 'meta' );

	const accessLevel =
		postMeta[ META_NAME_FOR_POST_LEVEL_ACCESS_SETTINGS ] ?? Object.keys( accessOptions )[ 0 ];

	useEffect( () => {
		if ( ! isModuleActive ) {
			return;
		}
		getSubscriberCounts( counts => {
			setEmailSubscribers( counts.email_subscribers );
			setSocialFollowers( counts.social_followers );
			setPaidSubscribers( counts.paid_subscribers );
		} );
	}, [ isModuleActive ] );

	// Can be “private”, “password”, or “public”.
	const postVisibility = useSelect( select => select( 'core/editor' ).getEditedPostVisibility() );
	const showMisconfigurationMessage =
		postVisibility !== 'public' && accessLevel !== accessOptions.everybody.string;

	// Only show this for posts for now (subscriptions are only available on posts).
	const postWasEverPublished = useSelect(
		select =>
			select( editorStore ).getEditedPostAttribute( 'meta' )?.jetpack_post_was_ever_published,
		[]
	);

	// Subscriptions will not be triggered on private sites (on WordPress.com simple and WoA),
	// nor on sites that have not been launched yet.
	if ( isPrivateSite() || isComingSoon() ) {
		return null;
	}

	const enableSubscriptionsModule = () => {
		tracks.recordEvent( 'jetpack_editor_subscriptions_enable' );
		return changeStatus( true );
	};
	// Subscriptions are only available for posts. Additionally, we will allow access level selector for pages.
	// TODO: Make it available for pages later.
	if ( postType !== 'post' ) {
		return null;
	}

	// In the paid-subscriber only, we send to a restricted number of subscribers
	const subscribersCount =
		accessLevel === accessOptions.paid_subscribers.string ? paidSubscribers : emailSubscribers;
	// We send to the social followers only when it is "everybody"
	const followersCount = accessLevel === accessOptions.everybody.string ? socialFollowers : 0;

	// Subscriptions will not be triggered for a post that was already published in the past and the email was sent.
	// We still need to render the access level selector, as historical posts need a way to edit their access level for people visiting them on the web.
	// TODO: Additionally, pages also can be protected. They will not send an email, but can be a resource that needs the acces selector.
	if ( postWasEverPublished ) {
		return (
			<AccessLevelSelectorPanel
				setPostMeta={ setPostMeta }
				accessLevel={ accessLevel }
				socialFollowers={ socialFollowers }
				emailSubscribers={ emailSubscribers }
				paidSubscribers={ paidSubscribers }
			/>
		);
	}

	// Do not show any panels when we have no info about the subscriber count, or it is too low.
	if (
		( ! Number.isFinite( emailSubscribers ) || emailSubscribers <= 0 ) &&
		( ! Number.isFinite( paidSubscribers ) || paidSubscribers <= 0 ) &&
		( ! Number.isFinite( socialFollowers ) || socialFollowers <= 0 ) &&
		isModuleActive
	) {
		return null;
	}

	const showNotices = Number.isFinite( subscribersCount ) && subscribersCount > 0 && isModuleActive;
	return (
		<>
			<AccessLevelSelectorPanel
				setPostMeta={ setPostMeta }
				accessLevel={ accessLevel }
				socialFollowers={ socialFollowers }
				emailSubscribers={ emailSubscribers }
				paidSubscribers={ paidSubscribers }
			/>
			<PluginPrePublishPanel
				className="jetpack-subscribe-pre-publish-panel"
				initialOpen
				title={
					<>
						{ __( 'Newsletter:', 'jetpack' ) }
						{ accessLevel && (
							<span className={ 'editor-post-publish-panel__link' }>
								{ accessOptions[ accessLevel ].label }
							</span>
						) }
					</>
				}
				icon={ <JetpackLogo showText={ false } height={ 16 } logoColor="#1E1E1E" /> }
			>
				{ isNewsletterConfigured() && showMisconfigurationMessage && (
					<>
						<MisconfigurationWarning accessLevel={ accessLevel } />
						<br />
					</>
				) }
				{ ! showMisconfigurationMessage && showNotices && (
					<InspectorNotice>
						{ createInterpolateElement(
							followersCount !== 0
								? sprintf(
										/* translators: 1$s will be subscribers, %2$s will be social followers */
										__(
											'This post will reach <span>%1$s</span> and <span>%2$s</span>.',
											'jetpack'
										),
										sprintf(
											/* translators: %s will be a number of subscribers */
											_n( '%s subscriber', '%s subscribers', subscribersCount, 'jetpack' ),
											numberFormat( subscribersCount )
										),
										sprintf(
											/* translators: %s will be a number of social followers */
											_n( '%s social follower', '%s social followers', followersCount, 'jetpack' ),
											numberFormat( followersCount )
										)
								  )
								: sprintf(
										/* translators: 1$s will be subscribers */
										__( 'This post will reach <span>%1$s</span>.', 'jetpack' ),
										sprintf(
											/* translators: %s will be a number of subscribers */
											_n( '%s subscriber', '%s subscribers', subscribersCount, 'jetpack' ),
											numberFormat( subscribersCount )
										)
								  ),
							{ span: <span className="jetpack-subscribe-reader-count" /> }
						) }
					</InspectorNotice>
				) }

				{ isNewsletterConfigured() && (
					<NewsletterAccess
						setPostMeta={ setPostMeta }
						accessLevel={ accessLevel }
						withModal={ false }
						socialFollowers={ socialFollowers }
						emailSubscribers={ emailSubscribers }
						paidSubscribers={ paidSubscribers }
					/>
				) }
				{ ! isModuleActive && ! isLoadingModules && (
					<SubscriptionsPanelPlaceholder>
						<Button
							disabled={ isModuleActive || isChangingStatus }
							isBusy={ isChangingStatus }
							onClick={ enableSubscriptionsModule }
							variant="secondary"
						>
							{ isChangingStatus
								? __( 'Activating Subscriptions', 'jetpack' )
								: __(
										'Activate Subscriptions',
										'jetpack',
										/* dummy arg to avoid bad minification */ 0
								  ) }
						</Button>
					</SubscriptionsPanelPlaceholder>
				) }
			</PluginPrePublishPanel>
			<PluginPostPublishPanel className="jetpack-subscribe-post-publish-panel" initialOpen>
				{ showNotices && (
					<InspectorNotice>
						{ createInterpolateElement(
							socialFollowers !== 0
								? sprintf(
										/* translators: 1$s will be subscribers, %2$s will be social followers */
										__(
											'This post was shared to <span>%1$s</span> and <span>%2$s</span>.',
											'jetpack'
										),
										sprintf(
											/* translators: %s will be a number of subscribers */
											_n( '%s subscriber', '%s subscribers', subscribersCount, 'jetpack' ),
											numberFormat( subscribersCount )
										),
										sprintf(
											/* translators: %s will be a number of social followers */
											_n( '%s social follower', '%s social followers', followersCount, 'jetpack' ),
											numberFormat( followersCount )
										)
								  )
								: sprintf(
										/* translators: 1$s will be subscribers */
										__( 'This post was shared to <span>%1$s</span>.', 'jetpack' ),
										sprintf(
											/* translators: %s will be a number of subscribers */
											_n( '%s subscriber', '%s subscribers', subscribersCount, 'jetpack' ),
											numberFormat( subscribersCount )
										)
								  ),
							{ span: <span className="jetpack-subscribe-reader-count" /> }
						) }
					</InspectorNotice>
				) }
			</PluginPostPublishPanel>
		</>
	);
}<|MERGE_RESOLUTION|>--- conflicted
+++ resolved
@@ -43,7 +43,6 @@
 	);
 };
 
-<<<<<<< HEAD
 function AccessLevelSelectorPanel( {
 	setPostMeta,
 	accessLevel,
@@ -51,11 +50,7 @@
 	emailSubscribers,
 	paidSubscribers,
 } ) {
-	if ( ! isNewsletterFeatureEnabled() ) {
-=======
-function AccessLevelSelectorPanel( { setPostMeta, accessLevel } ) {
 	if ( ! isNewsletterConfigured() ) {
->>>>>>> da79b1ad
 		return null;
 	}
 
