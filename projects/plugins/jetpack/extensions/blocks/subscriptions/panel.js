--- conflicted
+++ resolved
@@ -19,15 +19,12 @@
 
 export default function SubscribePanels() {
 	const [ subscriberCount, setSubscriberCount ] = useState( null );
-<<<<<<< HEAD
+	const [ followerCount, setFollowerCount ] = useState( null );
 	const [ postMeta = [], setPostMeta ] = useEntityProp( 'postType', 'post', 'meta' );
 
 	const accessLevel =
 		postMeta[ META_NAME_FOR_POST_LEVEL_ACCESS_SETTINGS ] ?? Object.keys( accessOptions )[ 0 ];
 
-=======
-	const [ followerCount, setFollowerCount ] = useState( null );
->>>>>>> 475bada7
 	useEffect( () => {
 		getSubscriberCounts( counts => {
 			setSubscriberCount( counts.email_subscribers );
@@ -59,17 +56,10 @@
 	}
 
 	// Do not show any panels when we have no info about the subscriber count, or it is too low.
-<<<<<<< HEAD
-	const showNotices = Number.isFinite( subscriberCount ) && subscriberCount > 0;
-=======
-	if (
-		( ! Number.isFinite( subscriberCount ) || subscriberCount <= 0 ) &&
-		( ! Number.isFinite( followerCount ) || followerCount <= 0 )
-	) {
-		return null;
-	}
+	const showNotices =
+		( Number.isFinite( subscriberCount ) && subscriberCount > 0 ) ||
+		( Number.isFinite( followerCount ) && followerCount > 0 );
 
->>>>>>> 475bada7
 	return (
 		<>
 			{ isNewsletterFeatureEnabled() && (
@@ -84,19 +74,22 @@
 				title={ __( 'Newsletter', 'jetpack' ) }
 				icon={ <JetpackLogo showText={ false } height={ 16 } logoColor="#1E1E1E" /> }
 			>
-<<<<<<< HEAD
 				{ showNotices && (
 					<InspectorNotice>
 						{ createInterpolateElement(
 							sprintf(
-								/* translators: %s is the number of subscribers */
-								_n(
-									'This post will be sent to <span>%s reader</span>',
-									'This post will be sent to <span>%s readers</span>',
-									subscriberCount,
-									'jetpack'
+								/* translators: 1$s will be email subscribers, %2$s will be social followers */
+								__( 'This post will reach <span>%1$s</span> and <span>%2$s</span>.', 'jetpack' ),
+								sprintf(
+									/* translators: %s will be a number of email subscribers */
+									_n( '%s email subscriber', '%s email subscribers', subscriberCount, 'jetpack' ),
+									numberFormat( subscriberCount )
 								),
-								numberFormat( subscriberCount )
+								sprintf(
+									/* translators: %s will be a number of social followers */
+									_n( '%s social follower', '%s social followers', followerCount, 'jetpack' ),
+									numberFormat( followerCount )
+								)
 							),
 							{ span: <span className="jetpack-subscribe-reader-count" /> }
 						) }
@@ -112,61 +105,23 @@
 					<InspectorNotice>
 						{ createInterpolateElement(
 							sprintf(
-								/* translators: %s is the number of subscribers */
-								_n(
-									'This post has been sent to <span>%s reader</span>',
-									'This post has been sent to <span>%s readers</span>',
-									subscriberCount,
-									'jetpack'
+								/* translators: 1$s will be email subscribers, %2$s will be social followers */
+								__( 'This post was shared to <span>%1$s</span> and <span>%2$s</span>.', 'jetpack' ),
+								sprintf(
+									/* translators: %s will be a number of email subscribers */
+									_n( '%s email subscriber', '%s email subscribers', subscriberCount, 'jetpack' ),
+									numberFormat( subscriberCount )
 								),
-								numberFormat( subscriberCount )
+								sprintf(
+									/* translators: %s will be a number of social followers */
+									_n( '%s social follower', '%s social followers', followerCount, 'jetpack' ),
+									numberFormat( followerCount )
+								)
 							),
 							{ span: <span className="jetpack-subscribe-reader-count" /> }
 						) }
 					</InspectorNotice>
 				) }
-=======
-				<InspectorNotice>
-					{ createInterpolateElement(
-						sprintf(
-							/* translators: 1$s will be email subscribers, %2$s will be social followers */
-							__( 'This post will reach <span>%1$s</span> and <span>%2$s</span>.', 'jetpack' ),
-							sprintf(
-								/* translators: %s will be a number of email subscribers */
-								_n( '%s email subscriber', '%s email subscribers', subscriberCount, 'jetpack' ),
-								numberFormat( subscriberCount )
-							),
-							sprintf(
-								/* translators: %s will be a number of social followers */
-								_n( '%s social follower', '%s social followers', followerCount, 'jetpack' ),
-								numberFormat( followerCount )
-							)
-						),
-						{ span: <span className="jetpack-subscribe-reader-count" /> }
-					) }
-				</InspectorNotice>
-			</PluginPrePublishPanel>
-			<PluginPostPublishPanel className="jetpack-subscribe-post-publish-panel" initialOpen>
-				<InspectorNotice>
-					{ createInterpolateElement(
-						sprintf(
-							/* translators: 1$s will be email subscribers, %2$s will be social followers */
-							__( 'This post was shared to <span>%1$s</span> and <span>%2$s</span>.', 'jetpack' ),
-							sprintf(
-								/* translators: %s will be a number of email subscribers */
-								_n( '%s email subscriber', '%s email subscribers', subscriberCount, 'jetpack' ),
-								numberFormat( subscriberCount )
-							),
-							sprintf(
-								/* translators: %s will be a number of social followers */
-								_n( '%s social follower', '%s social followers', followerCount, 'jetpack' ),
-								numberFormat( followerCount )
-							)
-						),
-						{ span: <span className="jetpack-subscribe-reader-count" /> }
-					) }
-				</InspectorNotice>
->>>>>>> 475bada7
 			</PluginPostPublishPanel>
 		</>
 	);
