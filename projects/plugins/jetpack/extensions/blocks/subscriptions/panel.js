--- conflicted
+++ resolved
@@ -121,12 +121,7 @@
 		return null;
 	}
 
-<<<<<<< HEAD
 	const showNotices = Number.isFinite( subscriberCount ) && subscriberCount > 0 && isModuleActive;
-=======
-	const showNotices = Number.isFinite( subscriberCount ) && subscriberCount > 0;
-
->>>>>>> 316dd5a3
 	return (
 		<>
 			<AccessLevelSelectorPanel setPostMeta={ setPostMeta } accessLevel={ accessLevel } />
