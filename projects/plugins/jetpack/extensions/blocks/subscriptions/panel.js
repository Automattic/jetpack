import { JetpackLogo, numberFormat } from '@automattic/jetpack-components';
import {
	isComingSoon,
	isPrivateSite,
	useModuleStatus,
	useAnalytics,
} from '@automattic/jetpack-shared-extension-utils';
import { Button, ExternalLink, Flex, FlexItem } from '@wordpress/components';
import { useEntityProp } from '@wordpress/core-data';
import { useSelect } from '@wordpress/data';
import {
	PluginPrePublishPanel,
	PluginPostPublishPanel,
	PluginDocumentSettingPanel,
} from '@wordpress/edit-post';
import { store as editorStore } from '@wordpress/editor';
import { createInterpolateElement, useEffect, useState } from '@wordpress/element';
import { __, _n, sprintf } from '@wordpress/i18n';
import InspectorNotice from '../../shared/components/inspector-notice';
import './panel.scss';
import { getSubscriberCounts } from './api';
import { META_NAME_FOR_POST_LEVEL_ACCESS_SETTINGS } from './constants';
import { NewsletterAccess, accessOptions, MisconfigurationWarning } from './settings';
import { showNewsletterAccessPanel } from './utils';
import { name } from './';

const SubscriptionsPanelPlaceholder = ( { children } ) => {
	return (
		<Flex align="center" gap={ 4 } direction="column" style={ { alignItems: 'center' } }>
			<FlexItem>
				{ __(
					"In order to share your posts with your subscribers, you'll need to activate the Subscriptions feature.",
					'jetpack'
				) }
			</FlexItem>
			<FlexItem>{ children }</FlexItem>
			<FlexItem>
				<ExternalLink href="https://jetpack.com/support/subscriptions/">
					{ __( 'Learn more about the Subscriptions feature.', 'jetpack' ) }
				</ExternalLink>
			</FlexItem>
		</Flex>
	);
};

<<<<<<< HEAD
function AccessLevelSelectorPanel( { setPostMeta, accessLevel } ) {
	if ( ! showNewsletterAccessPanel() ) {
=======
function AccessLevelSelectorPanel( {
	setPostMeta,
	accessLevel,
	socialFollowers,
	emailSubscribers,
	paidSubscribers,
} ) {
	if ( ! isNewsletterConfigured() ) {
>>>>>>> 6a4e9393
		return null;
	}

	return (
		<PluginDocumentSettingPanel title={ __( 'Newsletter', 'jetpack' ) }>
			<NewsletterAccess
				setPostMeta={ setPostMeta }
				accessLevel={ accessLevel }
				socialFollowers={ socialFollowers }
				emailSubscribers={ emailSubscribers }
				paidSubscribers={ paidSubscribers }
			/>
		</PluginDocumentSettingPanel>
	);
}

export default function SubscribePanels() {
	const [ emailSubscribers, setEmailSubscribers ] = useState( null );
	const [ paidSubscribers, setPaidSubscribers ] = useState( null );
	const [ socialFollowers, setSocialFollowers ] = useState( null );
	const { tracks } = useAnalytics();
	const { isModuleActive, changeStatus, isLoadingModules, isChangingStatus } =
		useModuleStatus( name );
	const postType = useSelect( select => select( editorStore ).getCurrentPostType(), [] );
	const [ postMeta = [], setPostMeta ] = useEntityProp( 'postType', postType, 'meta' );

	const accessLevel =
		postMeta[ META_NAME_FOR_POST_LEVEL_ACCESS_SETTINGS ] ?? Object.keys( accessOptions )[ 0 ];

	useEffect( () => {
		if ( ! isModuleActive ) {
			return;
		}
		getSubscriberCounts( counts => {
			setEmailSubscribers( counts.email_subscribers );
			setSocialFollowers( counts.social_followers );
			setPaidSubscribers( counts.paid_subscribers );
		} );
	}, [ isModuleActive ] );

	// Can be “private”, “password”, or “public”.
	const postVisibility = useSelect( select => select( 'core/editor' ).getEditedPostVisibility() );
	const showMisconfigurationMessage =
		postVisibility !== 'public' && accessLevel !== accessOptions.everybody.string;

	// Only show this for posts for now (subscriptions are only available on posts).
	const postWasEverPublished = useSelect(
		select =>
			select( editorStore ).getEditedPostAttribute( 'meta' )?.jetpack_post_was_ever_published,
		[]
	);

	// Subscriptions will not be triggered on private sites (on WordPress.com simple and WoA),
	// nor on sites that have not been launched yet.
	if ( isPrivateSite() || isComingSoon() ) {
		return null;
	}

	const enableSubscriptionsModule = () => {
		tracks.recordEvent( 'jetpack_editor_subscriptions_enable' );
		return changeStatus( true );
	};
	// Subscriptions are only available for posts. Additionally, we will allow access level selector for pages.
	// TODO: Make it available for pages later.
	if ( postType !== 'post' ) {
		return null;
	}

	// In the paid-subscriber only, we send to a restricted number of subscribers
	const subscribersCount =
		accessLevel === accessOptions.paid_subscribers.string ? paidSubscribers : emailSubscribers;
	// We send to the social followers only when it is "everybody"
	const followersCount = accessLevel === accessOptions.everybody.string ? socialFollowers : 0;

	// Subscriptions will not be triggered for a post that was already published in the past and the email was sent.
	// We still need to render the access level selector, as historical posts need a way to edit their access level for people visiting them on the web.
	// TODO: Additionally, pages also can be protected. They will not send an email, but can be a resource that needs the acces selector.
	if ( postWasEverPublished ) {
		return (
			<AccessLevelSelectorPanel
				setPostMeta={ setPostMeta }
				accessLevel={ accessLevel }
				socialFollowers={ socialFollowers }
				emailSubscribers={ emailSubscribers }
				paidSubscribers={ paidSubscribers }
			/>
		);
	}

	// Do not show any panels when we have no info about the subscriber count, or it is too low.
	if (
		( ! Number.isFinite( emailSubscribers ) || emailSubscribers <= 0 ) &&
		( ! Number.isFinite( paidSubscribers ) || paidSubscribers <= 0 ) &&
		( ! Number.isFinite( socialFollowers ) || socialFollowers <= 0 ) &&
		isModuleActive
	) {
		return null;
	}

	const showNotices = Number.isFinite( subscribersCount ) && subscribersCount > 0 && isModuleActive;
	return (
		<>
			<AccessLevelSelectorPanel
				setPostMeta={ setPostMeta }
				accessLevel={ accessLevel }
				socialFollowers={ socialFollowers }
				emailSubscribers={ emailSubscribers }
				paidSubscribers={ paidSubscribers }
			/>
			<PluginPrePublishPanel
				className="jetpack-subscribe-pre-publish-panel"
				initialOpen
				title={
					<>
						{ __( 'Newsletter:', 'jetpack' ) }
						{ accessLevel && (
							<span className={ 'editor-post-publish-panel__link' }>
								{ accessOptions[ accessLevel ].label }
							</span>
						) }
					</>
				}
				icon={ <JetpackLogo showText={ false } height={ 16 } logoColor="#1E1E1E" /> }
			>
				{ showNewsletterAccessPanel() && showMisconfigurationMessage && (
					<>
						<MisconfigurationWarning accessLevel={ accessLevel } />
						<br />
					</>
				) }
				{ ! showMisconfigurationMessage && showNotices && (
					<InspectorNotice>
						{ createInterpolateElement(
							followersCount !== 0
								? sprintf(
										/* translators: 1$s will be subscribers, %2$s will be social followers */
										__(
											'This post will reach <span>%1$s</span> and <span>%2$s</span>.',
											'jetpack'
										),
										sprintf(
											/* translators: %s will be a number of subscribers */
											_n( '%s subscriber', '%s subscribers', subscribersCount, 'jetpack' ),
											numberFormat( subscribersCount )
										),
										sprintf(
											/* translators: %s will be a number of social followers */
											_n( '%s social follower', '%s social followers', followersCount, 'jetpack' ),
											numberFormat( followersCount )
										)
								  )
								: sprintf(
										/* translators: 1$s will be subscribers */
										__( 'This post will reach <span>%1$s</span>.', 'jetpack' ),
										sprintf(
											/* translators: %s will be a number of subscribers */
											_n( '%s subscriber', '%s subscribers', subscribersCount, 'jetpack' ),
											numberFormat( subscribersCount )
										)
								  ),
							{ span: <span className="jetpack-subscribe-reader-count" /> }
						) }
					</InspectorNotice>
				) }

				{ showNewsletterAccessPanel() && (
					<NewsletterAccess
						setPostMeta={ setPostMeta }
						accessLevel={ accessLevel }
						withModal={ false }
						socialFollowers={ socialFollowers }
						emailSubscribers={ emailSubscribers }
						paidSubscribers={ paidSubscribers }
					/>
				) }
				{ ! isModuleActive && ! isLoadingModules && (
					<SubscriptionsPanelPlaceholder>
						<Button
							disabled={ isModuleActive || isChangingStatus }
							isBusy={ isChangingStatus }
							onClick={ enableSubscriptionsModule }
							variant="secondary"
						>
							{ isChangingStatus
								? __( 'Activating Subscriptions', 'jetpack' )
								: __(
										'Activate Subscriptions',
										'jetpack',
										/* dummy arg to avoid bad minification */ 0
								  ) }
						</Button>
					</SubscriptionsPanelPlaceholder>
				) }
			</PluginPrePublishPanel>
			<PluginPostPublishPanel className="jetpack-subscribe-post-publish-panel" initialOpen>
				{ showNotices && (
					<InspectorNotice>
						{ createInterpolateElement(
							socialFollowers !== 0
								? sprintf(
										/* translators: 1$s will be subscribers, %2$s will be social followers */
										__(
											'This post was shared to <span>%1$s</span> and <span>%2$s</span>.',
											'jetpack'
										),
										sprintf(
											/* translators: %s will be a number of subscribers */
											_n( '%s subscriber', '%s subscribers', subscribersCount, 'jetpack' ),
											numberFormat( subscribersCount )
										),
										sprintf(
											/* translators: %s will be a number of social followers */
											_n( '%s social follower', '%s social followers', followersCount, 'jetpack' ),
											numberFormat( followersCount )
										)
								  )
								: sprintf(
										/* translators: 1$s will be subscribers */
										__( 'This post was shared to <span>%1$s</span>.', 'jetpack' ),
										sprintf(
											/* translators: %s will be a number of subscribers */
											_n( '%s subscriber', '%s subscribers', subscribersCount, 'jetpack' ),
											numberFormat( subscribersCount )
										)
								  ),
							{ span: <span className="jetpack-subscribe-reader-count" /> }
						) }
					</InspectorNotice>
				) }
			</PluginPostPublishPanel>
		</>
	);
}<|MERGE_RESOLUTION|>--- conflicted
+++ resolved
@@ -43,10 +43,6 @@
 	);
 };
 
-<<<<<<< HEAD
-function AccessLevelSelectorPanel( { setPostMeta, accessLevel } ) {
-	if ( ! showNewsletterAccessPanel() ) {
-=======
 function AccessLevelSelectorPanel( {
 	setPostMeta,
 	accessLevel,
@@ -54,8 +50,7 @@
 	emailSubscribers,
 	paidSubscribers,
 } ) {
-	if ( ! isNewsletterConfigured() ) {
->>>>>>> 6a4e9393
+	if ( ! showNewsletterAccessPanel() ) {
 		return null;
 	}
 
