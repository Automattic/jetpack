--- conflicted
+++ resolved
@@ -4,21 +4,15 @@
 import deprecatedV4 from './v4';
 import deprecatedV5 from './v5';
 import deprecatedV6 from './v6';
-<<<<<<< HEAD
+import deprecatedV7 from './v7';
 import deprecatedV8 from './v8';
-=======
-import deprecatedV7 from './v7';
->>>>>>> 51c396f4
 
 // Deprecations should run in reverse chronological order. Most probable
 // deprecations to run are the most recent. This ordering makes the process
 // a little more performant.
 export default [
-<<<<<<< HEAD
+	deprecatedV7,
 	deprecatedV8,
-=======
-	deprecatedV7,
->>>>>>> 51c396f4
 	deprecatedV6,
 	deprecatedV5,
 	deprecatedV4,
