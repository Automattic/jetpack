--- conflicted
+++ resolved
@@ -737,18 +737,8 @@
 				'isSocialImageGeneratorAvailable' => $settings['socialImageGeneratorSettings']['available'],
 				'isSocialImageGeneratorEnabled'   => $settings['socialImageGeneratorSettings']['enabled'],
 				'dismissedNotices'                => $publicize->get_dismissed_notices(),
-<<<<<<< HEAD
-				'isInstagramConnectionSupported'  => $publicize->has_instagram_connection_feature(),
-				'isMastodonConnectionSupported'   => $publicize->has_mastodon_connection_feature(),
-				'isNextdoorConnectionSupported'   => $publicize->has_nextdoor_connection_feature(),
+				'supportedAdditionalConnections'  => $publicize->get_supported_additional_connections(),
 				'autoConversionSettings'          => $settings['autoConversionSettings'],
-=======
-				'supportedAdditionalConnections'  => $publicize->get_supported_additional_connections(),
-				'autoConversionSettings'          => array(
-					'available' => $auto_conversion_settings->is_available( 'image' ),
-					'image'     => $auto_conversion_settings->is_enabled( 'image' ),
-				),
->>>>>>> 9a9987bf
 				'jetpackSharingSettingsUrl'       => esc_url_raw( admin_url( 'admin.php?page=jetpack#/sharing' ) ),
 			);
 		}
