## Jetpack 13.8

### Before you start:

- **At any point during your testing, remember to [check your browser's JavaScript console](https://wordpress.org/support/article/using-your-browser-to-diagnose-javascript-errors/#step-3-diagnosis) and see if there are any errors reported by Jetpack there.**
- Use the "Debug Bar" or "Query Monitor" WordPress plugins to help make PHP notices and warnings more noticeable and report anything of note you see.
- You may need to connect Jetpack to a WordPress.com account to test some features, find out how to do that [here](https://jetpack.com/support/getting-started-with-jetpack/).

<<<<<<< HEAD
### Todo Section Header

Todo section intro:

- Todo testing steps
=======
### Blocks

#### Breve

- Make sure you are on the free plan.
- Check that Breve is not loaded.
- Add a Jetpack plan.
- Check that Breve is enabled.
- Hide the Jetpack AI Assistant block.
- Check that Breve is disabled.
- Unhide the block.
- Check that Breve is re-enabled without a need to reload.

#### Don't attempt to use blocks that aren't available

It's possible to globally disable blocks for the entire site. This impacts blocks' availability in the editor, but also any other place on the site that relies on them or their code. The old classic slideshow is a good example of that: when used with the AMP plugin, it attempts to display a Slideshow block instead of the classic slideshow in AMP views. This has been fixed, but please also feel free to do some exploratory testing anywhere else you suspect this could be an issue.

- Make sure the shortcodes module is active.
- Make sure the AMP plugin is active.
- In Media > Add New, upload a few images.
- In Posts > Add New, add a classic block.
- With the media modal, create a gallery, add the images.
- Pick the slideshow gallery type.
- Publish the post.
- Visit the post.
- In the admin menu bar, click on the AMP menu item to view the AMP version of the post.
- The slideshow block is displayed properly.
- Now go to Jetpack > Settings > Writing
- Disable the Jetpack Blocks
- Refresh the AMP page.
- You should see no Fatal errors. The block may not be displayed properly depending on your AMP settings on the site though.

### Fedivrerse creator meta tag from Mastodon connection

- Go to Jetpack > Settings > Sharing
- Enable Jetpack Social, and connect your site to a test Mastodon account.
- Go to Posts > Add New.
- Write a post and publish it. In the post sidebar, ensure the post is shared to Mastodon.
- Check the source of the post on the frontend: you should see this: .
- Disable Jetpack Social.
- Ensure the meta tag is gone, and that there are no errors on your site.
Enable Jetpack Social again.
- Now install and activate the ActivityPub plugin on your site.
- Check that same post again. The meta tag added by Jetpack should be gone.

### Masterbar feature has been removed for self-hosted sites

Note that this should only affect self-hosted sites and the features and WP.com toolbar should still load as expected on WoA sites.

- On the Jetpack modules page, there should be no listing for the WordPress.com Toolbar: `/wp-admin/admin.php?page=jetpack_modules`.
- On the Jetpack > Settings > Writing page, there should be no card for the WordPress.com Toolbar: `/wp-admin/admin.php?page=jetpack#/writing`.
- If the feature was previously enabled, on Jetpack dashboard pages, you should see a notice mentioning the removal. The notice should also be visible on other wp-admin pages, as well as in My Jetpack.### Before you start:
>>>>>>> abb0eda7

### And More!

You can see a [full list of changes in this release here](https://github.com/Automattic/jetpack-production/blob/trunk/CHANGELOG.md). Please feel free to test any and all functionality mentioned!

**Thank you for all your help!**<|MERGE_RESOLUTION|>--- conflicted
+++ resolved
@@ -6,13 +6,6 @@
 - Use the "Debug Bar" or "Query Monitor" WordPress plugins to help make PHP notices and warnings more noticeable and report anything of note you see.
 - You may need to connect Jetpack to a WordPress.com account to test some features, find out how to do that [here](https://jetpack.com/support/getting-started-with-jetpack/).
 
-<<<<<<< HEAD
-### Todo Section Header
-
-Todo section intro:
-
-- Todo testing steps
-=======
 ### Blocks
 
 #### Breve
@@ -65,7 +58,6 @@
 - On the Jetpack modules page, there should be no listing for the WordPress.com Toolbar: `/wp-admin/admin.php?page=jetpack_modules`.
 - On the Jetpack > Settings > Writing page, there should be no card for the WordPress.com Toolbar: `/wp-admin/admin.php?page=jetpack#/writing`.
 - If the feature was previously enabled, on Jetpack dashboard pages, you should see a notice mentioning the removal. The notice should also be visible on other wp-admin pages, as well as in My Jetpack.### Before you start:
->>>>>>> abb0eda7
 
 ### And More!
 
