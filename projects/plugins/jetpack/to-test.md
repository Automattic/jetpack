## Jetpack 13.1

### Before you start:

- **At any point during your testing, remember to [check your browser's JavaScript console](https://wordpress.org/support/article/using-your-browser-to-diagnose-javascript-errors/#step-3-diagnosis) and see if there are any errors reported by Jetpack there.**
- Use the "Debug Bar" or "Query Monitor" WordPress plugins to help make PHP notices and warnings more noticeable and report anything of note you see.
- You may need to connect Jetpack to a WordPress.com account to test some features, find out how to do that [here](https://jetpack.com/support/getting-started-with-jetpack/).

<<<<<<< HEAD
### AI Assistant

NOTE: keep in mind, all the following should be tested on mobile views as well.

- Have AI enabled on your site
- Insert an AI Assistant block, confirm:
  - Initially it shows a single "Cancel" button, clicking it will remove the block
  - Once text is typed in the input, "Cancel" button will toggle for main prompt action "Generate"
  - Once AI has responded, suggestion actions (icon buttons) show:
    - "Back to edit": focus back at the text input (also triggered by simply editing the input text)
    - "Discard": rejects the AI suggestion and removes the AI Assistant block
    - "Regenerate": requests the same prompt to the AI
    - "Accept": accepts the suggestion (turning it into its own block) and removes the AI Assistant
- Invoke the AI Assistant on already existing content, see that it behaves consistently with the above
- Use some of the one-click AI actions on already existing content (translate, summarize, etc)
  - Once action is done the described suggestion actions show, but there is no "Back to edit" and "Regenerate" is disabled
- When content is larger than viewport, AI Assistant block will remain floating at the bottom of the viewport (desktop only, on mobile it remains fixed at the top)

### Stats Blocks

There are two new blocks in beta that utilise stats data: the Top Posts & Pages block and the Blog Stats block.

- Enable beta blocks on your site
  - You can do this by inserting the following snippet in the `wp-config.php` file: `define( 'JETPACK_BLOCKS_VARIATION', 'beta' );`
- Create a new post and insert the two blocks.
  - Both blocks should prompt you to activate the Stats module if it's disabled.
  - You should also be able to convert the Legacy Widgets into the new blocks.
- Please remember that views are only counted when the Stats module is active and when you're logged out. They are also cached for five minutes.

#### Top Posts and Pages Block

- There should be two layouts available from the Block Toolbar: the Grid layout and List layout.
- The settings should be feel intuitive, and they should all function appropriately.
  - Number of items: the number of posts displayed in the block.
  - Stats period: the timeframe for which to check top posts. For example, "7 days" should return the posts with the most views across the last week.
    - If you do not have enough content that has accumulated views in that timeframe, the block should draw on random posts.
    - It should not include password-protected or private content.
  - Items to display: filters out different content types (eg. posts or pages) depending on what you'd like the block to include.
  - Metadata settings: control what the block shows, such as the date or post author.
  - Style settings: the block should allow you to choose colours, margin, padding and fonts if your theme has opted in to that feature.
- Confirm that all these settings work as expected, and that the block displays correctly on the front-end.

#### Blog Stats Block

- There are two options to draw on: Views and Visitors.
  - These should match the statistics shown in your Dashboard.
- Unlike the Legacy Widget, you can now also show stats data for individual posts.
  - In order to test this, it's recommended that you insert the block into a template within the Site Editor.
  - We do not collect Visitor data for individual posts. As such, you shouldn't be able to select "Visitors" and "This individual post" when adding the block.
- In all cases, confirm that the block correctly loads on the front-end and contains the appropriate statistic.

### WooCommerce Analytics

Remove logic that prevents site admins being tracked and add store_admin property to WooCommerce analytics events

- Ensure site is connected, WooCommerce is installed, products, payment methods, and shipping methods are available. (Cash on Delivery and Free shipping will be fine).
- Ensure WooCommerce analytics is running.
- As a shop manager user: add an item to your cart and go to the checkout.
- Check out and then visit Tracks and find your event. (I spoofed my user agent so I could find the event easily)
- Check the event for the `store_admin` property, which should be `1`
- Repeat as a logged _out_ (e.g. guest) user, the event should be logged, and should have the `store_admin` property but it should be `0`
- Repeat as a logged in, but _not_ admin user, (e.g. a customer), the event should be logged, and should have the `store_admin` property but it should be `0`
=======
### Like Block 

The existing Like & Reblog button features are now available as a block. With the new Like block, users are be able to add the Like & Reblog features not just to posts and pages, but also to block templates and block patterns. You can give the new Like block a try by adding it from within the editor just like any other block. For testing purposes, consider trying:

- adding multiple Like blocks to a single page or post
- adding the Like block to a page template
- adding the Like block nested within other blocks (e.g., Group or Columns)
- creating a block pattern where the Like block is present
- testing with different site themes
- testing with different site languages
- testing both frontend and editor views
- test across different screen sizes

### Sharing Buttons Block

Similar to the Like block above, the existing Sharing Buttons feature is now available as a block. For testing purposes, consider trying:

- adding the Sharing Buttons block to a page template
- adding the Sharing Buttons block nested within other blocks (e.g., Group or Columns)
- creating a block pattern where the Sharing Buttons block is present
- testing both frontend and editor views
- test across different screen sizes
- with a block-based theme active, navigate to Jetpack > Setting > Sharing and test with the existing Sharing Buttons toggle setting & functionality
>>>>>>> e3c8775e

### And More!

You can see a [full list of changes in this release here](https://github.com/Automattic/jetpack-production/blob/trunk/CHANGELOG.md). Please feel free to test any and all functionality mentioned!

**Thank you for all your help!**<|MERGE_RESOLUTION|>--- conflicted
+++ resolved
@@ -5,25 +5,6 @@
 - **At any point during your testing, remember to [check your browser's JavaScript console](https://wordpress.org/support/article/using-your-browser-to-diagnose-javascript-errors/#step-3-diagnosis) and see if there are any errors reported by Jetpack there.**
 - Use the "Debug Bar" or "Query Monitor" WordPress plugins to help make PHP notices and warnings more noticeable and report anything of note you see.
 - You may need to connect Jetpack to a WordPress.com account to test some features, find out how to do that [here](https://jetpack.com/support/getting-started-with-jetpack/).
-
-<<<<<<< HEAD
-### AI Assistant
-
-NOTE: keep in mind, all the following should be tested on mobile views as well.
-
-- Have AI enabled on your site
-- Insert an AI Assistant block, confirm:
-  - Initially it shows a single "Cancel" button, clicking it will remove the block
-  - Once text is typed in the input, "Cancel" button will toggle for main prompt action "Generate"
-  - Once AI has responded, suggestion actions (icon buttons) show:
-    - "Back to edit": focus back at the text input (also triggered by simply editing the input text)
-    - "Discard": rejects the AI suggestion and removes the AI Assistant block
-    - "Regenerate": requests the same prompt to the AI
-    - "Accept": accepts the suggestion (turning it into its own block) and removes the AI Assistant
-- Invoke the AI Assistant on already existing content, see that it behaves consistently with the above
-- Use some of the one-click AI actions on already existing content (translate, summarize, etc)
-  - Once action is done the described suggestion actions show, but there is no "Back to edit" and "Regenerate" is disabled
-- When content is larger than viewport, AI Assistant block will remain floating at the bottom of the viewport (desktop only, on mobile it remains fixed at the top)
 
 ### Stats Blocks
 
@@ -69,7 +50,7 @@
 - Check the event for the `store_admin` property, which should be `1`
 - Repeat as a logged _out_ (e.g. guest) user, the event should be logged, and should have the `store_admin` property but it should be `0`
 - Repeat as a logged in, but _not_ admin user, (e.g. a customer), the event should be logged, and should have the `store_admin` property but it should be `0`
-=======
+
 ### Like Block 
 
 The existing Like & Reblog button features are now available as a block. With the new Like block, users are be able to add the Like & Reblog features not just to posts and pages, but also to block templates and block patterns. You can give the new Like block a try by adding it from within the editor just like any other block. For testing purposes, consider trying:
@@ -93,7 +74,6 @@
 - testing both frontend and editor views
 - test across different screen sizes
 - with a block-based theme active, navigate to Jetpack > Setting > Sharing and test with the existing Sharing Buttons toggle setting & functionality
->>>>>>> e3c8775e
 
 ### And More!
 
