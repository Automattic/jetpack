--- conflicted
+++ resolved
@@ -22,10 +22,7 @@
 		add_filter( 'jetpack_xmlrpc_unauthenticated_methods', array( __CLASS__, 'xmlrpc_methods' ) );
 		add_filter( 'jetpack_xmlrpc_test_connection_response', array( __CLASS__, 'test_connection' ) );
 		add_filter( 'jetpack_remote_xmlrpc_provision_response', array( __CLASS__, 'remote_provision_response' ), 10, 2 );
-<<<<<<< HEAD
 		add_action( 'jetpack_xmlrpc_server_event', array( __CLASS__, 'jetpack_xmlrpc_server_event' ), 10, 4 );
-=======
->>>>>>> 47988c1a
 		add_action( 'jetpack_remote_connect_end', array( __CLASS__, 'remote_connect_end' ) );
 	}
 
@@ -211,11 +208,7 @@
 	 * @return array
 	 */
 	public static function remote_provision_response( $response, $request ) {
-<<<<<<< HEAD
-		if ( isset( $request['onboarding'] ) && ! empty( $request['onboarding'] ) ) {
-=======
 		if ( ! empty( $request['onboarding'] ) ) {
->>>>>>> 47988c1a
 			Jetpack::create_onboarding_token();
 			$response['onboarding_token'] = Jetpack_Options::get_option( 'onboarding' );
 		}
@@ -223,7 +216,6 @@
 	}
 
 	/**
-<<<<<<< HEAD
 	 * Runs Jetpack specific action in xmlrpc server events
 	 *
 	 * @param String  $action the action name, i.e., 'remote_authorize'.
@@ -239,8 +231,6 @@
 	}
 
 	/**
-=======
->>>>>>> 47988c1a
 	 * Hooks into the remote_connect XMLRPC endpoint and triggers Jetpack::handle_post_authorization_actions
 	 *
 	 * @since 9.8.0
