--- conflicted
+++ resolved
@@ -21,11 +21,8 @@
 	public static function init() {
 		add_filter( 'jetpack_xmlrpc_unauthenticated_methods', array( __CLASS__, 'xmlrpc_methods' ) );
 		add_filter( 'jetpack_xmlrpc_test_connection_response', array( __CLASS__, 'test_connection' ) );
-<<<<<<< HEAD
 		add_filter( 'jetpack_remote_xmlrpc_provision_response', array( __CLASS__, 'remote_provision_response' ), 10, 2 );
-=======
 		add_action( 'jetpack_remote_connect_end', array( __CLASS__, 'remote_connect_end' ) );
->>>>>>> e5501103
 	}
 
 	/**
@@ -201,7 +198,6 @@
 	}
 
 	/**
-<<<<<<< HEAD
 	 * Filters the response of the remote_provision XMLRPC method
 	 *
 	 * @param array $response The response.
@@ -216,7 +212,9 @@
 			$response['onboarding_token'] = Jetpack_Options::get_option( 'onboarding' );
 		}
 		return $response;
-=======
+	}
+
+	/**
 	 * Hooks into the remote_connect XMLRPC endpoint and triggers Jetpack::handle_post_authorization_actions
 	 *
 	 * @since 9.8.0
@@ -226,6 +224,5 @@
 		/** This filter is documented in class.jetpack-cli.php */
 		$enable_sso = apply_filters( 'jetpack_start_enable_sso', true );
 		Jetpack::handle_post_authorization_actions( $enable_sso, false, false );
->>>>>>> e5501103
 	}
 }