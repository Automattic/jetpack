<?php
/**
 * Jetpack XMLRPC Methods.
 *
 * Registers the Jetpack specific XMLRPC methods
 *
 * @package jetpack
 */

use Automattic\Jetpack\Connection\Manager as Connection_Manager;
use Automattic\Jetpack\Connection\Tokens;

/**
 * XMLRPC Methods registration and callbacks
 */
class Jetpack_XMLRPC_Methods {

	/**
	 * Initialize the main hooks.
	 */
	public static function init() {
		add_filter( 'jetpack_xmlrpc_unauthenticated_methods', array( __CLASS__, 'xmlrpc_methods' ) );
		add_filter( 'jetpack_xmlrpc_test_connection_response', array( __CLASS__, 'test_connection' ) );
<<<<<<< HEAD
		add_action( 'jetpack_xmlrpc_server_event', array( __CLASS__, 'jetpack_xmlrpc_server_event' ), 10, 4 );
=======
		add_action( 'jetpack_remote_connect_end', array( __CLASS__, 'remote_connect_end' ) );
>>>>>>> e5501103
	}

	/**
	 * Adds Jetpack specific methods to the methods added by the Connection package.
	 *
	 * @param array $methods Methods added by the Connection package.
	 */
	public static function xmlrpc_methods( $methods ) {

		$methods['jetpack.featuresAvailable'] = array( __CLASS__, 'features_available' );
		$methods['jetpack.featuresEnabled']   = array( __CLASS__, 'features_enabled' );
		$methods['jetpack.disconnectBlog']    = array( __CLASS__, 'disconnect_blog' );
		$methods['jetpack.jsonAPI']           = array( __CLASS__, 'json_api' );

		return $methods;
	}

	/**
	 * Returns what features are available. Uses the slug of the module files.
	 *
	 * @return array
	 */
	public static function features_available() {
		$raw_modules = Jetpack::get_available_modules();
		$modules     = array();
		foreach ( $raw_modules as $module ) {
			$modules[] = Jetpack::get_module_slug( $module );
		}

		return $modules;
	}

	/**
	 * Returns what features are enabled. Uses the slug of the modules files.
	 *
	 * @return array
	 */
	public static function features_enabled() {
		$raw_modules = Jetpack::get_active_modules();
		$modules     = array();
		foreach ( $raw_modules as $module ) {
			$modules[] = Jetpack::get_module_slug( $module );
		}

		return $modules;
	}

	/**
	 * Filters the result of test_connection XMLRPC method
	 *
	 * @return string The current Jetpack version number
	 */
	public static function test_connection() {
		return JETPACK__VERSION;
	}

	/**
	 * Disconnect this blog from the connected wordpress.com account
	 *
	 * @return boolean
	 */
	public static function disconnect_blog() {

		/**
		 * Fired when we want to log an event to the Jetpack event log.
		 *
		 * @since 7.7.0
		 *
		 * @param string $code Unique name for the event.
		 * @param string $data Optional data about the event.
		 */
		do_action( 'jetpack_event_log', 'disconnect' );
		Jetpack::disconnect();

		return true;
	}

	/**
	 * Serve a JSON API request.
	 *
	 * @param array $args request arguments.
	 */
	public static function json_api( $args = array() ) {
		$json_api_args        = $args[0];
		$verify_api_user_args = $args[1];

		$method       = (string) $json_api_args[0];
		$url          = (string) $json_api_args[1];
		$post_body    = is_null( $json_api_args[2] ) ? null : (string) $json_api_args[2];
		$user_details = (array) $json_api_args[4];
		$locale       = (string) $json_api_args[5];

		if ( ! $verify_api_user_args ) {
			$user_id = 0;
		} elseif ( 'internal' === $verify_api_user_args[0] ) {
			$user_id = (int) $verify_api_user_args[1];
			if ( $user_id ) {
				$user = get_user_by( 'id', $user_id );
				if ( ! $user || is_wp_error( $user ) ) {
					return false;
				}
			}
		} else {
			$user_id = call_user_func( array( new Jetpack_XMLRPC_Server(), 'test_api_user_code' ), $verify_api_user_args );
			if ( ! $user_id ) {
				return false;
			}
		}

		if ( 'en' !== $locale ) {
			// .org mo files are named slightly different from .com, and all we have is this the locale -- try to guess them.
			$new_locale = $locale;
			if ( strpos( $locale, '-' ) !== false ) {
				$locale_pieces = explode( '-', $locale );
				$new_locale    = $locale_pieces[0];
				$new_locale   .= ( ! empty( $locale_pieces[1] ) ) ? '_' . strtoupper( $locale_pieces[1] ) : '';
			} else {
				// .com might pass 'fr' because thats what our language files are named as, where core seems
				// to do fr_FR - so try that if we don't think we can load the file.
				if ( ! file_exists( WP_LANG_DIR . '/' . $locale . '.mo' ) ) {
					$new_locale = $locale . '_' . strtoupper( $locale );
				}
			}

			if ( file_exists( WP_LANG_DIR . '/' . $new_locale . '.mo' ) ) {
				unload_textdomain( 'default' );
				load_textdomain( 'default', WP_LANG_DIR . '/' . $new_locale . '.mo' );
			}
		}

		$old_user = wp_get_current_user();
		wp_set_current_user( $user_id );

		if ( $user_id ) {
			$token_key = false;
		} else {
			$verified  = ( new Connection_Manager() )->verify_xml_rpc_signature();
			$token_key = $verified['token_key'];
		}

		$token = ( new Tokens() )->get_access_token( $user_id, $token_key );
		if ( ! $token || is_wp_error( $token ) ) {
			return false;
		}

		define( 'REST_API_REQUEST', true );
		define( 'WPCOM_JSON_API__BASE', 'public-api.wordpress.com/rest/v1' );

		// needed?
		require_once ABSPATH . 'wp-admin/includes/admin.php';

		require_once JETPACK__PLUGIN_DIR . 'class.json-api.php';
		$api                        = WPCOM_JSON_API::init( $method, $url, $post_body );
		$api->token_details['user'] = $user_details;
		require_once JETPACK__PLUGIN_DIR . 'class.json-api-endpoints.php';

		$display_errors = ini_set( 'display_errors', 0 ); // phpcs:ignore WordPress.PHP.IniSet
		ob_start();
		$api->serve( false );
		$output = ob_get_clean();
		ini_set( 'display_errors', $display_errors ); // phpcs:ignore WordPress.PHP.IniSet

		$nonce = wp_generate_password( 10, false );
		$hmac  = hash_hmac( 'md5', $nonce . $output, $token->secret );

		wp_set_current_user( isset( $old_user->ID ) ? $old_user->ID : 0 );

		return array(
			(string) $output,
			(string) $nonce,
			(string) $hmac,
		);
	}

	/**
<<<<<<< HEAD
	 * Runs Jetpack specific action in xmlrpc server events
	 *
	 * @param String  $action the action name, i.e., 'remote_authorize'.
	 * @param String  $stage  the execution stage, can be 'begin', 'success', 'error', etc.
	 * @param array   $parameters extra parameters from the event.
	 * @param WP_User $user the acting user.
	 * @return void
	 */
	public static function jetpack_xmlrpc_server_event( $action, $stage, $parameters = array(), $user = null ) { //phpcs:ignore VariableAnalysis.CodeAnalysis.VariableAnalysis.UnusedVariable
		if ( 'remote_register' === $action && 'begin' === $stage ) {
			Jetpack::maybe_set_version_option();
		}
=======
	 * Hooks into the remote_connect XMLRPC endpoint and triggers Jetpack::handle_post_authorization_actions
	 *
	 * @since 9.8.0
	 * @return void
	 */
	public static function remote_connect_end() {
		/** This filter is documented in class.jetpack-cli.php */
		$enable_sso = apply_filters( 'jetpack_start_enable_sso', true );
		Jetpack::handle_post_authorization_actions( $enable_sso, false, false );
>>>>>>> e5501103
	}
}<|MERGE_RESOLUTION|>--- conflicted
+++ resolved
@@ -21,11 +21,8 @@
 	public static function init() {
 		add_filter( 'jetpack_xmlrpc_unauthenticated_methods', array( __CLASS__, 'xmlrpc_methods' ) );
 		add_filter( 'jetpack_xmlrpc_test_connection_response', array( __CLASS__, 'test_connection' ) );
-<<<<<<< HEAD
 		add_action( 'jetpack_xmlrpc_server_event', array( __CLASS__, 'jetpack_xmlrpc_server_event' ), 10, 4 );
-=======
 		add_action( 'jetpack_remote_connect_end', array( __CLASS__, 'remote_connect_end' ) );
->>>>>>> e5501103
 	}
 
 	/**
@@ -201,7 +198,6 @@
 	}
 
 	/**
-<<<<<<< HEAD
 	 * Runs Jetpack specific action in xmlrpc server events
 	 *
 	 * @param String  $action the action name, i.e., 'remote_authorize'.
@@ -214,7 +210,9 @@
 		if ( 'remote_register' === $action && 'begin' === $stage ) {
 			Jetpack::maybe_set_version_option();
 		}
-=======
+	}
+
+	/**
 	 * Hooks into the remote_connect XMLRPC endpoint and triggers Jetpack::handle_post_authorization_actions
 	 *
 	 * @since 9.8.0
@@ -224,6 +222,5 @@
 		/** This filter is documented in class.jetpack-cli.php */
 		$enable_sso = apply_filters( 'jetpack_start_enable_sso', true );
 		Jetpack::handle_post_authorization_actions( $enable_sso, false, false );
->>>>>>> e5501103
 	}
 }