=== Jetpack - WP Security, Backup, Speed, & Growth ===
Contributors: automattic, adamkheckler, adrianmoldovanwp, aduth, akirk, allendav, alternatekev, andy, annamcphee, annezazu, apeatling, arcangelini, azaozz, barry, batmoo, beaulebens, bindlegirl, biskobe, bjorsch, blobaugh, brbrr, cainm, cena, cfinke, cgastrell, chaselivingston, chellycat, clickysteve, csonnek, danielbachhuber, daniloercoli, davoraltman, delawski, designsimply, dllh, drawmyface, dsmart, dzver, ebinnion, egregor, eliorivero, enej, eoigal, erania-pinnera, ethitter, fgiannar, gcorne, georgestephanis, gibrown, goldsounds, hew, hugobaeta, hypertextranch, iammattthomas, iandunn, jasmussen, jblz, jeffgolenski, jeherve, jenhooks, jenia, jessefriedman, jgs, jkudish, jmdodd, joanrho, johnjamesjacoby, jshreve, kbrownkd, keoshi, koke, kraftbj, lancewillett, leogermani, lhkowalski, lschuyler, macmanx, martinremy, matt, mattwiebe, matveb, maverick3x6, mcsf, mdawaffe, mdbitz, MichaelArestad, migueluy, mikeyarce, mkaz, nancythanki, nickmomrik, nunyvega, obenland, oskosk, pento, professor44, rachelsquirrel, rdcoll, renatoagds, retrofox, richardmtl, richardmuscat, robertbpugh, roccotripaldi, ryancowles, samhotchkiss, samiff, scarstocea, scottsweb, sdixon194, sdquirk, sermitr, simison, stephdau, thehenridev, tmoorewp, tyxla, Viper007Bond, westi, williamvianas, wpkaren, yoavf, zinigor
Tags: Security, backup, Woo, malware, scan, spam, CDN, search, social
Stable tag: 12.7
<<<<<<< HEAD
Requires at least: 6.2
Requires PHP: 7.0
=======
Requires at least: 6.3
Requires PHP: 5.6
>>>>>>> c56d70d2
Tested up to: 6.4
License: GPLv2 or later
License URI: http://www.gnu.org/licenses/gpl-2.0.html

Improve your WP security with powerful one-click tools like backup, WAF, and malware scan. Get essential free tools including stats, CDN and social sharing.

== Description ==

= Safer. Faster. More traffic. =

WordPress security, performance, marketing, and design tools — Jetpack is made by WordPress experts to make WP sites safer and faster, and help you grow your traffic.

= 24/7 AUTO SITE SECURITY =
We guard your site so you can run your site or business. Jetpack Security provides easy-to-use, comprehensive WordPress site security including auto real-time backups and easy restores, malware scans, and spam protection. Essential features like brute force protection and downtime / uptime monitoring are free.

* Back up your site automatically in real time and restore to any point with one click. Cloud storage starts at 10GB, which is more than enough for most sites, with additional storage options available if needed. Great for eCommerce stores especially Woo.
* Manage migration to a new host, migrate theme files and plugins to a new database, easily duplicate websites, create full database backups, clone websites, repair broken websites by restoring older backups or easily set up a test site by creating a duplicate of your existing WP website.
* See every site change and who made it with the activity log, great for coordination, debug, maintenance, or troubleshooting.
* Examine incoming traffic to your WordPress site with our WAF (Web Application Firewall) and decide to allow or block it based on various rules.
* Add an important layer of protection to your site with our WAF (Web Application Firewall), particularly when attackers actively exploit unpatched vulnerabilities.
* Automatically perform malware scans and security scans for other code threats. One click fix to restore your site for malware.
* Block spam comments and form responses with anti spam features powered by Akismet.
* Brute force attack protection to protect your WordPress login page from attacks.
* Monitor your site uptime / downtime and get an instant alert of any change by email.
* Secure WordPress.com powered login used by millions of sites with optional 2FA (two factor authentication) for extra protection.
* Auto update individual plugins for easy site maintenance and management.

You can purchase all of Jetpack’s security features in our [Security bundle](https://cloud.jetpack.com/pricing#jetpack_security_t1_yearly), or [VaultPress Backup](https://cloud.jetpack.com/pricing#jetpack_backup_t1_yearly), [Scan](https://cloud.jetpack.com/pricing#jetpack_scan), and [Akismet Anti-spam](https://cloud.jetpack.com/pricing#jetpack_anti_spam) can each be purchased individually.

= PEAK SPEED AND PERFORMANCE =
Get blazing fast site speed with Jetpack. Jetpack’s free CDN (content delivery network) auto optimizes your images. Watch your page load times decrease — we’ll optimize your images and serve them from our own powerful global network, and speed up your site on mobile devices to reduce bandwidth usage and save money!

* Image CDN for images and core static files, like CSS and JavaScript, served from our servers, not yours, which saves you money and bandwidth.
* Unlimited, high speed, ad free video hosting keeps the focus on your content, not on ads or recommendations that lead people off site.
* Custom site search is incredibly powerful and customizable. Helps your visitors instantly find the right content so they read and buy more. Works great with WooCommerce / eCommerce sites to help filter products so customers get what they want on your site faster.
* Recommended to use with WP Super Cache for ultimate WordPress site speed.

= POWERFUL TOOLS FOR GROWTH =
Create and customize your WordPress site, optimize it for visitors and revenue, and enjoy watching your stats tick up. Build it, share it, and watch it grow.

* Auto publish blog posts and products to social media by simply using our tools to connect to Facebook, Tumblr, Mastodon, and LinkedIn.
* Easily share Instagram posts on your pages and blog posts.
* Collect a payment or donation, sell a product, service, or membership with simple integrations with PayPal and Stripe.
* Grow traffic with SEO tools for Google, Bing, Facebook, and WordPress.com. XML sitemap created automatically.
* Advertise on your site to generate revenue. The ad network automatically does the work for you to find high-quality ads that are placed on your site.
* Manage Jetpack features from anywhere with the official WordPress mobile app, available for Apple iOS (iPhone or iPad) and Google Android.
* Looking for Customer Relationship Management? Check out the [Jetpack CRM plugin](https://jetpackcrm.com) which works alongside Jetpack to give you a simple and practical way to build relationships with your customers and leads.

= POWERFUL STATS TO GROW YOUR SITE =
With Jetpack Stats, you don’t need to be a data scientist to see how your site is performing.

* Advanced site stats and analytics to help you understand your audience.
* Discover your top performing posts & pages.
* See who is creating the most popular content on your team with our author metrics.
* Easily keep track of your content creation habits & trends over the years.
* View weekly and yearly trends with 7-day Highlights and Year in Review.
* See what popular social networks your content is being shared to the most.
* Explore real-time data on visitors, likes, and comments.
* Get detailed insights on the referrers that bring traffic to your site.
* Discover what countries your visitors are coming from.
* Measure link clicks, video plays, and file downloads within your site.

= WRITE SMARTER, NOT HARDER. =
Experience the ease of crafting professional content with intuitive and powerful AI. Jetpack AI Assistant effortlessly integrates with your WordPress editor, offering an intuitive interface to interact with AI.
This powerful block lets you generate diverse content at your command, significantly reducing the time and effort required in content creation.

Simply provide a prompt, and watch as Jetpack AI Assistant crafts compelling blog posts, detailed pages, structured lists, and comprehensive tables - all tailored to your needs.

* Harness AI power directly from your editor.
* Unlock high-quality, tailored content at your command.
* Maintain professional standards with ease.
* AI-powered translations across numerous languages at your fingertips, breaking down language barriers.

= PROMOTE YOUR CONTENT EASILY WITH JETPACK BLAZE =
Find new fans by promoting your posts and pages across millions of sites in the WordPress.com and Tumblr ad network.

* Create your ad. Choose your audience. Set your budget. It's that easy.
* Amplify your reach for just a few dollars.


= EASY DESIGN TOOLS =
Quickly customize your site to make it stand out — no coding needed.

* Themes — Simple WordPress themes to get started on your site.
* Related posts — Keep visitors on your site by automatically showing them related content they will be interested in.
* Gallery and Slideshow tools — Image galleries, carousel slider, and slideshows for WP sites and stores.
* Subscriptions — Make it easy for visitors to sign up to receive notifications of your latest posts and comments.
* Contact form — Easily build unlimited contact forms for free without any coding. Receive email notifications for each response. Integrate with mail solutions like Creative Mail to reach your customers and leads quickly. Connect to Jetpack Anti spam (powered by Akismet) to filter submissions.
* oEmbed Support — easily embed images, posts, and links from Facebook and Instagram.

= INTEGRATIONS =
Jetpack is updated monthly to ensure seamless integration with top WordPress plugins and other tech products.

* Built for WooCommerce: Jetpack and WooCommerce are both made by Automattic. Backup, Scan, Anti-spam, integrate perfectly for Woo / eComm stores.
* Jetpack is fully compatible with v2.0 of the official AMP plugin for WordPress.
* Better understand your customers and marketing with Google Analytics (GA) integration.
* Social media platforms: Instagram, Facebook, Tumblr, LinkedIn.
* Simple Blocks to customize your site: Pinterest, Whatsapp, Podcast player, GIFs, maps, tiled gallery, slideshow.
* Payment processors: easily collect payments or donations and sell products through Stripe and PayPal.
* Site speed and performance plugins: Works great with WP Super Cache by Automattic and Cloudflare.
* Contact form: Anti-spam (Powered by Akismet) blocks spam comments for Jetpack forms, Contact Form 7, Ninja Forms, Gravity Forms, Formidable Forms, and more.
* Other tech integrations: Instagram, Creative Mail, Mailchimp, Calendly, Whatsapp, Pinterest, Revue, and more.

= FLY HIGHER WITH INDIVIDUAL PLUGINS =
Ever wish you could have just one feature of Jetpack in its own plugin? Now you can. Check out our individual plugins and install only what you need.

* [Jetpack VaultPress Backup](https://wordpress.org/plugins/jetpack-backup/)
* [Jetpack Boost](https://wordpress.org/plugins/jetpack-boost/)
* [Jetpack CRM](https://wordpress.org/plugins/zero-bs-crm/)
* [Jetpack Protect](https://wordpress.org/plugins/jetpack-protect/)
* [Jetpack Search](https://wordpress.org/plugins/jetpack-search/)
* [Jetpack Social](https://wordpress.org/plugins/jetpack-social/)
* [Jetpack VideoPress](https://wordpress.org/plugins/jetpack-videopress/)
* [Akismet Anti-Spam](https://wordpress.org/plugins/akismet/)
* [WP Super Cache](https://wordpress.org/plugins/wp-super-cache/)


= EXPERT SUPPORT =
We have a global team of Happiness Engineers ready to provide incredible support. Ask your questions in the support forum or [contact us directly](https://jetpack.com/contact-support).

= GET STARTED =

Installation is free, quick, and easy. [Set up Jetpack](https://jetpack.com/install?from=wporg) in minutes. Take advantage of more robust features like WordPress site security and design and growth tools by [upgrading to a paid plan](http://jetpack.com/pricing).

== Installation ==

= Automated Installation =

Installation is free, quick, and easy. [Set up Jetpack](https://jetpack.com/install?from=wporg) in minutes.

= Manual Alternatives =

Alternatively, install Jetpack via the plugin directory, or upload the files manually to your server and follow the on-screen instructions. If you need additional help read [our detailed instructions](https://jetpack.com/support/installing-jetpack/).

== Frequently Asked Questions ==

= Is Jetpack free? =

Yes! Jetpack's core features are and always will be free.

These include: site stats, a high-speed CDN for images, related posts, downtime monitoring, brute force attack protection, automated sharing to social networks, sidebar customization, SEO (search engine optimization) tools, and much more.

= Should I purchase a paid plan? =

It depends on your site and what kind of protection, performance, and design you need. If you make money from your site, the answer is often “yes.” For context, Jetpack's paid services include real-time backups, security scanning, spam filtering, video hosting, site monetization, search, priority support, and more.

To learn more about the essential security and WordPress services we provide and see how we can improve your site, visit [our plans page](https://jetpack.com/pricing?from=wporg).

= Why do I need a WordPress.com account? =

Since Jetpack and its services are provided and hosted by WordPress.com, a WordPress.com account is required for Jetpack to function.

= I already have a WordPress account, but Jetpack isn't working. What's going on? =

A WordPress.com account is different from the account you use to log into your self-hosted WordPress. If you can log into WordPress.com, then you already have a WordPress.com account. If you can’t, you can easily create one[during installation](https://jetpack.com/install?from=wporg).

= How do I view my stats? =

Once you’ve installed Jetpack, your stats will be available on your Jetpack dashboard and through the [official WordPress mobile app](https://apps.wordpress.com/mobile/).

= How do I contribute to Jetpack? =

There are opportunities for developers at all levels to contribute. [Learn more about contributing to Jetpack](https://jetpack.com/contribute) or consider [joining our beta program](https://jetpack.com/beta).

= What else does Jetpack include? =

Jetpack is the ultimate toolkit for WP for both the classic editor and the block editor, giving you everything you need for a professional site. It includes the following features:

* Activity log — Monitor all site changes for debug, troubleshooting, or maintenance
* Ads — Earn income by displaying high quality ads on your site.
* Beautiful Math — Use the LaTeX markup language for writing complex mathematical equations, formulas, and more.
* Carousel slider — Display a gorgeous full-screen photo browsing experience with comments and EXIF metadata.
* CDN — Helps your pages load faster by allowing Jetpack to optimize your images and serve your images and static files (like CSS and JavaScript) from our global network of servers.
* Comments — Replace your default comment form with an improved system with integrated social media login options.
* Comment Likes — Allows readers to like other comments to show their agreement, approval, or appreciation.
* Contact Form — Offer your readers the ability to get in touch, without giving out your personal email address.
* Custom CSS — Customize the appearance of your theme without creating a child theme or worrying about updates overwriting your customizations.
* Custom Content Types — Adds custom post types (CPTs) to your site.
* Downtime Monitor — Alerts you via electronic mail if your site goes down to ensure you keep uptime.
* Enhanced Distribution — Increase your reach by allowing your content to be included in the WordPress.com “firehose” of public blog content.
* Extra Sidebar Widgets — Extra widgets you can add to your blog, including RSS Links and Facebook Like Boxes.
* Gravatar Hovercards — Make your Gravatar profile visible to those viewing your blog.
* Google Analytics (GA) — Track your WordPress site statistics thanks to Google Analytics.
* Infinite Scroll — Pulls the next posts automatically into view when the reader approaches the bottom of the page.
* JSON API — Authorizes applications and services to securely connect to your blog, and allows them to use your content or offer you new functionality.
* Likes — Allows readers to show their appreciation for your posts with a single click.
* Markdown — Allows you to compose posts and comments with links, lists, and other styles using regular characters and punctuation marks. Markdown is used by writers and bloggers who want a quick and easy way to write rich text without having to take their hands off the keyboard.
* Malware detection - automatic malware scans that help protect your WP website with an automated resolution.
* Notifications — Receive notifications for new comments and Likes in your admin bar and on your mobile device.
* oEmbed Support — easily embed images, posts, and links from Facebook and Instagram.
* Plugin Management — Allows easy site maintenance by choosing which plugins update automatically.
* Post by Email — Publish posts using any mail client.
* Protect — Protect your site from traditional and distributed brute force login attacks.
* Publicize — Share new posts on social media networks automatically, or schedule future shares with custom messages.
* Related Posts  — Show contextual posts your visitors might be interested in reading after they’re done with their current post.
* Secure Auth —  Secure WordPress.com powered login used by millions of sites with optional 2FA (two factor authentication) for extra protection.
* Security Scanner — Anti-virus and other threat detection for your WordPress site with automated resolution.
* Search — A powerful replacement for WordPress’ built-in search, powered by Elasticsearch in the WordPress.com cloud
* SEO Tools — Optimize your site for search engines by taking advantage of our SEO tools.
* Sharing — Adds sharing buttons to your blog posts so readers can easily share your content.
* Shortcode Embeds — Embed videos from YouTube and other media across the web.
* Site Backup — Automatically back up your entire site. Duplicate, clone, migrate, transfer to a new host, and easily restore. Previously known as VaultPress.
* Site Stats — View site visits by date, as well as most popular Pages and Posts.
* Site Verification — Verify your site for use with Google, Bing, and Pinterest and their tools.
* Sitemap — Generate a list of pages to be indexed by search engines like Google or Bing.
* Spam Filtering — Automatically filter out spam comments, product reviews, or contact form submissions.
* Subscriptions — Allow visitors to receive notifications of your latest posts or comments.
* Tiled Galleries — Display your image galleries in three different styles: a rectangular mosaic, a square mosaic, and a circular grid.
* Video Hosting  — Upload videos for fast, reliable hosting on WordPress.com.
* WP.me Shortlinks — Generate short and simple links to your content using the wp.me domain.
* Widget Visibility — Configure widgets to appear only on specific pages.
* WordPress.com Toolbar — The WordPress.com Toolbar feature replaces the default admin bar and offers quick links to the Reader, all your sites, your WordPress.com profile, and notifications.

= What Blocks does Jetpack include? =

Blocks are the individual sections that make up a page. There are many block types for you to use. Each block can be edited or moved independently of other blocks. The following is a list of all blocks currently available in Jetpack.

* Ad Block - The Ad block allows you to insert a Jetpack Ad unit anywhere within the content of any post or page.
* Business Hours Block - The Business Hours block allows you to display your business’s opening hours on your site.
* Calendly Block - Jetpack's Calendly block allows your visitors to schedule one-on-one appointments, group events, and team meetings directly from your website.
* Contact Info Block - The Contact Info block lets you add your contact information (email address, physical address, phone number) to any post or page.
* Donations Block - The Donations block lets you add a payment button to any post or page for a donation, tips, and other contributions, using Stripe as the payment gateway.
* Eventbrite Block - With the Eventbrite block you can embed events on posts or pages.
* Form Block - The Form block lets you add a form to your post or page.
* GIF Block - The GIF block allows you to easily search for and embed an animated GIF image from Giphy directly into a post or page on your WordPress site.
* Google Calendar Block - The Google Calendar block allows you to easily embed a Google Calendar into your post or page
* Image Compare Block - The Image Compare Block allows you to display and compare the differences between two images side by side (or above and below) thanks to a slider.
* Latest Instagram Posts Block - The Latest Instagram Posts Block lets you display your most recent images from Instagram on your site. The block update automatically updates when you post new images to Instagram.
* Mailchimp Block - The Mailchimp block allows visitors to join your Mailchimp list.
* Map Block - The Map Block allows you to add a map to any post or page on your site.
* Markdown Block - With the Markdown block you can create formatted content using only regular characters and some punctuation marks.
* OpenTable Block - With the OpenTable block, you can add a reservation form on posts or pages.
* Pay with PayPal Block - Pay with PayPal lets you add a payment button to any post or page, and immediately start taking PayPal payments for physical products, digital goods, or a donation.
* Payments Block - The Payments Block lets you add a payment button using Stripe as the payment gateway. It works for one-time and recurring payments.
* Pinterest Block - The Pinterest block is the easiest way to embed Pinterest content to your site: it allows you to embed boards, profiles, and pins.
* Podcast Player Block - Jetpack's Podcast Player block allows you to easily show your visitors a listing of recent episodes from a podcast and play them on your website.
* Related Posts Block - The Related Posts feature scans all of your posts' contents, analyzes it, and uses that to display contextual posts your visitors might be interested in reading after they're finished with the current post.
* Repeat Visitor Block - The Repeat Visitor block enables the author to control the visibility of its nested block(s) depending on how many times a visitor has previously visited the page.
* Revue Block - The Revue block creates a simple signup form for readers to opt-in to receive your newsletter.
* Slideshow Block - The Slideshow block lets you insert an image slideshow into a post or page.
* Star Rating Block - The Ratings block allows any site author to add reviews to the site.
* Subscription Form Block - The Subscription Form Block allows you to insert a subscription form within the content area of any post or page, enabling your readers to get notifications when you publish new posts.
* Tiled Gallery Block - With Tiled Galleries you can display your image galleries in four styles: tiled mosaic, circular grid, square tiles, and tiled columns.
* Video Block - The Video block enhances the existing WordPress Video block and allows you to upload videos from your computer to be hosted on WordPress.com, rather than on your host’s servers.
* WhatsApp Button Block - The WhatsAPP Button block will allow your customers to send them a message to enquire about their product or services, or ask for support. Clicking on the button will open WhatsApp and pre-fill the phone number and initial message.

Jetpack has also created extensions for some WordPress core blocks:

* Social Previews – This extension of the Block Editor allows you to preview what your post / page will look like on search engines and social media.

= Do I need an SSL certificate? =

You don’t need an SSL Certificate to run Jetpack on your WordPress website. However, it’s recommended to integrate them both into your overall WordPress security strategy. An SSL certificate (Secure Sockets Layer certificate) creates a secure connection between your website and your site visitors’ browsers. It encrypts any data shared on your site — like addresses, emails, phone numbers, and credit card information — and protects that data from hackers.

If you don’t have an SSL certificate, your site will show a “not secure” warning on users’ browsers, which can reduce your legitimacy in their eyes. SSL certificates also have a positive impact on search engine rankings.

The process of setting up an SSL certificate will depend on your hosting provider. Some hosts include free certificates, while others charge annually.

= How does Jetpack work with WP Super Cache? =

WP Super Cache works by caching your WordPress pages as static HTML pages so that page requests, for an already cached page, do not need to be processed by the WordPress PHP scripts. Typically, most visitors of your site will view cached versions of the WordPress pages, so your server will have more processing power to serve an increased number of users.

Jetpack has an image CDN that works by caching and serving your WordPress images globally from its own servers. These plugins are both maintained by Automattic and work together to give you ultimate site speed.

= What version of PHP do I need? =

Sites must be built on PHP 7.0 or greater, but Jetpack always supports the latest version of PHP.

= Can Jetpack help my site comply with GDPR? =

Our Cookie and Consent Banner can help you comply with GDPR. The European Union’s ePrivacy Directive (often referred to as the ‘cookie law’) and General Data Protection Regulation (GDPR) place requirements on website owners and operators to provide information about, and gain consent for their use of cookies.

= Can Jetpack be used to transfer websites to a new host? =

Jetpack Backup can do a full website migration to a new host, migrate theme files and plugins to a new database, create full database backups, clone websites, repair broken websites by restoring older backups and allow you to easily set up a test site by creating a duplicate of your existing website.


== Screenshots ==

1. Jetpack Security provides easy-to-use, comprehensive WordPress site security including backups, malware scanning, and spam protection.
2. Save every change with real-time backups and get back online quickly with one-click restores.
3. Automated malware scanning and one-click fixes keep your site one step ahead of security threats.
4. Promote your newest posts, pages, and products across your social media channels.
5. Incredibly powerful and customizable, help your visitors instantly find the right content – right when they need it.
6. See what’s working with content performance metrics. Simple, yet powerful stats to grow your site.
7. Stunning‑quality video with none of the hassle. Drag and drop videos through the WordPress editor and keep the focus on your content, not the ads.


== Changelog ==
### 12.8 - 2023-11-06
#### Enhancements
- Add a filter that allows disabling Scan module.
- Adds new modifications for the admin menu on Atomic sites that ensures that all links go to wp-admin except those that are only available in Calypso.
- Add support for welcome message inside WP Admin.
- AI Assistant: Add scaffolding for the Usage Panel.
- AI Assistant: Add strikethrough Markdown syntax to Markdown generator.
- AI Assistant: Add Upgrade button component on the UsagePanel.
- AI Assistant: Add UsageBar component and add a sample of it to the Usage Panel.
- AI Assistant: Connect real usage data on the UsagePanel.
- AI Assistant: Enable backend prompts.
- AI Assistant: Enhance toolbar UX.
- AI Assistant: Register ai-assistant-usage-panel beta extension.
- AI Extension: Change the filter to populate the Jetpack Form block with AI components.
- AI Extension: Consolidate upgrade section of proofread and usage sections.
- AI Extension: Do not skip React hook instances.
- AI Extension: Enable Form extension inside query loops.
- AI Extension: Implement usage message in the UsageBar component.
- AI Extension: Improve info message when selected blocks don't have content to modify.
- AI Extension: Show "no content" notice when the extended block content is empty.
- AI Extension: Use registerBlockType filter to extend Jetpack Form / children block instances.
- AI Extension: Use registerBlockType to connect components with AI Data and UI Handler.
- Allow users to retrieve subscriptions on self-hosted.
- Alter the admin toolbar when the wpcom-admin-interface setting is set to wp-admin (fall back to the original WordPress menu).
- Change links for 'Appearance > Themes' on Atomic sites with wpcom_admin_interface option set to wp-admin to point to WP.com Marketplace.
- Earn: Rename Earn to Monetize.
- Jetpack: Add @wordpress/wordcount dependency.
- Jetpack: Add UsagePanel story.
- Jetpack: Handle Proofread feature availability via jetpack_ai_enabled filter.
- Jetpack: Improve process to extend paid blocks with upgrade banner.
- Jetpack AI: Cache the AI assistant feature data for Jetpack sites.
- Jetpack AI: Expose current period usage data on feature endpoint.
- Jetpack AI: Expose current plan tier information on feature endpoint.
- Jetpack Dashboard: improve Akismet tooltip.
- Link plugins to WP.com Marketplace on Atomic sites.
- Metered billing: Hide usage bar when site has AI plan.
- Paywall: Improve already subscriber experience.
- Refactor blocks registration.
- Register WordAds block earlier to make it more discoverable.
- Remove Jetpack option jetpack-memberships-connected-account-id.
- SEO Title & Description: Display the current nucount of characters, even when over the suggested limit.
- Sitemaps: Update the colors used on the sitemap page to match updated Jetpack branding colors.
- Subscribers: Allow admins to see subscribe modal.
- Subscription block: Improve wording to get access to content.
- Subscriptions: Do not display token in URL.
- Utilize the Jetpack Admin UI package for handling the Akismet menu.

#### Improved compatibility
- Connection: added protection for wpcom urls stored in the database during identity crisis.
- Donations Block: Update to be compatible with the upcoming version of WordPress, 6.4.
- General: Indicate full compatibility with the latest version of WordPress, 6.4.
- Lazy Images: Remove the feature from the plugin. You can now rely on WordPress' own Lazy Image features on your site.
- Make the jetpack_ai_enabled filter decide whether to register AI editor extensions.
- Memberships: Prevent data to be retrieved from cache sites on WP.com.
- Social: Remove the tweetstorm editor components.

#### Bug fixes
- AI Assistant: Fix issue when getting AI assistant block instance.
- AI Extension: Fix undefined 'disabled' I18nMenuDropdown prop bug.
- AI Extension: Improve performance bug when extending blocks with AI Assistant.
- Block Editor: Disable some of Twitter's Thread publishing tools since the feature is no longer accessible.
- Blogging prompts block: Add default gravatar attribute to prevent js error.
- Carousel: Resolve warning with AMP plugin.
- Do not list one-time interval payment plans as newsletter plans.
- Fix block paid icon rendering error on simple sites.
- Fixed a bug that prevent customers from downloading invoices from the my account page in WooCommerce.
- Fixed an issue where initial state is not in sync.
- Fixes style for multiple choice checkbox in Froms block.
- Fix issue in tier selector when tier is null.
- Fix issue when email was double encoded.
- Fix Map block not rendering.
- Fix missing block translations.
- Fix the google fonts module is not loaded after the late initialization.
- Jetpack: Fix performance issues by not calling useAnalytics hook for all paragraphs.
- Newsletter: If site has no plan, downgrade post access to subscribers-only.
- Prevent a PHP Warning when accessing inner blocks on cart and checkout pages.
- Prevent issue on jetpack proxy when tier is added.
- Require login on wpcom for paid content access without cookie or token.
- REST API: Fix GA settings field, wga, for settings endpoints on API version 1.3 and 1.4.
- REST API settings endpoint: Fix google analytics option handling for Jetpack sites.
- Subscribe modal: Match block markup with params.
- The Google Photos media inserter only checks for the connection status when needed.
- VideoPress: Avoid performance issues by calling useEffect for every block on typing.
- YouTube embeds: Avoid errors when opening YouTube in a new window from a YouTube embed.

--------

[See the previous changelogs here](https://github.com/Automattic/jetpack/blob/trunk/projects/plugins/jetpack/CHANGELOG.md#changelog)<|MERGE_RESOLUTION|>--- conflicted
+++ resolved
@@ -2,13 +2,8 @@
 Contributors: automattic, adamkheckler, adrianmoldovanwp, aduth, akirk, allendav, alternatekev, andy, annamcphee, annezazu, apeatling, arcangelini, azaozz, barry, batmoo, beaulebens, bindlegirl, biskobe, bjorsch, blobaugh, brbrr, cainm, cena, cfinke, cgastrell, chaselivingston, chellycat, clickysteve, csonnek, danielbachhuber, daniloercoli, davoraltman, delawski, designsimply, dllh, drawmyface, dsmart, dzver, ebinnion, egregor, eliorivero, enej, eoigal, erania-pinnera, ethitter, fgiannar, gcorne, georgestephanis, gibrown, goldsounds, hew, hugobaeta, hypertextranch, iammattthomas, iandunn, jasmussen, jblz, jeffgolenski, jeherve, jenhooks, jenia, jessefriedman, jgs, jkudish, jmdodd, joanrho, johnjamesjacoby, jshreve, kbrownkd, keoshi, koke, kraftbj, lancewillett, leogermani, lhkowalski, lschuyler, macmanx, martinremy, matt, mattwiebe, matveb, maverick3x6, mcsf, mdawaffe, mdbitz, MichaelArestad, migueluy, mikeyarce, mkaz, nancythanki, nickmomrik, nunyvega, obenland, oskosk, pento, professor44, rachelsquirrel, rdcoll, renatoagds, retrofox, richardmtl, richardmuscat, robertbpugh, roccotripaldi, ryancowles, samhotchkiss, samiff, scarstocea, scottsweb, sdixon194, sdquirk, sermitr, simison, stephdau, thehenridev, tmoorewp, tyxla, Viper007Bond, westi, williamvianas, wpkaren, yoavf, zinigor
 Tags: Security, backup, Woo, malware, scan, spam, CDN, search, social
 Stable tag: 12.7
-<<<<<<< HEAD
-Requires at least: 6.2
+Requires at least: 6.3
 Requires PHP: 7.0
-=======
-Requires at least: 6.3
-Requires PHP: 5.6
->>>>>>> c56d70d2
 Tested up to: 6.4
 License: GPLv2 or later
 License URI: http://www.gnu.org/licenses/gpl-2.0.html
