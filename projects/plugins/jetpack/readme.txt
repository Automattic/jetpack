--- conflicted
+++ resolved
@@ -1,11 +1,7 @@
 === Jetpack - WP Security, Backup, Speed, & Growth ===
 Contributors: automattic, adamkheckler, adrianmoldovanwp, aduth, akirk, allendav, alternatekev, andy, annamcphee, annezazu, apeatling, arcangelini, azaozz, barry, batmoo, beaulebens, bindlegirl, biskobe, bjorsch, blobaugh, brbrr, cainm, cena, cfinke, cgastrell, chaselivingston, chellycat, clickysteve, csonnek, danielbachhuber, daniloercoli, davoraltman, delawski, designsimply, dllh, drawmyface, dsmart, dzver, ebinnion, egregor, eliorivero, enej, eoigal, erania-pinnera, ethitter, fgiannar, gcorne, georgestephanis, gibrown, goldsounds, hew, hugobaeta, hypertextranch, iammattthomas, iandunn, jasmussen, jblz, jeffgolenski, jeherve, jenhooks, jenia, jessefriedman, jgs, jkudish, jmdodd, joanrho, johnjamesjacoby, jshreve, kbrownkd, keoshi, koke, kraftbj, lancewillett, leogermani, lhkowalski, lschuyler, macmanx, martinremy, matt, mattwiebe, matveb, maverick3x6, mcsf, mdawaffe, mdbitz, MichaelArestad, migueluy, mikeyarce, mkaz, nancythanki, nickmomrik, nunyvega, obenland, oskosk, pento, professor44, rachelsquirrel, rdcoll, renatoagds, retrofox, richardmtl, richardmuscat, robertbpugh, roccotripaldi, ryancowles, samhotchkiss, samiff, scarstocea, scottsweb, sdixon194, sdquirk, sermitr, simison, stephdau, thehenridev, tmoorewp, tyxla, Viper007Bond, westi, williamvianas, wpkaren, yoavf, zinigor
 Tags: Security, backup, Woo, malware, scan, spam, CDN, search, social
-<<<<<<< HEAD
-Stable tag: 12.9
-=======
 Stable tag: 12.9.1
->>>>>>> 43598442
 Requires at least: 6.3
 Requires PHP: 7.0
 Tested up to: 6.4
@@ -297,11 +293,6 @@
 
 
 == Changelog ==
-<<<<<<< HEAD
-### 12.9.1 - 2023-12-18
-#### Bug fixes
-- Carousel: fix unresponsive navigation on Chrome browsers.
-=======
 ### 13.0-a.7 - 2023-12-20
 #### Enhancements
 - Sharing Buttons Block: update the admin's setting screen when the sharing block is available.
@@ -313,7 +304,6 @@
 - My Plan: Fix JS errors due to nested anchor tags.
 - Payments Block: show an error message when unable to render payment button.
 - Subscribers: fix the subscriber count display if above 1000 subscribers.
->>>>>>> 43598442
 
 --------
 
