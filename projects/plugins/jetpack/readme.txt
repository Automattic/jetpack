--- conflicted
+++ resolved
@@ -244,48 +244,12 @@
 4. Promote your newest posts, pages, and products across your social media channels.
 
 == Changelog ==
-<<<<<<< HEAD
-### 11.9 - 2023-03-07
-#### Enhancements
-- Assistant: add new card to highlight VaultPress Backup.
-- Form block: add form field style synchronization for input fields.
-- Related Posts: add support for font family in Related Posts block.
-- Sharing: add Mastodon sharing button.
-- Sharing: update look and feel of sharing buttons when in "official" mode.
-- Social: visual update to social buttons.
-- Stats: show new Jetpack Stats dashboard design by default.
-- Subscriptions: updated submit messages text for subscriptions.
-
-#### Improved compatibility
-- Sharing: add spacebar as an option to open the "More" button overlay.
-- VideoPress: add support for the `preload` or `preloadcontent` attribute to the VideoPress shortcode.
-
-#### Bug fixes
-- Connection: revise Jetpack connection agreement text to comply with our User Agreement.
-- Custom CSS: ensure the link to enable Custom CSS works in all languages.
-- Form block: improve multiple choice field styles for the Twenty Twenty theme.
-- Form block: increase form fields padding based on user-defined border-radius.
-- Form block: move field width settings, and remove placeholder field from multiple and single choice fields.
-- Form block: set defaults for Jetpack Forms CSS variables.
-- Form block: update form-styles script to run in the context of the Form block.
-- Form block: add filter to prevent contact-form-styles script from being concatenated.
-- Presentation shortcode: always add presentation container.
-- Recommendations: avoid applying coupon codes from the Assistant on products with trial prices.
-- Sharing: fix a JS error and adjust margin on Pinterest official button.
-- Sharing: fix broken Tumblr button inside "More" button overlay.
-- Sharing buttons: fix display issues when choosing the icon-only option.
-- Story block: remove dependency on wp-components from the frontend code.
-- Subscriptions: fix premium content block where it would only allow access to site subscribers.
-- Subscriptions: fix subscribe-block button to behave the same as in the fronted.
-- Widgets: fix GoodReads custom widget not finding the target HTML element and appending another after its script tag.
-=======
 ### 12.0-a.1 - 2023-03-08
 #### Enhancements
 - Admin: fix submenu positioning in admin menu.
 - Blocks: add a new Cookie Consent block to display a GDPR-compliant cookie consent widget on your site for your visitors.
 - SSO: add message to logout notice when SSO is enabled that gives a heads up to also log out of WordPress.com if they are on a shared computer.
 - Stats: updates the layout of the loading and some sections on the Stats page.
->>>>>>> ccb91a12
 
 --------
 
