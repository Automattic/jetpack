=== Jetpack - WP Security, Backup, Speed, & Growth ===
Contributors: automattic, adamkheckler, adrianmoldovanwp, aduth, akirk, allendav, alternatekev, andy, annamcphee, annezazu, apeatling, arcangelini, arsihasi, azaozz, barry, batmoo, beaulebens, bindlegirl, biskobe, bjorsch, blobaugh, brbrr, brileyhooper, cainm, cena, cfinke, cgastrell, chaselivingston, chellycat, clickysteve, csonnek, danielbachhuber, daniloercoli, davoraltman, delawski, designsimply, dkmyta, dllh, drawmyface, dsmart, dun2mis, dzver, ebinnion, egregor, eliorivero, enej, eoigal, erania-pinnera, ethitter, fgiannar, gcorne, georgestephanis, gibrown, goldsounds, hew, hugobaeta, hypertextranch, iammattthomas, iandunn, joen, jblz, jeffgolenski, jeherve, jenhooks, jenia, jessefriedman, jgs, jkudish, jmdodd, joanrho, johnjamesjacoby, jshreve, kbrownkd, keoshi, koke, kraftbj, lancewillett, leogermani, lhkowalski, lschuyler, macmanx, martinremy, matt, mattwiebe, matveb, maverick3x6, mcsf, mdawaffe, mdbitz, MichaelArestad, migueluy, miguelxavierpenha, mikeyarce, mkaz, nancythanki, nickmomrik, njweller, nunyvega, obenland, oskosk, pento, professor44, rachelsquirrel, rdcoll, renatoagds, retrofox, richardmtl, richardmuscat, robertbpugh, roccotripaldi, ryancowles, samhotchkiss, samiff, scarstocea, scottsweb, sdixon194, sdquirk, sermitr, simison, stephdau, thehenridev, tmoorewp, tyxla, Viper007Bond, westi, williamvianas, wpkaren, yoavf, zinigor
Tags: Security, backup, malware, scan, performance
Stable tag: 13.7
Requires at least: 6.5
Requires PHP: 7.0
Tested up to: 6.6
License: GPLv2 or later
License URI: http://www.gnu.org/licenses/gpl-2.0.html

Improve your WP security with powerful one-click tools like backup, WAF, and malware scan. Includes free tools like stats, CDN and social sharing.

== Description ==

### JETPACK - THE BEST WORDPRESS PLUGIN ###

https://videopress.com/v/bEKlywPj

Jetpack is a WordPress plugin that helps you create better content, grow your subscribers, earn money from your website and keep it safe, fast, and secure. You can grow and keep track of your website traffic with Jetpack stats, and create better content with Jetpack AI. You can start a newsletter and grow your audience, turning fans into paying subscribers. Create beautiful content with Jetpack Creator and keep your site fast with Jetpack Boost.

= HOW TO GET STARTED WITH JETPACK =
Installation is free, quick, and easy. [Set up Jetpack](https://jetpack.com/install?from=wporg) in minutes. Take advantage of more robust features like WordPress site security and design and growth tools by [upgrading to a paid plan](http://jetpack.com/pricing).

= NEED EXPERT SUPPORT? =
We have a global team of Happiness Engineers ready to provide incredible support. Ask your questions in the support forum or [contact support](https://jetpack.com/contact-support).

### WHY USE JETPACK ON YOUR SITE ###

= Safer. Faster. More traffic. =

WordPress security, performance, marketing, and design tools — Jetpack is made by WordPress experts to make WP sites safer and faster, and help you grow your traffic.

= 24/7 AUTO SITE SECURITY =
We guard your site so you can run your site or business. Jetpack Security provides easy-to-use, comprehensive WordPress site security including auto real-time backups and easy restores, malware scans, and spam protection. Essential features like brute force protection and basic downtime / uptime monitoring are free.

* Back up your site automatically in real time and restore to any point with one click. Cloud storage starts at 10GB, which is more than enough for most sites, with additional storage options available if needed. Great for eCommerce stores especially Woo.
* Manage migration to a new host, migrate theme files and plugins to a new database, easily duplicate websites, create full database backups, clone websites, repair broken websites by restoring older backups or easily set up a test site by creating a duplicate of your existing WP website.
* See every site change and who made it with the activity log, great for coordination, debug, maintenance, or troubleshooting.
* Examine incoming traffic to your WordPress site with our WAF (Web Application Firewall) and decide to allow or block it based on various rules.
* Add an important layer of protection to your site with our WAF (Web Application Firewall), particularly when attackers actively exploit unpatched vulnerabilities.
* Automatically perform malware scans and security scans for other code threats. One click fix to restore your site for malware.
* Block spam comments and form responses with anti spam features powered by Akismet.
* Brute force attack protection to protect your WordPress login page from attacks.
* Monitor your site uptime / downtime and get an instant alert of any change by email.
* Secure WordPress.com powered login used by millions of sites with optional 2FA (two factor authentication) for extra protection.
* Auto update individual plugins for easy site maintenance and management.

You can purchase all of Jetpack’s security features in our [Security bundle](https://cloud.jetpack.com/pricing#jetpack_security_t1_yearly), or [VaultPress Backup](https://cloud.jetpack.com/pricing#jetpack_backup_t1_yearly), [Scan](https://cloud.jetpack.com/pricing#jetpack_scan), and [Akismet Anti-spam](https://cloud.jetpack.com/pricing#jetpack_anti_spam) can each be purchased individually.

= PEAK SPEED AND PERFORMANCE =
Get blazing fast site speed with Jetpack. Jetpack’s free CDN (content delivery network) auto optimizes your images. Watch your page load times decrease — we’ll optimize your images and serve them from our own powerful global network, and speed up your site on mobile devices to reduce bandwidth usage and save money!

* Image CDN for images and core static files, like CSS and JavaScript, served from our servers, not yours, which saves you money and bandwidth.
* Unlimited, high speed, ad free video hosting keeps the focus on your content, not on ads or recommendations that lead people off site.
* Custom site search is incredibly powerful and customizable. Helps your visitors instantly find the right content so they read and buy more. Works great with WooCommerce / eCommerce sites to help filter products so customers get what they want on your site faster.
* Recommended to use with [Jetpack Boost](https://wordpress.org/plugins/jetpack-boost/) for ultimate WordPress site speed.

= POWERFUL TOOLS FOR GROWTH =
Create and customize your WordPress site, optimize it for visitors and revenue, and enjoy watching your stats tick up. Build it, share it, and watch it grow.

* Auto publish blog posts and products to social media by simply using our tools to connect to Facebook, Tumblr, Mastodon, and LinkedIn.
* Easily share Instagram posts on your pages and blog posts.
* Collect a payment or donation, sell a product, service, or membership with simple integrations with PayPal and Stripe.
* Grow traffic with SEO tools for Google, Bing, Facebook, and WordPress.com. XML sitemap created automatically.
* Advertise on your site to generate revenue. The ad network automatically does the work for you to find high-quality ads that are placed on your site.
* Manage Jetpack features from anywhere with the official WordPress mobile app, available for Apple iOS (iPhone or iPad) and Google Android.
* Looking for Customer Relationship Management? Check out the [Jetpack CRM plugin](https://jetpackcrm.com) which works alongside Jetpack to give you a simple and practical way to build relationships with your customers and leads.

= POWERFUL STATS TO GROW YOUR SITE =
With Jetpack Stats, you don’t need to be a data scientist to see how your site is performing.

* Advanced site stats and analytics to help you understand your audience.
* Discover your top performing posts & pages.
* See who is creating the most popular content on your team with our author metrics.
* Easily keep track of your content creation habits & trends over the years.
* View weekly and yearly trends with 7-day Highlights and Year in Review.
* See what popular social networks your content is being shared to the most.
* Explore real-time data on visitors, likes, and comments.
* Get detailed insights on the referrers that bring traffic to your site.
* Discover what countries your visitors are coming from.
* Measure link clicks, video plays, and file downloads within your site.

= WRITE SMARTER, NOT HARDER. =
Experience the ease of crafting professional content with intuitive and powerful AI. Jetpack AI Assistant effortlessly integrates with your WordPress editor, offering an intuitive interface to interact with AI.
This powerful block lets you generate diverse content at your command, significantly reducing the time and effort required in content creation.

Simply provide a prompt, and watch as Jetpack AI Assistant crafts compelling blog posts, detailed pages, structured lists, and comprehensive tables - all tailored to your needs.

* Harness AI power directly from your editor.
* Unlock high-quality, tailored content at your command.
* Maintain professional standards with ease.
* AI-powered translations across numerous languages at your fingertips, breaking down language barriers.

= PROMOTE YOUR CONTENT EASILY WITH JETPACK BLAZE =
Find new fans by promoting your posts and pages across millions of sites in the WordPress.com and Tumblr ad network.

* Create your ad. Choose your audience. Set your budget. It's that easy.
* Amplify your reach for just a few dollars.


= EASY DESIGN TOOLS =
Quickly customize your site to make it stand out — no coding needed.

* Themes — Simple WordPress themes to get started on your site.
* Related posts — Keep visitors on your site by automatically showing them related content they will be interested in.
* Gallery and Slideshow tools — Image galleries, carousel slider, and slideshows for WP sites and stores.
* Subscriptions — Make it easy for visitors to sign up to receive notifications of your latest posts and comments.
* Contact form — Easily build unlimited contact forms for free without any coding. Receive email notifications for each response. Integrate with mail solutions like Creative Mail to reach your customers and leads quickly. Connect to Jetpack Anti spam (powered by Akismet) to filter submissions.
* oEmbed Support — easily embed images, posts, and links from Facebook and Instagram.

= INTEGRATIONS =
Jetpack is updated monthly to ensure seamless integration with top WordPress plugins and other tech products.

* Built for WooCommerce: Jetpack and WooCommerce are both made by Automattic. Backup, Scan, Anti-spam, integrate perfectly for Woo / eComm stores.
* Jetpack is fully compatible with v2.0 of the official AMP plugin for WordPress.
* Better understand your customers and marketing with Google Analytics (GA) integration.
* Social media platforms: Instagram, Facebook, Tumblr, LinkedIn.
* Simple Blocks to customize your site: Pinterest, Whatsapp, Podcast player, GIFs, maps, tiled gallery, slideshow.
* Payment processors: easily collect payments or donations and sell products through Stripe and PayPal.
* Site speed and performance plugins: Works great with WP Super Cache by Automattic and Cloudflare.
* Contact form: Anti-spam (Powered by Akismet) blocks spam comments for Jetpack forms, Contact Form 7, Ninja Forms, Gravity Forms, Formidable Forms, and more.
* Other tech integrations: Instagram, Creative Mail, Mailchimp, Calendly, Whatsapp, Pinterest, Revue, and more.

= EXPLORE MORE OF JETPACK =
If you like Jetpack, consider checking out our other products and bundles

* [Jetpack Complete](https://jetpack.com/redirect?source=org-complete) - The Complete bundle with real‑time security, top performance, and everything you need to grow your business.
* [Jetpack Security](https://jetpack.com/redirect?source=org-security) - Our Security bundle provides easy‑to‑use, comprehensive WordPress site security, including real‑time backups, a web application firewall, malware scanning, and spam protection.
* [Jetpack Backup](https://jetpack.com/redirect?source=org-backup) - Save every change and get back online quickly with one‑click restores from Jetpack VaultPress Backup.
* [Jetpack Scan](https://jetpack.com/redirect?source=org-scan) - Protect your site from bad actors around‑the‑clock ‑ with our web application firewall (WAF) and automated malware scanning with one‑click fixes.
* [Jetpack Search](https://jetpack.com/redirect?source=org-search) - Instantly deliver the most relevant results to your visitors with Jetpack Search. No coding required, no ads, and no tracking.
* [Jetpack Boost](https://jetpack.com/redirect?source=org-boost) - Increase your website speed.  Enjoy the same performance advantages as the world’s leading websites, no developer required.
* [Jetpack VideoPress](https://jetpack.com/redirect?source=org-video) - Display stunning‑quality video with none of the hassle. Drag and drop videos through the WordPress editor and keep the focus on your content, not the ads.
* [Jetpack AI](https://jetpack.com/redirect?source=org-ai) - Turn your ideas into ready‑to‑publish content at lightspeed.
* [Jetpack Stats](https://jetpack.com/redirect?source=org-stats) - Keep track of your website visits, popular posts, newsletter subscribers and more.
* [Jetpack Social](https://jetpack.com/redirect?source=org-social) - Automatically share your website content to your favorite social media platforms, from one place.
* [Jetpack CRM](https://jetpack.com/redirect?source=org-crm) - Jetpack CRM has all of the tools you need to grow your business. It’s also modular, so you can customize it to suit your needs.
* [Jetpack Creator](https://jetpack.com/redirect?source=org-creator) - Craft stunning content, boost your subscriber base, and monetize your online presence.
* [Jetpack  Newsletter](https://jetpack.com/redirect?source=org-newsletter) - Transform your blog posts into newsletters to easily reach your subscribers. Offer paid subscriptions and earn from your content.

= KEEP SPAM OFF YOUR WEBSITE =
* [Akismet Anti-spam](https://jetpack.com/redirect?source=org-spam) - Automatically clear spam from comments and forms. Save time, get more responses, give your visitors a better experience - all without lifting a finger.

= PROMOTE YOUR CONTENT FOR MORE VIEWS =
* [Blaze](https://jetpack.com/redirect?source=org-blaze) - Find new fans by promoting your posts and pages across millions of sites in the WordPress.com and Tumblr ad network.

= MANAGE MORE THAN ONE SITE? =
* [Jetpack Manage](https://jetpack.com/manage/) - All the tools you need to manage multiple WordPress sites. Monitor site security, performance, and traffic, and get alerted if a site needs attention.

= FLY HIGHER WITH INDIVIDUAL PLUGINS =
Ever wish you could have just one feature of Jetpack in its own plugin? Now you can. Check out our individual plugins and install only what you need.

* [Jetpack VaultPress Backup](https://wordpress.org/plugins/jetpack-backup/)
* [Jetpack Boost](https://wordpress.org/plugins/jetpack-boost/)
* [Jetpack CRM](https://wordpress.org/plugins/zero-bs-crm/)
* [Jetpack Protect](https://wordpress.org/plugins/jetpack-protect/)
* [Jetpack Search](https://wordpress.org/plugins/jetpack-search/)
* [Jetpack Social](https://wordpress.org/plugins/jetpack-social/)
* [Jetpack VideoPress](https://wordpress.org/plugins/jetpack-videopress/)
* [Akismet Anti-Spam](https://wordpress.org/plugins/akismet/)


== Installation ==

= Automated Installation =

Installation is free, quick, and easy. [Set up Jetpack](https://jetpack.com/install?from=wporg) in minutes.

= Manual Alternatives =

Alternatively, install Jetpack via the plugin directory, or upload the files manually to your server and follow the on-screen instructions. If you need additional help read [our detailed instructions](https://jetpack.com/support/installing-jetpack/).

== Frequently Asked Questions ==

= Is Jetpack free? =

Yes! Jetpack's core features are free for non-commercial sites.

These include: site stats, a high-speed CDN for images, related posts, downtime monitoring, brute force attack protection, automated sharing to social networks, sidebar customization, SEO (search engine optimization) tools, and much more.

= Should I purchase a paid plan? =

It depends on your site and what kind of protection, performance, and design you need. If you make money from your site, the answer is “yes.” For context, Jetpack's paid services include real-time backups, security scanning, spam filtering, video hosting, site monetization, search, priority support, and more.

To learn more about the essential security and WordPress services we provide and see how we can improve your site, visit [our plans page](https://jetpack.com/pricing?from=wporg).

= Why do I need a WordPress.com account? =

Since Jetpack and its services are provided and hosted by WordPress.com, a WordPress.com account is required for Jetpack to function.

= I already have a WordPress account, but Jetpack isn't working. What's going on? =

A WordPress.com account is different from the account you use to log into your self-hosted WordPress. If you can log into WordPress.com, then you already have a WordPress.com account. If you can’t, you can easily create one[during installation](https://jetpack.com/install?from=wporg).

= How do I view my stats? =

Once you’ve installed Jetpack, your stats will be available on your Jetpack dashboard and through the [official WordPress mobile app](https://apps.wordpress.com/mobile/).

= How do I contribute to Jetpack? =

There are opportunities for developers at all levels to contribute. [Learn more about contributing to Jetpack](https://jetpack.com/contribute) or consider [joining our beta program](https://jetpack.com/beta).

= What else does Jetpack include? =

Jetpack is the ultimate toolkit for WP for both the classic editor and the block editor, giving you everything you need for a professional site. It includes the following features:

* Activity log — Monitor all site changes for debug, troubleshooting, or maintenance
* Ads — Earn income by displaying high quality ads on your site.
* Beautiful Math — Use the LaTeX markup language for writing complex mathematical equations, formulas, and more.
* Carousel slider — Display a gorgeous full-screen photo browsing experience with comments and EXIF metadata.
* CDN — Helps your pages load faster by allowing Jetpack to optimize your images and serve your images and static files (like CSS and JavaScript) from our global network of servers.
* Comments — Replace your default comment form with an improved system with integrated social media login options.
* Comment Likes — Allows readers to like other comments to show their agreement, approval, or appreciation.
* Contact Form — Offer your readers the ability to get in touch, without giving out your personal email address.
* Custom CSS — Customize the appearance of your theme without creating a child theme or worrying about updates overwriting your customizations.
* Custom Content Types — Adds custom post types (CPTs) to your site.
* Downtime Monitor — Alerts you via electronic mail if your site goes down to ensure you keep uptime.
* Extra Sidebar Widgets — Extra widgets you can add to your blog, including RSS Links and Facebook Like Boxes.
* Gravatar Hovercards — Make your Gravatar profile visible to those viewing your blog.
* Google Analytics (GA) — Track your WordPress site statistics thanks to Google Analytics.
* Infinite Scroll — Pulls the next posts automatically into view when the reader approaches the bottom of the page.
* JSON API — Authorizes applications and services to securely connect to your blog, and allows them to use your content or offer you new functionality.
* Likes — Allows readers to show their appreciation for your posts with a single click.
* Markdown — Allows you to compose posts and comments with links, lists, and other styles using regular characters and punctuation marks. Markdown is used by writers and bloggers who want a quick and easy way to write rich text without having to take their hands off the keyboard.
* Malware detection - automatic malware scans that help protect your WP website with an automated resolution.
* Notifications — Receive notifications for new comments and Likes in your admin bar and on your mobile device.
* oEmbed Support — easily embed images, posts, and links from Facebook and Instagram.
* Plugin Management — Allows easy site maintenance by choosing which plugins update automatically.
* Post by Email — Publish posts using any mail client.
* Protect — Protect your site from traditional and distributed brute force login attacks.
* Publicize — Share new posts on social media networks automatically, or schedule future shares with custom messages.
* Related Posts  — Show contextual posts your visitors might be interested in reading after they’re done with their current post.
* Secure Auth —  Secure WordPress.com powered login used by millions of sites with optional 2FA (two factor authentication) for extra protection.
* Security Scanner — Anti-virus and other threat detection for your WordPress site with automated resolution.
* Search — A powerful replacement for WordPress’ built-in search, powered by Elasticsearch in the WordPress.com cloud
* SEO Tools — Optimize your site for search engines by taking advantage of our SEO tools.
* Sharing — Adds sharing buttons to your blog posts so readers can easily share your content.
* Shortcode Embeds — Embed videos from YouTube and other media across the web.
* Site Backup — Automatically back up your entire site. Duplicate, clone, migrate, transfer to a new host, and easily restore. Previously known as VaultPress.
* Site Stats — View site visits by date, as well as most popular Pages and Posts.
* Site Verification — Verify your site for use with Google, Bing, and Pinterest and their tools.
* Sitemap — Generate a list of pages to be indexed by search engines like Google or Bing.
* Spam Filtering — Automatically filter out spam comments, product reviews, or contact form submissions.
* Subscriptions — Allow visitors to receive notifications of your latest posts or comments.
* Tiled Galleries — Display your image galleries in three different styles: a rectangular mosaic, a square mosaic, and a circular grid.
* Video Hosting  — Upload videos for fast, reliable hosting on WordPress.com.
* WP.me Shortlinks — Generate short and simple links to your content using the wp.me domain.
* Widget Visibility — Configure widgets to appear only on specific pages.
* WordPress.com Toolbar — The WordPress.com Toolbar feature replaces the default admin bar and offers quick links to the Reader, all your sites, your WordPress.com profile, and notifications.

= What Blocks does Jetpack include? =

Blocks are the individual sections that make up a page. There are many block types for you to use. Each block can be edited or moved independently of other blocks. The following is a list of all blocks currently available in Jetpack.

* Ad Block - The Ad block allows you to insert a Jetpack Ad unit anywhere within the content of any post or page.
* Business Hours Block - The Business Hours block allows you to display your business’s opening hours on your site.
* Calendly Block - Jetpack's Calendly block allows your visitors to schedule one-on-one appointments, group events, and team meetings directly from your website.
* Contact Info Block - The Contact Info block lets you add your contact information (email address, physical address, phone number) to any post or page.
* Donations Block - The Donations block lets you add a payment button to any post or page for a donation, tips, and other contributions, using Stripe as the payment gateway.
* Eventbrite Block - With the Eventbrite block you can embed events on posts or pages.
* Form Block - The Form block lets you add a form to your post or page.
* GIF Block - The GIF block allows you to easily search for and embed an animated GIF image from Giphy directly into a post or page on your WordPress site.
* Google Calendar Block - The Google Calendar block allows you to easily embed a Google Calendar into your post or page
* Image Compare Block - The Image Compare Block allows you to display and compare the differences between two images side by side (or above and below) thanks to a slider.
* Latest Instagram Posts Block - The Latest Instagram Posts Block lets you display your most recent images from Instagram on your site. The block update automatically updates when you post new images to Instagram.
* Mailchimp Block - The Mailchimp block allows visitors to join your Mailchimp list.
* Map Block - The Map Block allows you to add a map to any post or page on your site.
* Markdown Block - With the Markdown block you can create formatted content using only regular characters and some punctuation marks.
* OpenTable Block - With the OpenTable block, you can add a reservation form on posts or pages.
* Pay with PayPal Block - Pay with PayPal lets you add a payment button to any post or page, and immediately start taking PayPal payments for physical products, digital goods, or a donation.
* Payments Block - The Payments Block lets you add a payment button using Stripe as the payment gateway. It works for one-time and recurring payments.
* Pinterest Block - The Pinterest block is the easiest way to embed Pinterest content to your site: it allows you to embed boards, profiles, and pins.
* Podcast Player Block - Jetpack's Podcast Player block allows you to easily show your visitors a listing of recent episodes from a podcast and play them on your website.
* Related Posts Block - The Related Posts feature scans all of your posts' contents, analyzes it, and uses that to display contextual posts your visitors might be interested in reading after they're finished with the current post.
* Repeat Visitor Block - The Repeat Visitor block enables the author to control the visibility of its nested block(s) depending on how many times a visitor has previously visited the page.
* Revue Block - The Revue block creates a simple signup form for readers to opt-in to receive your newsletter.
* Slideshow Block - The Slideshow block lets you insert an image slideshow into a post or page.
* Star Rating Block - The Ratings block allows any site author to add reviews to the site.
* Subscription Form Block - The Subscription Form Block allows you to insert a subscription form within the content area of any post or page, enabling your readers to get notifications when you publish new posts.
* Tiled Gallery Block - With Tiled Galleries you can display your image galleries in four styles: tiled mosaic, circular grid, square tiles, and tiled columns.
* Video Block - The Video block enhances the existing WordPress Video block and allows you to upload videos from your computer to be hosted on WordPress.com, rather than on your host’s servers.
* WhatsApp Button Block - The WhatsAPP Button block will allow your customers to send them a message to enquire about their product or services, or ask for support. Clicking on the button will open WhatsApp and pre-fill the phone number and initial message.

Jetpack has also created extensions for some WordPress core blocks:

* Social Previews – This extension of the Block Editor allows you to preview what your post / page will look like on search engines and social media.

= Do I need an SSL certificate? =

You don’t need an SSL Certificate to run Jetpack on your WordPress website. However, it’s recommended to integrate them both into your overall WordPress security strategy. An SSL certificate (Secure Sockets Layer certificate) creates a secure connection between your website and your site visitors’ browsers. It encrypts any data shared on your site — like addresses, emails, phone numbers, and credit card information — and protects that data from hackers.

If you don’t have an SSL certificate, your site will show a “not secure” warning on users’ browsers, which can reduce your legitimacy in their eyes. SSL certificates also have a positive impact on search engine rankings.

The process of setting up an SSL certificate will depend on your hosting provider. Some hosts include free certificates, while others charge annually.

= How does Jetpack work with WP Super Cache? =

WP Super Cache works by caching your WordPress pages as static HTML pages so that page requests, for an already cached page, do not need to be processed by the WordPress PHP scripts. Typically, most visitors of your site will view cached versions of the WordPress pages, so your server will have more processing power to serve an increased number of users.

Jetpack has an image CDN that works by caching and serving your WordPress images globally from its own servers. These plugins are both maintained by Automattic and work together to give you ultimate site speed.

Automattic actively develops [Jetpack Boost](https://wordpress.org/plugins/jetpack-boost/) to help you increase your website speed in ways beyond WP Super Cache. We recommend using Jetpack Boost instead of WP Super Cache.

= What version of PHP do I need? =

Sites must be built on PHP 7.0 or greater, but Jetpack always supports the latest version of PHP.

= Can Jetpack help my site comply with GDPR? =

Our Cookie and Consent Banner can help you comply with GDPR. The European Union’s ePrivacy Directive (often referred to as the ‘cookie law’) and General Data Protection Regulation (GDPR) place requirements on website owners and operators to provide information about, and gain consent for their use of cookies.

= Can Jetpack be used to transfer websites to a new host? =

Jetpack Backup can do a full website migration to a new host, migrate theme files and plugins to a new database, create full database backups, clone websites, repair broken websites by restoring older backups and allow you to easily set up a test site by creating a duplicate of your existing website.


== Screenshots ==

1. Jetpack Security provides easy-to-use, comprehensive WordPress site security including backups, malware scanning, and spam protection.
2. Save every change with real-time backups and get back online quickly with one-click restores.
3. Automated malware scanning and one-click fixes keep your site one step ahead of security threats.
4. Promote your newest posts, pages, and products across your social media channels.
5. Incredibly powerful and customizable, help your visitors instantly find the right content – right when they need it.
6. See what’s working with content performance metrics. Simple, yet powerful stats to grow your site.
7. Stunning‑quality video with none of the hassle. Drag and drop videos through the WordPress editor and keep the focus on your content, not the ads.


== Changelog ==
<<<<<<< HEAD
### 13.7 - 2024-08-06
=======
### 13.8-a.7 - 2024-08-26
>>>>>>> abb0eda7
#### Enhancements
- Newsletters: Adds Gutenberg plugin icon to the header, with a plugin sidebar with email preview feature.

#### Bug fixes
- Blocks: Ensure that the Contact Info stylesheet is properly loaded.
- Blocks: Fix the editor freeze after inserting a pattern with the Donations block.
- Blocks: Ensure that the Payment Button stylesheet is properly loaded.

--------

[See the previous changelogs here](https://github.com/Automattic/jetpack/blob/trunk/projects/plugins/jetpack/CHANGELOG.md#changelog)<|MERGE_RESOLUTION|>--- conflicted
+++ resolved
@@ -326,11 +326,7 @@
 
 
 == Changelog ==
-<<<<<<< HEAD
-### 13.7 - 2024-08-06
-=======
 ### 13.8-a.7 - 2024-08-26
->>>>>>> abb0eda7
 #### Enhancements
 - Newsletters: Adds Gutenberg plugin icon to the header, with a plugin sidebar with email preview feature.
 
