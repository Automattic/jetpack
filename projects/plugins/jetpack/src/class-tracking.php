--- conflicted
+++ resolved
@@ -161,10 +161,6 @@
 	 * @param string $login Username or email address.
 	 */
 	public function wp_login_failed( $login ) {
-<<<<<<< HEAD
-		require_once JETPACK__PLUGIN_DIR . 'jetpack_vendor/automattic/jetpack-waf/src/brute-force-protection/shared-functions.php';
-=======
->>>>>>> 06bff74e
 		$this->tracking->record_user_event(
 			'failed_login',
 			array(
