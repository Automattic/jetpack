--- conflicted
+++ resolved
@@ -8,6 +8,9 @@
 namespace Automattic\Jetpack\Plugin;
 
 use Automattic\Jetpack\Assets;
+use Automattic\Jetpack\Modules;
+use Automattic\Jetpack\Redirect;
+use Automattic\Jetpack\Status\Host;
 
 /**
  * Place to properly deprecate Jetpack features.
@@ -25,18 +28,12 @@
 	 * Initialize the class.
 	 */
 	private function __construct() {
-<<<<<<< HEAD
 		if ( $this->has_notices() ) {
 			add_action( 'admin_notices', array( $this, 'render_admin_notices' ) );
 			add_action( 'admin_enqueue_scripts', array( $this, 'enqueue_admin_scripts' ) );
 			add_filter( 'my_jetpack_red_bubble_notification_slugs', array( $this, 'add_my_jetpack_red_bubbles' ) );
+			add_filter( 'jetpack_modules_list_table_items', array( $this, 'remove_masterbar_module_list' ) );
 		}
-=======
-		add_action( 'admin_notices', array( $this, 'render_admin_notices' ) );
-		add_action( 'admin_enqueue_scripts', array( $this, 'enqueue_admin_scripts' ) );
-		add_filter( 'my_jetpack_red_bubble_notification_slugs', array( $this, 'add_my_jetpack_red_bubbles' ) );
-		add_filter( 'jetpack_modules_list_table_items', array( $this, 'remove_masterbar_module_list' ) );
->>>>>>> a950c3f0
 	}
 
 	/**
@@ -76,27 +73,11 @@
 	}
 
 	/**
-<<<<<<< HEAD
-	 * Render deprecation notices for non-Jetpack pages.
-=======
 	 * Render deprecation notices for relevant features.
->>>>>>> a950c3f0
 	 *
 	 * @return void
 	 */
 	public function render_admin_notices() {
-<<<<<<< HEAD
-		// Initialize deprecation notices for non-Jetpack pages.
-=======
-		if ( $this->show_ga_notice() ) {
-			$support_url = Redirect::get_url( 'jetpack-support-google-analytics' );
-
-			$this->render_notice(
-				'jetpack-ga-admin-removal-notice',
-				esc_html__( "Jetpack's Google Analytics has been removed.", 'jetpack' )
-				. ' <a href="' . $support_url . '" target="_blank">' . esc_html__( 'To keep tracking visits and more information on this change, please refer to this document', 'jetpack' ) . '</a>.'
-			);
-		}
 		if ( $this->show_masterbar_notice() ) {
 			$support_url = Redirect::get_url( 'jetpack-support-masterbar' );
 
@@ -106,7 +87,6 @@
 				. ' <a href="' . $support_url . '" target="_blank">' . esc_html__( 'To find out more about what this means for you, please refer to this document', 'jetpack' ) . '</a>.'
 			);
 		}
->>>>>>> a950c3f0
 	}
 
 	/**
@@ -117,20 +97,6 @@
 	 * @return array
 	 */
 	public function add_my_jetpack_red_bubbles( $slugs ) {
-<<<<<<< HEAD
-=======
-		if ( $this->show_ga_notice() ) {
-			$slugs['jetpack-google-analytics-deprecate-feature'] = array(
-				'data' => array(
-					'text' => __( "Jetpack's Google Analytics has been removed.", 'jetpack' ),
-					'link' => array(
-						'label' => esc_html__( 'See documentation', 'jetpack' ),
-						'url'   => Redirect::get_url( 'jetpack-support-google-analytics' ),
-					),
-					'id'   => 'jetpack-ga-admin-removal-notice',
-				),
-			);
-		}
 		if ( $this->show_masterbar_notice() ) {
 			$slugs['jetpack-masterbar-deprecate-feature'] = array(
 				'data' => array(
@@ -144,7 +110,6 @@
 			);
 		}
 
->>>>>>> a950c3f0
 		return $slugs;
 	}
 
@@ -189,23 +154,7 @@
 	 * @return bool
 	 */
 	private function has_notices() {
-<<<<<<< HEAD
-		return false;
-=======
-		return ( $this->show_ga_notice() || $this->show_masterbar_notice() );
-	}
-
-	/**
-	 * Check if Google Analytics notice should show up.
-	 *
-	 * @return bool
-	 */
-	private function show_ga_notice() {
-		return ( new Modules() )->is_active( 'google-analytics', false )
-			&& ! is_plugin_active( 'jetpack-legacy-google-analytics/jetpack-legacy-google-analytics.php' )
-			&& ! ( new Host() )->is_woa_site()
-			&& empty( $_COOKIE['jetpack_deprecate_dismissed']['jetpack-ga-admin-removal-notice'] );
->>>>>>> a950c3f0
+		return $this->show_masterbar_notice();
 	}
 
 	/**
