--- conflicted
+++ resolved
@@ -4,11 +4,7 @@
  * Plugin URI: https://jetpack.com
  * Description: Security, performance, and marketing tools made by WordPress experts. Jetpack keeps your site protected so you can focus on more important things.
  * Author: Automattic
-<<<<<<< HEAD
- * Version: 12.5-beta
-=======
  * Version: 12.6-a.0
->>>>>>> 41bcf502
  * Author URI: https://jetpack.com
  * License: GPL2+
  * Text Domain: jetpack
@@ -38,11 +34,7 @@
 
 define( 'JETPACK__MINIMUM_WP_VERSION', '6.1' );
 define( 'JETPACK__MINIMUM_PHP_VERSION', '5.6' );
-<<<<<<< HEAD
-define( 'JETPACK__VERSION', '12.5-beta' );
-=======
 define( 'JETPACK__VERSION', '12.6-a.0' );
->>>>>>> 41bcf502
 
 /**
  * Constant used to fetch the connection owner token
