--- conflicted
+++ resolved
@@ -4,11 +4,7 @@
  * Plugin URI: https://jetpack.com
  * Description: Security, performance, and marketing tools made by WordPress experts. Jetpack keeps your site protected so you can focus on more important things.
  * Author: Automattic
-<<<<<<< HEAD
- * Version: 12.9.1
-=======
  * Version: 13.0-a.8
->>>>>>> 43598442
  * Author URI: https://jetpack.com
  * License: GPL2+
  * Text Domain: jetpack
@@ -38,11 +34,7 @@
 
 define( 'JETPACK__MINIMUM_WP_VERSION', '6.3' );
 define( 'JETPACK__MINIMUM_PHP_VERSION', '7.0' );
-<<<<<<< HEAD
-define( 'JETPACK__VERSION', '12.9.1' );
-=======
 define( 'JETPACK__VERSION', '13.0-a.8' );
->>>>>>> 43598442
 
 /**
  * Constant used to fetch the connection owner token
