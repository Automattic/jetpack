<?php
/**
 * Plugin Name: Jetpack
 * Plugin URI: https://jetpack.com
 * Description: Security, performance, and marketing tools made by WordPress experts. Jetpack keeps your site protected so you can focus on more important things.
 * Author: Automattic
 * Version: 11.4-a.6
 * Author URI: https://jetpack.com
 * License: GPL2+
 * Text Domain: jetpack
 * Requires at least: 5.9
 * Requires PHP: 5.6
 *
 * @package automattic/jetpack
 */

/*
This program is free software; you can redistribute it and/or
modify it under the terms of the GNU General Public License
as published by the Free Software Foundation; either version 2
of the License, or (at your option) any later version.

This program is distributed in the hope that it will be useful,
but WITHOUT ANY WARRANTY; without even the implied warranty of
MERCHANTABILITY or FITNESS FOR A PARTICULAR PURPOSE.  See the
GNU General Public License for more details.

You should have received a copy of the GNU General Public License
along with this program; if not, write to the Free Software
Foundation, Inc., 51 Franklin Street, Fifth Floor, Boston, MA  02110-1301, USA.
*/

define( 'JETPACK__MINIMUM_WP_VERSION', '5.9' );
define( 'JETPACK__MINIMUM_PHP_VERSION', '5.6' );
<<<<<<< HEAD
define( 'JETPACK__VERSION', '11.4-a.4000000' );
=======
define( 'JETPACK__VERSION', '11.4-a.6' );
>>>>>>> c2bb9e07

/**
 * Constant used to fetch the connection owner token
 *
 * @deprecated 9.0.0
 * @var boolean
 */
define( 'JETPACK_MASTER_USER', true );

define( 'JETPACK__API_VERSION', 1 );
define( 'JETPACK__PLUGIN_DIR', plugin_dir_path( __FILE__ ) );
define( 'JETPACK__PLUGIN_FILE', __FILE__ );

defined( 'JETPACK__RELEASE_POST_BLOG_SLUG' ) || define( 'JETPACK__RELEASE_POST_BLOG_SLUG', 'jetpackreleaseblog.wordpress.com' );
defined( 'JETPACK_CLIENT__AUTH_LOCATION' ) || define( 'JETPACK_CLIENT__AUTH_LOCATION', 'header' );

/**
 * WP.com API no longer supports `http://` protocol.
 * This means Jetpack can't function properly on servers that can't send outbound HTTPS requests.
 * The constant is no longer used.
 *
 * @deprecated 9.1.0
 */
defined( 'JETPACK_CLIENT__HTTPS' ) || define( 'JETPACK_CLIENT__HTTPS', 'AUTO' );

defined( 'JETPACK__GLOTPRESS_LOCALES_PATH' ) || define( 'JETPACK__GLOTPRESS_LOCALES_PATH', JETPACK__PLUGIN_DIR . 'jetpack_vendor/automattic/jetpack-compat/lib/locales.php' );
defined( 'JETPACK__API_BASE' ) || define( 'JETPACK__API_BASE', 'https://jetpack.wordpress.com/jetpack.' );
defined( 'JETPACK_PROTECT__API_HOST' ) || define( 'JETPACK_PROTECT__API_HOST', 'https://api.bruteprotect.com/' );
defined( 'JETPACK__WPCOM_JSON_API_BASE' ) || define( 'JETPACK__WPCOM_JSON_API_BASE', 'https://public-api.wordpress.com' );

/**
 * WP.com API no longer supports `http://` protocol.
 * Use `JETPACK__WPCOM_JSON_API_BASE` instead, which has the protocol hardcoded.
 *
 * @deprecated 9.1.0
 */
defined( 'JETPACK__WPCOM_JSON_API_HOST' ) || define( 'JETPACK__WPCOM_JSON_API_HOST', 'public-api.wordpress.com' );

defined( 'JETPACK__SANDBOX_DOMAIN' ) || define( 'JETPACK__SANDBOX_DOMAIN', '' );
defined( 'JETPACK__DEBUGGER_PUBLIC_KEY' ) || define(
	'JETPACK__DEBUGGER_PUBLIC_KEY',
	"\r\n" . '-----BEGIN PUBLIC KEY-----' . "\r\n"
	. 'MIIBIjANBgkqhkiG9w0BAQEFAAOCAQ8AMIIBCgKCAQEAm+uLLVoxGCY71LS6KFc6' . "\r\n"
	. '1UnF6QGBAsi5XF8ty9kR3/voqfOkpW+gRerM2Kyjy6DPCOmzhZj7BFGtxSV2ZoMX' . "\r\n"
	. '9ZwWxzXhl/Q/6k8jg8BoY1QL6L2K76icXJu80b+RDIqvOfJruaAeBg1Q9NyeYqLY' . "\r\n"
	. 'lEVzN2vIwcFYl+MrP/g6Bc2co7Jcbli+tpNIxg4Z+Hnhbs7OJ3STQLmEryLpAxQO' . "\r\n"
	. 'q8cbhQkMx+FyQhxzSwtXYI/ClCUmTnzcKk7SgGvEjoKGAmngILiVuEJ4bm7Q1yok' . "\r\n"
	. 'xl9+wcfW6JAituNhml9dlHCWnn9D3+j8pxStHihKy2gVMwiFRjLEeD8K/7JVGkb/' . "\r\n"
	. 'EwIDAQAB' . "\r\n"
	. '-----END PUBLIC KEY-----' . "\r\n"
);

/*
 * These constants can be set in wp-config.php to ensure sites behind proxies will still work.
 * Setting these constants, though, is *not* the preferred method. It's better to configure
 * the proxy to send the X-Forwarded-Port header.
 */
defined( 'JETPACK_SIGNATURE__HTTP_PORT' ) || define( 'JETPACK_SIGNATURE__HTTP_PORT', 80 );
defined( 'JETPACK_SIGNATURE__HTTPS_PORT' ) || define( 'JETPACK_SIGNATURE__HTTPS_PORT', 443 );

/**
 * Check if the version of WordPress in use on the site is supported by Jetpack.
 */
if ( version_compare( $GLOBALS['wp_version'], JETPACK__MINIMUM_WP_VERSION, '<' ) ) {
	if ( defined( 'WP_DEBUG' ) && WP_DEBUG ) {
		error_log( // phpcs:ignore WordPress.PHP.DevelopmentFunctions.error_log_error_log
			sprintf(
				/* translators: Placeholders are numbers, versions of WordPress in use on the site, and required by WordPress. */
				esc_html__( 'Your version of WordPress (%1$s) is lower than the version required by Jetpack (%2$s). Please update WordPress to continue enjoying Jetpack.', 'jetpack' ),
				$GLOBALS['wp_version'],
				JETPACK__MINIMUM_WP_VERSION
			)
		);
	}

	/**
	 * Outputs for an admin notice about running Jetpack on outdated WordPress.
	 *
	 * @since 7.2.0
	 */
	function jetpack_admin_unsupported_wp_notice() { ?>
		<div class="notice notice-error is-dismissible">
			<p><?php esc_html_e( 'Jetpack requires a more recent version of WordPress and has been paused. Please update WordPress to continue enjoying Jetpack.', 'jetpack' ); ?></p>
		</div>
		<?php
	}

	add_action( 'admin_notices', 'jetpack_admin_unsupported_wp_notice' );
	return;
}

/**
 * This is where the loading of Jetpack begins.
 *
 * First, we try to load our composer autoloader.
 *
 * - If it fails, we "pause" Jetpack by ending the loading process
 *   and displaying an admin_notice to inform the site owner.
 *   (We want to fail gracefully if `composer install` has not been executed yet, so we are checking for the autoloader.)
 * - If it succeeds, we require load-jetpack.php, where all legacy files are required,
 *   and where we add on to various hooks that we expect to always run.
 */
$jetpack_autoloader           = JETPACK__PLUGIN_DIR . 'vendor/autoload_packages.php';
$jetpack_module_headings_file = JETPACK__PLUGIN_DIR . 'modules/module-headings.php'; // This file is loaded later in load-jetpack.php, but let's check here to pause before half-loading Jetpack.
if ( is_readable( $jetpack_autoloader ) && is_readable( $jetpack_module_headings_file ) ) {
	require_once $jetpack_autoloader;
	if ( method_exists( '\Automattic\Jetpack\Assets', 'alias_textdomains_from_file' ) ) {
		\Automattic\Jetpack\Assets::alias_textdomains_from_file( JETPACK__PLUGIN_DIR . 'jetpack_vendor/i18n-map.php' );
	}
} else {
	if ( defined( 'WP_DEBUG' ) && WP_DEBUG ) {
		error_log( // phpcs:ignore WordPress.PHP.DevelopmentFunctions.error_log_error_log
			sprintf(
				/* translators: Placeholder is a link to a support document. */
				__( 'Your installation of Jetpack is incomplete. If you installed Jetpack from GitHub, please refer to this document to set up your development environment: %1$s', 'jetpack' ),
				'https://github.com/Automattic/jetpack/blob/trunk/docs/development-environment.md'
			)
		);
	}

	/**
	 * Outputs an admin notice for folks running Jetpack without having run composer install.
	 *
	 * @since 7.4.0
	 */
	function jetpack_admin_missing_files() {
		?>
		<div class="notice notice-error is-dismissible">
			<p>
				<?php
				printf(
					wp_kses(
						/* translators: Placeholder is a link to a support document. */
						__( 'Your installation of Jetpack is incomplete. If you installed Jetpack from GitHub, please refer to <a href="%1$s" target="_blank" rel="noopener noreferrer">this document</a> to set up your development environment. Jetpack must have Composer dependencies installed and built via the build command.', 'jetpack' ),
						array(
							'a' => array(
								'href'   => array(),
								'target' => array(),
								'rel'    => array(),
							),
						)
					),
					'https://github.com/Automattic/jetpack/blob/trunk/docs/development-environment.md#building-your-project'
				);
				?>
			</p>
		</div>
		<?php
	}

	add_action( 'admin_notices', 'jetpack_admin_missing_files' );
	return;
}

register_activation_hook( __FILE__, array( 'Jetpack', 'plugin_activation' ) );
register_deactivation_hook( __FILE__, array( 'Jetpack', 'plugin_deactivation' ) );

// Require everything else, that is not loaded via the autoloader.
require_once JETPACK__PLUGIN_DIR . 'load-jetpack.php';<|MERGE_RESOLUTION|>--- conflicted
+++ resolved
@@ -32,11 +32,7 @@
 
 define( 'JETPACK__MINIMUM_WP_VERSION', '5.9' );
 define( 'JETPACK__MINIMUM_PHP_VERSION', '5.6' );
-<<<<<<< HEAD
-define( 'JETPACK__VERSION', '11.4-a.4000000' );
-=======
 define( 'JETPACK__VERSION', '11.4-a.6' );
->>>>>>> c2bb9e07
 
 /**
  * Constant used to fetch the connection owner token
