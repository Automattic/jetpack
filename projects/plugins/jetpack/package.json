{
	"name": "Jetpack",
	"version": "11.4.0-a.2",
	"private": true,
	"description": "[Jetpack](https://jetpack.com/) is a WordPress plugin that supercharges your self-hosted WordPress site with the awesome cloud power of [WordPress.com](https://wordpress.com).",
	"homepage": "https://jetpack.com",
	"bugs": {
		"url": "https://github.com/Automattic/jetpack/issues"
	},
	"repository": {
		"type": "git",
		"url": "https://github.com/Automattic/jetpack.git",
		"directory": "projects/plugins/jetpack"
	},
	"license": "GPL-2.0-or-later",
	"author": "Automattic",
	"scripts": {
		"build": "pnpm run clean && pnpm run build-client && pnpm run build-extensions && pnpm run build-widget-visibility && pnpm run build-asset-cdn-json",
		"build-asset-cdn-json": "php tools/build-asset-cdn-json.php",
		"//": "# We set NODE_PATH here (and in other 'build-' scripts) so postcss-loader can find its plugins with pnpm 7. See https://github.com/pnpm/pnpm/discussions/3536#discussioncomment-2688984",
		"build-client": "NODE_PATH=\"$PWD/node_modules\" concurrently --names js,css,masterbar,module-headings 'webpack --config ./tools/webpack.config.js' 'webpack --config ./tools/webpack.config.css.js' 'webpack --config ./tools/webpack.config.masterbar.js' 'php tools/build-module-headings-translations.php'",
		"build-color-schemes-wpcom": "NODE_ENV=production MASTERBAR_ENV=wpcom webpack --config ./tools/webpack.config.masterbar.js",
		"build-concurrently": "pnpm run clean && concurrently 'pnpm:compile-ts' 'pnpm:build-client' 'pnpm:build-extensions' 'pnpm:build-widget-visibility' && pnpm run build-asset-cdn-json",
		"build-extensions": "NODE_PATH=\"$PWD/node_modules\" webpack --config ./tools/webpack.config.extensions.js",
		"build-production": "pnpm run clean && pnpm run build-production-client && pnpm run build-production-extensions && pnpm run build-production-widget-visibility && pnpm run build-asset-cdn-json",
		"build-production-concurrently": "pnpm run clean && concurrently 'pnpm:compile-ts' 'pnpm:build-production-client' 'pnpm:build-production-extensions' 'pnpm:build-production-widget-visibility' && pnpm run build-asset-cdn-json",
		"build-production-client": "NODE_ENV=production BABEL_ENV=production pnpm run build-client && pnpm exec validate-es ./_inc/build/",
		"build-production-extensions": "NODE_ENV=production BABEL_ENV=production pnpm run build-extensions && pnpm exec validate-es ./_inc/blocks",
		"build-production-widget-visibility": "NODE_ENV=production BABEL_ENV=production pnpm run build-widget-visibility && pnpm exec validate-es ./_inc/build/widget-visibility/editor",
		"build-widget-visibility": "NODE_PATH=\"$PWD/node_modules\" webpack --config ./tools/webpack.config.widget-visibility.js",
		"clean": "pnpm run clean-client && pnpm run clean-extensions",
		"clean-client": "rm -rf _inc/build/ css/",
		"clean-extensions": "rm -rf _inc/blocks/ ",
		"compile-ts": "tsc --pretty",
		"fixtures:regenerate": "REGENERATE_FIXTURES=y GENERATE_MISSING_FIXTURES=y pnpm test-extensions",
		"fixtures:generate": "GENERATE_MISSING_FIXTURES=y pnpm test-extensions",
		"fixtures:test": "pnpm test-extensions validate.js",
		"test-adminpage": "pnpm run test-client && pnpm run test-gui",
		"test-client": "NODE_PATH=tests:_inc/client jest --config=tests/jest.config.client.js",
		"test-extensions": "TZ=UTC jest --config=tests/jest.config.extensions.js",
		"test-gui": "NODE_PATH=tests:_inc/client jest --config=tests/jest.config.gui.js",
		"watch": "NODE_PATH=\"$PWD/node_modules\" concurrently --names client-js,client-css,masterbar,extensions,widget-visibility 'webpack watch --config ./tools/webpack.config.js' 'webpack watch --config ./tools/webpack.config.css.js' 'webpack watch --config ./tools/webpack.config.masterbar.js' 'webpack watch --config ./tools/webpack.config.extensions.js' 'webpack watch --config ./tools/webpack.config.widget-visibility.js'"
	},
	"browserslist": [
		"extends @wordpress/browserslist-config"
	],
	"dependencies": {
		"@automattic/calypso-color-schemes": "2.1.1",
		"@automattic/components": "2.0.1",
		"@automattic/format-currency": "1.0.1",
		"@automattic/jetpack-analytics": "workspace:* || ^0.1",
		"@automattic/jetpack-api": "workspace:* || ^0.13",
<<<<<<< HEAD
		"@automattic/jetpack-components": "workspace:* || ^0.18",
=======
		"@automattic/jetpack-components": "workspace:* || ^0.19",
>>>>>>> 5a68d19f
		"@automattic/jetpack-connection": "workspace:* || ^0.19",
		"@automattic/jetpack-licensing": "workspace:* || ^0.5",
		"@automattic/jetpack-partner-coupon": "workspace:* || ^0.2",
		"@automattic/jetpack-publicize-components": "workspace:* || ^0.5",
		"@automattic/jetpack-shared-extension-utils": "workspace:* || ^0.6",
		"@automattic/popup-monitor": "1.0.2",
		"@automattic/request-external-access": "1.0.0",
		"@automattic/social-previews": "1.1.5",
		"@automattic/viewport": "1.0.0",
		"@wordpress/base-styles": "4.7.0",
		"@wordpress/block-editor": "9.8.0",
		"@wordpress/blocks": "11.15.0",
		"@wordpress/browserslist-config": "5.0.0",
		"@wordpress/compose": "5.14.0",
		"@wordpress/data": "7.0.0",
		"@wordpress/date": "4.16.0",
		"@wordpress/edit-post": "6.13.0",
		"@wordpress/element": "4.14.0",
		"@wordpress/hooks": "3.16.0",
		"@wordpress/i18n": "4.16.0",
		"@wordpress/icons": "9.7.0",
		"@wordpress/url": "3.17.0",
		"@wordpress/viewport": "4.14.0",
		"@wordpress/widgets": "2.14.0",
		"bounding-client-rect": "1.0.5",
		"classnames": "2.3.1",
		"clipboard": "2.0.6",
		"component-uid": "0.0.2",
		"cookie": "0.4.1",
		"copy-webpack-plugin": "11.0.0",
		"debug": "4.3.3",
		"email-validator": "2.0.4",
		"events": "3.3.0",
		"filesize": "8.0.6",
		"focus-trap": "6.3.0",
		"gridicons": "3.4.0",
		"jsdom": "19.0.0",
		"mapbox-gl": "1.13.0",
		"markdown-it": "12.3.2",
		"photon": "4.0.0",
		"postcss-custom-properties": "12.1.7",
		"prop-types": "15.7.2",
		"react-redux": "7.2.8",
		"react-router-dom": "5.2.0",
		"redux": "4.0.5",
		"redux-thunk": "2.3.0",
		"refx": "3.1.1",
		"resize-observer-polyfill": "1.5.1",
		"sass": "1.38.1",
		"semver": "7.3.5",
		"social-logos": "2.5.0",
		"static-site-generator-webpack-plugin": "3.4.2",
		"swiper": "6.7.0",
		"tinycolor2": "1.4.2",
		"tus-js-client": "2.3.0",
		"webpack": "5.72.1",
		"webpack-cli": "4.9.1"
	},
	"devDependencies": {
		"@automattic/color-studio": "2.5.0",
		"@automattic/jetpack-base-styles": "workspace:* || ^0.3",
		"@automattic/jetpack-webpack-config": "workspace:* || ^1.3",
		"@automattic/remove-asset-webpack-plugin": "workspace:* || ^1.0",
		"@babel/core": "7.18.13",
		"@babel/plugin-proposal-nullish-coalescing-operator": "7.18.6",
		"@babel/plugin-transform-react-jsx": "7.18.10",
		"@babel/plugin-transform-runtime": "7.18.10",
		"@babel/preset-env": "7.18.10",
		"@babel/runtime": "7.18.9",
		"@testing-library/dom": "8.16.0",
		"@testing-library/react": "12.1.5",
		"@testing-library/react-hooks": "8.0.1",
		"@testing-library/user-event": "14.2.1",
		"@types/react": "17.0.47",
		"@wordpress/api-fetch": "6.13.0",
		"@wordpress/babel-plugin-import-jsx-pragma": "4.0.0",
		"@wordpress/blob": "3.16.0",
		"@wordpress/block-serialization-default-parser": "4.16.0",
		"@wordpress/components": "20.0.0",
		"@wordpress/core-data": "4.14.0",
		"@wordpress/dom-ready": "3.16.0",
		"@wordpress/editor": "12.15.0",
		"@wordpress/escape-html": "2.16.0",
		"@wordpress/keycodes": "3.16.0",
		"@wordpress/notices": "3.16.0",
		"@wordpress/token-list": "2.16.0",
		"autoprefixer": "10.4.2",
		"babel-jest": "28.1.0",
		"concurrently": "6.0.2",
		"fs-extra": "10.0.0",
		"glob": "7.1.6",
		"jest": "28.1.0",
		"jest-environment-jsdom": "28.1.0",
		"jquery": "3.6.0",
		"lodash": "4.17.21",
		"postcss": "8.4.16",
		"postcss-loader": "6.2.0",
		"react-test-renderer": "17.0.2",
		"regenerator-runtime": "0.13.9",
		"sass-loader": "12.4.0",
		"typescript": "4.8.2"
	},
	"optionalDependencies": {
		"react": "17.0.2",
		"react-dom": "17.0.2"
	},
	"engines": {
		"node": "^16.13.2",
		"yarn": "use pnpm instead - see docs/yarn-upgrade.md"
	}
}<|MERGE_RESOLUTION|>--- conflicted
+++ resolved
@@ -50,11 +50,7 @@
 		"@automattic/format-currency": "1.0.1",
 		"@automattic/jetpack-analytics": "workspace:* || ^0.1",
 		"@automattic/jetpack-api": "workspace:* || ^0.13",
-<<<<<<< HEAD
-		"@automattic/jetpack-components": "workspace:* || ^0.18",
-=======
 		"@automattic/jetpack-components": "workspace:* || ^0.19",
->>>>>>> 5a68d19f
 		"@automattic/jetpack-connection": "workspace:* || ^0.19",
 		"@automattic/jetpack-licensing": "workspace:* || ^0.5",
 		"@automattic/jetpack-partner-coupon": "workspace:* || ^0.2",
