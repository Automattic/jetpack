--- conflicted
+++ resolved
@@ -2,8 +2,6 @@
 
 ### This is a list detailing changes for all Jetpack releases.
 
-<<<<<<< HEAD
-=======
 ## 12.0-a.1 - 2023-03-08
 ### Enhancements
 - Admin: fix submenu positioning in admin menu. [#28355]
@@ -29,7 +27,6 @@
 - VideoPress: pick and convert core/video VideoPress instances also from inner blocks [#29339]
 - Writing prompts: marks prompt as answered when using a writing prompt block [#29214]
 
->>>>>>> ccb91a12
 ## [11.9] - 2023-03-07
 ### Enhancements
 - Assistant: add new card to highlight VaultPress Backup. [#28741]
@@ -7842,14 +7839,10 @@
 
 - Initial release
 
-<<<<<<< HEAD
-=======
 [11.6]: https://wp.me/p1moTy-PLI
->>>>>>> ccb91a12
 [11.9]: https://wp.me/p1moTy-RdX
 [11.8]: https://wp.me/p1moTy-QEM
 [11.7]: https://wp.me/p1moTy-Q9t
-[11.6]: https://wp.me/p1moTy-PLI
 [11.5]: https://wp.me/p1moTy-Ppq
 [11.4]: https://wp.me/p1moTy-O5I
 [11.3]: https://wp.me/p1moTy-M5i
