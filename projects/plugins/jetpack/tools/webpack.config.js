--- conflicted
+++ resolved
@@ -87,11 +87,7 @@
 					export: 'getRouteName',
 				},
 			},
-<<<<<<< HEAD
-=======
-			'search-dashboard': path.join( __dirname, '../_inc/client', 'search-dashboard-entry.js' ),
 			'plugins-page': path.join( __dirname, '../_inc/client', 'plugins-entry.js' ),
->>>>>>> 851be389
 		},
 		plugins: [
 			...sharedWebpackConfig.plugins,
