<?php // phpcs:ignore WordPress.Files.FileName.InvalidClassFileName
/**
 * Client = Plugin
 * Client Server = API Methods the Plugin must respond to
 *
 * @package automattic/jetpack
 */

/**
 * Client = Plugin
 * Client Server = API Methods the Plugin must respond to
 */
class Jetpack_Client_Server {

	/**
	 * Whether the class has been initialized.
	 *
	 * @var bool
	 */
	private static $did_init = false;

	/**
	 * Initialize the hooks, but only once.
	 *
	 * @return void
	 */
	public static function init() {
		if ( static::$did_init ) {
			return;
		}

		add_filter( 'jetpack_rest_test_connection_response', array( static::class, 'test_connection' ) );

		static::$did_init = true;
	}

	/**
	 * Handle the client authorization error.
	 *
	 * @param WP_Error $error The error object.
	 */
	public static function client_authorize_error( $error ) {
		if ( $error instanceof WP_Error ) {
			Jetpack::state( 'error', $error->get_error_code() );
		}
	}

	/**
	 * The user is already authorized, we set the Jetpack state and adjust the redirect URL.
	 *
	 * @return string
	 */
	public static function client_authorize_already_authorized_url() {
		Jetpack::state( 'message', 'already_authorized' );
		return Jetpack::admin_url();
	}

	/**
	 * The authorization processing has started.
	 */
	public static function client_authorize_processing() {
		Jetpack::log( 'authorize' );
	}

	/**
	 * The authorization has completed (successfully or not), and the redirect URL is empty.
	 * We set the Jetpack Dashboard as the default URL.
	 *
	 * @return string
	 */
	public static function client_authorize_fallback_url() {
		return Jetpack::admin_url();
	}

	/**
	 * Deactivate a plugin.
	 *
	 * @param string $probable_file Expected plugin file.
	 * @param string $probable_title Expected plugin title.
	 * @return int 1 if a plugin was deactivated, 0 if not.
	 */
	public static function deactivate_plugin( $probable_file, $probable_title ) {
		include_once ABSPATH . 'wp-admin/includes/plugin.php';
		if ( is_plugin_active( $probable_file ) ) {
			deactivate_plugins( $probable_file );
			return 1;
		} else {
			// If the plugin is not in the usual place, try looking through all active plugins.
			$active_plugins = Jetpack::get_active_plugins();
			foreach ( $active_plugins as $plugin ) {
				$data = get_plugin_data( WP_PLUGIN_DIR . '/' . $plugin );
				if ( $data['Name'] === $probable_title ) {
					deactivate_plugins( $plugin );
					return 1;
				}
			}
		}

		return 0;
	}
<<<<<<< HEAD

	/**
	 * Filters the result of test_connection REST method
	 *
	 * @return string The current Jetpack version number
	 */
	public static function test_connection() {
		return JETPACK__VERSION;
	}

	/**
	 * Get the Jetpack instance.
	 *
	 * @deprecated since Jetpack 9.5.0
	 * @see Jetpack::init()
	 */
	public function get_jetpack() {
		_deprecated_function( __METHOD__, 'jetpack-9.5.0', 'Jetpack::init' );
		return Jetpack::init();
	}

	/**
	 * No longer used.
	 *
	 * @deprecated since Jetpack 9.5.0
	 * @return never
	 */
	public function do_exit() {
		_deprecated_function( __METHOD__, 'jetpack-9.5.0' );
		exit;
	}
=======
>>>>>>> 18b6a900
}<|MERGE_RESOLUTION|>--- conflicted
+++ resolved
@@ -98,7 +98,6 @@
 
 		return 0;
 	}
-<<<<<<< HEAD
 
 	/**
 	 * Filters the result of test_connection REST method
@@ -108,28 +107,4 @@
 	public static function test_connection() {
 		return JETPACK__VERSION;
 	}
-
-	/**
-	 * Get the Jetpack instance.
-	 *
-	 * @deprecated since Jetpack 9.5.0
-	 * @see Jetpack::init()
-	 */
-	public function get_jetpack() {
-		_deprecated_function( __METHOD__, 'jetpack-9.5.0', 'Jetpack::init' );
-		return Jetpack::init();
-	}
-
-	/**
-	 * No longer used.
-	 *
-	 * @deprecated since Jetpack 9.5.0
-	 * @return never
-	 */
-	public function do_exit() {
-		_deprecated_function( __METHOD__, 'jetpack-9.5.0' );
-		exit;
-	}
-=======
->>>>>>> 18b6a900
 }