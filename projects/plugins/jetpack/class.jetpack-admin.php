<?php // phpcs:ignore WordPress.Files.FileName.InvalidClassFileName
/**
 * Build the Jetpack admin menu as a whole.
 *
 * @package automattic/jetpack
 */

use Automattic\Jetpack\Admin_UI\Admin_Menu;
use Automattic\Jetpack\Current_Plan as Jetpack_Plan;
use Automattic\Jetpack\Partner_Coupon as Jetpack_Partner_Coupon;
use Automattic\Jetpack\Status;
use Automattic\Jetpack\Status\Host;

/**
 * Build the Jetpack admin menu as a whole.
 */
class Jetpack_Admin {

	/**
	 * Static instance.
	 *
	 * @var Jetpack_Admin
	 */
	private static $instance = null;

	/**
	 * Initialize and fetch the static instance.
	 *
	 * @return self
	 */
	public static function init() {
		// phpcs:ignore WordPress.Security.NonceVerification.Recommended
		if ( isset( $_GET['page'] ) && 'jetpack' === $_GET['page'] ) {
			add_filter( 'nocache_headers', array( 'Jetpack_Admin', 'add_no_store_header' ), 100 );
		}

		if ( self::$instance === null ) {
			self::$instance = new Jetpack_Admin();
		}
		return self::$instance;
	}

	/**
	 * Filter callback to add `no-store` to the `Cache-Control` header.
	 *
	 * @param array $headers Headers array.
	 * @return array Modified headers array.
	 */
	public static function add_no_store_header( $headers ) {
		$headers['Cache-Control'] .= ', no-store';
		return $headers;
	}

	/** Constructor. */
	private function __construct() {
		require_once JETPACK__PLUGIN_DIR . '_inc/lib/admin-pages/class.jetpack-react-page.php';
		$jetpack_react = new Jetpack_React_Page();

		require_once JETPACK__PLUGIN_DIR . '_inc/lib/admin-pages/class.jetpack-settings-page.php';
		$fallback_page = new Jetpack_Settings_Page();

		require_once JETPACK__PLUGIN_DIR . '_inc/lib/admin-pages/class-jetpack-about-page.php';
		$jetpack_about = new Jetpack_About_Page();

		add_action( 'admin_init', array( $jetpack_react, 'react_redirects' ), 0 );
		add_action( 'admin_menu', array( $jetpack_react, 'add_actions' ), 998 );
		add_action( 'jetpack_admin_menu', array( $jetpack_react, 'jetpack_add_dashboard_sub_nav_item' ) );
		add_action( 'jetpack_admin_menu', array( $jetpack_react, 'jetpack_add_settings_sub_nav_item' ) );
		add_action( 'jetpack_admin_menu', array( $this, 'admin_menu_debugger' ) );
		add_action( 'jetpack_admin_menu', array( $fallback_page, 'add_actions' ) );
		add_action( 'jetpack_admin_menu', array( $jetpack_about, 'add_actions' ) );

		// Add redirect to current page for activation/deactivation of modules.
		add_action( 'jetpack_pre_activate_module', array( $this, 'fix_redirect' ), 10, 2 );
		add_action( 'jetpack_pre_deactivate_module', array( $this, 'fix_redirect' ), 10, 2 );

		// Add module bulk actions handler.
		add_action( 'jetpack_unrecognized_action', array( $this, 'handle_unrecognized_action' ) );

		if ( class_exists( 'Akismet_Admin' ) ) {
			// If the site has Jetpack Anti-spam, change the Akismet menu label and logo accordingly.
			$site_products         = array_column( Jetpack_Plan::get_products(), 'product_slug' );
			$has_anti_spam_product = count( array_intersect( array( 'jetpack_anti_spam', 'jetpack_anti_spam_monthly' ), $site_products ) ) > 0;

			if ( Jetpack_Plan::supports( 'antispam' ) || $has_anti_spam_product ) {
				// Prevent Akismet from adding a menu item.
				add_action(
					'admin_menu',
					function () {
						remove_action( 'admin_menu', array( 'Akismet_Admin', 'admin_menu' ), 5 );
					},
					4
				);

<<<<<<< HEAD
				// Add an Anti-spam menu item for Jetpack.
				add_action(
					'jetpack_admin_menu',
					function () {
						add_submenu_page( 'jetpack', __( 'Akismet Anti-spam', 'jetpack' ), __( 'Akismet Anti-spam', 'jetpack' ), 'manage_options', 'akismet-key-config', array( 'Akismet_Admin', 'display_page' ) );
					}
				);
=======
				// Add an Anti-spam menu item for Jetpack. This is handled automatically by the Admin_Menu as long as it has been initialized.
				Admin_Menu::init();
>>>>>>> ab2467a6
				add_action( 'admin_enqueue_scripts', array( $this, 'akismet_logo_replacement_styles' ) );
			}
		}

		// Ensure an Additional CSS menu item is added to the Appearance menu whenever Jetpack is connected.
		add_action( 'admin_menu', array( $this, 'additional_css_menu' ) );

		add_filter( 'jetpack_display_jitms_on_screen', array( $this, 'should_display_jitms_on_screen' ), 10, 2 );

		// Register Jetpack partner coupon hooks.
		Jetpack_Partner_Coupon::register_coupon_admin_hooks( 'jetpack', Jetpack::admin_url() );
	}

	/**
	 * Generate styles to replace Akismet logo for the Jetpack Akismet Anti-spam logo.
		Without this, we would have to change the logo from Akismet codebase and we want to avoid that.
	 */
	public function akismet_logo_replacement_styles() {
		$logo_url = esc_url( plugins_url( 'images/products/logo-anti-spam.svg', JETPACK__PLUGIN_FILE ) );
		$style    = ".akismet-masthead__logo-container { background: url({$logo_url}) no-repeat; min-height: 42px; margin: 20px 0; padding: 0 !important; } .akismet-masthead__logo { display: none; }";
		$style   .= '@media screen and (max-width: 782px) { .akismet-masthead__logo-container { margin-left: 4px; } }';
		wp_add_inline_style( 'admin-bar', $style );
	}

	/**
	 * Handle our Additional CSS menu item and legacy page declaration.
	 *
	 * @since 11.0 . Prior to that, this function was located in custom-css-4.7.php (now custom-css.php).
	 */
	public static function additional_css_menu() {
		/*
		 * Custom CSS for the Customizer is deprecated for block themes as of WP 6.1, so we only expose it with a menu
		 * if the site already has existing CSS code.
		 */
		if ( wp_is_block_theme() ) {
			$styles = wp_get_custom_css();
			if ( ! $styles ) {
				return;
			}
		}

		// If the site is a WoA site and the custom-css feature is not available, return.
		// See https://github.com/Automattic/jetpack/pull/19965 for more on how this menu item is dealt with on WoA sites.
		if ( ( new Host() )->is_woa_site() && ! ( in_array( 'custom-css', Jetpack::get_available_modules(), true ) ) ) {
			return;
		} elseif ( class_exists( 'Jetpack' ) && Jetpack::is_module_active( 'custom-css' ) ) { // If the Custom CSS module is enabled, add the Additional CSS menu item and link to the Customizer.
			// Add in our legacy page to support old bookmarks and such.
			add_submenu_page( '', __( 'CSS', 'jetpack' ), __( 'Additional CSS', 'jetpack' ), 'edit_theme_options', 'editcss', array( __CLASS__, 'customizer_redirect' ) );

			// Add in our new page slug that will redirect to the customizer.
			$hook = add_theme_page( __( 'CSS', 'jetpack' ), __( 'Additional CSS', 'jetpack' ), 'edit_theme_options', 'editcss-customizer-redirect', array( __CLASS__, 'customizer_redirect' ) );
			add_action( "load-{$hook}", array( __CLASS__, 'customizer_redirect' ) );
		} elseif ( class_exists( 'Jetpack' ) && Jetpack::is_connection_ready() ) { // Link to the Jetpack Settings > Writing page, highlighting the Custom CSS setting.
			add_submenu_page( '', __( 'CSS', 'jetpack' ), __( 'Additional CSS', 'jetpack' ), 'edit_theme_options', 'editcss', array( __CLASS__, 'theme_enhancements_redirect' ) );

			$hook = add_theme_page( __( 'CSS', 'jetpack' ), __( 'Additional CSS', 'jetpack' ), 'edit_theme_options', 'editcss-theme-enhancements-redirect', array( __CLASS__, 'theme_enhancements_redirect' ) );
			add_action( "load-{$hook}", array( __CLASS__, 'theme_enhancements_redirect' ) );
		}
	}

	/**
	 * Handle the redirect for the customizer.  This is necessary because
	 * we can't directly add customizer links to the admin menu.
	 *
	 * @since 11.0 . Prior to that, this function was located in custom-css-4.7.php (now custom-css.php).
	 *
	 * There is a core patch in trac that would make this unnecessary.
	 *
	 * @link https://core.trac.wordpress.org/ticket/39050
	 */
	public static function customizer_redirect() {
		wp_safe_redirect(
			self::customizer_link(
				array(
					'return_url' => wp_get_referer(),
				)
			)
		);
		exit;
	}

	/**
	 * Handle the Additional CSS redirect to the Jetpack settings Theme Enhancements section.
	 *
	 * @since 11.0
	 */
	public static function theme_enhancements_redirect() {
		wp_safe_redirect(
			'admin.php?page=jetpack#/writing?term=custom-css'
		);
		exit;
	}

	/**
	 * Build the URL to deep link to the Customizer.
	 *
	 * You can modify the return url via $args.
	 *
	 * @since 11.0 in this file. This method is also located in custom-css-4.7.php to cover legacy scenarios.
	 *
	 * @param array $args Array of parameters.
	 * @return string
	 */
	public static function customizer_link( $args = array() ) {
		if ( isset( $_SERVER['REQUEST_URI'] ) ) {
			$args = wp_parse_args(
				$args,
				array(
					'return_url' => rawurlencode( wp_unslash( $_SERVER['REQUEST_URI'] ) ), // phpcs:ignore WordPress.Security.ValidatedSanitizedInput.InputNotSanitized
				)
			);
		}

		return add_query_arg(
			array(
				array(
					'autofocus' => array(
						'section' => 'custom_css',
					),
				),
				'return' => $args['return_url'],
			),
			admin_url( 'customize.php' )
		);
	}

	/**
	 * Sort callback to put modules with `requires_connection` last.
	 *
	 * @param array $module1 Module data.
	 * @param array $module2 Module data.
	 * @return int Indicating the relative ordering of module1 and module2.
	 */
	public static function sort_requires_connection_last( $module1, $module2 ) {
		if ( (bool) $module1['requires_connection'] === (bool) $module2['requires_connection'] ) {
			return 0;
		} elseif ( $module1['requires_connection'] ) {
			return 1;
		} elseif ( $module2['requires_connection'] ) {
			return -1;
		}

		return 0;
	}

	/**
	 * Produce JS understandable objects of modules containing information for
	 * presentation like description, name, configuration url, etc.
	 */
	public function get_modules() {
		include_once JETPACK__PLUGIN_DIR . 'modules/module-info.php';
		$available_modules = Jetpack::get_available_modules();
		$active_modules    = Jetpack::get_active_modules();
		$modules           = array();
		$jetpack_active    = Jetpack::is_connection_ready() || ( new Status() )->is_offline_mode();
		$overrides         = Jetpack_Modules_Overrides::instance();
		foreach ( $available_modules as $module ) {
			$module_array = Jetpack::get_module( $module );
			if ( $module_array ) {
				/**
				 * Filters each module's short description.
				 *
				 * @since 3.0.0
				 *
				 * @param string $module_array['description'] Module description.
				 * @param string $module Module slug.
				 */
				$short_desc = apply_filters( 'jetpack_short_module_description', $module_array['description'], $module );
				// Fix: correct multibyte strings truncate with checking for mbstring extension.
				$short_desc_trunc = ( function_exists( 'mb_strlen' ) )
							? ( ( mb_strlen( $short_desc ) > 143 )
								? mb_substr( $short_desc, 0, 140 ) . '...'
								: $short_desc )
							: ( ( strlen( $short_desc ) > 143 )
								? substr( $short_desc, 0, 140 ) . '...'
								: $short_desc );

				$module_array['module'] = $module;

				$is_available = self::is_module_available( $module_array );

				$module_array['activated']          = ( $jetpack_active ? in_array( $module, $active_modules, true ) : false );
				$module_array['deactivate_nonce']   = wp_create_nonce( 'jetpack_deactivate-' . $module );
				$module_array['activate_nonce']     = wp_create_nonce( 'jetpack_activate-' . $module );
				$module_array['available']          = $is_available;
				$module_array['unavailable_reason'] = $is_available ? false : self::get_module_unavailable_reason( $module_array );
				$module_array['short_description']  = $short_desc_trunc;
				$module_array['configure_url']      = Jetpack::module_configuration_url( $module );
				$module_array['override']           = $overrides->get_module_override( $module );
				$module_array['disabled']           = $is_available ? '' : 'disabled="disabled"';

				ob_start();
				/**
				 * Allow the display of a "Learn More" button.
				 * The dynamic part of the action, $module, is the module slug.
				 *
				 * @since 3.0.0
				 */
				do_action( 'jetpack_learn_more_button_' . $module );
				$module_array['learn_more_button'] = ob_get_clean();

				ob_start();
				/**
				 * Allow the display of information text when Jetpack is connected to WordPress.com.
				 * The dynamic part of the action, $module, is the module slug.
				 *
				 * @since 3.0.0
				 */
				do_action( 'jetpack_module_more_info_' . $module );

				/**
				* Filter the long description of a module.
				*
				* @since 3.5.0
				*
				* @param string ob_get_clean() The module long description.
				* @param string $module The module name.
				*/
				$module_array['long_description'] = apply_filters( 'jetpack_long_module_description', ob_get_clean(), $module );

				ob_start();
				/**
				 * Filter the search terms for a module
				 *
				 * Search terms are typically added to the module headers, under "Additional Search Queries".
				 *
				 * Use syntax:
				 * function jetpack_$module_search_terms( $terms ) {
				 *  $terms = _x( 'term 1, term 2', 'search terms', 'jetpack' );
				 *  return $terms;
				 * }
				 * add_filter( 'jetpack_search_terms_$module', 'jetpack_$module_search_terms' );
				 *
				 * @since 3.5.0
				 *
				 * @param string The search terms (comma separated).
				 */
				echo apply_filters( 'jetpack_search_terms_' . $module, $module_array['additional_search_queries'] ); // phpcs:ignore WordPress.Security.EscapeOutput.OutputNotEscaped
				$module_array['search_terms'] = ob_get_clean();

				$module_array['configurable'] = false;
				if (
					current_user_can( 'manage_options' ) &&
					/**
					 * Allow the display of a configuration link in the Jetpack Settings screen.
					 *
					 * @since 3.0.0
					 *
					 * @param string $module Module name.
					 * @param bool false Should the Configure module link be displayed? Default to false.
					 */
					apply_filters( 'jetpack_module_configurable_' . $module, false )
				) {
					$module_array['configurable'] = sprintf( '<a href="%1$s">%2$s</a>', esc_url( $module_array['configure_url'] ), __( 'Configure', 'jetpack' ) );
				}

				$modules[ $module ] = $module_array;
			}
		}

		uasort( $modules, array( 'Jetpack', 'sort_modules' ) );

		if ( ! Jetpack::is_connection_ready() ) {
			uasort( $modules, array( __CLASS__, 'sort_requires_connection_last' ) );
		}

		return $modules;
	}

	/**
	 * Check if a module is available.
	 *
	 * @param array $module Module data.
	 */
	public static function is_module_available( $module ) {
		if ( ! is_array( $module ) || empty( $module ) ) {
			return false;
		}

		/**
		 * We never want to show VaultPress as activatable through Jetpack.
		 */
		if ( 'vaultpress' === $module['module'] ) {
			return false;
		}

		/*
		 * WooCommerce Analytics should only be available
		 * when running WooCommerce 3+
		 */
		if (
			'woocommerce-analytics' === $module['module']
			&& (
				! class_exists( 'WooCommerce' )
				|| version_compare( WC_VERSION, '3.0', '<' )
			)
		) {
			return false;
		}

		/*
		 * In Offline mode, modules that require a site or user
		 * level connection should be unavailable.
		 */
		if ( ( new Status() )->is_offline_mode() ) {
			return ! ( $module['requires_connection'] || $module['requires_user_connection'] );
		}

		/*
		 * Jetpack not connected.
		 */
		if ( ! Jetpack::is_connection_ready() ) {
			return false;
		}

		/*
		 * Jetpack connected at a site level only. Make sure to make
		 * modules that require a user connection unavailable.
		 */
		if ( ! Jetpack::connection()->has_connected_owner() && $module['requires_user_connection'] ) {
			return false;
		}

		return Jetpack_Plan::supports( $module['module'] );
	}

	/**
	 * Returns why a module is unavailable.
	 *
	 * @param  array $module The module.
	 * @return string|false A string stating why the module is not available or false if the module is available.
	 */
	public static function get_module_unavailable_reason( $module ) {
		if ( ! is_array( $module ) || empty( $module ) ) {
			return false;
		}

		if ( self::is_module_available( $module ) ) {
			return false;
		}

		/**
		 * We never want to show VaultPress as activatable through Jetpack so return an empty string.
		 */
		if ( 'vaultpress' === $module['module'] ) {
			return '';
		}

		/*
		 * WooCommerce Analytics should only be available
		 * when running WooCommerce 3+
		 */
		if (
			'woocommerce-analytics' === $module['module']
			&& (
					! class_exists( 'WooCommerce' )
					|| version_compare( WC_VERSION, '3.0', '<' )
				)
			) {
			return __( 'Requires WooCommerce 3+ plugin', 'jetpack' );
		}

		/*
		 * In Offline mode, modules that require a site or user
		 * level connection should be unavailable.
		 */
		if ( ( new Status() )->is_offline_mode() ) {
			if ( $module['requires_connection'] || $module['requires_user_connection'] ) {
				return __( 'Offline mode', 'jetpack' );
			}
		}

		/*
		 * Jetpack not connected.
		 */
		if ( ! Jetpack::is_connection_ready() ) {
			return __( 'Jetpack is not connected', 'jetpack' );
		}

		/*
		 * Jetpack connected at a site level only and module requires a user connection.
		 */
		if ( ! Jetpack::connection()->has_connected_owner() && $module['requires_user_connection'] ) {
			return __( 'Requires a connected WordPress.com account', 'jetpack' );
		}

		/*
		 * Plan restrictions.
		 */
		if ( ! Jetpack_Plan::supports( $module['module'] ) ) {
			return __( 'Not supported by current plan', 'jetpack' );
		}

		return '';
	}

	/**
	 * Handle an unrecognized action.
	 *
	 * @param string $action Action.
	 */
	public function handle_unrecognized_action( $action ) {
		switch ( $action ) {
			case 'bulk-activate':
				check_admin_referer( 'bulk-jetpack_page_jetpack_modules' );
				if ( ! current_user_can( 'jetpack_activate_modules' ) ) {
					break;
				}

				$modules = isset( $_GET['modules'] ) ? array_map( 'sanitize_key', wp_unslash( (array) $_GET['modules'] ) ) : array();
				foreach ( $modules as $module ) {
					Jetpack::log( 'activate', $module );
					Jetpack::activate_module( $module, false );
				}
				// The following two lines will rarely happen, as Jetpack::activate_module normally exits at the end.
				wp_safe_redirect( wp_get_referer() );
				exit;
			case 'bulk-deactivate':
				check_admin_referer( 'bulk-jetpack_page_jetpack_modules' );
				if ( ! current_user_can( 'jetpack_deactivate_modules' ) ) {
					break;
				}

				$modules = isset( $_GET['modules'] ) ? array_map( 'sanitize_key', wp_unslash( (array) $_GET['modules'] ) ) : array();
				foreach ( $modules as $module ) {
					Jetpack::log( 'deactivate', $module );
					Jetpack::deactivate_module( $module );
					Jetpack::state( 'message', 'module_deactivated' );
				}
				Jetpack::state( 'module', $modules );
				wp_safe_redirect( wp_get_referer() );
				exit;
			default:
				return;
		}
	}

	/**
	 * Fix redirect.
	 *
	 * Apparently we redirect to the referrer instead of whatever WordPress
	 * wants to redirect to when activating and deactivating modules.
	 *
	 * @param string $module Module slug.
	 * @param bool   $redirect Should we exit after the module has been activated. Default to true.
	 */
	public function fix_redirect( $module, $redirect = true ) {
		if ( ! $redirect ) {
			return;
		}
		if ( wp_get_referer() ) {
			add_filter( 'wp_redirect', 'wp_get_referer' );
		}
	}

	/**
	 * Add debugger admin menu.
	 */
	public function admin_menu_debugger() {
		require_once JETPACK__PLUGIN_DIR . '_inc/lib/debugger.php';
		Jetpack_Debugger::disconnect_and_redirect();
		$debugger_hook = add_submenu_page(
			'',
			__( 'Debugging Center', 'jetpack' ),
			'',
			'manage_options',
			'jetpack-debugger',
			array( $this, 'wrap_debugger_page' )
		);
		add_action( "admin_head-$debugger_hook", array( 'Jetpack_Debugger', 'jetpack_debug_admin_head' ) );
	}

	/**
	 * Wrap debugger page.
	 */
	public function wrap_debugger_page() {
		nocache_headers();
		if ( ! current_user_can( 'manage_options' ) ) {
			die( '-1' );
		}
		Jetpack_Admin_Page::wrap_ui( array( $this, 'debugger_page' ), array( 'is-wide' => true ) );
	}

	/**
	 * Display debugger page.
	 */
	public function debugger_page() {
		require_once JETPACK__PLUGIN_DIR . '_inc/lib/debugger.php';
		Jetpack_Debugger::jetpack_debug_display_handler();
	}

	/**
	 * Determines if JITMs should display on a particular screen.
	 *
	 * @param bool   $value The default value of the filter.
	 * @param string $screen_id The ID of the screen being tested for JITM display.
	 *
	 * @return bool True if JITMs should display, false otherwise.
	 */
	public function should_display_jitms_on_screen( $value, $screen_id ) {
		// Disable all JITMs on these pages.
		if (
		in_array(
			$screen_id,
			array(
				'jetpack_page_akismet-key-config',
				'admin_page_jetpack_modules',
			),
			true
		) ) {
			return false;
		}

		// Disable all JITMs on pages where the recommendations banner is displaying.
		if (
			in_array(
				$screen_id,
				array(
					'dashboard',
					'plugins',
					'jetpack_page_stats',
				),
				true
			)
			&& \Jetpack_Recommendations_Banner::can_be_displayed()
		) {
			return false;
		}

		return $value;
	}
}
Jetpack_Admin::init();<|MERGE_RESOLUTION|>--- conflicted
+++ resolved
@@ -92,18 +92,8 @@
 					4
 				);
 
-<<<<<<< HEAD
-				// Add an Anti-spam menu item for Jetpack.
-				add_action(
-					'jetpack_admin_menu',
-					function () {
-						add_submenu_page( 'jetpack', __( 'Akismet Anti-spam', 'jetpack' ), __( 'Akismet Anti-spam', 'jetpack' ), 'manage_options', 'akismet-key-config', array( 'Akismet_Admin', 'display_page' ) );
-					}
-				);
-=======
 				// Add an Anti-spam menu item for Jetpack. This is handled automatically by the Admin_Menu as long as it has been initialized.
 				Admin_Menu::init();
->>>>>>> ab2467a6
 				add_action( 'admin_enqueue_scripts', array( $this, 'akismet_logo_replacement_styles' ) );
 			}
 		}
