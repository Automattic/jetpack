<?php // phpcs:ignore WordPress.Files.FileName.InvalidClassFileName
/**
 * Update post endpoint v1.1
 *
 * Endpoints:
 * Create a post:  /sites/%s/posts/new
 * Update a post:  /sites/%s/posts/%d
 * Delete a post:  /sites/%s/posts/%d/delete
 * Restore a post: /sites/%s/posts/%d/restore
 */

new WPCOM_JSON_API_Update_Post_v1_1_Endpoint(
	array(
		'description'          => 'Create a post.',
		'group'                => 'posts',
		'stat'                 => 'posts:new',
		'new_version'          => '1.2',
		'min_version'          => '1.1',
		'max_version'          => '1.1',
		'method'               => 'POST',
		'path'                 => '/sites/%s/posts/new',
		'path_labels'          => array(
			'$site' => '(int|string) Site ID or domain',
		),

		'request_format'       => array(
			// explicitly document all input.
			'date'              => "(ISO 8601 datetime) The post's creation time.",
			'title'             => '(HTML) The post title.',
			'content'           => '(HTML) The post content.',
			'excerpt'           => '(HTML) An optional post excerpt.',
			'slug'              => '(string) The name (slug) for the post, used in URLs.',
			'author'            => '(string) The username or ID for the user to assign the post to.',
			'publicize'         => '(array|bool) True or false if the post be shared to external services. An array of services if we only want to share to a select few. Defaults to true.',
			'publicize_message' => '(string) Custom message to be shared to external services.',
			'status'            => array(
				'publish'    => 'Publish the post.',
				'private'    => 'Privately publish the post.',
				'draft'      => 'Save the post as a draft.',
				'pending'    => 'Mark the post as pending editorial approval.',
				'future'     => 'Schedule the post (alias for publish; you must also set a future date).',
				'auto-draft' => 'Save a placeholder for a newly created post, with no content.',
			),
			'sticky'            => array(
				'false' => 'Post is not marked as sticky.',
				'true'  => 'Stick the post to the front page.',
			),
			'password'          => '(string) The plaintext password protecting the post, or, more likely, the empty string if the post is not password protected.',
			'parent'            => "(int) The post ID of the new post's parent.",
			'type'              => "(string) The post type. Defaults to 'post'. Post types besides post and page need to be whitelisted using the <code>rest_api_allowed_post_types</code> filter.",
			'terms'             => '(object) Mapping of taxonomy to comma-separated list or array of terms (name or id)',
			'categories'        => '(array|string) Comma-separated list or array of categories (name or id)',
			'tags'              => '(array|string) Comma-separated list or array of tags (name or id)',
			'format'            => array_merge( array( 'default' => 'Use default post format' ), get_post_format_strings() ),
			'featured_image'    => '(string) The post ID of an existing attachment to set as the featured image. Pass an empty string to delete the existing image.',
			'media'             => '(media) An array of files to attach to the post. To upload media, the entire request should be multipart/form-data encoded. Multiple media items will be displayed in a gallery. Accepts  jpg, jpeg, png, gif, pdf, doc, ppt, odt, pptx, docx, pps, ppsx, xls, xlsx, key. Audio and Video may also be available. See <code>allowed_file_types</code> in the options response of the site endpoint. Errors produced by media uploads, if any, will be in `media_errors` in the response. <br /><br /><strong>Example</strong>:<br />' .
							"<code>curl \<br />--form 'title=Image Post' \<br />--form 'media[0]=@/path/to/file.jpg' \<br />--form 'media_attrs[0][caption]=My Great Photo' \<br />-H 'Authorization: BEARER your-token' \<br />'https://public-api.wordpress.com/rest/v1/sites/123/posts/new'</code>",
			'media_urls'        => '(array) An array of URLs for images to attach to a post. Sideloads the media in for a post. Errors produced by media sideloading, if any, will be in `media_errors` in the response.',
			'media_attrs'       => '(array) An array of attributes (`title`, `description` and `caption`) are supported to assign to the media uploaded via the `media` or `media_urls` properties. You must use a numeric index for the keys of `media_attrs` which follow the same sequence as `media` and `media_urls`. <br /><br /><strong>Example</strong>:<br />' .
							"<code>curl \<br />--form 'title=Gallery Post' \<br />--form 'media[]=@/path/to/file1.jpg' \<br />--form 'media_urls[]=http://exapmple.com/file2.jpg' \<br /> \<br />--form 'media_attrs[0][caption]=This will be the caption for file1.jpg' \<br />--form 'media_attrs[1][title]=This will be the title for file2.jpg' \<br />-H 'Authorization: BEARER your-token' \<br />'https://public-api.wordpress.com/rest/v1/sites/123/posts/new'</code>",
			'metadata'          => '(array) Array of metadata objects containing the following properties: `key` (metadata key), `id` (meta ID), `previous_value` (if set, the action will only occur for the provided previous value), `value` (the new value to set the meta to), `operation` (the operation to perform: `update` or `add`; defaults to `update`). All unprotected meta keys are available by default for read requests. Both unprotected and protected meta keys are avaiable for authenticated requests with proper capabilities. Protected meta keys can be made available with the <code>rest_api_allowed_public_metadata</code> filter.',
			'discussion'        => '(object) A hash containing one or more of the following boolean values, which default to the blog\'s discussion preferences: `comments_open`, `pings_open`',
			'likes_enabled'     => "(bool) Should the post be open to likes? Defaults to the blog's preference.",
			'sharing_enabled'   => '(bool) Should sharing buttons show on this post? Defaults to true.',
			'menu_order'        => '(int) (Pages Only) the order pages should appear in. Use 0 to maintain alphabetical order.',
			'page_template'     => '(string) (Pages Only) The page template this page should use.',
		),

		'example_request'      => 'https://public-api.wordpress.com/rest/v1.1/sites/82974409/posts/new/',

		'example_request_data' => array(
			'headers' => array(
				'authorization' => 'Bearer YOUR_API_TOKEN',
			),

			'body'    => array(
				'title'      => 'Hello World',
				'content'    => 'Hello. I am a test post. I was created by the API',
				'tags'       => 'tests',
				'categories' => 'API',
			),
		),
	)
);

new WPCOM_JSON_API_Update_Post_v1_1_Endpoint(
	array(
		'description'          => 'Edit a post.',
		'group'                => 'posts',
		'stat'                 => 'posts:1:POST',
		'new_version'          => '1.2',
		'min_version'          => '1.1',
		'max_version'          => '1.1',
		'method'               => 'POST',
		'path'                 => '/sites/%s/posts/%d',
		'path_labels'          => array(
			'$site'    => '(int|string) Site ID or domain',
			'$post_ID' => '(int) The post ID',
		),

		'request_format'       => array(
			'date'              => "(ISO 8601 datetime) The post's creation time.",
			'title'             => '(HTML) The post title.',
			'content'           => '(HTML) The post content.',
			'excerpt'           => '(HTML) An optional post excerpt.',
			'slug'              => '(string) The name (slug) for the post, used in URLs.',
			'author'            => '(string) The username or ID for the user to assign the post to.',
			'publicize'         => '(array|bool) True or false if the post be shared to external services. An array of services if we only want to share to a select few. Defaults to true.',
			'publicize_message' => '(string) Custom message to be shared to external services.',
			'status'            => array(
				'publish' => 'Publish the post.',
				'private' => 'Privately publish the post.',
				'draft'   => 'Save the post as a draft.',
				'future'  => 'Schedule the post (alias for publish; you must also set a future date).',
				'pending' => 'Mark the post as pending editorial approval.',
				'trash'   => 'Set the post as trashed.',
			),
			'sticky'            => array(
				'false' => 'Post is not marked as sticky.',
				'true'  => 'Stick the post to the front page.',
			),
			'password'          => '(string) The plaintext password protecting the post, or, more likely, the empty string if the post is not password protected.',
			'parent'            => "(int) The post ID of the new post's parent.",
			'terms'             => '(object) Mapping of taxonomy to comma-separated list or array of terms (name or id)',
			'categories'        => '(array|string) Comma-separated list or array of categories (name or id)',
			'tags'              => '(array|string) Comma-separated list or array of tags (name or id)',
			'format'            => array_merge( array( 'default' => 'Use default post format' ), get_post_format_strings() ),
			'discussion'        => '(object) A hash containing one or more of the following boolean values, which default to the blog\'s discussion preferences: `comments_open`, `pings_open`',
			'likes_enabled'     => '(bool) Should the post be open to likes?',
			'menu_order'        => '(int) (Pages only) the order pages should appear in. Use 0 to maintain alphabetical order.',
			'page_template'     => '(string) (Pages Only) The page template this page should use.',
			'sharing_enabled'   => '(bool) Should sharing buttons show on this post?',
			'featured_image'    => '(string) The post ID of an existing attachment to set as the featured image. Pass an empty string to delete the existing image.',
			'media'             => '(media) An array of files to attach to the post. To upload media, the entire request should be multipart/form-data encoded. Multiple media items will be displayed in a gallery. Accepts  jpg, jpeg, png, gif, pdf, doc, ppt, odt, pptx, docx, pps, ppsx, xls, xlsx, key. Audio and Video may also be available. See <code>allowed_file_types</code> in the options resposne of the site endpoint. <br /><br /><strong>Example</strong>:<br />' .
							"<code>curl \<br />--form 'title=Image' \<br />--form 'media[]=@/path/to/file.jpg' \<br />-H 'Authorization: BEARER your-token' \<br />'https://public-api.wordpress.com/rest/v1/sites/123/posts/new'</code>",
			'media_urls'        => '(array) An array of URLs for images to attach to a post. Sideloads the media in for a post.',
			'metadata'          => '(array) Array of metadata objects containing the following properties: `key` (metadata key), `id` (meta ID), `previous_value` (if set, the action will only occur for the provided previous value), `value` (the new value to set the meta to), `operation` (the operation to perform: `update` or `add`; defaults to `update`). All unprotected meta keys are available by default for read requests. Both unprotected and protected meta keys are available for authenticated requests with proper capabilities. Protected meta keys can be made available with the <code>rest_api_allowed_public_metadata</code> filter.',
		),

		'example_request'      => 'https://public-api.wordpress.com/rest/v1.1/sites/82974409/posts/881',

		'example_request_data' => array(
			'headers' => array(
				'authorization' => 'Bearer YOUR_API_TOKEN',
			),

			'body'    => array(
				'title'      => 'Hello World (Again)',
				'content'    => 'Hello. I am an edited post. I was edited by the API',
				'tags'       => 'tests',
				'categories' => 'API',
			),
		),
	)
);

new WPCOM_JSON_API_Update_Post_v1_1_Endpoint(
	array(
		'description'          => 'Delete a post. Note: If the trash is enabled, this request will send the post to the trash. A second request will permanently delete the post.',
		'group'                => 'posts',
		'stat'                 => 'posts:1:delete',
		'min_version'          => '1.1',
		'max_version'          => '1.1',
		'method'               => 'POST',
		'path'                 => '/sites/%s/posts/%d/delete',
		'path_labels'          => array(
			'$site'    => '(int|string) Site ID or domain',
			'$post_ID' => '(int) The post ID',
		),

		'example_request'      => 'https://public-api.wordpress.com/rest/v1.1/sites/82974409/posts/$post_ID/delete/',

		'example_request_data' => array(
			'headers' => array(
				'authorization' => 'Bearer YOUR_API_TOKEN',
			),
		),
	)
);

new WPCOM_JSON_API_Update_Post_v1_1_Endpoint(
	array(
		'description'          => 'Restore a post or page from the trash to its previous status.',
		'group'                => 'posts',
		'stat'                 => 'posts:1:restore',
		'min_version'          => '1.1',
		'max_version'          => '1.1',
		'method'               => 'POST',
		'path'                 => '/sites/%s/posts/%d/restore',
		'path_labels'          => array(
			'$site'    => '(int|string) Site ID or domain',
			'$post_ID' => '(int) The post ID',
		),

		'example_request'      => 'https://public-api.wordpress.com/rest/v1.1/sites/82974409/posts/$post_ID/restore/',

		'example_request_data' => array(
			'headers' => array(
				'authorization' => 'Bearer YOUR_API_TOKEN',
			),
		),
	)
);

// phpcs:disable PEAR.NamingConventions.ValidClassName.Invalid
/**
 * Update post v1.1 endpoint class.
 */
class WPCOM_JSON_API_Update_Post_v1_1_Endpoint extends WPCOM_JSON_API_Post_v1_1_Endpoint {
	/**
	 * WPCOM_JSON_API_Update_Post_v1_1_Endpoint constructor.
	 *
	 * @param array $args Args.
	 */
	public function __construct( $args ) {
		parent::__construct( $args );
		if ( $this->api->ends_with( $this->path, '/delete' ) ) {
			$this->post_object_format['status']['deleted'] = 'The post has been deleted permanently.';
		}
	}

	/**
	 * Update post API v1.1 callback.
	 *
	 * /sites/%s/posts/new        -> $blog_id
	 * /sites/%s/posts/%d         -> $blog_id, $post_id
	 * /sites/%s/posts/%d/delete  -> $blog_id, $post_id
	 * /sites/%s/posts/%d/restore -> $blog_id, $post_id
	 *
	 * @param string $path API path.
	 * @param int    $blog_id Blog ID.
	 * @param int    $post_id Post ID.
	 *
	 * @return array|bool|WP_Error
	 */
	public function callback( $path = '', $blog_id = 0, $post_id = 0 ) {
		$blog_id = $this->api->switch_to_blog_and_validate_user( $this->api->get_blog_id( $blog_id ) );
		if ( is_wp_error( $blog_id ) ) {
			return $blog_id;
		}

		if ( $this->api->ends_with( $path, '/delete' ) ) {
			return $this->delete_post( $path, $blog_id, $post_id );
		} elseif ( $this->api->ends_with( $path, '/restore' ) ) {
			return $this->restore_post( $path, $blog_id, $post_id );
		} else {
			return $this->write_post( $path, $blog_id, $post_id );
		}
	}

	/**
	 * Create or update a post.
	 *
	 * /sites/%s/posts/new -> $blog_id
	 * /sites/%s/posts/%d  -> $blog_id, $post_id
	 *
	 * @param string $path API path.
	 * @param int    $blog_id Blog ID.
	 * @param int    $post_id Post ID.
	 */
	public function write_post( $path, $blog_id, $post_id ) {
		global $wpdb;

		$new  = $this->api->ends_with( $path, '/new' );
		$args = $this->query_args();

		// unhook publicize, it's hooked again later -- without this, skipping services is impossible.
		if ( defined( 'IS_WPCOM' ) && IS_WPCOM ) {
			remove_action( 'save_post', array( $GLOBALS['publicize_ui']->publicize, 'async_publicize_post' ), 100, 2 );
			add_action( 'rest_api_inserted_post', array( $GLOBALS['publicize_ui']->publicize, 'async_publicize_post' ) );

			if ( $this->should_load_theme_functions( $post_id ) ) {
				$this->load_theme_functions();
			}
		}

		if ( $new ) {
			$input = $this->input( true );

			// 'future' is an alias for 'publish' for now
			if ( 'future' === $input['status'] ) {
				$input['status'] = 'publish';
			}

			if ( 'revision' === $input['type'] ) {
				if ( ! isset( $input['parent'] ) ) {
					return new WP_Error( 'invalid_input', 'Invalid request input', 400 );
				}
				$input['status'] = 'inherit'; // force inherit for revision type.
				$input['slug']   = $input['parent'] . '-autosave-v1';
			} elseif ( ! isset( $input['title'] ) && ! isset( $input['content'] ) && ! isset( $input['excerpt'] ) ) {
				return new WP_Error( 'invalid_input', 'Invalid request input', 400 );
			}

			// default to post.
			if ( empty( $input['type'] ) ) {
				$input['type'] = 'post';
			}

			$post_type = get_post_type_object( $input['type'] );

			if ( ! $this->is_post_type_allowed( $input['type'] ) ) {
				return new WP_Error( 'unknown_post_type', 'Unknown post type', 404 );
			}

			if ( ! empty( $input['author'] ) ) {
				$author_id = $this->parse_and_set_author( $input['author'], $input['type'] );
				unset( $input['author'] );
				if ( is_wp_error( $author_id ) ) {
					return $author_id;
				}
			}

			if ( 'publish' === $input['status'] ) {
				if ( ! current_user_can( $post_type->cap->publish_posts ) ) {
					if ( current_user_can( $post_type->cap->edit_posts ) ) {
						$input['status'] = 'pending';
					} else {
						return new WP_Error( 'unauthorized', 'User cannot publish posts', 403 );
					}
				}
			} else {
				if ( ! current_user_can( $post_type->cap->edit_posts ) ) {
					return new WP_Error( 'unauthorized', 'User cannot edit posts', 403 );
				}
			}
		} else {
			$input = $this->input( false );

			if ( ! is_array( $input ) || ! $input ) {
				return new WP_Error( 'invalid_input', 'Invalid request input', 400 );
			}

			if ( isset( $input['status'] ) && 'trash' === $input['status'] && ! current_user_can( 'delete_post', $post_id ) ) {
				return new WP_Error( 'unauthorized', 'User cannot delete post', 403 );
			}

			// 'future' is an alias for 'publish' for now
			if ( isset( $input['status'] ) && 'future' === $input['status'] ) {
				$input['status'] = 'publish';
			}

			$post       = get_post( $post_id );
			$_post_type = ( ! empty( $input['type'] ) ) ? $input['type'] : $post->post_type;
			$post_type  = get_post_type_object( $_post_type );
			if ( ! $post || is_wp_error( $post ) ) {
				return new WP_Error( 'unknown_post', 'Unknown post', 404 );
			}

			if ( ! current_user_can( 'edit_post', $post->ID ) ) {
				return new WP_Error( 'unauthorized', 'User cannot edit post', 403 );
			}

			if ( ! empty( $input['author'] ) ) {
				$author_id = $this->parse_and_set_author( $input['author'], $_post_type );
				unset( $input['author'] );
				if ( is_wp_error( $author_id ) ) {
					return $author_id;
				}
			}

			if ( ( isset( $input['status'] ) && 'publish' === $input['status'] ) && 'publish' !== $post->post_status && ! current_user_can( 'publish_post', $post->ID ) ) {
				$input['status'] = 'pending';
			}
			$last_status = $post->post_status;
			$new_status  = isset( $input['status'] ) ? $input['status'] : $last_status;

			// Make sure that drafts get the current date when transitioning to publish if not supplied in the post.
			// Similarly, scheduled posts that are manually published before their scheduled date should have the date reset.
			$date_in_past         = ( strtotime( $post->post_date_gmt ) < time() );
			$reset_draft_date     = 'publish' === $new_status && 'draft' === $last_status && ! isset( $input['date_gmt'] ) && $date_in_past;
			$reset_scheduled_date = 'publish' === $new_status && 'future' === $last_status && ! isset( $input['date_gmt'] ) && ! $date_in_past;

			if ( $reset_draft_date || $reset_scheduled_date ) {
				$input['date_gmt'] = gmdate( 'Y-m-d H:i:s' );
			}

			// Untrash a post so that the proper hooks get called as well as the comments get untrashed.
			if ( $this->should_untrash_post( $last_status, $new_status, $post ) ) {
				$input = $this->untrash_post( $post, $input );
			}
		}

		if ( function_exists( 'wpcom_switch_to_blog_locale' ) ) {
			// fixes calypso-pre-oss #12476: respect blog locale when creating the post slug.
			wpcom_switch_to_blog_locale( $blog_id );
		}

		// If date was set, $this->input will set date_gmt, date still needs to be adjusted for the blog's offset.
		if ( isset( $input['date_gmt'] ) ) {
			$gmt_offset       = get_option( 'gmt_offset' );
			$time_with_offset = strtotime( $input['date_gmt'] ) + $gmt_offset * HOUR_IN_SECONDS;
			$input['date']    = gmdate( 'Y-m-d H:i:s', $time_with_offset );
		}

		if ( ! empty( $author_id ) && get_current_user_id() !== $author_id ) {
			if ( ! current_user_can( $post_type->cap->edit_others_posts ) ) {
				return new WP_Error( 'unauthorized', "User is not allowed to publish others' posts.", 403 );
			} elseif ( ! user_can( $author_id, $post_type->cap->edit_posts ) ) {
				return new WP_Error( 'unauthorized', 'Assigned author cannot publish post.', 403 );
			}
		}

		if ( ! is_post_type_hierarchical( $post_type->name ) && 'revision' !== $post_type->name ) {
			unset( $input['parent'] );
		}

		$input['terms'] = isset( $input['terms'] ) ? (array) $input['terms'] : array();

		// Convert comma-separated terms to array before attempting to
		// merge with hardcoded taxonomies.
		foreach ( $input['terms'] as $taxonomy => $terms ) {
			if ( is_string( $terms ) ) {
				$input['terms'][ $taxonomy ] = explode( ',', $terms );
			} elseif ( ! is_array( $terms ) ) {
				$input['terms'][ $taxonomy ] = array();
			}
		}

		// For each hard-coded taxonomy, merge into terms object.
		foreach ( array(
			'categories' => 'category',
			'tags'       => 'post_tag',
		) as $taxonomy_key => $taxonomy ) {
			if ( ! isset( $input[ $taxonomy_key ] ) ) {
				continue;
			}

			if ( ! isset( $input['terms'][ $taxonomy ] ) ) {
				$input['terms'][ $taxonomy ] = array();
			}

			$terms = $input[ $taxonomy_key ];
			if ( is_string( $terms ) ) {
				$terms = explode( ',', $terms );
			} elseif ( ! is_array( $terms ) ) {
				continue;
			}

			$input['terms'][ $taxonomy ] = array_merge(
				$input['terms'][ $taxonomy ],
				$terms
			);
		}

		$tax_input = array();

		foreach ( $input['terms'] as $taxonomy => $terms ) {
			$tax_input[ $taxonomy ] = array();
			$is_hierarchical        = is_taxonomy_hierarchical( $taxonomy );

			foreach ( $terms as $term ) {
				/**
				 * `curl --data 'terms[category][]=123'` should be interpreted as a category ID,
				 * not a category whose name is '123'.
				 *
				 * Consequence: To add a category/tag whose name is '123', the client must
				 * first look up its ID.
				 */
				$term = (string) $term; // ctype_digit compat.
				if ( ctype_digit( $term ) ) {
					$term = (int) $term;
				}

				$term_info = term_exists( $term, $taxonomy );

				if ( ! $term_info ) {
					// A term ID that doesn't already exist. Ignore it: we don't know what name to give it.
					if ( is_int( $term ) ) {
						continue;
					}
					// only add a new tag/cat if the user has access to.
					$tax = get_taxonomy( $taxonomy );

					// see https://core.trac.wordpress.org/ticket/26409 .
					if ( $is_hierarchical && ! current_user_can( $tax->cap->edit_terms ) ) {
						continue;
					} elseif ( ! current_user_can( $tax->cap->assign_terms ) ) {
						continue;
					}

					$term_info = wp_insert_term( $term, $taxonomy );
				}

				if ( ! is_wp_error( $term_info ) ) {
					if ( $is_hierarchical ) {
						// Hierarchical terms must be added by ID.
						$tax_input[ $taxonomy ][] = (int) $term_info['term_id'];
					} else {
						// Non-hierarchical terms must be added by name.
						if ( is_int( $term ) ) {
							$term                     = get_term( $term, $taxonomy );
							$tax_input[ $taxonomy ][] = $term->name;
						} else {
							$tax_input[ $taxonomy ][] = $term;
						}
					}
				}
			}
		}

		if ( isset( $input['terms']['category'] ) && empty( $tax_input['category'] ) && 'revision' !== $post_type->name ) {
			$tax_input['category'][] = get_option( 'default_category' );
		}

		unset( $input['terms'], $input['tags'], $input['categories'] );

		$insert = array();

		if ( ! empty( $input['slug'] ) ) {
			$insert['post_name'] = $input['slug'];
			unset( $input['slug'] );
		}

		if ( isset( $input['discussion'] ) ) {
			$discussion = (array) $input['discussion'];
			foreach ( array( 'comment', 'ping' ) as $discussion_type ) {
				$discussion_open   = sprintf( '%ss_open', $discussion_type );
				$discussion_status = sprintf( '%s_status', $discussion_type );

				if ( isset( $discussion[ $discussion_open ] ) ) {
					$is_open                          = WPCOM_JSON_API::is_truthy( $discussion[ $discussion_open ] );
					$discussion[ $discussion_status ] = $is_open ? 'open' : 'closed';
				}

				if ( in_array( $discussion[ $discussion_status ], array( 'open', 'closed' ), true ) ) {
					$insert[ $discussion_status ] = $discussion[ $discussion_status ];
				}
			}
		}

		unset( $input['discussion'] );

		if ( isset( $input['menu_order'] ) ) {
			$insert['menu_order'] = $input['menu_order'];
			unset( $input['menu_order'] );
		}

		$publicize = isset( $input['publicize'] ) ? $input['publicize'] : null;
		unset( $input['publicize'] );

		$publicize_custom_message = isset( $input['publicize_message'] ) ? $input['publicize_message'] : null;
		unset( $input['publicize_message'] );

		if ( isset( $input['featured_image'] ) ) {
			$featured_image        = trim( $input['featured_image'] );
			$delete_featured_image = empty( $featured_image );
			unset( $input['featured_image'] );
		}

		$metadata = isset( $input['metadata'] ) ? $input['metadata'] : null;
		unset( $input['metadata'] );

		$likes = isset( $input['likes_enabled'] ) ? $input['likes_enabled'] : null;
		unset( $input['likes_enabled'] );

		$sharing = isset( $input['sharing_enabled'] ) ? $input['sharing_enabled'] : null;
		unset( $input['sharing_enabled'] );

		$sticky = isset( $input['sticky'] ) ? $input['sticky'] : null;
		unset( $input['sticky'] );

		foreach ( $input as $key => $value ) {
			$insert[ "post_$key" ] = $value;
		}

		if ( ! empty( $author_id ) ) {
			$insert['post_author'] = absint( $author_id );
		}

		if ( ! empty( $tax_input ) ) {
			$insert['tax_input'] = $tax_input;
		}

		$has_media        = ! empty( $input['media'] ) ? count( $input['media'] ) : false;
		$has_media_by_url = ! empty( $input['media_urls'] ) ? count( $input['media_urls'] ) : false;

		$media_id_string = '';
		if ( $has_media || $has_media_by_url ) {
			$media_files     = ! empty( $input['media'] ) ? $input['media'] : array();
			$media_urls      = ! empty( $input['media_urls'] ) ? $input['media_urls'] : array();
			$media_attrs     = ! empty( $input['media_attrs'] ) ? $input['media_attrs'] : array();
			$media_results   = $this->handle_media_creation_v1_1( $media_files, $media_urls, $media_attrs );
			$media_id_string = join( ',', array_filter( array_map( 'absint', $media_results['media_ids'] ) ) );
		}

		if ( $new ) {
			if ( isset( $input['content'] ) && ! has_shortcode( $input['content'], 'gallery' ) && ( $has_media || $has_media_by_url ) ) {
				switch ( ( $has_media + $has_media_by_url ) ) {
					case 0:
						// No images - do nothing.
						break;
					case 1:
						// 1 image - make it big
						$input['content']       = sprintf(
							"[gallery size=full ids='%s' columns=1]\n\n",
							$media_id_string
						) . $input['content'];
						$insert['post_content'] = $input['content'];
						break;
					default:
						// Several images - 3 column gallery.
						$input['content']       = sprintf(
							"[gallery ids='%s']\n\n",
							$media_id_string
						) . $input['content'];
						$insert['post_content'] = $input['content'];
						break;
				}
			}

			$post_id = wp_insert_post( add_magic_quotes( $insert ), true );
		} else {
			$insert['ID'] = $post->ID;

			// wp_update_post ignores date unless edit_date is set
			// See: https://codex.wordpress.org/Function_Reference/wp_update_post#Scheduling_posts .
			// See: https://core.trac.wordpress.org/browser/tags/3.9.2/src/wp-includes/post.php#L3302 .
			if ( isset( $input['date_gmt'] ) || isset( $input['date'] ) ) {
				$insert['edit_date'] = true;
			}

			// this two-step process ensures any changes submitted along with status=trash get saved before trashing.
			if ( isset( $input['status'] ) && 'trash' === $input['status'] ) {
				// if we insert it with status='trash', it will get double-trashed, so insert it as a draft first.
				unset( $insert['status'] );
				$post_id = wp_update_post( (object) $insert );
				// now call wp_trash_post so post_meta gets set and any filters get called.
				wp_trash_post( $post_id );
			} else {
				$post_id = wp_update_post( (object) $insert );
			}
		}

		if ( ! $post_id || is_wp_error( $post_id ) ) {
			return $post_id;
		}

		// make sure this post actually exists and is not an error of some kind (ie, trying to load media in the posts endpoint).
		$post_check = $this->get_post_by( 'ID', $post_id, $args['context'] );
		if ( is_wp_error( $post_check ) ) {
			return $post_check;
		}

		if ( $media_id_string ) {
			// Yes - this is really how wp-admin does it.
			$wpdb->query(
				$wpdb->prepare(
					"UPDATE $wpdb->posts SET post_parent = %d WHERE post_type = 'attachment' AND ID IN ( $media_id_string )", // phpcs:ignore WordPress.DB.PreparedSQL.InterpolatedNotPrepared -- IDs are filtered to absint above.
					$post_id
				)
			);
			foreach ( $media_results['media_ids'] as $media_id ) {
				clean_attachment_cache( $media_id );
			}
			clean_post_cache( $post_id );
		}

		// set page template for this post.
		if ( isset( $input['page_template'] ) && 'page' === $post_type->name ) {
			$page_template  = $input['page_template'];
			$page_templates = wp_get_theme()->get_page_templates( get_post( $post_id ) );
			if ( empty( $page_template ) || 'default' === $page_template || isset( $page_templates[ $page_template ] ) ) {
				update_post_meta( $post_id, '_wp_page_template', $page_template );
			}
		}

		// Set like status for the post.
		/** This filter is documented in modules/likes.php */
		$sitewide_likes_enabled = (bool) apply_filters( 'wpl_is_enabled_sitewide', ! get_option( 'disabled_likes' ) );
		if ( $new ) {
			if ( $sitewide_likes_enabled ) {
				if ( false === $likes ) {
					update_post_meta( $post_id, 'switch_like_status', 0 );
				} else {
					delete_post_meta( $post_id, 'switch_like_status' );
				}
			} else {
				if ( $likes ) {
					update_post_meta( $post_id, 'switch_like_status', 1 );
				} else {
					delete_post_meta( $post_id, 'switch_like_status' );
				}
			}
		} else {
			if ( isset( $likes ) ) {
				if ( $sitewide_likes_enabled ) {
					if ( false === $likes ) {
						update_post_meta( $post_id, 'switch_like_status', 0 );
					} else {
						delete_post_meta( $post_id, 'switch_like_status' );
					}
				} else {
					if ( true === $likes ) {
						update_post_meta( $post_id, 'switch_like_status', 1 );
					} else {
						delete_post_meta( $post_id, 'switch_like_status' );
					}
				}
			}
		}

		// Set sharing status of the post.
		if ( $new ) {
			$sharing_enabled = isset( $sharing ) ? (bool) $sharing : true;
			if ( false === $sharing_enabled ) {
				update_post_meta( $post_id, 'sharing_disabled', 1 );
			}
		} else {
			if ( isset( $sharing ) && true === $sharing ) {
				delete_post_meta( $post_id, 'sharing_disabled' );
			} elseif ( isset( $sharing ) && false == $sharing ) { // phpcs:ignore Universal.Operators.StrictComparisons.LooseEqual
				update_post_meta( $post_id, 'sharing_disabled', 1 );
			}
		}

		if ( isset( $sticky ) ) {
			if ( true === $sticky ) {
				stick_post( $post_id );
			} else {
				unstick_post( $post_id );
			}
		}

		// WPCOM Specific (Jetpack's will get bumped elsewhere
		// Tracks how many posts are published and sets meta
		// so we can track some other cool stats (like likes & comments on posts published).
		if ( defined( 'IS_WPCOM' ) && IS_WPCOM ) {
			if (
				( $new && 'publish' === $input['status'] )
				|| (
					! $new && isset( $last_status )
					&& 'publish' !== $last_status
					&& isset( $new_status )
					&& 'publish' === $new_status
				)
			) {
				/** This action is documented in modules/widgets/social-media-icons.php */
				do_action( 'jetpack_bump_stats_extras', 'api-insights-posts', $this->api->token_details['client_id'] );
				update_post_meta( $post_id, '_rest_api_published', 1 );
				update_post_meta( $post_id, '_rest_api_client_id', $this->api->token_details['client_id'] );
			}
		}

		// We ask the user/dev to pass Publicize services he/she wants activated for the post, but Publicize expects us
		// to instead flag the ones we don't want to be skipped. proceed with said logic.
		// Any posts coming from Path (client ID 25952) should also not publicize.
		if ( false === $publicize || ( isset( $this->api->token_details['client_id'] ) && 25952 === (int) $this->api->token_details['client_id'] ) ) {
			// No publicize at all, skip all by ID.
			foreach ( $GLOBALS['publicize_ui']->publicize->get_services( 'all' ) as $name => $service ) {
				delete_post_meta( $post_id, $GLOBALS['publicize_ui']->publicize->POST_SKIP . $name );
				$service_connections = $GLOBALS['publicize_ui']->publicize->get_connections( $name );
				if ( ! $service_connections ) {
					continue;
				}
				foreach ( $service_connections as $service_connection ) {
					update_post_meta( $post_id, $GLOBALS['publicize_ui']->publicize->POST_SKIP . $service_connection->unique_id, 1 );
				}
			}
		} elseif ( is_array( $publicize ) && ( count( $publicize ) > 0 ) ) {
			foreach ( $GLOBALS['publicize_ui']->publicize->get_services( 'all' ) as $name => $service ) {
				/*
				 * We support both indexed and associative arrays:
				 * * indexed are to pass entire services
				 * * associative are to pass specific connections per service
				 *
				 * We do support mixed arrays: mixed integer and string keys (see 3rd example below).
				 *
				 * EG: array( 'twitter', 'facebook') will only publicize to those, ignoring the other available services
				 *      Form data: publicize[]=twitter&publicize[]=facebook
				 * EG: array( 'twitter' => '(int) $pub_conn_id_0, (int) $pub_conn_id_3', 'facebook' => (int) $pub_conn_id_7 ) will publicize to two Twitter accounts, and one Facebook connection, of potentially many.
				 *      Form data: publicize[twitter]=$pub_conn_id_0,$pub_conn_id_3&publicize[facebook]=$pub_conn_id_7
				 * EG: array( 'twitter', 'facebook' => '(int) $pub_conn_id_0, (int) $pub_conn_id_3' ) will publicize to all available Twitter accounts, but only 2 of potentially many Facebook connections
				 *      Form data: publicize[]=twitter&publicize[facebook]=$pub_conn_id_0,$pub_conn_id_3
				 */

				// Delete any stale SKIP value for the service by name. We'll add it back by ID.
				delete_post_meta( $post_id, $GLOBALS['publicize_ui']->publicize->POST_SKIP . $name );

				// Get the user's connections.
				$service_connections = $GLOBALS['publicize_ui']->publicize->get_connections( $name );

				// if the user doesn't have any connections for this service, move on.
				if ( ! $service_connections ) {
					continue;
				}

				if ( ! in_array( $name, $publicize, true ) && ! array_key_exists( $name, $publicize ) ) {
					// Skip the whole service by adding each connection ID.
					foreach ( $service_connections as $service_connection ) {
						update_post_meta( $post_id, $GLOBALS['publicize_ui']->publicize->POST_SKIP . $service_connection->unique_id, 1 );
					}
				} elseif ( ! empty( $publicize[ $name ] ) ) {
					// Seems we're being asked to only push to [a] specific connection[s].
					// Explode the list on commas, which will also support a single passed ID.
					$requested_connections = explode( ',', ( preg_replace( '/[\s]*/', '', $publicize[ $name ] ) ) );

					// Flag the connections we can't match with the requested list to be skipped.
					foreach ( $service_connections as $service_connection ) {
						if ( ! in_array( $service_connection->meta['connection_data']->id, $requested_connections, true ) ) {
							update_post_meta( $post_id, $GLOBALS['publicize_ui']->publicize->POST_SKIP . $service_connection->unique_id, 1 );
						} else {
							delete_post_meta( $post_id, $GLOBALS['publicize_ui']->publicize->POST_SKIP . $service_connection->unique_id );
						}
					}
				} else {
					// delete all SKIP values; it's okay to publish to all connected IDs for this service.
					foreach ( $service_connections as $service_connection ) {
						delete_post_meta( $post_id, $GLOBALS['publicize_ui']->publicize->POST_SKIP . $service_connection->unique_id );
					}
				}
			}
		}

		if ( $publicize_custom_message !== null ) {
			if ( empty( $publicize_custom_message ) ) {
				delete_post_meta( $post_id, $GLOBALS['publicize_ui']->publicize->POST_MESS );
			} else {
				update_post_meta( $post_id, $GLOBALS['publicize_ui']->publicize->POST_MESS, trim( $publicize_custom_message ) );
			}
		}

		if ( ! empty( $insert['post_format'] ) ) {
			if ( 'default' !== strtolower( $insert['post_format'] ) ) {
				set_post_format( $post_id, $insert['post_format'] );
			} else {
				set_post_format( $post_id, get_option( 'default_post_format' ) );
			}
		}

		if ( isset( $featured_image ) ) {
			$this->parse_and_set_featured_image( $post_id, $delete_featured_image, $featured_image );
		}

		if ( ! empty( $metadata ) ) {
			foreach ( (array) $metadata as $meta ) {

				$meta = (object) $meta;

				if (
<<<<<<< HEAD
					( Jetpack_SEO_Posts::DESCRIPTION_META_KEY === $meta->key || Jetpack_SEO_Posts::HTML_TITLE_META_KEY === $meta->key ) &&
=======
					in_array( $meta->key, Jetpack_SEO_Posts::POST_META_KEYS_ARRAY, true ) &&
>>>>>>> a76d846e
					! Jetpack_SEO_Utils::is_enabled_jetpack_seo()
				) {
					return new WP_Error( 'unauthorized', __( 'SEO tools are not enabled for this site.', 'jetpack' ), 403 );
				}

				$existing_meta_item = new stdClass();

				if ( empty( $meta->operation ) ) {
					$meta->operation = 'update';
				}

				if ( ! empty( $meta->value ) ) {
					if ( 'true' == $meta->value ) { // phpcs:ignore Universal.Operators.StrictComparisons.LooseEqual
						$meta->value = true;
					}
					if ( 'false' == $meta->value ) { // phpcs:ignore Universal.Operators.StrictComparisons.LooseEqual
						$meta->value = false;
					}
				}

				if ( ! empty( $meta->id ) ) {
					$meta->id           = absint( $meta->id );
					$existing_meta_item = get_metadata_by_mid( 'post', $meta->id );
					if ( $post_id !== (int) $existing_meta_item->post_id ) {
						// Only allow updates for metadata on this post.
						continue;
					}
				}

				$unslashed_meta_key           = wp_unslash( $meta->key ); // should match what the final key will be.
				$meta->key                    = wp_slash( $meta->key );
				$unslashed_existing_meta_key  = wp_unslash( $existing_meta_item->meta_key );
				$existing_meta_item->meta_key = wp_slash( $existing_meta_item->meta_key );

				// make sure that the meta id passed matches the existing meta key.
				if ( ! empty( $meta->id ) && ! empty( $meta->key ) ) {
					$meta_by_id = get_metadata_by_mid( 'post', $meta->id );
					if ( $meta_by_id->meta_key !== $meta->key ) {
						continue; // skip this meta.
					}
				}

				switch ( $meta->operation ) {
					case 'delete':
						if ( ! empty( $meta->id ) && ! empty( $existing_meta_item->meta_key ) && current_user_can( 'delete_post_meta', $post_id, $unslashed_existing_meta_key ) ) {
							delete_metadata_by_mid( 'post', $meta->id );
						} elseif ( ! empty( $meta->key ) && ! empty( $meta->previous_value ) && current_user_can( 'delete_post_meta', $post_id, $unslashed_meta_key ) ) {
							delete_post_meta( $post_id, $meta->key, $meta->previous_value );
						} elseif ( ! empty( $meta->key ) && current_user_can( 'delete_post_meta', $post_id, $unslashed_meta_key ) ) {
							delete_post_meta( $post_id, $meta->key );
						}

						break;
					case 'add':
						if ( ! empty( $meta->id ) || ! empty( $meta->previous_value ) ) {
							break;
						} elseif ( ! empty( $meta->key ) && ! empty( $meta->value ) && ( current_user_can( 'add_post_meta', $post_id, $unslashed_meta_key ) ) || WPCOM_JSON_API_Metadata::is_public( $meta->key ) ) {
							add_post_meta( $post_id, $meta->key, $meta->value );
						}

						break;
					case 'update':
						if ( ! isset( $meta->value ) ) {
							break;
						} elseif ( ! empty( $meta->id ) && ! empty( $existing_meta_item->meta_key ) && ( current_user_can( 'edit_post_meta', $post_id, $unslashed_existing_meta_key ) || WPCOM_JSON_API_Metadata::is_public( $meta->key ) ) ) {
							update_metadata_by_mid( 'post', $meta->id, $meta->value );
						} elseif ( ! empty( $meta->key ) && ! empty( $meta->previous_value ) && ( current_user_can( 'edit_post_meta', $post_id, $unslashed_meta_key ) || WPCOM_JSON_API_Metadata::is_public( $meta->key ) ) ) {
							update_post_meta( $post_id, $meta->key, $meta->value, $meta->previous_value );
						} elseif ( ! empty( $meta->key ) && ( current_user_can( 'edit_post_meta', $post_id, $unslashed_meta_key ) || WPCOM_JSON_API_Metadata::is_public( $meta->key ) ) ) {
							update_post_meta( $post_id, $meta->key, $meta->value );
						}

						break;
				}
			}
		}

		/** This action is documented in json-endpoints/class.wpcom-json-api-update-post-endpoint.php */
		do_action( 'rest_api_inserted_post', $post_id, $insert, $new );

		$return = $this->get_post_by( 'ID', $post_id, $args['context'] );
		if ( ! $return || is_wp_error( $return ) ) {
			return $return;
		}

		if ( isset( $input['type'] ) && 'revision' === $input['type'] ) {
			$return['preview_nonce'] = wp_create_nonce( 'post_preview_' . $input['parent'] );
		}

		if ( isset( $sticky ) ) {
			// workaround for sticky test occasionally failing, maybe a race condition with stick_post() above.
			$return['sticky'] = ( true === $sticky );
		}

		if ( ! empty( $media_results['errors'] ) ) {
			$return['media_errors'] = $media_results['errors'];
		}

		if ( 'publish' !== $post->post_status ) {
			$sal_site             = $this->get_sal_post_by( 'ID', $post_id, $args['context'] );
			$return['other_URLs'] = (object) $sal_site->get_permalink_suggestions( $input['title'] );
		}

		/** This action is documented in json-endpoints/class.wpcom-json-api-site-settings-endpoint.php */
		do_action( 'wpcom_json_api_objects', 'posts' );

		return $return;
	}

	/**
	 * Delete a post.
	 *
	 * /sites/%s/posts/%d/delete -> $blog_id, $post_id
	 *
	 * @param string $path API path.
	 * @param array  $blog_id Blog ID.
	 * @param array  $post_id Post ID.
	 *
	 * @return array|WP_Error
	 */
	public function delete_post( $path, $blog_id, $post_id ) {
		$post = get_post( $post_id );
		if ( ! $post || is_wp_error( $post ) ) {
			return new WP_Error( 'unknown_post', 'Unknown post', 404 );
		}

		if ( ! $this->is_post_type_allowed( $post->post_type ) ) {
			return new WP_Error( 'unknown_post_type', 'Unknown post type', 404 );
		}

		if ( ! current_user_can( 'delete_post', $post->ID ) ) {
			return new WP_Error( 'unauthorized', 'User cannot delete posts', 403 );
		}

		$args   = $this->query_args();
		$return = $this->get_post_by( 'ID', $post->ID, $args['context'] );
		if ( ! $return || is_wp_error( $return ) ) {
			return $return;
		}

		/** This action is documented in json-endpoints/class.wpcom-json-api-site-settings-endpoint.php */
		do_action( 'wpcom_json_api_objects', 'posts' );

		// we need to call wp_trash_post so that untrash will work correctly for all post types.
		if ( 'trash' === $post->post_status ) {
			wp_delete_post( $post->ID );
		} else {
			wp_trash_post( $post->ID );
		}

		$status = get_post_status( $post->ID );
		if ( false === $status ) {
			$return['status'] = 'deleted';
			return $return;
		}

		return $this->get_post_by( 'ID', $post->ID, $args['context'] );
	}

	/**
	 * Restore a post.
	 *
	 * /sites/%s/posts/%d/restore -> $blog_id, $post_id
	 *
	 * @param string $path API path.
	 * @param int    $blog_id Blog ID.
	 * @param int    $post_id Post ID.
	 *
	 * @return array|WP_Error
	 */
	public function restore_post( $path, $blog_id, $post_id ) {
		$args = $this->query_args();
		$post = get_post( $post_id );

		if ( ! $post || is_wp_error( $post ) ) {
			return new WP_Error( 'unknown_post', 'Unknown post', 404 );
		}

		if ( ! current_user_can( 'delete_post', $post->ID ) ) {
			return new WP_Error( 'unauthorized', 'User cannot restore trashed posts', 403 );
		}

		/** This action is documented in json-endpoints/class.wpcom-json-api-site-settings-endpoint.php */
		do_action( 'wpcom_json_api_objects', 'posts' );

		wp_untrash_post( $post->ID );

		return $this->get_post_by( 'ID', $post->ID, $args['context'] );
	}

	/**
	 * Set or delete a post's featured image.
	 *
	 * @param int  $post_id Post ID.
	 * @param bool $delete_featured_image Whether to delete the featured image.
	 * @param int  $featured_image Thumbnail ID to attach.
	 *
	 * @return null|int|bool
	 */
	protected function parse_and_set_featured_image( $post_id, $delete_featured_image, $featured_image ) {
		if ( $delete_featured_image ) {
			delete_post_thumbnail( $post_id );
			return;
		}

		$featured_image = (string) $featured_image;

		// if we got a post ID, we can just set it as the thumbnail.
		if ( ctype_digit( $featured_image ) && 'attachment' === get_post_type( $featured_image ) ) {
			set_post_thumbnail( $post_id, $featured_image );
			return $featured_image;
		}

		$featured_image_id = $this->handle_media_sideload( $featured_image, $post_id, 'image' );

		if ( empty( $featured_image_id ) || ! is_int( $featured_image_id ) ) {
			return false;
		}

		set_post_thumbnail( $post_id, $featured_image_id );
		return $featured_image_id;
	}

	/**
	 * Get the Author ID for a post.
	 *
	 * @param int|string $author Author ID.
	 * @param string     $post_type Post type.
	 *
	 * @return int|WP_Error
	 */
	protected function parse_and_set_author( $author = null, $post_type = 'post' ) {
		if ( empty( $author ) || ! post_type_supports( $post_type, 'author' ) ) {
			return get_current_user_id();
		}

		$author = (string) $author;
		if ( ctype_digit( $author ) ) {
			$_user = get_user_by( 'id', $author );
			if ( ! $_user || is_wp_error( $_user ) ) {
				return new WP_Error( 'invalid_author', 'Invalid author provided' );
			}

			return $_user->ID;
		}

		$_user = get_user_by( 'login', $author );
		if ( ! $_user || is_wp_error( $_user ) ) {
			return new WP_Error( 'invalid_author', 'Invalid author provided' );
		}

		return $_user->ID;
	}

	/**
	 * Determine if a post can be untrashed.
	 *
	 * @param string  $last_status Last post status.
	 * @param string  $new_status New post status.
	 * @param WP_Post $post Post.
	 *
	 * @return bool
	 */
	protected function should_untrash_post( $last_status, $new_status, $post ) {
		return 'trash' === $last_status && 'trash' !== $new_status && isset( $post->ID );
	}

	/**
	 * Untrash a post.
	 *
	 * @param WP_Post $post Post to untrash.
	 * @param array   $input POST body data.
	 */
	protected function untrash_post( $post, $input ) {
		wp_untrash_post( $post->ID );
		$untrashed_post = get_post( $post->ID );
		// Lets make sure that we use the reverted the slug.
		if ( isset( $untrashed_post->post_name ) && $untrashed_post->post_name . '__trashed' === $input['slug'] ) {
			unset( $input['slug'] );
		}
		return $input;
	}

	/**
	 * Determine if a theme's functions.php file should be loaded.
	 *
	 * @param int $post_id Post ID.
	 *
	 * @return bool
	 */
	protected function should_load_theme_functions( $post_id = null ) {
		if ( empty( $post_id ) ) {
			$input = $this->input( true );
			$type  = $input['type'];
		} else {
			$type = get_post_type( $post_id );
		}

		return ! empty( $type ) && ! in_array( $type, array( 'post', 'revision' ), true );
	}
}<|MERGE_RESOLUTION|>--- conflicted
+++ resolved
@@ -838,11 +838,7 @@
 				$meta = (object) $meta;
 
 				if (
-<<<<<<< HEAD
-					( Jetpack_SEO_Posts::DESCRIPTION_META_KEY === $meta->key || Jetpack_SEO_Posts::HTML_TITLE_META_KEY === $meta->key ) &&
-=======
 					in_array( $meta->key, Jetpack_SEO_Posts::POST_META_KEYS_ARRAY, true ) &&
->>>>>>> a76d846e
 					! Jetpack_SEO_Utils::is_enabled_jetpack_seo()
 				) {
 					return new WP_Error( 'unauthorized', __( 'SEO tools are not enabled for this site.', 'jetpack' ), 403 );
