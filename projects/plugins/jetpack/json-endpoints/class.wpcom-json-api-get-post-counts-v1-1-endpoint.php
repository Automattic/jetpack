<?php // phpcs:ignore WordPress.Files.FileName.InvalidClassFileName

new WPCOM_JSON_API_GET_Post_Counts_V1_1_Endpoint(
	array(
		'description'      => 'Get number of posts in the post type groups by post status',
		'group'            => 'sites',
		'stat'             => 'sites:X:post-counts:X',
		'force'            => 'wpcom',
		'method'           => 'GET',
		'min_version'      => '1.1',
		'max_version'      => '1.2',
		'path'             => '/sites/%s/post-counts/%s',
		'path_labels'      => array(
			'$site'      => '(int|string) Site ID or domain',
			'$post_type' => '(string) Post Type',
		),

		'query_parameters' => array(
			'context' => false,
			'author'  => '(int) author ID',
		),

		'example_request'  => 'https://public-api.wordpress.com/rest/v1.2/sites/en.blog.wordpress.com/post-counts/page',

		'response_format'  => array(
			'counts' => array(
				'all'  => '(array) Number of posts by any author in the post type grouped by post status',
				'mine' => '(array) Number of posts by the current user in the post type grouped by post status',
			),
		),
	)
);

/**
 * GET Post Counts v1_1 endpoint class.
 */
class WPCOM_JSON_API_GET_Post_Counts_V1_1_Endpoint extends WPCOM_JSON_API_Endpoint {

	/**
	 * Whitelist array.
	 *
	 * @var allowlist
	 */
	private $allowlist = array( 'publish' );

	/**
	 * Build SQL query
	 *
	 * This function must `$wpdb->prepare` the query. The return is expected to be prepared by consuming functions.
	 *
	 * @param string $post_type - post type.
	 * @param int    $user_id - the user ID.
	 * @return string SQL query
	 */
	private function buildCountsQuery( $post_type = 'post', $user_id = null ) {
		global $wpdb;

		$query  = 'SELECT post_status as status, count(*) as count ';
		$query .= "FROM {$wpdb->posts} ";
		$query .= 'WHERE post_type = %s ';
		if ( isset( $user_id ) ) {
			$query .= 'AND post_author = %d ';
		}

		$query .= 'GROUP BY status';

		// phpcs:ignore WordPress.DB.PreparedSQL.NotPrepared -- This is properly prepared, except the query is constructed in the variable, throwing the PHPCS error.
		return $wpdb->prepare( $query, $post_type, $user_id );
	}

	/**
	 * Retrive counts using wp_cache
	 *
	 * @param string $post_type - thge post type.
	 * @param int    $id - the ID.
	 */
	private function retrieveCounts( $post_type, $id = null ) {
		if ( ! isset( $id ) ) {
			$counts = array();
			foreach ( (array) wp_count_posts( $post_type ) as $status => $count ) {
<<<<<<< HEAD
				// @todo see if we can use a strict comparison here.
				// phpcs:ignore WordPress.PHP.StrictInArray.MissingTrueStrict
				if ( in_array( $status, $this->allowlist ) && $count > 0 ) {
=======
				if ( in_array( $status, $this->whitelist, true ) && $count > 0 ) {
>>>>>>> a15f6a6a
					$counts[ $status ] = (int) $count;
				}
			}

			return $counts;
		}

		global $wpdb;
		$key    = 'rest-api-' . $id . '-' . _count_posts_cache_key( $post_type );
		$counts = wp_cache_get( $key, 'counts' );

		if ( false === $counts ) {
			// phpcs:ignore WordPress.DB.PreparedSQL.NotPrepared -- buildCountsQuery prepares the query.
			$results = $wpdb->get_results( $this->buildCountsQuery( $post_type, $id ) );
			$counts  = $this->filterStatusesByWhiteslist( $results );
			wp_cache_set( $key, $counts, 'counts' );
		}

		return $counts;
	}

	/**
	 * Filter statuses by whiteslist.
	 *
	 * @param array $in - the post we're checking.
	 */
	private function filterStatusesByWhiteslist( $in ) {
		$return = array();
		foreach ( $in as $result ) {
<<<<<<< HEAD
			// @todo see if we can use a strict comparison here.
			// phpcs:ignore WordPress.PHP.StrictInArray.MissingTrueStrict
			if ( in_array( $result->status, $this->allowlist ) ) {
=======
			if ( in_array( $result->status, $this->whitelist, true ) ) {
>>>>>>> a15f6a6a
				$return[ $result->status ] = (int) $result->count;
			}
		}
		return $return;
	}

	/**
	 *
	 * API callback.
	 *
	 * /sites/%s/post-counts/%s
	 *
	 * @param string $path - the path.
	 * @param int    $blog_id - the blog ID.
	 * @param string $post_type - the post type.
	 */
	public function callback( $path = '', $blog_id = 0, $post_type = 'post' ) {
		if ( ! get_current_user_id() ) {
			return new WP_Error( 'authorization_required', __( 'An active access token must be used to retrieve post counts.', 'jetpack' ), 403 );
		}

		$blog_id = $this->api->switch_to_blog_and_validate_user( $this->api->get_blog_id( $blog_id ), false );

		if ( is_wp_error( $blog_id ) ) {
			return $blog_id;
		}

		// @todo see if we can use a strict comparison here.
		// phpcs:ignore WordPress.PHP.StrictInArray.MissingTrueStrict
		if ( ! in_array( $post_type, array( 'post', 'revision', 'page', 'any' ), true ) && defined( 'IS_WPCOM' ) && IS_WPCOM ) {
			$this->load_theme_functions();
		}

		if ( ! post_type_exists( $post_type ) ) {
			return new WP_Error( 'unknown_post_type', __( 'Unknown post type requested.', 'jetpack' ), 404 );
		}

		$args    = $this->query_args();
		$mine_ID = get_current_user_id(); // phpcs:ignore WordPress.NamingConventions.ValidVariableName.VariableNotSnakeCase

		if ( current_user_can( 'edit_posts' ) ) {
			array_push( $this->allowlist, 'draft', 'future', 'pending', 'private', 'trash' );
		}

		$return = array(
			'counts' => (array) array(
				'all'  => (object) $this->retrieveCounts( $post_type ),
				'mine' => (object) $this->retrieveCounts( $post_type, $mine_ID ), // phpcs:ignore WordPress.NamingConventions.ValidVariableName.VariableNotSnakeCase
			),
		);

		// Author.
		if ( isset( $args['author'] ) ) {
			$author_ID                  = $args['author']; // phpcs:ignore WordPress.NamingConventions.ValidVariableName.VariableNotSnakeCase
			$return['counts']['author'] = (object) $this->retrieveCounts( $post_type, $author_ID ); // phpcs:ignore WordPress.NamingConventions.ValidVariableName.VariableNotSnakeCase
		}

		return (object) $return;
	}
}<|MERGE_RESOLUTION|>--- conflicted
+++ resolved
@@ -78,13 +78,7 @@
 		if ( ! isset( $id ) ) {
 			$counts = array();
 			foreach ( (array) wp_count_posts( $post_type ) as $status => $count ) {
-<<<<<<< HEAD
-				// @todo see if we can use a strict comparison here.
-				// phpcs:ignore WordPress.PHP.StrictInArray.MissingTrueStrict
-				if ( in_array( $status, $this->allowlist ) && $count > 0 ) {
-=======
-				if ( in_array( $status, $this->whitelist, true ) && $count > 0 ) {
->>>>>>> a15f6a6a
+				if ( in_array( $status, $this->allowlist, true ) && $count > 0 ) {
 					$counts[ $status ] = (int) $count;
 				}
 			}
@@ -114,13 +108,7 @@
 	private function filterStatusesByWhiteslist( $in ) {
 		$return = array();
 		foreach ( $in as $result ) {
-<<<<<<< HEAD
-			// @todo see if we can use a strict comparison here.
-			// phpcs:ignore WordPress.PHP.StrictInArray.MissingTrueStrict
-			if ( in_array( $result->status, $this->allowlist ) ) {
-=======
-			if ( in_array( $result->status, $this->whitelist, true ) ) {
->>>>>>> a15f6a6a
+			if ( in_array( $result->status, $this->allowlist, true ) ) {
 				$return[ $result->status ] = (int) $result->count;
 			}
 		}
