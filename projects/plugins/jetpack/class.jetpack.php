<?php

use Automattic\Jetpack\Assets;
use Automattic\Jetpack\Assets\Logo as Jetpack_Logo;
use Automattic\Jetpack\Config;
use Automattic\Jetpack\Connection\Client;
use Automattic\Jetpack\Connection\Manager as Connection_Manager;
use Automattic\Jetpack\Connection\Nonce_Handler;
use Automattic\Jetpack\Connection\Plugin_Storage as Connection_Plugin_Storage;
use Automattic\Jetpack\Connection\Rest_Authentication as Connection_Rest_Authentication;
use Automattic\Jetpack\Connection\Secrets;
use Automattic\Jetpack\Connection\Tokens;
use Automattic\Jetpack\Connection\Utils as Connection_Utils;
use Automattic\Jetpack\Connection\Webhooks as Connection_Webhooks;
use Automattic\Jetpack\Constants;
use Automattic\Jetpack\Device_Detection\User_Agent_Info;
use Automattic\Jetpack\Identity_Crisis;
use Automattic\Jetpack\Licensing;
use Automattic\Jetpack\Partner;
use Automattic\Jetpack\Plugin\Tracking as Plugin_Tracking;
use Automattic\Jetpack\Redirect;
use Automattic\Jetpack\Status;
use Automattic\Jetpack\Sync\Functions;
use Automattic\Jetpack\Sync\Health;
use Automattic\Jetpack\Sync\Sender;
use Automattic\Jetpack\Sync\Users;
use Automattic\Jetpack\Terms_Of_Service;
use Automattic\Jetpack\Tracking;

/*
Options:
jetpack_options (array)
	An array of options.
	@see Jetpack_Options::get_option_names()

jetpack_register (string)
	Temporary verification secrets.

jetpack_activated (int)
	1: the plugin was activated normally
	2: the plugin was activated on this site because of a network-wide activation
	3: the plugin was auto-installed
	4: the plugin was manually disconnected (but is still installed)

jetpack_active_modules (array)
	Array of active module slugs.

jetpack_do_activate (bool)
	Flag for "activating" the plugin on sites where the activation hook never fired (auto-installs)
*/

require_once JETPACK__PLUGIN_DIR . '_inc/lib/class.media.php';

class Jetpack {
	public $xmlrpc_server = null;

	/**
	 * @var array The handles of styles that are concatenated into jetpack.css.
	 *
	 * When making changes to that list, you must also update concat_list in tools/builder/frontend-css.js.
	 */
	public $concatenated_style_handles = array(
		'jetpack-carousel',
		'jetpack-carousel-swiper-css',
		'grunion.css',
		'the-neverending-homepage',
		'jetpack_likes',
		'jetpack_related-posts',
		'sharedaddy',
		'jetpack-slideshow',
		'presentations',
		'quiz',
		'jetpack-subscriptions',
		'jetpack-responsive-videos-style',
		'jetpack-social-menu',
		'tiled-gallery',
		'jetpack_display_posts_widget',
		'gravatar-profile-widget',
		'goodreads-widget',
		'jetpack_social_media_icons_widget',
		'jetpack-top-posts-widget',
		'jetpack_image_widget',
		'jetpack-my-community-widget',
		'jetpack-authors-widget',
		'wordads',
		'eu-cookie-law-style',
		'flickr-widget-style',
		'jetpack-search-widget',
		'jetpack-simple-payments-widget-style',
		'jetpack-widget-social-icons-styles',
		'wpcom_instagram_widget',
	);

	/**
	 * Contains all assets that have had their URL rewritten to minified versions.
	 *
	 * @var array
	 */
	static $min_assets = array();

	public $plugins_to_deactivate = array(
		'stats'               => array( 'stats/stats.php', 'WordPress.com Stats' ),
		'shortlinks'          => array( 'stats/stats.php', 'WordPress.com Stats' ),
		'sharedaddy'          => array( 'sharedaddy/sharedaddy.php', 'Sharedaddy' ),
		'twitter-widget'      => array( 'wickett-twitter-widget/wickett-twitter-widget.php', 'Wickett Twitter Widget' ),
		'contact-form'        => array( 'grunion-contact-form/grunion-contact-form.php', 'Grunion Contact Form' ),
		'contact-form'        => array( 'mullet/mullet-contact-form.php', 'Mullet Contact Form' ),
		'custom-css'          => array( 'safecss/safecss.php', 'WordPress.com Custom CSS' ),
		'random-redirect'     => array( 'random-redirect/random-redirect.php', 'Random Redirect' ),
		'videopress'          => array( 'video/video.php', 'VideoPress' ),
		'widget-visibility'   => array( 'jetpack-widget-visibility/widget-visibility.php', 'Jetpack Widget Visibility' ),
		'widget-visibility'   => array( 'widget-visibility-without-jetpack/widget-visibility-without-jetpack.php', 'Widget Visibility Without Jetpack' ),
		'sharedaddy'          => array( 'jetpack-sharing/sharedaddy.php', 'Jetpack Sharing' ),
		'gravatar-hovercards' => array( 'jetpack-gravatar-hovercards/gravatar-hovercards.php', 'Jetpack Gravatar Hovercards' ),
		'latex'               => array( 'wp-latex/wp-latex.php', 'WP LaTeX' ),
	);

	/**
	 * Map of roles we care about, and their corresponding minimum capabilities.
	 *
	 * @deprecated 7.6 Use Automattic\Jetpack\Roles::$capability_translations instead.
	 *
	 * @access public
	 * @static
	 *
	 * @var array
	 */
	public static $capability_translations = array(
		'administrator' => 'manage_options',
		'editor'        => 'edit_others_posts',
		'author'        => 'publish_posts',
		'contributor'   => 'edit_posts',
		'subscriber'    => 'read',
	);

	/**
	 * Map of modules that have conflicts with plugins and should not be auto-activated
	 * if the plugins are active.  Used by filter_default_modules
	 *
	 * Plugin Authors: If you'd like to prevent a single module from auto-activating,
	 * change `module-slug` and add this to your plugin:
	 *
	 * add_filter( 'jetpack_get_default_modules', 'my_jetpack_get_default_modules' );
	 * function my_jetpack_get_default_modules( $modules ) {
	 *     return array_diff( $modules, array( 'module-slug' ) );
	 * }
	 *
	 * @var array
	 */
	private $conflicting_plugins = array(
		'comments'           => array(
			'Intense Debate'                 => 'intensedebate/intensedebate.php',
			'Disqus'                         => 'disqus-comment-system/disqus.php',
			'Livefyre'                       => 'livefyre-comments/livefyre.php',
			'Comments Evolved for WordPress' => 'gplus-comments/comments-evolved.php',
			'Google+ Comments'               => 'google-plus-comments/google-plus-comments.php',
			'WP-SpamShield Anti-Spam'        => 'wp-spamshield/wp-spamshield.php',
		),
		'comment-likes'      => array(
			'Epoch' => 'epoch/plugincore.php',
		),
		'contact-form'       => array(
			'Contact Form 7'           => 'contact-form-7/wp-contact-form-7.php',
			'Gravity Forms'            => 'gravityforms/gravityforms.php',
			'Contact Form Plugin'      => 'contact-form-plugin/contact_form.php',
			'Easy Contact Forms'       => 'easy-contact-forms/easy-contact-forms.php',
			'Fast Secure Contact Form' => 'si-contact-form/si-contact-form.php',
			'Ninja Forms'              => 'ninja-forms/ninja-forms.php',
		),
		'latex'              => array(
			'LaTeX for WordPress'     => 'latex/latex.php',
			'Youngwhans Simple Latex' => 'youngwhans-simple-latex/yw-latex.php',
			'Easy WP LaTeX'           => 'easy-wp-latex-lite/easy-wp-latex-lite.php',
			'MathJax-LaTeX'           => 'mathjax-latex/mathjax-latex.php',
			'Enable Latex'            => 'enable-latex/enable-latex.php',
			'WP QuickLaTeX'           => 'wp-quicklatex/wp-quicklatex.php',
		),
		'protect'            => array(
			'Limit Login Attempts'              => 'limit-login-attempts/limit-login-attempts.php',
			'Captcha'                           => 'captcha/captcha.php',
			'Brute Force Login Protection'      => 'brute-force-login-protection/brute-force-login-protection.php',
			'Login Security Solution'           => 'login-security-solution/login-security-solution.php',
			'WPSecureOps Brute Force Protect'   => 'wpsecureops-bruteforce-protect/wpsecureops-bruteforce-protect.php',
			'BulletProof Security'              => 'bulletproof-security/bulletproof-security.php',
			'SiteGuard WP Plugin'               => 'siteguard/siteguard.php',
			'Security-protection'               => 'security-protection/security-protection.php',
			'Login Security'                    => 'login-security/login-security.php',
			'Botnet Attack Blocker'             => 'botnet-attack-blocker/botnet-attack-blocker.php',
			'Wordfence Security'                => 'wordfence/wordfence.php',
			'All In One WP Security & Firewall' => 'all-in-one-wp-security-and-firewall/wp-security.php',
			'iThemes Security'                  => 'better-wp-security/better-wp-security.php',
		),
		'random-redirect'    => array(
			'Random Redirect 2' => 'random-redirect-2/random-redirect.php',
		),
		'related-posts'      => array(
			'YARPP'                       => 'yet-another-related-posts-plugin/yarpp.php',
			'WordPress Related Posts'     => 'wordpress-23-related-posts-plugin/wp_related_posts.php',
			'nrelate Related Content'     => 'nrelate-related-content/nrelate-related.php',
			'Contextual Related Posts'    => 'contextual-related-posts/contextual-related-posts.php',
			'Related Posts for WordPress' => 'microkids-related-posts/microkids-related-posts.php',
			'outbrain'                    => 'outbrain/outbrain.php',
			'Shareaholic'                 => 'shareaholic/shareaholic.php',
			'Sexybookmarks'               => 'sexybookmarks/shareaholic.php',
		),
		'sharedaddy'         => array(
			'AddThis'     => 'addthis/addthis_social_widget.php',
			'Add To Any'  => 'add-to-any/add-to-any.php',
			'ShareThis'   => 'share-this/sharethis.php',
			'Shareaholic' => 'shareaholic/shareaholic.php',
		),
		'seo-tools'          => array(
			'WordPress SEO by Yoast'         => 'wordpress-seo/wp-seo.php',
			'WordPress SEO Premium by Yoast' => 'wordpress-seo-premium/wp-seo-premium.php',
			'All in One SEO Pack'            => 'all-in-one-seo-pack/all_in_one_seo_pack.php',
			'All in One SEO Pack Pro'        => 'all-in-one-seo-pack-pro/all_in_one_seo_pack.php',
			'The SEO Framework'              => 'autodescription/autodescription.php',
			'Rank Math'                      => 'seo-by-rank-math/rank-math.php',
			'Slim SEO'                       => 'slim-seo/slim-seo.php',
		),
		'verification-tools' => array(
			'WordPress SEO by Yoast'         => 'wordpress-seo/wp-seo.php',
			'WordPress SEO Premium by Yoast' => 'wordpress-seo-premium/wp-seo-premium.php',
			'All in One SEO Pack'            => 'all-in-one-seo-pack/all_in_one_seo_pack.php',
			'All in One SEO Pack Pro'        => 'all-in-one-seo-pack-pro/all_in_one_seo_pack.php',
			'The SEO Framework'              => 'autodescription/autodescription.php',
			'Rank Math'                      => 'seo-by-rank-math/rank-math.php',
			'Slim SEO'                       => 'slim-seo/slim-seo.php',
		),
		'widget-visibility'  => array(
			'Widget Logic'    => 'widget-logic/widget_logic.php',
			'Dynamic Widgets' => 'dynamic-widgets/dynamic-widgets.php',
		),
		'sitemaps'           => array(
			'Google XML Sitemaps'                  => 'google-sitemap-generator/sitemap.php',
			'Better WordPress Google XML Sitemaps' => 'bwp-google-xml-sitemaps/bwp-simple-gxs.php',
			'Google XML Sitemaps for qTranslate'   => 'google-xml-sitemaps-v3-for-qtranslate/sitemap.php',
			'XML Sitemap & Google News feeds'      => 'xml-sitemap-feed/xml-sitemap.php',
			'Google Sitemap by BestWebSoft'        => 'google-sitemap-plugin/google-sitemap-plugin.php',
			'WordPress SEO by Yoast'               => 'wordpress-seo/wp-seo.php',
			'WordPress SEO Premium by Yoast'       => 'wordpress-seo-premium/wp-seo-premium.php',
			'All in One SEO Pack'                  => 'all-in-one-seo-pack/all_in_one_seo_pack.php',
			'All in One SEO Pack Pro'              => 'all-in-one-seo-pack-pro/all_in_one_seo_pack.php',
			'The SEO Framework'                    => 'autodescription/autodescription.php',
			'Sitemap'                              => 'sitemap/sitemap.php',
			'Simple Wp Sitemap'                    => 'simple-wp-sitemap/simple-wp-sitemap.php',
			'Simple Sitemap'                       => 'simple-sitemap/simple-sitemap.php',
			'XML Sitemaps'                         => 'xml-sitemaps/xml-sitemaps.php',
			'MSM Sitemaps'                         => 'msm-sitemap/msm-sitemap.php',
			'Rank Math'                            => 'seo-by-rank-math/rank-math.php',
			'Slim SEO'                             => 'slim-seo/slim-seo.php',
		),
		'lazy-images'        => array(
			'Lazy Load'              => 'lazy-load/lazy-load.php',
			'BJ Lazy Load'           => 'bj-lazy-load/bj-lazy-load.php',
			'Lazy Load by WP Rocket' => 'rocket-lazy-load/rocket-lazy-load.php',
		),
	);

	/**
	 * Plugins for which we turn off our Facebook OG Tags implementation.
	 *
	 * Note: All in One SEO Pack, All in one SEO Pack Pro, WordPress SEO by Yoast, and WordPress SEO Premium by Yoast automatically deactivate
	 * Jetpack's Open Graph tags via filter when their Social Meta modules are active.
	 *
	 * Plugin authors: If you'd like to prevent Jetpack's Open Graph tag generation in your plugin, you can do so via this filter:
	 * add_filter( 'jetpack_enable_open_graph', '__return_false' );
	 */
	private $open_graph_conflicting_plugins = array(
		'2-click-socialmedia-buttons/2-click-socialmedia-buttons.php',
		// 2 Click Social Media Buttons
		'add-link-to-facebook/add-link-to-facebook.php',         // Add Link to Facebook
		'add-meta-tags/add-meta-tags.php',                       // Add Meta Tags
		'complete-open-graph/complete-open-graph.php',           // Complete Open Graph
		'easy-facebook-share-thumbnails/esft.php',               // Easy Facebook Share Thumbnail
		'heateor-open-graph-meta-tags/heateor-open-graph-meta-tags.php',
		// Open Graph Meta Tags by Heateor
		'facebook/facebook.php',                                 // Facebook (official plugin)
		'facebook-awd/AWD_facebook.php',                         // Facebook AWD All in one
		'facebook-featured-image-and-open-graph-meta-tags/fb-featured-image.php',
		// Facebook Featured Image & OG Meta Tags
		'facebook-meta-tags/facebook-metatags.php',              // Facebook Meta Tags
		'wonderm00ns-simple-facebook-open-graph-tags/wonderm00n-open-graph.php',
		// Facebook Open Graph Meta Tags for WordPress
		'facebook-revised-open-graph-meta-tag/index.php',        // Facebook Revised Open Graph Meta Tag
		'facebook-thumb-fixer/_facebook-thumb-fixer.php',        // Facebook Thumb Fixer
		'facebook-and-digg-thumbnail-generator/facebook-and-digg-thumbnail-generator.php',
		// Fedmich's Facebook Open Graph Meta
		'network-publisher/networkpub.php',                      // Network Publisher
		'nextgen-facebook/nextgen-facebook.php',                 // NextGEN Facebook OG
		'social-networks-auto-poster-facebook-twitter-g/NextScripts_SNAP.php',
		// NextScripts SNAP
		'og-tags/og-tags.php',                                   // OG Tags
		'opengraph/opengraph.php',                               // Open Graph
		'open-graph-protocol-framework/open-graph-protocol-framework.php',
		// Open Graph Protocol Framework
		'seo-facebook-comments/seofacebook.php',                 // SEO Facebook Comments
		'seo-ultimate/seo-ultimate.php',                         // SEO Ultimate
		'sexybookmarks/sexy-bookmarks.php',                      // Shareaholic
		'shareaholic/sexy-bookmarks.php',                        // Shareaholic
		'sharepress/sharepress.php',                             // SharePress
		'simple-facebook-connect/sfc.php',                       // Simple Facebook Connect
		'social-discussions/social-discussions.php',             // Social Discussions
		'social-sharing-toolkit/social_sharing_toolkit.php',     // Social Sharing Toolkit
		'socialize/socialize.php',                               // Socialize
		'squirrly-seo/squirrly.php',                             // SEO by SQUIRRLY™
		'only-tweet-like-share-and-google-1/tweet-like-plusone.php',
		// Tweet, Like, Google +1 and Share
		'wordbooker/wordbooker.php',                             // Wordbooker
		'wpsso/wpsso.php',                                       // WordPress Social Sharing Optimization
		'wp-caregiver/wp-caregiver.php',                         // WP Caregiver
		'wp-facebook-like-send-open-graph-meta/wp-facebook-like-send-open-graph-meta.php',
		// WP Facebook Like Send & Open Graph Meta
		'wp-facebook-open-graph-protocol/wp-facebook-ogp.php',   // WP Facebook Open Graph protocol
		'wp-ogp/wp-ogp.php',                                     // WP-OGP
		'zoltonorg-social-plugin/zosp.php',                      // Zolton.org Social Plugin
		'wp-fb-share-like-button/wp_fb_share-like_widget.php',   // WP Facebook Like Button
		'open-graph-metabox/open-graph-metabox.php',              // Open Graph Metabox
		'seo-by-rank-math/rank-math.php',                        // Rank Math.
		'slim-seo/slim-seo.php',                                 // Slim SEO
	);

	/**
	 * Plugins for which we turn off our Twitter Cards Tags implementation.
	 */
	private $twitter_cards_conflicting_plugins = array(
		// 'twitter/twitter.php',                       // The official one handles this on its own.
		// https://github.com/twitter/wordpress/blob/master/src/Twitter/WordPress/Cards/Compatibility.php
			'eewee-twitter-card/index.php',              // Eewee Twitter Card
		'ig-twitter-cards/ig-twitter-cards.php',     // IG:Twitter Cards
		'jm-twitter-cards/jm-twitter-cards.php',     // JM Twitter Cards
		'kevinjohn-gallagher-pure-web-brilliants-social-graph-twitter-cards-extention/kevinjohn_gallagher___social_graph_twitter_output.php',
		// Pure Web Brilliant's Social Graph Twitter Cards Extension
		'twitter-cards/twitter-cards.php',           // Twitter Cards
		'twitter-cards-meta/twitter-cards-meta.php', // Twitter Cards Meta
		'wp-to-twitter/wp-to-twitter.php',           // WP to Twitter
		'wp-twitter-cards/twitter_cards.php',        // WP Twitter Cards
		'seo-by-rank-math/rank-math.php',            // Rank Math.
		'slim-seo/slim-seo.php',                     // Slim SEO
	);

	/**
	 * Message to display in admin_notice
	 *
	 * @var string
	 */
	public $message = '';

	/**
	 * Error to display in admin_notice
	 *
	 * @var string
	 */
	public $error = '';

	/**
	 * Modules that need more privacy description.
	 *
	 * @var string
	 */
	public $privacy_checks = '';

	/**
	 * Stats to record once the page loads
	 *
	 * @var array
	 */
	public $stats = array();

	/**
	 * Jetpack_Sync object
	 */
	public $sync;

	/**
	 * Verified data for JSON authorization request
	 */
	public $json_api_authorization_request = array();

	/**
	 * @var Automattic\Jetpack\Connection\Manager
	 */
	protected $connection_manager;

	/**
	 * @var string Transient key used to prevent multiple simultaneous plugin upgrades
	 */
	public static $plugin_upgrade_lock_key = 'jetpack_upgrade_lock';

	/**
	 * Holds an instance of Automattic\Jetpack\A8c_Mc_Stats
	 *
	 * @var Automattic\Jetpack\A8c_Mc_Stats
	 */
	public $a8c_mc_stats_instance;

	/**
	 * Constant for login redirect key.
	 *
	 * @var string
	 * @since 8.4.0
	 */
	public static $jetpack_redirect_login = 'jetpack_connect_login_redirect';

	/**
	 * Holds the singleton instance of this class
	 *
	 * @since 2.3.3
	 * @var Jetpack
	 */
	static $instance = false;

	/**
	 * Singleton
	 *
	 * @static
	 */
	public static function init() {
		if ( ! self::$instance ) {
			self::$instance = new Jetpack();
			add_action( 'plugins_loaded', array( self::$instance, 'plugin_upgrade' ) );
			add_action( 'jetpack_idc_disconnect', array( __CLASS__, 'on_idc_disconnect' ) );
		}

		return self::$instance;
	}

	/**
	 * Must never be called statically
	 */
	function plugin_upgrade() {
		if ( self::is_connection_ready() ) {
			list( $version ) = explode( ':', Jetpack_Options::get_option( 'version' ) );
			if ( JETPACK__VERSION != $version ) {
				// Prevent multiple upgrades at once - only a single process should trigger
				// an upgrade to avoid stampedes
				if ( false !== get_transient( self::$plugin_upgrade_lock_key ) ) {
					return;
				}

				// Set a short lock to prevent multiple instances of the upgrade
				set_transient( self::$plugin_upgrade_lock_key, 1, 10 );

				// check which active modules actually exist and remove others from active_modules list
				$unfiltered_modules = self::get_active_modules();
				$modules            = array_filter( $unfiltered_modules, array( 'Jetpack', 'is_module' ) );
				if ( array_diff( $unfiltered_modules, $modules ) ) {
					self::update_active_modules( $modules );
				}

				add_action( 'init', array( __CLASS__, 'activate_new_modules' ) );

				// Upgrade to 4.3.0
				if ( Jetpack_Options::get_option( 'identity_crisis_whitelist' ) ) {
					Jetpack_Options::delete_option( 'identity_crisis_whitelist' );
				}

				// Make sure Markdown for posts gets turned back on
				if ( ! get_option( 'wpcom_publish_posts_with_markdown' ) ) {
					update_option( 'wpcom_publish_posts_with_markdown', true );
				}

				/*
				 * Minileven deprecation. 8.3.0.
				 * Only delete options if not using
				 * the replacement standalone Minileven plugin.
				 */
				if (
					! self::is_plugin_active( 'minileven-master/minileven.php' )
					&& ! self::is_plugin_active( 'minileven/minileven.php' )
				) {
					if ( get_option( 'wp_mobile_custom_css' ) ) {
						delete_option( 'wp_mobile_custom_css' );
					}
					if ( get_option( 'wp_mobile_excerpt' ) ) {
						delete_option( 'wp_mobile_excerpt' );
					}
					if ( get_option( 'wp_mobile_featured_images' ) ) {
						delete_option( 'wp_mobile_featured_images' );
					}
					if ( get_option( 'wp_mobile_app_promos' ) ) {
						delete_option( 'wp_mobile_app_promos' );
					}
				}

				// Upgrade to 8.4.0.
				if ( Jetpack_Options::get_option( 'ab_connect_banner_green_bar' ) ) {
					Jetpack_Options::delete_option( 'ab_connect_banner_green_bar' );
				}

				// Update to 8.8.x (WordPress 5.5 Compatibility).
				if ( Jetpack_Options::get_option( 'autoupdate_plugins' ) ) {
					$updated = update_site_option(
						'auto_update_plugins',
						array_unique(
							array_merge(
								(array) Jetpack_Options::get_option( 'autoupdate_plugins', array() ),
								(array) get_site_option( 'auto_update_plugins', array() )
							)
						)
					);

					if ( $updated ) {
						Jetpack_Options::delete_option( 'autoupdate_plugins' );
					} // Should we have some type of fallback if something fails here?
				}

				if ( did_action( 'wp_loaded' ) ) {
					self::upgrade_on_load();
				} else {
					add_action(
						'wp_loaded',
						array( __CLASS__, 'upgrade_on_load' )
					);
				}
			}
		}
	}

	/**
	 * Runs upgrade routines that need to have modules loaded.
	 */
	static function upgrade_on_load() {

		// Not attempting any upgrades if jetpack_modules_loaded did not fire.
		// This can happen in case Jetpack has been just upgraded and is
		// being initialized late during the page load. In this case we wait
		// until the next proper admin page load with Jetpack active.
		if ( ! did_action( 'jetpack_modules_loaded' ) ) {
			delete_transient( self::$plugin_upgrade_lock_key );

			return;
		}

		self::maybe_set_version_option();

		if ( method_exists( 'Jetpack_Widget_Conditions', 'migrate_post_type_rules' ) ) {
			Jetpack_Widget_Conditions::migrate_post_type_rules();
		}

		if (
			class_exists( 'Jetpack_Sitemap_Manager' )
			&& version_compare( JETPACK__VERSION, '5.3', '>=' )
		) {
			do_action( 'jetpack_sitemaps_purge_data' );
		}

		// Delete old stats cache
		delete_option( 'jetpack_restapi_stats_cache' );

		delete_transient( self::$plugin_upgrade_lock_key );
	}

	/**
	 * Saves all the currently active modules to options.
	 * Also fires Action hooks for each newly activated and deactivated module.
	 *
	 * @param $modules Array Array of active modules to be saved in options.
	 *
	 * @return $success bool true for success, false for failure.
	 */
	static function update_active_modules( $modules ) {
		$current_modules      = Jetpack_Options::get_option( 'active_modules', array() );
		$active_modules       = self::get_active_modules();
		$new_active_modules   = array_diff( $modules, $current_modules );
		$new_inactive_modules = array_diff( $active_modules, $modules );
		$new_current_modules  = array_diff( array_merge( $current_modules, $new_active_modules ), $new_inactive_modules );
		$reindexed_modules    = array_values( $new_current_modules );
		$success              = Jetpack_Options::update_option( 'active_modules', array_unique( $reindexed_modules ) );

		foreach ( $new_active_modules as $module ) {
			/**
			 * Fires when a specific module is activated.
			 *
			 * @since 1.9.0
			 *
			 * @param string $module Module slug.
			 * @param boolean $success whether the module was activated. @since 4.2
			 */
			do_action( 'jetpack_activate_module', $module, $success );
			/**
			 * Fires when a module is activated.
			 * The dynamic part of the filter, $module, is the module slug.
			 *
			 * @since 1.9.0
			 *
			 * @param string $module Module slug.
			 */
			do_action( "jetpack_activate_module_$module", $module );
		}

		foreach ( $new_inactive_modules as $module ) {
			/**
			 * Fired after a module has been deactivated.
			 *
			 * @since 4.2.0
			 *
			 * @param string $module Module slug.
			 * @param boolean $success whether the module was deactivated.
			 */
			do_action( 'jetpack_deactivate_module', $module, $success );
			/**
			 * Fires when a module is deactivated.
			 * The dynamic part of the filter, $module, is the module slug.
			 *
			 * @since 1.9.0
			 *
			 * @param string $module Module slug.
			 */
			do_action( "jetpack_deactivate_module_$module", $module );
		}

		return $success;
	}

	static function delete_active_modules() {
		self::update_active_modules( array() );
	}

	/**
	 * Adds a hook to plugins_loaded at a priority that's currently the earliest
	 * available.
	 */
	public function add_configure_hook() {
		global $wp_filter;

		$current_priority = has_filter( 'plugins_loaded', array( $this, 'configure' ) );
		if ( false !== $current_priority ) {
			remove_action( 'plugins_loaded', array( $this, 'configure' ), $current_priority );
		}

		$taken_priorities = array_map( 'intval', array_keys( $wp_filter['plugins_loaded']->callbacks ) );
		sort( $taken_priorities );

		$first_priority = array_shift( $taken_priorities );

		if ( defined( 'PHP_INT_MAX' ) && $first_priority <= - PHP_INT_MAX ) {
			$new_priority = - PHP_INT_MAX;
		} else {
			$new_priority = $first_priority - 1;
		}

		add_action( 'plugins_loaded', array( $this, 'configure' ), $new_priority );
	}

	/**
	 * Constructor.  Initializes WordPress hooks
	 */
	private function __construct() {
		/*
		 * Check for and alert any deprecated hooks
		 */
		add_action( 'init', array( $this, 'deprecated_hooks' ) );

		// Note how this runs at an earlier plugin_loaded hook intentionally to accomodate for other plugins.
		add_action( 'plugin_loaded', array( $this, 'add_configure_hook' ), 90 );
		add_action( 'network_plugin_loaded', array( $this, 'add_configure_hook' ), 90 );
		add_action( 'mu_plugin_loaded', array( $this, 'add_configure_hook' ), 90 );
		add_action( 'plugins_loaded', array( $this, 'late_initialization' ), 90 );

		add_action( 'jetpack_verify_signature_error', array( $this, 'track_xmlrpc_error' ) );

		add_filter(
			'jetpack_signature_check_token',
			array( __CLASS__, 'verify_onboarding_token' ),
			10,
			3
		);

		/**
		 * Prepare Gutenberg Editor functionality
		 */
		require_once JETPACK__PLUGIN_DIR . 'class.jetpack-gutenberg.php';
		add_action( 'plugins_loaded', array( 'Jetpack_Gutenberg', 'init' ) );
		add_action( 'plugins_loaded', array( 'Jetpack_Gutenberg', 'load_independent_blocks' ) );
		add_action( 'plugins_loaded', array( 'Jetpack_Gutenberg', 'load_extended_blocks' ), 9 );
		add_action( 'enqueue_block_editor_assets', array( 'Jetpack_Gutenberg', 'enqueue_block_editor_assets' ) );

		add_action( 'set_user_role', array( $this, 'maybe_clear_other_linked_admins_transient' ), 10, 3 );

		// Unlink user before deleting the user from WP.com.
		add_action( 'deleted_user', array( $this, 'disconnect_user' ), 10, 1 );
		add_action( 'remove_user_from_blog', array( $this, 'disconnect_user' ), 10, 1 );

		add_action( 'jetpack_event_log', array( 'Jetpack', 'log' ), 10, 2 );

		add_filter( 'login_url', array( $this, 'login_url' ), 10, 2 );
		add_action( 'login_init', array( $this, 'login_init' ) );

		// Set up the REST authentication hooks.
		Connection_Rest_Authentication::init();

		add_action( 'admin_init', array( $this, 'admin_init' ) );
		add_action( 'admin_init', array( $this, 'dismiss_jetpack_notice' ) );

		add_filter( 'admin_body_class', array( $this, 'admin_body_class' ), 20 );

		add_action( 'wp_dashboard_setup', array( $this, 'wp_dashboard_setup' ) );
		// Filter the dashboard meta box order to swap the new one in in place of the old one.
		add_filter( 'get_user_option_meta-box-order_dashboard', array( $this, 'get_user_option_meta_box_order_dashboard' ) );

		// returns HTTPS support status
		add_action( 'wp_ajax_jetpack-recheck-ssl', array( $this, 'ajax_recheck_ssl' ) );

		add_action( 'wp_ajax_jetpack_connection_banner', array( $this, 'jetpack_connection_banner_callback' ) );

		add_action( 'wp_ajax_jetpack_recommendations_banner', array( 'Jetpack_Recommendations_Banner', 'ajax_callback' ) );

		add_action( 'wp_loaded', array( $this, 'register_assets' ) );

		/**
		 * These actions run checks to load additional files.
		 * They check for external files or plugins, so they need to run as late as possible.
		 */
		add_action( 'wp_head', array( $this, 'check_open_graph' ), 1 );
		add_action( 'web_stories_story_head', array( $this, 'check_open_graph' ), 1 );
		add_action( 'plugins_loaded', array( $this, 'check_twitter_tags' ), 999 );
		add_action( 'plugins_loaded', array( $this, 'check_rest_api_compat' ), 1000 );

		add_filter( 'plugins_url', array( 'Jetpack', 'maybe_min_asset' ), 1, 3 );
		add_action( 'style_loader_src', array( 'Jetpack', 'set_suffix_on_min' ), 10, 2 );
		add_filter( 'style_loader_tag', array( 'Jetpack', 'maybe_inline_style' ), 10, 2 );

		add_filter( 'profile_update', array( 'Jetpack', 'user_meta_cleanup' ) );

		add_filter( 'jetpack_get_default_modules', array( $this, 'filter_default_modules' ) );
		add_filter( 'jetpack_get_default_modules', array( $this, 'handle_deprecated_modules' ), 99 );

		require_once JETPACK__PLUGIN_DIR . 'class-jetpack-pre-connection-jitms.php';
		$jetpack_jitm_messages = ( new Jetpack_Pre_Connection_JITMs() );
		add_filter( 'jetpack_pre_connection_jitms', array( $jetpack_jitm_messages, 'add_pre_connection_jitms' ) );

		/*
		 * If enabled, point edit post, page, and comment links to Calypso instead of WP-Admin.
		 * We should make sure to only do this for front end links.
		 */
		if ( self::get_option( 'edit_links_calypso_redirect' ) && ! is_admin() ) {
			add_filter( 'get_edit_post_link', array( $this, 'point_edit_post_links_to_calypso' ), 1, 2 );
			add_filter( 'get_edit_comment_link', array( $this, 'point_edit_comment_links_to_calypso' ), 1 );

			/*
			 * We'll shortcircuit wp_notify_postauthor and wp_notify_moderator pluggable functions
			 * so they point moderation links on emails to Calypso.
			 */
			jetpack_require_lib( 'functions.wp-notify' );
			add_filter( 'comment_notification_recipients', 'jetpack_notify_postauthor', 1, 2 );
			add_filter( 'notify_moderator', 'jetpack_notify_moderator', 1, 2 );
		}

		add_action(
			'plugins_loaded',
			function () {
				if ( User_Agent_Info::is_mobile_app() ) {
					add_filter( 'get_edit_post_link', '__return_empty_string' );
				}
			}
		);

		// Update the site's Jetpack plan and products from API on heartbeats.
		add_action( 'jetpack_heartbeat', array( 'Jetpack_Plan', 'refresh_from_wpcom' ) );

		/**
		 * This is the hack to concatenate all css files into one.
		 * For description and reasoning see the implode_frontend_css method.
		 *
		 * Super late priority so we catch all the registered styles.
		 */
		if ( ! is_admin() ) {
			add_action( 'wp_print_styles', array( $this, 'implode_frontend_css' ), -1 ); // Run first
			add_action( 'wp_print_footer_scripts', array( $this, 'implode_frontend_css' ), -1 ); // Run first to trigger before `print_late_styles`
		}

		// Actually push the stats on shutdown.
		if ( ! has_action( 'shutdown', array( $this, 'push_stats' ) ) ) {
			add_action( 'shutdown', array( $this, 'push_stats' ) );
		}

		// After a successful connection.
		add_action( 'jetpack_site_registered', array( $this, 'activate_default_modules_on_site_register' ) );
		add_action( 'jetpack_site_registered', array( $this, 'handle_unique_registrations_stats' ) );

		// Actions for Manager::authorize().
		add_action( 'jetpack_authorize_starting', array( $this, 'authorize_starting' ) );
		add_action( 'jetpack_authorize_ending_linked', array( $this, 'authorize_ending_linked' ) );
		add_action( 'jetpack_authorize_ending_authorized', array( $this, 'authorize_ending_authorized' ) );

		add_action( 'jetpack_client_authorize_error', array( Jetpack_Client_Server::class, 'client_authorize_error' ) );
		add_filter( 'jetpack_client_authorize_already_authorized_url', array( Jetpack_Client_Server::class, 'client_authorize_already_authorized_url' ) );
		add_action( 'jetpack_client_authorize_processing', array( Jetpack_Client_Server::class, 'client_authorize_processing' ) );
		add_filter( 'jetpack_client_authorize_fallback_url', array( Jetpack_Client_Server::class, 'client_authorize_fallback_url' ) );

		// Filters for the Manager::get_token() urls and request body.
		add_filter( 'jetpack_token_redirect_url', array( __CLASS__, 'filter_connect_redirect_url' ) );
		add_filter( 'jetpack_token_request_body', array( __CLASS__, 'filter_token_request_body' ) );

		// Actions for successful reconnect.
		add_action( 'jetpack_reconnection_completed', array( $this, 'reconnection_completed' ) );

		// Actions for licensing.
		Licensing::instance()->initialize();

		// Filters for Sync Callables.
		add_filter( 'jetpack_sync_callable_whitelist', array( $this, 'filter_sync_callable_whitelist' ), 10, 1 );
		add_filter( 'jetpack_sync_multisite_callable_whitelist', array( $this, 'filter_sync_multisite_callable_whitelist' ), 10, 1 );

		// Make resources use static domain when possible.
		add_filter( 'jetpack_static_url', array( 'Automattic\\Jetpack\\Assets', 'staticize_subdomain' ) );

		// Validate the domain names in Jetpack development versions.
		add_action( 'jetpack_pre_register', array( get_called_class(), 'registration_check_domains' ) );
	}

	/**
	 * Before everything else starts getting initalized, we need to initialize Jetpack using the
	 * Config object.
	 */
	public function configure() {
		$config = new Config();

		foreach (
			array(
				'sync',
				'jitm',
			)
			as $feature
		) {
			$config->ensure( $feature );
		}

		$config->ensure(
			'connection',
			array(
				'slug' => 'jetpack',
				'name' => 'Jetpack',
			)
		);

		if ( ! $this->connection_manager ) {
			$this->connection_manager = new Connection_Manager( 'jetpack' );

			/**
			 * Filter to activate Jetpack Connection UI.
			 * INTERNAL USE ONLY.
			 *
			 * @since 9.5.0
			 *
			 * @param bool false Whether to activate the Connection UI.
			 */
			if ( apply_filters( 'jetpack_connection_ui_active', false ) ) {
				Automattic\Jetpack\ConnectionUI\Admin::init();
			}
		}

		/*
		 * Load things that should only be in Network Admin.
		 *
		 * For now blow away everything else until a more full
		 * understanding of what is needed at the network level is
		 * available
		 */
		if ( is_multisite() ) {
			$network = Jetpack_Network::init();
			$network->set_connection( $this->connection_manager );
		}

		if ( self::is_connection_ready() ) {
			add_action( 'login_form_jetpack_json_api_authorization', array( $this, 'login_form_json_api_authorization' ) );

			Jetpack_Heartbeat::init();
			if ( self::is_module_active( 'stats' ) && self::is_module_active( 'search' ) ) {
				require_once JETPACK__PLUGIN_DIR . '_inc/lib/class.jetpack-search-performance-logger.php';
				Jetpack_Search_Performance_Logger::init();
			}
		}

		// Initialize remote file upload request handlers.
		$this->add_remote_request_handlers();

		/*
		 * Enable enhanced handling of previewing sites in Calypso
		 */
		if ( self::is_connection_ready() ) {
			require_once JETPACK__PLUGIN_DIR . '_inc/lib/class.jetpack-iframe-embed.php';
			add_action( 'init', array( 'Jetpack_Iframe_Embed', 'init' ), 9, 0 );
			require_once JETPACK__PLUGIN_DIR . '_inc/lib/class.jetpack-keyring-service-helper.php';
			add_action( 'init', array( 'Jetpack_Keyring_Service_Helper', 'init' ), 9, 0 );
		}

		if ( ( new Tracking( $this->connection_manager ) )->should_enable_tracking( new Terms_Of_Service(), new Status() ) ) {
			add_action( 'init', array( new Plugin_Tracking(), 'init' ) );
		} else {
			/**
			 * Initialize tracking right after the user agrees to the terms of service.
			 */
			add_action( 'jetpack_agreed_to_terms_of_service', array( new Plugin_Tracking(), 'init' ) );
		}
	}

	/**
	 * Runs on plugins_loaded. Use this to add code that needs to be executed later than other
	 * initialization code.
	 *
	 * @action plugins_loaded
	 */
	public function late_initialization() {
		add_action( 'plugins_loaded', array( 'Jetpack', 'load_modules' ), 100 );

		Partner::init();

		/**
		 * Fires when Jetpack is fully loaded and ready. This is the point where it's safe
		 * to instantiate classes from packages and namespaces that are managed by the Jetpack Autoloader.
		 *
		 * @since 8.1.0
		 *
		 * @param Jetpack $jetpack the main plugin class object.
		 */
		do_action( 'jetpack_loaded', $this );

		add_filter( 'map_meta_cap', array( $this, 'jetpack_custom_caps' ), 1, 4 );
	}

	/**
	 * Sets up the XMLRPC request handlers.
	 *
	 * @deprecated since 7.7.0
	 * @see Automattic\Jetpack\Connection\Manager::setup_xmlrpc_handlers()
	 *
	 * @param array                 $request_params Incoming request parameters.
	 * @param Boolean               $is_active      Whether the connection is currently active.
	 * @param Boolean               $is_signed      Whether the signature check has been successful.
	 * @param Jetpack_XMLRPC_Server $xmlrpc_server  (optional) An instance of the server to use instead of instantiating a new one.
	 */
	public function setup_xmlrpc_handlers(
		$request_params,
		$is_active,
		$is_signed,
		Jetpack_XMLRPC_Server $xmlrpc_server = null
	) {
		_deprecated_function( __METHOD__, 'jetpack-7.7', 'Automattic\\Jetpack\\Connection\\Manager::setup_xmlrpc_handlers' );

		if ( ! $this->connection_manager ) {
			$this->connection_manager = new Connection_Manager();
		}

		return $this->connection_manager->setup_xmlrpc_handlers(
			$request_params,
			$is_active,
			$is_signed,
			$xmlrpc_server
		);
	}

	/**
	 * Initialize REST API registration connector.
	 *
	 * @deprecated since 7.7.0
	 * @see Automattic\Jetpack\Connection\Manager::initialize_rest_api_registration_connector()
	 */
	public function initialize_rest_api_registration_connector() {
		_deprecated_function( __METHOD__, 'jetpack-7.7', 'Automattic\\Jetpack\\Connection\\Manager::initialize_rest_api_registration_connector' );

		if ( ! $this->connection_manager ) {
			$this->connection_manager = new Connection_Manager();
		}

		$this->connection_manager->initialize_rest_api_registration_connector();
	}

	/**
	 * This is ported over from the manage module, which has been deprecated and baked in here.
	 *
	 * @param $domains
	 */
	function add_wpcom_to_allowed_redirect_hosts( $domains ) {
		add_filter( 'allowed_redirect_hosts', array( $this, 'allow_wpcom_domain' ) );
	}

	/**
	 * Return $domains, with 'wordpress.com' appended.
	 * This is ported over from the manage module, which has been deprecated and baked in here.
	 *
	 * @param $domains
	 * @return array
	 */
	function allow_wpcom_domain( $domains ) {
		if ( empty( $domains ) ) {
			$domains = array();
		}
		$domains[] = 'wordpress.com';
		return array_unique( $domains );
	}

	function point_edit_post_links_to_calypso( $default_url, $post_id ) {
		$post = get_post( $post_id );

		if ( empty( $post ) ) {
			return $default_url;
		}

		$post_type = $post->post_type;

		// Mapping the allowed CPTs on WordPress.com to corresponding paths in Calypso.
		// https://en.support.wordpress.com/custom-post-types/
		$allowed_post_types = array(
			'post',
			'page',
			'jetpack-portfolio',
			'jetpack-testimonial',
		);

		if ( ! in_array( $post_type, $allowed_post_types, true ) ) {
			return $default_url;
		}

		return Redirect::get_url(
			'calypso-edit-' . $post_type,
			array(
				'path' => $post_id,
			)
		);
	}

	function point_edit_comment_links_to_calypso( $url ) {
		// Take the `query` key value from the URL, and parse its parts to the $query_args. `amp;c` matches the comment ID.
		wp_parse_str( wp_parse_url( $url, PHP_URL_QUERY ), $query_args );

		return Redirect::get_url(
			'calypso-edit-comment',
			array(
				'path' => $query_args['amp;c'],
			)
		);

	}

	/**
	 * Extend Sync callables with Jetpack Plugin functions.
	 *
	 * @param array $callables list of callables.
	 *
	 * @return array list of callables.
	 */
	public function filter_sync_callable_whitelist( $callables ) {

		// Jetpack Functions.
		$jetpack_callables = array(
			'single_user_site'         => array( 'Jetpack', 'is_single_user_site' ),
			'updates'                  => array( 'Jetpack', 'get_updates' ),
			'active_modules'           => array( 'Jetpack', 'get_active_modules' ),
			'available_jetpack_blocks' => array( 'Jetpack_Gutenberg', 'get_availability' ), // Includes both Gutenberg blocks *and* plugins.
		);
		$callables         = array_merge( $callables, $jetpack_callables );

		// Jetpack_SSO_Helpers.
		if ( include_once JETPACK__PLUGIN_DIR . 'modules/sso/class.jetpack-sso-helpers.php' ) {
			$sso_helpers = array(
				'sso_is_two_step_required'      => array( 'Jetpack_SSO_Helpers', 'is_two_step_required' ),
				'sso_should_hide_login_form'    => array( 'Jetpack_SSO_Helpers', 'should_hide_login_form' ),
				'sso_match_by_email'            => array( 'Jetpack_SSO_Helpers', 'match_by_email' ),
				'sso_new_user_override'         => array( 'Jetpack_SSO_Helpers', 'new_user_override' ),
				'sso_bypass_default_login_form' => array( 'Jetpack_SSO_Helpers', 'bypass_login_forward_wpcom' ),
			);
			$callables   = array_merge( $callables, $sso_helpers );
		}

		return $callables;
	}

	/**
	 * Extend Sync multisite callables with Jetpack Plugin functions.
	 *
	 * @param array $callables list of callables.
	 *
	 * @return array list of callables.
	 */
	public function filter_sync_multisite_callable_whitelist( $callables ) {

		// Jetpack Funtions.
		$jetpack_multisite_callables = array(
			'network_name'                        => array( 'Jetpack', 'network_name' ),
			'network_allow_new_registrations'     => array( 'Jetpack', 'network_allow_new_registrations' ),
			'network_add_new_users'               => array( 'Jetpack', 'network_add_new_users' ),
			'network_site_upload_space'           => array( 'Jetpack', 'network_site_upload_space' ),
			'network_upload_file_types'           => array( 'Jetpack', 'network_upload_file_types' ),
			'network_enable_administration_menus' => array( 'Jetpack', 'network_enable_administration_menus' ),
		);
		$callables                   = array_merge( $callables, $jetpack_multisite_callables );

		return $callables;
	}

	/**
	 * Deprecated
	 * Please use Automattic\Jetpack\JITMS\JITM::jetpack_track_last_sync_callback instead.
	 *
	 * @param array $params The action parameters.
	 *
	 * @deprecated since 9.8.
	 */
	function jetpack_track_last_sync_callback( $params ) {
		_deprecated_function( __METHOD__, 'jetpack-9.8', '\Automattic\Jetpack\JITMS\JITM->jetpack_track_last_sync_callback' );
		return Automattic\Jetpack\JITMS\JITM::get_instance()->jetpack_track_last_sync_callback( $params );
	}

	function jetpack_connection_banner_callback() {
		check_ajax_referer( 'jp-connection-banner-nonce', 'nonce' );

		// Disable the banner dismiss functionality if the pre-connection prompt helpers filter is set.
		if (
			isset( $_REQUEST['dismissBanner'] ) &&
			! Jetpack_Connection_Banner::force_display()
		) {
			Jetpack_Options::update_option( 'dismissed_connection_banner', 1 );
			wp_send_json_success();
		}

		wp_die();
	}

	/**
	 * Removes all XML-RPC methods that are not `jetpack.*`.
	 * Only used in our alternate XML-RPC endpoint, where we want to
	 * ensure that Core and other plugins' methods are not exposed.
	 *
	 * @deprecated since 7.7.0
	 * @see Automattic\Jetpack\Connection\Manager::remove_non_jetpack_xmlrpc_methods()
	 *
	 * @param array $methods A list of registered WordPress XMLRPC methods.
	 * @return array Filtered $methods
	 */
	public function remove_non_jetpack_xmlrpc_methods( $methods ) {
		_deprecated_function( __METHOD__, 'jetpack-7.7', 'Automattic\\Jetpack\\Connection\\Manager::remove_non_jetpack_xmlrpc_methods' );

		if ( ! $this->connection_manager ) {
			$this->connection_manager = new Connection_Manager();
		}

		return $this->connection_manager->remove_non_jetpack_xmlrpc_methods( $methods );
	}

	/**
	 * Since a lot of hosts use a hammer approach to "protecting" WordPress sites,
	 * and just blanket block all requests to /xmlrpc.php, or apply other overly-sensitive
	 * security/firewall policies, we provide our own alternate XML RPC API endpoint
	 * which is accessible via a different URI. Most of the below is copied directly
	 * from /xmlrpc.php so that we're replicating it as closely as possible.
	 *
	 * @deprecated since 7.7.0
	 * @see Automattic\Jetpack\Connection\Manager::alternate_xmlrpc()
	 */
	public function alternate_xmlrpc() {
		_deprecated_function( __METHOD__, 'jetpack-7.7', 'Automattic\\Jetpack\\Connection\\Manager::alternate_xmlrpc' );

		if ( ! $this->connection_manager ) {
			$this->connection_manager = new Connection_Manager();
		}

		$this->connection_manager->alternate_xmlrpc();
	}

	/**
	 * The callback for the JITM ajax requests.
	 *
	 * @deprecated since 7.9.0
	 */
	function jetpack_jitm_ajax_callback() {
		_deprecated_function( __METHOD__, 'jetpack-7.9' );
	}

	/**
	 * If there are any stats that need to be pushed, but haven't been, push them now.
	 */
	function push_stats() {
		if ( ! empty( $this->stats ) ) {
			$this->do_stats( 'server_side' );
		}
	}

	/**
	 * Sets the Jetpack custom capabilities.
	 *
	 * @param string[] $caps    Array of the user's capabilities.
	 * @param string   $cap     Capability name.
	 * @param int      $user_id The user ID.
	 * @param array    $args    Adds the context to the cap. Typically the object ID.
	 */
	public function jetpack_custom_caps( $caps, $cap, $user_id, $args ) {
		switch ( $cap ) {
			case 'jetpack_manage_modules':
			case 'jetpack_activate_modules':
			case 'jetpack_deactivate_modules':
				$caps = array( 'manage_options' );
				break;
			case 'jetpack_configure_modules':
				$caps = array( 'manage_options' );
				break;
			case 'jetpack_manage_autoupdates':
				$caps = array(
					'manage_options',
					'update_plugins',
				);
				break;
			case 'jetpack_network_admin_page':
			case 'jetpack_network_settings_page':
				$caps = array( 'manage_network_plugins' );
				break;
			case 'jetpack_network_sites_page':
				$caps = array( 'manage_sites' );
				break;
			case 'jetpack_admin_page':
				$is_offline_mode = ( new Status() )->is_offline_mode();
				if ( $is_offline_mode ) {
					$caps = array( 'manage_options' );
					break;
				} else {
					$caps = array( 'read' );
				}
				break;
		}
		return $caps;
	}

	/**
	 * Require a Jetpack authentication.
	 *
	 * @deprecated since 7.7.0
	 * @see Automattic\Jetpack\Connection\Manager::require_jetpack_authentication()
	 */
	public function require_jetpack_authentication() {
		_deprecated_function( __METHOD__, 'jetpack-7.7', 'Automattic\\Jetpack\\Connection\\Manager::require_jetpack_authentication' );

		if ( ! $this->connection_manager ) {
			$this->connection_manager = new Connection_Manager();
		}

		$this->connection_manager->require_jetpack_authentication();
	}

	/**
	 * Register assets for use in various modules and the Jetpack admin page.
	 *
	 * @uses wp_script_is, wp_register_script, plugins_url
	 * @action wp_loaded
	 * @return null
	 */
	public function register_assets() {
		if ( ! wp_script_is( 'jetpack-gallery-settings', 'registered' ) ) {
			wp_register_script(
				'jetpack-gallery-settings',
				Assets::get_file_url_for_environment( '_inc/build/gallery-settings.min.js', '_inc/gallery-settings.js' ),
				array( 'media-views' ),
				'20121225'
			);
		}

		if ( ! wp_script_is( 'jetpack-twitter-timeline', 'registered' ) ) {
			wp_register_script(
				'jetpack-twitter-timeline',
				Assets::get_file_url_for_environment( '_inc/build/twitter-timeline.min.js', '_inc/twitter-timeline.js' ),
				array( 'jquery' ),
				'4.0.0',
				true
			);
		}

		if ( ! wp_script_is( 'jetpack-facebook-embed', 'registered' ) ) {
			wp_register_script(
				'jetpack-facebook-embed',
				Assets::get_file_url_for_environment( '_inc/build/facebook-embed.min.js', '_inc/facebook-embed.js' ),
				array(),
				null,
				true
			);

			/** This filter is documented in modules/sharedaddy/sharing-sources.php */
			$fb_app_id = apply_filters( 'jetpack_sharing_facebook_app_id', '249643311490' );
			if ( ! is_numeric( $fb_app_id ) ) {
				$fb_app_id = '';
			}
			wp_localize_script(
				'jetpack-facebook-embed',
				'jpfbembed',
				array(
					'appid'  => $fb_app_id,
					'locale' => $this->get_locale(),
				)
			);
		}

		/**
		 * As jetpack_register_genericons is by default fired off a hook,
		 * the hook may have already fired by this point.
		 * So, let's just trigger it manually.
		 */
		require_once JETPACK__PLUGIN_DIR . '_inc/genericons.php';
		jetpack_register_genericons();

		/**
		 * Register the social logos
		 */
		require_once JETPACK__PLUGIN_DIR . '_inc/social-logos.php';
		jetpack_register_social_logos();

		if ( ! wp_style_is( 'jetpack-icons', 'registered' ) ) {
			wp_register_style( 'jetpack-icons', plugins_url( 'css/jetpack-icons.min.css', JETPACK__PLUGIN_FILE ), false, JETPACK__VERSION );
		}
	}

	/**
	 * Guess locale from language code.
	 *
	 * @param string $lang Language code.
	 * @return string|bool
	 */
	function guess_locale_from_lang( $lang ) {
		if ( 'en' === $lang || 'en_US' === $lang || ! $lang ) {
			return 'en_US';
		}

		if ( ! class_exists( 'GP_Locales' ) ) {
			if ( ! defined( 'JETPACK__GLOTPRESS_LOCALES_PATH' ) || ! file_exists( JETPACK__GLOTPRESS_LOCALES_PATH ) ) {
				return false;
			}

			require JETPACK__GLOTPRESS_LOCALES_PATH;
		}

		if ( defined( 'IS_WPCOM' ) && IS_WPCOM ) {
			// WP.com: get_locale() returns 'it'
			$locale = GP_Locales::by_slug( $lang );
		} else {
			// Jetpack: get_locale() returns 'it_IT';
			$locale = GP_Locales::by_field( 'facebook_locale', $lang );
		}

		if ( ! $locale ) {
			return false;
		}

		if ( empty( $locale->facebook_locale ) ) {
			if ( empty( $locale->wp_locale ) ) {
				return false;
			} else {
				// Facebook SDK is smart enough to fall back to en_US if a
				// locale isn't supported. Since supported Facebook locales
				// can fall out of sync, we'll attempt to use the known
				// wp_locale value and rely on said fallback.
				return $locale->wp_locale;
			}
		}

		return $locale->facebook_locale;
	}

	/**
	 * Get the locale.
	 *
	 * @return string|bool
	 */
	function get_locale() {
		$locale = $this->guess_locale_from_lang( get_locale() );

		if ( ! $locale ) {
			$locale = 'en_US';
		}

		return $locale;
	}

	/**
	 * Return the network_site_url so that .com knows what network this site is a part of.
	 *
	 * @param  bool $option
	 * @return string
	 */
	public function jetpack_main_network_site_option( $option ) {
		return network_site_url();
	}
	/**
	 * Network Name.
	 */
	static function network_name( $option = null ) {
		global $current_site;
		return $current_site->site_name;
	}
	/**
	 * Does the network allow new user and site registrations.
	 *
	 * @return string
	 */
	static function network_allow_new_registrations( $option = null ) {
		return ( in_array( get_site_option( 'registration' ), array( 'none', 'user', 'blog', 'all' ) ) ? get_site_option( 'registration' ) : 'none' );
	}
	/**
	 * Does the network allow admins to add new users.
	 *
	 * @return boolian
	 */
	static function network_add_new_users( $option = null ) {
		return (bool) get_site_option( 'add_new_users' );
	}
	/**
	 * File upload psace left per site in MB.
	 *  -1 means NO LIMIT.
	 *
	 * @return number
	 */
	static function network_site_upload_space( $option = null ) {
		// value in MB
		return ( get_site_option( 'upload_space_check_disabled' ) ? -1 : get_space_allowed() );
	}

	/**
	 * Network allowed file types.
	 *
	 * @return string
	 */
	static function network_upload_file_types( $option = null ) {
		return get_site_option( 'upload_filetypes', 'jpg jpeg png gif' );
	}

	/**
	 * Maximum file upload size set by the network.
	 *
	 * @return number
	 */
	static function network_max_upload_file_size( $option = null ) {
		// value in KB
		return get_site_option( 'fileupload_maxk', 300 );
	}

	/**
	 * Lets us know if a site allows admins to manage the network.
	 *
	 * @return array
	 */
	static function network_enable_administration_menus( $option = null ) {
		return get_site_option( 'menu_items' );
	}

	/**
	 * If a user has been promoted to or demoted from admin, we need to clear the
	 * jetpack_other_linked_admins transient.
	 *
	 * @since 4.3.2
	 * @since 4.4.0  $old_roles is null by default and if it's not passed, the transient is cleared.
	 *
	 * @param int    $user_id   The user ID whose role changed.
	 * @param string $role      The new role.
	 * @param array  $old_roles An array of the user's previous roles.
	 */
	function maybe_clear_other_linked_admins_transient( $user_id, $role, $old_roles = null ) {
		if ( 'administrator' == $role
			|| ( is_array( $old_roles ) && in_array( 'administrator', $old_roles ) )
			|| is_null( $old_roles )
		) {
			delete_transient( 'jetpack_other_linked_admins' );
		}
	}

	/**
	 * Checks to see if there are any other users available to become primary
	 * Users must both:
	 * - Be linked to wpcom
	 * - Be an admin
	 *
	 * @return mixed False if no other users are linked, Int if there are.
	 */
	static function get_other_linked_admins() {
		$other_linked_users = get_transient( 'jetpack_other_linked_admins' );

		if ( false === $other_linked_users ) {
			$admins = get_users( array( 'role' => 'administrator' ) );
			if ( count( $admins ) > 1 ) {
				$available = array();
				foreach ( $admins as $admin ) {
					if ( self::connection()->is_user_connected( $admin->ID ) ) {
						$available[] = $admin->ID;
					}
				}

				$count_connected_admins = count( $available );
				if ( count( $available ) > 1 ) {
					$other_linked_users = $count_connected_admins;
				} else {
					$other_linked_users = 0;
				}
			} else {
				$other_linked_users = 0;
			}

			set_transient( 'jetpack_other_linked_admins', $other_linked_users, HOUR_IN_SECONDS );
		}

		return ( 0 === $other_linked_users ) ? false : $other_linked_users;
	}

	/**
	 * Return whether we are dealing with a multi network setup or not.
	 * The reason we are type casting this is because we want to avoid the situation where
	 * the result is false since when is_main_network_option return false it cases
	 * the rest the get_option( 'jetpack_is_multi_network' ); to return the value that is set in the
	 * database which could be set to anything as opposed to what this function returns.
	 *
	 * @param  bool $option
	 *
	 * @return boolean
	 */
	public function is_main_network_option( $option ) {
		// return '1' or ''
		return (string) (bool) self::is_multi_network();
	}

	/**
	 * Return true if we are with multi-site or multi-network false if we are dealing with single site.
	 *
	 * @param  string $option
	 * @return boolean
	 */
	public function is_multisite( $option ) {
		return (string) (bool) is_multisite();
	}

	/**
	 * Implemented since there is no core is multi network function
	 * Right now there is no way to tell if we which network is the dominant network on the system
	 *
	 * @since  3.3
	 * @return boolean
	 */
	public static function is_multi_network() {
		global  $wpdb;

		// if we don't have a multi site setup no need to do any more
		if ( ! is_multisite() ) {
			return false;
		}

		$num_sites = $wpdb->get_var( "SELECT COUNT(*) FROM {$wpdb->site}" );
		if ( $num_sites > 1 ) {
			return true;
		} else {
			return false;
		}
	}

	/**
	 * Trigger an update to the main_network_site when we update the siteurl of a site.
	 *
	 * @return null
	 */
	function update_jetpack_main_network_site_option() {
		_deprecated_function( __METHOD__, 'jetpack-4.2' );
	}
	/**
	 * Triggered after a user updates the network settings via Network Settings Admin Page
	 */
	function update_jetpack_network_settings() {
		_deprecated_function( __METHOD__, 'jetpack-4.2' );
		// Only sync this info for the main network site.
	}

	/**
	 * Get back if the current site is single user site.
	 *
	 * @return bool
	 */
	public static function is_single_user_site() {
		global $wpdb;

		if ( false === ( $some_users = get_transient( 'jetpack_is_single_user' ) ) ) {
			$some_users = $wpdb->get_var( "SELECT COUNT(*) FROM (SELECT user_id FROM $wpdb->usermeta WHERE meta_key = '{$wpdb->prefix}capabilities' LIMIT 2) AS someusers" );
			set_transient( 'jetpack_is_single_user', (int) $some_users, 12 * HOUR_IN_SECONDS );
		}
		return 1 === (int) $some_users;
	}

	/**
	 * Returns true if the site has file write access false otherwise.
	 *
	 * @return string ( '1' | '0' )
	 **/
	public static function file_system_write_access() {
		if ( ! function_exists( 'get_filesystem_method' ) ) {
			require_once ABSPATH . 'wp-admin/includes/file.php';
		}

		require_once ABSPATH . 'wp-admin/includes/template.php';

		$filesystem_method = get_filesystem_method();
		if ( $filesystem_method === 'direct' ) {
			return 1;
		}

		ob_start();
		$filesystem_credentials_are_stored = request_filesystem_credentials( self_admin_url() );
		ob_end_clean();
		if ( $filesystem_credentials_are_stored ) {
			return 1;
		}
		return 0;
	}

	/**
	 * Finds out if a site is using a version control system.
	 *
	 * @return string ( '1' | '0' )
	 **/
	public static function is_version_controlled() {
		_deprecated_function( __METHOD__, 'jetpack-4.2', 'Functions::is_version_controlled' );
		return (string) (int) Functions::is_version_controlled();
	}

	/**
	 * Determines whether the current theme supports featured images or not.
	 *
	 * @return string ( '1' | '0' )
	 */
	public static function featured_images_enabled() {
		_deprecated_function( __METHOD__, 'jetpack-4.2' );
		return current_theme_supports( 'post-thumbnails' ) ? '1' : '0';
	}

	/**
	 * Wrapper for core's get_avatar_url().  This one is deprecated.
	 *
	 * @deprecated 4.7 use get_avatar_url instead.
	 * @param int|string|object $id_or_email A user ID,  email address, or comment object
	 * @param int               $size Size of the avatar image
	 * @param string            $default URL to a default image to use if no avatar is available
	 * @param bool              $force_display Whether to force it to return an avatar even if show_avatars is disabled
	 *
	 * @return array
	 */
	public static function get_avatar_url( $id_or_email, $size = 96, $default = '', $force_display = false ) {
		_deprecated_function( __METHOD__, 'jetpack-4.7', 'get_avatar_url' );
		return get_avatar_url(
			$id_or_email,
			array(
				'size'          => $size,
				'default'       => $default,
				'force_default' => $force_display,
			)
		);
	}
// phpcs:disable WordPress.WP.CapitalPDangit.Misspelled
	/**
	 * jetpack_updates is saved in the following schema:
	 *
	 * array (
	 *      'plugins'                       => (int) Number of plugin updates available.
	 *      'themes'                        => (int) Number of theme updates available.
	 *      'wordpress'                     => (int) Number of WordPress core updates available.
	 *      'translations'                  => (int) Number of translation updates available.
	 *      'total'                         => (int) Total of all available updates.
	 *      'wp_update_version'             => (string) The latest available version of WordPress, only present if a WordPress update is needed.
	 * )
	 *
	 * @return array
	 */
	public static function get_updates() {
		$update_data = wp_get_update_data();

		// Stores the individual update counts as well as the total count.
		if ( isset( $update_data['counts'] ) ) {
			$updates = $update_data['counts'];
		}

		// If we need to update WordPress core, let's find the latest version number.
		if ( ! empty( $updates['wordpress'] ) ) {
			$cur = get_preferred_from_update_core();
			if ( isset( $cur->response ) && 'upgrade' === $cur->response ) {
				$updates['wp_update_version'] = $cur->current;
			}
		}
		return isset( $updates ) ? $updates : array();
	}
	// phpcs:enable

	public static function get_update_details() {
		$update_details = array(
			'update_core'    => get_site_transient( 'update_core' ),
			'update_plugins' => get_site_transient( 'update_plugins' ),
			'update_themes'  => get_site_transient( 'update_themes' ),
		);
		return $update_details;
	}

	public static function refresh_update_data() {
		_deprecated_function( __METHOD__, 'jetpack-4.2' );

	}

	public static function refresh_theme_data() {
		_deprecated_function( __METHOD__, 'jetpack-4.2' );
	}

	/**
	 * Is Jetpack active?
	 * The method only checks if there's an existing token for the master user. It doesn't validate the token.
	 *
	 * This method is deprecated since 9.6.0. Please use one of the methods provided by the Manager class in the Connection package,
	 * or Jetpack::is_connection_ready if you want to know when the Jetpack plugin starts considering the connection ready to be used.
	 *
	 * Since this method has a wide spread use, we decided not to throw any deprecation warnings for now.
	 *
	 * @deprecated 9.6.0
	 *
	 * @return bool
	 */
	public static function is_active() {
		return self::connection()->is_active();
	}

	/**
	 * Returns true if the current site is connected to WordPress.com and has the minimum requirements to enable Jetpack UI
	 *
	 * This method was introduced just before the release of the possibility to use Jetpack without a user connection, while
	 * it was available only when no_user_testing_mode was enabled. In the near future, this will return is_connected for all
	 * users and this option will be available by default for everybody.
	 *
	 * @since 9.6.0
	 * @since 9.7.0 returns is_connected in all cases and adds filter to the returned value
	 *
	 * @return bool is the site connection ready to be used?
	 */
	public static function is_connection_ready() {
		/**
		 * Allows filtering whether the connection is ready to be used. If true, this will enable the Jetpack UI and modules
		 *
		 * Modules will be enabled depending on the connection status and if the module requires a connection or user connection.
		 *
		 * @since 9.7.0
		 *
		 * @param bool                                  $is_connection_ready Is the connection ready?
		 * @param Automattic\Jetpack\Connection\Manager $connection_manager Instance of the Manager class, can be used to check the connection status.
		 */
		return apply_filters( 'jetpack_is_connection_ready', self::connection()->is_connected(), self::connection() );
	}

	/**
	 * Make an API call to WordPress.com for plan status
	 *
	 * @deprecated 7.2.0 Use Jetpack_Plan::refresh_from_wpcom.
	 *
	 * @return bool True if plan is updated, false if no update
	 */
	public static function refresh_active_plan_from_wpcom() {
		_deprecated_function( __METHOD__, 'jetpack-7.2.0', 'Jetpack_Plan::refresh_from_wpcom' );
		return Jetpack_Plan::refresh_from_wpcom();
	}

	/**
	 * Get the plan that this Jetpack site is currently using
	 *
	 * @deprecated 7.2.0 Use Jetpack_Plan::get.
	 * @return array Active Jetpack plan details.
	 */
	public static function get_active_plan() {
		_deprecated_function( __METHOD__, 'jetpack-7.2.0', 'Jetpack_Plan::get' );
		return Jetpack_Plan::get();
	}

	/**
	 * Determine whether the active plan supports a particular feature
	 *
	 * @deprecated 7.2.0 Use Jetpack_Plan::supports.
	 * @return bool True if plan supports feature, false if not.
	 */
	public static function active_plan_supports( $feature ) {
		_deprecated_function( __METHOD__, 'jetpack-7.2.0', 'Jetpack_Plan::supports' );
		return Jetpack_Plan::supports( $feature );
	}

	/**
	 * Deprecated: Is Jetpack in development (offline) mode?
	 *
	 * This static method is being left here intentionally without the use of _deprecated_function(), as other plugins
	 * and themes still use it, and we do not want to flood them with notices.
	 *
	 * Please use Automattic\Jetpack\Status()->is_offline_mode() instead.
	 *
	 * @deprecated since 8.0.
	 */
	public static function is_development_mode() {
		_deprecated_function( __METHOD__, 'jetpack-8.0', '\Automattic\Jetpack\Status->is_offline_mode' );
		return ( new Status() )->is_offline_mode();
	}

	/**
	 * Whether the site is currently onboarding or not.
	 * A site is considered as being onboarded if it currently has an onboarding token.
	 *
	 * @since 5.8
	 *
	 * @access public
	 * @static
	 *
	 * @return bool True if the site is currently onboarding, false otherwise
	 */
	public static function is_onboarding() {
		return Jetpack_Options::get_option( 'onboarding' ) !== false;
	}

	/**
	 * Determines reason for Jetpack offline mode.
	 */
	public static function development_mode_trigger_text() {
		$status = new Status();

		if ( ! $status->is_offline_mode() ) {
			return __( 'Jetpack is not in Offline Mode.', 'jetpack' );
		}

		if ( defined( 'JETPACK_DEV_DEBUG' ) && JETPACK_DEV_DEBUG ) {
			$notice = __( 'The JETPACK_DEV_DEBUG constant is defined in wp-config.php or elsewhere.', 'jetpack' );
		} elseif ( defined( 'WP_LOCAL_DEV' ) && WP_LOCAL_DEV ) {
			$notice = __( 'The WP_LOCAL_DEV constant is defined in wp-config.php or elsewhere.', 'jetpack' );
		} elseif ( $status->is_local_site() ) {
			$notice = __( 'The site URL is a known local development environment URL (e.g. http://localhost).', 'jetpack' );
			/** This filter is documented in packages/status/src/class-status.php */
		} elseif ( has_filter( 'jetpack_development_mode' ) && apply_filters( 'jetpack_development_mode', false ) ) { // This is a deprecated filter name.
			$notice = __( 'The jetpack_development_mode filter is set to true.', 'jetpack' );
		} else {
			$notice = __( 'The jetpack_offline_mode filter is set to true.', 'jetpack' );
		}

		return $notice;

	}
	/**
	 * Get Jetpack offline mode notice text and notice class.
	 *
	 * Mirrors the checks made in Automattic\Jetpack\Status->is_offline_mode
	 */
	public static function show_development_mode_notice() {
		if ( ( new Status() )->is_offline_mode() ) {
			$notice = sprintf(
				/* translators: %s is a URL */
				__( 'In <a href="%s" target="_blank">Offline Mode</a>:', 'jetpack' ),
				Redirect::get_url( 'jetpack-support-development-mode' )
			);

			$notice .= ' ' . self::development_mode_trigger_text();

			echo '<div class="updated" style="border-color: #f0821e;"><p>' . $notice . '</p></div>';
		}

		// Throw up a notice if using a development version and as for feedback.
		if ( self::is_development_version() ) {
			/* translators: %s is a URL */
			$notice = sprintf( __( 'You are currently running a development version of Jetpack. <a href="%s" target="_blank">Submit your feedback</a>', 'jetpack' ), Redirect::get_url( 'jetpack-contact-support-beta-group' ) );

			echo '<div class="updated" style="border-color: #f0821e;"><p>' . $notice . '</p></div>';
		}
		// Throw up a notice if using staging mode
		if ( ( new Status() )->is_staging_site() ) {
			/* translators: %s is a URL */
			$notice = sprintf( __( 'You are running Jetpack on a <a href="%s" target="_blank">staging server</a>.', 'jetpack' ), Redirect::get_url( 'jetpack-support-staging-sites' ) );

			echo '<div class="updated" style="border-color: #f0821e;"><p>' . $notice . '</p></div>';
		}
	}

	/**
	 * Whether Jetpack's version maps to a public release, or a development version.
	 */
	public static function is_development_version() {
		/**
		 * Allows filtering whether this is a development version of Jetpack.
		 *
		 * This filter is especially useful for tests.
		 *
		 * @since 4.3.0
		 *
		 * @param bool $development_version Is this a develoment version of Jetpack?
		 */
		return (bool) apply_filters(
			'jetpack_development_version',
			! preg_match( '/^\d+(\.\d+)+$/', Constants::get_constant( 'JETPACK__VERSION' ) )
		);
	}

	/**
	 * Is a given user (or the current user if none is specified) linked to a WordPress.com user?
	 */
	public static function is_user_connected( $user_id = false ) {
		_deprecated_function( __METHOD__, 'jetpack-9.5', 'Automattic\\Jetpack\\Connection\\Manager\\is_user_connected' );
		return self::connection()->is_user_connected( $user_id );
	}

	/**
	 * Get the wpcom user data of the current|specified connected user.
	 */
	public static function get_connected_user_data( $user_id = null ) {
		_deprecated_function( __METHOD__, 'jetpack-9.5', 'Automattic\\Jetpack\\Connection\\Manager\\get_connected_user_data' );
		return self::connection()->get_connected_user_data( $user_id );
	}

	/**
	 * Get the wpcom email of the current|specified connected user.
	 */
	public static function get_connected_user_email( $user_id = null ) {
		if ( ! $user_id ) {
			$user_id = get_current_user_id();
		}

		$xml = new Jetpack_IXR_Client(
			array(
				'user_id' => $user_id,
			)
		);
		$xml->query( 'wpcom.getUserEmail' );
		if ( ! $xml->isError() ) {
			return $xml->getResponse();
		}
		return false;
	}

	/**
	 * Get the wpcom email of the master user.
	 */
	public static function get_master_user_email() {
		$master_user_id = Jetpack_Options::get_option( 'master_user' );
		if ( $master_user_id ) {
			return self::get_connected_user_email( $master_user_id );
		}
		return '';
	}

	/**
	 * Whether the current user is the connection owner.
	 *
	 * @deprecated since 7.7
	 *
	 * @return bool Whether the current user is the connection owner.
	 */
	public function current_user_is_connection_owner() {
		_deprecated_function( __METHOD__, 'jetpack-7.7', 'Automattic\\Jetpack\\Connection\\Manager::is_connection_owner' );
		return self::connection()->is_connection_owner();
	}

	/**
	 * Gets current user IP address.
	 *
	 * @param  bool $check_all_headers Check all headers? Default is `false`.
	 *
	 * @return string                  Current user IP address.
	 */
	public static function current_user_ip( $check_all_headers = false ) {
		if ( $check_all_headers ) {
			foreach ( array(
				'HTTP_CF_CONNECTING_IP',
				'HTTP_CLIENT_IP',
				'HTTP_X_FORWARDED_FOR',
				'HTTP_X_FORWARDED',
				'HTTP_X_CLUSTER_CLIENT_IP',
				'HTTP_FORWARDED_FOR',
				'HTTP_FORWARDED',
				'HTTP_VIA',
			) as $key ) {
				if ( ! empty( $_SERVER[ $key ] ) ) {
					return $_SERVER[ $key ];
				}
			}
		}

		return ! empty( $_SERVER['REMOTE_ADDR'] ) ? $_SERVER['REMOTE_ADDR'] : '';
	}

	/**
	 * Synchronize connected user role changes
	 */
	function user_role_change( $user_id ) {
		_deprecated_function( __METHOD__, 'jetpack-4.2', 'Users::user_role_change()' );
		Users::user_role_change( $user_id );
	}

	/**
	 * Loads the currently active modules.
	 */
	public static function load_modules() {
		$is_offline_mode = ( new Status() )->is_offline_mode();
		if (
			! self::is_connection_ready()
			&& ! $is_offline_mode
			&& ! self::is_onboarding()
			&& (
				! is_multisite()
				|| ! get_site_option( 'jetpack_protect_active' )
			)
		) {
			return;
		}

		$version = Jetpack_Options::get_option( 'version' );
		if ( ! $version ) {
			$version = $old_version = JETPACK__VERSION . ':' . time();
			/** This action is documented in class.jetpack.php */
			do_action( 'updating_jetpack_version', $version, false );
			Jetpack_Options::update_options( compact( 'version', 'old_version' ) );
		}
		list( $version ) = explode( ':', $version );

		$modules = array_filter( self::get_active_modules(), array( 'Jetpack', 'is_module' ) );

		$modules_data = array();

		// Don't load modules that have had "Major" changes since the stored version until they have been deactivated/reactivated through the lint check.
		if ( version_compare( $version, JETPACK__VERSION, '<' ) ) {
			$updated_modules = array();
			foreach ( $modules as $module ) {
				$modules_data[ $module ] = self::get_module( $module );
				if ( ! isset( $modules_data[ $module ]['changed'] ) ) {
					continue;
				}

				if ( version_compare( $modules_data[ $module ]['changed'], $version, '<=' ) ) {
					continue;
				}

				$updated_modules[] = $module;
			}

			$modules = array_diff( $modules, $updated_modules );
		}

		$is_site_connection = self::connection()->is_site_connection();

		foreach ( $modules as $index => $module ) {
			// If we're in offline/site-connection mode, disable modules requiring a connection/user connection.
			if ( $is_offline_mode || $is_site_connection ) {
				// Prime the pump if we need to
				if ( empty( $modules_data[ $module ] ) ) {
					$modules_data[ $module ] = self::get_module( $module );
				}
				// If the module requires a connection, but we're in local mode, don't include it.
				if ( $is_offline_mode && $modules_data[ $module ]['requires_connection'] ) {
					continue;
				}

				if ( $is_site_connection && $modules_data[ $module ]['requires_user_connection'] ) {
					continue;
				}
			}

			if ( did_action( 'jetpack_module_loaded_' . $module ) ) {
				continue;
			}

			if ( ! include_once self::get_module_path( $module ) ) {
				unset( $modules[ $index ] );
				self::update_active_modules( array_values( $modules ) );
				continue;
			}

			/**
			 * Fires when a specific module is loaded.
			 * The dynamic part of the hook, $module, is the module slug.
			 *
			 * @since 1.1.0
			 */
			do_action( 'jetpack_module_loaded_' . $module );
		}

		/**
		 * Fires when all the modules are loaded.
		 *
		 * @since 1.1.0
		 */
		do_action( 'jetpack_modules_loaded' );

		// Load module-specific code that is needed even when a module isn't active. Loaded here because code contained therein may need actions such as setup_theme.
		require_once JETPACK__PLUGIN_DIR . 'modules/module-extras.php';
	}

	/**
	 * Check if Jetpack's REST API compat file should be included
	 *
	 * @action plugins_loaded
	 * @return null
	 */
	public function check_rest_api_compat() {
		/**
		 * Filters the list of REST API compat files to be included.
		 *
		 * @since 2.2.5
		 *
		 * @param array $args Array of REST API compat files to include.
		 */
		$_jetpack_rest_api_compat_includes = apply_filters( 'jetpack_rest_api_compat', array() );

		foreach ( $_jetpack_rest_api_compat_includes as $_jetpack_rest_api_compat_include ) {
			require_once $_jetpack_rest_api_compat_include;
		}
	}

	/**
	 * Gets all plugins currently active in values, regardless of whether they're
	 * traditionally activated or network activated.
	 *
	 * @todo Store the result in core's object cache maybe?
	 */
	public static function get_active_plugins() {
		$active_plugins = (array) get_option( 'active_plugins', array() );

		if ( is_multisite() ) {
			// Due to legacy code, active_sitewide_plugins stores them in the keys,
			// whereas active_plugins stores them in the values.
			$network_plugins = array_keys( get_site_option( 'active_sitewide_plugins', array() ) );
			if ( $network_plugins ) {
				$active_plugins = array_merge( $active_plugins, $network_plugins );
			}
		}

		sort( $active_plugins );

		return array_unique( $active_plugins );
	}

	/**
	 * Gets and parses additional plugin data to send with the heartbeat data
	 *
	 * @since 3.8.1
	 *
	 * @return array Array of plugin data
	 */
	public static function get_parsed_plugin_data() {
		if ( ! function_exists( 'get_plugins' ) ) {
			require_once ABSPATH . 'wp-admin/includes/plugin.php';
		}
		/** This filter is documented in wp-admin/includes/class-wp-plugins-list-table.php */
		$all_plugins    = apply_filters( 'all_plugins', get_plugins() );
		$active_plugins = self::get_active_plugins();

		$plugins = array();
		foreach ( $all_plugins as $path => $plugin_data ) {
			$plugins[ $path ] = array(
				'is_active' => in_array( $path, $active_plugins ),
				'file'      => $path,
				'name'      => $plugin_data['Name'],
				'version'   => $plugin_data['Version'],
				'author'    => $plugin_data['Author'],
			);
		}

		return $plugins;
	}

	/**
	 * Gets and parses theme data to send with the heartbeat data
	 *
	 * @since 3.8.1
	 *
	 * @return array Array of theme data
	 */
	public static function get_parsed_theme_data() {
		$all_themes  = wp_get_themes( array( 'allowed' => true ) );
		$header_keys = array( 'Name', 'Author', 'Version', 'ThemeURI', 'AuthorURI', 'Status', 'Tags' );

		$themes = array();
		foreach ( $all_themes as $slug => $theme_data ) {
			$theme_headers = array();
			foreach ( $header_keys as $header_key ) {
				$theme_headers[ $header_key ] = $theme_data->get( $header_key );
			}

			$themes[ $slug ] = array(
				'is_active_theme' => $slug == wp_get_theme()->get_template(),
				'slug'            => $slug,
				'theme_root'      => $theme_data->get_theme_root_uri(),
				'parent'          => $theme_data->parent(),
				'headers'         => $theme_headers,
			);
		}

		return $themes;
	}

	/**
	 * Checks whether a specific plugin is active.
	 *
	 * We don't want to store these in a static variable, in case
	 * there are switch_to_blog() calls involved.
	 */
	public static function is_plugin_active( $plugin = 'jetpack/jetpack.php' ) {
		return in_array( $plugin, self::get_active_plugins() );
	}

	/**
	 * Check if Jetpack's Open Graph tags should be used.
	 * If certain plugins are active, Jetpack's og tags are suppressed.
	 *
	 * @uses Jetpack::get_active_modules, add_filter, get_option, apply_filters
	 * @action plugins_loaded
	 * @return null
	 */
	public function check_open_graph() {
		if ( in_array( 'publicize', self::get_active_modules() ) || in_array( 'sharedaddy', self::get_active_modules() ) ) {
			add_filter( 'jetpack_enable_open_graph', '__return_true', 0 );
		}

		$active_plugins = self::get_active_plugins();

		if ( ! empty( $active_plugins ) ) {
			foreach ( $this->open_graph_conflicting_plugins as $plugin ) {
				if ( in_array( $plugin, $active_plugins ) ) {
					add_filter( 'jetpack_enable_open_graph', '__return_false', 99 );
					break;
				}
			}
		}

		/**
		 * Allow the addition of Open Graph Meta Tags to all pages.
		 *
		 * @since 2.0.3
		 *
		 * @param bool false Should Open Graph Meta tags be added. Default to false.
		 */
		if ( apply_filters( 'jetpack_enable_open_graph', false ) ) {
			require_once JETPACK__PLUGIN_DIR . 'functions.opengraph.php';
		}
	}

	/**
	 * Check if Jetpack's Twitter tags should be used.
	 * If certain plugins are active, Jetpack's twitter tags are suppressed.
	 *
	 * @uses Jetpack::get_active_modules, add_filter, get_option, apply_filters
	 * @action plugins_loaded
	 * @return null
	 */
	public function check_twitter_tags() {

		$active_plugins = self::get_active_plugins();

		if ( ! empty( $active_plugins ) ) {
			foreach ( $this->twitter_cards_conflicting_plugins as $plugin ) {
				if ( in_array( $plugin, $active_plugins ) ) {
					add_filter( 'jetpack_disable_twitter_cards', '__return_true', 99 );
					break;
				}
			}
		}

		/**
		 * Allow Twitter Card Meta tags to be disabled.
		 *
		 * @since 2.6.0
		 *
		 * @param bool true Should Twitter Card Meta tags be disabled. Default to true.
		 */
		if ( ! apply_filters( 'jetpack_disable_twitter_cards', false ) ) {
			require_once JETPACK__PLUGIN_DIR . 'class.jetpack-twitter-cards.php';
		}
	}

	/**
	 * Allows plugins to submit security reports.
	 *
	 * @param string $type         Report type (login_form, backup, file_scanning, spam)
	 * @param string $plugin_file  Plugin __FILE__, so that we can pull plugin data
	 * @param array  $args         See definitions above
	 */
	public static function submit_security_report( $type = '', $plugin_file = '', $args = array() ) {
		_deprecated_function( __FUNCTION__, 'jetpack-4.2', null );
	}

	/* Jetpack Options API */

	public static function get_option_names( $type = 'compact' ) {
		return Jetpack_Options::get_option_names( $type );
	}

	/**
	 * Returns the requested option.  Looks in jetpack_options or jetpack_$name as appropriate.
	 *
	 * @param string $name    Option name
	 * @param mixed  $default (optional)
	 */
	public static function get_option( $name, $default = false ) {
		return Jetpack_Options::get_option( $name, $default );
	}

	/**
	 * Updates the single given option.  Updates jetpack_options or jetpack_$name as appropriate.
	 *
	 * @deprecated 3.4 use Jetpack_Options::update_option() instead.
	 * @param string $name  Option name
	 * @param mixed  $value Option value
	 */
	public static function update_option( $name, $value ) {
		_deprecated_function( __METHOD__, 'jetpack-3.4', 'Jetpack_Options::update_option()' );
		return Jetpack_Options::update_option( $name, $value );
	}

	/**
	 * Updates the multiple given options.  Updates jetpack_options and/or jetpack_$name as appropriate.
	 *
	 * @deprecated 3.4 use Jetpack_Options::update_options() instead.
	 * @param array $array array( option name => option value, ... )
	 */
	public static function update_options( $array ) {
		_deprecated_function( __METHOD__, 'jetpack-3.4', 'Jetpack_Options::update_options()' );
		return Jetpack_Options::update_options( $array );
	}

	/**
	 * Deletes the given option.  May be passed multiple option names as an array.
	 * Updates jetpack_options and/or deletes jetpack_$name as appropriate.
	 *
	 * @deprecated 3.4 use Jetpack_Options::delete_option() instead.
	 * @param string|array $names
	 */
	public static function delete_option( $names ) {
		_deprecated_function( __METHOD__, 'jetpack-3.4', 'Jetpack_Options::delete_option()' );
		return Jetpack_Options::delete_option( $names );
	}

	/**
	 * Enters a user token into the user_tokens option
	 *
	 * @deprecated 8.0 Use Automattic\Jetpack\Connection\Tokens->update_user_token() instead.
	 *
	 * @param int    $user_id The user id.
	 * @param string $token The user token.
	 * @param bool   $is_master_user Whether the user is the master user.
	 * @return bool
	 */
	public static function update_user_token( $user_id, $token, $is_master_user ) {
		_deprecated_function( __METHOD__, 'jetpack-9.5', 'Automattic\\Jetpack\\Connection\\Tokens->update_user_token' );
		return ( new Tokens() )->update_user_token( $user_id, $token, $is_master_user );
	}

	/**
	 * Returns an array of all PHP files in the specified absolute path.
	 * Equivalent to glob( "$absolute_path/*.php" ).
	 *
	 * @param string $absolute_path The absolute path of the directory to search.
	 * @return array Array of absolute paths to the PHP files.
	 */
	public static function glob_php( $absolute_path ) {
		if ( function_exists( 'glob' ) ) {
			return glob( "$absolute_path/*.php" );
		}

		$absolute_path = untrailingslashit( $absolute_path );
		$files         = array();
		if ( ! $dir = @opendir( $absolute_path ) ) {
			return $files;
		}

		while ( false !== $file = readdir( $dir ) ) {
			if ( '.' == substr( $file, 0, 1 ) || '.php' != substr( $file, -4 ) ) {
				continue;
			}

			$file = "$absolute_path/$file";

			if ( ! is_file( $file ) ) {
				continue;
			}

			$files[] = $file;
		}

		closedir( $dir );

		return $files;
	}

	public static function activate_new_modules( $redirect = false ) {
		if ( ! self::is_connection_ready() && ! ( new Status() )->is_offline_mode() ) {
			return;
		}

		$jetpack_old_version = Jetpack_Options::get_option( 'version' ); // [sic]
		if ( ! $jetpack_old_version ) {
			$jetpack_old_version = $version = $old_version = '1.1:' . time();
			/** This action is documented in class.jetpack.php */
			do_action( 'updating_jetpack_version', $version, false );
			Jetpack_Options::update_options( compact( 'version', 'old_version' ) );
		}

		list( $jetpack_version ) = explode( ':', $jetpack_old_version ); // [sic]

		if ( version_compare( JETPACK__VERSION, $jetpack_version, '<=' ) ) {
			return;
		}

		$active_modules     = self::get_active_modules();
		$reactivate_modules = array();
		foreach ( $active_modules as $active_module ) {
			$module = self::get_module( $active_module );
			if ( ! isset( $module['changed'] ) ) {
				continue;
			}

			if ( version_compare( $module['changed'], $jetpack_version, '<=' ) ) {
				continue;
			}

			$reactivate_modules[] = $active_module;
			self::deactivate_module( $active_module );
		}

		$new_version = JETPACK__VERSION . ':' . time();
		/** This action is documented in class.jetpack.php */
		do_action( 'updating_jetpack_version', $new_version, $jetpack_old_version );
		Jetpack_Options::update_options(
			array(
				'version'     => $new_version,
				'old_version' => $jetpack_old_version,
			)
		);

		self::state( 'message', 'modules_activated' );

		self::activate_default_modules( $jetpack_version, JETPACK__VERSION, $reactivate_modules, $redirect );

		if ( $redirect ) {
			$page = 'jetpack'; // make sure we redirect to either settings or the jetpack page
			if ( isset( $_GET['page'] ) && in_array( $_GET['page'], array( 'jetpack', 'jetpack_modules' ) ) ) {
				$page = $_GET['page'];
			}

			wp_safe_redirect( self::admin_url( 'page=' . $page ) );
			exit;
		}
	}

	/**
	 * List available Jetpack modules. Simply lists .php files in /modules/.
	 * Make sure to tuck away module "library" files in a sub-directory.
	 *
	 * @param bool|string $min_version Only return modules introduced in this version or later. Default is false, do not filter.
	 * @param bool|string $max_version Only return modules introduced before this version. Default is false, do not filter.
	 * @param bool|null   $requires_connection Pass a boolean value to only return modules that require (or do not require) a connection.
	 * @param bool|null   $requires_user_connection Pass a boolean value to only return modules that require (or do not require) a user connection.
	 *
	 * @return array $modules Array of module slugs
	 */
	public static function get_available_modules( $min_version = false, $max_version = false, $requires_connection = null, $requires_user_connection = null ) {
		static $modules = null;

		if ( ! isset( $modules ) ) {
			$available_modules_option = Jetpack_Options::get_option( 'available_modules', array() );
			// Use the cache if we're on the front-end and it's available...
			if ( ! is_admin() && ! empty( $available_modules_option[ JETPACK__VERSION ] ) ) {
				$modules = $available_modules_option[ JETPACK__VERSION ];
			} else {
				$files = self::glob_php( JETPACK__PLUGIN_DIR . 'modules' );

				$modules = array();

				foreach ( $files as $file ) {
					$slug    = self::get_module_slug( $file );
					$headers = self::get_module( $slug );

					if ( ! $headers ) {
						continue;
					}

					$modules[ $slug ] = $headers['introduced'];
				}

				Jetpack_Options::update_option(
					'available_modules',
					array(
						JETPACK__VERSION => $modules,
					)
				);
			}
		}

		/**
		 * Filters the array of modules available to be activated.
		 *
		 * @since 2.4.0
		 *
		 * @param array $modules Array of available modules.
		 * @param string $min_version Minimum version number required to use modules.
		 * @param string $max_version Maximum version number required to use modules.
		 * @param bool|null $requires_connection Value of the Requires Connection filter.
		 * @param bool|null $requires_user_connection Value of the Requires User Connection filter.
		 */
		$mods = apply_filters( 'jetpack_get_available_modules', $modules, $min_version, $max_version, $requires_connection, $requires_user_connection );

		if ( ! $min_version && ! $max_version && is_null( $requires_connection ) && is_null( $requires_user_connection ) ) {
			return array_keys( $mods );
		}

		$r = array();
		foreach ( $mods as $slug => $introduced ) {
			if ( $min_version && version_compare( $min_version, $introduced, '>=' ) ) {
				continue;
			}

			if ( $max_version && version_compare( $max_version, $introduced, '<' ) ) {
				continue;
			}

			$mod_details = self::get_module( $slug );

			if ( null !== $requires_connection && (bool) $requires_connection !== $mod_details['requires_connection'] ) {
				continue;
			}

			if ( null !== $requires_user_connection && (bool) $requires_user_connection !== $mod_details['requires_user_connection'] ) {
				continue;
			}

			$r[] = $slug;
		}

		return $r;
	}

	/**
	 * Get default modules loaded on activation.
	 *
	 * @param bool|string $min_version Onlu return modules introduced in this version or later. Default is false, do not filter.
	 * @param bool|string $max_version Only return modules introduced before this version. Default is false, do not filter.
	 * @param bool|null   $requires_connection Pass a boolean value to only return modules that require (or do not require) a connection.
	 * @param bool|null   $requires_user_connection Pass a boolean value to only return modules that require (or do not require) a user connection.
	 *
	 * @return array $modules Array of module slugs
	 */
	public static function get_default_modules( $min_version = false, $max_version = false, $requires_connection = null, $requires_user_connection = null ) {
		$return = array();

		foreach ( self::get_available_modules( $min_version, $max_version, $requires_connection, $requires_user_connection ) as $module ) {
			$module_data = self::get_module( $module );

			switch ( strtolower( $module_data['auto_activate'] ) ) {
				case 'yes':
					$return[] = $module;
					break;
				case 'public':
					if ( Jetpack_Options::get_option( 'public' ) ) {
						$return[] = $module;
					}
					break;
				case 'no':
				default:
					break;
			}
		}
		/**
		 * Filters the array of default modules.
		 *
		 * @since 2.5.0
		 *
		 * @param array $return Array of default modules.
		 * @param string $min_version Minimum version number required to use modules.
		 * @param string $max_version Maximum version number required to use modules.
		 * @param bool|null $requires_connection Value of the Requires Connection filter.
		 * @param bool|null $requires_user_connection Value of the Requires User Connection filter.
		 */
		return apply_filters( 'jetpack_get_default_modules', $return, $min_version, $max_version, $requires_connection, $requires_user_connection );
	}

	/**
	 * Checks activated modules during auto-activation to determine
	 * if any of those modules are being deprecated.  If so, close
	 * them out, and add any replacement modules.
	 *
	 * Runs at priority 99 by default.
	 *
	 * This is run late, so that it can still activate a module if
	 * the new module is a replacement for another that the user
	 * currently has active, even if something at the normal priority
	 * would kibosh everything.
	 *
	 * @since 2.6
	 * @uses jetpack_get_default_modules filter
	 * @param array $modules
	 * @return array
	 */
	function handle_deprecated_modules( $modules ) {
		$deprecated_modules = array(
			'debug'            => null,  // Closed out and moved to the debugger library.
			'wpcc'             => 'sso', // Closed out in 2.6 -- SSO provides the same functionality.
			'gplus-authorship' => null,  // Closed out in 3.2 -- Google dropped support.
			'minileven'        => null,  // Closed out in 8.3 -- Responsive themes are common now, and so is AMP.
		);

		// Don't activate SSO if they never completed activating WPCC.
		if ( self::is_module_active( 'wpcc' ) ) {
			$wpcc_options = Jetpack_Options::get_option( 'wpcc_options' );
			if ( empty( $wpcc_options ) || empty( $wpcc_options['client_id'] ) || empty( $wpcc_options['client_id'] ) ) {
				$deprecated_modules['wpcc'] = null;
			}
		}

		foreach ( $deprecated_modules as $module => $replacement ) {
			if ( self::is_module_active( $module ) ) {
				self::deactivate_module( $module );
				if ( $replacement ) {
					$modules[] = $replacement;
				}
			}
		}

		return array_unique( $modules );
	}

	/**
	 * Checks activated plugins during auto-activation to determine
	 * if any of those plugins are in the list with a corresponding module
	 * that is not compatible with the plugin. The module will not be allowed
	 * to auto-activate.
	 *
	 * @since 2.6
	 * @uses jetpack_get_default_modules filter
	 * @param array $modules
	 * @return array
	 */
	function filter_default_modules( $modules ) {

		$active_plugins = self::get_active_plugins();

		if ( ! empty( $active_plugins ) ) {

			// For each module we'd like to auto-activate...
			foreach ( $modules as $key => $module ) {
				// If there are potential conflicts for it...
				if ( ! empty( $this->conflicting_plugins[ $module ] ) ) {
					// For each potential conflict...
					foreach ( $this->conflicting_plugins[ $module ] as $title => $plugin ) {
						// If that conflicting plugin is active...
						if ( in_array( $plugin, $active_plugins ) ) {
							// Remove that item from being auto-activated.
							unset( $modules[ $key ] );
						}
					}
				}
			}
		}

		return $modules;
	}

	/**
	 * Extract a module's slug from its full path.
	 */
	public static function get_module_slug( $file ) {
		return str_replace( '.php', '', basename( $file ) );
	}

	/**
	 * Generate a module's path from its slug.
	 */
	public static function get_module_path( $slug ) {
		/**
		 * Filters the path of a modules.
		 *
		 * @since 7.4.0
		 *
		 * @param array $return The absolute path to a module's root php file
		 * @param string $slug The module slug
		 */
		return apply_filters( 'jetpack_get_module_path', JETPACK__PLUGIN_DIR . "modules/$slug.php", $slug );
	}

	/**
	 * Load module data from module file. Headers differ from WordPress
	 * plugin headers to avoid them being identified as standalone
	 * plugins on the WordPress plugins page.
	 *
	 * @param string $module The module slug.
	 */
	public static function get_module( $module ) {
		static $modules_details;

		if ( jetpack_has_no_module_info( $module ) ) {
			return false;
		}

		$file = self::get_module_path( self::get_module_slug( $module ) );

		if ( isset( $modules_details[ $module ] ) ) {
			$mod = $modules_details[ $module ];
		} else {
			$mod = jetpack_get_module_info( $module );

<<<<<<< HEAD
			if ( null === $mod ) {
=======
			if ( ! isset( $mod ) ) {
>>>>>>> 0ea87b53
				// Try to get the module info from the file as a fallback.
				$mod = self::get_file_data( $file, jetpack_get_all_module_header_names() );

				if ( empty( $mod['name'] ) ) {
					// No info for this module.
					return false;
				}
			}

			$mod['sort']                     = empty( $mod['sort'] ) ? 10 : (int) $mod['sort'];
			$mod['recommendation_order']     = empty( $mod['recommendation_order'] ) ? 20 : (int) $mod['recommendation_order'];
			$mod['deactivate']               = empty( $mod['deactivate'] );
			$mod['free']                     = empty( $mod['free'] );
			$mod['requires_connection']      = ( ! empty( $mod['requires_connection'] ) && 'No' === $mod['requires_connection'] ) ? false : true;
			$mod['requires_user_connection'] = ( empty( $mod['requires_user_connection'] ) || 'No' === $mod['requires_user_connection'] ) ? false : true;

			if ( empty( $mod['auto_activate'] ) || ! in_array( strtolower( $mod['auto_activate'] ), array( 'yes', 'no', 'public' ), true ) ) {
				$mod['auto_activate'] = 'No';
			} else {
				$mod['auto_activate'] = (string) $mod['auto_activate'];
			}

			if ( $mod['module_tags'] ) {
				$mod['module_tags'] = explode( ',', $mod['module_tags'] );
				$mod['module_tags'] = array_map( 'trim', $mod['module_tags'] );
				$mod['module_tags'] = array_map( array( __CLASS__, 'translate_module_tag' ), $mod['module_tags'] );
			} else {
				$mod['module_tags'] = array( self::translate_module_tag( 'Other' ) );
			}

			if ( $mod['plan_classes'] ) {
				$mod['plan_classes'] = explode( ',', $mod['plan_classes'] );
				$mod['plan_classes'] = array_map( 'strtolower', array_map( 'trim', $mod['plan_classes'] ) );
			} else {
				$mod['plan_classes'] = array( 'free' );
			}

			if ( $mod['feature'] ) {
				$mod['feature'] = explode( ',', $mod['feature'] );
				$mod['feature'] = array_map( 'trim', $mod['feature'] );
			} else {
				$mod['feature'] = array( self::translate_module_tag( 'Other' ) );
			}

			$modules_details[ $module ] = $mod;

		}

		/**
		 * Filters the feature array on a module.
		 *
		 * This filter allows you to control where each module is filtered: Recommended,
		 * and the default "Other" listing.
		 *
		 * @since 3.5.0
		 *
		 * @param array   $mod['feature'] The areas to feature this module:
		 *     'Recommended' shows on the main Jetpack admin screen.
		 *     'Other' should be the default if no other value is in the array.
		 * @param string  $module The slug of the module, e.g. sharedaddy.
		 * @param array   $mod All the currently assembled module data.
		 */
		$mod['feature'] = apply_filters( 'jetpack_module_feature', $mod['feature'], $module, $mod );

		/**
		 * Filter the returned data about a module.
		 *
		 * This filter allows overriding any info about Jetpack modules. It is dangerous,
		 * so please be careful.
		 *
		 * @since 3.6.0
		 *
		 * @param array   $mod    The details of the requested module.
		 * @param string  $module The slug of the module, e.g. sharedaddy
		 * @param string  $file   The path to the module source file.
		 */
		return apply_filters( 'jetpack_get_module', $mod, $module, $file );
	}

	/**
	 * Like core's get_file_data implementation, but caches the result.
	 */
	public static function get_file_data( $file, $headers ) {
		// Get just the filename from $file (i.e. exclude full path) so that a consistent hash is generated
		$file_name = basename( $file );

		$cache_key = 'jetpack_file_data_' . JETPACK__VERSION;

		$file_data_option = get_transient( $cache_key );

		if ( ! is_array( $file_data_option ) ) {
			delete_transient( $cache_key );
			$file_data_option = false;
		}

		if ( false === $file_data_option ) {
			$file_data_option = array();
		}

		$key           = md5( $file_name . serialize( $headers ) );
		$refresh_cache = is_admin() && isset( $_GET['page'] ) && 'jetpack' === substr( $_GET['page'], 0, 7 );

		// If we don't need to refresh the cache, and already have the value, short-circuit!
		if ( ! $refresh_cache && isset( $file_data_option[ $key ] ) ) {
			return $file_data_option[ $key ];
		}

		$data = get_file_data( $file, $headers );

		$file_data_option[ $key ] = $data;

		set_transient( $cache_key, $file_data_option, 29 * DAY_IN_SECONDS );

		return $data;
	}

	/**
	 * Return translated module tag.
	 *
	 * @param string $tag Tag as it appears in each module heading.
	 *
	 * @return mixed
	 */
	public static function translate_module_tag( $tag ) {
		return jetpack_get_module_i18n_tag( $tag );
	}

	/**
	 * Return module name translation. Uses matching string created in modules/module-headings.php.
	 *
	 * @since 3.9.2
	 *
	 * @param array $modules
	 *
	 * @return string|void
	 */
	public static function get_translated_modules( $modules ) {
		foreach ( $modules as $index => $module ) {
			$i18n_module = jetpack_get_module_i18n( $module['module'] );
			if ( isset( $module['name'] ) ) {
				$modules[ $index ]['name'] = $i18n_module['name'];
			}
			if ( isset( $module['description'] ) ) {
				$modules[ $index ]['description']       = $i18n_module['description'];
				$modules[ $index ]['short_description'] = $i18n_module['description'];
			}
		}
		return $modules;
	}

	/**
	 * Get a list of activated modules as an array of module slugs.
	 */
	public static function get_active_modules() {
		$active = Jetpack_Options::get_option( 'active_modules' );

		if ( ! is_array( $active ) ) {
			$active = array();
		}

		if ( class_exists( 'VaultPress' ) || function_exists( 'vaultpress_contact_service' ) ) {
			$active[] = 'vaultpress';
		} else {
			$active = array_diff( $active, array( 'vaultpress' ) );
		}

		// If protect is active on the main site of a multisite, it should be active on all sites.
		if ( ! in_array( 'protect', $active ) && is_multisite() && get_site_option( 'jetpack_protect_active' ) ) {
			$active[] = 'protect';
		}

		/**
		 * Allow filtering of the active modules.
		 *
		 * Gives theme and plugin developers the power to alter the modules that
		 * are activated on the fly.
		 *
		 * @since 5.8.0
		 *
		 * @param array $active Array of active module slugs.
		 */
		$active = apply_filters( 'jetpack_active_modules', $active );

		return array_unique( $active );
	}

	/**
	 * Check whether or not a Jetpack module is active.
	 *
	 * @param string $module The slug of a Jetpack module.
	 * @return bool
	 *
	 * @static
	 */
	public static function is_module_active( $module ) {
		return in_array( $module, self::get_active_modules() );
	}

	public static function is_module( $module ) {
		return ! empty( $module ) && ! validate_file( $module, self::get_available_modules() );
	}

	/**
	 * Catches PHP errors.  Must be used in conjunction with output buffering.
	 *
	 * @param bool $catch True to start catching, False to stop.
	 *
	 * @static
	 */
	public static function catch_errors( $catch ) {
		static $display_errors, $error_reporting;

		if ( $catch ) {
			$display_errors  = @ini_set( 'display_errors', 1 );
			$error_reporting = @error_reporting( E_ALL );
			add_action( 'shutdown', array( 'Jetpack', 'catch_errors_on_shutdown' ), 0 );
		} else {
			@ini_set( 'display_errors', $display_errors );
			@error_reporting( $error_reporting );
			remove_action( 'shutdown', array( 'Jetpack', 'catch_errors_on_shutdown' ), 0 );
		}
	}

	/**
	 * Saves any generated PHP errors in ::state( 'php_errors', {errors} )
	 */
	public static function catch_errors_on_shutdown() {
		self::state( 'php_errors', self::alias_directories( ob_get_clean() ) );
	}

	/**
	 * Rewrite any string to make paths easier to read.
	 *
	 * Rewrites ABSPATH (eg `/home/jetpack/wordpress/`) to ABSPATH, and if WP_CONTENT_DIR
	 * is located outside of ABSPATH, rewrites that to WP_CONTENT_DIR.
	 *
	 * @param $string
	 * @return mixed
	 */
	public static function alias_directories( $string ) {
		// ABSPATH has a trailing slash.
		$string = str_replace( ABSPATH, 'ABSPATH/', $string );
		// WP_CONTENT_DIR does not have a trailing slash.
		$string = str_replace( WP_CONTENT_DIR, 'WP_CONTENT_DIR', $string );

		return $string;
	}

	public static function activate_default_modules(
		$min_version = false,
		$max_version = false,
		$other_modules = array(),
		$redirect = null,
		$send_state_messages = null,
		$requires_connection = null,
		$requires_user_connection = null
	) {
		$jetpack = self::init();

		if ( is_null( $redirect ) ) {
			if (
				( defined( 'REST_REQUEST' ) && REST_REQUEST )
			||
				( defined( 'XMLRPC_REQUEST' ) && XMLRPC_REQUEST )
			||
				( defined( 'WP_CLI' ) && WP_CLI )
			||
				( defined( 'DOING_CRON' ) && DOING_CRON )
			||
				( defined( 'DOING_AJAX' ) && DOING_AJAX )
			) {
				$redirect = false;
			} elseif ( is_admin() ) {
				$redirect = true;
			} else {
				$redirect = false;
			}
		}

		if ( is_null( $send_state_messages ) ) {
			$send_state_messages = current_user_can( 'jetpack_activate_modules' );
		}

		$modules = self::get_default_modules( $min_version, $max_version, $requires_connection, $requires_user_connection );
		$modules = array_merge( $other_modules, $modules );

		// Look for standalone plugins and disable if active.

		$to_deactivate = array();
		foreach ( $modules as $module ) {
			if ( isset( $jetpack->plugins_to_deactivate[ $module ] ) ) {
				$to_deactivate[ $module ] = $jetpack->plugins_to_deactivate[ $module ];
			}
		}

		$deactivated = array();
		foreach ( $to_deactivate as $module => $deactivate_me ) {
			list( $probable_file, $probable_title ) = $deactivate_me;
			if ( Jetpack_Client_Server::deactivate_plugin( $probable_file, $probable_title ) ) {
				$deactivated[] = $module;
			}
		}

		if ( $deactivated ) {
			if ( $send_state_messages ) {
				self::state( 'deactivated_plugins', join( ',', $deactivated ) );
			}

			if ( $redirect ) {
				$url = add_query_arg(
					array(
						'action'   => 'activate_default_modules',
						'_wpnonce' => wp_create_nonce( 'activate_default_modules' ),
					),
					add_query_arg( compact( 'min_version', 'max_version', 'other_modules' ), self::admin_url( 'page=jetpack' ) )
				);
				wp_safe_redirect( $url );
				exit;
			}
		}

		/**
		 * Fires before default modules are activated.
		 *
		 * @since 1.9.0
		 *
		 * @param string    $min_version Minimum version number required to use modules.
		 * @param string    $max_version Maximum version number required to use modules.
		 * @param array     $other_modules Array of other modules to activate alongside the default modules.
		 * @param bool|null $requires_connection Value of the Requires Connection filter.
		 * @param bool|null $requires_user_connection Value of the Requires User Connection filter.
		 */
		do_action( 'jetpack_before_activate_default_modules', $min_version, $max_version, $other_modules, $requires_connection, $requires_user_connection );

		// Check each module for fatal errors, a la wp-admin/plugins.php::activate before activating
		if ( $send_state_messages ) {
			self::restate();
			self::catch_errors( true );
		}

		$active = self::get_active_modules();

		foreach ( $modules as $module ) {
			if ( did_action( "jetpack_module_loaded_$module" ) ) {
				$active[] = $module;
				self::update_active_modules( $active );
				continue;
			}

			if ( $send_state_messages && in_array( $module, $active ) ) {
				$module_info = self::get_module( $module );
				if ( ! $module_info['deactivate'] ) {
					$state = in_array( $module, $other_modules ) ? 'reactivated_modules' : 'activated_modules';
					if ( $active_state = self::state( $state ) ) {
						$active_state = explode( ',', $active_state );
					} else {
						$active_state = array();
					}
					$active_state[] = $module;
					self::state( $state, implode( ',', $active_state ) );
				}
				continue;
			}

			$file = self::get_module_path( $module );
			if ( ! file_exists( $file ) ) {
				continue;
			}

			// we'll override this later if the plugin can be included without fatal error
			if ( $redirect ) {
				wp_safe_redirect( self::admin_url( 'page=jetpack' ) );
			}

			if ( $send_state_messages ) {
				self::state( 'error', 'module_activation_failed' );
				self::state( 'module', $module );
			}

			ob_start();
			require_once $file;

			$active[] = $module;

			if ( $send_state_messages ) {

				$state = in_array( $module, $other_modules ) ? 'reactivated_modules' : 'activated_modules';
				if ( $active_state = self::state( $state ) ) {
					$active_state = explode( ',', $active_state );
				} else {
					$active_state = array();
				}
				$active_state[] = $module;
				self::state( $state, implode( ',', $active_state ) );
			}

			self::update_active_modules( $active );

			ob_end_clean();
		}

		if ( $send_state_messages ) {
			self::state( 'error', false );
			self::state( 'module', false );
		}

		self::catch_errors( false );
		/**
		 * Fires when default modules are activated.
		 *
		 * @since 1.9.0
		 *
		 * @param string    $min_version Minimum version number required to use modules.
		 * @param string    $max_version Maximum version number required to use modules.
		 * @param array     $other_modules Array of other modules to activate alongside the default modules.
		 * @param bool|null $requires_connection Value of the Requires Connection filter.
		 * @param bool|null $requires_user_connection Value of the Requires User Connection filter.
		 */
		do_action( 'jetpack_activate_default_modules', $min_version, $max_version, $other_modules, $requires_connection, $requires_user_connection );
	}

	public static function activate_module( $module, $exit = true, $redirect = true ) {
		/**
		 * Fires before a module is activated.
		 *
		 * @since 2.6.0
		 *
		 * @param string $module Module slug.
		 * @param bool $exit Should we exit after the module has been activated. Default to true.
		 * @param bool $redirect Should the user be redirected after module activation? Default to true.
		 */
		do_action( 'jetpack_pre_activate_module', $module, $exit, $redirect );

		$jetpack = self::init();

		if ( ! strlen( $module ) ) {
			return false;
		}

		if ( ! self::is_module( $module ) ) {
			return false;
		}

		// If it's already active, then don't do it again
		$active = self::get_active_modules();
		foreach ( $active as $act ) {
			if ( $act == $module ) {
				return true;
			}
		}

		$module_data = self::get_module( $module );

		$is_offline_mode = ( new Status() )->is_offline_mode();
		if ( ! self::is_connection_ready() ) {
			if ( ! $is_offline_mode && ! self::is_onboarding() ) {
				return false;
			}

			// If we're not connected but in offline mode, make sure the module doesn't require a connection.
			if ( $is_offline_mode && $module_data['requires_connection'] ) {
				return false;
			}
		}

		// Check and see if the old plugin is active
		if ( isset( $jetpack->plugins_to_deactivate[ $module ] ) ) {
			// Deactivate the old plugin
			if ( Jetpack_Client_Server::deactivate_plugin( $jetpack->plugins_to_deactivate[ $module ][0], $jetpack->plugins_to_deactivate[ $module ][1] ) ) {
				// If we deactivated the old plugin, remembere that with ::state() and redirect back to this page to activate the module
				// We can't activate the module on this page load since the newly deactivated old plugin is still loaded on this page load.
				self::state( 'deactivated_plugins', $module );
				wp_safe_redirect( add_query_arg( 'jetpack_restate', 1 ) );
				exit;
			}
		}

		// Protect won't work with mis-configured IPs
		if ( 'protect' === $module ) {
			include_once JETPACK__PLUGIN_DIR . 'modules/protect/shared-functions.php';
			if ( ! jetpack_protect_get_ip() ) {
				self::state( 'message', 'protect_misconfigured_ip' );
				return false;
			}
		}

		if ( ! Jetpack_Plan::supports( $module ) ) {
			return false;
		}

		// Check the file for fatal errors, a la wp-admin/plugins.php::activate
		self::state( 'module', $module );
		self::state( 'error', 'module_activation_failed' ); // we'll override this later if the plugin can be included without fatal error

		self::catch_errors( true );
		ob_start();
		require self::get_module_path( $module );
		/** This action is documented in class.jetpack.php */
		do_action( 'jetpack_activate_module', $module );
		$active[] = $module;
		self::update_active_modules( $active );

		self::state( 'error', false ); // the override
		ob_end_clean();
		self::catch_errors( false );

		if ( $redirect ) {
			wp_safe_redirect( self::admin_url( 'page=jetpack' ) );
		}
		if ( $exit ) {
			exit;
		}
		return true;
	}

	function activate_module_actions( $module ) {
		_deprecated_function( __METHOD__, 'jetpack-4.2' );
	}

	public static function deactivate_module( $module ) {
		/**
		 * Fires when a module is deactivated.
		 *
		 * @since 1.9.0
		 *
		 * @param string $module Module slug.
		 */
		do_action( 'jetpack_pre_deactivate_module', $module );

		$jetpack = self::init();

		$active = self::get_active_modules();
		$new    = array_filter( array_diff( $active, (array) $module ) );

		return self::update_active_modules( $new );
	}

	public static function enable_module_configurable( $module ) {
		$module = self::get_module_slug( $module );
		add_filter( 'jetpack_module_configurable_' . $module, '__return_true' );
	}

	/**
	 * Composes a module configure URL. It uses Jetpack settings search as default value
	 * It is possible to redefine resulting URL by using "jetpack_module_configuration_url_$module" filter
	 *
	 * @param string $module Module slug
	 * @return string $url module configuration URL
	 */
	public static function module_configuration_url( $module ) {
		$module      = self::get_module_slug( $module );
		$default_url = self::admin_url() . "#/settings?term=$module";
		/**
		 * Allows to modify configure_url of specific module to be able to redirect to some custom location.
		 *
		 * @since 6.9.0
		 *
		 * @param string $default_url Default url, which redirects to jetpack settings page.
		 */
		$url = apply_filters( 'jetpack_module_configuration_url_' . $module, $default_url );

		return $url;
	}

	/* Installation */
	public static function bail_on_activation( $message, $deactivate = true ) {
		?>
<!doctype html>
<html>
<head>
<meta charset="<?php bloginfo( 'charset' ); ?>">
<style>
* {
	text-align: center;
	margin: 0;
	padding: 0;
	font-family: "Lucida Grande",Verdana,Arial,"Bitstream Vera Sans",sans-serif;
}
p {
	margin-top: 1em;
	font-size: 18px;
}
</style>
<body>
<p><?php echo esc_html( $message ); ?></p>
</body>
</html>
		<?php
		if ( $deactivate ) {
			$plugins = get_option( 'active_plugins' );
			$jetpack = plugin_basename( JETPACK__PLUGIN_DIR . 'jetpack.php' );
			$update  = false;
			foreach ( $plugins as $i => $plugin ) {
				if ( $plugin === $jetpack ) {
					$plugins[ $i ] = false;
					$update        = true;
				}
			}

			if ( $update ) {
				update_option( 'active_plugins', array_filter( $plugins ) );
			}
		}
		exit;
	}

	/**
	 * Attached to activate_{ plugin_basename( __FILES__ ) } by register_activation_hook()
	 *
	 * @static
	 */
	public static function plugin_activation( $network_wide ) {
		Jetpack_Options::update_option( 'activated', 1 );

		if ( version_compare( $GLOBALS['wp_version'], JETPACK__MINIMUM_WP_VERSION, '<' ) ) {
			self::bail_on_activation( sprintf( __( 'Jetpack requires WordPress version %s or later.', 'jetpack' ), JETPACK__MINIMUM_WP_VERSION ) );
		}

		if ( $network_wide ) {
			self::state( 'network_nag', true );
		}

		// For firing one-off events (notices) immediately after activation
		set_transient( 'activated_jetpack', true, 0.1 * MINUTE_IN_SECONDS );

		update_option( 'jetpack_activation_source', self::get_activation_source( wp_get_referer() ) );

		Health::on_jetpack_activated();

		self::plugin_initialize();
	}

	public static function get_activation_source( $referer_url ) {

		if ( defined( 'WP_CLI' ) && WP_CLI ) {
			return array( 'wp-cli', null );
		}

		$referer = wp_parse_url( $referer_url );

		$source_type  = 'unknown';
		$source_query = null;

		if ( ! is_array( $referer ) ) {
			return array( $source_type, $source_query );
		}

		$plugins_path         = wp_parse_url( admin_url( 'plugins.php' ), PHP_URL_PATH );
		$plugins_install_path = wp_parse_url( admin_url( 'plugin-install.php' ), PHP_URL_PATH );// /wp-admin/plugin-install.php

		if ( isset( $referer['query'] ) ) {
			parse_str( $referer['query'], $query_parts );
		} else {
			$query_parts = array();
		}

		if ( $plugins_path === $referer['path'] ) {
			$source_type = 'list';
		} elseif ( $plugins_install_path === $referer['path'] ) {
			$tab = isset( $query_parts['tab'] ) ? $query_parts['tab'] : 'featured';
			switch ( $tab ) {
				case 'popular':
					$source_type = 'popular';
					break;
				case 'recommended':
					$source_type = 'recommended';
					break;
				case 'favorites':
					$source_type = 'favorites';
					break;
				case 'search':
					$source_type  = 'search-' . ( isset( $query_parts['type'] ) ? $query_parts['type'] : 'term' );
					$source_query = isset( $query_parts['s'] ) ? $query_parts['s'] : null;
					break;
				default:
					$source_type = 'featured';
			}
		}

		return array( $source_type, $source_query );
	}

	/**
	 * Runs before bumping version numbers up to a new version
	 *
	 * @param string $version    Version:timestamp.
	 * @param string $old_version Old Version:timestamp or false if not set yet.
	 */
	public static function do_version_bump( $version, $old_version ) {
		if ( $old_version ) { // For existing Jetpack installations.
			add_action( 'admin_enqueue_scripts', __CLASS__ . '::enqueue_block_style' );

			// If a front end page is visited after the update, the 'wp' action will fire.
			add_action( 'wp', 'Jetpack::set_update_modal_display' );

			// If an admin page is visited after the update, the 'current_screen' action will fire.
			add_action( 'current_screen', 'Jetpack::set_update_modal_display' );
		}
	}

	/**
	 * Sets the display_update_modal state.
	 */
	public static function set_update_modal_display() {
		self::state( 'display_update_modal', true );

	}

	/**
	 * Enqueues the block library styles.
	 *
	 * @param string $hook The current admin page.
	 */
	public static function enqueue_block_style( $hook ) {
		if ( 'toplevel_page_jetpack' === $hook ) {
			wp_enqueue_style( 'wp-block-library' );
		}
	}

	/**
	 * Sets the internal version number and activation state.
	 *
	 * @static
	 */
	public static function plugin_initialize() {
		if ( ! Jetpack_Options::get_option( 'activated' ) ) {
			Jetpack_Options::update_option( 'activated', 2 );
		}

		if ( ! Jetpack_Options::get_option( 'version' ) ) {
			$version = $old_version = JETPACK__VERSION . ':' . time();
			/** This action is documented in class.jetpack.php */
			do_action( 'updating_jetpack_version', $version, false );
			Jetpack_Options::update_options( compact( 'version', 'old_version' ) );
		}

		self::load_modules();

		Jetpack_Options::delete_option( 'do_activate' );
		Jetpack_Options::delete_option( 'dismissed_connection_banner' );
	}

	/**
	 * Removes all connection options
	 *
	 * @static
	 */
	public static function plugin_deactivation() {
		require_once ABSPATH . '/wp-admin/includes/plugin.php';
		$tracking = new Tracking();
		$tracking->record_user_event( 'deactivate_plugin', array() );
		if ( is_plugin_active_for_network( 'jetpack/jetpack.php' ) ) {
			Jetpack_Network::init()->deactivate();
		} else {
			self::disconnect( false );
			// Jetpack_Heartbeat::init()->deactivate();
		}
	}

	/**
	 * Set activated option to 4 on jetpack_idc_disconnect action.
	 */
	public static function on_idc_disconnect() {
		\Jetpack_Options::update_option( 'activated', 4 );
	}

	/**
	 * Disconnects from the Jetpack servers.
	 * Forgets all connection details and tells the Jetpack servers to do the same.
	 *
	 * @static
	 */
	public static function disconnect( $update_activated_state = true ) {

		$connection = self::connection();

		// If the site is in an IDC because sync is not allowed,
		// let's make sure to not disconnect the production site.
		$connection->disconnect_site( ! Identity_Crisis::validate_sync_error_idc_option() );

		Identity_Crisis::clear_all_idc_options();

		if ( $update_activated_state ) {
			Jetpack_Options::update_option( 'activated', 4 );
		}

		// Delete all the sync related data. Since it could be taking up space.
		Sender::get_instance()->uninstall();
	}

	/**
	 * Disconnects the user
	 *
	 * @param int $user_id The user ID to disconnect.
	 */
	public function disconnect_user( $user_id ) {
		$this->connection_manager->disconnect_user( $user_id );
	}

	/**
	 * Attempts Jetpack registration.  If it fail, a state flag is set: @see ::admin_page_load()
	 *
	 * @deprecated since Jetpack 9.7.0
	 * @see Automattic\Jetpack\Connection\Manager::try_registration()
	 *
	 * @return bool|WP_Error
	 */
	public static function try_registration() {
		_deprecated_function( __METHOD__, 'jetpack-9.7', 'Automattic\\Jetpack\\Connection\\Manager::try_registration' );
		return static::connection()->try_registration();
	}

	/**
	 * Checking the domain names in beta versions.
	 * If this is a development version, before attempting to connect, let's make sure that the domains are viable.
	 *
	 * @param null|\WP_Error $error The domain validation error, or `null` if everything's fine.
	 *
	 * @return null|\WP_Error The domain validation error, or `null` if everything's fine.
	 */
	public static function registration_check_domains( $error ) {
		if ( static::is_development_version() && defined( 'PHP_URL_HOST' ) ) {
			$domains_to_check = array_unique(
				array(
					'siteurl' => wp_parse_url( get_site_url(), PHP_URL_HOST ),
					'homeurl' => wp_parse_url( get_home_url(), PHP_URL_HOST ),
				)
			);
			foreach ( $domains_to_check as $domain ) {
				$result = static::connection()->is_usable_domain( $domain );
				if ( is_wp_error( $result ) ) {
					return $result;
				}
			}
		}

		return $error;
	}

	/**
	 * Tracking an internal event log. Try not to put too much chaff in here.
	 *
	 * [Everyone Loves a Log!](https://www.youtube.com/watch?v=2C7mNr5WMjA)
	 */
	public static function log( $code, $data = null ) {
		// only grab the latest 200 entries
		$log = array_slice( Jetpack_Options::get_option( 'log', array() ), -199, 199 );

		// Append our event to the log
		$log_entry = array(
			'time'    => time(),
			'user_id' => get_current_user_id(),
			'blog_id' => Jetpack_Options::get_option( 'id' ),
			'code'    => $code,
		);
		// Don't bother storing it unless we've got some.
		if ( ! is_null( $data ) ) {
			$log_entry['data'] = $data;
		}
		$log[] = $log_entry;

		// Try add_option first, to make sure it's not autoloaded.
		// @todo: Add an add_option method to Jetpack_Options
		if ( ! add_option( 'jetpack_log', $log, null, 'no' ) ) {
			Jetpack_Options::update_option( 'log', $log );
		}

		/**
		 * Fires when Jetpack logs an internal event.
		 *
		 * @since 3.0.0
		 *
		 * @param array $log_entry {
		 *  Array of details about the log entry.
		 *
		 *  @param string time Time of the event.
		 *  @param int user_id ID of the user who trigerred the event.
		 *  @param int blog_id Jetpack Blog ID.
		 *  @param string code Unique name for the event.
		 *  @param string data Data about the event.
		 * }
		 */
		do_action( 'jetpack_log_entry', $log_entry );
	}

	/**
	 * Get the internal event log.
	 *
	 * @param $event (string) - only return the specific log events
	 * @param $num   (int)    - get specific number of latest results, limited to 200
	 *
	 * @return array of log events || WP_Error for invalid params
	 */
	public static function get_log( $event = false, $num = false ) {
		if ( $event && ! is_string( $event ) ) {
			return new WP_Error( __( 'First param must be string or empty', 'jetpack' ) );
		}

		if ( $num && ! is_numeric( $num ) ) {
			return new WP_Error( __( 'Second param must be numeric or empty', 'jetpack' ) );
		}

		$entire_log = Jetpack_Options::get_option( 'log', array() );

		// If nothing set - act as it did before, otherwise let's start customizing the output
		if ( ! $num && ! $event ) {
			return $entire_log;
		} else {
			$entire_log = array_reverse( $entire_log );
		}

		$custom_log_output = array();

		if ( $event ) {
			foreach ( $entire_log as $log_event ) {
				if ( $event == $log_event['code'] ) {
					$custom_log_output[] = $log_event;
				}
			}
		} else {
			$custom_log_output = $entire_log;
		}

		if ( $num ) {
			$custom_log_output = array_slice( $custom_log_output, 0, $num );
		}

		return $custom_log_output;
	}

	/**
	 * Log modification of important settings.
	 */
	public static function log_settings_change( $option, $old_value, $value ) {
		switch ( $option ) {
			case 'jetpack_sync_non_public_post_stati':
				self::log( $option, $value );
				break;
		}
	}

	/**
	 * Return stat data for WPCOM sync
	 */
	public static function get_stat_data( $encode = true, $extended = true ) {
		$data = Jetpack_Heartbeat::generate_stats_array();

		if ( $extended ) {
			$additional_data = self::get_additional_stat_data();
			$data            = array_merge( $data, $additional_data );
		}

		if ( $encode ) {
			return json_encode( $data );
		}

		return $data;
	}

	/**
	 * Get additional stat data to sync to WPCOM
	 */
	public static function get_additional_stat_data( $prefix = '' ) {
		$return[ "{$prefix}themes" ]        = self::get_parsed_theme_data();
		$return[ "{$prefix}plugins-extra" ] = self::get_parsed_plugin_data();
		$return[ "{$prefix}users" ]         = (int) self::get_site_user_count();
		$return[ "{$prefix}site-count" ]    = 0;

		if ( function_exists( 'get_blog_count' ) ) {
			$return[ "{$prefix}site-count" ] = get_blog_count();
		}
		return $return;
	}

	private static function get_site_user_count() {
		global $wpdb;

		if ( function_exists( 'wp_is_large_network' ) ) {
			if ( wp_is_large_network( 'users' ) ) {
				return -1; // Not a real value but should tell us that we are dealing with a large network.
			}
		}
		if ( false === ( $user_count = get_transient( 'jetpack_site_user_count' ) ) ) {
			// It wasn't there, so regenerate the data and save the transient
			$user_count = $wpdb->get_var( "SELECT COUNT(*) FROM $wpdb->usermeta WHERE meta_key = '{$wpdb->prefix}capabilities'" );
			set_transient( 'jetpack_site_user_count', $user_count, DAY_IN_SECONDS );
		}
		return $user_count;
	}

	/* Admin Pages */

	function admin_init() {
		// If the plugin is not connected, display a connect message.
		if (
			// the plugin was auto-activated and needs its candy
			Jetpack_Options::get_option_and_ensure_autoload( 'do_activate', '0' )
		||
			// the plugin is active, but was never activated.  Probably came from a site-wide network activation
			! Jetpack_Options::get_option( 'activated' )
		) {
			self::plugin_initialize();
		}

		$is_offline_mode              = ( new Status() )->is_offline_mode();
		$fallback_no_verify_ssl_certs = Jetpack_Options::get_option( 'fallback_no_verify_ssl_certs' );
		/** Already documented in automattic/jetpack-connection::src/class-client.php */
		$client_verify_ssl_certs = apply_filters( 'jetpack_client_verify_ssl_certs', false );

		if ( ! $is_offline_mode ) {
			Jetpack_Connection_Banner::init();
		}

		if ( ( self::is_connection_ready() || $is_offline_mode ) && false === $fallback_no_verify_ssl_certs && ! $client_verify_ssl_certs ) {
			// Upgrade: 1.1 -> 1.1.1
			// Check and see if host can verify the Jetpack servers' SSL certificate
			$args = array();
			Client::_wp_remote_request( self::connection()->api_url( 'test' ), $args, true );
		}

		Jetpack_Recommendations_Banner::init();

		if ( current_user_can( 'manage_options' ) && ! self::permit_ssl() ) {
			add_action( 'jetpack_notices', array( $this, 'alert_auto_ssl_fail' ) );
		}

		add_action( 'load-plugins.php', array( $this, 'intercept_plugin_error_scrape_init' ) );
		add_action( 'admin_enqueue_scripts', array( $this, 'admin_menu_css' ) );
		add_action( 'admin_enqueue_scripts', array( $this, 'deactivate_dialog' ) );

		if ( isset( $_COOKIE['jetpackState']['display_update_modal'] ) ) {
			add_action( 'admin_enqueue_scripts', __CLASS__ . '::enqueue_block_style' );
		}

		add_filter( 'plugin_action_links_' . plugin_basename( JETPACK__PLUGIN_DIR . 'jetpack.php' ), array( $this, 'plugin_action_links' ) );

		if ( self::is_connection_ready() || $is_offline_mode ) {
			// Artificially throw errors in certain specific cases during plugin activation.
			add_action( 'activate_plugin', array( $this, 'throw_error_on_activate_plugin' ) );
		}

		// Add custom column in wp-admin/users.php to show whether user is linked.
		add_filter( 'manage_users_columns', array( $this, 'jetpack_icon_user_connected' ) );
		add_action( 'manage_users_custom_column', array( $this, 'jetpack_show_user_connected_icon' ), 10, 3 );
		add_action( 'admin_print_styles', array( $this, 'jetpack_user_col_style' ) );
	}

	function admin_body_class( $admin_body_class = '' ) {
		$classes = explode( ' ', trim( $admin_body_class ) );

		$classes[] = self::is_connection_ready() ? 'jetpack-connected' : 'jetpack-disconnected';

		$admin_body_class = implode( ' ', array_unique( $classes ) );
		return " $admin_body_class ";
	}

	static function add_jetpack_pagestyles( $admin_body_class = '' ) {
		return $admin_body_class . ' jetpack-pagestyles ';
	}

	/**
	 * Sometimes a plugin can activate without causing errors, but it will cause errors on the next page load.
	 * This function artificially throws errors for such cases (per a specific list).
	 *
	 * @param string $plugin The activated plugin.
	 */
	function throw_error_on_activate_plugin( $plugin ) {
		$active_modules = self::get_active_modules();

		// The Shortlinks module and the Stats plugin conflict, but won't cause errors on activation because of some function_exists() checks.
		if ( function_exists( 'stats_get_api_key' ) && in_array( 'shortlinks', $active_modules ) ) {
			$throw = false;

			// Try and make sure it really was the stats plugin
			if ( ! class_exists( 'ReflectionFunction' ) ) {
				if ( 'stats.php' == basename( $plugin ) ) {
					$throw = true;
				}
			} else {
				$reflection = new ReflectionFunction( 'stats_get_api_key' );
				if ( basename( $plugin ) == basename( $reflection->getFileName() ) ) {
					$throw = true;
				}
			}

			if ( $throw ) {
				trigger_error( sprintf( __( 'Jetpack contains the most recent version of the old &#8220;%1$s&#8221; plugin.', 'jetpack' ), 'WordPress.com Stats' ), E_USER_ERROR );
			}
		}
	}

	function intercept_plugin_error_scrape_init() {
		add_action( 'check_admin_referer', array( $this, 'intercept_plugin_error_scrape' ), 10, 2 );
	}

	function intercept_plugin_error_scrape( $action, $result ) {
		if ( ! $result ) {
			return;
		}

		foreach ( $this->plugins_to_deactivate as $deactivate_me ) {
			if ( "plugin-activation-error_{$deactivate_me[0]}" == $action ) {
				self::bail_on_activation( sprintf( __( 'Jetpack contains the most recent version of the old &#8220;%1$s&#8221; plugin.', 'jetpack' ), $deactivate_me[1] ), false );
			}
		}
	}

	/**
	 * Register the remote file upload request handlers, if needed.
	 *
	 * @access public
	 */
	public function add_remote_request_handlers() {
		// Remote file uploads are allowed only via AJAX requests.
		if ( ! is_admin() || ! Constants::get_constant( 'DOING_AJAX' ) ) {
			return;
		}

		// Remote file uploads are allowed only for a set of specific AJAX actions.
		$remote_request_actions = array(
			'jetpack_upload_file',
			'jetpack_update_file',
		);

		// phpcs:ignore WordPress.Security.NonceVerification
		if ( ! isset( $_POST['action'] ) || ! in_array( $_POST['action'], $remote_request_actions, true ) ) {
			return;
		}

		// Require Jetpack authentication for the remote file upload AJAX requests.
		if ( ! $this->connection_manager ) {
			$this->connection_manager = new Connection_Manager();
		}

		$this->connection_manager->require_jetpack_authentication();

		// Register the remote file upload AJAX handlers.
		foreach ( $remote_request_actions as $action ) {
			add_action( "wp_ajax_nopriv_{$action}", array( $this, 'remote_request_handlers' ) );
		}
	}

	/**
	 * Handler for Jetpack remote file uploads.
	 *
	 * @access public
	 */
	public function remote_request_handlers() {
		$action = current_filter();

		switch ( current_filter() ) {
			case 'wp_ajax_nopriv_jetpack_upload_file':
				$response = $this->upload_handler();
				break;

			case 'wp_ajax_nopriv_jetpack_update_file':
				$response = $this->upload_handler( true );
				break;
			default:
				$response = new WP_Error( 'unknown_handler', 'Unknown Handler', 400 );
				break;
		}

		if ( ! $response ) {
			$response = new WP_Error( 'unknown_error', 'Unknown Error', 400 );
		}

		if ( is_wp_error( $response ) ) {
			$status_code       = $response->get_error_data();
			$error             = $response->get_error_code();
			$error_description = $response->get_error_message();

			if ( ! is_int( $status_code ) ) {
				$status_code = 400;
			}

			status_header( $status_code );
			die( json_encode( (object) compact( 'error', 'error_description' ) ) );
		}

		status_header( 200 );
		if ( true === $response ) {
			exit;
		}

		die( json_encode( (object) $response ) );
	}

	/**
	 * Uploads a file gotten from the global $_FILES.
	 * If `$update_media_item` is true and `post_id` is defined
	 * the attachment file of the media item (gotten through of the post_id)
	 * will be updated instead of add a new one.
	 *
	 * @param  boolean $update_media_item - update media attachment
	 * @return array - An array describing the uploadind files process
	 */
	function upload_handler( $update_media_item = false ) {
		if ( 'POST' !== strtoupper( $_SERVER['REQUEST_METHOD'] ) ) {
			return new WP_Error( 405, get_status_header_desc( 405 ), 405 );
		}

		$user = wp_authenticate( '', '' );
		if ( ! $user || is_wp_error( $user ) ) {
			return new WP_Error( 403, get_status_header_desc( 403 ), 403 );
		}

		wp_set_current_user( $user->ID );

		if ( ! current_user_can( 'upload_files' ) ) {
			return new WP_Error( 'cannot_upload_files', 'User does not have permission to upload files', 403 );
		}

		if ( empty( $_FILES ) ) {
			return new WP_Error( 'no_files_uploaded', 'No files were uploaded: nothing to process', 400 );
		}

		foreach ( array_keys( $_FILES ) as $files_key ) {
			if ( ! isset( $_POST[ "_jetpack_file_hmac_{$files_key}" ] ) ) {
				return new WP_Error( 'missing_hmac', 'An HMAC for one or more files is missing', 400 );
			}
		}

		$media_keys = array_keys( $_FILES['media'] );

		$token = ( new Tokens() )->get_access_token( get_current_user_id() );
		if ( ! $token || is_wp_error( $token ) ) {
			return new WP_Error( 'unknown_token', 'Unknown Jetpack token', 403 );
		}

		$uploaded_files = array();
		$global_post    = isset( $GLOBALS['post'] ) ? $GLOBALS['post'] : null;
		unset( $GLOBALS['post'] );
		foreach ( $_FILES['media']['name'] as $index => $name ) {
			$file = array();
			foreach ( $media_keys as $media_key ) {
				$file[ $media_key ] = $_FILES['media'][ $media_key ][ $index ];
			}

			list( $hmac_provided, $salt ) = explode( ':', $_POST['_jetpack_file_hmac_media'][ $index ] );

			$hmac_file = hash_hmac_file( 'sha1', $file['tmp_name'], $salt . $token->secret );
			if ( $hmac_provided !== $hmac_file ) {
				$uploaded_files[ $index ] = (object) array(
					'error'             => 'invalid_hmac',
					'error_description' => 'The corresponding HMAC for this file does not match',
				);
				continue;
			}

			$_FILES['.jetpack.upload.'] = $file;
			$post_id                    = isset( $_POST['post_id'][ $index ] ) ? absint( $_POST['post_id'][ $index ] ) : 0;
			if ( ! current_user_can( 'edit_post', $post_id ) ) {
				$post_id = 0;
			}

			if ( $update_media_item ) {
				if ( ! isset( $post_id ) || $post_id === 0 ) {
					return new WP_Error( 'invalid_input', 'Media ID must be defined.', 400 );
				}

				$media_array = $_FILES['media'];

				$file_array['name']     = $media_array['name'][0];
				$file_array['type']     = $media_array['type'][0];
				$file_array['tmp_name'] = $media_array['tmp_name'][0];
				$file_array['error']    = $media_array['error'][0];
				$file_array['size']     = $media_array['size'][0];

				$edited_media_item = Jetpack_Media::edit_media_file( $post_id, $file_array );

				if ( is_wp_error( $edited_media_item ) ) {
					return $edited_media_item;
				}

				$response = (object) array(
					'id'   => (string) $post_id,
					'file' => (string) $edited_media_item->post_title,
					'url'  => (string) wp_get_attachment_url( $post_id ),
					'type' => (string) $edited_media_item->post_mime_type,
					'meta' => (array) wp_get_attachment_metadata( $post_id ),
				);

				return (array) array( $response );
			}

			$attachment_id = media_handle_upload(
				'.jetpack.upload.',
				$post_id,
				array(),
				array(
					'action' => 'jetpack_upload_file',
				)
			);

			if ( ! $attachment_id ) {
				$uploaded_files[ $index ] = (object) array(
					'error'             => 'unknown',
					'error_description' => 'An unknown problem occurred processing the upload on the Jetpack site',
				);
			} elseif ( is_wp_error( $attachment_id ) ) {
				$uploaded_files[ $index ] = (object) array(
					'error'             => 'attachment_' . $attachment_id->get_error_code(),
					'error_description' => $attachment_id->get_error_message(),
				);
			} else {
				$attachment               = get_post( $attachment_id );
				$uploaded_files[ $index ] = (object) array(
					'id'   => (string) $attachment_id,
					'file' => $attachment->post_title,
					'url'  => wp_get_attachment_url( $attachment_id ),
					'type' => $attachment->post_mime_type,
					'meta' => wp_get_attachment_metadata( $attachment_id ),
				);
				// Zip files uploads are not supported unless they are done for installation purposed
				// lets delete them in case something goes wrong in this whole process
				if ( 'application/zip' === $attachment->post_mime_type ) {
					// Schedule a cleanup for 2 hours from now in case of failed install.
					wp_schedule_single_event( time() + 2 * HOUR_IN_SECONDS, 'upgrader_scheduled_cleanup', array( $attachment_id ) );
				}
			}
		}
		if ( ! is_null( $global_post ) ) {
			$GLOBALS['post'] = $global_post;
		}

		return $uploaded_files;
	}

	/**
	 * Add help to the Jetpack page
	 *
	 * @since Jetpack (1.2.3)
	 * @return false if not the Jetpack page
	 */
	function admin_help() {
		$current_screen = get_current_screen();

		// Overview
		$current_screen->add_help_tab(
			array(
				'id'      => 'home',
				'title'   => __( 'Home', 'jetpack' ),
				'content' =>
					'<p><strong>' . __( 'Jetpack', 'jetpack' ) . '</strong></p>' .
					'<p>' . __( 'Jetpack supercharges your self-hosted WordPress site with the awesome cloud power of WordPress.com.', 'jetpack' ) . '</p>' .
					'<p>' . __( 'On this page, you are able to view the modules available within Jetpack, learn more about them, and activate or deactivate them as needed.', 'jetpack' ) . '</p>',
			)
		);

		// Screen Content
		if ( current_user_can( 'manage_options' ) ) {
			$current_screen->add_help_tab(
				array(
					'id'      => 'settings',
					'title'   => __( 'Settings', 'jetpack' ),
					'content' =>
						'<p><strong>' . __( 'Jetpack', 'jetpack' ) . '</strong></p>' .
						'<p>' . __( 'You can activate or deactivate individual Jetpack modules to suit your needs.', 'jetpack' ) . '</p>' .
						'<ol>' .
							'<li>' . __( 'Each module has an Activate or Deactivate link so you can toggle one individually.', 'jetpack' ) . '</li>' .
							'<li>' . __( 'Using the checkboxes next to each module, you can select multiple modules to toggle via the Bulk Actions menu at the top of the list.', 'jetpack' ) . '</li>' .
						'</ol>' .
						'<p>' . __( 'Using the tools on the right, you can search for specific modules, filter by module categories or which are active, or change the sorting order.', 'jetpack' ) . '</p>',
				)
			);
		}

		// Help Sidebar
		$support_url = Redirect::get_url( 'jetpack-support' );
		$faq_url     = Redirect::get_url( 'jetpack-faq' );
		$current_screen->set_help_sidebar(
			'<p><strong>' . __( 'For more information:', 'jetpack' ) . '</strong></p>' .
			'<p><a href="' . $faq_url . '" rel="noopener noreferrer" target="_blank">' . __( 'Jetpack FAQ', 'jetpack' ) . '</a></p>' .
			'<p><a href="' . $support_url . '" rel="noopener noreferrer" target="_blank">' . __( 'Jetpack Support', 'jetpack' ) . '</a></p>' .
			'<p><a href="' . self::admin_url( array( 'page' => 'jetpack-debugger' ) ) . '">' . __( 'Jetpack Debugging Center', 'jetpack' ) . '</a></p>'
		);
	}

	function admin_menu_css() {
		wp_enqueue_style( 'jetpack-icons' );
	}

	function admin_menu_order() {
		return true;
	}

	function jetpack_menu_order( $menu_order ) {
		$jp_menu_order = array();

		foreach ( $menu_order as $index => $item ) {
			if ( $item != 'jetpack' ) {
				$jp_menu_order[] = $item;
			}

			if ( $index == 0 ) {
				$jp_menu_order[] = 'jetpack';
			}
		}

		return $jp_menu_order;
	}

	function admin_banner_styles() {
		$min = ( defined( 'SCRIPT_DEBUG' ) && SCRIPT_DEBUG ) ? '' : '.min';

		if ( ! wp_style_is( 'jetpack-dops-style' ) ) {
			wp_register_style(
				'jetpack-dops-style',
				plugins_url( '_inc/build/admin.css', JETPACK__PLUGIN_FILE ),
				array(),
				JETPACK__VERSION
			);
		}

		wp_enqueue_style(
			'jetpack',
			plugins_url( "css/jetpack-banners{$min}.css", JETPACK__PLUGIN_FILE ),
			array( 'jetpack-dops-style' ),
			JETPACK__VERSION . '-20121016'
		);
		wp_style_add_data( 'jetpack', 'rtl', 'replace' );
		wp_style_add_data( 'jetpack', 'suffix', $min );
	}

	function plugin_action_links( $actions ) {

		$jetpack_home = array( 'jetpack-home' => sprintf( '<a href="%s">%s</a>', self::admin_url( 'page=jetpack' ), __( 'My Jetpack', 'jetpack' ) ) );

		if ( current_user_can( 'jetpack_manage_modules' ) && ( self::is_connection_ready() || ( new Status() )->is_offline_mode() ) ) {
			return array_merge(
				$jetpack_home,
				array( 'settings' => sprintf( '<a href="%s">%s</a>', self::admin_url( 'page=jetpack#/settings' ), __( 'Settings', 'jetpack' ) ) ),
				array( 'support' => sprintf( '<a href="%s">%s</a>', self::admin_url( 'page=jetpack-debugger ' ), __( 'Support', 'jetpack' ) ) ),
				$actions
			);
		}

		return array_merge( $jetpack_home, $actions );
	}

	/**
	 * Adds the deactivation warning modal if there are other active plugins using the connection
	 *
	 * @param string $hook The current admin page.
	 *
	 * @return void
	 */
	public function deactivate_dialog( $hook ) {
		if (
			'plugins.php' === $hook
			&& self::is_connection_ready()
		) {

			$active_plugins_using_connection = Connection_Plugin_Storage::get_all();

			if ( count( $active_plugins_using_connection ) > 1 ) {

				add_thickbox();

				// Register jp-tracks-functions dependency.
				Tracking::register_tracks_functions_scripts();

				wp_enqueue_script(
					'jetpack-deactivate-dialog-js',
					Assets::get_file_url_for_environment(
						'_inc/build/jetpack-deactivate-dialog.min.js',
						'_inc/jetpack-deactivate-dialog.js'
					),
					array( 'jquery', 'jp-tracks-functions' ),
					JETPACK__VERSION,
					true
				);

				wp_localize_script(
					'jetpack-deactivate-dialog-js',
					'deactivate_dialog',
					array(
						'title'            => __( 'Deactivate Jetpack', 'jetpack' ),
						'deactivate_label' => __( 'Disconnect and Deactivate', 'jetpack' ),
						'tracksUserData'   => Jetpack_Tracks_Client::get_connected_user_tracks_identity(),
					)
				);

				add_action( 'admin_footer', array( $this, 'deactivate_dialog_content' ) );

				wp_enqueue_style( 'jetpack-deactivate-dialog', plugins_url( 'css/jetpack-deactivate-dialog.css', JETPACK__PLUGIN_FILE ), array(), JETPACK__VERSION );
			}
		}
	}

	/**
	 * Outputs the content of the deactivation modal
	 *
	 * @return void
	 */
	public function deactivate_dialog_content() {
		$active_plugins_using_connection = Connection_Plugin_Storage::get_all();
		unset( $active_plugins_using_connection['jetpack'] );
		$this->load_view( 'admin/deactivation-dialog.php', $active_plugins_using_connection );
	}

	/**
	 * Filters the login URL to include the registration flow in case the user isn't logged in.
	 *
	 * @param string $login_url The wp-login URL.
	 * @param string $redirect  URL to redirect users after logging in.
	 * @since Jetpack 8.4
	 * @return string
	 */
	public function login_url( $login_url, $redirect ) {
		parse_str( wp_parse_url( $redirect, PHP_URL_QUERY ), $redirect_parts );
		if ( ! empty( $redirect_parts[ self::$jetpack_redirect_login ] ) ) {
			$login_url = add_query_arg( self::$jetpack_redirect_login, 'true', $login_url );
		}
		return $login_url;
	}

	/**
	 * Redirects non-authenticated users to authenticate with Calypso if redirect flag is set.
	 *
	 * @since Jetpack 8.4
	 */
	public function login_init() {
		// phpcs:ignore WordPress.Security.NonceVerification
		if ( ! empty( $_GET[ self::$jetpack_redirect_login ] ) ) {
			add_filter( 'allowed_redirect_hosts', array( &$this, 'allow_wpcom_environments' ) );
			wp_safe_redirect(
				add_query_arg(
					array(
						'forceInstall' => 1,
						'url'          => rawurlencode( get_site_url() ),
					),
					// @todo provide way to go to specific calypso env.
					self::get_calypso_host() . 'jetpack/connect'
				)
			);
			exit;
		}
	}

	/*
	 * Registration flow:
	 * 1 - ::admin_page_load() action=register
	 * 2 - ::try_registration()
	 * 3 - ::register()
	 *     - Creates jetpack_register option containing two secrets and a timestamp
	 *     - Calls https://jetpack.wordpress.com/jetpack.register/1/ with
	 *       siteurl, home, gmt_offset, timezone_string, site_name, secret_1, secret_2, site_lang, timeout, stats_id
	 *     - That request to jetpack.wordpress.com does not immediately respond.  It first makes a request BACK to this site's
	 *       xmlrpc.php?for=jetpack: RPC method: jetpack.verifyRegistration, Parameters: secret_1
	 *     - The XML-RPC request verifies secret_1, deletes both secrets and responds with: secret_2
	 *     - https://jetpack.wordpress.com/jetpack.register/1/ verifies that XML-RPC response (secret_2) then finally responds itself with
	 *       jetpack_id, jetpack_secret, jetpack_public
	 *     - ::register() then stores jetpack_options: id => jetpack_id, blog_token => jetpack_secret
	 * 4 - redirect to https://wordpress.com/start/jetpack-connect
	 * 5 - user logs in with WP.com account
	 * 6 - remote request to this site's xmlrpc.php with action remoteAuthorize, Jetpack_XMLRPC_Server->remote_authorize
	 *		- Manager::authorize()
	 *		- Manager::get_token()
	 *		- GET https://jetpack.wordpress.com/jetpack.token/1/ with
	 *        client_id, client_secret, grant_type, code, redirect_uri:action=authorize, state, scope, user_email, user_login
	 *			- which responds with access_token, token_type, scope
	 *		- Manager::authorize() stores jetpack_options: user_token => access_token.$user_id
	 *		- Jetpack::activate_default_modules()
	 *     		- Deactivates deprecated plugins
	 *     		- Activates all default modules
	 *		- Responds with either error, or 'connected' for new connection, or 'linked' for additional linked users
	 * 7 - For a new connection, user selects a Jetpack plan on wordpress.com
	 * 8 - User is redirected back to wp-admin/index.php?page=jetpack with state:message=authorized
	 *     Done!
	 */

	/**
	 * Handles the page load events for the Jetpack admin page
	 */
	function admin_page_load() {
		$error = false;

		// Make sure we have the right body class to hook stylings for subpages off of.
		add_filter( 'admin_body_class', array( __CLASS__, 'add_jetpack_pagestyles' ), 20 );

		if ( ! empty( $_GET['jetpack_restate'] ) ) {
			// Should only be used in intermediate redirects to preserve state across redirects
			self::restate();
		}

		if ( isset( $_GET['connect_url_redirect'] ) ) {
			// @todo: Add validation against a known allowed list.
			$from = ! empty( $_GET['from'] ) ? $_GET['from'] : 'iframe';
			// User clicked in the iframe to link their accounts
			if ( ! self::connection()->is_user_connected() ) {
				$redirect = ! empty( $_GET['redirect_after_auth'] ) ? $_GET['redirect_after_auth'] : false;

				add_filter( 'allowed_redirect_hosts', array( &$this, 'allow_wpcom_environments' ) );
				$connect_url = $this->build_connect_url( true, $redirect, $from );
				remove_filter( 'allowed_redirect_hosts', array( &$this, 'allow_wpcom_environments' ) );

				if ( isset( $_GET['notes_iframe'] ) ) {
					$connect_url .= '&notes_iframe';
				}
				wp_redirect( $connect_url );
				exit;
			} else {
				if ( ! isset( $_GET['calypso_env'] ) ) {
					self::state( 'message', 'already_authorized' );
					wp_safe_redirect( self::admin_url() );
					exit;
				} else {
					$connect_url  = $this->build_connect_url( true, false, $from );
					$connect_url .= '&already_authorized=true';
					wp_redirect( $connect_url );
					exit;
				}
			}
		}

		if ( isset( $_GET['action'] ) ) {
			switch ( $_GET['action'] ) {
				case 'authorize_redirect':
					self::log( 'authorize_redirect' );

					add_filter(
						'allowed_redirect_hosts',
						function ( $domains ) {
							$domains[] = 'jetpack.com';
							$domains[] = 'jetpack.wordpress.com';
							$domains[] = 'wordpress.com';
							$domains[] = wp_parse_url( static::get_calypso_host(), PHP_URL_HOST ); // May differ from `wordpress.com`.
							return array_unique( $domains );
						}
					);

					// phpcs:ignore WordPress.Security.NonceVerification.Recommended
					$dest_url = empty( $_GET['dest_url'] ) ? null : $_GET['dest_url'];

					if ( ! $dest_url || ( 0 === stripos( $dest_url, 'https://jetpack.com/' ) && 0 === stripos( $dest_url, 'https://wordpress.com/' ) ) ) {
						// The destination URL is missing or invalid, nothing to do here.
						exit;
					}

					if ( static::connection()->is_connected() && static::connection()->is_user_connected() ) {
						// The user is either already connected, or finished the connection process.
						wp_safe_redirect( $dest_url );
						exit;
					} elseif ( ! empty( $_GET['done'] ) ) { // phpcs:ignore WordPress.Security.NonceVerification.Recommended
						// The user decided not to proceed with setting up the connection.
						wp_safe_redirect( self::admin_url( 'page=jetpack' ) );
						exit;
					}

					$redirect_args = array(
						'page'     => 'jetpack',
						'action'   => 'authorize_redirect',
						'dest_url' => rawurlencode( $dest_url ),
						'done'     => '1',
					);

					if ( ! empty( $_GET['from'] ) && 'jetpack_site_only_checkout' === $_GET['from'] ) {
						$redirect_args['from'] = 'jetpack_site_only_checkout';
					}

					wp_safe_redirect( static::build_authorize_url( self::admin_url( $redirect_args ) ) );
					exit;
				case 'authorize':
					_doing_it_wrong( __METHOD__, 'The `page=jetpack&action=authorize` webhook is deprecated. Use `handler=jetpack-connection-webhooks&action=authorize` instead', 'Jetpack 9.5.0' );
					( new Connection_Webhooks( $this->connection_manager ) )->handle_authorize();
					exit;
				case 'register':
					if ( ! current_user_can( 'jetpack_connect' ) ) {
						$error = 'cheatin';
						break;
					}
					check_admin_referer( 'jetpack-register' );
					self::log( 'register' );
					self::maybe_set_version_option();
					$from = isset( $_GET['from'] ) ? $_GET['from'] : false;
					if ( $from ) {
						static::connection()->add_register_request_param( 'from', (string) $from );
					}
					$registered = static::connection()->try_registration();
					if ( is_wp_error( $registered ) ) {
						$error = $registered->get_error_code();
						self::state( 'error', $error );
						self::state( 'error', $registered->get_error_message() );

						/**
						 * Jetpack registration Error.
						 *
						 * @since 7.5.0
						 *
						 * @param string|int $error The error code.
						 * @param \WP_Error $registered The error object.
						 */
						do_action( 'jetpack_connection_register_fail', $error, $registered );
						break;
					}

					$redirect = isset( $_GET['redirect'] ) ? $_GET['redirect'] : false;

					/**
					 * Jetpack registration Success.
					 *
					 * @since 7.5.0
					 *
					 * @param string $from 'from' GET parameter;
					 */
					do_action( 'jetpack_connection_register_success', $from );

					$url = $this->build_connect_url( true, $redirect, $from );

					if ( ! empty( $_GET['onboarding'] ) ) {
						$url = add_query_arg( 'onboarding', $_GET['onboarding'], $url );
					}

					if ( ! empty( $_GET['auth_approved'] ) && 'true' === $_GET['auth_approved'] ) {
						$url = add_query_arg( 'auth_approved', 'true', $url );
					}

					wp_redirect( $url );
					exit;
				case 'activate':
					if ( ! current_user_can( 'jetpack_activate_modules' ) ) {
						$error = 'cheatin';
						break;
					}

					$module = stripslashes( $_GET['module'] );
					check_admin_referer( "jetpack_activate-$module" );
					self::log( 'activate', $module );
					if ( ! self::activate_module( $module ) ) {
						self::state( 'error', sprintf( __( 'Could not activate %s', 'jetpack' ), $module ) );
					}
					// The following two lines will rarely happen, as Jetpack::activate_module normally exits at the end.
					wp_safe_redirect( self::admin_url( 'page=jetpack' ) );
					exit;
				case 'activate_default_modules':
					check_admin_referer( 'activate_default_modules' );
					self::log( 'activate_default_modules' );
					self::restate();
					$min_version   = isset( $_GET['min_version'] ) ? $_GET['min_version'] : false;
					$max_version   = isset( $_GET['max_version'] ) ? $_GET['max_version'] : false;
					$other_modules = isset( $_GET['other_modules'] ) && is_array( $_GET['other_modules'] ) ? $_GET['other_modules'] : array();
					self::activate_default_modules( $min_version, $max_version, $other_modules );
					wp_safe_redirect( self::admin_url( 'page=jetpack' ) );
					exit;
				case 'disconnect':
					if ( ! current_user_can( 'jetpack_disconnect' ) ) {
						$error = 'cheatin';
						break;
					}

					check_admin_referer( 'jetpack-disconnect' );
					self::log( 'disconnect' );
					self::disconnect();
					wp_safe_redirect( self::admin_url( 'disconnected=true' ) );
					exit;
				case 'reconnect':
					if ( ! current_user_can( 'jetpack_reconnect' ) ) {
						$error = 'cheatin';
						break;
					}

					check_admin_referer( 'jetpack-reconnect' );
					self::log( 'reconnect' );
					self::disconnect();
					wp_redirect( $this->build_connect_url( true, false, 'reconnect' ) );
					exit;
				case 'deactivate':
					if ( ! current_user_can( 'jetpack_deactivate_modules' ) ) {
						$error = 'cheatin';
						break;
					}

					$modules = stripslashes( $_GET['module'] );
					check_admin_referer( "jetpack_deactivate-$modules" );
					foreach ( explode( ',', $modules ) as $module ) {
						self::log( 'deactivate', $module );
						self::deactivate_module( $module );
						self::state( 'message', 'module_deactivated' );
					}
					self::state( 'module', $modules );
					wp_safe_redirect( self::admin_url( 'page=jetpack' ) );
					exit;
				case 'unlink':
					$redirect = isset( $_GET['redirect'] ) ? $_GET['redirect'] : '';
					check_admin_referer( 'jetpack-unlink' );
					self::log( 'unlink' );
					$this->connection_manager->disconnect_user();
					self::state( 'message', 'unlinked' );
					if ( 'sub-unlink' == $redirect ) {
						wp_safe_redirect( admin_url() );
					} else {
						wp_safe_redirect( self::admin_url( array( 'page' => $redirect ) ) );
					}
					exit;
				case 'onboard':
					if ( ! current_user_can( 'manage_options' ) ) {
						wp_safe_redirect( self::admin_url( 'page=jetpack' ) );
					} else {
						self::create_onboarding_token();
						$url = $this->build_connect_url( true );

						if ( false !== ( $token = Jetpack_Options::get_option( 'onboarding' ) ) ) {
							$url = add_query_arg( 'onboarding', $token, $url );
						}

						$calypso_env = $this->get_calypso_env();
						if ( ! empty( $calypso_env ) ) {
							$url = add_query_arg( 'calypso_env', $calypso_env, $url );
						}

						wp_redirect( $url );
						exit;
					}
					exit;
				default:
					/**
					 * Fires when a Jetpack admin page is loaded with an unrecognized parameter.
					 *
					 * @since 2.6.0
					 *
					 * @param string sanitize_key( $_GET['action'] ) Unrecognized URL parameter.
					 */
					do_action( 'jetpack_unrecognized_action', sanitize_key( $_GET['action'] ) );
			}
		}

		if ( ! $error = $error ? $error : self::state( 'error' ) ) {
			self::activate_new_modules( true );
		}

		$message_code = self::state( 'message' );
		if ( self::state( 'optin-manage' ) ) {
			$activated_manage = $message_code;
			$message_code     = 'jetpack-manage';
		}

		switch ( $message_code ) {
			case 'jetpack-manage':
				$sites_url = esc_url( Redirect::get_url( 'calypso-sites' ) );
				// translators: %s is the URL to the "Sites" panel on wordpress.com.
				$this->message = '<strong>' . sprintf( __( 'You are all set! Your site can now be managed from <a href="%s" target="_blank">wordpress.com/sites</a>.', 'jetpack' ), $sites_url ) . '</strong>';
				if ( $activated_manage ) {
					$this->message .= '<br /><strong>' . __( 'Manage has been activated for you!', 'jetpack' ) . '</strong>';
				}
				break;

		}

		$deactivated_plugins = self::state( 'deactivated_plugins' );

		if ( ! empty( $deactivated_plugins ) ) {
			$deactivated_plugins = explode( ',', $deactivated_plugins );
			$deactivated_titles  = array();
			foreach ( $deactivated_plugins as $deactivated_plugin ) {
				if ( ! isset( $this->plugins_to_deactivate[ $deactivated_plugin ] ) ) {
					continue;
				}

				$deactivated_titles[] = '<strong>' . str_replace( ' ', '&nbsp;', $this->plugins_to_deactivate[ $deactivated_plugin ][1] ) . '</strong>';
			}

			if ( $deactivated_titles ) {
				if ( $this->message ) {
					$this->message .= "<br /><br />\n";
				}

				$this->message .= wp_sprintf(
					_n(
						'Jetpack contains the most recent version of the old %l plugin.',
						'Jetpack contains the most recent versions of the old %l plugins.',
						count( $deactivated_titles ),
						'jetpack'
					),
					$deactivated_titles
				);

				$this->message .= "<br />\n";

				$this->message .= _n(
					'The old version has been deactivated and can be removed from your site.',
					'The old versions have been deactivated and can be removed from your site.',
					count( $deactivated_titles ),
					'jetpack'
				);
			}
		}

		$this->privacy_checks = self::state( 'privacy_checks' );

		if ( $this->message || $this->error || $this->privacy_checks ) {
			add_action( 'jetpack_notices', array( $this, 'admin_notices' ) );
		}

		add_filter( 'jetpack_short_module_description', 'wptexturize' );
	}

	function admin_notices() {

		if ( $this->error ) {
			?>
<div id="message" class="jetpack-message jetpack-err">
	<div class="squeezer">
		<h2>
			<?php
			echo wp_kses(
				$this->error,
				array(
					'a'      => array( 'href' => array() ),
					'small'  => true,
					'code'   => true,
					'strong' => true,
					'br'     => true,
					'b'      => true,
				)
			);
			?>
			</h2>
			<?php	if ( $desc = self::state( 'error_description' ) ) : ?>
		<p><?php echo esc_html( stripslashes( $desc ) ); ?></p>
<?php	endif; ?>
	</div>
</div>
			<?php
		}

		if ( $this->message ) {
			?>
<div id="message" class="jetpack-message">
	<div class="squeezer">
		<h2>
			<?php
			echo wp_kses(
				$this->message,
				array(
					'strong' => array(),
					'a'      => array( 'href' => true ),
					'br'     => true,
				)
			);
			?>
			</h2>
	</div>
</div>
			<?php
		}

		if ( $this->privacy_checks ) :
			$module_names = $module_slugs = array();

			$privacy_checks = explode( ',', $this->privacy_checks );
			$privacy_checks = array_filter( $privacy_checks, array( 'Jetpack', 'is_module' ) );
			foreach ( $privacy_checks as $module_slug ) {
				$module = self::get_module( $module_slug );
				if ( ! $module ) {
					continue;
				}

				$module_slugs[] = $module_slug;
				$module_names[] = "<strong>{$module['name']}</strong>";
			}

			$module_slugs = join( ',', $module_slugs );
			?>
<div id="message" class="jetpack-message jetpack-err">
	<div class="squeezer">
		<h2><strong><?php esc_html_e( 'Is this site private?', 'jetpack' ); ?></strong></h2><br />
		<p>
			<?php
			echo wp_kses(
				wptexturize(
					wp_sprintf(
						_nx(
							"Like your site's RSS feeds, %l allows access to your posts and other content to third parties.",
							"Like your site's RSS feeds, %l allow access to your posts and other content to third parties.",
							count( $privacy_checks ),
							'%l = list of Jetpack module/feature names',
							'jetpack'
						),
						$module_names
					)
				),
				array( 'strong' => true )
			);

			echo "\n<br />\n";

			echo wp_kses(
				sprintf(
					_nx(
						'If your site is not publicly accessible, consider <a href="%1$s" title="%2$s">deactivating this feature</a>.',
						'If your site is not publicly accessible, consider <a href="%1$s" title="%2$s">deactivating these features</a>.',
						count( $privacy_checks ),
						'%1$s = deactivation URL, %2$s = "Deactivate {list of Jetpack module/feature names}',
						'jetpack'
					),
					wp_nonce_url(
						self::admin_url(
							array(
								'page'   => 'jetpack',
								'action' => 'deactivate',
								'module' => urlencode( $module_slugs ),
							)
						),
						"jetpack_deactivate-$module_slugs"
					),
					esc_attr( wp_kses( wp_sprintf( _x( 'Deactivate %l', '%l = list of Jetpack module/feature names', 'jetpack' ), $module_names ), array() ) )
				),
				array(
					'a' => array(
						'href'  => true,
						'title' => true,
					),
				)
			);
			?>
		</p>
	</div>
</div>
			<?php
endif;
	}

	/**
	 * We can't always respond to a signed XML-RPC request with a
	 * helpful error message. In some circumstances, doing so could
	 * leak information.
	 *
	 * Instead, track that the error occurred via a Jetpack_Option,
	 * and send that data back in the heartbeat.
	 * All this does is increment a number, but it's enough to find
	 * trends.
	 *
	 * @param WP_Error $xmlrpc_error The error produced during
	 *                               signature validation.
	 */
	function track_xmlrpc_error( $xmlrpc_error ) {
		$code = is_wp_error( $xmlrpc_error )
			? $xmlrpc_error->get_error_code()
			: 'should-not-happen';

		$xmlrpc_errors = Jetpack_Options::get_option( 'xmlrpc_errors', array() );
		if ( isset( $xmlrpc_errors[ $code ] ) && $xmlrpc_errors[ $code ] ) {
			// No need to update the option if we already have
			// this code stored.
			return;
		}
		$xmlrpc_errors[ $code ] = true;

		Jetpack_Options::update_option( 'xmlrpc_errors', $xmlrpc_errors, false );
	}

	/**
	 * Initialize the jetpack stats instance only when needed
	 *
	 * @return void
	 */
	private function initialize_stats() {
		if ( is_null( $this->a8c_mc_stats_instance ) ) {
			$this->a8c_mc_stats_instance = new Automattic\Jetpack\A8c_Mc_Stats();
		}
	}

	/**
	 * Record a stat for later output.  This will only currently output in the admin_footer.
	 */
	function stat( $group, $detail ) {
		$this->initialize_stats();
		$this->a8c_mc_stats_instance->add( $group, $detail );

		// Keep a local copy for backward compatibility (there are some direct checks on this).
		$this->stats = $this->a8c_mc_stats_instance->get_current_stats();
	}

	/**
	 * Load stats pixels. $group is auto-prefixed with "x_jetpack-"
	 */
	function do_stats( $method = '' ) {
		$this->initialize_stats();
		if ( 'server_side' === $method ) {
			$this->a8c_mc_stats_instance->do_server_side_stats();
		} else {
			$this->a8c_mc_stats_instance->do_stats();
		}

		// Keep a local copy for backward compatibility (there are some direct checks on this).
		$this->stats = array();
	}

	/**
	 * Runs stats code for a one-off, server-side.
	 *
	 * @param $args array|string The arguments to append to the URL. Should include `x_jetpack-{$group}={$stats}` or whatever we want to store.
	 *
	 * @return bool If it worked.
	 */
	static function do_server_side_stat( $args ) {
		$url                   = self::build_stats_url( $args );
		$a8c_mc_stats_instance = new Automattic\Jetpack\A8c_Mc_Stats();
		return $a8c_mc_stats_instance->do_server_side_stat( $url );
	}

	/**
	 * Builds the stats url.
	 *
	 * @param $args array|string The arguments to append to the URL.
	 *
	 * @return string The URL to be pinged.
	 */
	static function build_stats_url( $args ) {

		$a8c_mc_stats_instance = new Automattic\Jetpack\A8c_Mc_Stats();
		return $a8c_mc_stats_instance->build_stats_url( $args );

	}

	/**
	 * Builds a URL to the Jetpack connection auth page
	 *
	 * @since 3.9.5
	 *
	 * @param bool        $raw If true, URL will not be escaped.
	 * @param bool|string $redirect If true, will redirect back to Jetpack wp-admin landing page after connection.
	 *                              If string, will be a custom redirect.
	 * @param bool|string $from If not false, adds 'from=$from' param to the connect URL.
	 * @param bool        $register If true, will generate a register URL regardless of the existing token, since 4.9.0
	 *
	 * @return string Connect URL
	 */
	function build_connect_url( $raw = false, $redirect = false, $from = false, $register = false ) {
		$site_id    = Jetpack_Options::get_option( 'id' );
		$blog_token = ( new Tokens() )->get_access_token();

		if ( $register || ! $blog_token || ! $site_id ) {
			$url = self::nonce_url_no_esc( self::admin_url( 'action=register' ), 'jetpack-register' );

			if ( ! empty( $redirect ) ) {
				$url = add_query_arg(
					'redirect',
					urlencode( wp_validate_redirect( esc_url_raw( $redirect ) ) ),
					$url
				);
			}

			if ( is_network_admin() ) {
				$url = add_query_arg( 'is_multisite', network_admin_url( 'admin.php?page=jetpack-settings' ), $url );
			}

			$calypso_env = self::get_calypso_env();

			if ( ! empty( $calypso_env ) ) {
				$url = add_query_arg( 'calypso_env', $calypso_env, $url );
			}
		} else {

			// Let's check the existing blog token to see if we need to re-register. We only check once per minute
			// because otherwise this logic can get us in to a loop.
			$last_connect_url_check = (int) Jetpack_Options::get_raw_option( 'jetpack_last_connect_url_check' );
			if ( ! $last_connect_url_check || ( time() - $last_connect_url_check ) > MINUTE_IN_SECONDS ) {
				Jetpack_Options::update_raw_option( 'jetpack_last_connect_url_check', time() );

				$response = Client::wpcom_json_api_request_as_blog(
					sprintf( '/sites/%d', $site_id ) . '?force=wpcom',
					'1.1'
				);

				if ( 200 !== wp_remote_retrieve_response_code( $response ) ) {

					// Generating a register URL instead to refresh the existing token
					return $this->build_connect_url( $raw, $redirect, $from, true );
				}
			}

			$url = $this->build_authorize_url( $redirect );
		}

		if ( $from ) {
			$url = add_query_arg( 'from', $from, $url );
		}

		$url = $raw ? esc_url_raw( $url ) : esc_url( $url );
		/**
		 * Filter the URL used when connecting a user to a WordPress.com account.
		 *
		 * @since 8.1.0
		 *
		 * @param string $url Connection URL.
		 * @param bool   $raw If true, URL will not be escaped.
		 */
		return apply_filters( 'jetpack_build_connection_url', $url, $raw );
	}

	public static function build_authorize_url( $redirect = false, $iframe = false ) {

		add_filter( 'jetpack_connect_request_body', array( __CLASS__, 'filter_connect_request_body' ) );
		add_filter( 'jetpack_connect_redirect_url', array( __CLASS__, 'filter_connect_redirect_url' ) );

		if ( $iframe ) {
			add_filter( 'jetpack_use_iframe_authorization_flow', '__return_true' );
		}

		$c8n = self::connection();
		$url = $c8n->get_authorization_url( wp_get_current_user(), $redirect );

		remove_filter( 'jetpack_connect_request_body', array( __CLASS__, 'filter_connect_request_body' ) );
		remove_filter( 'jetpack_connect_redirect_url', array( __CLASS__, 'filter_connect_redirect_url' ) );

		if ( $iframe ) {
			remove_filter( 'jetpack_use_iframe_authorization_flow', '__return_true' );
		}

		/**
		 * Filter the URL used when authorizing a user to a WordPress.com account.
		 *
		 * @since 8.9.0
		 *
		 * @param string $url Connection URL.
		 */
		return apply_filters( 'jetpack_build_authorize_url', $url );
	}

	/**
	 * Filters the connection URL parameter array.
	 *
	 * @param array $args default URL parameters used by the package.
	 * @return array the modified URL arguments array.
	 */
	public static function filter_connect_request_body( $args ) {
		if (
			Constants::is_defined( 'JETPACK__GLOTPRESS_LOCALES_PATH' )
			&& include_once Constants::get_constant( 'JETPACK__GLOTPRESS_LOCALES_PATH' )
		) {
			$gp_locale      = GP_Locales::by_field( 'wp_locale', get_locale() );
			$args['locale'] = isset( $gp_locale ) && isset( $gp_locale->slug )
				? $gp_locale->slug
				: '';
		}

		$tracking        = new Tracking();
		$tracks_identity = $tracking->tracks_get_identity( $args['state'] );

		$args = array_merge(
			$args,
			array(
				'_ui' => $tracks_identity['_ui'],
				'_ut' => $tracks_identity['_ut'],
			)
		);

		$calypso_env = self::get_calypso_env();

		if ( ! empty( $calypso_env ) ) {
			$args['calypso_env'] = $calypso_env;
		}

		return $args;
	}

	/**
	 * Filters the URL that will process the connection data. It can be different from the URL
	 * that we send the user to after everything is done.
	 *
	 * @param String $processing_url the default redirect URL used by the package.
	 * @return String the modified URL.
	 *
	 * @deprecated since Jetpack 9.5.0
	 */
	public static function filter_connect_processing_url( $processing_url ) {
		_deprecated_function( __METHOD__, 'jetpack-9.5' );

		$processing_url = admin_url( 'admin.php?page=jetpack' ); // Making PHPCS happy.
		return $processing_url;
	}

	/**
	 * Filters the redirection URL that is used for connect requests. The redirect
	 * URL should return the user back to the Jetpack console.
	 *
	 * @param String $redirect the default redirect URL used by the package.
	 * @return String the modified URL.
	 */
	public static function filter_connect_redirect_url( $redirect ) {
		$jetpack_admin_page = esc_url_raw( admin_url( 'admin.php?page=jetpack' ) );
		$redirect           = $redirect
			? wp_validate_redirect( esc_url_raw( $redirect ), $jetpack_admin_page )
			: $jetpack_admin_page;

		if ( isset( $_REQUEST['is_multisite'] ) ) {
			$redirect = Jetpack_Network::init()->get_url( 'network_admin_page' );
		}

		return $redirect;
	}

	/**
	 * This action fires at the beginning of the Manager::authorize method.
	 */
	public static function authorize_starting() {
		$jetpack_unique_connection = Jetpack_Options::get_option( 'unique_connection' );
		// Checking if site has been active/connected previously before recording unique connection.
		if ( ! $jetpack_unique_connection ) {
			// jetpack_unique_connection option has never been set.
			$jetpack_unique_connection = array(
				'connected'    => 0,
				'disconnected' => 0,
				'version'      => '3.6.1',
			);

			update_option( 'jetpack_unique_connection', $jetpack_unique_connection );

			// Track unique connection.
			$jetpack = self::init();

			$jetpack->stat( 'connections', 'unique-connection' );
			$jetpack->do_stats( 'server_side' );
		}

		// Increment number of times connected.
		$jetpack_unique_connection['connected'] += 1;
		Jetpack_Options::update_option( 'unique_connection', $jetpack_unique_connection );
	}

	/**
	 * This action fires when the site is registered (connected at a site level).
	 */
	public function handle_unique_registrations_stats() {
		$jetpack_unique_registrations = Jetpack_Options::get_option( 'unique_registrations' );
		// Checking if site has been registered previously before recording unique connection.
		if ( ! $jetpack_unique_registrations ) {

			$jetpack_unique_registrations = 0;

			$this->stat( 'connections', 'unique-registrations' );
			$this->do_stats( 'server_side' );
		}

		// Increment number of times connected.
		$jetpack_unique_registrations ++;
		Jetpack_Options::update_option( 'unique_registrations', $jetpack_unique_registrations );
	}

	/**
	 * This action fires at the end of the Manager::authorize method when a secondary user is
	 * linked.
	 */
	public static function authorize_ending_linked() {
		// Don't activate anything since we are just connecting a user.
		self::state( 'message', 'linked' );
	}

	/**
	 * This action fires at the end of the Manager::authorize method when the master user is
	 * authorized.
	 *
	 * @param array $data The request data.
	 */
	public static function authorize_ending_authorized( $data ) {
		// If this site has been through the Jetpack Onboarding flow, delete the onboarding token.
		self::invalidate_onboarding_token();

		// If redirect_uri is SSO, ensure SSO module is enabled.
		parse_str( wp_parse_url( $data['redirect_uri'], PHP_URL_QUERY ), $redirect_options );

		/** This filter is documented in class.jetpack-cli.php */
		$jetpack_start_enable_sso = apply_filters( 'jetpack_start_enable_sso', true );

		$activate_sso = (
			isset( $redirect_options['action'] ) &&
			'jetpack-sso' === $redirect_options['action'] &&
			$jetpack_start_enable_sso
		);

		$do_redirect_on_error = ( 'client' === $data['auth_type'] );

		self::handle_post_authorization_actions( $activate_sso, $do_redirect_on_error );
	}

	/**
	 * Fires on the jetpack_site_registered hook and acitvates default modules
	 */
	public static function activate_default_modules_on_site_register() {
		$active_modules = Jetpack_Options::get_option( 'active_modules' );
		if ( $active_modules ) {
			self::delete_active_modules();

			// If there was previously activated modules (a reconnection), re-activate them all including those that require a user, and do not re-activate those that have been deactivated.
			self::activate_default_modules( 999, 1, $active_modules, false );
		} else {
			// On a fresh new connection, at this point we activate only modules that do not require a user connection.
			self::activate_default_modules( false, false, array(), false, null, null, false );
		}

		// Since this is a fresh connection, be sure to clear out IDC options.
		Identity_Crisis::clear_all_idc_options();
	}

	/**
	 * This action fires at the end of the REST_Connector connection_reconnect method when the
	 * reconnect process is completed.
	 * Note that this currently only happens when we don't need the user to re-authorize
	 * their WP.com account, eg in cases where we are restoring a connection with
	 * unhealthy blog token.
	 */
	public static function reconnection_completed() {
		self::state( 'message', 'reconnection_completed' );
	}

	/**
	 * Get our assumed site creation date.
	 * Calculated based on the earlier date of either:
	 * - Earliest admin user registration date.
	 * - Earliest date of post of any post type.
	 *
	 * @since 7.2.0
	 * @deprecated since 7.8.0
	 *
	 * @return string Assumed site creation date and time.
	 */
	public static function get_assumed_site_creation_date() {
		_deprecated_function( __METHOD__, 'jetpack-7.8', 'Automattic\\Jetpack\\Connection\\Manager' );
		return self::connection()->get_assumed_site_creation_date();
	}

	public static function apply_activation_source_to_args( &$args ) {
		list( $activation_source_name, $activation_source_keyword ) = get_option( 'jetpack_activation_source' );

		if ( $activation_source_name ) {
			$args['_as'] = urlencode( $activation_source_name );
		}

		if ( $activation_source_keyword ) {
			$args['_ak'] = urlencode( $activation_source_keyword );
		}
	}

	function build_reconnect_url( $raw = false ) {
		$url = wp_nonce_url( self::admin_url( 'action=reconnect' ), 'jetpack-reconnect' );
		return $raw ? $url : esc_url( $url );
	}

	public static function admin_url( $args = null ) {
		$args = wp_parse_args( $args, array( 'page' => 'jetpack' ) );
		$url  = add_query_arg( $args, admin_url( 'admin.php' ) );
		return $url;
	}

	public static function nonce_url_no_esc( $actionurl, $action = -1, $name = '_wpnonce' ) {
		$actionurl = str_replace( '&amp;', '&', $actionurl );
		return add_query_arg( $name, wp_create_nonce( $action ), $actionurl );
	}

	function dismiss_jetpack_notice() {

		if ( ! isset( $_GET['jetpack-notice'] ) ) {
			return;
		}

		switch ( $_GET['jetpack-notice'] ) {
			case 'dismiss':
				if ( check_admin_referer( 'jetpack-deactivate' ) && ! is_plugin_active_for_network( plugin_basename( JETPACK__PLUGIN_DIR . 'jetpack.php' ) ) ) {

					require_once ABSPATH . 'wp-admin/includes/plugin.php';
					deactivate_plugins( JETPACK__PLUGIN_DIR . 'jetpack.php', false, false );
					wp_safe_redirect( admin_url() . 'plugins.php?deactivate=true&plugin_status=all&paged=1&s=' );
				}
				break;
		}
	}

	public static function sort_modules( $a, $b ) {
		if ( $a['sort'] == $b['sort'] ) {
			return 0;
		}

		return ( $a['sort'] < $b['sort'] ) ? -1 : 1;
	}

	function ajax_recheck_ssl() {
		check_ajax_referer( 'recheck-ssl', 'ajax-nonce' );
		$result = self::permit_ssl( true );
		wp_send_json(
			array(
				'enabled' => $result,
				'message' => get_transient( 'jetpack_https_test_message' ),
			)
		);
	}

	/* Client API */

	/**
	 * Returns the requested Jetpack API URL
	 *
	 * @deprecated since 7.7
	 * @return string
	 */
	public static function api_url( $relative_url ) {
		_deprecated_function( __METHOD__, 'jetpack-7.7', 'Automattic\\Jetpack\\Connection\\Manager::api_url' );
		$connection = self::connection();
		return $connection->api_url( $relative_url );
	}

	/**
	 * @deprecated 8.0
	 *
	 * Some hosts disable the OpenSSL extension and so cannot make outgoing HTTPS requests.
	 * But we no longer fix "bad hosts" anyway, outbound HTTPS is required for Jetpack to function.
	 */
	public static function fix_url_for_bad_hosts( $url ) {
		_deprecated_function( __METHOD__, 'jetpack-8.0' );
		return $url;
	}

	public static function verify_onboarding_token( $token_data, $token, $request_data ) {
		// Default to a blog token.
		$token_type = 'blog';

		// Let's see if this is onboarding. In such case, use user token type and the provided user id.
		if ( isset( $request_data ) || ! empty( $_GET['onboarding'] ) ) {
			if ( ! empty( $_GET['onboarding'] ) ) {
				$jpo = $_GET;
			} else {
				$jpo = json_decode( $request_data, true );
			}

			$jpo_token = ! empty( $jpo['onboarding']['token'] ) ? $jpo['onboarding']['token'] : null;
			$jpo_user  = ! empty( $jpo['onboarding']['jpUser'] ) ? $jpo['onboarding']['jpUser'] : null;

			if (
				isset( $jpo_user )
				&& isset( $jpo_token )
				&& is_email( $jpo_user )
				&& ctype_alnum( $jpo_token )
				&& isset( $_GET['rest_route'] )
				&& self::validate_onboarding_token_action(
					$jpo_token,
					$_GET['rest_route']
				)
			) {
				$jp_user = get_user_by( 'email', $jpo_user );
				if ( is_a( $jp_user, 'WP_User' ) ) {
					wp_set_current_user( $jp_user->ID );
					$user_can = is_multisite()
						? current_user_can_for_blog( get_current_blog_id(), 'manage_options' )
						: current_user_can( 'manage_options' );
					if ( $user_can ) {
						$token_type              = 'user';
						$token->external_user_id = $jp_user->ID;
					}
				}
			}

			$token_data['type']    = $token_type;
			$token_data['user_id'] = $token->external_user_id;
		}

		return $token_data;
	}

	/**
	 * Create a random secret for validating onboarding payload
	 *
	 * @return string Secret token
	 */
	public static function create_onboarding_token() {
		if ( false === ( $token = Jetpack_Options::get_option( 'onboarding' ) ) ) {
			$token = wp_generate_password( 32, false );
			Jetpack_Options::update_option( 'onboarding', $token );
		}

		return $token;
	}

	/**
	 * Remove the onboarding token
	 *
	 * @return bool True on success, false on failure
	 */
	public static function invalidate_onboarding_token() {
		return Jetpack_Options::delete_option( 'onboarding' );
	}

	/**
	 * Validate an onboarding token for a specific action
	 *
	 * @return boolean True if token/action pair is accepted, false if not
	 */
	public static function validate_onboarding_token_action( $token, $action ) {
		// Compare tokens, bail if tokens do not match
		if ( ! hash_equals( $token, Jetpack_Options::get_option( 'onboarding' ) ) ) {
			return false;
		}

		// List of valid actions we can take
		$valid_actions = array(
			'/jetpack/v4/settings',
		);

		// Only allow valid actions.
		if ( ! in_array( $action, $valid_actions ) ) {
			return false;
		}

		return true;
	}

	/**
	 * Checks to see if the URL is using SSL to connect with Jetpack
	 *
	 * @since 2.3.3
	 * @return boolean
	 */
	public static function permit_ssl( $force_recheck = false ) {
		// Do some fancy tests to see if ssl is being supported
		if ( $force_recheck || false === ( $ssl = get_transient( 'jetpack_https_test' ) ) ) {
			$message = '';
			if ( 'https' !== substr( JETPACK__API_BASE, 0, 5 ) ) {
				$ssl = 0;
			} else {
				$ssl = 1;

				if ( ! wp_http_supports( array( 'ssl' => true ) ) ) {
					$ssl     = 0;
					$message = __( 'WordPress reports no SSL support', 'jetpack' );
				} else {
					$response = wp_remote_get( JETPACK__API_BASE . 'test/1/' );
					if ( is_wp_error( $response ) ) {
						$ssl     = 0;
						$message = __( 'WordPress reports no SSL support', 'jetpack' );
					} elseif ( 'OK' !== wp_remote_retrieve_body( $response ) ) {
						$ssl     = 0;
						$message = __( 'Response was not OK: ', 'jetpack' ) . wp_remote_retrieve_body( $response );
					}
				}
			}
			set_transient( 'jetpack_https_test', $ssl, DAY_IN_SECONDS );
			set_transient( 'jetpack_https_test_message', $message, DAY_IN_SECONDS );
		}

		return (bool) $ssl;
	}

	/*
	 * Displays an admin_notice, alerting the user that outbound SSL isn't working.
	 */
	public function alert_auto_ssl_fail() {
		if ( ! current_user_can( 'manage_options' ) ) {
			return;
		}

		$ajax_nonce = wp_create_nonce( 'recheck-ssl' );
		?>

		<div id="jetpack-ssl-warning" class="error jp-identity-crisis">
			<div class="jp-banner__content">
				<h2><?php _e( 'Outbound HTTPS not working', 'jetpack' ); ?></h2>
				<p><?php _e( 'Your site could not connect to WordPress.com via HTTPS. This could be due to any number of reasons, including faulty SSL certificates, misconfigured or missing SSL libraries, or network issues.', 'jetpack' ); ?></p>
				<p>
					<?php _e( 'Jetpack will re-test for HTTPS support once a day, but you can click here to try again immediately: ', 'jetpack' ); ?>
					<a href="#" id="jetpack-recheck-ssl-button"><?php _e( 'Try again', 'jetpack' ); ?></a>
					<span id="jetpack-recheck-ssl-output"><?php echo get_transient( 'jetpack_https_test_message' ); ?></span>
				</p>
				<p>
					<?php
					printf(
						__( 'For more help, try our <a href="%1$s">connection debugger</a> or <a href="%2$s" target="_blank">troubleshooting tips</a>.', 'jetpack' ),
						esc_url( self::admin_url( array( 'page' => 'jetpack-debugger' ) ) ),
						esc_url( Redirect::get_url( 'jetpack-support-getting-started-troubleshooting-tips' ) )
					);
					?>
				</p>
			</div>
		</div>
		<style>
			#jetpack-recheck-ssl-output { margin-left: 5px; color: red; }
		</style>
		<script type="text/javascript">
			jQuery( document ).ready( function( $ ) {
				$( '#jetpack-recheck-ssl-button' ).click( function( e ) {
					var $this = $( this );
					$this.html( <?php echo json_encode( __( 'Checking', 'jetpack' ) ); ?> );
					$( '#jetpack-recheck-ssl-output' ).html( '' );
					e.preventDefault();
					var data = { action: 'jetpack-recheck-ssl', 'ajax-nonce': '<?php echo $ajax_nonce; ?>' };
					$.post( ajaxurl, data )
					  .done( function( response ) {
						  if ( response.enabled ) {
							  $( '#jetpack-ssl-warning' ).hide();
						  } else {
							  this.html( <?php echo json_encode( __( 'Try again', 'jetpack' ) ); ?> );
							  $( '#jetpack-recheck-ssl-output' ).html( 'SSL Failed: ' + response.message );
						  }
					  }.bind( $this ) );
				} );
			} );
		</script>

		<?php
	}

	/**
	 * Returns the Jetpack XML-RPC API
	 *
	 * @deprecated 8.0 Use Connection_Manager instead.
	 * @return string
	 */
	public static function xmlrpc_api_url() {
		_deprecated_function( __METHOD__, 'jetpack-8.0', 'Automattic\\Jetpack\\Connection\\Manager::xmlrpc_api_url()' );
		return self::connection()->xmlrpc_api_url();
	}

	/**
	 * Returns the connection manager object.
	 *
	 * @return Automattic\Jetpack\Connection\Manager
	 */
	public static function connection() {
		$jetpack = static::init();

		// If the connection manager hasn't been instantiated, do that now.
		if ( ! $jetpack->connection_manager ) {
			$jetpack->connection_manager = new Connection_Manager( 'jetpack' );
		}

		return $jetpack->connection_manager;
	}

	/**
	 * Creates two secret tokens and the end of life timestamp for them.
	 *
	 * Note these tokens are unique per call, NOT static per site for connecting.
	 *
	 * @deprecated 9.5 Use Automattic\Jetpack\Connection\Secrets->generate() instead.
	 *
	 * @since 2.6
	 * @param String  $action  The action name.
	 * @param Integer $user_id The user identifier.
	 * @param Integer $exp     Expiration time in seconds.
	 * @return array
	 */
	public static function generate_secrets( $action, $user_id = false, $exp = 600 ) {
		_deprecated_function( __METHOD__, 'jetpack-9.5', 'Automattic\\Jetpack\\Connection\\Secrets->generate' );
		return self::connection()->generate_secrets( $action, $user_id, $exp );
	}

	public static function get_secrets( $action, $user_id ) {
		$secrets = ( new Secrets() )->get( $action, $user_id );

		if ( Secrets::SECRETS_MISSING === $secrets ) {
			return new WP_Error( 'verify_secrets_missing', 'Verification secrets not found' );
		}

		if ( Secrets::SECRETS_EXPIRED === $secrets ) {
			return new WP_Error( 'verify_secrets_expired', 'Verification took too long' );
		}

		return $secrets;
	}

	/**
	 * Builds the timeout limit for queries talking with the wpcom servers.
	 *
	 * Based on local php max_execution_time in php.ini
	 *
	 * @since 2.6
	 * @return int
	 * @deprecated
	 **/
	public function get_remote_query_timeout_limit() {
		_deprecated_function( __METHOD__, 'jetpack-5.4' );
		return self::get_max_execution_time();
	}

	/**
	 * Builds the timeout limit for queries talking with the wpcom servers.
	 *
	 * Based on local php max_execution_time in php.ini
	 *
	 * @since 5.4
	 * @return int
	 **/
	public static function get_max_execution_time() {
		$timeout = (int) ini_get( 'max_execution_time' );

		// Ensure exec time set in php.ini
		if ( ! $timeout ) {
			$timeout = 30;
		}
		return $timeout;
	}

	/**
	 * Sets a minimum request timeout, and returns the current timeout
	 *
	 * @since 5.4
	 **/
	public static function set_min_time_limit( $min_timeout ) {
		$timeout = self::get_max_execution_time();
		if ( $timeout < $min_timeout ) {
			$timeout = $min_timeout;
			set_time_limit( $timeout );
		}
		return $timeout;
	}

	/**
	 * Takes the response from the Jetpack register new site endpoint and
	 * verifies it worked properly.
	 *
	 * @since 2.6
	 * @deprecated since 7.7.0
	 * @see Automattic\Jetpack\Connection\Manager::validate_remote_register_response()
	 **/
	public function validate_remote_register_response() {
		_deprecated_function( __METHOD__, 'jetpack-7.7', 'Automattic\\Jetpack\\Connection\\Manager::validate_remote_register_response' );
	}

	/**
	 * @deprecated since Jetpack 9.7.0
	 * @see Automattic\Jetpack\Connection\Manager::try_registration()
	 *
	 * @return bool|WP_Error
	 */
	public static function register() {
		_deprecated_function( __METHOD__, 'jetpack-9.7', 'Automattic\\Jetpack\\Connection\\Manager::try_registration' );
		return static::connection()->try_registration( false );
	}

	/**
	 * Filters the registration request body to include tracking properties.
	 *
	 * @deprecated since Jetpack 9.7.0
	 * @see Automattic\Jetpack\Connection\Utils::filter_register_request_body()
	 *
	 * @param array $properties
	 * @return array amended properties.
	 */
	public static function filter_register_request_body( $properties ) {
		_deprecated_function( __METHOD__, 'jetpack-9.7', 'Automattic\\Jetpack\\Connection\\Utils::filter_register_request_body' );
		return Connection_Utils::filter_register_request_body( $properties );
	}

	/**
	 * Filters the token request body to include tracking properties.
	 *
	 * @param array $properties
	 * @return array amended properties.
	 */
	public static function filter_token_request_body( $properties ) {
		$tracking        = new Tracking();
		$tracks_identity = $tracking->tracks_get_identity( get_current_user_id() );

		return array_merge(
			$properties,
			array(
				'_ui' => $tracks_identity['_ui'],
				'_ut' => $tracks_identity['_ut'],
			)
		);
	}

	/**
	 * If the db version is showing something other that what we've got now, bump it to current.
	 *
	 * @return bool: True if the option was incorrect and updated, false if nothing happened.
	 */
	public static function maybe_set_version_option() {
		list( $version ) = explode( ':', Jetpack_Options::get_option( 'version' ) );
		if ( JETPACK__VERSION != $version ) {
			Jetpack_Options::update_option( 'version', JETPACK__VERSION . ':' . time() );

			if ( version_compare( JETPACK__VERSION, $version, '>' ) ) {
				/** This action is documented in class.jetpack.php */
				do_action( 'updating_jetpack_version', JETPACK__VERSION, $version );
			}

			return true;
		}
		return false;
	}

	/* Client Server API */

	/**
	 * Loads the Jetpack XML-RPC client.
	 * No longer necessary, as the XML-RPC client will be automagically loaded.
	 *
	 * @deprecated since 7.7.0
	 */
	public static function load_xml_rpc_client() {
		_deprecated_function( __METHOD__, 'jetpack-7.7' );
	}

	/**
	 * Resets the saved authentication state in between testing requests.
	 *
	 * @deprecated since 8.9.0
	 * @see Automattic\Jetpack\Connection\Rest_Authentication::reset_saved_auth_state()
	 */
	public function reset_saved_auth_state() {
		_deprecated_function( __METHOD__, 'jetpack-8.9', 'Automattic\\Jetpack\\Connection\\Rest_Authentication::reset_saved_auth_state' );
		Connection_Rest_Authentication::init()->reset_saved_auth_state();
	}

	/**
	 * Verifies the signature of the current request.
	 *
	 * @deprecated since 7.7.0
	 * @see Automattic\Jetpack\Connection\Manager::verify_xml_rpc_signature()
	 *
	 * @return false|array
	 */
	public function verify_xml_rpc_signature() {
		_deprecated_function( __METHOD__, 'jetpack-7.7', 'Automattic\\Jetpack\\Connection\\Manager::verify_xml_rpc_signature' );
		return self::connection()->verify_xml_rpc_signature();
	}

	/**
	 * Verifies the signature of the current request.
	 *
	 * This function has side effects and should not be used. Instead,
	 * use the memoized version `->verify_xml_rpc_signature()`.
	 *
	 * @deprecated since 7.7.0
	 * @see Automattic\Jetpack\Connection\Manager::internal_verify_xml_rpc_signature()
	 * @internal
	 */
	private function internal_verify_xml_rpc_signature() {
		_deprecated_function( __METHOD__, 'jetpack-7.7', 'Automattic\\Jetpack\\Connection\\Manager::internal_verify_xml_rpc_signature' );
	}

	/**
	 * Authenticates XML-RPC and other requests from the Jetpack Server.
	 *
	 * @deprecated since 7.7.0
	 * @see Automattic\Jetpack\Connection\Manager::authenticate_jetpack()
	 *
	 * @param \WP_User|mixed $user     User object if authenticated.
	 * @param string         $username Username.
	 * @param string         $password Password string.
	 * @return \WP_User|mixed Authenticated user or error.
	 */
	public function authenticate_jetpack( $user, $username, $password ) {
		_deprecated_function( __METHOD__, 'jetpack-7.7', 'Automattic\\Jetpack\\Connection\\Manager::authenticate_jetpack' );

		if ( ! $this->connection_manager ) {
			$this->connection_manager = new Connection_Manager();
		}

		return $this->connection_manager->authenticate_jetpack( $user, $username, $password );
	}

	/**
	 * Authenticates requests from Jetpack server to WP REST API endpoints.
	 * Uses the existing XMLRPC request signing implementation.
	 *
	 * @deprecated since 8.9.0
	 * @see Automattic\Jetpack\Connection\Rest_Authentication::wp_rest_authenticate()
	 */
	function wp_rest_authenticate( $user ) {
		_deprecated_function( __METHOD__, 'jetpack-8.9', 'Automattic\\Jetpack\\Connection\\Rest_Authentication::wp_rest_authenticate' );
		return Connection_Rest_Authentication::init()->wp_rest_authenticate( $user );
	}

	/**
	 * Report authentication status to the WP REST API.
	 *
	 * @deprecated since 8.9.0
	 * @see Automattic\Jetpack\Connection\Rest_Authentication::wp_rest_authentication_errors()
	 *
	 * @param  WP_Error|mixed $result Error from another authentication handler, null if we should handle it, or another value if not
	 * @return WP_Error|boolean|null {@see WP_JSON_Server::check_authentication}
	 */
	public function wp_rest_authentication_errors( $value ) {
		_deprecated_function( __METHOD__, 'jetpack-8.9', 'Automattic\\Jetpack\\Connection\\Rest_Authentication::wp_rest_authenication_errors' );
		return Connection_Rest_Authentication::init()->wp_rest_authentication_errors( $value );
	}

	/**
	 * In some setups, $HTTP_RAW_POST_DATA can be emptied during some IXR_Server paths since it is passed by reference to various methods.
	 * Capture it here so we can verify the signature later.
	 *
	 * @deprecated since 7.7.0
	 * @see Automattic\Jetpack\Connection\Manager::xmlrpc_methods()
	 *
	 * @param array $methods XMLRPC methods.
	 * @return array XMLRPC methods, with the $HTTP_RAW_POST_DATA one.
	 */
	public function xmlrpc_methods( $methods ) {
		_deprecated_function( __METHOD__, 'jetpack-7.7', 'Automattic\\Jetpack\\Connection\\Manager::xmlrpc_methods' );

		if ( ! $this->connection_manager ) {
			$this->connection_manager = new Connection_Manager();
		}

		return $this->connection_manager->xmlrpc_methods( $methods );
	}

	/**
	 * Register additional public XMLRPC methods.
	 *
	 * @deprecated since 7.7.0
	 * @see Automattic\Jetpack\Connection\Manager::public_xmlrpc_methods()
	 *
	 * @param array $methods Public XMLRPC methods.
	 * @return array Public XMLRPC methods, with the getOptions one.
	 */
	public function public_xmlrpc_methods( $methods ) {
		_deprecated_function( __METHOD__, 'jetpack-7.7', 'Automattic\\Jetpack\\Connection\\Manager::public_xmlrpc_methods' );

		if ( ! $this->connection_manager ) {
			$this->connection_manager = new Connection_Manager();
		}

		return $this->connection_manager->public_xmlrpc_methods( $methods );
	}

	/**
	 * Handles a getOptions XMLRPC method call.
	 *
	 * @deprecated since 7.7.0
	 * @see Automattic\Jetpack\Connection\Manager::jetpack_getOptions()
	 *
	 * @param array $args method call arguments.
	 * @return array an amended XMLRPC server options array.
	 */
	public function jetpack_getOptions( $args ) { // phpcs:ignore WordPress.NamingConventions.ValidFunctionName.MethodNameInvalid
		_deprecated_function( __METHOD__, 'jetpack-7.7', 'Automattic\\Jetpack\\Connection\\Manager::jetpack_getOptions' );

		if ( ! $this->connection_manager ) {
			$this->connection_manager = new Connection_Manager();
		}

		return $this->connection_manager->jetpack_getOptions( $args );
	}

	/**
	 * Adds Jetpack-specific options to the output of the XMLRPC options method.
	 *
	 * @deprecated since 7.7.0
	 * @see Automattic\Jetpack\Connection\Manager::xmlrpc_options()
	 *
	 * @param array $options Standard Core options.
	 * @return array Amended options.
	 */
	public function xmlrpc_options( $options ) {
		_deprecated_function( __METHOD__, 'jetpack-7.7', 'Automattic\\Jetpack\\Connection\\Manager::xmlrpc_options' );

		if ( ! $this->connection_manager ) {
			$this->connection_manager = new Connection_Manager();
		}

		return $this->connection_manager->xmlrpc_options( $options );
	}

	/**
	 * State is passed via cookies from one request to the next, but never to subsequent requests.
	 * SET: state( $key, $value );
	 * GET: $value = state( $key );
	 *
	 * @param string $key
	 * @param string $value
	 * @param bool   $restate private
	 */
	public static function state( $key = null, $value = null, $restate = false ) {
		static $state = array();
		static $path, $domain;
		if ( ! isset( $path ) ) {
			require_once ABSPATH . 'wp-admin/includes/plugin.php';
			$admin_url = self::admin_url();
			$bits      = wp_parse_url( $admin_url );

			if ( is_array( $bits ) ) {
				$path   = ( isset( $bits['path'] ) ) ? dirname( $bits['path'] ) : null;
				$domain = ( isset( $bits['host'] ) ) ? $bits['host'] : null;
			} else {
				$path = $domain = null;
			}
		}

		// Extract state from cookies and delete cookies
		if ( isset( $_COOKIE['jetpackState'] ) && is_array( $_COOKIE['jetpackState'] ) ) {
			$yum = wp_unslash( $_COOKIE['jetpackState'] );
			unset( $_COOKIE['jetpackState'] );
			foreach ( $yum as $k => $v ) {
				if ( strlen( $v ) ) {
					$state[ $k ] = $v;
				}
				setcookie( "jetpackState[$k]", false, 0, $path, $domain );
			}
		}

		if ( $restate ) {
			foreach ( $state as $k => $v ) {
				setcookie( "jetpackState[$k]", $v, 0, $path, $domain );
			}
			return;
		}

		// Get a state variable.
		if ( isset( $key ) && ! isset( $value ) ) {
			if ( array_key_exists( $key, $state ) ) {
				return $state[ $key ];
			}
			return null;
		}

		// Set a state variable.
		if ( isset( $key ) && isset( $value ) ) {
			if ( is_array( $value ) && isset( $value[0] ) ) {
				$value = $value[0];
			}
			$state[ $key ] = $value;
			if ( ! headers_sent() ) {
				if ( self::should_set_cookie( $key ) ) {
					setcookie( "jetpackState[$key]", $value, 0, $path, $domain );
				}
			}
		}
	}

	public static function restate() {
		self::state( null, null, true );
	}

	/**
	 * Determines whether the jetpackState[$key] value should be added to the
	 * cookie.
	 *
	 * @param string $key The state key.
	 *
	 * @return boolean Whether the value should be added to the cookie.
	 */
	public static function should_set_cookie( $key ) {
		global $current_screen;
		$page = isset( $current_screen->base ) ? $current_screen->base : null;

		if ( 'toplevel_page_jetpack' === $page && 'display_update_modal' === $key ) {
			return false;
		}

		return true;
	}

	public static function check_privacy( $file ) {
		static $is_site_publicly_accessible = null;

		if ( is_null( $is_site_publicly_accessible ) ) {
			$is_site_publicly_accessible = false;

			$rpc = new Jetpack_IXR_Client();

			$success = $rpc->query( 'jetpack.isSitePubliclyAccessible', home_url() );
			if ( $success ) {
				$response = $rpc->getResponse();
				if ( $response ) {
					$is_site_publicly_accessible = true;
				}
			}

			Jetpack_Options::update_option( 'public', (int) $is_site_publicly_accessible );
		}

		if ( $is_site_publicly_accessible ) {
			return;
		}

		$module_slug = self::get_module_slug( $file );

		$privacy_checks = self::state( 'privacy_checks' );
		if ( ! $privacy_checks ) {
			$privacy_checks = $module_slug;
		} else {
			$privacy_checks .= ",$module_slug";
		}

		self::state( 'privacy_checks', $privacy_checks );
	}

	/**
	 * Helper method for multicall XMLRPC.
	 *
	 * @deprecated since 8.9.0
	 * @see Automattic\\Jetpack\\Connection\\Xmlrpc_Async_Call::add_call()
	 *
	 * @param ...$args Args for the async_call.
	 */
	public static function xmlrpc_async_call( ...$args ) {

		_deprecated_function( 'Jetpack::xmlrpc_async_call', 'jetpack-8.9.0', 'Automattic\\Jetpack\\Connection\\Xmlrpc_Async_Call::add_call' );

		global $blog_id;
		static $clients = array();

		$client_blog_id = is_multisite() ? $blog_id : 0;

		if ( ! isset( $clients[ $client_blog_id ] ) ) {
			$clients[ $client_blog_id ] = new Jetpack_IXR_ClientMulticall( array( 'user_id' => true ) );
			if ( function_exists( 'ignore_user_abort' ) ) {
				ignore_user_abort( true );
			}
			add_action( 'shutdown', array( 'Jetpack', 'xmlrpc_async_call' ) );
		}

		if ( ! empty( $args[0] ) ) {
			call_user_func_array( array( $clients[ $client_blog_id ], 'addCall' ), $args );
		} elseif ( is_multisite() ) {
			foreach ( $clients as $client_blog_id => $client ) {
				if ( ! $client_blog_id || empty( $client->calls ) ) {
					continue;
				}

				$switch_success = switch_to_blog( $client_blog_id, true );
				if ( ! $switch_success ) {
					continue;
				}

				flush();
				$client->query();

				restore_current_blog();
			}
		} else {
			if ( isset( $clients[0] ) && ! empty( $clients[0]->calls ) ) {
				flush();
				$clients[0]->query();
			}
		}
	}

	/**
	 * Serve a WordPress.com static resource via a randomized wp.com subdomain.
	 *
	 * @deprecated 9.3.0 Use Assets::staticize_subdomain.
	 *
	 * @param string $url WordPress.com static resource URL.
	 */
	public static function staticize_subdomain( $url ) {
		_deprecated_function( __METHOD__, 'jetpack-9.3.0', 'Automattic\Jetpack\Assets::staticize_subdomain' );
		return Assets::staticize_subdomain( $url );
	}

	/* JSON API Authorization */

	/**
	 * Handles the login action for Authorizing the JSON API
	 */
	function login_form_json_api_authorization() {
		$this->verify_json_api_authorization_request();

		add_action( 'wp_login', array( &$this, 'store_json_api_authorization_token' ), 10, 2 );

		add_action( 'login_message', array( &$this, 'login_message_json_api_authorization' ) );
		add_action( 'login_form', array( &$this, 'preserve_action_in_login_form_for_json_api_authorization' ) );
		add_filter( 'site_url', array( &$this, 'post_login_form_to_signed_url' ), 10, 3 );
	}

	// Make sure the login form is POSTed to the signed URL so we can reverify the request
	function post_login_form_to_signed_url( $url, $path, $scheme ) {
		if ( 'wp-login.php' !== $path || ( 'login_post' !== $scheme && 'login' !== $scheme ) ) {
			return $url;
		}

		$parsed_url = wp_parse_url( $url );
		$url        = strtok( $url, '?' );
		$url        = "$url?{$_SERVER['QUERY_STRING']}";
		if ( ! empty( $parsed_url['query'] ) ) {
			$url .= "&{$parsed_url['query']}";
		}

		return $url;
	}

	// Make sure the POSTed request is handled by the same action
	function preserve_action_in_login_form_for_json_api_authorization() {
		echo "<input type='hidden' name='action' value='jetpack_json_api_authorization' />\n";
		echo "<input type='hidden' name='jetpack_json_api_original_query' value='" . esc_url( set_url_scheme( $_SERVER['HTTP_HOST'] . $_SERVER['REQUEST_URI'] ) ) . "' />\n";
	}

	// If someone logs in to approve API access, store the Access Code in usermeta
	function store_json_api_authorization_token( $user_login, $user ) {
		add_filter( 'login_redirect', array( &$this, 'add_token_to_login_redirect_json_api_authorization' ), 10, 3 );
		add_filter( 'allowed_redirect_hosts', array( &$this, 'allow_wpcom_public_api_domain' ) );
		$token = wp_generate_password( 32, false );
		update_user_meta( $user->ID, 'jetpack_json_api_' . $this->json_api_authorization_request['client_id'], $token );
	}

	// Add public-api.wordpress.com to the safe redirect allowed list - only added when someone allows API access.
	function allow_wpcom_public_api_domain( $domains ) {
		$domains[] = 'public-api.wordpress.com';
		return $domains;
	}

	static function is_redirect_encoded( $redirect_url ) {
		return preg_match( '/https?%3A%2F%2F/i', $redirect_url ) > 0;
	}

	// Add all wordpress.com environments to the safe redirect allowed list.
	function allow_wpcom_environments( $domains ) {
		$domains[] = 'wordpress.com';
		$domains[] = 'wpcalypso.wordpress.com';
		$domains[] = 'horizon.wordpress.com';
		$domains[] = 'calypso.localhost';
		return $domains;
	}

	// Add the Access Code details to the public-api.wordpress.com redirect
	function add_token_to_login_redirect_json_api_authorization( $redirect_to, $original_redirect_to, $user ) {
		return add_query_arg(
			urlencode_deep(
				array(
					'jetpack-code'    => get_user_meta( $user->ID, 'jetpack_json_api_' . $this->json_api_authorization_request['client_id'], true ),
					'jetpack-user-id' => (int) $user->ID,
					'jetpack-state'   => $this->json_api_authorization_request['state'],
				)
			),
			$redirect_to
		);
	}

	/**
	 * Verifies the request by checking the signature
	 *
	 * @since 4.6.0 Method was updated to use `$_REQUEST` instead of `$_GET` and `$_POST`. Method also updated to allow
	 * passing in an `$environment` argument that overrides `$_REQUEST`. This was useful for integrating with SSO.
	 *
	 * @param null|array $environment
	 */
	function verify_json_api_authorization_request( $environment = null ) {
		$environment = is_null( $environment )
			? $_REQUEST
			: $environment;

		list( $env_token,, $env_user_id ) = explode( ':', $environment['token'] );
		$token                            = ( new Tokens() )->get_access_token( $env_user_id, $env_token );
		if ( ! $token || empty( $token->secret ) ) {
			wp_die( __( 'You must connect your Jetpack plugin to WordPress.com to use this feature.', 'jetpack' ) );
		}

		$die_error = __( 'Someone may be trying to trick you into giving them access to your site.  Or it could be you just encountered a bug :).  Either way, please close this window.', 'jetpack' );

		// Host has encoded the request URL, probably as a result of a bad http => https redirect
		if ( self::is_redirect_encoded( $_GET['redirect_to'] ) ) {
			/**
			 * Jetpack authorisation request Error.
			 *
			 * @since 7.5.0
			 */
			do_action( 'jetpack_verify_api_authorization_request_error_double_encode' );
			$die_error = sprintf(
				/* translators: %s is a URL */
				__( 'Your site is incorrectly double-encoding redirects from http to https. This is preventing Jetpack from authenticating your connection. Please visit our <a href="%s">support page</a> for details about how to resolve this.', 'jetpack' ),
				Redirect::get_url( 'jetpack-support-double-encoding' )
			);
		}

		$jetpack_signature = new Jetpack_Signature( $token->secret, (int) Jetpack_Options::get_option( 'time_diff' ) );

		if ( isset( $environment['jetpack_json_api_original_query'] ) ) {
			$signature = $jetpack_signature->sign_request(
				$environment['token'],
				$environment['timestamp'],
				$environment['nonce'],
				'',
				'GET',
				$environment['jetpack_json_api_original_query'],
				null,
				true
			);
		} else {
			$signature = $jetpack_signature->sign_current_request(
				array(
					'body'   => null,
					'method' => 'GET',
				)
			);
		}

		if ( ! $signature ) {
			wp_die( $die_error );
		} elseif ( is_wp_error( $signature ) ) {
			wp_die( $die_error );
		} elseif ( ! hash_equals( $signature, $environment['signature'] ) ) {
			if ( is_ssl() ) {
				// If we signed an HTTP request on the Jetpack Servers, but got redirected to HTTPS by the local blog, check the HTTP signature as well
				$signature = $jetpack_signature->sign_current_request(
					array(
						'scheme' => 'http',
						'body'   => null,
						'method' => 'GET',
					)
				);
				if ( ! $signature || is_wp_error( $signature ) || ! hash_equals( $signature, $environment['signature'] ) ) {
					wp_die( $die_error );
				}
			} else {
				wp_die( $die_error );
			}
		}

		$timestamp = (int) $environment['timestamp'];
		$nonce     = stripslashes( (string) $environment['nonce'] );

		if ( ! $this->connection_manager ) {
			$this->connection_manager = new Connection_Manager();
		}

		if ( ! ( new Nonce_Handler() )->add( $timestamp, $nonce ) ) {
			// De-nonce the nonce, at least for 5 minutes.
			// We have to reuse this nonce at least once (used the first time when the initial request is made, used a second time when the login form is POSTed)
			$old_nonce_time = get_option( "jetpack_nonce_{$timestamp}_{$nonce}" );
			if ( $old_nonce_time < time() - 300 ) {
				wp_die( __( 'The authorization process expired.  Please go back and try again.', 'jetpack' ) );
			}
		}

		$data         = json_decode( base64_decode( stripslashes( $environment['data'] ) ) );
		$data_filters = array(
			'state'        => 'opaque',
			'client_id'    => 'int',
			'client_title' => 'string',
			'client_image' => 'url',
		);

		foreach ( $data_filters as $key => $sanitation ) {
			if ( ! isset( $data->$key ) ) {
				wp_die( $die_error );
			}

			switch ( $sanitation ) {
				case 'int':
					$this->json_api_authorization_request[ $key ] = (int) $data->$key;
					break;
				case 'opaque':
					$this->json_api_authorization_request[ $key ] = (string) $data->$key;
					break;
				case 'string':
					$this->json_api_authorization_request[ $key ] = wp_kses( (string) $data->$key, array() );
					break;
				case 'url':
					$this->json_api_authorization_request[ $key ] = esc_url_raw( (string) $data->$key );
					break;
			}
		}

		if ( empty( $this->json_api_authorization_request['client_id'] ) ) {
			wp_die( $die_error );
		}
	}

	function login_message_json_api_authorization( $message ) {
		return '<p class="message">' . sprintf(
			esc_html__( '%s wants to access your site&#8217;s data.  Log in to authorize that access.', 'jetpack' ),
			'<strong>' . esc_html( $this->json_api_authorization_request['client_title'] ) . '</strong>'
		) . '<img src="' . esc_url( $this->json_api_authorization_request['client_image'] ) . '" /></p>';
	}

	/**
	 * Get $content_width, but with a <s>twist</s> filter.
	 */
	public static function get_content_width() {
		$content_width = ( isset( $GLOBALS['content_width'] ) && is_numeric( $GLOBALS['content_width'] ) )
			? $GLOBALS['content_width']
			: false;
		/**
		 * Filter the Content Width value.
		 *
		 * @since 2.2.3
		 *
		 * @param string $content_width Content Width value.
		 */
		return apply_filters( 'jetpack_content_width', $content_width );
	}

	/**
	 * Pings the WordPress.com Mirror Site for the specified options.
	 *
	 * @param string|array $option_names The option names to request from the WordPress.com Mirror Site
	 *
	 * @return array An associative array of the option values as stored in the WordPress.com Mirror Site
	 */
	public function get_cloud_site_options( $option_names ) {
		$option_names = array_filter( (array) $option_names, 'is_string' );

		$xml = new Jetpack_IXR_Client();
		$xml->query( 'jetpack.fetchSiteOptions', $option_names );
		if ( $xml->isError() ) {
			return array(
				'error_code' => $xml->getErrorCode(),
				'error_msg'  => $xml->getErrorMessage(),
			);
		}
		$cloud_site_options = $xml->getResponse();

		return $cloud_site_options;
	}

	/**
	 * Checks if the site is currently in an identity crisis.
	 *
	 * @return array|bool Array of options that are in a crisis, or false if everything is OK.
	 */
	public static function check_identity_crisis() {
		if ( ! self::is_connection_ready() || ( new Status() )->is_offline_mode() || ! Identity_Crisis::validate_sync_error_idc_option() ) {
			return false;
		}

		return Jetpack_Options::get_option( 'sync_error_idc' );
	}

	/**
	 * Checks whether the home and siteurl specifically are allowed.
	 * Written so that we don't have re-check $key and $value params every time
	 * we want to check if this site is allowed, for example in footer.php
	 *
	 * @since  3.8.0
	 * @return bool True = already allowed False = not on the allowed list.
	 */
	public static function is_staging_site() {
		_deprecated_function( 'Jetpack::is_staging_site', 'jetpack-8.1', '/Automattic/Jetpack/Status->is_staging_site' );
		return ( new Status() )->is_staging_site();
	}

	/**
	 * Checks whether the sync_error_idc option is valid or not, and if not, will do cleanup.
	 *
	 * @since 4.4.0
	 * @since 5.4.0 Do not call get_sync_error_idc_option() unless site is in IDC
	 *
	 * @return bool
	 */
	public static function validate_sync_error_idc_option() {
		_deprecated_function( __METHOD__, 'jetpack-9.8', '\\Automattic\\Jetpack\\Identity_Crisis::validate_sync_error_idc_option' );
		return Identity_Crisis::validate_sync_error_idc_option();
	}

	/**
	 * Normalizes a url by doing three things:
	 *  - Strips protocol
	 *  - Strips www
	 *  - Adds a trailing slash
	 *
	 * @since 4.4.0
	 * @param string $url
	 * @return WP_Error|string
	 */
	public static function normalize_url_protocol_agnostic( $url ) {
		$parsed_url = wp_parse_url( trailingslashit( esc_url_raw( $url ) ) );
		if ( ! $parsed_url || empty( $parsed_url['host'] ) || empty( $parsed_url['path'] ) ) {
			return new WP_Error( 'cannot_parse_url', sprintf( esc_html__( 'Cannot parse URL %s', 'jetpack' ), $url ) );
		}

		// Strip www and protocols
		$url = preg_replace( '/^www\./i', '', $parsed_url['host'] . $parsed_url['path'] );
		return $url;
	}

	/**
	 * Gets the value that is to be saved in the jetpack_sync_error_idc option.
	 *
	 * @since 4.4.0
	 * @since 5.4.0 Add transient since home/siteurl retrieved directly from DB
	 *
	 * @param array $response
	 * @return array Array of the local urls, wpcom urls, and error code
	 */
	public static function get_sync_error_idc_option( $response = array() ) {
		_deprecated_function( __METHOD__, 'jetpack-9.8', '\\Automattic\\Jetpack\\Identity_Crisis::get_sync_error_idc_option' );
		return Identity_Crisis::get_sync_error_idc_option( $response );
	}

	/**
	 * Returns the value of the jetpack_sync_idc_optin filter, or constant.
	 * If set to true, the site will be put into staging mode.
	 *
	 * @since 4.3.2
	 * @return bool
	 */
	public static function sync_idc_optin() {
		_deprecated_function( __METHOD__, 'jetpack-9.8', '\\Automattic\\Jetpack\\Identity_Crisis::sync_idc_optin' );
		return Identity_Crisis::sync_idc_optin();
	}

	/**
	 * Maybe Use a .min.css stylesheet, maybe not.
	 *
	 * Hooks onto `plugins_url` filter at priority 1, and accepts all 3 args.
	 */
	public static function maybe_min_asset( $url, $path, $plugin ) {
		// Short out on things trying to find actual paths.
		if ( ! $path || empty( $plugin ) ) {
			return $url;
		}

		$path = ltrim( $path, '/' );

		// Strip out the abspath.
		$base = dirname( plugin_basename( $plugin ) );

		// Short out on non-Jetpack assets.
		if ( 'jetpack/' !== substr( $base, 0, 8 ) ) {
			return $url;
		}

		// File name parsing.
		$file              = "{$base}/{$path}";
		$full_path         = JETPACK__PLUGIN_DIR . substr( $file, 8 );
		$file_name         = substr( $full_path, strrpos( $full_path, '/' ) + 1 );
		$file_name_parts_r = array_reverse( explode( '.', $file_name ) );
		$extension         = array_shift( $file_name_parts_r );

		if ( in_array( strtolower( $extension ), array( 'css', 'js' ) ) ) {
			// Already pointing at the minified version.
			if ( 'min' === $file_name_parts_r[0] ) {
				return $url;
			}

			$min_full_path = preg_replace( "#\.{$extension}$#", ".min.{$extension}", $full_path );
			if ( file_exists( $min_full_path ) ) {
				$url = preg_replace( "#\.{$extension}$#", ".min.{$extension}", $url );
				// If it's a CSS file, stash it so we can set the .min suffix for rtl-ing.
				if ( 'css' === $extension ) {
					$key                      = str_replace( JETPACK__PLUGIN_DIR, 'jetpack/', $min_full_path );
					self::$min_assets[ $key ] = $path;
				}
			}
		}

		return $url;
	}

	/**
	 * If the asset is minified, let's flag .min as the suffix.
	 *
	 * Attached to `style_loader_src` filter.
	 *
	 * @param string $tag The tag that would link to the external asset.
	 * @param string $handle The registered handle of the script in question.
	 * @param string $href The url of the asset in question.
	 */
	public static function set_suffix_on_min( $src, $handle ) {
		if ( false === strpos( $src, '.min.css' ) ) {
			return $src;
		}

		if ( ! empty( self::$min_assets ) ) {
			foreach ( self::$min_assets as $file => $path ) {
				if ( false !== strpos( $src, $file ) ) {
					wp_style_add_data( $handle, 'suffix', '.min' );
					return $src;
				}
			}
		}

		return $src;
	}

	/**
	 * Maybe inlines a stylesheet.
	 *
	 * If you'd like to inline a stylesheet instead of printing a link to it,
	 * wp_style_add_data( 'handle', 'jetpack-inline', true );
	 *
	 * Attached to `style_loader_tag` filter.
	 *
	 * @param string $tag The tag that would link to the external asset.
	 * @param string $handle The registered handle of the script in question.
	 *
	 * @return string
	 */
	public static function maybe_inline_style( $tag, $handle ) {
		global $wp_styles;
		$item = $wp_styles->registered[ $handle ];

		if ( ! isset( $item->extra['jetpack-inline'] ) || ! $item->extra['jetpack-inline'] ) {
			return $tag;
		}

		if ( preg_match( '# href=\'([^\']+)\' #i', $tag, $matches ) ) {
			$href = $matches[1];
			// Strip off query string
			if ( $pos = strpos( $href, '?' ) ) {
				$href = substr( $href, 0, $pos );
			}
			// Strip off fragment
			if ( $pos = strpos( $href, '#' ) ) {
				$href = substr( $href, 0, $pos );
			}
		} else {
			return $tag;
		}

		$plugins_dir = plugin_dir_url( JETPACK__PLUGIN_FILE );
		if ( $plugins_dir !== substr( $href, 0, strlen( $plugins_dir ) ) ) {
			return $tag;
		}

		// If this stylesheet has a RTL version, and the RTL version replaces normal...
		if ( isset( $item->extra['rtl'] ) && 'replace' === $item->extra['rtl'] && is_rtl() ) {
			// And this isn't the pass that actually deals with the RTL version...
			if ( false === strpos( $tag, " id='$handle-rtl-css' " ) ) {
				// Short out, as the RTL version will deal with it in a moment.
				return $tag;
			}
		}

		$file = JETPACK__PLUGIN_DIR . substr( $href, strlen( $plugins_dir ) );
		$css  = self::absolutize_css_urls( file_get_contents( $file ), $href );
		if ( $css ) {
			$tag = "<!-- Inline {$item->handle} -->\r\n";
			if ( empty( $item->extra['after'] ) ) {
				wp_add_inline_style( $handle, $css );
			} else {
				array_unshift( $item->extra['after'], $css );
				wp_style_add_data( $handle, 'after', $item->extra['after'] );
			}
		}

		return $tag;
	}

	/**
	 * Loads a view file from the views
	 *
	 * Data passed in with the $data parameter will be available in the
	 * template file as $data['value']
	 *
	 * @param string $template - Template file to load
	 * @param array  $data - Any data to pass along to the template
	 * @return boolean - If template file was found
	 **/
	public function load_view( $template, $data = array() ) {
		$views_dir = JETPACK__PLUGIN_DIR . 'views/';

		if ( file_exists( $views_dir . $template ) ) {
			require_once $views_dir . $template;
			return true;
		}

		error_log( "Jetpack: Unable to find view file $views_dir$template" );
		return false;
	}

	/**
	 * Throws warnings for deprecated hooks to be removed from Jetpack that cannot remain in the original place in the code.
	 */
	public function deprecated_hooks() {
		$filter_deprecated_list = array(
			'jetpack_bail_on_shortcode'                    => array(
				'replacement' => 'jetpack_shortcodes_to_include',
				'version'     => 'jetpack-3.1.0',
			),
			'wpl_sharing_2014_1'                           => array(
				'replacement' => null,
				'version'     => 'jetpack-3.6.0',
			),
			'jetpack-tools-to-include'                     => array(
				'replacement' => 'jetpack_tools_to_include',
				'version'     => 'jetpack-3.9.0',
			),
			'jetpack_identity_crisis_options_to_check'     => array(
				'replacement' => null,
				'version'     => 'jetpack-4.0.0',
			),
			'update_option_jetpack_single_user_site'       => array(
				'replacement' => null,
				'version'     => 'jetpack-4.3.0',
			),
			'audio_player_default_colors'                  => array(
				'replacement' => null,
				'version'     => 'jetpack-4.3.0',
			),
			'add_option_jetpack_featured_images_enabled'   => array(
				'replacement' => null,
				'version'     => 'jetpack-4.3.0',
			),
			'add_option_jetpack_update_details'            => array(
				'replacement' => null,
				'version'     => 'jetpack-4.3.0',
			),
			'add_option_jetpack_updates'                   => array(
				'replacement' => null,
				'version'     => 'jetpack-4.3.0',
			),
			'add_option_jetpack_network_name'              => array(
				'replacement' => null,
				'version'     => 'jetpack-4.3.0',
			),
			'add_option_jetpack_network_allow_new_registrations' => array(
				'replacement' => null,
				'version'     => 'jetpack-4.3.0',
			),
			'add_option_jetpack_network_add_new_users'     => array(
				'replacement' => null,
				'version'     => 'jetpack-4.3.0',
			),
			'add_option_jetpack_network_site_upload_space' => array(
				'replacement' => null,
				'version'     => 'jetpack-4.3.0',
			),
			'add_option_jetpack_network_upload_file_types' => array(
				'replacement' => null,
				'version'     => 'jetpack-4.3.0',
			),
			'add_option_jetpack_network_enable_administration_menus' => array(
				'replacement' => null,
				'version'     => 'jetpack-4.3.0',
			),
			'add_option_jetpack_is_multi_site'             => array(
				'replacement' => null,
				'version'     => 'jetpack-4.3.0',
			),
			'add_option_jetpack_is_main_network'           => array(
				'replacement' => null,
				'version'     => 'jetpack-4.3.0',
			),
			'add_option_jetpack_main_network_site'         => array(
				'replacement' => null,
				'version'     => 'jetpack-4.3.0',
			),
			'jetpack_sync_all_registered_options'          => array(
				'replacement' => null,
				'version'     => 'jetpack-4.3.0',
			),
			'jetpack_has_identity_crisis'                  => array(
				'replacement' => 'jetpack_sync_error_idc_validation',
				'version'     => 'jetpack-4.4.0',
			),
			'jetpack_is_post_mailable'                     => array(
				'replacement' => null,
				'version'     => 'jetpack-4.4.0',
			),
			'jetpack_seo_site_host'                        => array(
				'replacement' => null,
				'version'     => 'jetpack-5.1.0',
			),
			'jetpack_installed_plugin'                     => array(
				'replacement' => 'jetpack_plugin_installed',
				'version'     => 'jetpack-6.0.0',
			),
			'jetpack_holiday_snow_option_name'             => array(
				'replacement' => null,
				'version'     => 'jetpack-6.0.0',
			),
			'jetpack_holiday_chance_of_snow'               => array(
				'replacement' => null,
				'version'     => 'jetpack-6.0.0',
			),
			'jetpack_holiday_snow_js_url'                  => array(
				'replacement' => null,
				'version'     => 'jetpack-6.0.0',
			),
			'jetpack_is_holiday_snow_season'               => array(
				'replacement' => null,
				'version'     => 'jetpack-6.0.0',
			),
			'jetpack_holiday_snow_option_updated'          => array(
				'replacement' => null,
				'version'     => 'jetpack-6.0.0',
			),
			'jetpack_holiday_snowing'                      => array(
				'replacement' => null,
				'version'     => 'jetpack-6.0.0',
			),
			'jetpack_sso_auth_cookie_expirtation'          => array(
				'replacement' => 'jetpack_sso_auth_cookie_expiration',
				'version'     => 'jetpack-6.1.0',
			),
			'jetpack_cache_plans'                          => array(
				'replacement' => null,
				'version'     => 'jetpack-6.1.0',
			),

			'jetpack_lazy_images_skip_image_with_atttributes' => array(
				'replacement' => 'jetpack_lazy_images_skip_image_with_attributes',
				'version'     => 'jetpack-6.5.0',
			),
			'jetpack_enable_site_verification'             => array(
				'replacement' => null,
				'version'     => 'jetpack-6.5.0',
			),
			'can_display_jetpack_manage_notice'            => array(
				'replacement' => null,
				'version'     => 'jetpack-7.3.0',
			),
			'atd_http_post_timeout'                        => array(
				'replacement' => null,
				'version'     => 'jetpack-7.3.0',
			),
			'atd_service_domain'                           => array(
				'replacement' => null,
				'version'     => 'jetpack-7.3.0',
			),
			'atd_load_scripts'                             => array(
				'replacement' => null,
				'version'     => 'jetpack-7.3.0',
			),
			'jetpack_widget_authors_exclude'               => array(
				'replacement' => 'jetpack_widget_authors_params',
				'version'     => 'jetpack-7.7.0',
			),
			// Removed in Jetpack 7.9.0
			'jetpack_pwa_manifest'                         => array(
				'replacement' => null,
				'version'     => 'jetpack-7.9.0',
			),
			'jetpack_pwa_background_color'                 => array(
				'replacement' => null,
				'version'     => 'jetpack-7.9.0',
			),
			'jetpack_check_mobile'                         => array(
				'replacement' => null,
				'version'     => 'jetpack-8.3.0',
			),
			'jetpack_mobile_stylesheet'                    => array(
				'replacement' => null,
				'version'     => 'jetpack-8.3.0',
			),
			'jetpack_mobile_template'                      => array(
				'replacement' => null,
				'version'     => 'jetpack-8.3.0',
			),
			'jetpack_mobile_theme_menu'                    => array(
				'replacement' => null,
				'version'     => 'jetpack-8.3.0',
			),
			'minileven_show_featured_images'               => array(
				'replacement' => null,
				'version'     => 'jetpack-8.3.0',
			),
			'minileven_attachment_size'                    => array(
				'replacement' => null,
				'version'     => 'jetpack-8.3.0',
			),
			'instagram_cache_oembed_api_response_body'     => array(
				'replacement' => null,
				'version'     => 'jetpack-9.1.0',
			),
			'jetpack_can_make_outbound_https'              => array(
				'replacement' => null,
				'version'     => 'jetpack-9.1.0',
			),
		);

		foreach ( $filter_deprecated_list as $tag => $args ) {
			if ( has_filter( $tag ) ) {
				apply_filters_deprecated( $tag, array( null ), $args['version'], $args['replacement'] );
			}
		}

		$action_deprecated_list = array(
			'jetpack_updated_theme'        => array(
				'replacement' => 'jetpack_updated_themes',
				'version'     => 'jetpack-6.2.0',
			),
			'atd_http_post_error'          => array(
				'replacement' => null,
				'version'     => 'jetpack-7.3.0',
			),
			'mobile_reject_mobile'         => array(
				'replacement' => null,
				'version'     => 'jetpack-8.3.0',
			),
			'mobile_force_mobile'          => array(
				'replacement' => null,
				'version'     => 'jetpack-8.3.0',
			),
			'mobile_app_promo_download'    => array(
				'replacement' => null,
				'version'     => 'jetpack-8.3.0',
			),
			'mobile_setup'                 => array(
				'replacement' => null,
				'version'     => 'jetpack-8.3.0',
			),
			'jetpack_mobile_footer_before' => array(
				'replacement' => null,
				'version'     => 'jetpack-8.3.0',
			),
			'wp_mobile_theme_footer'       => array(
				'replacement' => null,
				'version'     => 'jetpack-8.3.0',
			),
			'minileven_credits'            => array(
				'replacement' => null,
				'version'     => 'jetpack-8.3.0',
			),
			'jetpack_mobile_header_before' => array(
				'replacement' => null,
				'version'     => 'jetpack-8.3.0',
			),
			'jetpack_mobile_header_after'  => array(
				'replacement' => null,
				'version'     => 'jetpack-8.3.0',
			),
		);

		foreach ( $action_deprecated_list as $tag => $args ) {
			if ( has_action( $tag ) ) {
				do_action_deprecated( $tag, array(), $args['version'], $args['replacement'] );
			}
		}
	}

	/**
	 * Converts any url in a stylesheet, to the correct absolute url.
	 *
	 * Considerations:
	 *  - Normal, relative URLs     `feh.png`
	 *  - Data URLs                 `data:image/gif;base64,eh129ehiuehjdhsa==`
	 *  - Schema-agnostic URLs      `//domain.com/feh.png`
	 *  - Absolute URLs             `http://domain.com/feh.png`
	 *  - Domain root relative URLs `/feh.png`
	 *
	 * @param $css string: The raw CSS -- should be read in directly from the file.
	 * @param $css_file_url : The URL that the file can be accessed at, for calculating paths from.
	 *
	 * @return mixed|string
	 */
	public static function absolutize_css_urls( $css, $css_file_url ) {
		$pattern = '#url\((?P<path>[^)]*)\)#i';
		$css_dir = dirname( $css_file_url );
		$p       = wp_parse_url( $css_dir );
		$domain  = sprintf(
			'%1$s//%2$s%3$s%4$s',
			isset( $p['scheme'] ) ? "{$p['scheme']}:" : '',
			isset( $p['user'], $p['pass'] ) ? "{$p['user']}:{$p['pass']}@" : '',
			$p['host'],
			isset( $p['port'] ) ? ":{$p['port']}" : ''
		);

		if ( preg_match_all( $pattern, $css, $matches, PREG_SET_ORDER ) ) {
			$find = $replace = array();
			foreach ( $matches as $match ) {
				$url = trim( $match['path'], "'\" \t" );

				// If this is a data url, we don't want to mess with it.
				if ( 'data:' === substr( $url, 0, 5 ) ) {
					continue;
				}

				// If this is an absolute or protocol-agnostic url,
				// we don't want to mess with it.
				if ( preg_match( '#^(https?:)?//#i', $url ) ) {
					continue;
				}

				switch ( substr( $url, 0, 1 ) ) {
					case '/':
						$absolute = $domain . $url;
						break;
					default:
						$absolute = $css_dir . '/' . $url;
				}

				$find[]    = $match[0];
				$replace[] = sprintf( 'url("%s")', $absolute );
			}
			$css = str_replace( $find, $replace, $css );
		}

		return $css;
	}

	/**
	 * This methods removes all of the registered css files on the front end
	 * from Jetpack in favor of using a single file. In effect "imploding"
	 * all the files into one file.
	 *
	 * Pros:
	 * - Uses only ONE css asset connection instead of 15
	 * - Saves a minimum of 56k
	 * - Reduces server load
	 * - Reduces time to first painted byte
	 *
	 * Cons:
	 * - Loads css for ALL modules. However all selectors are prefixed so it
	 *      should not cause any issues with themes.
	 * - Plugins/themes dequeuing styles no longer do anything. See
	 *      jetpack_implode_frontend_css filter for a workaround
	 *
	 * For some situations developers may wish to disable css imploding and
	 * instead operate in legacy mode where each file loads seperately and
	 * can be edited individually or dequeued. This can be accomplished with
	 * the following line:
	 *
	 * add_filter( 'jetpack_implode_frontend_css', '__return_false' );
	 *
	 * @since 3.2
	 **/
	public function implode_frontend_css( $travis_test = false ) {
		$do_implode = true;
		if ( defined( 'SCRIPT_DEBUG' ) && SCRIPT_DEBUG ) {
			$do_implode = false;
		}

		// Do not implode CSS when the page loads via the AMP plugin.
		if ( Jetpack_AMP_Support::is_amp_request() ) {
			$do_implode = false;
		}

		/**
		 * Allow CSS to be concatenated into a single jetpack.css file.
		 *
		 * @since 3.2.0
		 *
		 * @param bool $do_implode Should CSS be concatenated? Default to true.
		 */
		$do_implode = apply_filters( 'jetpack_implode_frontend_css', $do_implode );

		// Do not use the imploded file when default behavior was altered through the filter
		if ( ! $do_implode ) {
			return;
		}

		// We do not want to use the imploded file in dev mode, or if not connected
		if ( ( new Status() )->is_offline_mode() || ! self::is_connection_ready() ) {
			if ( ! $travis_test ) {
				return;
			}
		}

		// Do not use the imploded file if sharing css was dequeued via the sharing settings screen
		if ( get_option( 'sharedaddy_disable_resources' ) ) {
			return;
		}

		/*
		 * Now we assume Jetpack is connected and able to serve the single
		 * file.
		 *
		 * In the future there will be a check here to serve the file locally
		 * or potentially from the Jetpack CDN
		 *
		 * For now:
		 * - Enqueue a single imploded css file
		 * - Zero out the style_loader_tag for the bundled ones
		 * - Be happy, drink scotch
		 */

		add_filter( 'style_loader_tag', array( $this, 'concat_remove_style_loader_tag' ), 10, 2 );

		$version = self::is_development_version() ? filemtime( JETPACK__PLUGIN_DIR . 'css/jetpack.css' ) : JETPACK__VERSION;

		wp_enqueue_style( 'jetpack_css', plugins_url( 'css/jetpack.css', __FILE__ ), array(), $version );
		wp_style_add_data( 'jetpack_css', 'rtl', 'replace' );
	}

	function concat_remove_style_loader_tag( $tag, $handle ) {
		if ( in_array( $handle, $this->concatenated_style_handles ) ) {
			$tag = '';
			if ( defined( 'WP_DEBUG' ) && WP_DEBUG ) {
				$tag = '<!-- `' . esc_html( $handle ) . "` is included in the concatenated jetpack.css -->\r\n";
			}
		}

		return $tag;
	}

	/**
	 * @deprecated
	 * @see Automattic\Jetpack\Assets\add_aync_script
	 */
	public function script_add_async( $tag, $handle, $src ) {
		_deprecated_function( __METHOD__, 'jetpack-8.6.0' );
	}

	/*
	 * Check the heartbeat data
	 *
	 * Organizes the heartbeat data by severity.  For example, if the site
	 * is in an ID crisis, it will be in the $filtered_data['bad'] array.
	 *
	 * Data will be added to "caution" array, if it either:
	 *  - Out of date Jetpack version
	 *  - Out of date WP version
	 *  - Out of date PHP version
	 *
	 * $return array $filtered_data
	 */
	public static function jetpack_check_heartbeat_data() {
		$raw_data = Jetpack_Heartbeat::generate_stats_array();

		$good    = array();
		$caution = array();
		$bad     = array();

		foreach ( $raw_data as $stat => $value ) {

			// Check jetpack version
			if ( 'version' == $stat ) {
				if ( version_compare( $value, JETPACK__VERSION, '<' ) ) {
					$caution[ $stat ] = $value . ' - min supported is ' . JETPACK__VERSION;
					continue;
				}
			}

			// Check WP version
			if ( 'wp-version' == $stat ) {
				if ( version_compare( $value, JETPACK__MINIMUM_WP_VERSION, '<' ) ) {
					$caution[ $stat ] = $value . ' - min supported is ' . JETPACK__MINIMUM_WP_VERSION;
					continue;
				}
			}

			// Check PHP version
			if ( 'php-version' == $stat ) {
				if ( version_compare( PHP_VERSION, JETPACK__MINIMUM_PHP_VERSION, '<' ) ) {
					$caution[ $stat ] = $value . ' - min supported is ' . JETPACK__MINIMUM_PHP_VERSION;
					continue;
				}
			}

			// Check ID crisis
			if ( 'identitycrisis' == $stat ) {
				if ( 'yes' == $value ) {
					$bad[ $stat ] = $value;
					continue;
				}
			}

			// The rest are good :)
			$good[ $stat ] = $value;
		}

		$filtered_data = array(
			'good'    => $good,
			'caution' => $caution,
			'bad'     => $bad,
		);

		return $filtered_data;
	}

	/*
	 * This method is used to organize all options that can be reset
	 * without disconnecting Jetpack.
	 *
	 * It is used in class.jetpack-cli.php to reset options
	 *
	 * @since 5.4.0 Logic moved to Jetpack_Options class. Method left in Jetpack class for backwards compat.
	 *
	 * @return array of options to delete.
	 */
	public static function get_jetpack_options_for_reset() {
		return Jetpack_Options::get_options_for_reset();
	}

	/*
	 * Strip http:// or https:// from a url, replaces forward slash with ::,
	 * so we can bring them directly to their site in calypso.
	 *
	 * @deprecated 9.2.0 Use Automattic\Jetpack\Status::get_site_suffix
	 *
	 * @param string | url
	 * @return string | url without the guff
	 */
	public static function build_raw_urls( $url ) {
		_deprecated_function( __METHOD__, 'jetpack-9.2.0', 'Automattic\Jetpack\Status::get_site_suffix' );

		return ( new Status() )->get_site_suffix( $url );
	}

	/**
	 * Stores and prints out domains to prefetch for page speed optimization.
	 *
	 * @deprecated 8.8.0 Use Jetpack::add_resource_hints.
	 *
	 * @param string|array $urls URLs to hint.
	 */
	public static function dns_prefetch( $urls = null ) {
		_deprecated_function( __FUNCTION__, 'jetpack-8.8.0', 'Automattic\Jetpack\Assets::add_resource_hint' );
		if ( $urls ) {
			Assets::add_resource_hint( $urls );
		}
	}

	public function wp_dashboard_setup() {
		if ( self::is_connection_ready() ) {
			add_action( 'jetpack_dashboard_widget', array( __CLASS__, 'dashboard_widget_footer' ), 999 );
		}

		if ( has_action( 'jetpack_dashboard_widget' ) ) {
			$jetpack_logo = new Jetpack_Logo();
			$widget_title = sprintf(
				/* translators: Placeholder is a Jetpack logo. */
				__( 'Stats by %s', 'jetpack' ),
				$jetpack_logo->get_jp_emblem( true )
			);

			// Wrap title in span so Logo can be properly styled.
			$widget_title = sprintf(
				'<span>%s</span>',
				$widget_title
			);

			wp_add_dashboard_widget(
				'jetpack_summary_widget',
				$widget_title,
				array( __CLASS__, 'dashboard_widget' )
			);
			wp_enqueue_style( 'jetpack-dashboard-widget', plugins_url( 'css/dashboard-widget.css', JETPACK__PLUGIN_FILE ), array(), JETPACK__VERSION );
			wp_style_add_data( 'jetpack-dashboard-widget', 'rtl', 'replace' );

			// If we're inactive and not in offline mode, sort our box to the top.
			if ( ! self::is_connection_ready() && ! ( new Status() )->is_offline_mode() ) {
				global $wp_meta_boxes;

				$dashboard = $wp_meta_boxes['dashboard']['normal']['core'];
				$ours      = array( 'jetpack_summary_widget' => $dashboard['jetpack_summary_widget'] );

				$wp_meta_boxes['dashboard']['normal']['core'] = array_merge( $ours, $dashboard );
			}
		}
	}

	/**
	 * @param mixed $result Value for the user's option
	 * @return mixed
	 */
	function get_user_option_meta_box_order_dashboard( $sorted ) {
		if ( ! is_array( $sorted ) ) {
			return $sorted;
		}

		foreach ( $sorted as $box_context => $ids ) {
			if ( false === strpos( $ids, 'dashboard_stats' ) ) {
				// If the old id isn't anywhere in the ids, don't bother exploding and fail out.
				continue;
			}

			$ids_array = explode( ',', $ids );
			$key       = array_search( 'dashboard_stats', $ids_array );

			if ( false !== $key ) {
				// If we've found that exact value in the option (and not `google_dashboard_stats` for example)
				$ids_array[ $key ]      = 'jetpack_summary_widget';
				$sorted[ $box_context ] = implode( ',', $ids_array );
				// We've found it, stop searching, and just return.
				break;
			}
		}

		return $sorted;
	}

	public static function dashboard_widget() {
		/**
		 * Fires when the dashboard is loaded.
		 *
		 * @since 3.4.0
		 */
		do_action( 'jetpack_dashboard_widget' );
	}

	public static function dashboard_widget_footer() {
		?>
		<footer>

		<div class="protect">
			<h3><?php esc_html_e( 'Brute force attack protection', 'jetpack' ); ?></h3>
			<?php if ( self::is_module_active( 'protect' ) ) : ?>
				<p class="blocked-count">
					<?php echo number_format_i18n( get_site_option( 'jetpack_protect_blocked_attempts', 0 ) ); ?>
				</p>
				<p><?php echo esc_html_x( 'Blocked malicious login attempts', '{#} Blocked malicious login attempts -- number is on a prior line, text is a caption.', 'jetpack' ); ?></p>
			<?php elseif ( current_user_can( 'jetpack_activate_modules' ) && ! ( new Status() )->is_offline_mode() ) : ?>
				<a href="
				<?php
				echo esc_url(
					wp_nonce_url(
						self::admin_url(
							array(
								'action' => 'activate',
								'module' => 'protect',
							)
						),
						'jetpack_activate-protect'
					)
				);
				?>
							" class="button button-jetpack" title="<?php esc_attr_e( 'Protect helps to keep you secure from brute-force login attacks.', 'jetpack' ); ?>">
					<?php esc_html_e( 'Activate brute force attack protection', 'jetpack' ); ?>
				</a>
			<?php else : ?>
				<?php esc_html_e( 'Brute force attack protection is inactive.', 'jetpack' ); ?>
			<?php endif; ?>
		</div>

		<div class="akismet">
			<h3><?php esc_html_e( 'Anti-spam', 'jetpack' ); ?></h3>
			<?php if ( is_plugin_active( 'akismet/akismet.php' ) ) : ?>
				<p class="blocked-count">
					<?php echo number_format_i18n( get_option( 'akismet_spam_count', 0 ) ); ?>
				</p>
				<p><?php echo esc_html_x( 'Blocked spam comments.', '{#} Spam comments blocked by Akismet -- number is on a prior line, text is a caption.', 'jetpack' ); ?></p>
			<?php elseif ( current_user_can( 'activate_plugins' ) && ! is_wp_error( validate_plugin( 'akismet/akismet.php' ) ) ) : ?>
				<a href="
				<?php
				echo esc_url(
					wp_nonce_url(
						add_query_arg(
							array(
								'action' => 'activate',
								'plugin' => 'akismet/akismet.php',
							),
							admin_url( 'plugins.php' )
						),
						'activate-plugin_akismet/akismet.php'
					)
				);
				?>
							" class="button button-jetpack">
					<?php esc_html_e( 'Activate Anti-spam', 'jetpack' ); ?>
				</a>
			<?php else : ?>
				<p><a href="<?php echo esc_url( 'https://akismet.com/?utm_source=jetpack&utm_medium=link&utm_campaign=Jetpack%20Dashboard%20Widget%20Footer%20Link' ); ?>"><?php esc_html_e( 'Anti-spam can help to keep your blog safe from spam!', 'jetpack' ); ?></a></p>
			<?php endif; ?>
		</div>

		</footer>
		<?php
	}

	/*
	 * Adds a "blank" column in the user admin table to display indication of user connection.
	 */
	function jetpack_icon_user_connected( $columns ) {
		$columns['user_jetpack'] = '';
		return $columns;
	}

	/*
	 * Show Jetpack icon if the user is linked.
	 */
	function jetpack_show_user_connected_icon( $val, $col, $user_id ) {
		if ( 'user_jetpack' === $col && self::connection()->is_user_connected( $user_id ) ) {
			$jetpack_logo = new Jetpack_Logo();
			$emblem_html  = sprintf(
				'<a title="%1$s" class="jp-emblem-user-admin">%2$s</a>',
				esc_attr__( 'This user is linked and ready to fly with Jetpack.', 'jetpack' ),
				$jetpack_logo->get_jp_emblem()
			);
			return $emblem_html;
		}

		return $val;
	}

	/*
	 * Style the Jetpack user column
	 */
	function jetpack_user_col_style() {
		global $current_screen;
		if ( ! empty( $current_screen->base ) && 'users' == $current_screen->base ) {
			?>
			<style>
				.fixed .column-user_jetpack {
					width: 21px;
				}
				.jp-emblem-user-admin svg {
					width: 20px;
					height: 20px;
				}
				.jp-emblem-user-admin path {
					fill: #00BE28;
				}
			</style>
			<?php
		}
	}

	/**
	 * Checks if Akismet is active and working.
	 *
	 * We dropped support for Akismet 3.0 with Jetpack 6.1.1 while introducing a check for an Akismet valid key
	 * that implied usage of methods present since more recent version.
	 * See https://github.com/Automattic/jetpack/pull/9585
	 *
	 * @since  5.1.0
	 *
	 * @return bool True = Akismet available. False = Aksimet not available.
	 */
	public static function is_akismet_active() {
		static $status = null;

		if ( ! is_null( $status ) ) {
			return $status;
		}

		// Check if a modern version of Akismet is active.
		if ( ! method_exists( 'Akismet', 'http_post' ) ) {
			$status = false;
			return $status;
		}

		// Make sure there is a key known to Akismet at all before verifying key.
		$akismet_key = Akismet::get_api_key();
		if ( ! $akismet_key ) {
			$status = false;
			return $status;
		}

		// Possible values: valid, invalid, failure via Akismet. false if no status is cached.
		$akismet_key_state = get_transient( 'jetpack_akismet_key_is_valid' );

		// Do not used the cache result in wp-admin or REST API requests if the key isn't valid, in case someone is actively renewing, etc.
		$recheck = ( is_admin() || ( defined( 'REST_REQUEST' ) && REST_REQUEST ) ) && 'valid' !== $akismet_key_state;
		// We cache the result of the Akismet key verification for ten minutes.
		if ( ! $akismet_key_state || $recheck ) {
			$akismet_key_state = Akismet::verify_key( $akismet_key );
			set_transient( 'jetpack_akismet_key_is_valid', $akismet_key_state, 10 * MINUTE_IN_SECONDS );
		}

		$status = 'valid' === $akismet_key_state;

		return $status;
	}

	/**
	 * @deprecated
	 *
	 * @see Automattic\Jetpack\Sync\Modules\Users::is_function_in_backtrace
	 */
	public static function is_function_in_backtrace() {
		_deprecated_function( __METHOD__, 'jetpack-7.6.0' );
	}

	/**
	 * Given a minified path, and a non-minified path, will return
	 * a minified or non-minified file URL based on whether SCRIPT_DEBUG is set and truthy.
	 *
	 * Both `$min_base` and `$non_min_base` are expected to be relative to the
	 * root Jetpack directory.
	 *
	 * @since 5.6.0
	 *
	 * @param string $min_path
	 * @param string $non_min_path
	 * @return string The URL to the file
	 */
	public static function get_file_url_for_environment( $min_path, $non_min_path ) {
		return Assets::get_file_url_for_environment( $min_path, $non_min_path );
	}

	/**
	 * Checks for whether Jetpack Backup is enabled.
	 * Will return true if the state of Backup is anything except "unavailable".
	 *
	 * @return bool|int|mixed
	 */
	public static function is_rewind_enabled() {
		// Rewind is a paid feature, therefore requires a user-level connection.
		if ( ! static::connection()->has_connected_owner() ) {
			return false;
		}

		$rewind_enabled = get_transient( 'jetpack_rewind_enabled' );
		if ( false === $rewind_enabled ) {
			jetpack_require_lib( 'class.core-rest-api-endpoints' );
			$rewind_data    = (array) Jetpack_Core_Json_Api_Endpoints::rewind_data();
			$rewind_enabled = ( ! is_wp_error( $rewind_data )
				&& ! empty( $rewind_data['state'] )
				&& 'active' === $rewind_data['state'] )
				? 1
				: 0;

			set_transient( 'jetpack_rewind_enabled', $rewind_enabled, 10 * MINUTE_IN_SECONDS );
		}
		return $rewind_enabled;
	}

	/**
	 * Return Calypso environment value; used for developing Jetpack and pairing
	 * it with different Calypso enrionments, such as localhost.
	 *
	 * @since 7.4.0
	 *
	 * @return string Calypso environment
	 */
	public static function get_calypso_env() {
		if ( isset( $_GET['calypso_env'] ) ) {
			return sanitize_key( $_GET['calypso_env'] );
		}

		if ( getenv( 'CALYPSO_ENV' ) ) {
			return sanitize_key( getenv( 'CALYPSO_ENV' ) );
		}

		if ( defined( 'CALYPSO_ENV' ) && CALYPSO_ENV ) {
			return sanitize_key( CALYPSO_ENV );
		}

		return '';
	}

	/**
	 * Returns the hostname with protocol for Calypso.
	 * Used for developing Jetpack with Calypso.
	 *
	 * @since 8.4.0
	 *
	 * @return string Calypso host.
	 */
	public static function get_calypso_host() {
		$calypso_env = self::get_calypso_env();
		switch ( $calypso_env ) {
			case 'development':
				return 'http://calypso.localhost:3000/';
			case 'wpcalypso':
				return 'https://wpcalypso.wordpress.com/';
			case 'horizon':
				return 'https://horizon.wordpress.com/';
			default:
				return 'https://wordpress.com/';
		}
	}

	/**
	 * Handles activating default modules as well general cleanup for the new connection.
	 *
	 * @param boolean $activate_sso                 Whether to activate the SSO module when activating default modules.
	 * @param boolean $redirect_on_activation_error Whether to redirect on activation error.
	 * @param boolean $send_state_messages          Whether to send state messages.
	 * @return void
	 */
	public static function handle_post_authorization_actions(
		$activate_sso = false,
		$redirect_on_activation_error = false,
		$send_state_messages = true
	) {
		$other_modules = $activate_sso
			? array( 'sso' )
			: array();

		if ( Jetpack_Options::get_option( 'active_modules_initialized' ) ) {
			$active_modules = Jetpack_Options::get_option( 'active_modules' );
			self::delete_active_modules();

			self::activate_default_modules( 999, 1, array_merge( $active_modules, $other_modules ), $redirect_on_activation_error, $send_state_messages );
		} else {
			// Default modules that don't require a user were already activated on site_register.
			// This time let's activate only those that require a user, this assures we don't reactivate manually deactivated modules while the site was connected only at a site level.
			self::activate_default_modules( false, false, $other_modules, $redirect_on_activation_error, $send_state_messages, null, true );
			Jetpack_Options::update_option( 'active_modules_initialized', true );
		}

		// Since this is a fresh connection, be sure to clear out IDC options
		Identity_Crisis::clear_all_idc_options();

		if ( $send_state_messages ) {
			self::state( 'message', 'authorized' );
		}
	}

	/**
	 * Returns a boolean for whether backups UI should be displayed or not.
	 *
	 * @return bool Should backups UI be displayed?
	 */
	public static function show_backups_ui() {
		/**
		 * Whether UI for backups should be displayed.
		 *
		 * @since 6.5.0
		 *
		 * @param bool $show_backups Should UI for backups be displayed? True by default.
		 */
		return self::is_plugin_active( 'vaultpress/vaultpress.php' ) || apply_filters( 'jetpack_show_backups', true );
	}

	/*
	 * Deprecated manage functions
	 */
	function prepare_manage_jetpack_notice() {
		_deprecated_function( __METHOD__, 'jetpack-7.3' );
	}
	function manage_activate_screen() {
		_deprecated_function( __METHOD__, 'jetpack-7.3' );
	}
	function admin_jetpack_manage_notice() {
		_deprecated_function( __METHOD__, 'jetpack-7.3' );
	}
	function opt_out_jetpack_manage_url() {
		_deprecated_function( __METHOD__, 'jetpack-7.3' );
	}
	function opt_in_jetpack_manage_url() {
		_deprecated_function( __METHOD__, 'jetpack-7.3' );
	}
	function opt_in_jetpack_manage_notice() {
		_deprecated_function( __METHOD__, 'jetpack-7.3' );
	}
	function can_display_jetpack_manage_notice() {
		_deprecated_function( __METHOD__, 'jetpack-7.3' );
	}

	/**
	 * Clean leftoveruser meta.
	 *
	 * Delete Jetpack-related user meta when it is no longer needed.
	 *
	 * @since 7.3.0
	 *
	 * @param int $user_id User ID being updated.
	 */
	public static function user_meta_cleanup( $user_id ) {
		$meta_keys = array(
			// AtD removed from Jetpack 7.3
			'AtD_options',
			'AtD_check_when',
			'AtD_guess_lang',
			'AtD_ignored_phrases',
		);

		foreach ( $meta_keys as $meta_key ) {
			if ( get_user_meta( $user_id, $meta_key ) ) {
				delete_user_meta( $user_id, $meta_key );
			}
		}
	}

	/**
	 * Checks if a Jetpack site is both active and not in offline mode.
	 *
	 * This is a DRY function to avoid repeating `Jetpack::is_active && ! Automattic\Jetpack\Status->is_offline_mode`.
	 *
	 * @deprecated 8.8.0
	 *
	 * @return bool True if Jetpack is active and not in offline mode.
	 */
	public static function is_active_and_not_development_mode() {
		_deprecated_function( __FUNCTION__, 'jetpack-8.8.0', 'Jetpack::is_active_and_not_offline_mode' );
		if ( ! self::is_active() || ( new Status() )->is_offline_mode() ) {
			return false;
		}
		return true;
	}

	/**
	 * Checks if a Jetpack site is both active and not in offline mode.
	 *
	 * This is a DRY function to avoid repeating `Jetpack::is_connection_ready && ! Automattic\Jetpack\Status->is_offline_mode`.
	 *
	 * @since 8.8.0
	 *
	 * @return bool True if Jetpack is active and not in offline mode.
	 */
	public static function is_active_and_not_offline_mode() {
		if ( ! self::is_connection_ready() || ( new Status() )->is_offline_mode() ) {
			return false;
		}
		return true;
	}

	/**
	 * Returns the list of products that we have available for purchase.
	 */
	public static function get_products_for_purchase() {
		$products = array();
		if ( ! is_multisite() ) {
			$products[] = array(
				'key'               => 'backup',
				'title'             => __( 'Jetpack Backup', 'jetpack' ),
				'short_description' => __( 'Always-on backups ensure you never lose your site.', 'jetpack' ),
				'learn_more'        => __( 'Which backup option is best for me?', 'jetpack' ),
				'description'       => __( 'Always-on backups ensure you never lose your site. Your changes are saved as you edit and you have unlimited backup archives.', 'jetpack' ),
				'options_label'     => __( 'Select a backup option:', 'jetpack' ),
				'options'           => array(
					array(
						'type'        => 'daily',
						'slug'        => 'jetpack-backup-daily',
						'key'         => 'jetpack_backup_daily',
						'name'        => __( 'Daily Backups', 'jetpack' ),
						'description' => __( 'Your data is being securely backed up daily.', 'jetpack' ),
					),
					array(
						'type'        => 'realtime',
						'slug'        => 'jetpack-backup-realtime',
						'key'         => 'jetpack_backup_realtime',
						'name'        => __( 'Real-Time Backups', 'jetpack' ),
						'description' => __( 'Your data is being securely backed up as you edit.', 'jetpack' ),
					),
				),
				'default_option'    => 'realtime',
				'show_promotion'    => true,
				'discount_percent'  => 70,
				'included_in_plans' => array( 'personal-plan', 'premium-plan', 'business-plan', 'daily-backup-plan', 'realtime-backup-plan' ),
			);

			$products[] = array(
				'key'               => 'scan',
				'title'             => __( 'Jetpack Scan', 'jetpack' ),
				'short_description' => __( 'Automatic scanning and one-click fixes keep your site one step ahead of security threats.', 'jetpack' ),
				'learn_more'        => __( 'Learn More', 'jetpack' ),
				'description'       => __( 'Automatic scanning and one-click fixes keep your site one step ahead of security threats.', 'jetpack' ),
				'show_promotion'    => true,
				'discount_percent'  => 30,
				'options'           => array(
					array(
						'type' => 'scan',
						'slug' => 'jetpack-scan',
						'key'  => 'jetpack_scan',
						'name' => __( 'Daily Scan', 'jetpack' ),
					),
				),
				'default_option'    => 'scan',
				'included_in_plans' => array( 'premium-plan', 'business-plan', 'scan-plan' ),
			);
		}

		$products[] = array(
			'key'               => 'search',
			'title'             => __( 'Jetpack Search', 'jetpack' ),
			'short_description' => __( 'Incredibly powerful and customizable, Jetpack Search helps your visitors instantly find the right content – right when they need it.', 'jetpack' ),
			'learn_more'        => __( 'Learn More', 'jetpack' ),
			'description'       => __( 'Incredibly powerful and customizable, Jetpack Search helps your visitors instantly find the right content – right when they need it.', 'jetpack' ),
			'label_popup'       => __( 'Records are all posts, pages, custom post types, and other types of content indexed by Jetpack Search.', 'jetpack' ),
			'options'           => array(
				array(
					'type' => 'search',
					'slug' => 'jetpack-search',
					'key'  => 'jetpack_search',
					'name' => __( 'Search', 'jetpack' ),
				),
			),
			'tears'             => array(),
			'default_option'    => 'search',
			'show_promotion'    => false,
			'included_in_plans' => array( 'search-plan' ),
		);

		$products[] = array(
			'key'               => 'anti-spam',
			'title'             => __( 'Jetpack Anti-Spam', 'jetpack' ),
			'short_description' => __( 'Automatically clear spam from comments and forms. Save time, get more responses, give your visitors a better experience – all without lifting a finger.', 'jetpack' ),
			'learn_more'        => __( 'Learn More', 'jetpack' ),
			'description'       => __( 'Automatically clear spam from comments and forms. Save time, get more responses, give your visitors a better experience – all without lifting a finger.', 'jetpack' ),
			'options'           => array(
				array(
					'type' => 'anti-spam',
					'slug' => 'jetpack-anti-spam',
					'key'  => 'jetpack_anti_spam',
					'name' => __( 'Anti-Spam', 'jetpack' ),
				),
			),
			'default_option'    => 'anti-spam',
			'included_in_plans' => array( 'personal-plan', 'premium-plan', 'business-plan', 'anti-spam-plan' ),
		);

		return $products;
	}

	/**
	 * Determine if the current user is allowed to make Jetpack purchases without
	 * a WordPress.com account
	 *
	 * @return boolean True if the user can make purchases, false if not
	 */
	public static function current_user_can_purchase() {

		// The site must be site-connected to Jetpack (no users connected).
		if ( ! self::connection()->is_site_connection() ) {
			return false;
		}

		// Make sure only administrators can make purchases.
		if ( ! current_user_can( 'manage_options' ) ) {
			return false;
		}

		return true;
	}

}<|MERGE_RESOLUTION|>--- conflicted
+++ resolved
@@ -2686,11 +2686,7 @@
 		} else {
 			$mod = jetpack_get_module_info( $module );
 
-<<<<<<< HEAD
 			if ( null === $mod ) {
-=======
-			if ( ! isset( $mod ) ) {
->>>>>>> 0ea87b53
 				// Try to get the module info from the file as a fallback.
 				$mod = self::get_file_data( $file, jetpack_get_all_module_header_names() );
 
