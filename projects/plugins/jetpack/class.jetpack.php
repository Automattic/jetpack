--- conflicted
+++ resolved
@@ -2544,10 +2544,6 @@
 		// Check each module for fatal errors, a la wp-admin/plugins.php::activate before activating.
 		if ( $send_state_messages ) {
 			self::restate();
-<<<<<<< HEAD
-			( new Errors() )->catch_errors( true );
-=======
->>>>>>> 623d7499
 		}
 
 		$active = self::get_active_modules();
@@ -2617,12 +2613,6 @@
 			self::state( 'error', false );
 			self::state( 'module', false );
 		}
-<<<<<<< HEAD
-
-		// Restore the original error reporting settings.
-		( new Errors() )->catch_errors( false );
-=======
->>>>>>> 623d7499
 		/**
 		 * Fires when default modules are activated.
 		 *
