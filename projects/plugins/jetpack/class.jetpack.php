--- conflicted
+++ resolved
@@ -3867,39 +3867,6 @@
 			self::restate();
 		}
 
-<<<<<<< HEAD
-=======
-		if ( isset( $_GET['connect_url_redirect'] ) ) {
-			// @todo: Add validation against a known allowed list.
-			$from = ! empty( $_GET['from'] ) ? sanitize_text_field( wp_unslash( $_GET['from'] ) ) : 'iframe'; // phpcs:ignore WordPress.Security.NonceVerification.Recommended -- no site changes.
-			// User clicked in the iframe to link their accounts.
-			if ( ! self::connection()->is_user_connected() ) {
-				$redirect = ! empty( $_GET['redirect_after_auth'] ) ? wp_unslash( $_GET['redirect_after_auth'] ) : false; // phpcs:ignore WordPress.Security.NonceVerification.Recommended, WordPress.Security.ValidatedSanitizedInput.InputNotSanitized -- no site changes, sanitization happens in build_connect_url()
-
-				add_filter( 'allowed_redirect_hosts', array( $this, 'allow_wpcom_environments' ) );
-				$connect_url = $this->build_connect_url( true, $redirect, $from );
-				remove_filter( 'allowed_redirect_hosts', array( $this, 'allow_wpcom_environments' ) );
-
-				if ( isset( $_GET['notes_iframe'] ) ) {
-					$connect_url .= '&notes_iframe';
-				}
-				wp_safe_redirect( $connect_url );
-				exit;
-			} else {
-				if ( ! isset( $_GET['calypso_env'] ) ) {
-					self::state( 'message', 'already_authorized' );
-					wp_safe_redirect( self::admin_url() );
-					exit;
-				} else {
-					$connect_url  = $this->build_connect_url( true, false, $from );
-					$connect_url .= '&already_authorized=true';
-					wp_safe_redirect( $connect_url );
-					exit;
-				}
-			}
-		}
-
->>>>>>> 9d502f1b
 		if ( isset( $_GET['action'] ) ) {
 			switch ( $_GET['action'] ) {
 				/**
