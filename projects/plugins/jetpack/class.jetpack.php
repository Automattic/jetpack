<?php

use Automattic\Jetpack\Assets;
use Automattic\Jetpack\Assets\Logo as Jetpack_Logo;
use Automattic\Jetpack\Config;
use Automattic\Jetpack\Connection\Client;
use Automattic\Jetpack\Connection\Manager as Connection_Manager;
use Automattic\Jetpack\Connection\Nonce_Handler;
use Automattic\Jetpack\Connection\Plugin_Storage as Connection_Plugin_Storage;
use Automattic\Jetpack\Connection\Rest_Authentication as Connection_Rest_Authentication;
use Automattic\Jetpack\Connection\Secrets;
use Automattic\Jetpack\Connection\Tokens;
use Automattic\Jetpack\Connection\Utils as Connection_Utils;
use Automattic\Jetpack\Connection\Webhooks as Connection_Webhooks;
use Automattic\Jetpack\Constants;
use Automattic\Jetpack\Device_Detection\User_Agent_Info;
use Automattic\Jetpack\Identity_Crisis;
use Automattic\Jetpack\Licensing;
use Automattic\Jetpack\Partner;
use Automattic\Jetpack\Plugin\Tracking as Plugin_Tracking;
use Automattic\Jetpack\Redirect;
use Automattic\Jetpack\Status;
use Automattic\Jetpack\Sync\Functions;
use Automattic\Jetpack\Sync\Health;
use Automattic\Jetpack\Sync\Sender;
use Automattic\Jetpack\Sync\Users;
use Automattic\Jetpack\Terms_Of_Service;
use Automattic\Jetpack\Tracking;

/*
Options:
jetpack_options (array)
	An array of options.
	@see Jetpack_Options::get_option_names()

jetpack_register (string)
	Temporary verification secrets.

jetpack_activated (int)
	1: the plugin was activated normally
	2: the plugin was activated on this site because of a network-wide activation
	3: the plugin was auto-installed
	4: the plugin was manually disconnected (but is still installed)

jetpack_active_modules (array)
	Array of active module slugs.

jetpack_do_activate (bool)
	Flag for "activating" the plugin on sites where the activation hook never fired (auto-installs)
*/

require_once JETPACK__PLUGIN_DIR . '_inc/lib/class.media.php';

class Jetpack {
	public $xmlrpc_server = null;

	/**
	 * @var array The handles of styles that are concatenated into jetpack.css.
	 *
	 * When making changes to that list, you must also update concat_list in tools/builder/frontend-css.js.
	 */
	public $concatenated_style_handles = array(
		'jetpack-carousel-swiper-css',
		'jetpack-carousel',
		'grunion.css',
		'the-neverending-homepage',
		'jetpack_likes',
		'jetpack_related-posts',
		'sharedaddy',
		'jetpack-slideshow',
		'presentations',
		'quiz',
		'jetpack-subscriptions',
		'jetpack-responsive-videos-style',
		'jetpack-social-menu',
		'tiled-gallery',
		'jetpack_display_posts_widget',
		'gravatar-profile-widget',
		'goodreads-widget',
		'jetpack_social_media_icons_widget',
		'jetpack-top-posts-widget',
		'jetpack_image_widget',
		'jetpack-my-community-widget',
		'jetpack-authors-widget',
		'wordads',
		'eu-cookie-law-style',
		'flickr-widget-style',
		'jetpack-search-widget',
		'jetpack-simple-payments-widget-style',
		'jetpack-widget-social-icons-styles',
		'wpcom_instagram_widget',
	);

	/**
	 * Contains all assets that have had their URL rewritten to minified versions.
	 *
	 * @var array
	 */
	static $min_assets = array();

	public $plugins_to_deactivate = array(
		'stats'               => array( 'stats/stats.php', 'WordPress.com Stats' ),
		'shortlinks'          => array( 'stats/stats.php', 'WordPress.com Stats' ),
		'sharedaddy'          => array( 'sharedaddy/sharedaddy.php', 'Sharedaddy' ),
		'twitter-widget'      => array( 'wickett-twitter-widget/wickett-twitter-widget.php', 'Wickett Twitter Widget' ),
		'contact-form'        => array( 'grunion-contact-form/grunion-contact-form.php', 'Grunion Contact Form' ),
		'contact-form'        => array( 'mullet/mullet-contact-form.php', 'Mullet Contact Form' ),
		'custom-css'          => array( 'safecss/safecss.php', 'WordPress.com Custom CSS' ),
		'random-redirect'     => array( 'random-redirect/random-redirect.php', 'Random Redirect' ),
		'videopress'          => array( 'video/video.php', 'VideoPress' ),
		'widget-visibility'   => array( 'jetpack-widget-visibility/widget-visibility.php', 'Jetpack Widget Visibility' ),
		'widget-visibility'   => array( 'widget-visibility-without-jetpack/widget-visibility-without-jetpack.php', 'Widget Visibility Without Jetpack' ),
		'sharedaddy'          => array( 'jetpack-sharing/sharedaddy.php', 'Jetpack Sharing' ),
		'gravatar-hovercards' => array( 'jetpack-gravatar-hovercards/gravatar-hovercards.php', 'Jetpack Gravatar Hovercards' ),
		'latex'               => array( 'wp-latex/wp-latex.php', 'WP LaTeX' ),
	);

	/**
	 * Map of roles we care about, and their corresponding minimum capabilities.
	 *
	 * @deprecated 7.6 Use Automattic\Jetpack\Roles::$capability_translations instead.
	 *
	 * @access public
	 * @static
	 *
	 * @var array
	 */
	public static $capability_translations = array(
		'administrator' => 'manage_options',
		'editor'        => 'edit_others_posts',
		'author'        => 'publish_posts',
		'contributor'   => 'edit_posts',
		'subscriber'    => 'read',
	);

	/**
	 * Map of modules that have conflicts with plugins and should not be auto-activated
	 * if the plugins are active.  Used by filter_default_modules
	 *
	 * Plugin Authors: If you'd like to prevent a single module from auto-activating,
	 * change `module-slug` and add this to your plugin:
	 *
	 * add_filter( 'jetpack_get_default_modules', 'my_jetpack_get_default_modules' );
	 * function my_jetpack_get_default_modules( $modules ) {
	 *     return array_diff( $modules, array( 'module-slug' ) );
	 * }
	 *
	 * @var array
	 */
	private $conflicting_plugins = array(
		'comments'           => array(
			'Intense Debate'                 => 'intensedebate/intensedebate.php',
			'Disqus'                         => 'disqus-comment-system/disqus.php',
			'Livefyre'                       => 'livefyre-comments/livefyre.php',
			'Comments Evolved for WordPress' => 'gplus-comments/comments-evolved.php',
			'Google+ Comments'               => 'google-plus-comments/google-plus-comments.php',
			'WP-SpamShield Anti-Spam'        => 'wp-spamshield/wp-spamshield.php',
		),
		'comment-likes'      => array(
			'Epoch' => 'epoch/plugincore.php',
		),
		'contact-form'       => array(
			'Contact Form 7'           => 'contact-form-7/wp-contact-form-7.php',
			'Gravity Forms'            => 'gravityforms/gravityforms.php',
			'Contact Form Plugin'      => 'contact-form-plugin/contact_form.php',
			'Easy Contact Forms'       => 'easy-contact-forms/easy-contact-forms.php',
			'Fast Secure Contact Form' => 'si-contact-form/si-contact-form.php',
			'Ninja Forms'              => 'ninja-forms/ninja-forms.php',
		),
		'latex'              => array(
			'LaTeX for WordPress'     => 'latex/latex.php',
			'Youngwhans Simple Latex' => 'youngwhans-simple-latex/yw-latex.php',
			'Easy WP LaTeX'           => 'easy-wp-latex-lite/easy-wp-latex-lite.php',
			'MathJax-LaTeX'           => 'mathjax-latex/mathjax-latex.php',
			'Enable Latex'            => 'enable-latex/enable-latex.php',
			'WP QuickLaTeX'           => 'wp-quicklatex/wp-quicklatex.php',
		),
		'protect'            => array(
			'Limit Login Attempts'              => 'limit-login-attempts/limit-login-attempts.php',
			'Captcha'                           => 'captcha/captcha.php',
			'Brute Force Login Protection'      => 'brute-force-login-protection/brute-force-login-protection.php',
			'Login Security Solution'           => 'login-security-solution/login-security-solution.php',
			'WPSecureOps Brute Force Protect'   => 'wpsecureops-bruteforce-protect/wpsecureops-bruteforce-protect.php',
			'BulletProof Security'              => 'bulletproof-security/bulletproof-security.php',
			'SiteGuard WP Plugin'               => 'siteguard/siteguard.php',
			'Security-protection'               => 'security-protection/security-protection.php',
			'Login Security'                    => 'login-security/login-security.php',
			'Botnet Attack Blocker'             => 'botnet-attack-blocker/botnet-attack-blocker.php',
			'Wordfence Security'                => 'wordfence/wordfence.php',
			'All In One WP Security & Firewall' => 'all-in-one-wp-security-and-firewall/wp-security.php',
			'iThemes Security'                  => 'better-wp-security/better-wp-security.php',
		),
		'random-redirect'    => array(
			'Random Redirect 2' => 'random-redirect-2/random-redirect.php',
		),
		'related-posts'      => array(
			'YARPP'                       => 'yet-another-related-posts-plugin/yarpp.php',
			'WordPress Related Posts'     => 'wordpress-23-related-posts-plugin/wp_related_posts.php',
			'nrelate Related Content'     => 'nrelate-related-content/nrelate-related.php',
			'Contextual Related Posts'    => 'contextual-related-posts/contextual-related-posts.php',
			'Related Posts for WordPress' => 'microkids-related-posts/microkids-related-posts.php',
			'outbrain'                    => 'outbrain/outbrain.php',
			'Shareaholic'                 => 'shareaholic/shareaholic.php',
			'Sexybookmarks'               => 'sexybookmarks/shareaholic.php',
		),
		'sharedaddy'         => array(
			'AddThis'     => 'addthis/addthis_social_widget.php',
			'Add To Any'  => 'add-to-any/add-to-any.php',
			'ShareThis'   => 'share-this/sharethis.php',
			'Shareaholic' => 'shareaholic/shareaholic.php',
		),
		'seo-tools'          => array(
			'WordPress SEO by Yoast'         => 'wordpress-seo/wp-seo.php',
			'WordPress SEO Premium by Yoast' => 'wordpress-seo-premium/wp-seo-premium.php',
			'All in One SEO Pack'            => 'all-in-one-seo-pack/all_in_one_seo_pack.php',
			'All in One SEO Pack Pro'        => 'all-in-one-seo-pack-pro/all_in_one_seo_pack.php',
			'The SEO Framework'              => 'autodescription/autodescription.php',
			'Rank Math'                      => 'seo-by-rank-math/rank-math.php',
			'Slim SEO'                       => 'slim-seo/slim-seo.php',
		),
		'verification-tools' => array(
			'WordPress SEO by Yoast'         => 'wordpress-seo/wp-seo.php',
			'WordPress SEO Premium by Yoast' => 'wordpress-seo-premium/wp-seo-premium.php',
			'All in One SEO Pack'            => 'all-in-one-seo-pack/all_in_one_seo_pack.php',
			'All in One SEO Pack Pro'        => 'all-in-one-seo-pack-pro/all_in_one_seo_pack.php',
			'The SEO Framework'              => 'autodescription/autodescription.php',
			'Rank Math'                      => 'seo-by-rank-math/rank-math.php',
			'Slim SEO'                       => 'slim-seo/slim-seo.php',
		),
		'widget-visibility'  => array(
			'Widget Logic'    => 'widget-logic/widget_logic.php',
			'Dynamic Widgets' => 'dynamic-widgets/dynamic-widgets.php',
		),
		'sitemaps'           => array(
			'Google XML Sitemaps'                  => 'google-sitemap-generator/sitemap.php',
			'Better WordPress Google XML Sitemaps' => 'bwp-google-xml-sitemaps/bwp-simple-gxs.php',
			'Google XML Sitemaps for qTranslate'   => 'google-xml-sitemaps-v3-for-qtranslate/sitemap.php',
			'XML Sitemap & Google News feeds'      => 'xml-sitemap-feed/xml-sitemap.php',
			'Google Sitemap by BestWebSoft'        => 'google-sitemap-plugin/google-sitemap-plugin.php',
			'WordPress SEO by Yoast'               => 'wordpress-seo/wp-seo.php',
			'WordPress SEO Premium by Yoast'       => 'wordpress-seo-premium/wp-seo-premium.php',
			'All in One SEO Pack'                  => 'all-in-one-seo-pack/all_in_one_seo_pack.php',
			'All in One SEO Pack Pro'              => 'all-in-one-seo-pack-pro/all_in_one_seo_pack.php',
			'The SEO Framework'                    => 'autodescription/autodescription.php',
			'Sitemap'                              => 'sitemap/sitemap.php',
			'Simple Wp Sitemap'                    => 'simple-wp-sitemap/simple-wp-sitemap.php',
			'Simple Sitemap'                       => 'simple-sitemap/simple-sitemap.php',
			'XML Sitemaps'                         => 'xml-sitemaps/xml-sitemaps.php',
			'MSM Sitemaps'                         => 'msm-sitemap/msm-sitemap.php',
			'Rank Math'                            => 'seo-by-rank-math/rank-math.php',
			'Slim SEO'                             => 'slim-seo/slim-seo.php',
		),
		'lazy-images'        => array(
			'Lazy Load'              => 'lazy-load/lazy-load.php',
			'BJ Lazy Load'           => 'bj-lazy-load/bj-lazy-load.php',
			'Lazy Load by WP Rocket' => 'rocket-lazy-load/rocket-lazy-load.php',
		),
	);

	/**
	 * Plugins for which we turn off our Facebook OG Tags implementation.
	 *
	 * Note: All in One SEO Pack, All in one SEO Pack Pro, WordPress SEO by Yoast, and WordPress SEO Premium by Yoast automatically deactivate
	 * Jetpack's Open Graph tags via filter when their Social Meta modules are active.
	 *
	 * Plugin authors: If you'd like to prevent Jetpack's Open Graph tag generation in your plugin, you can do so via this filter:
	 * add_filter( 'jetpack_enable_open_graph', '__return_false' );
	 */
	private $open_graph_conflicting_plugins = array(
		'2-click-socialmedia-buttons/2-click-socialmedia-buttons.php',
		// 2 Click Social Media Buttons
		'add-link-to-facebook/add-link-to-facebook.php',         // Add Link to Facebook
		'add-meta-tags/add-meta-tags.php',                       // Add Meta Tags
		'complete-open-graph/complete-open-graph.php',           // Complete Open Graph
		'easy-facebook-share-thumbnails/esft.php',               // Easy Facebook Share Thumbnail
		'heateor-open-graph-meta-tags/heateor-open-graph-meta-tags.php',
		// Open Graph Meta Tags by Heateor
		'facebook/facebook.php',                                 // Facebook (official plugin)
		'facebook-awd/AWD_facebook.php',                         // Facebook AWD All in one
		'facebook-featured-image-and-open-graph-meta-tags/fb-featured-image.php',
		// Facebook Featured Image & OG Meta Tags
		'facebook-meta-tags/facebook-metatags.php',              // Facebook Meta Tags
		'wonderm00ns-simple-facebook-open-graph-tags/wonderm00n-open-graph.php',
		// Facebook Open Graph Meta Tags for WordPress
		'facebook-revised-open-graph-meta-tag/index.php',        // Facebook Revised Open Graph Meta Tag
		'facebook-thumb-fixer/_facebook-thumb-fixer.php',        // Facebook Thumb Fixer
		'facebook-and-digg-thumbnail-generator/facebook-and-digg-thumbnail-generator.php',
		// Fedmich's Facebook Open Graph Meta
		'network-publisher/networkpub.php',                      // Network Publisher
		'nextgen-facebook/nextgen-facebook.php',                 // NextGEN Facebook OG
		'social-networks-auto-poster-facebook-twitter-g/NextScripts_SNAP.php',
		// NextScripts SNAP
		'og-tags/og-tags.php',                                   // OG Tags
		'opengraph/opengraph.php',                               // Open Graph
		'open-graph-protocol-framework/open-graph-protocol-framework.php',
		// Open Graph Protocol Framework
		'seo-facebook-comments/seofacebook.php',                 // SEO Facebook Comments
		'seo-ultimate/seo-ultimate.php',                         // SEO Ultimate
		'sexybookmarks/sexy-bookmarks.php',                      // Shareaholic
		'shareaholic/sexy-bookmarks.php',                        // Shareaholic
		'sharepress/sharepress.php',                             // SharePress
		'simple-facebook-connect/sfc.php',                       // Simple Facebook Connect
		'social-discussions/social-discussions.php',             // Social Discussions
		'social-sharing-toolkit/social_sharing_toolkit.php',     // Social Sharing Toolkit
		'socialize/socialize.php',                               // Socialize
		'squirrly-seo/squirrly.php',                             // SEO by SQUIRRLY™
		'only-tweet-like-share-and-google-1/tweet-like-plusone.php',
		// Tweet, Like, Google +1 and Share
		'wordbooker/wordbooker.php',                             // Wordbooker
		'wpsso/wpsso.php',                                       // WordPress Social Sharing Optimization
		'wp-caregiver/wp-caregiver.php',                         // WP Caregiver
		'wp-facebook-like-send-open-graph-meta/wp-facebook-like-send-open-graph-meta.php',
		// WP Facebook Like Send & Open Graph Meta
		'wp-facebook-open-graph-protocol/wp-facebook-ogp.php',   // WP Facebook Open Graph protocol
		'wp-ogp/wp-ogp.php',                                     // WP-OGP
		'zoltonorg-social-plugin/zosp.php',                      // Zolton.org Social Plugin
		'wp-fb-share-like-button/wp_fb_share-like_widget.php',   // WP Facebook Like Button
		'open-graph-metabox/open-graph-metabox.php',              // Open Graph Metabox
		'seo-by-rank-math/rank-math.php',                        // Rank Math.
		'slim-seo/slim-seo.php',                                 // Slim SEO
	);

	/**
	 * Plugins for which we turn off our Twitter Cards Tags implementation.
	 */
	private $twitter_cards_conflicting_plugins = array(
		// 'twitter/twitter.php',                       // The official one handles this on its own.
		// https://github.com/twitter/wordpress/blob/master/src/Twitter/WordPress/Cards/Compatibility.php
			'eewee-twitter-card/index.php',              // Eewee Twitter Card
		'ig-twitter-cards/ig-twitter-cards.php',     // IG:Twitter Cards
		'jm-twitter-cards/jm-twitter-cards.php',     // JM Twitter Cards
		'kevinjohn-gallagher-pure-web-brilliants-social-graph-twitter-cards-extention/kevinjohn_gallagher___social_graph_twitter_output.php',
		// Pure Web Brilliant's Social Graph Twitter Cards Extension
		'twitter-cards/twitter-cards.php',           // Twitter Cards
		'twitter-cards-meta/twitter-cards-meta.php', // Twitter Cards Meta
		'wp-to-twitter/wp-to-twitter.php',           // WP to Twitter
		'wp-twitter-cards/twitter_cards.php',        // WP Twitter Cards
		'seo-by-rank-math/rank-math.php',            // Rank Math.
		'slim-seo/slim-seo.php',                     // Slim SEO
	);

	/**
	 * Message to display in admin_notice
	 *
	 * @var string
	 */
	public $message = '';

	/**
	 * Error to display in admin_notice
	 *
	 * @var string
	 */
	public $error = '';

	/**
	 * Modules that need more privacy description.
	 *
	 * @var string
	 */
	public $privacy_checks = '';

	/**
	 * Stats to record once the page loads
	 *
	 * @var array
	 */
	public $stats = array();

	/**
	 * Jetpack_Sync object
	 */
	public $sync;

	/**
	 * Verified data for JSON authorization request
	 */
	public $json_api_authorization_request = array();

	/**
	 * @var Automattic\Jetpack\Connection\Manager
	 */
	protected $connection_manager;

	/**
	 * @var string Transient key used to prevent multiple simultaneous plugin upgrades
	 */
	public static $plugin_upgrade_lock_key = 'jetpack_upgrade_lock';

	/**
	 * Holds an instance of Automattic\Jetpack\A8c_Mc_Stats
	 *
	 * @var Automattic\Jetpack\A8c_Mc_Stats
	 */
	public $a8c_mc_stats_instance;

	/**
	 * Constant for login redirect key.
	 *
	 * @var string
	 * @since 8.4.0
	 */
	public static $jetpack_redirect_login = 'jetpack_connect_login_redirect';

	/**
	 * Holds the singleton instance of this class
	 *
	 * @since 2.3.3
	 * @var Jetpack
	 */
	static $instance = false;

	/**
	 * Singleton
	 *
	 * @static
	 */
	public static function init() {
		if ( ! self::$instance ) {
			self::$instance = new Jetpack();
			add_action( 'plugins_loaded', array( self::$instance, 'plugin_upgrade' ) );
			add_action( 'jetpack_idc_disconnect', array( __CLASS__, 'on_idc_disconnect' ) );
		}

		return self::$instance;
	}

	/**
	 * Must never be called statically
	 */
	function plugin_upgrade() {
		if ( self::is_connection_ready() ) {
			list( $version ) = explode( ':', Jetpack_Options::get_option( 'version' ) );
			if ( JETPACK__VERSION != $version ) {
				// Prevent multiple upgrades at once - only a single process should trigger
				// an upgrade to avoid stampedes
				if ( false !== get_transient( self::$plugin_upgrade_lock_key ) ) {
					return;
				}

				// Set a short lock to prevent multiple instances of the upgrade
				set_transient( self::$plugin_upgrade_lock_key, 1, 10 );

				// check which active modules actually exist and remove others from active_modules list
				$unfiltered_modules = self::get_active_modules();
				$modules            = array_filter( $unfiltered_modules, array( 'Jetpack', 'is_module' ) );
				if ( array_diff( $unfiltered_modules, $modules ) ) {
					self::update_active_modules( $modules );
				}

				add_action( 'init', array( __CLASS__, 'activate_new_modules' ) );

				// Upgrade to 4.3.0
				if ( Jetpack_Options::get_option( 'identity_crisis_whitelist' ) ) {
					Jetpack_Options::delete_option( 'identity_crisis_whitelist' );
				}

				// Make sure Markdown for posts gets turned back on
				if ( ! get_option( 'wpcom_publish_posts_with_markdown' ) ) {
					update_option( 'wpcom_publish_posts_with_markdown', true );
				}

				/*
				 * Minileven deprecation. 8.3.0.
				 * Only delete options if not using
				 * the replacement standalone Minileven plugin.
				 */
				if (
					! self::is_plugin_active( 'minileven-master/minileven.php' )
					&& ! self::is_plugin_active( 'minileven/minileven.php' )
				) {
					if ( get_option( 'wp_mobile_custom_css' ) ) {
						delete_option( 'wp_mobile_custom_css' );
					}
					if ( get_option( 'wp_mobile_excerpt' ) ) {
						delete_option( 'wp_mobile_excerpt' );
					}
					if ( get_option( 'wp_mobile_featured_images' ) ) {
						delete_option( 'wp_mobile_featured_images' );
					}
					if ( get_option( 'wp_mobile_app_promos' ) ) {
						delete_option( 'wp_mobile_app_promos' );
					}
				}

				// Upgrade to 8.4.0.
				if ( Jetpack_Options::get_option( 'ab_connect_banner_green_bar' ) ) {
					Jetpack_Options::delete_option( 'ab_connect_banner_green_bar' );
				}

				// Update to 8.8.x (WordPress 5.5 Compatibility).
				if ( Jetpack_Options::get_option( 'autoupdate_plugins' ) ) {
					$updated = update_site_option(
						'auto_update_plugins',
						array_unique(
							array_merge(
								(array) Jetpack_Options::get_option( 'autoupdate_plugins', array() ),
								(array) get_site_option( 'auto_update_plugins', array() )
							)
						)
					);

					if ( $updated ) {
						Jetpack_Options::delete_option( 'autoupdate_plugins' );
					} // Should we have some type of fallback if something fails here?
				}

				if ( did_action( 'wp_loaded' ) ) {
					self::upgrade_on_load();
				} else {
					add_action(
						'wp_loaded',
						array( __CLASS__, 'upgrade_on_load' )
					);
				}
			}
		}
	}

	/**
	 * Runs upgrade routines that need to have modules loaded.
	 */
	static function upgrade_on_load() {

		// Not attempting any upgrades if jetpack_modules_loaded did not fire.
		// This can happen in case Jetpack has been just upgraded and is
		// being initialized late during the page load. In this case we wait
		// until the next proper admin page load with Jetpack active.
		if ( ! did_action( 'jetpack_modules_loaded' ) ) {
			delete_transient( self::$plugin_upgrade_lock_key );

			return;
		}

		self::maybe_set_version_option();

		if ( method_exists( 'Jetpack_Widget_Conditions', 'migrate_post_type_rules' ) ) {
			Jetpack_Widget_Conditions::migrate_post_type_rules();
		}

		if (
			class_exists( 'Jetpack_Sitemap_Manager' )
			&& version_compare( JETPACK__VERSION, '5.3', '>=' )
		) {
			do_action( 'jetpack_sitemaps_purge_data' );
		}

		// Delete old stats cache
		delete_option( 'jetpack_restapi_stats_cache' );

		delete_transient( self::$plugin_upgrade_lock_key );
	}

	/**
	 * Saves all the currently active modules to options.
	 * Also fires Action hooks for each newly activated and deactivated module.
	 *
	 * @param $modules Array Array of active modules to be saved in options.
	 *
	 * @return $success bool true for success, false for failure.
	 */
	static function update_active_modules( $modules ) {
		$current_modules      = Jetpack_Options::get_option( 'active_modules', array() );
		$active_modules       = self::get_active_modules();
		$new_active_modules   = array_diff( $modules, $current_modules );
		$new_inactive_modules = array_diff( $active_modules, $modules );
		$new_current_modules  = array_diff( array_merge( $current_modules, $new_active_modules ), $new_inactive_modules );
		$reindexed_modules    = array_values( $new_current_modules );
		$success              = Jetpack_Options::update_option( 'active_modules', array_unique( $reindexed_modules ) );

		foreach ( $new_active_modules as $module ) {
			/**
			 * Fires when a specific module is activated.
			 *
			 * @since 1.9.0
			 *
			 * @param string $module Module slug.
			 * @param boolean $success whether the module was activated. @since 4.2
			 */
			do_action( 'jetpack_activate_module', $module, $success );
			/**
			 * Fires when a module is activated.
			 * The dynamic part of the filter, $module, is the module slug.
			 *
			 * @since 1.9.0
			 *
			 * @param string $module Module slug.
			 */
			do_action( "jetpack_activate_module_$module", $module );
		}

		foreach ( $new_inactive_modules as $module ) {
			/**
			 * Fired after a module has been deactivated.
			 *
			 * @since 4.2.0
			 *
			 * @param string $module Module slug.
			 * @param boolean $success whether the module was deactivated.
			 */
			do_action( 'jetpack_deactivate_module', $module, $success );
			/**
			 * Fires when a module is deactivated.
			 * The dynamic part of the filter, $module, is the module slug.
			 *
			 * @since 1.9.0
			 *
			 * @param string $module Module slug.
			 */
			do_action( "jetpack_deactivate_module_$module", $module );
		}

		return $success;
	}

	static function delete_active_modules() {
		self::update_active_modules( array() );
	}

	/**
	 * Adds a hook to plugins_loaded at a priority that's currently the earliest
	 * available.
	 */
	public function add_configure_hook() {
		global $wp_filter;

		$current_priority = has_filter( 'plugins_loaded', array( $this, 'configure' ) );
		if ( false !== $current_priority ) {
			remove_action( 'plugins_loaded', array( $this, 'configure' ), $current_priority );
		}

		$taken_priorities = array_map( 'intval', array_keys( $wp_filter['plugins_loaded']->callbacks ) );
		sort( $taken_priorities );

		$first_priority = array_shift( $taken_priorities );

		if ( defined( 'PHP_INT_MAX' ) && $first_priority <= - PHP_INT_MAX ) {
			$new_priority = - PHP_INT_MAX;
		} else {
			$new_priority = $first_priority - 1;
		}

		add_action( 'plugins_loaded', array( $this, 'configure' ), $new_priority );
	}

	/**
	 * Constructor.  Initializes WordPress hooks
	 */
	private function __construct() {
		/*
		 * Check for and alert any deprecated hooks
		 */
		add_action( 'init', array( $this, 'deprecated_hooks' ) );

		// Note how this runs at an earlier plugin_loaded hook intentionally to accomodate for other plugins.
		add_action( 'plugin_loaded', array( $this, 'add_configure_hook' ), 90 );
		add_action( 'network_plugin_loaded', array( $this, 'add_configure_hook' ), 90 );
		add_action( 'mu_plugin_loaded', array( $this, 'add_configure_hook' ), 90 );
		add_action( 'plugins_loaded', array( $this, 'late_initialization' ), 90 );

		add_action( 'jetpack_verify_signature_error', array( $this, 'track_xmlrpc_error' ) );

		add_filter(
			'jetpack_signature_check_token',
			array( __CLASS__, 'verify_onboarding_token' ),
			10,
			3
		);

		/**
		 * Prepare Gutenberg Editor functionality
		 */
		require_once JETPACK__PLUGIN_DIR . 'class.jetpack-gutenberg.php';
		add_action( 'plugins_loaded', array( 'Jetpack_Gutenberg', 'init' ) );
		add_action( 'plugins_loaded', array( 'Jetpack_Gutenberg', 'load_independent_blocks' ) );
		add_action( 'plugins_loaded', array( 'Jetpack_Gutenberg', 'load_extended_blocks' ), 9 );
		add_action( 'enqueue_block_editor_assets', array( 'Jetpack_Gutenberg', 'enqueue_block_editor_assets' ) );

		add_action( 'set_user_role', array( $this, 'maybe_clear_other_linked_admins_transient' ), 10, 3 );

		// Unlink user before deleting the user from WP.com.
		add_action( 'deleted_user', array( $this, 'disconnect_user' ), 10, 1 );
		add_action( 'remove_user_from_blog', array( $this, 'disconnect_user' ), 10, 1 );

		add_action( 'jetpack_event_log', array( 'Jetpack', 'log' ), 10, 2 );

		add_filter( 'login_url', array( $this, 'login_url' ), 10, 2 );
		add_action( 'login_init', array( $this, 'login_init' ) );

		// Set up the REST authentication hooks.
		Connection_Rest_Authentication::init();

		add_action( 'admin_init', array( $this, 'admin_init' ) );
		add_action( 'admin_init', array( $this, 'dismiss_jetpack_notice' ) );

		add_filter( 'admin_body_class', array( $this, 'admin_body_class' ), 20 );

		// Filter the dashboard meta box order to swap the new one in in place of the old one.
		add_filter( 'get_user_option_meta-box-order_dashboard', array( $this, 'get_user_option_meta_box_order_dashboard' ) );

		// WordPress dashboard widget.
		require_once JETPACK__PLUGIN_DIR . 'class-jetpack-stats-dashboard-widget.php';
<<<<<<< HEAD
		$jetpack_stats_dashboard_widget = ( new Jetpack_Stats_Dashboard_Widget() );
		add_action( 'wp_dashboard_setup', array( $jetpack_stats_dashboard_widget, 'init' ) );
=======
		add_action( 'wp_dashboard_setup', array( new Jetpack_Stats_Dashboard_Widget(), 'init' ) );
>>>>>>> c4ee4932

		// Returns HTTPS support status.
		add_action( 'wp_ajax_jetpack-recheck-ssl', array( $this, 'ajax_recheck_ssl' ) );

		add_action( 'wp_ajax_jetpack_connection_banner', array( $this, 'jetpack_connection_banner_callback' ) );

		add_action( 'wp_ajax_jetpack_recommendations_banner', array( 'Jetpack_Recommendations_Banner', 'ajax_callback' ) );

		add_action( 'wp_loaded', array( $this, 'register_assets' ) );

		/**
		 * These actions run checks to load additional files.
		 * They check for external files or plugins, so they need to run as late as possible.
		 */
		add_action( 'wp_head', array( $this, 'check_open_graph' ), 1 );
		add_action( 'web_stories_story_head', array( $this, 'check_open_graph' ), 1 );
		add_action( 'plugins_loaded', array( $this, 'check_twitter_tags' ), 999 );
		add_action( 'plugins_loaded', array( $this, 'check_rest_api_compat' ), 1000 );

		add_filter( 'plugins_url', array( 'Jetpack', 'maybe_min_asset' ), 1, 3 );
		add_action( 'style_loader_src', array( 'Jetpack', 'set_suffix_on_min' ), 10, 2 );
		add_filter( 'style_loader_tag', array( 'Jetpack', 'maybe_inline_style' ), 10, 2 );

		add_filter( 'profile_update', array( 'Jetpack', 'user_meta_cleanup' ) );

		add_filter( 'jetpack_get_default_modules', array( $this, 'filter_default_modules' ) );
		add_filter( 'jetpack_get_default_modules', array( $this, 'handle_deprecated_modules' ), 99 );

		require_once JETPACK__PLUGIN_DIR . 'class-jetpack-pre-connection-jitms.php';
		$jetpack_jitm_messages = ( new Jetpack_Pre_Connection_JITMs() );
		add_filter( 'jetpack_pre_connection_jitms', array( $jetpack_jitm_messages, 'add_pre_connection_jitms' ) );

		/*
		 * If enabled, point edit post, page, and comment links to Calypso instead of WP-Admin.
		 * We should make sure to only do this for front end links.
		 */
		if ( self::get_option( 'edit_links_calypso_redirect' ) && ! is_admin() ) {
			add_filter( 'get_edit_post_link', array( $this, 'point_edit_post_links_to_calypso' ), 1, 2 );
			add_filter( 'get_edit_comment_link', array( $this, 'point_edit_comment_links_to_calypso' ), 1 );

			/*
			 * We'll shortcircuit wp_notify_postauthor and wp_notify_moderator pluggable functions
			 * so they point moderation links on emails to Calypso.
			 */
			jetpack_require_lib( 'functions.wp-notify' );
			add_filter( 'comment_notification_recipients', 'jetpack_notify_postauthor', 1, 2 );
			add_filter( 'notify_moderator', 'jetpack_notify_moderator', 1, 2 );
		}

		add_action(
			'plugins_loaded',
			function () {
				if ( User_Agent_Info::is_mobile_app() ) {
					add_filter( 'get_edit_post_link', '__return_empty_string' );
				}
			}
		);

		// Update the site's Jetpack plan and products from API on heartbeats.
		add_action( 'jetpack_heartbeat', array( 'Jetpack_Plan', 'refresh_from_wpcom' ) );

		/**
		 * This is the hack to concatenate all css files into one.
		 * For description and reasoning see the implode_frontend_css method.
		 *
		 * Super late priority so we catch all the registered styles.
		 */
		if ( ! is_admin() ) {
			add_action( 'wp_print_styles', array( $this, 'implode_frontend_css' ), -1 ); // Run first
			add_action( 'wp_print_footer_scripts', array( $this, 'implode_frontend_css' ), -1 ); // Run first to trigger before `print_late_styles`
		}

		// Actually push the stats on shutdown.
		if ( ! has_action( 'shutdown', array( $this, 'push_stats' ) ) ) {
			add_action( 'shutdown', array( $this, 'push_stats' ) );
		}

		// After a successful connection.
		add_action( 'jetpack_site_registered', array( $this, 'activate_default_modules_on_site_register' ) );
		add_action( 'jetpack_site_registered', array( $this, 'handle_unique_registrations_stats' ) );

		// Actions for Manager::authorize().
		add_action( 'jetpack_authorize_starting', array( $this, 'authorize_starting' ) );
		add_action( 'jetpack_authorize_ending_linked', array( $this, 'authorize_ending_linked' ) );
		add_action( 'jetpack_authorize_ending_authorized', array( $this, 'authorize_ending_authorized' ) );

		add_action( 'jetpack_client_authorize_error', array( Jetpack_Client_Server::class, 'client_authorize_error' ) );
		add_filter( 'jetpack_client_authorize_already_authorized_url', array( Jetpack_Client_Server::class, 'client_authorize_already_authorized_url' ) );
		add_action( 'jetpack_client_authorize_processing', array( Jetpack_Client_Server::class, 'client_authorize_processing' ) );
		add_filter( 'jetpack_client_authorize_fallback_url', array( Jetpack_Client_Server::class, 'client_authorize_fallback_url' ) );

		// Filters for the Manager::get_token() urls and request body.
		add_filter( 'jetpack_token_redirect_url', array( __CLASS__, 'filter_connect_redirect_url' ) );
		add_filter( 'jetpack_token_request_body', array( __CLASS__, 'filter_token_request_body' ) );

		// Filter for the `jetpack/v4/connection/data` API response.
		add_filter( 'jetpack_current_user_connection_data', array( __CLASS__, 'filter_jetpack_current_user_connection_data' ) );

		// Actions for successful reconnect.
		add_action( 'jetpack_reconnection_completed', array( $this, 'reconnection_completed' ) );

		// Actions for successful disconnect.
		add_action( 'jetpack_site_disconnected', array( $this, 'jetpack_site_disconnected' ) );

		// Actions for licensing.
		Licensing::instance()->initialize();

		// Filters for Sync Callables.
		add_filter( 'jetpack_sync_callable_whitelist', array( $this, 'filter_sync_callable_whitelist' ), 10, 1 );
		add_filter( 'jetpack_sync_multisite_callable_whitelist', array( $this, 'filter_sync_multisite_callable_whitelist' ), 10, 1 );

		// Make resources use static domain when possible.
		add_filter( 'jetpack_static_url', array( 'Automattic\\Jetpack\\Assets', 'staticize_subdomain' ) );

		// Validate the domain names in Jetpack development versions.
		add_action( 'jetpack_pre_register', array( get_called_class(), 'registration_check_domains' ) );
	}

	/**
	 * Before everything else starts getting initalized, we need to initialize Jetpack using the
	 * Config object.
	 */
	public function configure() {
		$config = new Config();

		foreach (
			array(
				'sync',
				'jitm',
			)
			as $feature
		) {
			$config->ensure( $feature );
		}

		$config->ensure(
			'connection',
			array(
				'slug' => 'jetpack',
				'name' => 'Jetpack',
			)
		);

		if ( ! $this->connection_manager ) {
			$this->connection_manager = new Connection_Manager( 'jetpack' );

			/**
			 * Filter to activate Jetpack Connection UI.
			 * INTERNAL USE ONLY.
			 *
			 * @since 9.5.0
			 *
			 * @param bool false Whether to activate the Connection UI.
			 */
			if ( apply_filters( 'jetpack_connection_ui_active', false ) ) {
				Automattic\Jetpack\ConnectionUI\Admin::init();
			}
		}

		/*
		 * Load things that should only be in Network Admin.
		 *
		 * For now blow away everything else until a more full
		 * understanding of what is needed at the network level is
		 * available
		 */
		if ( is_multisite() ) {
			$network = Jetpack_Network::init();
			$network->set_connection( $this->connection_manager );
		}

		if ( self::is_connection_ready() ) {
			add_action( 'login_form_jetpack_json_api_authorization', array( $this, 'login_form_json_api_authorization' ) );

			Jetpack_Heartbeat::init();
			if ( self::is_module_active( 'stats' ) && self::is_module_active( 'search' ) ) {
				require_once JETPACK__PLUGIN_DIR . '_inc/lib/class.jetpack-search-performance-logger.php';
				Jetpack_Search_Performance_Logger::init();
			}
		}

		// Initialize remote file upload request handlers.
		$this->add_remote_request_handlers();

		/*
		 * Enable enhanced handling of previewing sites in Calypso
		 */
		if ( self::is_connection_ready() ) {
			require_once JETPACK__PLUGIN_DIR . '_inc/lib/class.jetpack-iframe-embed.php';
			add_action( 'init', array( 'Jetpack_Iframe_Embed', 'init' ), 9, 0 );
			require_once JETPACK__PLUGIN_DIR . '_inc/lib/class.jetpack-keyring-service-helper.php';
			add_action( 'init', array( 'Jetpack_Keyring_Service_Helper', 'init' ), 9, 0 );
		}

		if ( ( new Tracking( $this->connection_manager ) )->should_enable_tracking( new Terms_Of_Service(), new Status() ) ) {
			add_action( 'init', array( new Plugin_Tracking(), 'init' ) );
		} else {
			/**
			 * Initialize tracking right after the user agrees to the terms of service.
			 */
			add_action( 'jetpack_agreed_to_terms_of_service', array( new Plugin_Tracking(), 'init' ) );
		}
	}

	/**
	 * Runs on plugins_loaded. Use this to add code that needs to be executed later than other
	 * initialization code.
	 *
	 * @action plugins_loaded
	 */
	public function late_initialization() {
		add_action( 'plugins_loaded', array( 'Jetpack', 'load_modules' ), 100 );

		Partner::init();

		/**
		 * Fires when Jetpack is fully loaded and ready. This is the point where it's safe
		 * to instantiate classes from packages and namespaces that are managed by the Jetpack Autoloader.
		 *
		 * @since 8.1.0
		 *
		 * @param Jetpack $jetpack the main plugin class object.
		 */
		do_action( 'jetpack_loaded', $this );

		add_filter( 'map_meta_cap', array( $this, 'jetpack_custom_caps' ), 1, 4 );
	}

	/**
	 * Sets up the XMLRPC request handlers.
	 *
	 * @deprecated since 7.7.0
	 * @see Automattic\Jetpack\Connection\Manager::setup_xmlrpc_handlers()
	 *
	 * @param array                 $request_params Incoming request parameters.
	 * @param Boolean               $is_active      Whether the connection is currently active.
	 * @param Boolean               $is_signed      Whether the signature check has been successful.
	 * @param Jetpack_XMLRPC_Server $xmlrpc_server  (optional) An instance of the server to use instead of instantiating a new one.
	 */
	public function setup_xmlrpc_handlers(
		$request_params,
		$is_active,
		$is_signed,
		Jetpack_XMLRPC_Server $xmlrpc_server = null
	) {
		_deprecated_function( __METHOD__, 'jetpack-7.7', 'Automattic\\Jetpack\\Connection\\Manager::setup_xmlrpc_handlers' );

		if ( ! $this->connection_manager ) {
			$this->connection_manager = new Connection_Manager();
		}

		return $this->connection_manager->setup_xmlrpc_handlers(
			$request_params,
			$is_active,
			$is_signed,
			$xmlrpc_server
		);
	}

	/**
	 * Initialize REST API registration connector.
	 *
	 * @deprecated since 7.7.0
	 * @see Automattic\Jetpack\Connection\Manager::initialize_rest_api_registration_connector()
	 */
	public function initialize_rest_api_registration_connector() {
		_deprecated_function( __METHOD__, 'jetpack-7.7', 'Automattic\\Jetpack\\Connection\\Manager::initialize_rest_api_registration_connector' );

		if ( ! $this->connection_manager ) {
			$this->connection_manager = new Connection_Manager();
		}

		$this->connection_manager->initialize_rest_api_registration_connector();
	}

	/**
	 * This is ported over from the manage module, which has been deprecated and baked in here.
	 *
	 * @param $domains
	 */
	function add_wpcom_to_allowed_redirect_hosts( $domains ) {
		add_filter( 'allowed_redirect_hosts', array( $this, 'allow_wpcom_domain' ) );
	}

	/**
	 * Return $domains, with 'wordpress.com' appended.
	 * This is ported over from the manage module, which has been deprecated and baked in here.
	 *
	 * @param $domains
	 * @return array
	 */
	function allow_wpcom_domain( $domains ) {
		if ( empty( $domains ) ) {
			$domains = array();
		}
		$domains[] = 'wordpress.com';
		return array_unique( $domains );
	}

	function point_edit_post_links_to_calypso( $default_url, $post_id ) {
		$post = get_post( $post_id );

		if ( empty( $post ) ) {
			return $default_url;
		}

		$post_type = $post->post_type;

		// Mapping the allowed CPTs on WordPress.com to corresponding paths in Calypso.
		// https://en.support.wordpress.com/custom-post-types/
		$allowed_post_types = array(
			'post',
			'page',
			'jetpack-portfolio',
			'jetpack-testimonial',
		);

		if ( ! in_array( $post_type, $allowed_post_types, true ) ) {
			return $default_url;
		}

		return Redirect::get_url(
			'calypso-edit-' . $post_type,
			array(
				'path' => $post_id,
			)
		);
	}

	function point_edit_comment_links_to_calypso( $url ) {
		// Take the `query` key value from the URL, and parse its parts to the $query_args. `amp;c` matches the comment ID.
		wp_parse_str( wp_parse_url( $url, PHP_URL_QUERY ), $query_args );

		return Redirect::get_url(
			'calypso-edit-comment',
			array(
				'path' => $query_args['amp;c'],
			)
		);

	}

	/**
	 * Extend Sync callables with Jetpack Plugin functions.
	 *
	 * @param array $callables list of callables.
	 *
	 * @return array list of callables.
	 */
	public function filter_sync_callable_whitelist( $callables ) {

		// Jetpack Functions.
		$jetpack_callables = array(
			'single_user_site'         => array( 'Jetpack', 'is_single_user_site' ),
			'updates'                  => array( 'Jetpack', 'get_updates' ),
			'active_modules'           => array( 'Jetpack', 'get_active_modules' ),
			'available_jetpack_blocks' => array( 'Jetpack_Gutenberg', 'get_availability' ), // Includes both Gutenberg blocks *and* plugins.
		);
		$callables         = array_merge( $callables, $jetpack_callables );

		// Jetpack_SSO_Helpers.
		if ( include_once JETPACK__PLUGIN_DIR . 'modules/sso/class.jetpack-sso-helpers.php' ) {
			$sso_helpers = array(
				'sso_is_two_step_required'      => array( 'Jetpack_SSO_Helpers', 'is_two_step_required' ),
				'sso_should_hide_login_form'    => array( 'Jetpack_SSO_Helpers', 'should_hide_login_form' ),
				'sso_match_by_email'            => array( 'Jetpack_SSO_Helpers', 'match_by_email' ),
				'sso_new_user_override'         => array( 'Jetpack_SSO_Helpers', 'new_user_override' ),
				'sso_bypass_default_login_form' => array( 'Jetpack_SSO_Helpers', 'bypass_login_forward_wpcom' ),
			);
			$callables   = array_merge( $callables, $sso_helpers );
		}

		return $callables;
	}

	/**
	 * Extend Sync multisite callables with Jetpack Plugin functions.
	 *
	 * @param array $callables list of callables.
	 *
	 * @return array list of callables.
	 */
	public function filter_sync_multisite_callable_whitelist( $callables ) {

		// Jetpack Funtions.
		$jetpack_multisite_callables = array(
			'network_name'                        => array( 'Jetpack', 'network_name' ),
			'network_allow_new_registrations'     => array( 'Jetpack', 'network_allow_new_registrations' ),
			'network_add_new_users'               => array( 'Jetpack', 'network_add_new_users' ),
			'network_site_upload_space'           => array( 'Jetpack', 'network_site_upload_space' ),
			'network_upload_file_types'           => array( 'Jetpack', 'network_upload_file_types' ),
			'network_enable_administration_menus' => array( 'Jetpack', 'network_enable_administration_menus' ),
		);
		$callables                   = array_merge( $callables, $jetpack_multisite_callables );

		return $callables;
	}

	/**
	 * Deprecated
	 * Please use Automattic\Jetpack\JITMS\JITM::jetpack_track_last_sync_callback instead.
	 *
	 * @param array $params The action parameters.
	 *
	 * @deprecated since 9.8.
	 */
	function jetpack_track_last_sync_callback( $params ) {
		_deprecated_function( __METHOD__, 'jetpack-9.8', '\Automattic\Jetpack\JITMS\JITM->jetpack_track_last_sync_callback' );
		return Automattic\Jetpack\JITMS\JITM::get_instance()->jetpack_track_last_sync_callback( $params );
	}

	function jetpack_connection_banner_callback() {
		check_ajax_referer( 'jp-connection-banner-nonce', 'nonce' );

		// Disable the banner dismiss functionality if the pre-connection prompt helpers filter is set.
		if (
			isset( $_REQUEST['dismissBanner'] ) &&
			! Jetpack_Connection_Banner::force_display()
		) {
			Jetpack_Options::update_option( 'dismissed_connection_banner', 1 );
			wp_send_json_success();
		}

		wp_die();
	}

	/**
	 * Removes all XML-RPC methods that are not `jetpack.*`.
	 * Only used in our alternate XML-RPC endpoint, where we want to
	 * ensure that Core and other plugins' methods are not exposed.
	 *
	 * @deprecated since 7.7.0
	 * @see Automattic\Jetpack\Connection\Manager::remove_non_jetpack_xmlrpc_methods()
	 *
	 * @param array $methods A list of registered WordPress XMLRPC methods.
	 * @return array Filtered $methods
	 */
	public function remove_non_jetpack_xmlrpc_methods( $methods ) {
		_deprecated_function( __METHOD__, 'jetpack-7.7', 'Automattic\\Jetpack\\Connection\\Manager::remove_non_jetpack_xmlrpc_methods' );

		if ( ! $this->connection_manager ) {
			$this->connection_manager = new Connection_Manager();
		}

		return $this->connection_manager->remove_non_jetpack_xmlrpc_methods( $methods );
	}

	/**
	 * Since a lot of hosts use a hammer approach to "protecting" WordPress sites,
	 * and just blanket block all requests to /xmlrpc.php, or apply other overly-sensitive
	 * security/firewall policies, we provide our own alternate XML RPC API endpoint
	 * which is accessible via a different URI. Most of the below is copied directly
	 * from /xmlrpc.php so that we're replicating it as closely as possible.
	 *
	 * @deprecated since 7.7.0
	 * @see Automattic\Jetpack\Connection\Manager::alternate_xmlrpc()
	 */
	public function alternate_xmlrpc() {
		_deprecated_function( __METHOD__, 'jetpack-7.7', 'Automattic\\Jetpack\\Connection\\Manager::alternate_xmlrpc' );

		if ( ! $this->connection_manager ) {
			$this->connection_manager = new Connection_Manager();
		}

		$this->connection_manager->alternate_xmlrpc();
	}

	/**
	 * The callback for the JITM ajax requests.
	 *
	 * @deprecated since 7.9.0
	 */
	function jetpack_jitm_ajax_callback() {
		_deprecated_function( __METHOD__, 'jetpack-7.9' );
	}

	/**
	 * If there are any stats that need to be pushed, but haven't been, push them now.
	 */
	function push_stats() {
		if ( ! empty( $this->stats ) ) {
			$this->do_stats( 'server_side' );
		}
	}

	/**
	 * Sets the Jetpack custom capabilities.
	 *
	 * @param string[] $caps    Array of the user's capabilities.
	 * @param string   $cap     Capability name.
	 * @param int      $user_id The user ID.
	 * @param array    $args    Adds the context to the cap. Typically the object ID.
	 */
	public function jetpack_custom_caps( $caps, $cap, $user_id, $args ) {
		switch ( $cap ) {
			case 'jetpack_manage_modules':
			case 'jetpack_activate_modules':
			case 'jetpack_deactivate_modules':
				$caps = array( 'manage_options' );
				break;
			case 'jetpack_configure_modules':
				$caps = array( 'manage_options' );
				break;
			case 'jetpack_manage_autoupdates':
				$caps = array(
					'manage_options',
					'update_plugins',
				);
				break;
			case 'jetpack_network_admin_page':
			case 'jetpack_network_settings_page':
				$caps = array( 'manage_network_plugins' );
				break;
			case 'jetpack_network_sites_page':
				$caps = array( 'manage_sites' );
				break;
			case 'jetpack_admin_page':
				$is_offline_mode = ( new Status() )->is_offline_mode();
				if ( $is_offline_mode ) {
					$caps = array( 'manage_options' );
					break;
				} else {
					$caps = array( 'read' );
				}
				break;
		}
		return $caps;
	}

	/**
	 * Require a Jetpack authentication.
	 *
	 * @deprecated since 7.7.0
	 * @see Automattic\Jetpack\Connection\Manager::require_jetpack_authentication()
	 */
	public function require_jetpack_authentication() {
		_deprecated_function( __METHOD__, 'jetpack-7.7', 'Automattic\\Jetpack\\Connection\\Manager::require_jetpack_authentication' );

		if ( ! $this->connection_manager ) {
			$this->connection_manager = new Connection_Manager();
		}

		$this->connection_manager->require_jetpack_authentication();
	}

	/**
	 * Register assets for use in various modules and the Jetpack admin page.
	 *
	 * @uses wp_script_is, wp_register_script, plugins_url
	 * @action wp_loaded
	 * @return null
	 */
	public function register_assets() {
		if ( ! wp_script_is( 'jetpack-gallery-settings', 'registered' ) ) {
			wp_register_script(
				'jetpack-gallery-settings',
				Assets::get_file_url_for_environment( '_inc/build/gallery-settings.min.js', '_inc/gallery-settings.js' ),
				array( 'media-views' ),
				'20121225'
			);
		}

		if ( ! wp_script_is( 'jetpack-twitter-timeline', 'registered' ) ) {
			wp_register_script(
				'jetpack-twitter-timeline',
				Assets::get_file_url_for_environment( '_inc/build/twitter-timeline.min.js', '_inc/twitter-timeline.js' ),
				array( 'jquery' ),
				'4.0.0',
				true
			);
		}

		if ( ! wp_script_is( 'jetpack-facebook-embed', 'registered' ) ) {
			wp_register_script(
				'jetpack-facebook-embed',
				Assets::get_file_url_for_environment( '_inc/build/facebook-embed.min.js', '_inc/facebook-embed.js' ),
				array(),
				null,
				true
			);

			/** This filter is documented in modules/sharedaddy/sharing-sources.php */
			$fb_app_id = apply_filters( 'jetpack_sharing_facebook_app_id', '249643311490' );
			if ( ! is_numeric( $fb_app_id ) ) {
				$fb_app_id = '';
			}
			wp_localize_script(
				'jetpack-facebook-embed',
				'jpfbembed',
				array(
					'appid'  => $fb_app_id,
					'locale' => $this->get_locale(),
				)
			);
		}

		/**
		 * As jetpack_register_genericons is by default fired off a hook,
		 * the hook may have already fired by this point.
		 * So, let's just trigger it manually.
		 */
		require_once JETPACK__PLUGIN_DIR . '_inc/genericons.php';
		jetpack_register_genericons();

		/**
		 * Register the social logos
		 */
		require_once JETPACK__PLUGIN_DIR . '_inc/social-logos.php';
		jetpack_register_social_logos();

		if ( ! wp_style_is( 'jetpack-icons', 'registered' ) ) {
			wp_register_style( 'jetpack-icons', plugins_url( 'css/jetpack-icons.min.css', JETPACK__PLUGIN_FILE ), false, JETPACK__VERSION );
		}
	}

	/**
	 * Guess locale from language code.
	 *
	 * @param string $lang Language code.
	 * @return string|bool
	 */
	function guess_locale_from_lang( $lang ) {
		if ( 'en' === $lang || 'en_US' === $lang || ! $lang ) {
			return 'en_US';
		}

		if ( ! class_exists( 'GP_Locales' ) ) {
			if ( ! defined( 'JETPACK__GLOTPRESS_LOCALES_PATH' ) || ! file_exists( JETPACK__GLOTPRESS_LOCALES_PATH ) ) {
				return false;
			}

			require JETPACK__GLOTPRESS_LOCALES_PATH;
		}

		if ( defined( 'IS_WPCOM' ) && IS_WPCOM ) {
			// WP.com: get_locale() returns 'it'
			$locale = GP_Locales::by_slug( $lang );
		} else {
			// Jetpack: get_locale() returns 'it_IT';
			$locale = GP_Locales::by_field( 'facebook_locale', $lang );
		}

		if ( ! $locale ) {
			return false;
		}

		if ( empty( $locale->facebook_locale ) ) {
			if ( empty( $locale->wp_locale ) ) {
				return false;
			} else {
				// Facebook SDK is smart enough to fall back to en_US if a
				// locale isn't supported. Since supported Facebook locales
				// can fall out of sync, we'll attempt to use the known
				// wp_locale value and rely on said fallback.
				return $locale->wp_locale;
			}
		}

		return $locale->facebook_locale;
	}

	/**
	 * Get the locale.
	 *
	 * @return string|bool
	 */
	function get_locale() {
		$locale = $this->guess_locale_from_lang( get_locale() );

		if ( ! $locale ) {
			$locale = 'en_US';
		}

		return $locale;
	}

	/**
	 * Return the network_site_url so that .com knows what network this site is a part of.
	 *
	 * @param  bool $option
	 * @return string
	 */
	public function jetpack_main_network_site_option( $option ) {
		return network_site_url();
	}
	/**
	 * Network Name.
	 */
	static function network_name( $option = null ) {
		global $current_site;
		return $current_site->site_name;
	}
	/**
	 * Does the network allow new user and site registrations.
	 *
	 * @return string
	 */
	static function network_allow_new_registrations( $option = null ) {
		return ( in_array( get_site_option( 'registration' ), array( 'none', 'user', 'blog', 'all' ) ) ? get_site_option( 'registration' ) : 'none' );
	}
	/**
	 * Does the network allow admins to add new users.
	 *
	 * @return boolian
	 */
	static function network_add_new_users( $option = null ) {
		return (bool) get_site_option( 'add_new_users' );
	}
	/**
	 * File upload psace left per site in MB.
	 *  -1 means NO LIMIT.
	 *
	 * @return number
	 */
	static function network_site_upload_space( $option = null ) {
		// value in MB
		return ( get_site_option( 'upload_space_check_disabled' ) ? -1 : get_space_allowed() );
	}

	/**
	 * Network allowed file types.
	 *
	 * @return string
	 */
	static function network_upload_file_types( $option = null ) {
		return get_site_option( 'upload_filetypes', 'jpg jpeg png gif' );
	}

	/**
	 * Maximum file upload size set by the network.
	 *
	 * @return number
	 */
	static function network_max_upload_file_size( $option = null ) {
		// value in KB
		return get_site_option( 'fileupload_maxk', 300 );
	}

	/**
	 * Lets us know if a site allows admins to manage the network.
	 *
	 * @return array
	 */
	static function network_enable_administration_menus( $option = null ) {
		return get_site_option( 'menu_items' );
	}

	/**
	 * If a user has been promoted to or demoted from admin, we need to clear the
	 * jetpack_other_linked_admins transient.
	 *
	 * @since 4.3.2
	 * @since 4.4.0  $old_roles is null by default and if it's not passed, the transient is cleared.
	 *
	 * @param int    $user_id   The user ID whose role changed.
	 * @param string $role      The new role.
	 * @param array  $old_roles An array of the user's previous roles.
	 */
	function maybe_clear_other_linked_admins_transient( $user_id, $role, $old_roles = null ) {
		if ( 'administrator' == $role
			|| ( is_array( $old_roles ) && in_array( 'administrator', $old_roles ) )
			|| is_null( $old_roles )
		) {
			delete_transient( 'jetpack_other_linked_admins' );
		}
	}

	/**
	 * Checks to see if there are any other users available to become primary
	 * Users must both:
	 * - Be linked to wpcom
	 * - Be an admin
	 *
	 * @return mixed False if no other users are linked, Int if there are.
	 */
	static function get_other_linked_admins() {
		$other_linked_users = get_transient( 'jetpack_other_linked_admins' );

		if ( false === $other_linked_users ) {
			$admins = get_users( array( 'role' => 'administrator' ) );
			if ( count( $admins ) > 1 ) {
				$available = array();
				foreach ( $admins as $admin ) {
					if ( self::connection()->is_user_connected( $admin->ID ) ) {
						$available[] = $admin->ID;
					}
				}

				$count_connected_admins = count( $available );
				if ( count( $available ) > 1 ) {
					$other_linked_users = $count_connected_admins;
				} else {
					$other_linked_users = 0;
				}
			} else {
				$other_linked_users = 0;
			}

			set_transient( 'jetpack_other_linked_admins', $other_linked_users, HOUR_IN_SECONDS );
		}

		return ( 0 === $other_linked_users ) ? false : $other_linked_users;
	}

	/**
	 * Return whether we are dealing with a multi network setup or not.
	 * The reason we are type casting this is because we want to avoid the situation where
	 * the result is false since when is_main_network_option return false it cases
	 * the rest the get_option( 'jetpack_is_multi_network' ); to return the value that is set in the
	 * database which could be set to anything as opposed to what this function returns.
	 *
	 * @param  bool $option
	 *
	 * @return boolean
	 */
	public function is_main_network_option( $option ) {
		// return '1' or ''
		return (string) (bool) self::is_multi_network();
	}

	/**
	 * Return true if we are with multi-site or multi-network false if we are dealing with single site.
	 *
	 * @param  string $option
	 * @return boolean
	 */
	public function is_multisite( $option ) {
		return (string) (bool) is_multisite();
	}

	/**
	 * Implemented since there is no core is multi network function
	 * Right now there is no way to tell if we which network is the dominant network on the system
	 *
	 * @since  3.3
	 * @return boolean
	 */
	public static function is_multi_network() {
		global  $wpdb;

		// if we don't have a multi site setup no need to do any more
		if ( ! is_multisite() ) {
			return false;
		}

		$num_sites = $wpdb->get_var( "SELECT COUNT(*) FROM {$wpdb->site}" );
		if ( $num_sites > 1 ) {
			return true;
		} else {
			return false;
		}
	}

	/**
	 * Trigger an update to the main_network_site when we update the siteurl of a site.
	 *
	 * @return null
	 */
	function update_jetpack_main_network_site_option() {
		_deprecated_function( __METHOD__, 'jetpack-4.2' );
	}
	/**
	 * Triggered after a user updates the network settings via Network Settings Admin Page
	 */
	function update_jetpack_network_settings() {
		_deprecated_function( __METHOD__, 'jetpack-4.2' );
		// Only sync this info for the main network site.
	}

	/**
	 * Get back if the current site is single user site.
	 *
	 * @return bool
	 */
	public static function is_single_user_site() {
		global $wpdb;

		if ( false === ( $some_users = get_transient( 'jetpack_is_single_user' ) ) ) {
			$some_users = $wpdb->get_var( "SELECT COUNT(*) FROM (SELECT user_id FROM $wpdb->usermeta WHERE meta_key = '{$wpdb->prefix}capabilities' LIMIT 2) AS someusers" );
			set_transient( 'jetpack_is_single_user', (int) $some_users, 12 * HOUR_IN_SECONDS );
		}
		return 1 === (int) $some_users;
	}

	/**
	 * Returns true if the site has file write access false otherwise.
	 *
	 * @return string ( '1' | '0' )
	 **/
	public static function file_system_write_access() {
		if ( ! function_exists( 'get_filesystem_method' ) ) {
			require_once ABSPATH . 'wp-admin/includes/file.php';
		}

		require_once ABSPATH . 'wp-admin/includes/template.php';

		$filesystem_method = get_filesystem_method();
		if ( $filesystem_method === 'direct' ) {
			return 1;
		}

		ob_start();
		$filesystem_credentials_are_stored = request_filesystem_credentials( self_admin_url() );
		ob_end_clean();
		if ( $filesystem_credentials_are_stored ) {
			return 1;
		}
		return 0;
	}

	/**
	 * Finds out if a site is using a version control system.
	 *
	 * @return string ( '1' | '0' )
	 **/
	public static function is_version_controlled() {
		_deprecated_function( __METHOD__, 'jetpack-4.2', 'Functions::is_version_controlled' );
		return (string) (int) Functions::is_version_controlled();
	}

	/**
	 * Determines whether the current theme supports featured images or not.
	 *
	 * @return string ( '1' | '0' )
	 */
	public static function featured_images_enabled() {
		_deprecated_function( __METHOD__, 'jetpack-4.2' );
		return current_theme_supports( 'post-thumbnails' ) ? '1' : '0';
	}

	/**
	 * Wrapper for core's get_avatar_url().  This one is deprecated.
	 *
	 * @deprecated 4.7 use get_avatar_url instead.
	 * @param int|string|object $id_or_email A user ID,  email address, or comment object
	 * @param int               $size Size of the avatar image
	 * @param string            $default URL to a default image to use if no avatar is available
	 * @param bool              $force_display Whether to force it to return an avatar even if show_avatars is disabled
	 *
	 * @return array
	 */
	public static function get_avatar_url( $id_or_email, $size = 96, $default = '', $force_display = false ) {
		_deprecated_function( __METHOD__, 'jetpack-4.7', 'get_avatar_url' );
		return get_avatar_url(
			$id_or_email,
			array(
				'size'          => $size,
				'default'       => $default,
				'force_default' => $force_display,
			)
		);
	}
// phpcs:disable WordPress.WP.CapitalPDangit.Misspelled
	/**
	 * jetpack_updates is saved in the following schema:
	 *
	 * array (
	 *      'plugins'                       => (int) Number of plugin updates available.
	 *      'themes'                        => (int) Number of theme updates available.
	 *      'wordpress'                     => (int) Number of WordPress core updates available.
	 *      'translations'                  => (int) Number of translation updates available.
	 *      'total'                         => (int) Total of all available updates.
	 *      'wp_update_version'             => (string) The latest available version of WordPress, only present if a WordPress update is needed.
	 * )
	 *
	 * @return array
	 */
	public static function get_updates() {
		$update_data = wp_get_update_data();

		// Stores the individual update counts as well as the total count.
		if ( isset( $update_data['counts'] ) ) {
			$updates = $update_data['counts'];
		}

		// If we need to update WordPress core, let's find the latest version number.
		if ( ! empty( $updates['wordpress'] ) ) {
			$cur = get_preferred_from_update_core();
			if ( isset( $cur->response ) && 'upgrade' === $cur->response ) {
				$updates['wp_update_version'] = $cur->current;
			}
		}
		return isset( $updates ) ? $updates : array();
	}
	// phpcs:enable

	public static function get_update_details() {
		$update_details = array(
			'update_core'    => get_site_transient( 'update_core' ),
			'update_plugins' => get_site_transient( 'update_plugins' ),
			'update_themes'  => get_site_transient( 'update_themes' ),
		);
		return $update_details;
	}

	public static function refresh_update_data() {
		_deprecated_function( __METHOD__, 'jetpack-4.2' );

	}

	public static function refresh_theme_data() {
		_deprecated_function( __METHOD__, 'jetpack-4.2' );
	}

	/**
	 * Is Jetpack active?
	 * The method only checks if there's an existing token for the master user. It doesn't validate the token.
	 *
	 * This method is deprecated since 9.6.0. Please use one of the methods provided by the Manager class in the Connection package,
	 * or Jetpack::is_connection_ready if you want to know when the Jetpack plugin starts considering the connection ready to be used.
	 *
	 * Since this method has a wide spread use, we decided not to throw any deprecation warnings for now.
	 *
	 * @deprecated 9.6.0
	 *
	 * @return bool
	 */
	public static function is_active() {
		return self::connection()->is_active();
	}

	/**
	 * Returns true if the current site is connected to WordPress.com and has the minimum requirements to enable Jetpack UI
	 *
	 * This method was introduced just before the release of the possibility to use Jetpack without a user connection, while
	 * it was available only when no_user_testing_mode was enabled. In the near future, this will return is_connected for all
	 * users and this option will be available by default for everybody.
	 *
	 * @since 9.6.0
	 * @since 9.7.0 returns is_connected in all cases and adds filter to the returned value
	 *
	 * @return bool is the site connection ready to be used?
	 */
	public static function is_connection_ready() {
		/**
		 * Allows filtering whether the connection is ready to be used. If true, this will enable the Jetpack UI and modules
		 *
		 * Modules will be enabled depending on the connection status and if the module requires a connection or user connection.
		 *
		 * @since 9.7.0
		 *
		 * @param bool                                  $is_connection_ready Is the connection ready?
		 * @param Automattic\Jetpack\Connection\Manager $connection_manager Instance of the Manager class, can be used to check the connection status.
		 */
		return apply_filters( 'jetpack_is_connection_ready', self::connection()->is_connected(), self::connection() );
	}

	/**
	 * Make an API call to WordPress.com for plan status
	 *
	 * @deprecated 7.2.0 Use Jetpack_Plan::refresh_from_wpcom.
	 *
	 * @return bool True if plan is updated, false if no update
	 */
	public static function refresh_active_plan_from_wpcom() {
		_deprecated_function( __METHOD__, 'jetpack-7.2.0', 'Jetpack_Plan::refresh_from_wpcom' );
		return Jetpack_Plan::refresh_from_wpcom();
	}

	/**
	 * Get the plan that this Jetpack site is currently using
	 *
	 * @deprecated 7.2.0 Use Jetpack_Plan::get.
	 * @return array Active Jetpack plan details.
	 */
	public static function get_active_plan() {
		_deprecated_function( __METHOD__, 'jetpack-7.2.0', 'Jetpack_Plan::get' );
		return Jetpack_Plan::get();
	}

	/**
	 * Determine whether the active plan supports a particular feature
	 *
	 * @deprecated 7.2.0 Use Jetpack_Plan::supports.
	 * @return bool True if plan supports feature, false if not.
	 */
	public static function active_plan_supports( $feature ) {
		_deprecated_function( __METHOD__, 'jetpack-7.2.0', 'Jetpack_Plan::supports' );
		return Jetpack_Plan::supports( $feature );
	}

	/**
	 * Deprecated: Is Jetpack in development (offline) mode?
	 *
	 * This static method is being left here intentionally without the use of _deprecated_function(), as other plugins
	 * and themes still use it, and we do not want to flood them with notices.
	 *
	 * Please use Automattic\Jetpack\Status()->is_offline_mode() instead.
	 *
	 * @deprecated since 8.0.
	 */
	public static function is_development_mode() {
		_deprecated_function( __METHOD__, 'jetpack-8.0', '\Automattic\Jetpack\Status->is_offline_mode' );
		return ( new Status() )->is_offline_mode();
	}

	/**
	 * Whether the site is currently onboarding or not.
	 * A site is considered as being onboarded if it currently has an onboarding token.
	 *
	 * @since 5.8
	 *
	 * @access public
	 * @static
	 *
	 * @return bool True if the site is currently onboarding, false otherwise
	 */
	public static function is_onboarding() {
		return Jetpack_Options::get_option( 'onboarding' ) !== false;
	}

	/**
	 * Determines reason for Jetpack offline mode.
	 */
	public static function development_mode_trigger_text() {
		$status = new Status();

		if ( ! $status->is_offline_mode() ) {
			return __( 'Jetpack is not in Offline Mode.', 'jetpack' );
		}

		if ( defined( 'JETPACK_DEV_DEBUG' ) && JETPACK_DEV_DEBUG ) {
			$notice = __( 'The JETPACK_DEV_DEBUG constant is defined in wp-config.php or elsewhere.', 'jetpack' );
		} elseif ( defined( 'WP_LOCAL_DEV' ) && WP_LOCAL_DEV ) {
			$notice = __( 'The WP_LOCAL_DEV constant is defined in wp-config.php or elsewhere.', 'jetpack' );
		} elseif ( $status->is_local_site() ) {
			$notice = __( 'The site URL is a known local development environment URL (e.g. http://localhost).', 'jetpack' );
			/** This filter is documented in packages/status/src/class-status.php */
		} elseif ( has_filter( 'jetpack_development_mode' ) && apply_filters( 'jetpack_development_mode', false ) ) { // This is a deprecated filter name.
			$notice = __( 'The jetpack_development_mode filter is set to true.', 'jetpack' );
		} else {
			$notice = __( 'The jetpack_offline_mode filter is set to true.', 'jetpack' );
		}

		return $notice;

	}
	/**
	 * Get Jetpack offline mode notice text and notice class.
	 *
	 * Mirrors the checks made in Automattic\Jetpack\Status->is_offline_mode
	 */
	public static function show_development_mode_notice() {
		if ( ( new Status() )->is_offline_mode() ) {
			$notice = sprintf(
				/* translators: %s is a URL */
				__( 'In <a href="%s" target="_blank">Offline Mode</a>:', 'jetpack' ),
				Redirect::get_url( 'jetpack-support-development-mode' )
			);

			$notice .= ' ' . self::development_mode_trigger_text();

			echo '<div class="updated" style="border-color: #f0821e;"><p>' . $notice . '</p></div>';
		}

		// Throw up a notice if using a development version and as for feedback.
		if ( self::is_development_version() ) {
			/* translators: %s is a URL */
			$notice = sprintf( __( 'You are currently running a development version of Jetpack. <a href="%s" target="_blank">Submit your feedback</a>', 'jetpack' ), Redirect::get_url( 'jetpack-contact-support-beta-group' ) );

			echo '<div class="updated" style="border-color: #f0821e;"><p>' . $notice . '</p></div>';
		}
		// Throw up a notice if using staging mode
		if ( ( new Status() )->is_staging_site() ) {
			/* translators: %s is a URL */
			$notice = sprintf( __( 'You are running Jetpack on a <a href="%s" target="_blank">staging server</a>.', 'jetpack' ), Redirect::get_url( 'jetpack-support-staging-sites' ) );

			echo '<div class="updated" style="border-color: #f0821e;"><p>' . $notice . '</p></div>';
		}
	}

	/**
	 * Whether Jetpack's version maps to a public release, or a development version.
	 */
	public static function is_development_version() {
		/**
		 * Allows filtering whether this is a development version of Jetpack.
		 *
		 * This filter is especially useful for tests.
		 *
		 * @since 4.3.0
		 *
		 * @param bool $development_version Is this a develoment version of Jetpack?
		 */
		return (bool) apply_filters(
			'jetpack_development_version',
			! preg_match( '/^\d+(\.\d+)+$/', Constants::get_constant( 'JETPACK__VERSION' ) )
		);
	}

	/**
	 * Is a given user (or the current user if none is specified) linked to a WordPress.com user?
	 */
	public static function is_user_connected( $user_id = false ) {
		_deprecated_function( __METHOD__, 'jetpack-9.5', 'Automattic\\Jetpack\\Connection\\Manager\\is_user_connected' );
		return self::connection()->is_user_connected( $user_id );
	}

	/**
	 * Get the wpcom user data of the current|specified connected user.
	 */
	public static function get_connected_user_data( $user_id = null ) {
		_deprecated_function( __METHOD__, 'jetpack-9.5', 'Automattic\\Jetpack\\Connection\\Manager\\get_connected_user_data' );
		return self::connection()->get_connected_user_data( $user_id );
	}

	/**
	 * Get the wpcom email of the current|specified connected user.
	 */
	public static function get_connected_user_email( $user_id = null ) {
		if ( ! $user_id ) {
			$user_id = get_current_user_id();
		}

		$xml = new Jetpack_IXR_Client(
			array(
				'user_id' => $user_id,
			)
		);
		$xml->query( 'wpcom.getUserEmail' );
		if ( ! $xml->isError() ) {
			return $xml->getResponse();
		}
		return false;
	}

	/**
	 * Get the wpcom email of the master user.
	 */
	public static function get_master_user_email() {
		$master_user_id = Jetpack_Options::get_option( 'master_user' );
		if ( $master_user_id ) {
			return self::get_connected_user_email( $master_user_id );
		}
		return '';
	}

	/**
	 * Whether the current user is the connection owner.
	 *
	 * @deprecated since 7.7
	 *
	 * @return bool Whether the current user is the connection owner.
	 */
	public function current_user_is_connection_owner() {
		_deprecated_function( __METHOD__, 'jetpack-7.7', 'Automattic\\Jetpack\\Connection\\Manager::is_connection_owner' );
		return self::connection()->is_connection_owner();
	}

	/**
	 * Gets current user IP address.
	 *
	 * @param  bool $check_all_headers Check all headers? Default is `false`.
	 *
	 * @return string                  Current user IP address.
	 */
	public static function current_user_ip( $check_all_headers = false ) {
		if ( $check_all_headers ) {
			foreach ( array(
				'HTTP_CF_CONNECTING_IP',
				'HTTP_CLIENT_IP',
				'HTTP_X_FORWARDED_FOR',
				'HTTP_X_FORWARDED',
				'HTTP_X_CLUSTER_CLIENT_IP',
				'HTTP_FORWARDED_FOR',
				'HTTP_FORWARDED',
				'HTTP_VIA',
			) as $key ) {
				if ( ! empty( $_SERVER[ $key ] ) ) {
					return $_SERVER[ $key ];
				}
			}
		}

		return ! empty( $_SERVER['REMOTE_ADDR'] ) ? $_SERVER['REMOTE_ADDR'] : '';
	}

	/**
	 * Synchronize connected user role changes
	 */
	function user_role_change( $user_id ) {
		_deprecated_function( __METHOD__, 'jetpack-4.2', 'Users::user_role_change()' );
		Users::user_role_change( $user_id );
	}

	/**
	 * Loads the currently active modules.
	 */
	public static function load_modules() {
		$is_offline_mode = ( new Status() )->is_offline_mode();
		if (
			! self::is_connection_ready()
			&& ! $is_offline_mode
			&& ! self::is_onboarding()
			&& (
				! is_multisite()
				|| ! get_site_option( 'jetpack_protect_active' )
			)
		) {
			return;
		}

		$version = Jetpack_Options::get_option( 'version' );
		if ( ! $version ) {
			$version = $old_version = JETPACK__VERSION . ':' . time();
			/** This action is documented in class.jetpack.php */
			do_action( 'updating_jetpack_version', $version, false );
			Jetpack_Options::update_options( compact( 'version', 'old_version' ) );
		}
		list( $version ) = explode( ':', $version );

		$modules = array_filter( self::get_active_modules(), array( 'Jetpack', 'is_module' ) );

		$modules_data = array();

		// Don't load modules that have had "Major" changes since the stored version until they have been deactivated/reactivated through the lint check.
		if ( version_compare( $version, JETPACK__VERSION, '<' ) ) {
			$updated_modules = array();
			foreach ( $modules as $module ) {
				$modules_data[ $module ] = self::get_module( $module );
				if ( ! isset( $modules_data[ $module ]['changed'] ) ) {
					continue;
				}

				if ( version_compare( $modules_data[ $module ]['changed'], $version, '<=' ) ) {
					continue;
				}

				$updated_modules[] = $module;
			}

			$modules = array_diff( $modules, $updated_modules );
		}

		$is_site_connection = self::connection()->is_site_connection();

		foreach ( $modules as $index => $module ) {
			// If we're in offline/site-connection mode, disable modules requiring a connection/user connection.
			if ( $is_offline_mode || $is_site_connection ) {
				// Prime the pump if we need to
				if ( empty( $modules_data[ $module ] ) ) {
					$modules_data[ $module ] = self::get_module( $module );
				}
				// If the module requires a connection, but we're in local mode, don't include it.
				if ( $is_offline_mode && $modules_data[ $module ]['requires_connection'] ) {
					continue;
				}

				if ( $is_site_connection && $modules_data[ $module ]['requires_user_connection'] ) {
					continue;
				}
			}

			if ( did_action( 'jetpack_module_loaded_' . $module ) ) {
				continue;
			}

			if ( ! include_once self::get_module_path( $module ) ) {
				unset( $modules[ $index ] );
				self::update_active_modules( array_values( $modules ) );
				continue;
			}

			/**
			 * Fires when a specific module is loaded.
			 * The dynamic part of the hook, $module, is the module slug.
			 *
			 * @since 1.1.0
			 */
			do_action( 'jetpack_module_loaded_' . $module );
		}

		/**
		 * Fires when all the modules are loaded.
		 *
		 * @since 1.1.0
		 */
		do_action( 'jetpack_modules_loaded' );

		// Load module-specific code that is needed even when a module isn't active. Loaded here because code contained therein may need actions such as setup_theme.
		require_once JETPACK__PLUGIN_DIR . 'modules/module-extras.php';
	}

	/**
	 * Check if Jetpack's REST API compat file should be included
	 *
	 * @action plugins_loaded
	 * @return null
	 */
	public function check_rest_api_compat() {
		/**
		 * Filters the list of REST API compat files to be included.
		 *
		 * @since 2.2.5
		 *
		 * @param array $args Array of REST API compat files to include.
		 */
		$_jetpack_rest_api_compat_includes = apply_filters( 'jetpack_rest_api_compat', array() );

		foreach ( $_jetpack_rest_api_compat_includes as $_jetpack_rest_api_compat_include ) {
			require_once $_jetpack_rest_api_compat_include;
		}
	}

	/**
	 * Gets all plugins currently active in values, regardless of whether they're
	 * traditionally activated or network activated.
	 *
	 * @todo Store the result in core's object cache maybe?
	 */
	public static function get_active_plugins() {
		$active_plugins = (array) get_option( 'active_plugins', array() );

		if ( is_multisite() ) {
			// Due to legacy code, active_sitewide_plugins stores them in the keys,
			// whereas active_plugins stores them in the values.
			$network_plugins = array_keys( get_site_option( 'active_sitewide_plugins', array() ) );
			if ( $network_plugins ) {
				$active_plugins = array_merge( $active_plugins, $network_plugins );
			}
		}

		sort( $active_plugins );

		return array_unique( $active_plugins );
	}

	/**
	 * Gets and parses additional plugin data to send with the heartbeat data
	 *
	 * @since 3.8.1
	 *
	 * @return array Array of plugin data
	 */
	public static function get_parsed_plugin_data() {
		if ( ! function_exists( 'get_plugins' ) ) {
			require_once ABSPATH . 'wp-admin/includes/plugin.php';
		}
		/** This filter is documented in wp-admin/includes/class-wp-plugins-list-table.php */
		$all_plugins    = apply_filters( 'all_plugins', get_plugins() );
		$active_plugins = self::get_active_plugins();

		$plugins = array();
		foreach ( $all_plugins as $path => $plugin_data ) {
			$plugins[ $path ] = array(
				'is_active' => in_array( $path, $active_plugins ),
				'file'      => $path,
				'name'      => $plugin_data['Name'],
				'version'   => $plugin_data['Version'],
				'author'    => $plugin_data['Author'],
			);
		}

		return $plugins;
	}

	/**
	 * Gets and parses theme data to send with the heartbeat data
	 *
	 * @since 3.8.1
	 *
	 * @return array Array of theme data
	 */
	public static function get_parsed_theme_data() {
		$all_themes  = wp_get_themes( array( 'allowed' => true ) );
		$header_keys = array( 'Name', 'Author', 'Version', 'ThemeURI', 'AuthorURI', 'Status', 'Tags' );

		$themes = array();
		foreach ( $all_themes as $slug => $theme_data ) {
			$theme_headers = array();
			foreach ( $header_keys as $header_key ) {
				$theme_headers[ $header_key ] = $theme_data->get( $header_key );
			}

			$themes[ $slug ] = array(
				'is_active_theme' => $slug == wp_get_theme()->get_template(),
				'slug'            => $slug,
				'theme_root'      => $theme_data->get_theme_root_uri(),
				'parent'          => $theme_data->parent(),
				'headers'         => $theme_headers,
			);
		}

		return $themes;
	}

	/**
	 * Checks whether a specific plugin is active.
	 *
	 * We don't want to store these in a static variable, in case
	 * there are switch_to_blog() calls involved.
	 */
	public static function is_plugin_active( $plugin = 'jetpack/jetpack.php' ) {
		return in_array( $plugin, self::get_active_plugins() );
	}

	/**
	 * Check if Jetpack's Open Graph tags should be used.
	 * If certain plugins are active, Jetpack's og tags are suppressed.
	 *
	 * @uses Jetpack::get_active_modules, add_filter, get_option, apply_filters
	 * @action plugins_loaded
	 * @return null
	 */
	public function check_open_graph() {
		if ( in_array( 'publicize', self::get_active_modules() ) || in_array( 'sharedaddy', self::get_active_modules() ) ) {
			add_filter( 'jetpack_enable_open_graph', '__return_true', 0 );
		}

		$active_plugins = self::get_active_plugins();

		if ( ! empty( $active_plugins ) ) {
			foreach ( $this->open_graph_conflicting_plugins as $plugin ) {
				if ( in_array( $plugin, $active_plugins ) ) {
					add_filter( 'jetpack_enable_open_graph', '__return_false', 99 );
					break;
				}
			}
		}

		/**
		 * Allow the addition of Open Graph Meta Tags to all pages.
		 *
		 * @since 2.0.3
		 *
		 * @param bool false Should Open Graph Meta tags be added. Default to false.
		 */
		if ( apply_filters( 'jetpack_enable_open_graph', false ) ) {
			require_once JETPACK__PLUGIN_DIR . 'functions.opengraph.php';
		}
	}

	/**
	 * Check if Jetpack's Twitter tags should be used.
	 * If certain plugins are active, Jetpack's twitter tags are suppressed.
	 *
	 * @uses Jetpack::get_active_modules, add_filter, get_option, apply_filters
	 * @action plugins_loaded
	 * @return null
	 */
	public function check_twitter_tags() {

		$active_plugins = self::get_active_plugins();

		if ( ! empty( $active_plugins ) ) {
			foreach ( $this->twitter_cards_conflicting_plugins as $plugin ) {
				if ( in_array( $plugin, $active_plugins ) ) {
					add_filter( 'jetpack_disable_twitter_cards', '__return_true', 99 );
					break;
				}
			}
		}

		/**
		 * Allow Twitter Card Meta tags to be disabled.
		 *
		 * @since 2.6.0
		 *
		 * @param bool true Should Twitter Card Meta tags be disabled. Default to true.
		 */
		if ( ! apply_filters( 'jetpack_disable_twitter_cards', false ) ) {
			require_once JETPACK__PLUGIN_DIR . 'class.jetpack-twitter-cards.php';
		}
	}

	/**
	 * Allows plugins to submit security reports.
	 *
	 * @param string $type         Report type (login_form, backup, file_scanning, spam)
	 * @param string $plugin_file  Plugin __FILE__, so that we can pull plugin data
	 * @param array  $args         See definitions above
	 */
	public static function submit_security_report( $type = '', $plugin_file = '', $args = array() ) {
		_deprecated_function( __FUNCTION__, 'jetpack-4.2', null );
	}

	/* Jetpack Options API */

	public static function get_option_names( $type = 'compact' ) {
		return Jetpack_Options::get_option_names( $type );
	}

	/**
	 * Returns the requested option.  Looks in jetpack_options or jetpack_$name as appropriate.
	 *
	 * @param string $name    Option name
	 * @param mixed  $default (optional)
	 */
	public static function get_option( $name, $default = false ) {
		return Jetpack_Options::get_option( $name, $default );
	}

	/**
	 * Updates the single given option.  Updates jetpack_options or jetpack_$name as appropriate.
	 *
	 * @deprecated 3.4 use Jetpack_Options::update_option() instead.
	 * @param string $name  Option name
	 * @param mixed  $value Option value
	 */
	public static function update_option( $name, $value ) {
		_deprecated_function( __METHOD__, 'jetpack-3.4', 'Jetpack_Options::update_option()' );
		return Jetpack_Options::update_option( $name, $value );
	}

	/**
	 * Updates the multiple given options.  Updates jetpack_options and/or jetpack_$name as appropriate.
	 *
	 * @deprecated 3.4 use Jetpack_Options::update_options() instead.
	 * @param array $array array( option name => option value, ... )
	 */
	public static function update_options( $array ) {
		_deprecated_function( __METHOD__, 'jetpack-3.4', 'Jetpack_Options::update_options()' );
		return Jetpack_Options::update_options( $array );
	}

	/**
	 * Deletes the given option.  May be passed multiple option names as an array.
	 * Updates jetpack_options and/or deletes jetpack_$name as appropriate.
	 *
	 * @deprecated 3.4 use Jetpack_Options::delete_option() instead.
	 * @param string|array $names
	 */
	public static function delete_option( $names ) {
		_deprecated_function( __METHOD__, 'jetpack-3.4', 'Jetpack_Options::delete_option()' );
		return Jetpack_Options::delete_option( $names );
	}

	/**
	 * Enters a user token into the user_tokens option
	 *
	 * @deprecated 8.0 Use Automattic\Jetpack\Connection\Tokens->update_user_token() instead.
	 *
	 * @param int    $user_id The user id.
	 * @param string $token The user token.
	 * @param bool   $is_master_user Whether the user is the master user.
	 * @return bool
	 */
	public static function update_user_token( $user_id, $token, $is_master_user ) {
		_deprecated_function( __METHOD__, 'jetpack-9.5', 'Automattic\\Jetpack\\Connection\\Tokens->update_user_token' );
		return ( new Tokens() )->update_user_token( $user_id, $token, $is_master_user );
	}

	/**
	 * Returns an array of all PHP files in the specified absolute path.
	 * Equivalent to glob( "$absolute_path/*.php" ).
	 *
	 * @param string $absolute_path The absolute path of the directory to search.
	 * @return array Array of absolute paths to the PHP files.
	 */
	public static function glob_php( $absolute_path ) {
		if ( function_exists( 'glob' ) ) {
			return glob( "$absolute_path/*.php" );
		}

		$absolute_path = untrailingslashit( $absolute_path );
		$files         = array();
		if ( ! $dir = @opendir( $absolute_path ) ) {
			return $files;
		}

		while ( false !== $file = readdir( $dir ) ) {
			if ( '.' == substr( $file, 0, 1 ) || '.php' != substr( $file, -4 ) ) {
				continue;
			}

			$file = "$absolute_path/$file";

			if ( ! is_file( $file ) ) {
				continue;
			}

			$files[] = $file;
		}

		closedir( $dir );

		return $files;
	}

	public static function activate_new_modules( $redirect = false ) {
		if ( ! self::is_connection_ready() && ! ( new Status() )->is_offline_mode() ) {
			return;
		}

		$jetpack_old_version = Jetpack_Options::get_option( 'version' ); // [sic]
		if ( ! $jetpack_old_version ) {
			$jetpack_old_version = $version = $old_version = '1.1:' . time();
			/** This action is documented in class.jetpack.php */
			do_action( 'updating_jetpack_version', $version, false );
			Jetpack_Options::update_options( compact( 'version', 'old_version' ) );
		}

		list( $jetpack_version ) = explode( ':', $jetpack_old_version ); // [sic]

		if ( version_compare( JETPACK__VERSION, $jetpack_version, '<=' ) ) {
			return;
		}

		$active_modules     = self::get_active_modules();
		$reactivate_modules = array();
		foreach ( $active_modules as $active_module ) {
			$module = self::get_module( $active_module );
			if ( ! isset( $module['changed'] ) ) {
				continue;
			}

			if ( version_compare( $module['changed'], $jetpack_version, '<=' ) ) {
				continue;
			}

			$reactivate_modules[] = $active_module;
			self::deactivate_module( $active_module );
		}

		$new_version = JETPACK__VERSION . ':' . time();
		/** This action is documented in class.jetpack.php */
		do_action( 'updating_jetpack_version', $new_version, $jetpack_old_version );
		Jetpack_Options::update_options(
			array(
				'version'     => $new_version,
				'old_version' => $jetpack_old_version,
			)
		);

		self::state( 'message', 'modules_activated' );

		self::activate_default_modules( $jetpack_version, JETPACK__VERSION, $reactivate_modules, $redirect );

		if ( $redirect ) {
			$page = 'jetpack'; // make sure we redirect to either settings or the jetpack page
			if ( isset( $_GET['page'] ) && in_array( $_GET['page'], array( 'jetpack', 'jetpack_modules' ) ) ) {
				$page = $_GET['page'];
			}

			wp_safe_redirect( self::admin_url( 'page=' . $page ) );
			exit;
		}
	}

	/**
	 * List available Jetpack modules. Simply lists .php files in /modules/.
	 * Make sure to tuck away module "library" files in a sub-directory.
	 *
	 * @param bool|string $min_version Only return modules introduced in this version or later. Default is false, do not filter.
	 * @param bool|string $max_version Only return modules introduced before this version. Default is false, do not filter.
	 * @param bool|null   $requires_connection Pass a boolean value to only return modules that require (or do not require) a connection.
	 * @param bool|null   $requires_user_connection Pass a boolean value to only return modules that require (or do not require) a user connection.
	 *
	 * @return array $modules Array of module slugs
	 */
	public static function get_available_modules( $min_version = false, $max_version = false, $requires_connection = null, $requires_user_connection = null ) {
		static $modules = null;

		if ( ! isset( $modules ) ) {
			$available_modules_option = Jetpack_Options::get_option( 'available_modules', array() );
			// Use the cache if we're on the front-end and it's available...
			if ( ! is_admin() && ! empty( $available_modules_option[ JETPACK__VERSION ] ) ) {
				$modules = $available_modules_option[ JETPACK__VERSION ];
			} else {
				$files = self::glob_php( JETPACK__PLUGIN_DIR . 'modules' );

				$modules = array();

				foreach ( $files as $file ) {
					$slug    = self::get_module_slug( $file );
					$headers = self::get_module( $slug );

					if ( ! $headers ) {
						continue;
					}

					$modules[ $slug ] = $headers['introduced'];
				}

				Jetpack_Options::update_option(
					'available_modules',
					array(
						JETPACK__VERSION => $modules,
					)
				);
			}
		}

		/**
		 * Filters the array of modules available to be activated.
		 *
		 * @since 2.4.0
		 *
		 * @param array $modules Array of available modules.
		 * @param string $min_version Minimum version number required to use modules.
		 * @param string $max_version Maximum version number required to use modules.
		 * @param bool|null $requires_connection Value of the Requires Connection filter.
		 * @param bool|null $requires_user_connection Value of the Requires User Connection filter.
		 */
		$mods = apply_filters( 'jetpack_get_available_modules', $modules, $min_version, $max_version, $requires_connection, $requires_user_connection );

		if ( ! $min_version && ! $max_version && is_null( $requires_connection ) && is_null( $requires_user_connection ) ) {
			return array_keys( $mods );
		}

		$r = array();
		foreach ( $mods as $slug => $introduced ) {
			if ( $min_version && version_compare( $min_version, $introduced, '>=' ) ) {
				continue;
			}

			if ( $max_version && version_compare( $max_version, $introduced, '<' ) ) {
				continue;
			}

			$mod_details = self::get_module( $slug );

			if ( null !== $requires_connection && (bool) $requires_connection !== $mod_details['requires_connection'] ) {
				continue;
			}

			if ( null !== $requires_user_connection && (bool) $requires_user_connection !== $mod_details['requires_user_connection'] ) {
				continue;
			}

			$r[] = $slug;
		}

		return $r;
	}

	/**
	 * Get default modules loaded on activation.
	 *
	 * @param bool|string $min_version Onlu return modules introduced in this version or later. Default is false, do not filter.
	 * @param bool|string $max_version Only return modules introduced before this version. Default is false, do not filter.
	 * @param bool|null   $requires_connection Pass a boolean value to only return modules that require (or do not require) a connection.
	 * @param bool|null   $requires_user_connection Pass a boolean value to only return modules that require (or do not require) a user connection.
	 *
	 * @return array $modules Array of module slugs
	 */
	public static function get_default_modules( $min_version = false, $max_version = false, $requires_connection = null, $requires_user_connection = null ) {
		$return = array();

		foreach ( self::get_available_modules( $min_version, $max_version, $requires_connection, $requires_user_connection ) as $module ) {
			$module_data = self::get_module( $module );

			switch ( strtolower( $module_data['auto_activate'] ) ) {
				case 'yes':
					$return[] = $module;
					break;
				case 'public':
					if ( Jetpack_Options::get_option( 'public' ) ) {
						$return[] = $module;
					}
					break;
				case 'no':
				default:
					break;
			}
		}
		/**
		 * Filters the array of default modules.
		 *
		 * @since 2.5.0
		 *
		 * @param array $return Array of default modules.
		 * @param string $min_version Minimum version number required to use modules.
		 * @param string $max_version Maximum version number required to use modules.
		 * @param bool|null $requires_connection Value of the Requires Connection filter.
		 * @param bool|null $requires_user_connection Value of the Requires User Connection filter.
		 */
		return apply_filters( 'jetpack_get_default_modules', $return, $min_version, $max_version, $requires_connection, $requires_user_connection );
	}

	/**
	 * Checks activated modules during auto-activation to determine
	 * if any of those modules are being deprecated.  If so, close
	 * them out, and add any replacement modules.
	 *
	 * Runs at priority 99 by default.
	 *
	 * This is run late, so that it can still activate a module if
	 * the new module is a replacement for another that the user
	 * currently has active, even if something at the normal priority
	 * would kibosh everything.
	 *
	 * @since 2.6
	 * @uses jetpack_get_default_modules filter
	 * @param array $modules
	 * @return array
	 */
	function handle_deprecated_modules( $modules ) {
		$deprecated_modules = array(
			'debug'            => null,  // Closed out and moved to the debugger library.
			'wpcc'             => 'sso', // Closed out in 2.6 -- SSO provides the same functionality.
			'gplus-authorship' => null,  // Closed out in 3.2 -- Google dropped support.
			'minileven'        => null,  // Closed out in 8.3 -- Responsive themes are common now, and so is AMP.
		);

		// Don't activate SSO if they never completed activating WPCC.
		if ( self::is_module_active( 'wpcc' ) ) {
			$wpcc_options = Jetpack_Options::get_option( 'wpcc_options' );
			if ( empty( $wpcc_options ) || empty( $wpcc_options['client_id'] ) || empty( $wpcc_options['client_id'] ) ) {
				$deprecated_modules['wpcc'] = null;
			}
		}

		foreach ( $deprecated_modules as $module => $replacement ) {
			if ( self::is_module_active( $module ) ) {
				self::deactivate_module( $module );
				if ( $replacement ) {
					$modules[] = $replacement;
				}
			}
		}

		return array_unique( $modules );
	}

	/**
	 * Checks activated plugins during auto-activation to determine
	 * if any of those plugins are in the list with a corresponding module
	 * that is not compatible with the plugin. The module will not be allowed
	 * to auto-activate.
	 *
	 * @since 2.6
	 * @uses jetpack_get_default_modules filter
	 * @param array $modules
	 * @return array
	 */
	function filter_default_modules( $modules ) {

		$active_plugins = self::get_active_plugins();

		if ( ! empty( $active_plugins ) ) {

			// For each module we'd like to auto-activate...
			foreach ( $modules as $key => $module ) {
				// If there are potential conflicts for it...
				if ( ! empty( $this->conflicting_plugins[ $module ] ) ) {
					// For each potential conflict...
					foreach ( $this->conflicting_plugins[ $module ] as $title => $plugin ) {
						// If that conflicting plugin is active...
						if ( in_array( $plugin, $active_plugins ) ) {
							// Remove that item from being auto-activated.
							unset( $modules[ $key ] );
						}
					}
				}
			}
		}

		return $modules;
	}

	/**
	 * Extract a module's slug from its full path.
	 */
	public static function get_module_slug( $file ) {
		return str_replace( '.php', '', basename( $file ) );
	}

	/**
	 * Generate a module's path from its slug.
	 */
	public static function get_module_path( $slug ) {
		/**
		 * Filters the path of a modules.
		 *
		 * @since 7.4.0
		 *
		 * @param array $return The absolute path to a module's root php file
		 * @param string $slug The module slug
		 */
		return apply_filters( 'jetpack_get_module_path', JETPACK__PLUGIN_DIR . "modules/$slug.php", $slug );
	}

	/**
	 * Load module data from module file. Headers differ from WordPress
	 * plugin headers to avoid them being identified as standalone
	 * plugins on the WordPress plugins page.
	 *
	 * @param string $module The module slug.
	 */
	public static function get_module( $module ) {
		static $modules_details;

		if ( jetpack_has_no_module_info( $module ) ) {
			return false;
		}

		$file = self::get_module_path( self::get_module_slug( $module ) );

		if ( isset( $modules_details[ $module ] ) ) {
			$mod = $modules_details[ $module ];
		} else {
			$mod = jetpack_get_module_info( $module );

			if ( null === $mod ) {
				// Try to get the module info from the file as a fallback.
				$mod = self::get_file_data( $file, jetpack_get_all_module_header_names() );

				if ( empty( $mod['name'] ) ) {
					// No info for this module.
					return false;
				}
			}

			$mod['sort']                     = empty( $mod['sort'] ) ? 10 : (int) $mod['sort'];
			$mod['recommendation_order']     = empty( $mod['recommendation_order'] ) ? 20 : (int) $mod['recommendation_order'];
			$mod['deactivate']               = empty( $mod['deactivate'] );
			$mod['free']                     = empty( $mod['free'] );
			$mod['requires_connection']      = ( ! empty( $mod['requires_connection'] ) && 'No' === $mod['requires_connection'] ) ? false : true;
			$mod['requires_user_connection'] = ( empty( $mod['requires_user_connection'] ) || 'No' === $mod['requires_user_connection'] ) ? false : true;

			if ( empty( $mod['auto_activate'] ) || ! in_array( strtolower( $mod['auto_activate'] ), array( 'yes', 'no', 'public' ), true ) ) {
				$mod['auto_activate'] = 'No';
			} else {
				$mod['auto_activate'] = (string) $mod['auto_activate'];
			}

			if ( $mod['module_tags'] ) {
				$mod['module_tags'] = explode( ',', $mod['module_tags'] );
				$mod['module_tags'] = array_map( 'trim', $mod['module_tags'] );
				$mod['module_tags'] = array_map( array( __CLASS__, 'translate_module_tag' ), $mod['module_tags'] );
			} else {
				$mod['module_tags'] = array( self::translate_module_tag( 'Other' ) );
			}

			if ( $mod['plan_classes'] ) {
				$mod['plan_classes'] = explode( ',', $mod['plan_classes'] );
				$mod['plan_classes'] = array_map( 'strtolower', array_map( 'trim', $mod['plan_classes'] ) );
			} else {
				$mod['plan_classes'] = array( 'free' );
			}

			if ( $mod['feature'] ) {
				$mod['feature'] = explode( ',', $mod['feature'] );
				$mod['feature'] = array_map( 'trim', $mod['feature'] );
			} else {
				$mod['feature'] = array( self::translate_module_tag( 'Other' ) );
			}

			$modules_details[ $module ] = $mod;

		}

		/**
		 * Filters the feature array on a module.
		 *
		 * This filter allows you to control where each module is filtered: Recommended,
		 * and the default "Other" listing.
		 *
		 * @since 3.5.0
		 *
		 * @param array   $mod['feature'] The areas to feature this module:
		 *     'Recommended' shows on the main Jetpack admin screen.
		 *     'Other' should be the default if no other value is in the array.
		 * @param string  $module The slug of the module, e.g. sharedaddy.
		 * @param array   $mod All the currently assembled module data.
		 */
		$mod['feature'] = apply_filters( 'jetpack_module_feature', $mod['feature'], $module, $mod );

		/**
		 * Filter the returned data about a module.
		 *
		 * This filter allows overriding any info about Jetpack modules. It is dangerous,
		 * so please be careful.
		 *
		 * @since 3.6.0
		 *
		 * @param array   $mod    The details of the requested module.
		 * @param string  $module The slug of the module, e.g. sharedaddy
		 * @param string  $file   The path to the module source file.
		 */
		return apply_filters( 'jetpack_get_module', $mod, $module, $file );
	}

	/**
	 * Like core's get_file_data implementation, but caches the result.
	 */
	public static function get_file_data( $file, $headers ) {
		// Get just the filename from $file (i.e. exclude full path) so that a consistent hash is generated
		$file_name = basename( $file );

		$cache_key = 'jetpack_file_data_' . JETPACK__VERSION;

		$file_data_option = get_transient( $cache_key );

		if ( ! is_array( $file_data_option ) ) {
			delete_transient( $cache_key );
			$file_data_option = false;
		}

		if ( false === $file_data_option ) {
			$file_data_option = array();
		}

		$key           = md5( $file_name . serialize( $headers ) );
		$refresh_cache = is_admin() && isset( $_GET['page'] ) && 'jetpack' === substr( $_GET['page'], 0, 7 );

		// If we don't need to refresh the cache, and already have the value, short-circuit!
		if ( ! $refresh_cache && isset( $file_data_option[ $key ] ) ) {
			return $file_data_option[ $key ];
		}

		$data = get_file_data( $file, $headers );

		$file_data_option[ $key ] = $data;

		set_transient( $cache_key, $file_data_option, 29 * DAY_IN_SECONDS );

		return $data;
	}

	/**
	 * Return translated module tag.
	 *
	 * @param string $tag Tag as it appears in each module heading.
	 *
	 * @return mixed
	 */
	public static function translate_module_tag( $tag ) {
		return jetpack_get_module_i18n_tag( $tag );
	}

	/**
	 * Return module name translation. Uses matching string created in modules/module-headings.php.
	 *
	 * @since 3.9.2
	 *
	 * @param array $modules
	 *
	 * @return string|void
	 */
	public static function get_translated_modules( $modules ) {
		foreach ( $modules as $index => $module ) {
			$i18n_module = jetpack_get_module_i18n( $module['module'] );
			if ( isset( $module['name'] ) ) {
				$modules[ $index ]['name'] = $i18n_module['name'];
			}
			if ( isset( $module['description'] ) ) {
				$modules[ $index ]['description']       = $i18n_module['description'];
				$modules[ $index ]['short_description'] = $i18n_module['description'];
			}
		}
		return $modules;
	}

	/**
	 * Get a list of activated modules as an array of module slugs.
	 */
	public static function get_active_modules() {
		$active = Jetpack_Options::get_option( 'active_modules' );

		if ( ! is_array( $active ) ) {
			$active = array();
		}

		if ( class_exists( 'VaultPress' ) || function_exists( 'vaultpress_contact_service' ) ) {
			$active[] = 'vaultpress';
		} else {
			$active = array_diff( $active, array( 'vaultpress' ) );
		}

		// If protect is active on the main site of a multisite, it should be active on all sites.
		if ( ! in_array( 'protect', $active ) && is_multisite() && get_site_option( 'jetpack_protect_active' ) ) {
			$active[] = 'protect';
		}

		/**
		 * Allow filtering of the active modules.
		 *
		 * Gives theme and plugin developers the power to alter the modules that
		 * are activated on the fly.
		 *
		 * @since 5.8.0
		 *
		 * @param array $active Array of active module slugs.
		 */
		$active = apply_filters( 'jetpack_active_modules', $active );

		return array_unique( $active );
	}

	/**
	 * Check whether or not a Jetpack module is active.
	 *
	 * @param string $module The slug of a Jetpack module.
	 * @return bool
	 *
	 * @static
	 */
	public static function is_module_active( $module ) {
		return in_array( $module, self::get_active_modules() );
	}

	public static function is_module( $module ) {
		return ! empty( $module ) && ! validate_file( $module, self::get_available_modules() );
	}

	/**
	 * Catches PHP errors.  Must be used in conjunction with output buffering.
	 *
	 * @param bool $catch True to start catching, False to stop.
	 *
	 * @static
	 */
	public static function catch_errors( $catch ) {
		static $display_errors, $error_reporting;

		if ( $catch ) {
			$display_errors  = @ini_set( 'display_errors', 1 );
			$error_reporting = @error_reporting( E_ALL );
			add_action( 'shutdown', array( 'Jetpack', 'catch_errors_on_shutdown' ), 0 );
		} else {
			@ini_set( 'display_errors', $display_errors );
			@error_reporting( $error_reporting );
			remove_action( 'shutdown', array( 'Jetpack', 'catch_errors_on_shutdown' ), 0 );
		}
	}

	/**
	 * Saves any generated PHP errors in ::state( 'php_errors', {errors} )
	 */
	public static function catch_errors_on_shutdown() {
		self::state( 'php_errors', self::alias_directories( ob_get_clean() ) );
	}

	/**
	 * Rewrite any string to make paths easier to read.
	 *
	 * Rewrites ABSPATH (eg `/home/jetpack/wordpress/`) to ABSPATH, and if WP_CONTENT_DIR
	 * is located outside of ABSPATH, rewrites that to WP_CONTENT_DIR.
	 *
	 * @param $string
	 * @return mixed
	 */
	public static function alias_directories( $string ) {
		// ABSPATH has a trailing slash.
		$string = str_replace( ABSPATH, 'ABSPATH/', $string );
		// WP_CONTENT_DIR does not have a trailing slash.
		$string = str_replace( WP_CONTENT_DIR, 'WP_CONTENT_DIR', $string );

		return $string;
	}

	public static function activate_default_modules(
		$min_version = false,
		$max_version = false,
		$other_modules = array(),
		$redirect = null,
		$send_state_messages = null,
		$requires_connection = null,
		$requires_user_connection = null
	) {
		$jetpack = self::init();

		if ( is_null( $redirect ) ) {
			if (
				( defined( 'REST_REQUEST' ) && REST_REQUEST )
			||
				( defined( 'XMLRPC_REQUEST' ) && XMLRPC_REQUEST )
			||
				( defined( 'WP_CLI' ) && WP_CLI )
			||
				( defined( 'DOING_CRON' ) && DOING_CRON )
			||
				( defined( 'DOING_AJAX' ) && DOING_AJAX )
			) {
				$redirect = false;
			} elseif ( is_admin() ) {
				$redirect = true;
			} else {
				$redirect = false;
			}
		}

		if ( is_null( $send_state_messages ) ) {
			$send_state_messages = current_user_can( 'jetpack_activate_modules' );
		}

		$modules = self::get_default_modules( $min_version, $max_version, $requires_connection, $requires_user_connection );
		$modules = array_merge( $other_modules, $modules );

		// Look for standalone plugins and disable if active.

		$to_deactivate = array();
		foreach ( $modules as $module ) {
			if ( isset( $jetpack->plugins_to_deactivate[ $module ] ) ) {
				$to_deactivate[ $module ] = $jetpack->plugins_to_deactivate[ $module ];
			}
		}

		$deactivated = array();
		foreach ( $to_deactivate as $module => $deactivate_me ) {
			list( $probable_file, $probable_title ) = $deactivate_me;
			if ( Jetpack_Client_Server::deactivate_plugin( $probable_file, $probable_title ) ) {
				$deactivated[] = $module;
			}
		}

		if ( $deactivated ) {
			if ( $send_state_messages ) {
				self::state( 'deactivated_plugins', join( ',', $deactivated ) );
			}

			if ( $redirect ) {
				$url = add_query_arg(
					array(
						'action'   => 'activate_default_modules',
						'_wpnonce' => wp_create_nonce( 'activate_default_modules' ),
					),
					add_query_arg( compact( 'min_version', 'max_version', 'other_modules' ), self::admin_url( 'page=jetpack' ) )
				);
				wp_safe_redirect( $url );
				exit;
			}
		}

		/**
		 * Fires before default modules are activated.
		 *
		 * @since 1.9.0
		 *
		 * @param string    $min_version Minimum version number required to use modules.
		 * @param string    $max_version Maximum version number required to use modules.
		 * @param array     $other_modules Array of other modules to activate alongside the default modules.
		 * @param bool|null $requires_connection Value of the Requires Connection filter.
		 * @param bool|null $requires_user_connection Value of the Requires User Connection filter.
		 */
		do_action( 'jetpack_before_activate_default_modules', $min_version, $max_version, $other_modules, $requires_connection, $requires_user_connection );

		// Check each module for fatal errors, a la wp-admin/plugins.php::activate before activating
		if ( $send_state_messages ) {
			self::restate();
			self::catch_errors( true );
		}

		$active = self::get_active_modules();

		foreach ( $modules as $module ) {
			if ( did_action( "jetpack_module_loaded_$module" ) ) {
				$active[] = $module;
				self::update_active_modules( $active );
				continue;
			}

			if ( $send_state_messages && in_array( $module, $active ) ) {
				$module_info = self::get_module( $module );
				if ( ! $module_info['deactivate'] ) {
					$state = in_array( $module, $other_modules ) ? 'reactivated_modules' : 'activated_modules';
					if ( $active_state = self::state( $state ) ) {
						$active_state = explode( ',', $active_state );
					} else {
						$active_state = array();
					}
					$active_state[] = $module;
					self::state( $state, implode( ',', $active_state ) );
				}
				continue;
			}

			$file = self::get_module_path( $module );
			if ( ! file_exists( $file ) ) {
				continue;
			}

			// we'll override this later if the plugin can be included without fatal error
			if ( $redirect ) {
				wp_safe_redirect( self::admin_url( 'page=jetpack' ) );
			}

			if ( $send_state_messages ) {
				self::state( 'error', 'module_activation_failed' );
				self::state( 'module', $module );
			}

			ob_start();
			require_once $file;

			$active[] = $module;

			if ( $send_state_messages ) {

				$state = in_array( $module, $other_modules ) ? 'reactivated_modules' : 'activated_modules';
				if ( $active_state = self::state( $state ) ) {
					$active_state = explode( ',', $active_state );
				} else {
					$active_state = array();
				}
				$active_state[] = $module;
				self::state( $state, implode( ',', $active_state ) );
			}

			self::update_active_modules( $active );

			ob_end_clean();
		}

		if ( $send_state_messages ) {
			self::state( 'error', false );
			self::state( 'module', false );
		}

		self::catch_errors( false );
		/**
		 * Fires when default modules are activated.
		 *
		 * @since 1.9.0
		 *
		 * @param string    $min_version Minimum version number required to use modules.
		 * @param string    $max_version Maximum version number required to use modules.
		 * @param array     $other_modules Array of other modules to activate alongside the default modules.
		 * @param bool|null $requires_connection Value of the Requires Connection filter.
		 * @param bool|null $requires_user_connection Value of the Requires User Connection filter.
		 */
		do_action( 'jetpack_activate_default_modules', $min_version, $max_version, $other_modules, $requires_connection, $requires_user_connection );
	}

	public static function activate_module( $module, $exit = true, $redirect = true ) {
		/**
		 * Fires before a module is activated.
		 *
		 * @since 2.6.0
		 *
		 * @param string $module Module slug.
		 * @param bool $exit Should we exit after the module has been activated. Default to true.
		 * @param bool $redirect Should the user be redirected after module activation? Default to true.
		 */
		do_action( 'jetpack_pre_activate_module', $module, $exit, $redirect );

		$jetpack = self::init();

		if ( ! strlen( $module ) ) {
			return false;
		}

		if ( ! self::is_module( $module ) ) {
			return false;
		}

		// If it's already active, then don't do it again
		$active = self::get_active_modules();
		foreach ( $active as $act ) {
			if ( $act == $module ) {
				return true;
			}
		}

		$module_data = self::get_module( $module );

		$is_offline_mode = ( new Status() )->is_offline_mode();
		if ( ! self::is_connection_ready() ) {
			if ( ! $is_offline_mode && ! self::is_onboarding() ) {
				return false;
			}

			// If we're not connected but in offline mode, make sure the module doesn't require a connection.
			if ( $is_offline_mode && $module_data['requires_connection'] ) {
				return false;
			}
		}

		// Check and see if the old plugin is active
		if ( isset( $jetpack->plugins_to_deactivate[ $module ] ) ) {
			// Deactivate the old plugin
			if ( Jetpack_Client_Server::deactivate_plugin( $jetpack->plugins_to_deactivate[ $module ][0], $jetpack->plugins_to_deactivate[ $module ][1] ) ) {
				// If we deactivated the old plugin, remembere that with ::state() and redirect back to this page to activate the module
				// We can't activate the module on this page load since the newly deactivated old plugin is still loaded on this page load.
				self::state( 'deactivated_plugins', $module );
				wp_safe_redirect( add_query_arg( 'jetpack_restate', 1 ) );
				exit;
			}
		}

		// Protect won't work with mis-configured IPs
		if ( 'protect' === $module ) {
			include_once JETPACK__PLUGIN_DIR . 'modules/protect/shared-functions.php';
			if ( ! jetpack_protect_get_ip() ) {
				self::state( 'message', 'protect_misconfigured_ip' );
				return false;
			}
		}

		if ( ! Jetpack_Plan::supports( $module ) ) {
			return false;
		}

		// Check the file for fatal errors, a la wp-admin/plugins.php::activate
		self::state( 'module', $module );
		self::state( 'error', 'module_activation_failed' ); // we'll override this later if the plugin can be included without fatal error

		self::catch_errors( true );
		ob_start();
		require self::get_module_path( $module );
		/** This action is documented in class.jetpack.php */
		do_action( 'jetpack_activate_module', $module );
		$active[] = $module;
		self::update_active_modules( $active );

		self::state( 'error', false ); // the override
		ob_end_clean();
		self::catch_errors( false );

		if ( $redirect ) {
			wp_safe_redirect( self::admin_url( 'page=jetpack' ) );
		}
		if ( $exit ) {
			exit;
		}
		return true;
	}

	function activate_module_actions( $module ) {
		_deprecated_function( __METHOD__, 'jetpack-4.2' );
	}

	public static function deactivate_module( $module ) {
		/**
		 * Fires when a module is deactivated.
		 *
		 * @since 1.9.0
		 *
		 * @param string $module Module slug.
		 */
		do_action( 'jetpack_pre_deactivate_module', $module );

		$jetpack = self::init();

		$active = self::get_active_modules();
		$new    = array_filter( array_diff( $active, (array) $module ) );

		return self::update_active_modules( $new );
	}

	public static function enable_module_configurable( $module ) {
		$module = self::get_module_slug( $module );
		add_filter( 'jetpack_module_configurable_' . $module, '__return_true' );
	}

	/**
	 * Composes a module configure URL. It uses Jetpack settings search as default value
	 * It is possible to redefine resulting URL by using "jetpack_module_configuration_url_$module" filter
	 *
	 * @param string $module Module slug
	 * @return string $url module configuration URL
	 */
	public static function module_configuration_url( $module ) {
		$module      = self::get_module_slug( $module );
		$default_url = self::admin_url() . "#/settings?term=$module";
		/**
		 * Allows to modify configure_url of specific module to be able to redirect to some custom location.
		 *
		 * @since 6.9.0
		 *
		 * @param string $default_url Default url, which redirects to jetpack settings page.
		 */
		$url = apply_filters( 'jetpack_module_configuration_url_' . $module, $default_url );

		return $url;
	}

	/* Installation */
	public static function bail_on_activation( $message, $deactivate = true ) {
		?>
<!doctype html>
<html>
<head>
<meta charset="<?php bloginfo( 'charset' ); ?>">
<style>
* {
	text-align: center;
	margin: 0;
	padding: 0;
	font-family: "Lucida Grande",Verdana,Arial,"Bitstream Vera Sans",sans-serif;
}
p {
	margin-top: 1em;
	font-size: 18px;
}
</style>
<body>
<p><?php echo esc_html( $message ); ?></p>
</body>
</html>
		<?php
		if ( $deactivate ) {
			$plugins = get_option( 'active_plugins' );
			$jetpack = plugin_basename( JETPACK__PLUGIN_DIR . 'jetpack.php' );
			$update  = false;
			foreach ( $plugins as $i => $plugin ) {
				if ( $plugin === $jetpack ) {
					$plugins[ $i ] = false;
					$update        = true;
				}
			}

			if ( $update ) {
				update_option( 'active_plugins', array_filter( $plugins ) );
			}
		}
		exit;
	}

	/**
	 * Attached to activate_{ plugin_basename( __FILES__ ) } by register_activation_hook()
	 *
	 * @static
	 */
	public static function plugin_activation( $network_wide ) {
		Jetpack_Options::update_option( 'activated', 1 );

		if ( version_compare( $GLOBALS['wp_version'], JETPACK__MINIMUM_WP_VERSION, '<' ) ) {
			self::bail_on_activation( sprintf( __( 'Jetpack requires WordPress version %s or later.', 'jetpack' ), JETPACK__MINIMUM_WP_VERSION ) );
		}

		if ( $network_wide ) {
			self::state( 'network_nag', true );
		}

		// For firing one-off events (notices) immediately after activation
		set_transient( 'activated_jetpack', true, 0.1 * MINUTE_IN_SECONDS );

		update_option( 'jetpack_activation_source', self::get_activation_source( wp_get_referer() ) );

		Health::on_jetpack_activated();

		self::plugin_initialize();
	}

	public static function get_activation_source( $referer_url ) {

		if ( defined( 'WP_CLI' ) && WP_CLI ) {
			return array( 'wp-cli', null );
		}

		$referer = wp_parse_url( $referer_url );

		$source_type  = 'unknown';
		$source_query = null;

		if ( ! is_array( $referer ) ) {
			return array( $source_type, $source_query );
		}

		$plugins_path         = wp_parse_url( admin_url( 'plugins.php' ), PHP_URL_PATH );
		$plugins_install_path = wp_parse_url( admin_url( 'plugin-install.php' ), PHP_URL_PATH );// /wp-admin/plugin-install.php

		if ( isset( $referer['query'] ) ) {
			parse_str( $referer['query'], $query_parts );
		} else {
			$query_parts = array();
		}

		if ( $plugins_path === $referer['path'] ) {
			$source_type = 'list';
		} elseif ( $plugins_install_path === $referer['path'] ) {
			$tab = isset( $query_parts['tab'] ) ? $query_parts['tab'] : 'featured';
			switch ( $tab ) {
				case 'popular':
					$source_type = 'popular';
					break;
				case 'recommended':
					$source_type = 'recommended';
					break;
				case 'favorites':
					$source_type = 'favorites';
					break;
				case 'search':
					$source_type  = 'search-' . ( isset( $query_parts['type'] ) ? $query_parts['type'] : 'term' );
					$source_query = isset( $query_parts['s'] ) ? $query_parts['s'] : null;
					break;
				default:
					$source_type = 'featured';
			}
		}

		return array( $source_type, $source_query );
	}

	/**
	 * Runs before bumping version numbers up to a new version
	 *
	 * @param string $version    Version:timestamp.
	 * @param string $old_version Old Version:timestamp or false if not set yet.
	 */
	public static function do_version_bump( $version, $old_version ) {
		if ( $old_version ) { // For existing Jetpack installations.
			add_action( 'admin_enqueue_scripts', __CLASS__ . '::enqueue_block_style' );

			// If a front end page is visited after the update, the 'wp' action will fire.
			add_action( 'wp', 'Jetpack::set_update_modal_display' );

			// If an admin page is visited after the update, the 'current_screen' action will fire.
			add_action( 'current_screen', 'Jetpack::set_update_modal_display' );
		}
	}

	/**
	 * Sets the display_update_modal state.
	 */
	public static function set_update_modal_display() {
		self::state( 'display_update_modal', true );

	}

	/**
	 * Enqueues the block library styles.
	 *
	 * @param string $hook The current admin page.
	 */
	public static function enqueue_block_style( $hook ) {
		if ( 'toplevel_page_jetpack' === $hook ) {
			wp_enqueue_style( 'wp-block-library' );
		}
	}

	/**
	 * Sets the internal version number and activation state.
	 *
	 * @static
	 */
	public static function plugin_initialize() {
		if ( ! Jetpack_Options::get_option( 'activated' ) ) {
			Jetpack_Options::update_option( 'activated', 2 );
		}

		if ( ! Jetpack_Options::get_option( 'version' ) ) {
			$version = $old_version = JETPACK__VERSION . ':' . time();
			/** This action is documented in class.jetpack.php */
			do_action( 'updating_jetpack_version', $version, false );
			Jetpack_Options::update_options( compact( 'version', 'old_version' ) );
		}

		self::load_modules();

		Jetpack_Options::delete_option( 'do_activate' );
		Jetpack_Options::delete_option( 'dismissed_connection_banner' );
	}

	/**
	 * Removes all connection options
	 *
	 * @static
	 */
	public static function plugin_deactivation() {
		require_once ABSPATH . '/wp-admin/includes/plugin.php';
		$tracking = new Tracking();
		$tracking->record_user_event( 'deactivate_plugin', array() );
		if ( is_plugin_active_for_network( 'jetpack/jetpack.php' ) ) {
			Jetpack_Network::init()->deactivate();
		} else {
			add_filter( 'jetpack_update_activated_state_on_disconnect', '__return_false' );
			self::disconnect();
			// Jetpack_Heartbeat::init()->deactivate();
		}
	}

	/**
	 * Set activated option to 4 on jetpack_idc_disconnect action.
	 */
	public static function on_idc_disconnect() {
		\Jetpack_Options::update_option( 'activated', 4 );
	}

	/**
	 * Disconnects from the Jetpack servers.
	 * Forgets all connection details and tells the Jetpack servers to do the same.
	 *
	 * @static
	 */
	public static function disconnect() {

		$connection = self::connection();

		// If the site is in an IDC because sync is not allowed,
		// let's make sure to not disconnect the production site.
		$connection->disconnect_site( ! Identity_Crisis::validate_sync_error_idc_option() );
	}

	/**
	 * Happens after a successfull disconnection.
	 *
	 * @static
	 */
	public static function jetpack_site_disconnected() {
		Identity_Crisis::clear_all_idc_options();

		// Delete all the sync related data. Since it could be taking up space.
		Sender::get_instance()->uninstall();

		/**
		 * Filters whether the Jetpack activated state should be updated after disconnecting.
		 *
		 * @since 10.0.0
		 *
		 * @param bool $update_activated_state Whether activated state should be updated after disconnecting, defaults to true.
		 */
		$update_activated_state = apply_filters( 'jetpack_update_activated_state_on_disconnect', true );

		if ( $update_activated_state ) {
			Jetpack_Options::update_option( 'activated', 4 );
		}
	}

	/**
	 * Disconnects the user
	 *
	 * @param int $user_id The user ID to disconnect.
	 */
	public function disconnect_user( $user_id ) {
		$this->connection_manager->disconnect_user( $user_id );
	}

	/**
	 * Attempts Jetpack registration.  If it fail, a state flag is set: @see ::admin_page_load()
	 *
	 * @deprecated since Jetpack 9.7.0
	 * @see Automattic\Jetpack\Connection\Manager::try_registration()
	 *
	 * @return bool|WP_Error
	 */
	public static function try_registration() {
		_deprecated_function( __METHOD__, 'jetpack-9.7', 'Automattic\\Jetpack\\Connection\\Manager::try_registration' );
		return static::connection()->try_registration();
	}

	/**
	 * Checking the domain names in beta versions.
	 * If this is a development version, before attempting to connect, let's make sure that the domains are viable.
	 *
	 * @param null|\WP_Error $error The domain validation error, or `null` if everything's fine.
	 *
	 * @return null|\WP_Error The domain validation error, or `null` if everything's fine.
	 */
	public static function registration_check_domains( $error ) {
		if ( static::is_development_version() && defined( 'PHP_URL_HOST' ) ) {
			$domains_to_check = array_unique(
				array(
					'siteurl' => wp_parse_url( get_site_url(), PHP_URL_HOST ),
					'homeurl' => wp_parse_url( get_home_url(), PHP_URL_HOST ),
				)
			);
			foreach ( $domains_to_check as $domain ) {
				$result = static::connection()->is_usable_domain( $domain );
				if ( is_wp_error( $result ) ) {
					return $result;
				}
			}
		}

		return $error;
	}

	/**
	 * Tracking an internal event log. Try not to put too much chaff in here.
	 *
	 * [Everyone Loves a Log!](https://www.youtube.com/watch?v=2C7mNr5WMjA)
	 */
	public static function log( $code, $data = null ) {
		// only grab the latest 200 entries
		$log = array_slice( Jetpack_Options::get_option( 'log', array() ), -199, 199 );

		// Append our event to the log
		$log_entry = array(
			'time'    => time(),
			'user_id' => get_current_user_id(),
			'blog_id' => Jetpack_Options::get_option( 'id' ),
			'code'    => $code,
		);
		// Don't bother storing it unless we've got some.
		if ( ! is_null( $data ) ) {
			$log_entry['data'] = $data;
		}
		$log[] = $log_entry;

		// Try add_option first, to make sure it's not autoloaded.
		// @todo: Add an add_option method to Jetpack_Options
		if ( ! add_option( 'jetpack_log', $log, null, 'no' ) ) {
			Jetpack_Options::update_option( 'log', $log );
		}

		/**
		 * Fires when Jetpack logs an internal event.
		 *
		 * @since 3.0.0
		 *
		 * @param array $log_entry {
		 *  Array of details about the log entry.
		 *
		 *  @param string time Time of the event.
		 *  @param int user_id ID of the user who trigerred the event.
		 *  @param int blog_id Jetpack Blog ID.
		 *  @param string code Unique name for the event.
		 *  @param string data Data about the event.
		 * }
		 */
		do_action( 'jetpack_log_entry', $log_entry );
	}

	/**
	 * Get the internal event log.
	 *
	 * @param $event (string) - only return the specific log events
	 * @param $num   (int)    - get specific number of latest results, limited to 200
	 *
	 * @return array of log events || WP_Error for invalid params
	 */
	public static function get_log( $event = false, $num = false ) {
		if ( $event && ! is_string( $event ) ) {
			return new WP_Error( __( 'First param must be string or empty', 'jetpack' ) );
		}

		if ( $num && ! is_numeric( $num ) ) {
			return new WP_Error( __( 'Second param must be numeric or empty', 'jetpack' ) );
		}

		$entire_log = Jetpack_Options::get_option( 'log', array() );

		// If nothing set - act as it did before, otherwise let's start customizing the output
		if ( ! $num && ! $event ) {
			return $entire_log;
		} else {
			$entire_log = array_reverse( $entire_log );
		}

		$custom_log_output = array();

		if ( $event ) {
			foreach ( $entire_log as $log_event ) {
				if ( $event == $log_event['code'] ) {
					$custom_log_output[] = $log_event;
				}
			}
		} else {
			$custom_log_output = $entire_log;
		}

		if ( $num ) {
			$custom_log_output = array_slice( $custom_log_output, 0, $num );
		}

		return $custom_log_output;
	}

	/**
	 * Log modification of important settings.
	 */
	public static function log_settings_change( $option, $old_value, $value ) {
		switch ( $option ) {
			case 'jetpack_sync_non_public_post_stati':
				self::log( $option, $value );
				break;
		}
	}

	/**
	 * Return stat data for WPCOM sync
	 */
	public static function get_stat_data( $encode = true, $extended = true ) {
		$data = Jetpack_Heartbeat::generate_stats_array();

		if ( $extended ) {
			$additional_data = self::get_additional_stat_data();
			$data            = array_merge( $data, $additional_data );
		}

		if ( $encode ) {
			return json_encode( $data );
		}

		return $data;
	}

	/**
	 * Get additional stat data to sync to WPCOM
	 */
	public static function get_additional_stat_data( $prefix = '' ) {
		$return[ "{$prefix}themes" ]        = self::get_parsed_theme_data();
		$return[ "{$prefix}plugins-extra" ] = self::get_parsed_plugin_data();
		$return[ "{$prefix}users" ]         = (int) self::get_site_user_count();
		$return[ "{$prefix}site-count" ]    = 0;

		if ( function_exists( 'get_blog_count' ) ) {
			$return[ "{$prefix}site-count" ] = get_blog_count();
		}
		return $return;
	}

	private static function get_site_user_count() {
		global $wpdb;

		if ( function_exists( 'wp_is_large_network' ) ) {
			if ( wp_is_large_network( 'users' ) ) {
				return -1; // Not a real value but should tell us that we are dealing with a large network.
			}
		}
		if ( false === ( $user_count = get_transient( 'jetpack_site_user_count' ) ) ) {
			// It wasn't there, so regenerate the data and save the transient
			$user_count = $wpdb->get_var( "SELECT COUNT(*) FROM $wpdb->usermeta WHERE meta_key = '{$wpdb->prefix}capabilities'" );
			set_transient( 'jetpack_site_user_count', $user_count, DAY_IN_SECONDS );
		}
		return $user_count;
	}

	/* Admin Pages */

	function admin_init() {
		// If the plugin is not connected, display a connect message.
		if (
			// the plugin was auto-activated and needs its candy
			Jetpack_Options::get_option_and_ensure_autoload( 'do_activate', '0' )
		||
			// the plugin is active, but was never activated.  Probably came from a site-wide network activation
			! Jetpack_Options::get_option( 'activated' )
		) {
			self::plugin_initialize();
		}

		$is_offline_mode              = ( new Status() )->is_offline_mode();
		$fallback_no_verify_ssl_certs = Jetpack_Options::get_option( 'fallback_no_verify_ssl_certs' );
		/** Already documented in automattic/jetpack-connection::src/class-client.php */
		$client_verify_ssl_certs = apply_filters( 'jetpack_client_verify_ssl_certs', false );

		if ( ! $is_offline_mode ) {
			Jetpack_Connection_Banner::init();
		}

		if ( ( self::is_connection_ready() || $is_offline_mode ) && false === $fallback_no_verify_ssl_certs && ! $client_verify_ssl_certs ) {
			// Upgrade: 1.1 -> 1.1.1
			// Check and see if host can verify the Jetpack servers' SSL certificate
			$args = array();
			Client::_wp_remote_request( self::connection()->api_url( 'test' ), $args, true );
		}

		Jetpack_Recommendations_Banner::init();

		if ( current_user_can( 'manage_options' ) && ! self::permit_ssl() ) {
			add_action( 'jetpack_notices', array( $this, 'alert_auto_ssl_fail' ) );
		}

		add_action( 'load-plugins.php', array( $this, 'intercept_plugin_error_scrape_init' ) );
		add_action( 'admin_enqueue_scripts', array( $this, 'admin_menu_css' ) );
		add_action( 'admin_enqueue_scripts', array( $this, 'deactivate_dialog' ) );

		if ( isset( $_COOKIE['jetpackState']['display_update_modal'] ) ) {
			add_action( 'admin_enqueue_scripts', __CLASS__ . '::enqueue_block_style' );
		}

		add_filter( 'plugin_action_links_' . plugin_basename( JETPACK__PLUGIN_DIR . 'jetpack.php' ), array( $this, 'plugin_action_links' ) );

		if ( self::is_connection_ready() || $is_offline_mode ) {
			// Artificially throw errors in certain specific cases during plugin activation.
			add_action( 'activate_plugin', array( $this, 'throw_error_on_activate_plugin' ) );
		}

		// Add custom column in wp-admin/users.php to show whether user is linked.
		add_filter( 'manage_users_columns', array( $this, 'jetpack_icon_user_connected' ) );
		add_action( 'manage_users_custom_column', array( $this, 'jetpack_show_user_connected_icon' ), 10, 3 );
		add_action( 'admin_print_styles', array( $this, 'jetpack_user_col_style' ) );
	}

	function admin_body_class( $admin_body_class = '' ) {
		$classes = explode( ' ', trim( $admin_body_class ) );

		$classes[] = self::is_connection_ready() ? 'jetpack-connected' : 'jetpack-disconnected';

		$admin_body_class = implode( ' ', array_unique( $classes ) );
		return " $admin_body_class ";
	}

	static function add_jetpack_pagestyles( $admin_body_class = '' ) {
		return $admin_body_class . ' jetpack-pagestyles ';
	}

	/**
	 * Sometimes a plugin can activate without causing errors, but it will cause errors on the next page load.
	 * This function artificially throws errors for such cases (per a specific list).
	 *
	 * @param string $plugin The activated plugin.
	 */
	function throw_error_on_activate_plugin( $plugin ) {
		$active_modules = self::get_active_modules();

		// The Shortlinks module and the Stats plugin conflict, but won't cause errors on activation because of some function_exists() checks.
		if ( function_exists( 'stats_get_api_key' ) && in_array( 'shortlinks', $active_modules ) ) {
			$throw = false;

			// Try and make sure it really was the stats plugin
			if ( ! class_exists( 'ReflectionFunction' ) ) {
				if ( 'stats.php' == basename( $plugin ) ) {
					$throw = true;
				}
			} else {
				$reflection = new ReflectionFunction( 'stats_get_api_key' );
				if ( basename( $plugin ) == basename( $reflection->getFileName() ) ) {
					$throw = true;
				}
			}

			if ( $throw ) {
				trigger_error( sprintf( __( 'Jetpack contains the most recent version of the old &#8220;%1$s&#8221; plugin.', 'jetpack' ), 'WordPress.com Stats' ), E_USER_ERROR );
			}
		}
	}

	function intercept_plugin_error_scrape_init() {
		add_action( 'check_admin_referer', array( $this, 'intercept_plugin_error_scrape' ), 10, 2 );
	}

	function intercept_plugin_error_scrape( $action, $result ) {
		if ( ! $result ) {
			return;
		}

		foreach ( $this->plugins_to_deactivate as $deactivate_me ) {
			if ( "plugin-activation-error_{$deactivate_me[0]}" == $action ) {
				self::bail_on_activation( sprintf( __( 'Jetpack contains the most recent version of the old &#8220;%1$s&#8221; plugin.', 'jetpack' ), $deactivate_me[1] ), false );
			}
		}
	}

	/**
	 * Register the remote file upload request handlers, if needed.
	 *
	 * @access public
	 */
	public function add_remote_request_handlers() {
		// Remote file uploads are allowed only via AJAX requests.
		if ( ! is_admin() || ! Constants::get_constant( 'DOING_AJAX' ) ) {
			return;
		}

		// Remote file uploads are allowed only for a set of specific AJAX actions.
		$remote_request_actions = array(
			'jetpack_upload_file',
			'jetpack_update_file',
		);

		// phpcs:ignore WordPress.Security.NonceVerification
		if ( ! isset( $_POST['action'] ) || ! in_array( $_POST['action'], $remote_request_actions, true ) ) {
			return;
		}

		// Require Jetpack authentication for the remote file upload AJAX requests.
		if ( ! $this->connection_manager ) {
			$this->connection_manager = new Connection_Manager();
		}

		$this->connection_manager->require_jetpack_authentication();

		// Register the remote file upload AJAX handlers.
		foreach ( $remote_request_actions as $action ) {
			add_action( "wp_ajax_nopriv_{$action}", array( $this, 'remote_request_handlers' ) );
		}
	}

	/**
	 * Handler for Jetpack remote file uploads.
	 *
	 * @access public
	 */
	public function remote_request_handlers() {
		$action = current_filter();

		switch ( current_filter() ) {
			case 'wp_ajax_nopriv_jetpack_upload_file':
				$response = $this->upload_handler();
				break;

			case 'wp_ajax_nopriv_jetpack_update_file':
				$response = $this->upload_handler( true );
				break;
			default:
				$response = new WP_Error( 'unknown_handler', 'Unknown Handler', 400 );
				break;
		}

		if ( ! $response ) {
			$response = new WP_Error( 'unknown_error', 'Unknown Error', 400 );
		}

		if ( is_wp_error( $response ) ) {
			$status_code       = $response->get_error_data();
			$error             = $response->get_error_code();
			$error_description = $response->get_error_message();

			if ( ! is_int( $status_code ) ) {
				$status_code = 400;
			}

			status_header( $status_code );
			die( json_encode( (object) compact( 'error', 'error_description' ) ) );
		}

		status_header( 200 );
		if ( true === $response ) {
			exit;
		}

		die( json_encode( (object) $response ) );
	}

	/**
	 * Uploads a file gotten from the global $_FILES.
	 * If `$update_media_item` is true and `post_id` is defined
	 * the attachment file of the media item (gotten through of the post_id)
	 * will be updated instead of add a new one.
	 *
	 * @param  boolean $update_media_item - update media attachment
	 * @return array - An array describing the uploadind files process
	 */
	function upload_handler( $update_media_item = false ) {
		if ( 'POST' !== strtoupper( $_SERVER['REQUEST_METHOD'] ) ) {
			return new WP_Error( 405, get_status_header_desc( 405 ), 405 );
		}

		$user = wp_authenticate( '', '' );
		if ( ! $user || is_wp_error( $user ) ) {
			return new WP_Error( 403, get_status_header_desc( 403 ), 403 );
		}

		wp_set_current_user( $user->ID );

		if ( ! current_user_can( 'upload_files' ) ) {
			return new WP_Error( 'cannot_upload_files', 'User does not have permission to upload files', 403 );
		}

		if ( empty( $_FILES ) ) {
			return new WP_Error( 'no_files_uploaded', 'No files were uploaded: nothing to process', 400 );
		}

		foreach ( array_keys( $_FILES ) as $files_key ) {
			if ( ! isset( $_POST[ "_jetpack_file_hmac_{$files_key}" ] ) ) {
				return new WP_Error( 'missing_hmac', 'An HMAC for one or more files is missing', 400 );
			}
		}

		$media_keys = array_keys( $_FILES['media'] );

		$token = ( new Tokens() )->get_access_token( get_current_user_id() );
		if ( ! $token || is_wp_error( $token ) ) {
			return new WP_Error( 'unknown_token', 'Unknown Jetpack token', 403 );
		}

		$uploaded_files = array();
		$global_post    = isset( $GLOBALS['post'] ) ? $GLOBALS['post'] : null;
		unset( $GLOBALS['post'] );
		foreach ( $_FILES['media']['name'] as $index => $name ) {
			$file = array();
			foreach ( $media_keys as $media_key ) {
				$file[ $media_key ] = $_FILES['media'][ $media_key ][ $index ];
			}

			list( $hmac_provided, $salt ) = explode( ':', $_POST['_jetpack_file_hmac_media'][ $index ] );

			$hmac_file = hash_hmac_file( 'sha1', $file['tmp_name'], $salt . $token->secret );
			if ( $hmac_provided !== $hmac_file ) {
				$uploaded_files[ $index ] = (object) array(
					'error'             => 'invalid_hmac',
					'error_description' => 'The corresponding HMAC for this file does not match',
				);
				continue;
			}

			$_FILES['.jetpack.upload.'] = $file;
			$post_id                    = isset( $_POST['post_id'][ $index ] ) ? absint( $_POST['post_id'][ $index ] ) : 0;
			if ( ! current_user_can( 'edit_post', $post_id ) ) {
				$post_id = 0;
			}

			if ( $update_media_item ) {
				if ( ! isset( $post_id ) || $post_id === 0 ) {
					return new WP_Error( 'invalid_input', 'Media ID must be defined.', 400 );
				}

				$media_array = $_FILES['media'];

				$file_array['name']     = $media_array['name'][0];
				$file_array['type']     = $media_array['type'][0];
				$file_array['tmp_name'] = $media_array['tmp_name'][0];
				$file_array['error']    = $media_array['error'][0];
				$file_array['size']     = $media_array['size'][0];

				$edited_media_item = Jetpack_Media::edit_media_file( $post_id, $file_array );

				if ( is_wp_error( $edited_media_item ) ) {
					return $edited_media_item;
				}

				$response = (object) array(
					'id'   => (string) $post_id,
					'file' => (string) $edited_media_item->post_title,
					'url'  => (string) wp_get_attachment_url( $post_id ),
					'type' => (string) $edited_media_item->post_mime_type,
					'meta' => (array) wp_get_attachment_metadata( $post_id ),
				);

				return (array) array( $response );
			}

			$attachment_id = media_handle_upload(
				'.jetpack.upload.',
				$post_id,
				array(),
				array(
					'action' => 'jetpack_upload_file',
				)
			);

			if ( ! $attachment_id ) {
				$uploaded_files[ $index ] = (object) array(
					'error'             => 'unknown',
					'error_description' => 'An unknown problem occurred processing the upload on the Jetpack site',
				);
			} elseif ( is_wp_error( $attachment_id ) ) {
				$uploaded_files[ $index ] = (object) array(
					'error'             => 'attachment_' . $attachment_id->get_error_code(),
					'error_description' => $attachment_id->get_error_message(),
				);
			} else {
				$attachment               = get_post( $attachment_id );
				$uploaded_files[ $index ] = (object) array(
					'id'   => (string) $attachment_id,
					'file' => $attachment->post_title,
					'url'  => wp_get_attachment_url( $attachment_id ),
					'type' => $attachment->post_mime_type,
					'meta' => wp_get_attachment_metadata( $attachment_id ),
				);
			}
		}
		if ( ! is_null( $global_post ) ) {
			$GLOBALS['post'] = $global_post;
		}

		return $uploaded_files;
	}

	/**
	 * Add help to the Jetpack page
	 *
	 * @since Jetpack (1.2.3)
	 * @return false if not the Jetpack page
	 */
	function admin_help() {
		$current_screen = get_current_screen();

		// Overview
		$current_screen->add_help_tab(
			array(
				'id'      => 'home',
				'title'   => __( 'Home', 'jetpack' ),
				'content' =>
					'<p><strong>' . __( 'Jetpack', 'jetpack' ) . '</strong></p>' .
					'<p>' . __( 'Jetpack supercharges your self-hosted WordPress site with the awesome cloud power of WordPress.com.', 'jetpack' ) . '</p>' .
					'<p>' . __( 'On this page, you are able to view the modules available within Jetpack, learn more about them, and activate or deactivate them as needed.', 'jetpack' ) . '</p>',
			)
		);

		// Screen Content
		if ( current_user_can( 'manage_options' ) ) {
			$current_screen->add_help_tab(
				array(
					'id'      => 'settings',
					'title'   => __( 'Settings', 'jetpack' ),
					'content' =>
						'<p><strong>' . __( 'Jetpack', 'jetpack' ) . '</strong></p>' .
						'<p>' . __( 'You can activate or deactivate individual Jetpack modules to suit your needs.', 'jetpack' ) . '</p>' .
						'<ol>' .
							'<li>' . __( 'Each module has an Activate or Deactivate link so you can toggle one individually.', 'jetpack' ) . '</li>' .
							'<li>' . __( 'Using the checkboxes next to each module, you can select multiple modules to toggle via the Bulk Actions menu at the top of the list.', 'jetpack' ) . '</li>' .
						'</ol>' .
						'<p>' . __( 'Using the tools on the right, you can search for specific modules, filter by module categories or which are active, or change the sorting order.', 'jetpack' ) . '</p>',
				)
			);
		}

		// Help Sidebar
		$support_url = Redirect::get_url( 'jetpack-support' );
		$faq_url     = Redirect::get_url( 'jetpack-faq' );
		$current_screen->set_help_sidebar(
			'<p><strong>' . __( 'For more information:', 'jetpack' ) . '</strong></p>' .
			'<p><a href="' . $faq_url . '" rel="noopener noreferrer" target="_blank">' . __( 'Jetpack FAQ', 'jetpack' ) . '</a></p>' .
			'<p><a href="' . $support_url . '" rel="noopener noreferrer" target="_blank">' . __( 'Jetpack Support', 'jetpack' ) . '</a></p>' .
			'<p><a href="' . self::admin_url( array( 'page' => 'jetpack-debugger' ) ) . '">' . __( 'Jetpack Debugging Center', 'jetpack' ) . '</a></p>'
		);
	}

	function admin_menu_css() {
		wp_enqueue_style( 'jetpack-icons' );
	}

	function admin_menu_order() {
		return true;
	}

	function jetpack_menu_order( $menu_order ) {
		$jp_menu_order = array();

		foreach ( $menu_order as $index => $item ) {
			if ( $item != 'jetpack' ) {
				$jp_menu_order[] = $item;
			}

			if ( $index == 0 ) {
				$jp_menu_order[] = 'jetpack';
			}
		}

		return $jp_menu_order;
	}

	function admin_banner_styles() {
		$min = ( defined( 'SCRIPT_DEBUG' ) && SCRIPT_DEBUG ) ? '' : '.min';

		if ( ! wp_style_is( 'jetpack-dops-style' ) ) {
			wp_register_style(
				'jetpack-dops-style',
				plugins_url( '_inc/build/admin.css', JETPACK__PLUGIN_FILE ),
				array(),
				JETPACK__VERSION
			);
		}

		wp_enqueue_style(
			'jetpack',
			plugins_url( "css/jetpack-banners{$min}.css", JETPACK__PLUGIN_FILE ),
			array( 'jetpack-dops-style' ),
			JETPACK__VERSION . '-20121016'
		);
		wp_style_add_data( 'jetpack', 'rtl', 'replace' );
		wp_style_add_data( 'jetpack', 'suffix', $min );
	}

	function plugin_action_links( $actions ) {

		$jetpack_home = array( 'jetpack-home' => sprintf( '<a href="%s">%s</a>', self::admin_url( 'page=jetpack' ), __( 'My Jetpack', 'jetpack' ) ) );

		if ( current_user_can( 'jetpack_manage_modules' ) && ( self::is_connection_ready() || ( new Status() )->is_offline_mode() ) ) {
			return array_merge(
				$jetpack_home,
				array( 'settings' => sprintf( '<a href="%s">%s</a>', self::admin_url( 'page=jetpack#/settings' ), __( 'Settings', 'jetpack' ) ) ),
				array( 'support' => sprintf( '<a href="%s">%s</a>', self::admin_url( 'page=jetpack-debugger ' ), __( 'Support', 'jetpack' ) ) ),
				$actions
			);
		}

		return array_merge( $jetpack_home, $actions );
	}

	/**
	 * Adds the deactivation warning modal if there are other active plugins using the connection
	 *
	 * @param string $hook The current admin page.
	 *
	 * @return void
	 */
	public function deactivate_dialog( $hook ) {
		if (
			'plugins.php' === $hook
			&& self::is_connection_ready()
		) {

			$active_plugins_using_connection = Connection_Plugin_Storage::get_all();

			if ( count( $active_plugins_using_connection ) > 1 ) {

				add_thickbox();

				// Register jp-tracks-functions dependency.
				Tracking::register_tracks_functions_scripts();

				wp_enqueue_script(
					'jetpack-deactivate-dialog-js',
					Assets::get_file_url_for_environment(
						'_inc/build/jetpack-deactivate-dialog.min.js',
						'_inc/jetpack-deactivate-dialog.js'
					),
					array( 'jquery', 'jp-tracks-functions' ),
					JETPACK__VERSION,
					true
				);

				wp_localize_script(
					'jetpack-deactivate-dialog-js',
					'deactivate_dialog',
					array(
						'title'            => __( 'Deactivate Jetpack', 'jetpack' ),
						'deactivate_label' => __( 'Disconnect and Deactivate', 'jetpack' ),
						'tracksUserData'   => Jetpack_Tracks_Client::get_connected_user_tracks_identity(),
					)
				);

				add_action( 'admin_footer', array( $this, 'deactivate_dialog_content' ) );

				wp_enqueue_style( 'jetpack-deactivate-dialog', plugins_url( 'css/jetpack-deactivate-dialog.css', JETPACK__PLUGIN_FILE ), array(), JETPACK__VERSION );
			}
		}
	}

	/**
	 * Outputs the content of the deactivation modal
	 *
	 * @return void
	 */
	public function deactivate_dialog_content() {
		$active_plugins_using_connection = Connection_Plugin_Storage::get_all();
		unset( $active_plugins_using_connection['jetpack'] );
		$this->load_view( 'admin/deactivation-dialog.php', $active_plugins_using_connection );
	}

	/**
	 * Filters the login URL to include the registration flow in case the user isn't logged in.
	 *
	 * @param string $login_url The wp-login URL.
	 * @param string $redirect  URL to redirect users after logging in.
	 * @since Jetpack 8.4
	 * @return string
	 */
	public function login_url( $login_url, $redirect ) {
		parse_str( wp_parse_url( $redirect, PHP_URL_QUERY ), $redirect_parts );
		if ( ! empty( $redirect_parts[ self::$jetpack_redirect_login ] ) ) {
			$login_url = add_query_arg( self::$jetpack_redirect_login, 'true', $login_url );
		}
		return $login_url;
	}

	/**
	 * Redirects non-authenticated users to authenticate with Calypso if redirect flag is set.
	 *
	 * @since Jetpack 8.4
	 */
	public function login_init() {
		// phpcs:ignore WordPress.Security.NonceVerification
		if ( ! empty( $_GET[ self::$jetpack_redirect_login ] ) ) {
			add_filter( 'allowed_redirect_hosts', array( &$this, 'allow_wpcom_environments' ) );
			wp_safe_redirect(
				add_query_arg(
					array(
						'forceInstall' => 1,
						'url'          => rawurlencode( get_site_url() ),
					),
					// @todo provide way to go to specific calypso env.
					self::get_calypso_host() . 'jetpack/connect'
				)
			);
			exit;
		}
	}

	/*
	 * Registration flow:
	 * 1 - ::admin_page_load() action=register
	 * 2 - ::try_registration()
	 * 3 - ::register()
	 *     - Creates jetpack_register option containing two secrets and a timestamp
	 *     - Calls https://jetpack.wordpress.com/jetpack.register/1/ with
	 *       siteurl, home, gmt_offset, timezone_string, site_name, secret_1, secret_2, site_lang, timeout, stats_id
	 *     - That request to jetpack.wordpress.com does not immediately respond.  It first makes a request BACK to this site's
	 *       xmlrpc.php?for=jetpack: RPC method: jetpack.verifyRegistration, Parameters: secret_1
	 *     - The XML-RPC request verifies secret_1, deletes both secrets and responds with: secret_2
	 *     - https://jetpack.wordpress.com/jetpack.register/1/ verifies that XML-RPC response (secret_2) then finally responds itself with
	 *       jetpack_id, jetpack_secret, jetpack_public
	 *     - ::register() then stores jetpack_options: id => jetpack_id, blog_token => jetpack_secret
	 * 4 - redirect to https://wordpress.com/start/jetpack-connect
	 * 5 - user logs in with WP.com account
	 * 6 - remote request to this site's xmlrpc.php with action remoteAuthorize, Jetpack_XMLRPC_Server->remote_authorize
	 *		- Manager::authorize()
	 *		- Manager::get_token()
	 *		- GET https://jetpack.wordpress.com/jetpack.token/1/ with
	 *        client_id, client_secret, grant_type, code, redirect_uri:action=authorize, state, scope, user_email, user_login
	 *			- which responds with access_token, token_type, scope
	 *		- Manager::authorize() stores jetpack_options: user_token => access_token.$user_id
	 *		- Jetpack::activate_default_modules()
	 *     		- Deactivates deprecated plugins
	 *     		- Activates all default modules
	 *		- Responds with either error, or 'connected' for new connection, or 'linked' for additional linked users
	 * 7 - For a new connection, user selects a Jetpack plan on wordpress.com
	 * 8 - User is redirected back to wp-admin/index.php?page=jetpack with state:message=authorized
	 *     Done!
	 */

	/**
	 * Handles the page load events for the Jetpack admin page
	 */
	function admin_page_load() {
		$error = false;

		// Make sure we have the right body class to hook stylings for subpages off of.
		add_filter( 'admin_body_class', array( __CLASS__, 'add_jetpack_pagestyles' ), 20 );

		if ( ! empty( $_GET['jetpack_restate'] ) ) {
			// Should only be used in intermediate redirects to preserve state across redirects
			self::restate();
		}

		if ( isset( $_GET['connect_url_redirect'] ) ) {
			// @todo: Add validation against a known allowed list.
			$from = ! empty( $_GET['from'] ) ? $_GET['from'] : 'iframe';
			// User clicked in the iframe to link their accounts
			if ( ! self::connection()->is_user_connected() ) {
				$redirect = ! empty( $_GET['redirect_after_auth'] ) ? $_GET['redirect_after_auth'] : false;

				add_filter( 'allowed_redirect_hosts', array( &$this, 'allow_wpcom_environments' ) );
				$connect_url = $this->build_connect_url( true, $redirect, $from );
				remove_filter( 'allowed_redirect_hosts', array( &$this, 'allow_wpcom_environments' ) );

				if ( isset( $_GET['notes_iframe'] ) ) {
					$connect_url .= '&notes_iframe';
				}
				wp_redirect( $connect_url );
				exit;
			} else {
				if ( ! isset( $_GET['calypso_env'] ) ) {
					self::state( 'message', 'already_authorized' );
					wp_safe_redirect( self::admin_url() );
					exit;
				} else {
					$connect_url  = $this->build_connect_url( true, false, $from );
					$connect_url .= '&already_authorized=true';
					wp_redirect( $connect_url );
					exit;
				}
			}
		}

		if ( isset( $_GET['action'] ) ) {
			switch ( $_GET['action'] ) {
				case 'authorize_redirect':
					self::log( 'authorize_redirect' );

					add_filter(
						'allowed_redirect_hosts',
						function ( $domains ) {
							$domains[] = 'jetpack.com';
							$domains[] = 'jetpack.wordpress.com';
							$domains[] = 'wordpress.com';
							$domains[] = wp_parse_url( static::get_calypso_host(), PHP_URL_HOST ); // May differ from `wordpress.com`.
							return array_unique( $domains );
						}
					);

					// phpcs:ignore WordPress.Security.NonceVerification.Recommended
					$dest_url = empty( $_GET['dest_url'] ) ? null : $_GET['dest_url'];

					if ( ! $dest_url || ( 0 === stripos( $dest_url, 'https://jetpack.com/' ) && 0 === stripos( $dest_url, 'https://wordpress.com/' ) ) ) {
						// The destination URL is missing or invalid, nothing to do here.
						exit;
					}

					if ( static::connection()->is_connected() && static::connection()->is_user_connected() ) {
						// The user is either already connected, or finished the connection process.
						wp_safe_redirect( $dest_url );
						exit;
					} elseif ( ! empty( $_GET['done'] ) ) { // phpcs:ignore WordPress.Security.NonceVerification.Recommended
						// The user decided not to proceed with setting up the connection.
						wp_safe_redirect( self::admin_url( 'page=jetpack' ) );
						exit;
					}

					$redirect_args = array(
						'page'     => 'jetpack',
						'action'   => 'authorize_redirect',
						'dest_url' => rawurlencode( $dest_url ),
						'done'     => '1',
					);

					if ( ! empty( $_GET['from'] ) && 'jetpack_site_only_checkout' === $_GET['from'] ) {
						$redirect_args['from'] = 'jetpack_site_only_checkout';
					}

					wp_safe_redirect( static::build_authorize_url( self::admin_url( $redirect_args ) ) );
					exit;
				case 'authorize':
					_doing_it_wrong( __METHOD__, 'The `page=jetpack&action=authorize` webhook is deprecated. Use `handler=jetpack-connection-webhooks&action=authorize` instead', 'Jetpack 9.5.0' );
					( new Connection_Webhooks( $this->connection_manager ) )->handle_authorize();
					exit;
				case 'register':
					if ( ! current_user_can( 'jetpack_connect' ) ) {
						$error = 'cheatin';
						break;
					}
					check_admin_referer( 'jetpack-register' );
					self::log( 'register' );
					self::maybe_set_version_option();
					$from = isset( $_GET['from'] ) ? $_GET['from'] : false;
					if ( $from ) {
						static::connection()->add_register_request_param( 'from', (string) $from );
					}
					$registered = static::connection()->try_registration();
					if ( is_wp_error( $registered ) ) {
						$error = $registered->get_error_code();
						self::state( 'error', $error );
						self::state( 'error', $registered->get_error_message() );

						/**
						 * Jetpack registration Error.
						 *
						 * @since 7.5.0
						 *
						 * @param string|int $error The error code.
						 * @param \WP_Error $registered The error object.
						 */
						do_action( 'jetpack_connection_register_fail', $error, $registered );
						break;
					}

					$redirect = isset( $_GET['redirect'] ) ? $_GET['redirect'] : false;

					/**
					 * Jetpack registration Success.
					 *
					 * @since 7.5.0
					 *
					 * @param string $from 'from' GET parameter;
					 */
					do_action( 'jetpack_connection_register_success', $from );

					$url = $this->build_connect_url( true, $redirect, $from );

					if ( ! empty( $_GET['onboarding'] ) ) {
						$url = add_query_arg( 'onboarding', $_GET['onboarding'], $url );
					}

					if ( ! empty( $_GET['auth_approved'] ) && 'true' === $_GET['auth_approved'] ) {
						$url = add_query_arg( 'auth_approved', 'true', $url );
					}

					wp_redirect( $url );
					exit;
				case 'activate':
					if ( ! current_user_can( 'jetpack_activate_modules' ) ) {
						$error = 'cheatin';
						break;
					}

					$module = stripslashes( $_GET['module'] );
					check_admin_referer( "jetpack_activate-$module" );
					self::log( 'activate', $module );
					if ( ! self::activate_module( $module ) ) {
						self::state( 'error', sprintf( __( 'Could not activate %s', 'jetpack' ), $module ) );
					}
					// The following two lines will rarely happen, as Jetpack::activate_module normally exits at the end.
					wp_safe_redirect( self::admin_url( 'page=jetpack' ) );
					exit;
				case 'activate_default_modules':
					check_admin_referer( 'activate_default_modules' );
					self::log( 'activate_default_modules' );
					self::restate();
					$min_version   = isset( $_GET['min_version'] ) ? $_GET['min_version'] : false;
					$max_version   = isset( $_GET['max_version'] ) ? $_GET['max_version'] : false;
					$other_modules = isset( $_GET['other_modules'] ) && is_array( $_GET['other_modules'] ) ? $_GET['other_modules'] : array();
					self::activate_default_modules( $min_version, $max_version, $other_modules );
					wp_safe_redirect( self::admin_url( 'page=jetpack' ) );
					exit;
				case 'disconnect':
					if ( ! current_user_can( 'jetpack_disconnect' ) ) {
						$error = 'cheatin';
						break;
					}

					check_admin_referer( 'jetpack-disconnect' );
					self::log( 'disconnect' );
					self::disconnect();
					wp_safe_redirect( self::admin_url( 'disconnected=true' ) );
					exit;
				case 'reconnect':
					if ( ! current_user_can( 'jetpack_reconnect' ) ) {
						$error = 'cheatin';
						break;
					}

					check_admin_referer( 'jetpack-reconnect' );
					self::log( 'reconnect' );
					self::disconnect();
					wp_redirect( $this->build_connect_url( true, false, 'reconnect' ) );
					exit;
				case 'deactivate':
					if ( ! current_user_can( 'jetpack_deactivate_modules' ) ) {
						$error = 'cheatin';
						break;
					}

					$modules = stripslashes( $_GET['module'] );
					check_admin_referer( "jetpack_deactivate-$modules" );
					foreach ( explode( ',', $modules ) as $module ) {
						self::log( 'deactivate', $module );
						self::deactivate_module( $module );
						self::state( 'message', 'module_deactivated' );
					}
					self::state( 'module', $modules );
					wp_safe_redirect( self::admin_url( 'page=jetpack' ) );
					exit;
				case 'unlink':
					$redirect = isset( $_GET['redirect'] ) ? $_GET['redirect'] : '';
					check_admin_referer( 'jetpack-unlink' );
					self::log( 'unlink' );
					$this->connection_manager->disconnect_user();
					self::state( 'message', 'unlinked' );
					if ( 'sub-unlink' == $redirect ) {
						wp_safe_redirect( admin_url() );
					} else {
						wp_safe_redirect( self::admin_url( array( 'page' => $redirect ) ) );
					}
					exit;
				case 'onboard':
					if ( ! current_user_can( 'manage_options' ) ) {
						wp_safe_redirect( self::admin_url( 'page=jetpack' ) );
					} else {
						self::create_onboarding_token();
						$url = $this->build_connect_url( true );

						if ( false !== ( $token = Jetpack_Options::get_option( 'onboarding' ) ) ) {
							$url = add_query_arg( 'onboarding', $token, $url );
						}

						$calypso_env = $this->get_calypso_env();
						if ( ! empty( $calypso_env ) ) {
							$url = add_query_arg( 'calypso_env', $calypso_env, $url );
						}

						wp_redirect( $url );
						exit;
					}
					exit;
				default:
					/**
					 * Fires when a Jetpack admin page is loaded with an unrecognized parameter.
					 *
					 * @since 2.6.0
					 *
					 * @param string sanitize_key( $_GET['action'] ) Unrecognized URL parameter.
					 */
					do_action( 'jetpack_unrecognized_action', sanitize_key( $_GET['action'] ) );
			}
		}

		if ( ! $error = $error ? $error : self::state( 'error' ) ) {
			self::activate_new_modules( true );
		}

		$message_code = self::state( 'message' );
		if ( self::state( 'optin-manage' ) ) {
			$activated_manage = $message_code;
			$message_code     = 'jetpack-manage';
		}

		switch ( $message_code ) {
			case 'jetpack-manage':
				$sites_url = esc_url( Redirect::get_url( 'calypso-sites' ) );
				// translators: %s is the URL to the "Sites" panel on wordpress.com.
				$this->message = '<strong>' . sprintf( __( 'You are all set! Your site can now be managed from <a href="%s" target="_blank">wordpress.com/sites</a>.', 'jetpack' ), $sites_url ) . '</strong>';
				if ( $activated_manage ) {
					$this->message .= '<br /><strong>' . __( 'Manage has been activated for you!', 'jetpack' ) . '</strong>';
				}
				break;

		}

		$deactivated_plugins = self::state( 'deactivated_plugins' );

		if ( ! empty( $deactivated_plugins ) ) {
			$deactivated_plugins = explode( ',', $deactivated_plugins );
			$deactivated_titles  = array();
			foreach ( $deactivated_plugins as $deactivated_plugin ) {
				if ( ! isset( $this->plugins_to_deactivate[ $deactivated_plugin ] ) ) {
					continue;
				}

				$deactivated_titles[] = '<strong>' . str_replace( ' ', '&nbsp;', $this->plugins_to_deactivate[ $deactivated_plugin ][1] ) . '</strong>';
			}

			if ( $deactivated_titles ) {
				if ( $this->message ) {
					$this->message .= "<br /><br />\n";
				}

				$this->message .= wp_sprintf(
					_n(
						'Jetpack contains the most recent version of the old %l plugin.',
						'Jetpack contains the most recent versions of the old %l plugins.',
						count( $deactivated_titles ),
						'jetpack'
					),
					$deactivated_titles
				);

				$this->message .= "<br />\n";

				$this->message .= _n(
					'The old version has been deactivated and can be removed from your site.',
					'The old versions have been deactivated and can be removed from your site.',
					count( $deactivated_titles ),
					'jetpack'
				);
			}
		}

		$this->privacy_checks = self::state( 'privacy_checks' );

		if ( $this->message || $this->error || $this->privacy_checks ) {
			add_action( 'jetpack_notices', array( $this, 'admin_notices' ) );
		}

		add_filter( 'jetpack_short_module_description', 'wptexturize' );
	}

	function admin_notices() {

		if ( $this->error ) {
			?>
<div id="message" class="jetpack-message jetpack-err">
	<div class="squeezer">
		<h2>
			<?php
			echo wp_kses(
				$this->error,
				array(
					'a'      => array( 'href' => array() ),
					'small'  => true,
					'code'   => true,
					'strong' => true,
					'br'     => true,
					'b'      => true,
				)
			);
			?>
			</h2>
			<?php	if ( $desc = self::state( 'error_description' ) ) : ?>
		<p><?php echo esc_html( stripslashes( $desc ) ); ?></p>
<?php	endif; ?>
	</div>
</div>
			<?php
		}

		if ( $this->message ) {
			?>
<div id="message" class="jetpack-message">
	<div class="squeezer">
		<h2>
			<?php
			echo wp_kses(
				$this->message,
				array(
					'strong' => array(),
					'a'      => array( 'href' => true ),
					'br'     => true,
				)
			);
			?>
			</h2>
	</div>
</div>
			<?php
		}

		if ( $this->privacy_checks ) :
			$module_names = $module_slugs = array();

			$privacy_checks = explode( ',', $this->privacy_checks );
			$privacy_checks = array_filter( $privacy_checks, array( 'Jetpack', 'is_module' ) );
			foreach ( $privacy_checks as $module_slug ) {
				$module = self::get_module( $module_slug );
				if ( ! $module ) {
					continue;
				}

				$module_slugs[] = $module_slug;
				$module_names[] = "<strong>{$module['name']}</strong>";
			}

			$module_slugs = join( ',', $module_slugs );
			?>
<div id="message" class="jetpack-message jetpack-err">
	<div class="squeezer">
		<h2><strong><?php esc_html_e( 'Is this site private?', 'jetpack' ); ?></strong></h2><br />
		<p>
			<?php
			echo wp_kses(
				wptexturize(
					wp_sprintf(
						_nx(
							"Like your site's RSS feeds, %l allows access to your posts and other content to third parties.",
							"Like your site's RSS feeds, %l allow access to your posts and other content to third parties.",
							count( $privacy_checks ),
							'%l = list of Jetpack module/feature names',
							'jetpack'
						),
						$module_names
					)
				),
				array( 'strong' => true )
			);

			echo "\n<br />\n";

			echo wp_kses(
				sprintf(
					_nx(
						'If your site is not publicly accessible, consider <a href="%1$s" title="%2$s">deactivating this feature</a>.',
						'If your site is not publicly accessible, consider <a href="%1$s" title="%2$s">deactivating these features</a>.',
						count( $privacy_checks ),
						'%1$s = deactivation URL, %2$s = "Deactivate {list of Jetpack module/feature names}',
						'jetpack'
					),
					wp_nonce_url(
						self::admin_url(
							array(
								'page'   => 'jetpack',
								'action' => 'deactivate',
								'module' => urlencode( $module_slugs ),
							)
						),
						"jetpack_deactivate-$module_slugs"
					),
					esc_attr( wp_kses( wp_sprintf( _x( 'Deactivate %l', '%l = list of Jetpack module/feature names', 'jetpack' ), $module_names ), array() ) )
				),
				array(
					'a' => array(
						'href'  => true,
						'title' => true,
					),
				)
			);
			?>
		</p>
	</div>
</div>
			<?php
endif;
	}

	/**
	 * We can't always respond to a signed XML-RPC request with a
	 * helpful error message. In some circumstances, doing so could
	 * leak information.
	 *
	 * Instead, track that the error occurred via a Jetpack_Option,
	 * and send that data back in the heartbeat.
	 * All this does is increment a number, but it's enough to find
	 * trends.
	 *
	 * @param WP_Error $xmlrpc_error The error produced during
	 *                               signature validation.
	 */
	function track_xmlrpc_error( $xmlrpc_error ) {
		$code = is_wp_error( $xmlrpc_error )
			? $xmlrpc_error->get_error_code()
			: 'should-not-happen';

		$xmlrpc_errors = Jetpack_Options::get_option( 'xmlrpc_errors', array() );
		if ( isset( $xmlrpc_errors[ $code ] ) && $xmlrpc_errors[ $code ] ) {
			// No need to update the option if we already have
			// this code stored.
			return;
		}
		$xmlrpc_errors[ $code ] = true;

		Jetpack_Options::update_option( 'xmlrpc_errors', $xmlrpc_errors, false );
	}

	/**
	 * Initialize the jetpack stats instance only when needed
	 *
	 * @return void
	 */
	private function initialize_stats() {
		if ( is_null( $this->a8c_mc_stats_instance ) ) {
			$this->a8c_mc_stats_instance = new Automattic\Jetpack\A8c_Mc_Stats();
		}
	}

	/**
	 * Record a stat for later output.  This will only currently output in the admin_footer.
	 */
	function stat( $group, $detail ) {
		$this->initialize_stats();
		$this->a8c_mc_stats_instance->add( $group, $detail );

		// Keep a local copy for backward compatibility (there are some direct checks on this).
		$this->stats = $this->a8c_mc_stats_instance->get_current_stats();
	}

	/**
	 * Load stats pixels. $group is auto-prefixed with "x_jetpack-"
	 */
	function do_stats( $method = '' ) {
		$this->initialize_stats();
		if ( 'server_side' === $method ) {
			$this->a8c_mc_stats_instance->do_server_side_stats();
		} else {
			$this->a8c_mc_stats_instance->do_stats();
		}

		// Keep a local copy for backward compatibility (there are some direct checks on this).
		$this->stats = array();
	}

	/**
	 * Runs stats code for a one-off, server-side.
	 *
	 * @param $args array|string The arguments to append to the URL. Should include `x_jetpack-{$group}={$stats}` or whatever we want to store.
	 *
	 * @return bool If it worked.
	 */
	static function do_server_side_stat( $args ) {
		$url                   = self::build_stats_url( $args );
		$a8c_mc_stats_instance = new Automattic\Jetpack\A8c_Mc_Stats();
		return $a8c_mc_stats_instance->do_server_side_stat( $url );
	}

	/**
	 * Builds the stats url.
	 *
	 * @param $args array|string The arguments to append to the URL.
	 *
	 * @return string The URL to be pinged.
	 */
	static function build_stats_url( $args ) {

		$a8c_mc_stats_instance = new Automattic\Jetpack\A8c_Mc_Stats();
		return $a8c_mc_stats_instance->build_stats_url( $args );

	}

	/**
	 * Builds a URL to the Jetpack connection auth page
	 *
	 * @since 3.9.5
	 *
	 * @param bool        $raw If true, URL will not be escaped.
	 * @param bool|string $redirect If true, will redirect back to Jetpack wp-admin landing page after connection.
	 *                              If string, will be a custom redirect.
	 * @param bool|string $from If not false, adds 'from=$from' param to the connect URL.
	 * @param bool        $register If true, will generate a register URL regardless of the existing token, since 4.9.0
	 *
	 * @return string Connect URL
	 */
	function build_connect_url( $raw = false, $redirect = false, $from = false, $register = false ) {
		$site_id    = Jetpack_Options::get_option( 'id' );
		$blog_token = ( new Tokens() )->get_access_token();

		if ( $register || ! $blog_token || ! $site_id ) {
			$url = self::nonce_url_no_esc( self::admin_url( 'action=register' ), 'jetpack-register' );

			if ( ! empty( $redirect ) ) {
				$url = add_query_arg(
					'redirect',
					urlencode( wp_validate_redirect( esc_url_raw( $redirect ) ) ),
					$url
				);
			}

			if ( is_network_admin() ) {
				$url = add_query_arg( 'is_multisite', network_admin_url( 'admin.php?page=jetpack-settings' ), $url );
			}

			$calypso_env = self::get_calypso_env();

			if ( ! empty( $calypso_env ) ) {
				$url = add_query_arg( 'calypso_env', $calypso_env, $url );
			}
		} else {

			// Let's check the existing blog token to see if we need to re-register. We only check once per minute
			// because otherwise this logic can get us in to a loop.
			$last_connect_url_check = (int) Jetpack_Options::get_raw_option( 'jetpack_last_connect_url_check' );
			if ( ! $last_connect_url_check || ( time() - $last_connect_url_check ) > MINUTE_IN_SECONDS ) {
				Jetpack_Options::update_raw_option( 'jetpack_last_connect_url_check', time() );

				$response = Client::wpcom_json_api_request_as_blog(
					sprintf( '/sites/%d', $site_id ) . '?force=wpcom',
					'1.1'
				);

				if ( 200 !== wp_remote_retrieve_response_code( $response ) ) {

					// Generating a register URL instead to refresh the existing token
					return $this->build_connect_url( $raw, $redirect, $from, true );
				}
			}

			$url = $this->build_authorize_url( $redirect );
		}

		if ( $from ) {
			$url = add_query_arg( 'from', $from, $url );
		}

		$url = $raw ? esc_url_raw( $url ) : esc_url( $url );
		/**
		 * Filter the URL used when connecting a user to a WordPress.com account.
		 *
		 * @since 8.1.0
		 *
		 * @param string $url Connection URL.
		 * @param bool   $raw If true, URL will not be escaped.
		 */
		return apply_filters( 'jetpack_build_connection_url', $url, $raw );
	}

	public static function build_authorize_url( $redirect = false, $iframe = false ) {

		add_filter( 'jetpack_connect_request_body', array( __CLASS__, 'filter_connect_request_body' ) );
		add_filter( 'jetpack_connect_redirect_url', array( __CLASS__, 'filter_connect_redirect_url' ) );

		if ( $iframe ) {
			add_filter( 'jetpack_use_iframe_authorization_flow', '__return_true' );
		}

		$c8n = self::connection();
		$url = $c8n->get_authorization_url( wp_get_current_user(), $redirect );

		remove_filter( 'jetpack_connect_request_body', array( __CLASS__, 'filter_connect_request_body' ) );
		remove_filter( 'jetpack_connect_redirect_url', array( __CLASS__, 'filter_connect_redirect_url' ) );

		if ( $iframe ) {
			remove_filter( 'jetpack_use_iframe_authorization_flow', '__return_true' );
		}

		/**
		 * Filter the URL used when authorizing a user to a WordPress.com account.
		 *
		 * @since 8.9.0
		 *
		 * @param string $url Connection URL.
		 */
		return apply_filters( 'jetpack_build_authorize_url', $url );
	}

	/**
	 * Filters the connection URL parameter array.
	 *
	 * @param array $args default URL parameters used by the package.
	 * @return array the modified URL arguments array.
	 */
	public static function filter_connect_request_body( $args ) {
		if (
			Constants::is_defined( 'JETPACK__GLOTPRESS_LOCALES_PATH' )
			&& include_once Constants::get_constant( 'JETPACK__GLOTPRESS_LOCALES_PATH' )
		) {
			$gp_locale      = GP_Locales::by_field( 'wp_locale', get_locale() );
			$args['locale'] = isset( $gp_locale ) && isset( $gp_locale->slug )
				? $gp_locale->slug
				: '';
		}

		$tracking        = new Tracking();
		$tracks_identity = $tracking->tracks_get_identity( $args['state'] );

		$args = array_merge(
			$args,
			array(
				'_ui' => $tracks_identity['_ui'],
				'_ut' => $tracks_identity['_ut'],
			)
		);

		$calypso_env = self::get_calypso_env();

		if ( ! empty( $calypso_env ) ) {
			$args['calypso_env'] = $calypso_env;
		}

		return $args;
	}

	/**
	 * Filters the `jetpack/v4/connection/data` API response of the Connection package in order to
	 * add Jetpack-the-plugin related permissions.
	 *
	 * @since 10.0
	 *
	 * @param array $current_user_connection_data An array containing the current user connection data.
	 * @return array
	 */
	public static function filter_jetpack_current_user_connection_data( $current_user_connection_data ) {
		$jetpack_permissions = array(
			'admin_page'         => current_user_can( 'jetpack_admin_page' ),
			'manage_modules'     => current_user_can( 'jetpack_manage_modules' ),
			'network_admin'      => current_user_can( 'jetpack_network_admin_page' ),
			'network_sites_page' => current_user_can( 'jetpack_network_sites_page' ),
			'edit_posts'         => current_user_can( 'edit_posts' ),
			'publish_posts'      => current_user_can( 'publish_posts' ),
			'manage_options'     => current_user_can( 'manage_options' ),
			'view_stats'         => current_user_can( 'view_stats' ),
			'manage_plugins'     => current_user_can( 'install_plugins' )
									&& current_user_can( 'activate_plugins' )
									&& current_user_can( 'update_plugins' )
									&& current_user_can( 'delete_plugins' ),
		);

		if ( isset( $current_user_connection_data['permissions'] ) &&
			is_array( $current_user_connection_data['permissions'] ) ) {
				$current_user_connection_data['permissions'] = array_merge( $current_user_connection_data['permissions'], $jetpack_permissions );
		} else {
			$current_user_connection_data['permissions'] = $jetpack_permissions;
		}

		return $current_user_connection_data;
	}

	/**
	 * Filters the URL that will process the connection data. It can be different from the URL
	 * that we send the user to after everything is done.
	 *
	 * @param String $processing_url the default redirect URL used by the package.
	 * @return String the modified URL.
	 *
	 * @deprecated since Jetpack 9.5.0
	 */
	public static function filter_connect_processing_url( $processing_url ) {
		_deprecated_function( __METHOD__, 'jetpack-9.5' );

		$processing_url = admin_url( 'admin.php?page=jetpack' ); // Making PHPCS happy.
		return $processing_url;
	}

	/**
	 * Filters the redirection URL that is used for connect requests. The redirect
	 * URL should return the user back to the Jetpack console.
	 *
	 * @param String $redirect the default redirect URL used by the package.
	 * @return String the modified URL.
	 */
	public static function filter_connect_redirect_url( $redirect ) {
		$jetpack_admin_page = esc_url_raw( admin_url( 'admin.php?page=jetpack' ) );
		$redirect           = $redirect
			? wp_validate_redirect( esc_url_raw( $redirect ), $jetpack_admin_page )
			: $jetpack_admin_page;

		if ( isset( $_REQUEST['is_multisite'] ) ) {
			$redirect = Jetpack_Network::init()->get_url( 'network_admin_page' );
		}

		return $redirect;
	}

	/**
	 * This action fires at the beginning of the Manager::authorize method.
	 */
	public static function authorize_starting() {
		$jetpack_unique_connection = Jetpack_Options::get_option( 'unique_connection' );
		// Checking if site has been active/connected previously before recording unique connection.
		if ( ! $jetpack_unique_connection ) {
			// jetpack_unique_connection option has never been set.
			$jetpack_unique_connection = array(
				'connected'    => 0,
				'disconnected' => 0,
				'version'      => '3.6.1',
			);

			update_option( 'jetpack_unique_connection', $jetpack_unique_connection );

			// Track unique connection.
			$jetpack = self::init();

			$jetpack->stat( 'connections', 'unique-connection' );
			$jetpack->do_stats( 'server_side' );
		}

		// Increment number of times connected.
		$jetpack_unique_connection['connected'] += 1;
		Jetpack_Options::update_option( 'unique_connection', $jetpack_unique_connection );
	}

	/**
	 * This action fires when the site is registered (connected at a site level).
	 */
	public function handle_unique_registrations_stats() {
		$jetpack_unique_registrations = Jetpack_Options::get_option( 'unique_registrations' );
		// Checking if site has been registered previously before recording unique connection.
		if ( ! $jetpack_unique_registrations ) {

			$jetpack_unique_registrations = 0;

			$this->stat( 'connections', 'unique-registrations' );
			$this->do_stats( 'server_side' );
		}

		// Increment number of times connected.
		$jetpack_unique_registrations ++;
		Jetpack_Options::update_option( 'unique_registrations', $jetpack_unique_registrations );
	}

	/**
	 * This action fires at the end of the Manager::authorize method when a secondary user is
	 * linked.
	 */
	public static function authorize_ending_linked() {
		// Don't activate anything since we are just connecting a user.
		self::state( 'message', 'linked' );
	}

	/**
	 * This action fires at the end of the Manager::authorize method when the master user is
	 * authorized.
	 *
	 * @param array $data The request data.
	 */
	public static function authorize_ending_authorized( $data ) {
		// If this site has been through the Jetpack Onboarding flow, delete the onboarding token.
		self::invalidate_onboarding_token();

		// If redirect_uri is SSO, ensure SSO module is enabled.
		parse_str( wp_parse_url( $data['redirect_uri'], PHP_URL_QUERY ), $redirect_options );

		/** This filter is documented in class.jetpack-cli.php */
		$jetpack_start_enable_sso = apply_filters( 'jetpack_start_enable_sso', true );

		$activate_sso = (
			isset( $redirect_options['action'] ) &&
			'jetpack-sso' === $redirect_options['action'] &&
			$jetpack_start_enable_sso
		);

		$do_redirect_on_error = ( 'client' === $data['auth_type'] );

		self::handle_post_authorization_actions( $activate_sso, $do_redirect_on_error );
	}

	/**
	 * Fires on the jetpack_site_registered hook and acitvates default modules
	 */
	public static function activate_default_modules_on_site_register() {
		$active_modules = Jetpack_Options::get_option( 'active_modules' );
		if ( $active_modules ) {
			self::delete_active_modules();

			// If there was previously activated modules (a reconnection), re-activate them all including those that require a user, and do not re-activate those that have been deactivated.
			self::activate_default_modules( 999, 1, $active_modules, false );
		} else {
			// On a fresh new connection, at this point we activate only modules that do not require a user connection.
			self::activate_default_modules( false, false, array(), false, null, null, false );
		}

		// Since this is a fresh connection, be sure to clear out IDC options.
		Identity_Crisis::clear_all_idc_options();
	}

	/**
	 * This action fires at the end of the REST_Connector connection_reconnect method when the
	 * reconnect process is completed.
	 * Note that this currently only happens when we don't need the user to re-authorize
	 * their WP.com account, eg in cases where we are restoring a connection with
	 * unhealthy blog token.
	 */
	public static function reconnection_completed() {
		self::state( 'message', 'reconnection_completed' );
	}

	/**
	 * Get our assumed site creation date.
	 * Calculated based on the earlier date of either:
	 * - Earliest admin user registration date.
	 * - Earliest date of post of any post type.
	 *
	 * @since 7.2.0
	 * @deprecated since 7.8.0
	 *
	 * @return string Assumed site creation date and time.
	 */
	public static function get_assumed_site_creation_date() {
		_deprecated_function( __METHOD__, 'jetpack-7.8', 'Automattic\\Jetpack\\Connection\\Manager' );
		return self::connection()->get_assumed_site_creation_date();
	}

	public static function apply_activation_source_to_args( &$args ) {
		list( $activation_source_name, $activation_source_keyword ) = get_option( 'jetpack_activation_source' );

		if ( $activation_source_name ) {
			$args['_as'] = urlencode( $activation_source_name );
		}

		if ( $activation_source_keyword ) {
			$args['_ak'] = urlencode( $activation_source_keyword );
		}
	}

	function build_reconnect_url( $raw = false ) {
		$url = wp_nonce_url( self::admin_url( 'action=reconnect' ), 'jetpack-reconnect' );
		return $raw ? $url : esc_url( $url );
	}

	public static function admin_url( $args = null ) {
		$args = wp_parse_args( $args, array( 'page' => 'jetpack' ) );
		$url  = add_query_arg( $args, admin_url( 'admin.php' ) );
		return $url;
	}

	public static function nonce_url_no_esc( $actionurl, $action = -1, $name = '_wpnonce' ) {
		$actionurl = str_replace( '&amp;', '&', $actionurl );
		return add_query_arg( $name, wp_create_nonce( $action ), $actionurl );
	}

	function dismiss_jetpack_notice() {

		if ( ! isset( $_GET['jetpack-notice'] ) ) {
			return;
		}

		switch ( $_GET['jetpack-notice'] ) {
			case 'dismiss':
				if ( check_admin_referer( 'jetpack-deactivate' ) && ! is_plugin_active_for_network( plugin_basename( JETPACK__PLUGIN_DIR . 'jetpack.php' ) ) ) {

					require_once ABSPATH . 'wp-admin/includes/plugin.php';
					deactivate_plugins( JETPACK__PLUGIN_DIR . 'jetpack.php', false, false );
					wp_safe_redirect( admin_url() . 'plugins.php?deactivate=true&plugin_status=all&paged=1&s=' );
				}
				break;
		}
	}

	public static function sort_modules( $a, $b ) {
		if ( $a['sort'] == $b['sort'] ) {
			return 0;
		}

		return ( $a['sort'] < $b['sort'] ) ? -1 : 1;
	}

	function ajax_recheck_ssl() {
		check_ajax_referer( 'recheck-ssl', 'ajax-nonce' );
		$result = self::permit_ssl( true );
		wp_send_json(
			array(
				'enabled' => $result,
				'message' => get_transient( 'jetpack_https_test_message' ),
			)
		);
	}

	/* Client API */

	/**
	 * Returns the requested Jetpack API URL
	 *
	 * @deprecated since 7.7
	 * @return string
	 */
	public static function api_url( $relative_url ) {
		_deprecated_function( __METHOD__, 'jetpack-7.7', 'Automattic\\Jetpack\\Connection\\Manager::api_url' );
		$connection = self::connection();
		return $connection->api_url( $relative_url );
	}

	/**
	 * @deprecated 8.0
	 *
	 * Some hosts disable the OpenSSL extension and so cannot make outgoing HTTPS requests.
	 * But we no longer fix "bad hosts" anyway, outbound HTTPS is required for Jetpack to function.
	 */
	public static function fix_url_for_bad_hosts( $url ) {
		_deprecated_function( __METHOD__, 'jetpack-8.0' );
		return $url;
	}

	public static function verify_onboarding_token( $token_data, $token, $request_data ) {
		// Default to a blog token.
		$token_type = 'blog';

		// Let's see if this is onboarding. In such case, use user token type and the provided user id.
		if ( isset( $request_data ) || ! empty( $_GET['onboarding'] ) ) {
			if ( ! empty( $_GET['onboarding'] ) ) {
				$jpo = $_GET;
			} else {
				$jpo = json_decode( $request_data, true );
			}

			$jpo_token = ! empty( $jpo['onboarding']['token'] ) ? $jpo['onboarding']['token'] : null;
			$jpo_user  = ! empty( $jpo['onboarding']['jpUser'] ) ? $jpo['onboarding']['jpUser'] : null;

			if (
				isset( $jpo_user )
				&& isset( $jpo_token )
				&& is_email( $jpo_user )
				&& ctype_alnum( $jpo_token )
				&& isset( $_GET['rest_route'] )
				&& self::validate_onboarding_token_action(
					$jpo_token,
					$_GET['rest_route']
				)
			) {
				$jp_user = get_user_by( 'email', $jpo_user );
				if ( is_a( $jp_user, 'WP_User' ) ) {
					wp_set_current_user( $jp_user->ID );
					$user_can = is_multisite()
						? current_user_can_for_blog( get_current_blog_id(), 'manage_options' )
						: current_user_can( 'manage_options' );
					if ( $user_can ) {
						$token_type              = 'user';
						$token->external_user_id = $jp_user->ID;
					}
				}
			}

			$token_data['type']    = $token_type;
			$token_data['user_id'] = $token->external_user_id;
		}

		return $token_data;
	}

	/**
	 * Create a random secret for validating onboarding payload
	 *
	 * @return string Secret token
	 */
	public static function create_onboarding_token() {
		if ( false === ( $token = Jetpack_Options::get_option( 'onboarding' ) ) ) {
			$token = wp_generate_password( 32, false );
			Jetpack_Options::update_option( 'onboarding', $token );
		}

		return $token;
	}

	/**
	 * Remove the onboarding token
	 *
	 * @return bool True on success, false on failure
	 */
	public static function invalidate_onboarding_token() {
		return Jetpack_Options::delete_option( 'onboarding' );
	}

	/**
	 * Validate an onboarding token for a specific action
	 *
	 * @return boolean True if token/action pair is accepted, false if not
	 */
	public static function validate_onboarding_token_action( $token, $action ) {
		// Compare tokens, bail if tokens do not match
		if ( ! hash_equals( $token, Jetpack_Options::get_option( 'onboarding' ) ) ) {
			return false;
		}

		// List of valid actions we can take
		$valid_actions = array(
			'/jetpack/v4/settings',
		);

		// Only allow valid actions.
		if ( ! in_array( $action, $valid_actions ) ) {
			return false;
		}

		return true;
	}

	/**
	 * Checks to see if the URL is using SSL to connect with Jetpack
	 *
	 * @since 2.3.3
	 * @return boolean
	 */
	public static function permit_ssl( $force_recheck = false ) {
		// Do some fancy tests to see if ssl is being supported
		if ( $force_recheck || false === ( $ssl = get_transient( 'jetpack_https_test' ) ) ) {
			$message = '';
			if ( 'https' !== substr( JETPACK__API_BASE, 0, 5 ) ) {
				$ssl = 0;
			} else {
				$ssl = 1;

				if ( ! wp_http_supports( array( 'ssl' => true ) ) ) {
					$ssl     = 0;
					$message = __( 'WordPress reports no SSL support', 'jetpack' );
				} else {
					$response = wp_remote_get( JETPACK__API_BASE . 'test/1/' );
					if ( is_wp_error( $response ) ) {
						$ssl     = 0;
						$message = __( 'WordPress reports no SSL support', 'jetpack' );
					} elseif ( 'OK' !== wp_remote_retrieve_body( $response ) ) {
						$ssl     = 0;
						$message = __( 'Response was not OK: ', 'jetpack' ) . wp_remote_retrieve_body( $response );
					}
				}
			}
			set_transient( 'jetpack_https_test', $ssl, DAY_IN_SECONDS );
			set_transient( 'jetpack_https_test_message', $message, DAY_IN_SECONDS );
		}

		return (bool) $ssl;
	}

	/*
	 * Displays an admin_notice, alerting the user that outbound SSL isn't working.
	 */
	public function alert_auto_ssl_fail() {
		if ( ! current_user_can( 'manage_options' ) ) {
			return;
		}

		$ajax_nonce = wp_create_nonce( 'recheck-ssl' );
		?>

		<div id="jetpack-ssl-warning" class="error jp-identity-crisis">
			<div class="jp-banner__content">
				<h2><?php _e( 'Outbound HTTPS not working', 'jetpack' ); ?></h2>
				<p><?php _e( 'Your site could not connect to WordPress.com via HTTPS. This could be due to any number of reasons, including faulty SSL certificates, misconfigured or missing SSL libraries, or network issues.', 'jetpack' ); ?></p>
				<p>
					<?php _e( 'Jetpack will re-test for HTTPS support once a day, but you can click here to try again immediately: ', 'jetpack' ); ?>
					<a href="#" id="jetpack-recheck-ssl-button"><?php _e( 'Try again', 'jetpack' ); ?></a>
					<span id="jetpack-recheck-ssl-output"><?php echo get_transient( 'jetpack_https_test_message' ); ?></span>
				</p>
				<p>
					<?php
					printf(
						__( 'For more help, try our <a href="%1$s">connection debugger</a> or <a href="%2$s" target="_blank">troubleshooting tips</a>.', 'jetpack' ),
						esc_url( self::admin_url( array( 'page' => 'jetpack-debugger' ) ) ),
						esc_url( Redirect::get_url( 'jetpack-support-getting-started-troubleshooting-tips' ) )
					);
					?>
				</p>
			</div>
		</div>
		<style>
			#jetpack-recheck-ssl-output { margin-left: 5px; color: red; }
		</style>
		<script type="text/javascript">
			jQuery( document ).ready( function( $ ) {
				$( '#jetpack-recheck-ssl-button' ).click( function( e ) {
					var $this = $( this );
					$this.html( <?php echo json_encode( __( 'Checking', 'jetpack' ) ); ?> );
					$( '#jetpack-recheck-ssl-output' ).html( '' );
					e.preventDefault();
					var data = { action: 'jetpack-recheck-ssl', 'ajax-nonce': '<?php echo $ajax_nonce; ?>' };
					$.post( ajaxurl, data )
					  .done( function( response ) {
						  if ( response.enabled ) {
							  $( '#jetpack-ssl-warning' ).hide();
						  } else {
							  this.html( <?php echo json_encode( __( 'Try again', 'jetpack' ) ); ?> );
							  $( '#jetpack-recheck-ssl-output' ).html( 'SSL Failed: ' + response.message );
						  }
					  }.bind( $this ) );
				} );
			} );
		</script>

		<?php
	}

	/**
	 * Returns the Jetpack XML-RPC API
	 *
	 * @deprecated 8.0 Use Connection_Manager instead.
	 * @return string
	 */
	public static function xmlrpc_api_url() {
		_deprecated_function( __METHOD__, 'jetpack-8.0', 'Automattic\\Jetpack\\Connection\\Manager::xmlrpc_api_url()' );
		return self::connection()->xmlrpc_api_url();
	}

	/**
	 * Returns the connection manager object.
	 *
	 * @return Automattic\Jetpack\Connection\Manager
	 */
	public static function connection() {
		$jetpack = static::init();

		// If the connection manager hasn't been instantiated, do that now.
		if ( ! $jetpack->connection_manager ) {
			$jetpack->connection_manager = new Connection_Manager( 'jetpack' );
		}

		return $jetpack->connection_manager;
	}

	/**
	 * Creates two secret tokens and the end of life timestamp for them.
	 *
	 * Note these tokens are unique per call, NOT static per site for connecting.
	 *
	 * @deprecated 9.5 Use Automattic\Jetpack\Connection\Secrets->generate() instead.
	 *
	 * @since 2.6
	 * @param String  $action  The action name.
	 * @param Integer $user_id The user identifier.
	 * @param Integer $exp     Expiration time in seconds.
	 * @return array
	 */
	public static function generate_secrets( $action, $user_id = false, $exp = 600 ) {
		_deprecated_function( __METHOD__, 'jetpack-9.5', 'Automattic\\Jetpack\\Connection\\Secrets->generate' );
		return self::connection()->generate_secrets( $action, $user_id, $exp );
	}

	public static function get_secrets( $action, $user_id ) {
		$secrets = ( new Secrets() )->get( $action, $user_id );

		if ( Secrets::SECRETS_MISSING === $secrets ) {
			return new WP_Error( 'verify_secrets_missing', 'Verification secrets not found' );
		}

		if ( Secrets::SECRETS_EXPIRED === $secrets ) {
			return new WP_Error( 'verify_secrets_expired', 'Verification took too long' );
		}

		return $secrets;
	}

	/**
	 * Builds the timeout limit for queries talking with the wpcom servers.
	 *
	 * Based on local php max_execution_time in php.ini
	 *
	 * @since 2.6
	 * @return int
	 * @deprecated
	 **/
	public function get_remote_query_timeout_limit() {
		_deprecated_function( __METHOD__, 'jetpack-5.4' );
		return self::get_max_execution_time();
	}

	/**
	 * Builds the timeout limit for queries talking with the wpcom servers.
	 *
	 * Based on local php max_execution_time in php.ini
	 *
	 * @since 5.4
	 * @return int
	 **/
	public static function get_max_execution_time() {
		$timeout = (int) ini_get( 'max_execution_time' );

		// Ensure exec time set in php.ini
		if ( ! $timeout ) {
			$timeout = 30;
		}
		return $timeout;
	}

	/**
	 * Sets a minimum request timeout, and returns the current timeout
	 *
	 * @since 5.4
	 **/
	public static function set_min_time_limit( $min_timeout ) {
		$timeout = self::get_max_execution_time();
		if ( $timeout < $min_timeout ) {
			$timeout = $min_timeout;
			set_time_limit( $timeout );
		}
		return $timeout;
	}

	/**
	 * Takes the response from the Jetpack register new site endpoint and
	 * verifies it worked properly.
	 *
	 * @since 2.6
	 * @deprecated since 7.7.0
	 * @see Automattic\Jetpack\Connection\Manager::validate_remote_register_response()
	 **/
	public function validate_remote_register_response() {
		_deprecated_function( __METHOD__, 'jetpack-7.7', 'Automattic\\Jetpack\\Connection\\Manager::validate_remote_register_response' );
	}

	/**
	 * @deprecated since Jetpack 9.7.0
	 * @see Automattic\Jetpack\Connection\Manager::try_registration()
	 *
	 * @return bool|WP_Error
	 */
	public static function register() {
		_deprecated_function( __METHOD__, 'jetpack-9.7', 'Automattic\\Jetpack\\Connection\\Manager::try_registration' );
		return static::connection()->try_registration( false );
	}

	/**
	 * Filters the registration request body to include tracking properties.
	 *
	 * @deprecated since Jetpack 9.7.0
	 * @see Automattic\Jetpack\Connection\Utils::filter_register_request_body()
	 *
	 * @param array $properties
	 * @return array amended properties.
	 */
	public static function filter_register_request_body( $properties ) {
		_deprecated_function( __METHOD__, 'jetpack-9.7', 'Automattic\\Jetpack\\Connection\\Utils::filter_register_request_body' );
		return Connection_Utils::filter_register_request_body( $properties );
	}

	/**
	 * Filters the token request body to include tracking properties.
	 *
	 * @param array $properties
	 * @return array amended properties.
	 */
	public static function filter_token_request_body( $properties ) {
		$tracking        = new Tracking();
		$tracks_identity = $tracking->tracks_get_identity( get_current_user_id() );

		return array_merge(
			$properties,
			array(
				'_ui' => $tracks_identity['_ui'],
				'_ut' => $tracks_identity['_ut'],
			)
		);
	}

	/**
	 * If the db version is showing something other that what we've got now, bump it to current.
	 *
	 * @return bool: True if the option was incorrect and updated, false if nothing happened.
	 */
	public static function maybe_set_version_option() {
		list( $version ) = explode( ':', Jetpack_Options::get_option( 'version' ) );
		if ( JETPACK__VERSION != $version ) {
			Jetpack_Options::update_option( 'version', JETPACK__VERSION . ':' . time() );

			if ( version_compare( JETPACK__VERSION, $version, '>' ) ) {
				/** This action is documented in class.jetpack.php */
				do_action( 'updating_jetpack_version', JETPACK__VERSION, $version );
			}

			return true;
		}
		return false;
	}

	/* Client Server API */

	/**
	 * Loads the Jetpack XML-RPC client.
	 * No longer necessary, as the XML-RPC client will be automagically loaded.
	 *
	 * @deprecated since 7.7.0
	 */
	public static function load_xml_rpc_client() {
		_deprecated_function( __METHOD__, 'jetpack-7.7' );
	}

	/**
	 * Resets the saved authentication state in between testing requests.
	 *
	 * @deprecated since 8.9.0
	 * @see Automattic\Jetpack\Connection\Rest_Authentication::reset_saved_auth_state()
	 */
	public function reset_saved_auth_state() {
		_deprecated_function( __METHOD__, 'jetpack-8.9', 'Automattic\\Jetpack\\Connection\\Rest_Authentication::reset_saved_auth_state' );
		Connection_Rest_Authentication::init()->reset_saved_auth_state();
	}

	/**
	 * Verifies the signature of the current request.
	 *
	 * @deprecated since 7.7.0
	 * @see Automattic\Jetpack\Connection\Manager::verify_xml_rpc_signature()
	 *
	 * @return false|array
	 */
	public function verify_xml_rpc_signature() {
		_deprecated_function( __METHOD__, 'jetpack-7.7', 'Automattic\\Jetpack\\Connection\\Manager::verify_xml_rpc_signature' );
		return self::connection()->verify_xml_rpc_signature();
	}

	/**
	 * Verifies the signature of the current request.
	 *
	 * This function has side effects and should not be used. Instead,
	 * use the memoized version `->verify_xml_rpc_signature()`.
	 *
	 * @deprecated since 7.7.0
	 * @see Automattic\Jetpack\Connection\Manager::internal_verify_xml_rpc_signature()
	 * @internal
	 */
	private function internal_verify_xml_rpc_signature() {
		_deprecated_function( __METHOD__, 'jetpack-7.7', 'Automattic\\Jetpack\\Connection\\Manager::internal_verify_xml_rpc_signature' );
	}

	/**
	 * Authenticates XML-RPC and other requests from the Jetpack Server.
	 *
	 * @deprecated since 7.7.0
	 * @see Automattic\Jetpack\Connection\Manager::authenticate_jetpack()
	 *
	 * @param \WP_User|mixed $user     User object if authenticated.
	 * @param string         $username Username.
	 * @param string         $password Password string.
	 * @return \WP_User|mixed Authenticated user or error.
	 */
	public function authenticate_jetpack( $user, $username, $password ) {
		_deprecated_function( __METHOD__, 'jetpack-7.7', 'Automattic\\Jetpack\\Connection\\Manager::authenticate_jetpack' );

		if ( ! $this->connection_manager ) {
			$this->connection_manager = new Connection_Manager();
		}

		return $this->connection_manager->authenticate_jetpack( $user, $username, $password );
	}

	/**
	 * Authenticates requests from Jetpack server to WP REST API endpoints.
	 * Uses the existing XMLRPC request signing implementation.
	 *
	 * @deprecated since 8.9.0
	 * @see Automattic\Jetpack\Connection\Rest_Authentication::wp_rest_authenticate()
	 */
	function wp_rest_authenticate( $user ) {
		_deprecated_function( __METHOD__, 'jetpack-8.9', 'Automattic\\Jetpack\\Connection\\Rest_Authentication::wp_rest_authenticate' );
		return Connection_Rest_Authentication::init()->wp_rest_authenticate( $user );
	}

	/**
	 * Report authentication status to the WP REST API.
	 *
	 * @deprecated since 8.9.0
	 * @see Automattic\Jetpack\Connection\Rest_Authentication::wp_rest_authentication_errors()
	 *
	 * @param  WP_Error|mixed $result Error from another authentication handler, null if we should handle it, or another value if not
	 * @return WP_Error|boolean|null {@see WP_JSON_Server::check_authentication}
	 */
	public function wp_rest_authentication_errors( $value ) {
		_deprecated_function( __METHOD__, 'jetpack-8.9', 'Automattic\\Jetpack\\Connection\\Rest_Authentication::wp_rest_authenication_errors' );
		return Connection_Rest_Authentication::init()->wp_rest_authentication_errors( $value );
	}

	/**
	 * In some setups, $HTTP_RAW_POST_DATA can be emptied during some IXR_Server paths since it is passed by reference to various methods.
	 * Capture it here so we can verify the signature later.
	 *
	 * @deprecated since 7.7.0
	 * @see Automattic\Jetpack\Connection\Manager::xmlrpc_methods()
	 *
	 * @param array $methods XMLRPC methods.
	 * @return array XMLRPC methods, with the $HTTP_RAW_POST_DATA one.
	 */
	public function xmlrpc_methods( $methods ) {
		_deprecated_function( __METHOD__, 'jetpack-7.7', 'Automattic\\Jetpack\\Connection\\Manager::xmlrpc_methods' );

		if ( ! $this->connection_manager ) {
			$this->connection_manager = new Connection_Manager();
		}

		return $this->connection_manager->xmlrpc_methods( $methods );
	}

	/**
	 * Register additional public XMLRPC methods.
	 *
	 * @deprecated since 7.7.0
	 * @see Automattic\Jetpack\Connection\Manager::public_xmlrpc_methods()
	 *
	 * @param array $methods Public XMLRPC methods.
	 * @return array Public XMLRPC methods, with the getOptions one.
	 */
	public function public_xmlrpc_methods( $methods ) {
		_deprecated_function( __METHOD__, 'jetpack-7.7', 'Automattic\\Jetpack\\Connection\\Manager::public_xmlrpc_methods' );

		if ( ! $this->connection_manager ) {
			$this->connection_manager = new Connection_Manager();
		}

		return $this->connection_manager->public_xmlrpc_methods( $methods );
	}

	/**
	 * Handles a getOptions XMLRPC method call.
	 *
	 * @deprecated since 7.7.0
	 * @see Automattic\Jetpack\Connection\Manager::jetpack_getOptions()
	 *
	 * @param array $args method call arguments.
	 * @return array an amended XMLRPC server options array.
	 */
	public function jetpack_getOptions( $args ) { // phpcs:ignore WordPress.NamingConventions.ValidFunctionName.MethodNameInvalid
		_deprecated_function( __METHOD__, 'jetpack-7.7', 'Automattic\\Jetpack\\Connection\\Manager::jetpack_getOptions' );

		if ( ! $this->connection_manager ) {
			$this->connection_manager = new Connection_Manager();
		}

		return $this->connection_manager->jetpack_getOptions( $args );
	}

	/**
	 * Adds Jetpack-specific options to the output of the XMLRPC options method.
	 *
	 * @deprecated since 7.7.0
	 * @see Automattic\Jetpack\Connection\Manager::xmlrpc_options()
	 *
	 * @param array $options Standard Core options.
	 * @return array Amended options.
	 */
	public function xmlrpc_options( $options ) {
		_deprecated_function( __METHOD__, 'jetpack-7.7', 'Automattic\\Jetpack\\Connection\\Manager::xmlrpc_options' );

		if ( ! $this->connection_manager ) {
			$this->connection_manager = new Connection_Manager();
		}

		return $this->connection_manager->xmlrpc_options( $options );
	}

	/**
	 * State is passed via cookies from one request to the next, but never to subsequent requests.
	 * SET: state( $key, $value );
	 * GET: $value = state( $key );
	 *
	 * @param string $key
	 * @param string $value
	 * @param bool   $restate private
	 */
	public static function state( $key = null, $value = null, $restate = false ) {
		static $state = array();
		static $path, $domain;
		if ( ! isset( $path ) ) {
			require_once ABSPATH . 'wp-admin/includes/plugin.php';
			$admin_url = self::admin_url();
			$bits      = wp_parse_url( $admin_url );

			if ( is_array( $bits ) ) {
				$path   = ( isset( $bits['path'] ) ) ? dirname( $bits['path'] ) : null;
				$domain = ( isset( $bits['host'] ) ) ? $bits['host'] : null;
			} else {
				$path = $domain = null;
			}
		}

		// Extract state from cookies and delete cookies
		if ( isset( $_COOKIE['jetpackState'] ) && is_array( $_COOKIE['jetpackState'] ) ) {
			$yum = wp_unslash( $_COOKIE['jetpackState'] );
			unset( $_COOKIE['jetpackState'] );
			foreach ( $yum as $k => $v ) {
				if ( strlen( $v ) ) {
					$state[ $k ] = $v;
				}
				setcookie( "jetpackState[$k]", false, 0, $path, $domain );
			}
		}

		if ( $restate ) {
			foreach ( $state as $k => $v ) {
				setcookie( "jetpackState[$k]", $v, 0, $path, $domain );
			}
			return;
		}

		// Get a state variable.
		if ( isset( $key ) && ! isset( $value ) ) {
			if ( array_key_exists( $key, $state ) ) {
				return $state[ $key ];
			}
			return null;
		}

		// Set a state variable.
		if ( isset( $key ) && isset( $value ) ) {
			if ( is_array( $value ) && isset( $value[0] ) ) {
				$value = $value[0];
			}
			$state[ $key ] = $value;
			if ( ! headers_sent() ) {
				if ( self::should_set_cookie( $key ) ) {
					setcookie( "jetpackState[$key]", $value, 0, $path, $domain );
				}
			}
		}
	}

	public static function restate() {
		self::state( null, null, true );
	}

	/**
	 * Determines whether the jetpackState[$key] value should be added to the
	 * cookie.
	 *
	 * @param string $key The state key.
	 *
	 * @return boolean Whether the value should be added to the cookie.
	 */
	public static function should_set_cookie( $key ) {
		global $current_screen;
		$page = isset( $current_screen->base ) ? $current_screen->base : null;

		if ( 'toplevel_page_jetpack' === $page && 'display_update_modal' === $key ) {
			return false;
		}

		return true;
	}

	public static function check_privacy( $file ) {
		static $is_site_publicly_accessible = null;

		if ( is_null( $is_site_publicly_accessible ) ) {
			$is_site_publicly_accessible = false;

			$rpc = new Jetpack_IXR_Client();

			$success = $rpc->query( 'jetpack.isSitePubliclyAccessible', home_url() );
			if ( $success ) {
				$response = $rpc->getResponse();
				if ( $response ) {
					$is_site_publicly_accessible = true;
				}
			}

			Jetpack_Options::update_option( 'public', (int) $is_site_publicly_accessible );
		}

		if ( $is_site_publicly_accessible ) {
			return;
		}

		$module_slug = self::get_module_slug( $file );

		$privacy_checks = self::state( 'privacy_checks' );
		if ( ! $privacy_checks ) {
			$privacy_checks = $module_slug;
		} else {
			$privacy_checks .= ",$module_slug";
		}

		self::state( 'privacy_checks', $privacy_checks );
	}

	/**
	 * Helper method for multicall XMLRPC.
	 *
	 * @deprecated since 8.9.0
	 * @see Automattic\\Jetpack\\Connection\\Xmlrpc_Async_Call::add_call()
	 *
	 * @param ...$args Args for the async_call.
	 */
	public static function xmlrpc_async_call( ...$args ) {

		_deprecated_function( 'Jetpack::xmlrpc_async_call', 'jetpack-8.9.0', 'Automattic\\Jetpack\\Connection\\Xmlrpc_Async_Call::add_call' );

		global $blog_id;
		static $clients = array();

		$client_blog_id = is_multisite() ? $blog_id : 0;

		if ( ! isset( $clients[ $client_blog_id ] ) ) {
			$clients[ $client_blog_id ] = new Jetpack_IXR_ClientMulticall( array( 'user_id' => true ) );
			if ( function_exists( 'ignore_user_abort' ) ) {
				ignore_user_abort( true );
			}
			add_action( 'shutdown', array( 'Jetpack', 'xmlrpc_async_call' ) );
		}

		if ( ! empty( $args[0] ) ) {
			call_user_func_array( array( $clients[ $client_blog_id ], 'addCall' ), $args );
		} elseif ( is_multisite() ) {
			foreach ( $clients as $client_blog_id => $client ) {
				if ( ! $client_blog_id || empty( $client->calls ) ) {
					continue;
				}

				$switch_success = switch_to_blog( $client_blog_id, true );
				if ( ! $switch_success ) {
					continue;
				}

				flush();
				$client->query();

				restore_current_blog();
			}
		} else {
			if ( isset( $clients[0] ) && ! empty( $clients[0]->calls ) ) {
				flush();
				$clients[0]->query();
			}
		}
	}

	/**
	 * Serve a WordPress.com static resource via a randomized wp.com subdomain.
	 *
	 * @deprecated 9.3.0 Use Assets::staticize_subdomain.
	 *
	 * @param string $url WordPress.com static resource URL.
	 */
	public static function staticize_subdomain( $url ) {
		_deprecated_function( __METHOD__, 'jetpack-9.3.0', 'Automattic\Jetpack\Assets::staticize_subdomain' );
		return Assets::staticize_subdomain( $url );
	}

	/* JSON API Authorization */

	/**
	 * Handles the login action for Authorizing the JSON API
	 */
	function login_form_json_api_authorization() {
		$this->verify_json_api_authorization_request();

		add_action( 'wp_login', array( &$this, 'store_json_api_authorization_token' ), 10, 2 );

		add_action( 'login_message', array( &$this, 'login_message_json_api_authorization' ) );
		add_action( 'login_form', array( &$this, 'preserve_action_in_login_form_for_json_api_authorization' ) );
		add_filter( 'site_url', array( &$this, 'post_login_form_to_signed_url' ), 10, 3 );
	}

	// Make sure the login form is POSTed to the signed URL so we can reverify the request
	function post_login_form_to_signed_url( $url, $path, $scheme ) {
		if ( 'wp-login.php' !== $path || ( 'login_post' !== $scheme && 'login' !== $scheme ) ) {
			return $url;
		}

		$parsed_url = wp_parse_url( $url );
		$url        = strtok( $url, '?' );
		$url        = "$url?{$_SERVER['QUERY_STRING']}";
		if ( ! empty( $parsed_url['query'] ) ) {
			$url .= "&{$parsed_url['query']}";
		}

		return $url;
	}

	// Make sure the POSTed request is handled by the same action
	function preserve_action_in_login_form_for_json_api_authorization() {
		echo "<input type='hidden' name='action' value='jetpack_json_api_authorization' />\n";
		echo "<input type='hidden' name='jetpack_json_api_original_query' value='" . esc_url( set_url_scheme( $_SERVER['HTTP_HOST'] . $_SERVER['REQUEST_URI'] ) ) . "' />\n";
	}

	// If someone logs in to approve API access, store the Access Code in usermeta
	function store_json_api_authorization_token( $user_login, $user ) {
		add_filter( 'login_redirect', array( &$this, 'add_token_to_login_redirect_json_api_authorization' ), 10, 3 );
		add_filter( 'allowed_redirect_hosts', array( &$this, 'allow_wpcom_public_api_domain' ) );
		$token = wp_generate_password( 32, false );
		update_user_meta( $user->ID, 'jetpack_json_api_' . $this->json_api_authorization_request['client_id'], $token );
	}

	// Add public-api.wordpress.com to the safe redirect allowed list - only added when someone allows API access.
	function allow_wpcom_public_api_domain( $domains ) {
		$domains[] = 'public-api.wordpress.com';
		return $domains;
	}

	static function is_redirect_encoded( $redirect_url ) {
		return preg_match( '/https?%3A%2F%2F/i', $redirect_url ) > 0;
	}

	// Add all wordpress.com environments to the safe redirect allowed list.
	function allow_wpcom_environments( $domains ) {
		$domains[] = 'wordpress.com';
		$domains[] = 'wpcalypso.wordpress.com';
		$domains[] = 'horizon.wordpress.com';
		$domains[] = 'calypso.localhost';
		return $domains;
	}

	// Add the Access Code details to the public-api.wordpress.com redirect
	function add_token_to_login_redirect_json_api_authorization( $redirect_to, $original_redirect_to, $user ) {
		return add_query_arg(
			urlencode_deep(
				array(
					'jetpack-code'    => get_user_meta( $user->ID, 'jetpack_json_api_' . $this->json_api_authorization_request['client_id'], true ),
					'jetpack-user-id' => (int) $user->ID,
					'jetpack-state'   => $this->json_api_authorization_request['state'],
				)
			),
			$redirect_to
		);
	}

	/**
	 * Verifies the request by checking the signature
	 *
	 * @since 4.6.0 Method was updated to use `$_REQUEST` instead of `$_GET` and `$_POST`. Method also updated to allow
	 * passing in an `$environment` argument that overrides `$_REQUEST`. This was useful for integrating with SSO.
	 *
	 * @param null|array $environment
	 */
	function verify_json_api_authorization_request( $environment = null ) {
		$environment = is_null( $environment )
			? $_REQUEST
			: $environment;

		list( $env_token,, $env_user_id ) = explode( ':', $environment['token'] );
		$token                            = ( new Tokens() )->get_access_token( $env_user_id, $env_token );
		if ( ! $token || empty( $token->secret ) ) {
			wp_die( __( 'You must connect your Jetpack plugin to WordPress.com to use this feature.', 'jetpack' ) );
		}

		$die_error = __( 'Someone may be trying to trick you into giving them access to your site. Or it could be you just encountered a bug :).  Either way, please close this window.', 'jetpack' );

		// Host has encoded the request URL, probably as a result of a bad http => https redirect
		if ( self::is_redirect_encoded( $_GET['redirect_to'] ) ) {
			/**
			 * Jetpack authorisation request Error.
			 *
			 * @since 7.5.0
			 */
			do_action( 'jetpack_verify_api_authorization_request_error_double_encode' );
			$die_error = sprintf(
				/* translators: %s is a URL */
				__( 'Your site is incorrectly double-encoding redirects from http to https. This is preventing Jetpack from authenticating your connection. Please visit our <a href="%s">support page</a> for details about how to resolve this.', 'jetpack' ),
				Redirect::get_url( 'jetpack-support-double-encoding' )
			);
		}

		$jetpack_signature = new Jetpack_Signature( $token->secret, (int) Jetpack_Options::get_option( 'time_diff' ) );

		if ( isset( $environment['jetpack_json_api_original_query'] ) ) {
			$signature = $jetpack_signature->sign_request(
				$environment['token'],
				$environment['timestamp'],
				$environment['nonce'],
				'',
				'GET',
				$environment['jetpack_json_api_original_query'],
				null,
				true
			);
		} else {
			$signature = $jetpack_signature->sign_current_request(
				array(
					'body'   => null,
					'method' => 'GET',
				)
			);
		}

		if ( ! $signature ) {
			wp_die( $die_error );
		} elseif ( is_wp_error( $signature ) ) {
			wp_die( $die_error );
		} elseif ( ! hash_equals( $signature, $environment['signature'] ) ) {
			if ( is_ssl() ) {
				// If we signed an HTTP request on the Jetpack Servers, but got redirected to HTTPS by the local blog, check the HTTP signature as well
				$signature = $jetpack_signature->sign_current_request(
					array(
						'scheme' => 'http',
						'body'   => null,
						'method' => 'GET',
					)
				);
				if ( ! $signature || is_wp_error( $signature ) || ! hash_equals( $signature, $environment['signature'] ) ) {
					wp_die( $die_error );
				}
			} else {
				wp_die( $die_error );
			}
		}

		$timestamp = (int) $environment['timestamp'];
		$nonce     = stripslashes( (string) $environment['nonce'] );

		if ( ! $this->connection_manager ) {
			$this->connection_manager = new Connection_Manager();
		}

		if ( ! ( new Nonce_Handler() )->add( $timestamp, $nonce ) ) {
			// De-nonce the nonce, at least for 5 minutes.
			// We have to reuse this nonce at least once (used the first time when the initial request is made, used a second time when the login form is POSTed)
			$old_nonce_time = get_option( "jetpack_nonce_{$timestamp}_{$nonce}" );
			if ( $old_nonce_time < time() - 300 ) {
				wp_die( esc_html__( 'The authorization process expired. Please go back and try again.', 'jetpack' ) );
			}
		}

		$data         = json_decode( base64_decode( stripslashes( $environment['data'] ) ) );
		$data_filters = array(
			'state'        => 'opaque',
			'client_id'    => 'int',
			'client_title' => 'string',
			'client_image' => 'url',
		);

		foreach ( $data_filters as $key => $sanitation ) {
			if ( ! isset( $data->$key ) ) {
				wp_die( $die_error );
			}

			switch ( $sanitation ) {
				case 'int':
					$this->json_api_authorization_request[ $key ] = (int) $data->$key;
					break;
				case 'opaque':
					$this->json_api_authorization_request[ $key ] = (string) $data->$key;
					break;
				case 'string':
					$this->json_api_authorization_request[ $key ] = wp_kses( (string) $data->$key, array() );
					break;
				case 'url':
					$this->json_api_authorization_request[ $key ] = esc_url_raw( (string) $data->$key );
					break;
			}
		}

		if ( empty( $this->json_api_authorization_request['client_id'] ) ) {
			wp_die( $die_error );
		}
	}

	function login_message_json_api_authorization( $message ) {
		return '<p class="message">' . sprintf(
			/* translators: Name/image of the client requesting authorization */
			esc_html__( '%s wants to access your site’s data. Log in to authorize that access.', 'jetpack' ),
			'<strong>' . esc_html( $this->json_api_authorization_request['client_title'] ) . '</strong>'
		) . '<img src="' . esc_url( $this->json_api_authorization_request['client_image'] ) . '" /></p>';
	}

	/**
	 * Get $content_width, but with a <s>twist</s> filter.
	 */
	public static function get_content_width() {
		$content_width = ( isset( $GLOBALS['content_width'] ) && is_numeric( $GLOBALS['content_width'] ) )
			? $GLOBALS['content_width']
			: false;
		/**
		 * Filter the Content Width value.
		 *
		 * @since 2.2.3
		 *
		 * @param string $content_width Content Width value.
		 */
		return apply_filters( 'jetpack_content_width', $content_width );
	}

	/**
	 * Pings the WordPress.com Mirror Site for the specified options.
	 *
	 * @param string|array $option_names The option names to request from the WordPress.com Mirror Site
	 *
	 * @return array An associative array of the option values as stored in the WordPress.com Mirror Site
	 */
	public function get_cloud_site_options( $option_names ) {
		$option_names = array_filter( (array) $option_names, 'is_string' );

		$xml = new Jetpack_IXR_Client();
		$xml->query( 'jetpack.fetchSiteOptions', $option_names );
		if ( $xml->isError() ) {
			return array(
				'error_code' => $xml->getErrorCode(),
				'error_msg'  => $xml->getErrorMessage(),
			);
		}
		$cloud_site_options = $xml->getResponse();

		return $cloud_site_options;
	}

	/**
	 * Checks if the site is currently in an identity crisis.
	 *
	 * @return array|bool Array of options that are in a crisis, or false if everything is OK.
	 */
	public static function check_identity_crisis() {
		if ( ! self::is_connection_ready() || ( new Status() )->is_offline_mode() || ! Identity_Crisis::validate_sync_error_idc_option() ) {
			return false;
		}

		return Jetpack_Options::get_option( 'sync_error_idc' );
	}

	/**
	 * Checks whether the home and siteurl specifically are allowed.
	 * Written so that we don't have re-check $key and $value params every time
	 * we want to check if this site is allowed, for example in footer.php
	 *
	 * @since  3.8.0
	 * @return bool True = already allowed False = not on the allowed list.
	 */
	public static function is_staging_site() {
		_deprecated_function( 'Jetpack::is_staging_site', 'jetpack-8.1', '/Automattic/Jetpack/Status->is_staging_site' );
		return ( new Status() )->is_staging_site();
	}

	/**
	 * Checks whether the sync_error_idc option is valid or not, and if not, will do cleanup.
	 *
	 * @since 4.4.0
	 * @since 5.4.0 Do not call get_sync_error_idc_option() unless site is in IDC
	 *
	 * @return bool
	 */
	public static function validate_sync_error_idc_option() {
		_deprecated_function( __METHOD__, 'jetpack-9.8', '\\Automattic\\Jetpack\\Identity_Crisis::validate_sync_error_idc_option' );
		return Identity_Crisis::validate_sync_error_idc_option();
	}

	/**
	 * Normalizes a url by doing three things:
	 *  - Strips protocol
	 *  - Strips www
	 *  - Adds a trailing slash
	 *
	 * @since 4.4.0
	 * @param string $url
	 * @return WP_Error|string
	 */
	public static function normalize_url_protocol_agnostic( $url ) {
		$parsed_url = wp_parse_url( trailingslashit( esc_url_raw( $url ) ) );
		if ( ! $parsed_url || empty( $parsed_url['host'] ) || empty( $parsed_url['path'] ) ) {
			return new WP_Error( 'cannot_parse_url', sprintf( esc_html__( 'Cannot parse URL %s', 'jetpack' ), $url ) );
		}

		// Strip www and protocols
		$url = preg_replace( '/^www\./i', '', $parsed_url['host'] . $parsed_url['path'] );
		return $url;
	}

	/**
	 * Gets the value that is to be saved in the jetpack_sync_error_idc option.
	 *
	 * @since 4.4.0
	 * @since 5.4.0 Add transient since home/siteurl retrieved directly from DB
	 *
	 * @param array $response
	 * @return array Array of the local urls, wpcom urls, and error code
	 */
	public static function get_sync_error_idc_option( $response = array() ) {
		_deprecated_function( __METHOD__, 'jetpack-9.8', '\\Automattic\\Jetpack\\Identity_Crisis::get_sync_error_idc_option' );
		return Identity_Crisis::get_sync_error_idc_option( $response );
	}

	/**
	 * Returns the value of the jetpack_sync_idc_optin filter, or constant.
	 * If set to true, the site will be put into staging mode.
	 *
	 * @since 4.3.2
	 * @return bool
	 */
	public static function sync_idc_optin() {
		_deprecated_function( __METHOD__, 'jetpack-9.8', '\\Automattic\\Jetpack\\Identity_Crisis::sync_idc_optin' );
		return Identity_Crisis::sync_idc_optin();
	}

	/**
	 * Maybe Use a .min.css stylesheet, maybe not.
	 *
	 * Hooks onto `plugins_url` filter at priority 1, and accepts all 3 args.
	 */
	public static function maybe_min_asset( $url, $path, $plugin ) {
		// Short out on things trying to find actual paths.
		if ( ! $path || empty( $plugin ) ) {
			return $url;
		}

		$path = ltrim( $path, '/' );

		// Strip out the abspath.
		$base = dirname( plugin_basename( $plugin ) );

		// Short out on non-Jetpack assets.
		if ( 'jetpack/' !== substr( $base, 0, 8 ) ) {
			return $url;
		}

		// File name parsing.
		$file              = "{$base}/{$path}";
		$full_path         = JETPACK__PLUGIN_DIR . substr( $file, 8 );
		$file_name         = substr( $full_path, strrpos( $full_path, '/' ) + 1 );
		$file_name_parts_r = array_reverse( explode( '.', $file_name ) );
		$extension         = array_shift( $file_name_parts_r );

		if ( in_array( strtolower( $extension ), array( 'css', 'js' ) ) ) {
			// Already pointing at the minified version.
			if ( 'min' === $file_name_parts_r[0] ) {
				return $url;
			}

			$min_full_path = preg_replace( "#\.{$extension}$#", ".min.{$extension}", $full_path );
			if ( file_exists( $min_full_path ) ) {
				$url = preg_replace( "#\.{$extension}$#", ".min.{$extension}", $url );
				// If it's a CSS file, stash it so we can set the .min suffix for rtl-ing.
				if ( 'css' === $extension ) {
					$key                      = str_replace( JETPACK__PLUGIN_DIR, 'jetpack/', $min_full_path );
					self::$min_assets[ $key ] = $path;
				}
			}
		}

		return $url;
	}

	/**
	 * If the asset is minified, let's flag .min as the suffix.
	 *
	 * Attached to `style_loader_src` filter.
	 *
	 * @param string $tag The tag that would link to the external asset.
	 * @param string $handle The registered handle of the script in question.
	 * @param string $href The url of the asset in question.
	 */
	public static function set_suffix_on_min( $src, $handle ) {
		if ( false === strpos( $src, '.min.css' ) ) {
			return $src;
		}

		if ( ! empty( self::$min_assets ) ) {
			foreach ( self::$min_assets as $file => $path ) {
				if ( false !== strpos( $src, $file ) ) {
					wp_style_add_data( $handle, 'suffix', '.min' );
					return $src;
				}
			}
		}

		return $src;
	}

	/**
	 * Maybe inlines a stylesheet.
	 *
	 * If you'd like to inline a stylesheet instead of printing a link to it,
	 * wp_style_add_data( 'handle', 'jetpack-inline', true );
	 *
	 * Attached to `style_loader_tag` filter.
	 *
	 * @param string $tag The tag that would link to the external asset.
	 * @param string $handle The registered handle of the script in question.
	 *
	 * @return string
	 */
	public static function maybe_inline_style( $tag, $handle ) {
		global $wp_styles;
		$item = $wp_styles->registered[ $handle ];

		if ( ! isset( $item->extra['jetpack-inline'] ) || ! $item->extra['jetpack-inline'] ) {
			return $tag;
		}

		if ( preg_match( '# href=\'([^\']+)\' #i', $tag, $matches ) ) {
			$href = $matches[1];
			// Strip off query string
			if ( $pos = strpos( $href, '?' ) ) {
				$href = substr( $href, 0, $pos );
			}
			// Strip off fragment
			if ( $pos = strpos( $href, '#' ) ) {
				$href = substr( $href, 0, $pos );
			}
		} else {
			return $tag;
		}

		$plugins_dir = plugin_dir_url( JETPACK__PLUGIN_FILE );
		if ( $plugins_dir !== substr( $href, 0, strlen( $plugins_dir ) ) ) {
			return $tag;
		}

		// If this stylesheet has a RTL version, and the RTL version replaces normal...
		if ( isset( $item->extra['rtl'] ) && 'replace' === $item->extra['rtl'] && is_rtl() ) {
			// And this isn't the pass that actually deals with the RTL version...
			if ( false === strpos( $tag, " id='$handle-rtl-css' " ) ) {
				// Short out, as the RTL version will deal with it in a moment.
				return $tag;
			}
		}

		$file = JETPACK__PLUGIN_DIR . substr( $href, strlen( $plugins_dir ) );
		$css  = self::absolutize_css_urls( file_get_contents( $file ), $href );
		if ( $css ) {
			$tag = "<!-- Inline {$item->handle} -->\r\n";
			if ( empty( $item->extra['after'] ) ) {
				wp_add_inline_style( $handle, $css );
			} else {
				array_unshift( $item->extra['after'], $css );
				wp_style_add_data( $handle, 'after', $item->extra['after'] );
			}
		}

		return $tag;
	}

	/**
	 * Loads a view file from the views
	 *
	 * Data passed in with the $data parameter will be available in the
	 * template file as $data['value']
	 *
	 * @param string $template - Template file to load
	 * @param array  $data - Any data to pass along to the template
	 * @return boolean - If template file was found
	 **/
	public function load_view( $template, $data = array() ) {
		$views_dir = JETPACK__PLUGIN_DIR . 'views/';

		if ( file_exists( $views_dir . $template ) ) {
			require_once $views_dir . $template;
			return true;
		}

		error_log( "Jetpack: Unable to find view file $views_dir$template" );
		return false;
	}

	/**
	 * Throws warnings for deprecated hooks to be removed from Jetpack that cannot remain in the original place in the code.
	 */
	public function deprecated_hooks() {
		$filter_deprecated_list = array(
			'jetpack_bail_on_shortcode'                    => array(
				'replacement' => 'jetpack_shortcodes_to_include',
				'version'     => 'jetpack-3.1.0',
			),
			'wpl_sharing_2014_1'                           => array(
				'replacement' => null,
				'version'     => 'jetpack-3.6.0',
			),
			'jetpack-tools-to-include'                     => array(
				'replacement' => 'jetpack_tools_to_include',
				'version'     => 'jetpack-3.9.0',
			),
			'jetpack_identity_crisis_options_to_check'     => array(
				'replacement' => null,
				'version'     => 'jetpack-4.0.0',
			),
			'update_option_jetpack_single_user_site'       => array(
				'replacement' => null,
				'version'     => 'jetpack-4.3.0',
			),
			'audio_player_default_colors'                  => array(
				'replacement' => null,
				'version'     => 'jetpack-4.3.0',
			),
			'add_option_jetpack_featured_images_enabled'   => array(
				'replacement' => null,
				'version'     => 'jetpack-4.3.0',
			),
			'add_option_jetpack_update_details'            => array(
				'replacement' => null,
				'version'     => 'jetpack-4.3.0',
			),
			'add_option_jetpack_updates'                   => array(
				'replacement' => null,
				'version'     => 'jetpack-4.3.0',
			),
			'add_option_jetpack_network_name'              => array(
				'replacement' => null,
				'version'     => 'jetpack-4.3.0',
			),
			'add_option_jetpack_network_allow_new_registrations' => array(
				'replacement' => null,
				'version'     => 'jetpack-4.3.0',
			),
			'add_option_jetpack_network_add_new_users'     => array(
				'replacement' => null,
				'version'     => 'jetpack-4.3.0',
			),
			'add_option_jetpack_network_site_upload_space' => array(
				'replacement' => null,
				'version'     => 'jetpack-4.3.0',
			),
			'add_option_jetpack_network_upload_file_types' => array(
				'replacement' => null,
				'version'     => 'jetpack-4.3.0',
			),
			'add_option_jetpack_network_enable_administration_menus' => array(
				'replacement' => null,
				'version'     => 'jetpack-4.3.0',
			),
			'add_option_jetpack_is_multi_site'             => array(
				'replacement' => null,
				'version'     => 'jetpack-4.3.0',
			),
			'add_option_jetpack_is_main_network'           => array(
				'replacement' => null,
				'version'     => 'jetpack-4.3.0',
			),
			'add_option_jetpack_main_network_site'         => array(
				'replacement' => null,
				'version'     => 'jetpack-4.3.0',
			),
			'jetpack_sync_all_registered_options'          => array(
				'replacement' => null,
				'version'     => 'jetpack-4.3.0',
			),
			'jetpack_has_identity_crisis'                  => array(
				'replacement' => 'jetpack_sync_error_idc_validation',
				'version'     => 'jetpack-4.4.0',
			),
			'jetpack_is_post_mailable'                     => array(
				'replacement' => null,
				'version'     => 'jetpack-4.4.0',
			),
			'jetpack_seo_site_host'                        => array(
				'replacement' => null,
				'version'     => 'jetpack-5.1.0',
			),
			'jetpack_installed_plugin'                     => array(
				'replacement' => 'jetpack_plugin_installed',
				'version'     => 'jetpack-6.0.0',
			),
			'jetpack_holiday_snow_option_name'             => array(
				'replacement' => null,
				'version'     => 'jetpack-6.0.0',
			),
			'jetpack_holiday_chance_of_snow'               => array(
				'replacement' => null,
				'version'     => 'jetpack-6.0.0',
			),
			'jetpack_holiday_snow_js_url'                  => array(
				'replacement' => null,
				'version'     => 'jetpack-6.0.0',
			),
			'jetpack_is_holiday_snow_season'               => array(
				'replacement' => null,
				'version'     => 'jetpack-6.0.0',
			),
			'jetpack_holiday_snow_option_updated'          => array(
				'replacement' => null,
				'version'     => 'jetpack-6.0.0',
			),
			'jetpack_holiday_snowing'                      => array(
				'replacement' => null,
				'version'     => 'jetpack-6.0.0',
			),
			'jetpack_sso_auth_cookie_expirtation'          => array(
				'replacement' => 'jetpack_sso_auth_cookie_expiration',
				'version'     => 'jetpack-6.1.0',
			),
			'jetpack_cache_plans'                          => array(
				'replacement' => null,
				'version'     => 'jetpack-6.1.0',
			),

			'jetpack_lazy_images_skip_image_with_atttributes' => array(
				'replacement' => 'jetpack_lazy_images_skip_image_with_attributes',
				'version'     => 'jetpack-6.5.0',
			),
			'jetpack_enable_site_verification'             => array(
				'replacement' => null,
				'version'     => 'jetpack-6.5.0',
			),
			'can_display_jetpack_manage_notice'            => array(
				'replacement' => null,
				'version'     => 'jetpack-7.3.0',
			),
			'atd_http_post_timeout'                        => array(
				'replacement' => null,
				'version'     => 'jetpack-7.3.0',
			),
			'atd_service_domain'                           => array(
				'replacement' => null,
				'version'     => 'jetpack-7.3.0',
			),
			'atd_load_scripts'                             => array(
				'replacement' => null,
				'version'     => 'jetpack-7.3.0',
			),
			'jetpack_widget_authors_exclude'               => array(
				'replacement' => 'jetpack_widget_authors_params',
				'version'     => 'jetpack-7.7.0',
			),
			// Removed in Jetpack 7.9.0
			'jetpack_pwa_manifest'                         => array(
				'replacement' => null,
				'version'     => 'jetpack-7.9.0',
			),
			'jetpack_pwa_background_color'                 => array(
				'replacement' => null,
				'version'     => 'jetpack-7.9.0',
			),
			'jetpack_check_mobile'                         => array(
				'replacement' => null,
				'version'     => 'jetpack-8.3.0',
			),
			'jetpack_mobile_stylesheet'                    => array(
				'replacement' => null,
				'version'     => 'jetpack-8.3.0',
			),
			'jetpack_mobile_template'                      => array(
				'replacement' => null,
				'version'     => 'jetpack-8.3.0',
			),
			'jetpack_mobile_theme_menu'                    => array(
				'replacement' => null,
				'version'     => 'jetpack-8.3.0',
			),
			'minileven_show_featured_images'               => array(
				'replacement' => null,
				'version'     => 'jetpack-8.3.0',
			),
			'minileven_attachment_size'                    => array(
				'replacement' => null,
				'version'     => 'jetpack-8.3.0',
			),
			'instagram_cache_oembed_api_response_body'     => array(
				'replacement' => null,
				'version'     => 'jetpack-9.1.0',
			),
			'jetpack_can_make_outbound_https'              => array(
				'replacement' => null,
				'version'     => 'jetpack-9.1.0',
			),
		);

		foreach ( $filter_deprecated_list as $tag => $args ) {
			if ( has_filter( $tag ) ) {
				apply_filters_deprecated( $tag, array( null ), $args['version'], $args['replacement'] );
			}
		}

		$action_deprecated_list = array(
			'jetpack_updated_theme'        => array(
				'replacement' => 'jetpack_updated_themes',
				'version'     => 'jetpack-6.2.0',
			),
			'atd_http_post_error'          => array(
				'replacement' => null,
				'version'     => 'jetpack-7.3.0',
			),
			'mobile_reject_mobile'         => array(
				'replacement' => null,
				'version'     => 'jetpack-8.3.0',
			),
			'mobile_force_mobile'          => array(
				'replacement' => null,
				'version'     => 'jetpack-8.3.0',
			),
			'mobile_app_promo_download'    => array(
				'replacement' => null,
				'version'     => 'jetpack-8.3.0',
			),
			'mobile_setup'                 => array(
				'replacement' => null,
				'version'     => 'jetpack-8.3.0',
			),
			'jetpack_mobile_footer_before' => array(
				'replacement' => null,
				'version'     => 'jetpack-8.3.0',
			),
			'wp_mobile_theme_footer'       => array(
				'replacement' => null,
				'version'     => 'jetpack-8.3.0',
			),
			'minileven_credits'            => array(
				'replacement' => null,
				'version'     => 'jetpack-8.3.0',
			),
			'jetpack_mobile_header_before' => array(
				'replacement' => null,
				'version'     => 'jetpack-8.3.0',
			),
			'jetpack_mobile_header_after'  => array(
				'replacement' => null,
				'version'     => 'jetpack-8.3.0',
			),
		);

		foreach ( $action_deprecated_list as $tag => $args ) {
			if ( has_action( $tag ) ) {
				do_action_deprecated( $tag, array(), $args['version'], $args['replacement'] );
			}
		}
	}

	/**
	 * Converts any url in a stylesheet, to the correct absolute url.
	 *
	 * Considerations:
	 *  - Normal, relative URLs     `feh.png`
	 *  - Data URLs                 `data:image/gif;base64,eh129ehiuehjdhsa==`
	 *  - Schema-agnostic URLs      `//domain.com/feh.png`
	 *  - Absolute URLs             `http://domain.com/feh.png`
	 *  - Domain root relative URLs `/feh.png`
	 *
	 * @param $css string: The raw CSS -- should be read in directly from the file.
	 * @param $css_file_url : The URL that the file can be accessed at, for calculating paths from.
	 *
	 * @return mixed|string
	 */
	public static function absolutize_css_urls( $css, $css_file_url ) {
		$pattern = '#url\((?P<path>[^)]*)\)#i';
		$css_dir = dirname( $css_file_url );
		$p       = wp_parse_url( $css_dir );
		$domain  = sprintf(
			'%1$s//%2$s%3$s%4$s',
			isset( $p['scheme'] ) ? "{$p['scheme']}:" : '',
			isset( $p['user'], $p['pass'] ) ? "{$p['user']}:{$p['pass']}@" : '',
			$p['host'],
			isset( $p['port'] ) ? ":{$p['port']}" : ''
		);

		if ( preg_match_all( $pattern, $css, $matches, PREG_SET_ORDER ) ) {
			$find = $replace = array();
			foreach ( $matches as $match ) {
				$url = trim( $match['path'], "'\" \t" );

				// If this is a data url, we don't want to mess with it.
				if ( 'data:' === substr( $url, 0, 5 ) ) {
					continue;
				}

				// If this is an absolute or protocol-agnostic url,
				// we don't want to mess with it.
				if ( preg_match( '#^(https?:)?//#i', $url ) ) {
					continue;
				}

				switch ( substr( $url, 0, 1 ) ) {
					case '/':
						$absolute = $domain . $url;
						break;
					default:
						$absolute = $css_dir . '/' . $url;
				}

				$find[]    = $match[0];
				$replace[] = sprintf( 'url("%s")', $absolute );
			}
			$css = str_replace( $find, $replace, $css );
		}

		return $css;
	}

	/**
	 * This methods removes all of the registered css files on the front end
	 * from Jetpack in favor of using a single file. In effect "imploding"
	 * all the files into one file.
	 *
	 * Pros:
	 * - Uses only ONE css asset connection instead of 15
	 * - Saves a minimum of 56k
	 * - Reduces server load
	 * - Reduces time to first painted byte
	 *
	 * Cons:
	 * - Loads css for ALL modules. However all selectors are prefixed so it
	 *      should not cause any issues with themes.
	 * - Plugins/themes dequeuing styles no longer do anything. See
	 *      jetpack_implode_frontend_css filter for a workaround
	 *
	 * For some situations developers may wish to disable css imploding and
	 * instead operate in legacy mode where each file loads seperately and
	 * can be edited individually or dequeued. This can be accomplished with
	 * the following line:
	 *
	 * add_filter( 'jetpack_implode_frontend_css', '__return_false' );
	 *
	 * @since 3.2
	 **/
	public function implode_frontend_css( $travis_test = false ) {
		$do_implode = true;
		if ( defined( 'SCRIPT_DEBUG' ) && SCRIPT_DEBUG ) {
			$do_implode = false;
		}

		// Do not implode CSS when the page loads via the AMP plugin.
		if ( Jetpack_AMP_Support::is_amp_request() ) {
			$do_implode = false;
		}

		/**
		 * Allow CSS to be concatenated into a single jetpack.css file.
		 *
		 * @since 3.2.0
		 *
		 * @param bool $do_implode Should CSS be concatenated? Default to true.
		 */
		$do_implode = apply_filters( 'jetpack_implode_frontend_css', $do_implode );

		// Do not use the imploded file when default behavior was altered through the filter
		if ( ! $do_implode ) {
			return;
		}

		// We do not want to use the imploded file in dev mode, or if not connected
		if ( ( new Status() )->is_offline_mode() || ! self::is_connection_ready() ) {
			if ( ! $travis_test ) {
				return;
			}
		}

		// Do not use the imploded file if sharing css was dequeued via the sharing settings screen
		if ( get_option( 'sharedaddy_disable_resources' ) ) {
			return;
		}

		/*
		 * Now we assume Jetpack is connected and able to serve the single
		 * file.
		 *
		 * In the future there will be a check here to serve the file locally
		 * or potentially from the Jetpack CDN
		 *
		 * For now:
		 * - Enqueue a single imploded css file
		 * - Zero out the style_loader_tag for the bundled ones
		 * - Be happy, drink scotch
		 */

		add_filter( 'style_loader_tag', array( $this, 'concat_remove_style_loader_tag' ), 10, 2 );

		$version = self::is_development_version() ? filemtime( JETPACK__PLUGIN_DIR . 'css/jetpack.css' ) : JETPACK__VERSION;

		wp_enqueue_style( 'jetpack_css', plugins_url( 'css/jetpack.css', __FILE__ ), array(), $version );
		wp_style_add_data( 'jetpack_css', 'rtl', 'replace' );
	}

	function concat_remove_style_loader_tag( $tag, $handle ) {
		if ( in_array( $handle, $this->concatenated_style_handles ) ) {
			$tag = '';
			if ( defined( 'WP_DEBUG' ) && WP_DEBUG ) {
				$tag = '<!-- `' . esc_html( $handle ) . "` is included in the concatenated jetpack.css -->\r\n";
			}
		}

		return $tag;
	}

	/**
	 * @deprecated
	 * @see Automattic\Jetpack\Assets\add_aync_script
	 */
	public function script_add_async( $tag, $handle, $src ) {
		_deprecated_function( __METHOD__, 'jetpack-8.6.0' );
	}

	/*
	 * Check the heartbeat data
	 *
	 * Organizes the heartbeat data by severity.  For example, if the site
	 * is in an ID crisis, it will be in the $filtered_data['bad'] array.
	 *
	 * Data will be added to "caution" array, if it either:
	 *  - Out of date Jetpack version
	 *  - Out of date WP version
	 *  - Out of date PHP version
	 *
	 * $return array $filtered_data
	 */
	public static function jetpack_check_heartbeat_data() {
		$raw_data = Jetpack_Heartbeat::generate_stats_array();

		$good    = array();
		$caution = array();
		$bad     = array();

		foreach ( $raw_data as $stat => $value ) {

			// Check jetpack version
			if ( 'version' == $stat ) {
				if ( version_compare( $value, JETPACK__VERSION, '<' ) ) {
					$caution[ $stat ] = $value . ' - min supported is ' . JETPACK__VERSION;
					continue;
				}
			}

			// Check WP version
			if ( 'wp-version' == $stat ) {
				if ( version_compare( $value, JETPACK__MINIMUM_WP_VERSION, '<' ) ) {
					$caution[ $stat ] = $value . ' - min supported is ' . JETPACK__MINIMUM_WP_VERSION;
					continue;
				}
			}

			// Check PHP version
			if ( 'php-version' == $stat ) {
				if ( version_compare( PHP_VERSION, JETPACK__MINIMUM_PHP_VERSION, '<' ) ) {
					$caution[ $stat ] = $value . ' - min supported is ' . JETPACK__MINIMUM_PHP_VERSION;
					continue;
				}
			}

			// Check ID crisis
			if ( 'identitycrisis' == $stat ) {
				if ( 'yes' == $value ) {
					$bad[ $stat ] = $value;
					continue;
				}
			}

			// The rest are good :)
			$good[ $stat ] = $value;
		}

		$filtered_data = array(
			'good'    => $good,
			'caution' => $caution,
			'bad'     => $bad,
		);

		return $filtered_data;
	}

	/*
	 * This method is used to organize all options that can be reset
	 * without disconnecting Jetpack.
	 *
	 * It is used in class.jetpack-cli.php to reset options
	 *
	 * @since 5.4.0 Logic moved to Jetpack_Options class. Method left in Jetpack class for backwards compat.
	 *
	 * @return array of options to delete.
	 */
	public static function get_jetpack_options_for_reset() {
		return Jetpack_Options::get_options_for_reset();
	}

	/*
	 * Strip http:// or https:// from a url, replaces forward slash with ::,
	 * so we can bring them directly to their site in calypso.
	 *
	 * @deprecated 9.2.0 Use Automattic\Jetpack\Status::get_site_suffix
	 *
	 * @param string | url
	 * @return string | url without the guff
	 */
	public static function build_raw_urls( $url ) {
		_deprecated_function( __METHOD__, 'jetpack-9.2.0', 'Automattic\Jetpack\Status::get_site_suffix' );

		return ( new Status() )->get_site_suffix( $url );
	}

	/**
	 * Stores and prints out domains to prefetch for page speed optimization.
	 *
	 * @deprecated 8.8.0 Use Jetpack::add_resource_hints.
	 *
	 * @param string|array $urls URLs to hint.
	 */
	public static function dns_prefetch( $urls = null ) {
		_deprecated_function( __FUNCTION__, 'jetpack-8.8.0', 'Automattic\Jetpack\Assets::add_resource_hint' );
		if ( $urls ) {
			Assets::add_resource_hint( $urls );
		}
	}

	/**
	 * @param mixed $result Value for the user's option
	 * @return mixed
	 */
	function get_user_option_meta_box_order_dashboard( $sorted ) {
		if ( ! is_array( $sorted ) ) {
			return $sorted;
		}

		foreach ( $sorted as $box_context => $ids ) {
			if ( false === strpos( $ids, 'dashboard_stats' ) ) {
				// If the old id isn't anywhere in the ids, don't bother exploding and fail out.
				continue;
			}

			$ids_array = explode( ',', $ids );
			$key       = array_search( 'dashboard_stats', $ids_array );

			if ( false !== $key ) {
				// If we've found that exact value in the option (and not `google_dashboard_stats` for example)
				$ids_array[ $key ]      = 'jetpack_summary_widget';
				$sorted[ $box_context ] = implode( ',', $ids_array );
				// We've found it, stop searching, and just return.
				break;
			}
		}

		return $sorted;
	}

	/*
	 * Adds a "blank" column in the user admin table to display indication of user connection.
	 */
	function jetpack_icon_user_connected( $columns ) {
		$columns['user_jetpack'] = '';
		return $columns;
	}

	/*
	 * Show Jetpack icon if the user is linked.
	 */
	function jetpack_show_user_connected_icon( $val, $col, $user_id ) {
		if ( 'user_jetpack' === $col && self::connection()->is_user_connected( $user_id ) ) {
			$jetpack_logo = new Jetpack_Logo();
			$emblem_html  = sprintf(
				'<a title="%1$s" class="jp-emblem-user-admin">%2$s</a>',
				esc_attr__( 'This user is linked and ready to fly with Jetpack.', 'jetpack' ),
				$jetpack_logo->get_jp_emblem()
			);
			return $emblem_html;
		}

		return $val;
	}

	/*
	 * Style the Jetpack user column
	 */
	function jetpack_user_col_style() {
		global $current_screen;
		if ( ! empty( $current_screen->base ) && 'users' == $current_screen->base ) {
			?>
			<style>
				.fixed .column-user_jetpack {
					width: 21px;
				}
				.jp-emblem-user-admin svg {
					width: 20px;
					height: 20px;
				}
				.jp-emblem-user-admin path {
					fill: #00BE28;
				}
			</style>
			<?php
		}
	}

	/**
	 * Checks if Akismet is active and working.
	 *
	 * We dropped support for Akismet 3.0 with Jetpack 6.1.1 while introducing a check for an Akismet valid key
	 * that implied usage of methods present since more recent version.
	 * See https://github.com/Automattic/jetpack/pull/9585
	 *
	 * @since  5.1.0
	 *
	 * @return bool True = Akismet available. False = Aksimet not available.
	 */
	public static function is_akismet_active() {
		static $status = null;

		if ( ! is_null( $status ) ) {
			return $status;
		}

		// Check if a modern version of Akismet is active.
		if ( ! method_exists( 'Akismet', 'http_post' ) ) {
			$status = false;
			return $status;
		}

		// Make sure there is a key known to Akismet at all before verifying key.
		$akismet_key = Akismet::get_api_key();
		if ( ! $akismet_key ) {
			$status = false;
			return $status;
		}

		// Possible values: valid, invalid, failure via Akismet. false if no status is cached.
		$akismet_key_state = get_transient( 'jetpack_akismet_key_is_valid' );

		// Do not used the cache result in wp-admin or REST API requests if the key isn't valid, in case someone is actively renewing, etc.
		$recheck = ( is_admin() || ( defined( 'REST_REQUEST' ) && REST_REQUEST ) ) && 'valid' !== $akismet_key_state;
		// We cache the result of the Akismet key verification for ten minutes.
		if ( ! $akismet_key_state || $recheck ) {
			$akismet_key_state = Akismet::verify_key( $akismet_key );
			set_transient( 'jetpack_akismet_key_is_valid', $akismet_key_state, 10 * MINUTE_IN_SECONDS );
		}

		$status = 'valid' === $akismet_key_state;

		return $status;
	}

	/**
	 * @deprecated
	 *
	 * @see Automattic\Jetpack\Sync\Modules\Users::is_function_in_backtrace
	 */
	public static function is_function_in_backtrace() {
		_deprecated_function( __METHOD__, 'jetpack-7.6.0' );
	}

	/**
	 * Given a minified path, and a non-minified path, will return
	 * a minified or non-minified file URL based on whether SCRIPT_DEBUG is set and truthy.
	 *
	 * Both `$min_base` and `$non_min_base` are expected to be relative to the
	 * root Jetpack directory.
	 *
	 * @since 5.6.0
	 *
	 * @param string $min_path
	 * @param string $non_min_path
	 * @return string The URL to the file
	 */
	public static function get_file_url_for_environment( $min_path, $non_min_path ) {
		return Assets::get_file_url_for_environment( $min_path, $non_min_path );
	}

	/**
	 * Checks for whether Jetpack Backup is enabled.
	 * Will return true if the state of Backup is anything except "unavailable".
	 *
	 * @return bool|int|mixed
	 */
	public static function is_rewind_enabled() {
		// Rewind is a paid feature, therefore requires a user-level connection.
		if ( ! static::connection()->has_connected_owner() ) {
			return false;
		}

		$rewind_enabled = get_transient( 'jetpack_rewind_enabled' );
		if ( false === $rewind_enabled ) {
			jetpack_require_lib( 'class.core-rest-api-endpoints' );
			$rewind_data    = (array) Jetpack_Core_Json_Api_Endpoints::rewind_data();
			$rewind_enabled = ( ! is_wp_error( $rewind_data )
				&& ! empty( $rewind_data['state'] )
				&& 'active' === $rewind_data['state'] )
				? 1
				: 0;

			set_transient( 'jetpack_rewind_enabled', $rewind_enabled, 10 * MINUTE_IN_SECONDS );
		}
		return $rewind_enabled;
	}

	/**
	 * Return Calypso environment value; used for developing Jetpack and pairing
	 * it with different Calypso enrionments, such as localhost.
	 *
	 * @since 7.4.0
	 *
	 * @return string Calypso environment
	 */
	public static function get_calypso_env() {
		if ( isset( $_GET['calypso_env'] ) ) {
			return sanitize_key( $_GET['calypso_env'] );
		}

		if ( getenv( 'CALYPSO_ENV' ) ) {
			return sanitize_key( getenv( 'CALYPSO_ENV' ) );
		}

		if ( defined( 'CALYPSO_ENV' ) && CALYPSO_ENV ) {
			return sanitize_key( CALYPSO_ENV );
		}

		return '';
	}

	/**
	 * Returns the hostname with protocol for Calypso.
	 * Used for developing Jetpack with Calypso.
	 *
	 * @since 8.4.0
	 *
	 * @return string Calypso host.
	 */
	public static function get_calypso_host() {
		$calypso_env = self::get_calypso_env();
		switch ( $calypso_env ) {
			case 'development':
				return 'http://calypso.localhost:3000/';
			case 'wpcalypso':
				return 'https://wpcalypso.wordpress.com/';
			case 'horizon':
				return 'https://horizon.wordpress.com/';
			default:
				return 'https://wordpress.com/';
		}
	}

	/**
	 * Handles activating default modules as well general cleanup for the new connection.
	 *
	 * @param boolean $activate_sso                 Whether to activate the SSO module when activating default modules.
	 * @param boolean $redirect_on_activation_error Whether to redirect on activation error.
	 * @param boolean $send_state_messages          Whether to send state messages.
	 * @return void
	 */
	public static function handle_post_authorization_actions(
		$activate_sso = false,
		$redirect_on_activation_error = false,
		$send_state_messages = true
	) {
		$other_modules = $activate_sso
			? array( 'sso' )
			: array();

		if ( Jetpack_Options::get_option( 'active_modules_initialized' ) ) {
			$active_modules = Jetpack_Options::get_option( 'active_modules' );
			self::delete_active_modules();

			self::activate_default_modules( 999, 1, array_merge( $active_modules, $other_modules ), $redirect_on_activation_error, $send_state_messages );
		} else {
			// Default modules that don't require a user were already activated on site_register.
			// This time let's activate only those that require a user, this assures we don't reactivate manually deactivated modules while the site was connected only at a site level.
			self::activate_default_modules( false, false, $other_modules, $redirect_on_activation_error, $send_state_messages, null, true );
			Jetpack_Options::update_option( 'active_modules_initialized', true );
		}

		// Since this is a fresh connection, be sure to clear out IDC options
		Identity_Crisis::clear_all_idc_options();

		if ( $send_state_messages ) {
			self::state( 'message', 'authorized' );
		}
	}

	/**
	 * Returns a boolean for whether backups UI should be displayed or not.
	 *
	 * @return bool Should backups UI be displayed?
	 */
	public static function show_backups_ui() {
		/**
		 * Whether UI for backups should be displayed.
		 *
		 * @since 6.5.0
		 *
		 * @param bool $show_backups Should UI for backups be displayed? True by default.
		 */
		return self::is_plugin_active( 'vaultpress/vaultpress.php' ) || apply_filters( 'jetpack_show_backups', true );
	}

	/*
	 * Deprecated manage functions
	 */
	function prepare_manage_jetpack_notice() {
		_deprecated_function( __METHOD__, 'jetpack-7.3' );
	}
	function manage_activate_screen() {
		_deprecated_function( __METHOD__, 'jetpack-7.3' );
	}
	function admin_jetpack_manage_notice() {
		_deprecated_function( __METHOD__, 'jetpack-7.3' );
	}
	function opt_out_jetpack_manage_url() {
		_deprecated_function( __METHOD__, 'jetpack-7.3' );
	}
	function opt_in_jetpack_manage_url() {
		_deprecated_function( __METHOD__, 'jetpack-7.3' );
	}
	function opt_in_jetpack_manage_notice() {
		_deprecated_function( __METHOD__, 'jetpack-7.3' );
	}
	function can_display_jetpack_manage_notice() {
		_deprecated_function( __METHOD__, 'jetpack-7.3' );
	}

	/**
	 * Clean leftoveruser meta.
	 *
	 * Delete Jetpack-related user meta when it is no longer needed.
	 *
	 * @since 7.3.0
	 *
	 * @param int $user_id User ID being updated.
	 */
	public static function user_meta_cleanup( $user_id ) {
		$meta_keys = array(
			// AtD removed from Jetpack 7.3
			'AtD_options',
			'AtD_check_when',
			'AtD_guess_lang',
			'AtD_ignored_phrases',
		);

		foreach ( $meta_keys as $meta_key ) {
			if ( get_user_meta( $user_id, $meta_key ) ) {
				delete_user_meta( $user_id, $meta_key );
			}
		}
	}

	/**
	 * Checks if a Jetpack site is both active and not in offline mode.
	 *
	 * This is a DRY function to avoid repeating `Jetpack::is_active && ! Automattic\Jetpack\Status->is_offline_mode`.
	 *
	 * @deprecated 8.8.0
	 *
	 * @return bool True if Jetpack is active and not in offline mode.
	 */
	public static function is_active_and_not_development_mode() {
		_deprecated_function( __FUNCTION__, 'jetpack-8.8.0', 'Jetpack::is_active_and_not_offline_mode' );
		if ( ! self::is_active() || ( new Status() )->is_offline_mode() ) {
			return false;
		}
		return true;
	}

	/**
	 * Checks if a Jetpack site is both active and not in offline mode.
	 *
	 * This is a DRY function to avoid repeating `Jetpack::is_connection_ready && ! Automattic\Jetpack\Status->is_offline_mode`.
	 *
	 * @since 8.8.0
	 *
	 * @return bool True if Jetpack is active and not in offline mode.
	 */
	public static function is_active_and_not_offline_mode() {
		if ( ! self::is_connection_ready() || ( new Status() )->is_offline_mode() ) {
			return false;
		}
		return true;
	}

	/**
	 * Returns the list of products that we have available for purchase.
	 */
	public static function get_products_for_purchase() {
		$products = array();
		if ( ! is_multisite() ) {
			$products[] = array(
				'key'               => 'backup',
				'title'             => __( 'Jetpack Backup', 'jetpack' ),
				'short_description' => __( 'Always-on backups ensure you never lose your site.', 'jetpack' ),
				'learn_more'        => __( 'Which backup option is best for me?', 'jetpack' ),
				'description'       => __( 'Always-on backups ensure you never lose your site. Your changes are saved as you edit and you have unlimited backup archives.', 'jetpack' ),
				'options_label'     => __( 'Select a backup option:', 'jetpack' ),
				'options'           => array(
					array(
						'type'        => 'daily',
						'slug'        => 'jetpack-backup-daily',
						'key'         => 'jetpack_backup_daily',
						'name'        => __( 'Daily Backups', 'jetpack' ),
						'description' => __( 'Your data is being securely backed up daily.', 'jetpack' ),
					),
					array(
						'type'        => 'realtime',
						'slug'        => 'jetpack-backup-realtime',
						'key'         => 'jetpack_backup_realtime',
						'name'        => __( 'Real-Time Backups', 'jetpack' ),
						'description' => __( 'Your data is being securely backed up as you edit.', 'jetpack' ),
					),
				),
				'default_option'    => 'realtime',
				'show_promotion'    => true,
				'discount_percent'  => 70,
				'included_in_plans' => array( 'personal-plan', 'premium-plan', 'business-plan', 'daily-backup-plan', 'realtime-backup-plan' ),
			);

			$products[] = array(
				'key'               => 'scan',
				'title'             => __( 'Jetpack Scan', 'jetpack' ),
				'short_description' => __( 'Automatic scanning and one-click fixes keep your site one step ahead of security threats.', 'jetpack' ),
				'learn_more'        => __( 'Learn More', 'jetpack' ),
				'description'       => __( 'Automatic scanning and one-click fixes keep your site one step ahead of security threats.', 'jetpack' ),
				'show_promotion'    => true,
				'discount_percent'  => 30,
				'options'           => array(
					array(
						'type' => 'scan',
						'slug' => 'jetpack-scan',
						'key'  => 'jetpack_scan',
						'name' => __( 'Daily Scan', 'jetpack' ),
					),
				),
				'default_option'    => 'scan',
				'included_in_plans' => array( 'premium-plan', 'business-plan', 'scan-plan' ),
			);
		}

		$products[] = array(
			'key'               => 'search',
			'title'             => __( 'Jetpack Search', 'jetpack' ),
			'short_description' => __( 'Incredibly powerful and customizable, Jetpack Search helps your visitors instantly find the right content – right when they need it.', 'jetpack' ),
			'learn_more'        => __( 'Learn More', 'jetpack' ),
			'description'       => __( 'Incredibly powerful and customizable, Jetpack Search helps your visitors instantly find the right content – right when they need it.', 'jetpack' ),
			'label_popup'       => __( 'Records are all posts, pages, custom post types, and other types of content indexed by Jetpack Search.', 'jetpack' ),
			'options'           => array(
				array(
					'type' => 'search',
					'slug' => 'jetpack-search',
					'key'  => 'jetpack_search',
					'name' => __( 'Search', 'jetpack' ),
				),
			),
			'tears'             => array(),
			'default_option'    => 'search',
			'show_promotion'    => false,
			'included_in_plans' => array( 'search-plan' ),
		);

		$products[] = array(
			'key'               => 'anti-spam',
			'title'             => __( 'Jetpack Anti-Spam', 'jetpack' ),
			'short_description' => __( 'Automatically clear spam from comments and forms. Save time, get more responses, give your visitors a better experience – all without lifting a finger.', 'jetpack' ),
			'learn_more'        => __( 'Learn More', 'jetpack' ),
			'description'       => __( 'Automatically clear spam from comments and forms. Save time, get more responses, give your visitors a better experience – all without lifting a finger.', 'jetpack' ),
			'options'           => array(
				array(
					'type' => 'anti-spam',
					'slug' => 'jetpack-anti-spam',
					'key'  => 'jetpack_anti_spam',
					'name' => __( 'Anti-Spam', 'jetpack' ),
				),
			),
			'default_option'    => 'anti-spam',
			'included_in_plans' => array( 'personal-plan', 'premium-plan', 'business-plan', 'anti-spam-plan' ),
		);

		return $products;
	}

	/**
	 * Determine if the current user is allowed to make Jetpack purchases without
	 * a WordPress.com account
	 *
	 * @return boolean True if the user can make purchases, false if not
	 */
	public static function current_user_can_purchase() {

		// The site must be site-connected to Jetpack (no users connected).
		if ( ! self::connection()->is_site_connection() ) {
			return false;
		}

		// Make sure only administrators can make purchases.
		if ( ! current_user_can( 'manage_options' ) ) {
			return false;
		}

		return true;
	}

}<|MERGE_RESOLUTION|>--- conflicted
+++ resolved
@@ -700,12 +700,7 @@
 
 		// WordPress dashboard widget.
 		require_once JETPACK__PLUGIN_DIR . 'class-jetpack-stats-dashboard-widget.php';
-<<<<<<< HEAD
-		$jetpack_stats_dashboard_widget = ( new Jetpack_Stats_Dashboard_Widget() );
-		add_action( 'wp_dashboard_setup', array( $jetpack_stats_dashboard_widget, 'init' ) );
-=======
 		add_action( 'wp_dashboard_setup', array( new Jetpack_Stats_Dashboard_Widget(), 'init' ) );
->>>>>>> c4ee4932
 
 		// Returns HTTPS support status.
 		add_action( 'wp_ajax_jetpack-recheck-ssl', array( $this, 'ajax_recheck_ssl' ) );
