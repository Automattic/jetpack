<?php
/**
 * Adds the Jetpack stats widget to the WordPress admin dashboard.
 *
 * @package jetpack
 */

use Automattic\Jetpack\Assets;
use Automattic\Jetpack\Assets\Logo as Jetpack_Logo;
use Automattic\Jetpack\Redirect;
use Automattic\Jetpack\Status;

/**
 * Class that adds the Jetpack stats widget to the WordPress admin dashboard.
 */
class Jetpack_Stats_Dashboard_Widget {

	/**
	 * Indicates whether the class initialized or not.
	 *
	 * @var bool
	 */
	private static $initialized = false;

	/**
	 * Initialize the class by calling the setup static function.
	 *
	 * @return void
	 */
	public static function init() {
		if ( ! self::$initialized ) {
			self::$initialized = true;
			self::wp_dashboard_setup();
		}
	}

	/**
	 * Sets up the Jetpack Stats widget in the WordPress admin dashboard.
	 */
	public static function wp_dashboard_setup() {

		/**
		 * Filter whether the Jetpack Stats dashboard widget should be shown to the current user.
		 * By default, the dashboard widget is shown to users who can view_stats.
		 *
		 * @module stats
		 * @since 11.9
		 *
		 * @param bool Whether to show the widget to the current user.
		 */
		if ( ! apply_filters( 'jetpack_stats_dashboard_widget_show_to_user', current_user_can( 'view_stats' ) ) ) {
			return;
		}

		// TODO: Migrate this head function into this class.
		add_action( 'admin_head', 'stats_dashboard_head' );

		if ( Jetpack::is_connection_ready() ) {
			$widget_title = sprintf(
				__( 'Jetpack Stats', 'jetpack' )
			);

			wp_add_dashboard_widget(
				'jetpack_summary_widget',
				$widget_title,
				array( __CLASS__, 'render_widget' )
			);
			wp_enqueue_style(
				'jetpack-dashboard-widget',
				Assets::get_file_url_for_environment(
					'css/dashboard-widget.min.css',
					'css/dashboard-widget.css'
				),
				array(),
				JETPACK__VERSION
			);
			wp_style_add_data( 'jetpack-dashboard-widget', 'rtl', 'replace' );
		}
	}

	/**
	 * Renders the widget and fires a dashboard widget action.
	 */
	public static function render_widget() {
		stats_jetpack_dashboard_widget();

		/**
		 * Fires when the dashboard is loaded, but no longer used anywhere in the Jetpack plugin.
		 * The action is still available for backward compatibility.
		 *
		 * @since 3.4.0
		 */
		do_action( 'jetpack_dashboard_widget' );

		self::render_footer();
	}

	/**
<<<<<<< HEAD
	 * Load the widget footer showing Protect and Akismet stats.
=======
	 * Load the widget footer showing brute force protection and Akismet stats.
>>>>>>> 994e2dde
	 */
	public static function render_footer() {
		?>
		<footer>
		<div class="blocked-container">
			<div class="protect">
				<h3><?php esc_html_e( 'Brute force attack protection', 'jetpack' ); ?></h3>
				<?php if ( Jetpack::is_module_active( 'protect' ) ) : ?>
					<p class="blocked-count">
						<?php echo esc_html( number_format_i18n( get_site_option( 'jetpack_protect_blocked_attempts', 0 ) ) ); ?>
					</p>
					<p><?php echo esc_html_x( 'Blocked malicious login attempts', '{#} Blocked malicious login attempts -- number is on a prior line, text is a caption.', 'jetpack' ); ?></p>
				<?php elseif ( current_user_can( 'jetpack_activate_modules' ) && ! ( new Status() )->is_offline_mode() ) : ?>
					<a href="
					<?php
					echo esc_url(
						wp_nonce_url(
							Jetpack::admin_url(
								array(
									'action' => 'activate',
									'module' => 'protect',
								)
							),
							'jetpack_activate-protect'
						)
					);
					?>
								" class="button button-jetpack" title="<?php esc_attr_e( 'Protect helps to keep you secure from brute-force login attacks.', 'jetpack' ); ?>">
						<?php esc_html_e( 'Activate brute force attack protection', 'jetpack' ); ?>
					</a>
				<?php else : ?>
					<?php esc_html_e( 'Brute force attack protection is inactive.', 'jetpack' ); ?>
				<?php endif; ?>
			</div>

			<div class="akismet">
				<h3><?php esc_html_e( 'Akismet Anti-spam', 'jetpack' ); ?></h3>
				<?php if ( is_plugin_active( 'akismet/akismet.php' ) ) : ?>
					<p class="blocked-count">
						<?php echo esc_html( number_format_i18n( get_option( 'akismet_spam_count', 0 ) ) ); ?>
					</p>
					<p><?php echo esc_html_x( 'Blocked spam comments', '{#} Spam comments blocked by Akismet -- number is on a prior line, text is a caption.', 'jetpack' ); ?></p>
				<?php elseif ( current_user_can( 'activate_plugins' ) && ! is_wp_error( validate_plugin( 'akismet/akismet.php' ) ) ) : ?>
					<a href="
					<?php
					echo esc_url(
						wp_nonce_url(
							add_query_arg(
								array(
									'action' => 'activate',
									'plugin' => 'akismet/akismet.php',
								),
								admin_url( 'plugins.php' )
							),
							'activate-plugin_akismet/akismet.php'
						)
					);
					?>
								" class="button button-jetpack">
						<?php esc_html_e( 'Activate Anti-spam', 'jetpack' ); ?>
					</a>
				<?php else : ?>
					<p><a href="<?php echo esc_url( 'https://akismet.com/?utm_source=jetpack&utm_medium=link&utm_campaign=Jetpack%20Dashboard%20Widget%20Footer%20Link' ); ?>"><?php esc_html_e( 'Anti-spam can help to keep your blog safe from spam!', 'jetpack' ); ?></a></p>
				<?php endif; ?>
			</div>
		</div>
		<div class="footer-links">
			<?php
				$jetpack_logo = new Jetpack_Logo();
				echo $jetpack_logo->get_jp_emblem( true );// phpcs:ignore WordPress.Security.EscapeOutput.OutputNotEscaped

			if ( Jetpack::is_module_active( 'stats' ) ) :
				?>
				<span>
					<?php
					if ( current_user_can( 'jetpack_manage_modules' ) ) :
						$i18n_headers = jetpack_get_module_i18n( 'stats' );
						?>
				<a href="<?php echo esc_url( admin_url( 'admin.php?page=jetpack#/settings?term=' . rawurlencode( $i18n_headers['name'] ) ) ); ?>"
					>
						<?php
						esc_html_e( 'Configure Jetpack Stats', 'jetpack' );
						?>
				</a>
				|
						<?php
						endif;
					?>
				<a href="<?php echo esc_url( Redirect::get_url( 'jetpack-support-wordpress-com-stats' ) ); ?>" target="_blank"><?php esc_html_e( 'Learn more', 'jetpack' ); ?></a>
				</span>
				<?php
			endif;
			?>

		</div>
		</footer>

		<?php
	}
}<|MERGE_RESOLUTION|>--- conflicted
+++ resolved
@@ -96,11 +96,7 @@
 	}
 
 	/**
-<<<<<<< HEAD
-	 * Load the widget footer showing Protect and Akismet stats.
-=======
 	 * Load the widget footer showing brute force protection and Akismet stats.
->>>>>>> 994e2dde
 	 */
 	public static function render_footer() {
 		?>
