<?php
/**
 * Utilities related to the Jetpack Recommendations
 *
 * @package automattic/jetpack
 */

use Automattic\Jetpack\Connection\Client;
use Automattic\Jetpack\Connection\Manager as Connection_Manager;
use Automattic\Jetpack\Status;
use Automattic\Jetpack\Status\Host;

/**
 * Contains utilities related to the Jetpack Recommendations.
 *
 * @package automattic/jetpack
 */

/**
 * Jetpack_Recommendations class
 */
class Jetpack_Recommendations {

<<<<<<< HEAD
	const PUBLICIZE_RECOMMENDATION     = 'publicize';
	const SECURITY_PLAN_RECOMMENDATION = 'security-plan';
=======
	const PUBLICIZE_RECOMMENDATION  = 'publicize';
	const VIDEOPRESS_RECOMMENDATION = 'videopress';
>>>>>>> ff3ef387

	const CONDITIONAL_RECOMMENDATIONS_OPTION = 'recommendations_conditional';
	const CONDITIONAL_RECOMMENDATIONS        = array(
		self::PUBLICIZE_RECOMMENDATION,
<<<<<<< HEAD
		self::SECURITY_PLAN_RECOMMENDATION,
	);

=======
		self::VIDEOPRESS_RECOMMENDATION,
	);

	const VIDEOPRESS_TIMED_ACTION = 'jetpack_recommend_videopress';

>>>>>>> ff3ef387
	/**
	 * Returns a boolean indicating if the Jetpack Recommendations are enabled.
	 *
	 * @since 9.3.0
	 *
	 * @return bool
	 */
	public static function is_enabled() {
		// Shortcircuit early if Jetpack is not active or we are in offline mode.
		if ( ! Jetpack::is_connection_ready() || ( new Status() )->is_offline_mode() ) {
			return false;
		}

		// No recommendations for Atomic sites, they already get onboarded in Calypso.
		if ( ( new Host() )->is_woa_site() ) {
			return false;
		}

		self::initialize_jetpack_recommendations();

		return true;
	}

	/**
	 * Returns a boolean indicating if the Jetpack Banner is enabled.
	 *
	 * @since 9.3.0
	 *
	 * @return bool
	 */
	public static function is_banner_enabled() {
		// Shortcircuit early if the recommendations are not enabled at all.
		if ( ! self::is_enabled() ) {
			return false;
		}

		$recommendations_banner_enabled = Jetpack_Options::get_option( 'recommendations_banner_enabled', null );

		// If the option is already set, just return the cached value.
		// Otherwise calculate it and store it before returning it.
		if ( null !== $recommendations_banner_enabled ) {
			return $recommendations_banner_enabled;
		}

		if ( ! Jetpack::connection()->is_connected() ) {
			return new WP_Error( 'site_not_connected', esc_html__( 'Site not connected.', 'jetpack' ) );
		}

		$blog_id = Jetpack_Options::get_option( 'id' );

		$request_path = sprintf( '/sites/%s/jetpack-recommendations/site-registered-date', $blog_id );
		$result       = Client::wpcom_json_api_request_as_blog(
			$request_path,
			2,
			array(
				'headers' => array( 'content-type' => 'application/json' ),
			),
			null,
			'wpcom'
		);

		$body = json_decode( wp_remote_retrieve_body( $result ) );
		if ( 200 === wp_remote_retrieve_response_code( $result ) ) {
			$site_registered_date = $body->site_registered_date;
		} else {
			$connection           = new Connection_Manager( 'jetpack' );
			$site_registered_date = $connection->get_assumed_site_creation_date();
		}

		$recommendations_start_date     = gmdate( 'Y-m-d H:i:s', strtotime( '2020-12-01 00:00:00' ) );
		$recommendations_banner_enabled = $site_registered_date > $recommendations_start_date;

		Jetpack_Options::update_option( 'recommendations_banner_enabled', $recommendations_banner_enabled );

		return $recommendations_banner_enabled;
	}

	/**
	 * Set up actions to monitor for things that trigger a recommendation.
	 *
	 * @return false|void
	 */
	public static function init_conditional_recommendation_actions() {
		// Check to make sure that recommendations are enabled.
		if ( ! self::is_enabled() ) {
			return false;
		}

		// Monitor for the publishing of a new post.
		add_action( 'transition_post_status', array( get_called_class(), 'post_transition' ), 10, 3 );
		add_action( 'jetpack_activate_module', array( get_called_class(), 'jetpack_module_activated' ), 10, 2 );

<<<<<<< HEAD
		// Monitor for activating a new plugin.
		add_action( 'activated_plugin', array( get_called_class(), 'plugin_activated' ), 10 );
=======
		// Monitor for Jetpack connection success.
		add_action( 'jetpack_authorize_ending_authorized', array( get_called_class(), 'jetpack_connected' ) );
		add_action( self::VIDEOPRESS_TIMED_ACTION, array( get_called_class(), 'recommend_videopress' ) );
>>>>>>> ff3ef387
	}

	/**
	 * Check when Jetpack modules are activated if some recommendations should be skipped.
	 *
	 * @param string $module Name of the module activated.
	 * @param bool   $success Whether the module activation was successful.
	 */
	public static function jetpack_module_activated( $module, $success ) {
		if ( 'publicize' === $module && $success ) {
			self::disable_conditional_recommendation( self::PUBLICIZE_RECOMMENDATION );
<<<<<<< HEAD
=======
		} elseif ( 'videopress' === $module && $success ) {
			// If VideoPress is enabled and a recommendation for it is scheduled, cancel that recommendation.
			$recommendation_timestamp = wp_next_scheduled( self::VIDEOPRESS_TIMED_ACTION );
			if ( false !== $recommendation_timestamp ) {
				wp_unschedule_event( $recommendation_timestamp, self::VIDEOPRESS_TIMED_ACTION );
			}
>>>>>>> ff3ef387
		}
	}

	/**
	 * Hook for transition_post_status that checks for the publishing of a new post.
	 * Used to enable the publicize recommendation.
	 *
	 * @param string  $new_status new status of post.
	 * @param string  $old_status old status of post.
	 * @param WP_Post $post the post object being updated.
	 */
	public static function post_transition( $new_status, $old_status, $post ) {
		// Check for condition when post has been published.
		if ( 'post' === $post->post_type && 'publish' === $new_status && 'publish' !== $old_status && ! Jetpack::is_module_active( 'publicize' ) ) {
			// Set the publicize recommendation to have met criteria to be shown.
			self::enable_conditional_recommendation( self::PUBLICIZE_RECOMMENDATION );
		}
	}

	/**
<<<<<<< HEAD
	 * Runs when a plugin gets activated
	 *
	 * @param string $plugin Path to the plugins file relative to the plugins directory.
	 */
	public static function plugin_activated( $plugin ) {
		// If the plugin is in this list, don't enable the recommendation.
		$plugin_whitelist = array(
			'jetpack.php',
			'akismet.php',
			'creative-mail.php',
			'jetpack-backup.php',
			'jetpack-boost.php',
			'crowdsignal.php',
			'vaultpress.php',
			'woocommerce.php',
		);

		$path_parts  = explode( '/', $plugin );
		$plugin_file = $path_parts ? array_pop( $path_parts ) : $plugin;

		if ( ! in_array( $plugin_file, $plugin_whitelist, true ) ) {
			$has_anti_spam = is_plugin_active( 'akismet/akismet.php' );

			// Check the backup state.
			$rewind_state = get_transient( 'jetpack_rewind_state' );
			$has_backup   = $rewind_state && in_array( $rewind_state->state, array( 'awaiting_credentials', 'provisioning', 'active' ), true );

			// Check for a plan or product that enables scan.
			$plan_supports_scan = \Jetpack_Plan::supports( 'scan' );
			$products           = \Jetpack_Plan::get_products();
			$has_scan_product   = false;

			if ( is_array( $products ) ) {
				foreach ( $products as $product ) {
					if ( strpos( $product['product_slug'], 'jetpack_scan' ) === 0 ) {
						$has_scan_product = true;
						break;
					}
				}
			}
			$has_scan = $plan_supports_scan || $has_scan_product;

			if ( ! $has_scan || ! $has_backup || ! $has_anti_spam ) {
				self::enable_conditional_recommendation( self::SECURITY_PLAN_RECOMMENDATION );
			}
		}
=======
	 * Runs after a successful connection is made.
	 */
	public static function jetpack_connected() {
		// Schedule a recommendation for VideoPress in 2 weeks.
		if ( false === wp_next_scheduled( self::VIDEOPRESS_TIMED_ACTION ) ) {
			$date = new DateTime();
			$date->add( new DateInterval( 'P14D' ) );
			wp_schedule_single_event( $date->getTimestamp(), self::VIDEOPRESS_TIMED_ACTION );
		}
	}

	/**
	 * Enable a recommendation for VideoPress.
	 */
	public static function recommend_videopress() {
		// Check to see if the VideoPress recommendation is already enabled.
		if ( self::is_conditional_recommendation_enabled( self::VIDEOPRESS_RECOMMENDATION ) ) {
			return;
		}

		// Does the site have the VideoPress module enabled?
		if ( Jetpack::is_module_active( 'videopress' ) ) {
			return;
		}

		// Does this site already have a VideoPress product?
		$site_products          = array_column( Jetpack_Plan::get_products(), 'product_slug' );
		$has_videopress_product = count( array_intersect( array( 'jetpack_videopress', 'jetpack_videopress_monthly' ), $site_products ) ) > 0;
		if ( $has_videopress_product ) {
			return;
		}

		self::enable_conditional_recommendation( self::VIDEOPRESS_RECOMMENDATION );
>>>>>>> ff3ef387
	}

	/**
	 * Enable a recommendation.
	 *
	 * @param string $recommendation_name The name of the recommendation to enable.
	 * @return false|void
	 */
	public static function enable_conditional_recommendation( $recommendation_name ) {
		if ( ! in_array( $recommendation_name, self::CONDITIONAL_RECOMMENDATIONS, true ) ) {
			return false;
		}

		$conditional_recommendations = Jetpack_Options::get_option( self::CONDITIONAL_RECOMMENDATIONS_OPTION, array() );
		if ( ! in_array( $recommendation_name, $conditional_recommendations, true ) ) {
			array_push( $conditional_recommendations, $recommendation_name );
			Jetpack_Options::update_option( self::CONDITIONAL_RECOMMENDATIONS_OPTION, $conditional_recommendations );
		}
	}

	/**
	 * Disable a recommendation.
	 *
	 * @param string $recommendation_name The name of the recommendation to disable.
	 * @return false|void
	 */
	public static function disable_conditional_recommendation( $recommendation_name ) {
		if ( ! in_array( $recommendation_name, self::CONDITIONAL_RECOMMENDATIONS, true ) ) {
			return false;
		}

		$conditional_recommendations = Jetpack_Options::get_option( self::CONDITIONAL_RECOMMENDATIONS_OPTION, array() );
		$recommendation_index        = array_search( $recommendation_name, $conditional_recommendations, true );

		if ( false !== $recommendation_index ) {
			array_splice( $conditional_recommendations, $recommendation_index, 1 );
			Jetpack_Options::update_option( self::CONDITIONAL_RECOMMENDATIONS_OPTION, $conditional_recommendations );
		}
	}

	/**
<<<<<<< HEAD
=======
	 * Check to see if a recommendation is enabled or not.
	 *
	 * @param string $recommendation_name The name of the recommendation to check for.
	 * @return bool
	 */
	public static function is_conditional_recommendation_enabled( $recommendation_name ) {
		$conditional_recommendations = Jetpack_Options::get_option( self::CONDITIONAL_RECOMMENDATIONS_OPTION, array() );
		return in_array( $recommendation_name, $conditional_recommendations, true );
	}

	/**
>>>>>>> ff3ef387
	 * Gets data for all conditional recommendations.
	 *
	 * @return mixed
	 */
	public static function get_conditional_recommendations() {
		return Jetpack_Options::get_option( self::CONDITIONAL_RECOMMENDATIONS_OPTION, array() );
	}

	/**
	 * Get an array of new conditional recommendations that have not been viewed.
	 *
	 * @return array
	 */
	public static function get_new_conditional_recommendations() {
		$conditional_recommendations = self::get_conditional_recommendations();
		$recommendations_data        = Jetpack_Options::get_option( 'recommendations_data', array() );
		$viewed_recommendations      = isset( $recommendations_data['viewedRecommendations'] ) ? $recommendations_data['viewedRecommendations'] : array();

		// array_diff returns a keyed array - reduce to unique values.
		return array_unique( array_values( array_diff( $conditional_recommendations, $viewed_recommendations ) ) );
	}

	/**
	 * Initializes the Recommendations step according to the Setup Wizard state.
	 */
	private static function initialize_jetpack_recommendations() {
		if ( Jetpack_Options::get_option( 'recommendations_step' ) ) {
			return;
		}

		$setup_wizard_status = Jetpack_Options::get_option( 'setup_wizard_status' );
		if ( 'completed' === $setup_wizard_status ) {
			Jetpack_Options::update_option( 'recommendations_banner_enabled', false );
			Jetpack_Options::update_option( 'recommendations_step', 'setup-wizard-completed' );
		}
	}

	/**
	 * Get the data for the recommendations
	 *
	 * @return array Recommendations data
	 */
	public static function get_recommendations_data() {
		self::initialize_jetpack_recommendations();

		return Jetpack_Options::get_option( 'recommendations_data', array() );
	}

	/**
	 * Update the data for the recommendations
	 *
	 * @param WP_REST_Request $data The data.
	 */
	public static function update_recommendations_data( $data ) {
		if ( ! empty( $data ) ) {
			Jetpack_Options::update_option( 'recommendations_data', $data );
		}
	}

	/**
	 * Get the data for the recommendations
	 *
	 * @return array Recommendations data
	 */
	public static function get_recommendations_step() {
		self::initialize_jetpack_recommendations();

		return array(
			'step' => Jetpack_Options::get_option( 'recommendations_step', 'not-started' ),
		);
	}

	/**
	 * Update the step for the recommendations
	 *
	 * @param WP_REST_Request $step The step.
	 */
	public static function update_recommendations_step( $step ) {
		if ( ! empty( $step ) ) {
			Jetpack_Options::update_option( 'recommendations_step', $step );
		}
	}
}<|MERGE_RESOLUTION|>--- conflicted
+++ resolved
@@ -21,28 +21,19 @@
  */
 class Jetpack_Recommendations {
 
-<<<<<<< HEAD
 	const PUBLICIZE_RECOMMENDATION     = 'publicize';
 	const SECURITY_PLAN_RECOMMENDATION = 'security-plan';
-=======
-	const PUBLICIZE_RECOMMENDATION  = 'publicize';
 	const VIDEOPRESS_RECOMMENDATION = 'videopress';
->>>>>>> ff3ef387
 
 	const CONDITIONAL_RECOMMENDATIONS_OPTION = 'recommendations_conditional';
 	const CONDITIONAL_RECOMMENDATIONS        = array(
 		self::PUBLICIZE_RECOMMENDATION,
-<<<<<<< HEAD
 		self::SECURITY_PLAN_RECOMMENDATION,
-	);
-
-=======
 		self::VIDEOPRESS_RECOMMENDATION,
 	);
 
 	const VIDEOPRESS_TIMED_ACTION = 'jetpack_recommend_videopress';
 
->>>>>>> ff3ef387
 	/**
 	 * Returns a boolean indicating if the Jetpack Recommendations are enabled.
 	 *
@@ -135,14 +126,12 @@
 		add_action( 'transition_post_status', array( get_called_class(), 'post_transition' ), 10, 3 );
 		add_action( 'jetpack_activate_module', array( get_called_class(), 'jetpack_module_activated' ), 10, 2 );
 
-<<<<<<< HEAD
 		// Monitor for activating a new plugin.
 		add_action( 'activated_plugin', array( get_called_class(), 'plugin_activated' ), 10 );
-=======
+
 		// Monitor for Jetpack connection success.
 		add_action( 'jetpack_authorize_ending_authorized', array( get_called_class(), 'jetpack_connected' ) );
 		add_action( self::VIDEOPRESS_TIMED_ACTION, array( get_called_class(), 'recommend_videopress' ) );
->>>>>>> ff3ef387
 	}
 
 	/**
@@ -154,15 +143,12 @@
 	public static function jetpack_module_activated( $module, $success ) {
 		if ( 'publicize' === $module && $success ) {
 			self::disable_conditional_recommendation( self::PUBLICIZE_RECOMMENDATION );
-<<<<<<< HEAD
-=======
 		} elseif ( 'videopress' === $module && $success ) {
 			// If VideoPress is enabled and a recommendation for it is scheduled, cancel that recommendation.
 			$recommendation_timestamp = wp_next_scheduled( self::VIDEOPRESS_TIMED_ACTION );
 			if ( false !== $recommendation_timestamp ) {
 				wp_unschedule_event( $recommendation_timestamp, self::VIDEOPRESS_TIMED_ACTION );
 			}
->>>>>>> ff3ef387
 		}
 	}
 
@@ -183,12 +169,12 @@
 	}
 
 	/**
-<<<<<<< HEAD
 	 * Runs when a plugin gets activated
 	 *
 	 * @param string $plugin Path to the plugins file relative to the plugins directory.
 	 */
-	public static function plugin_activated( $plugin ) {
+	public static function plugin_activated( $plugin )
+	{
 		// If the plugin is in this list, don't enable the recommendation.
 		$plugin_whitelist = array(
 			'jetpack.php',
@@ -201,24 +187,24 @@
 			'woocommerce.php',
 		);
 
-		$path_parts  = explode( '/', $plugin );
-		$plugin_file = $path_parts ? array_pop( $path_parts ) : $plugin;
-
-		if ( ! in_array( $plugin_file, $plugin_whitelist, true ) ) {
-			$has_anti_spam = is_plugin_active( 'akismet/akismet.php' );
+		$path_parts = explode('/', $plugin);
+		$plugin_file = $path_parts ? array_pop($path_parts) : $plugin;
+
+		if (!in_array($plugin_file, $plugin_whitelist, true)) {
+			$has_anti_spam = is_plugin_active('akismet/akismet.php');
 
 			// Check the backup state.
-			$rewind_state = get_transient( 'jetpack_rewind_state' );
-			$has_backup   = $rewind_state && in_array( $rewind_state->state, array( 'awaiting_credentials', 'provisioning', 'active' ), true );
+			$rewind_state = get_transient('jetpack_rewind_state');
+			$has_backup = $rewind_state && in_array($rewind_state->state, array('awaiting_credentials', 'provisioning', 'active'), true);
 
 			// Check for a plan or product that enables scan.
-			$plan_supports_scan = \Jetpack_Plan::supports( 'scan' );
-			$products           = \Jetpack_Plan::get_products();
-			$has_scan_product   = false;
-
-			if ( is_array( $products ) ) {
-				foreach ( $products as $product ) {
-					if ( strpos( $product['product_slug'], 'jetpack_scan' ) === 0 ) {
+			$plan_supports_scan = \Jetpack_Plan::supports('scan');
+			$products = \Jetpack_Plan::get_products();
+			$has_scan_product = false;
+
+			if (is_array($products)) {
+				foreach ($products as $product) {
+					if (strpos($product['product_slug'], 'jetpack_scan') === 0) {
 						$has_scan_product = true;
 						break;
 					}
@@ -226,12 +212,14 @@
 			}
 			$has_scan = $plan_supports_scan || $has_scan_product;
 
-			if ( ! $has_scan || ! $has_backup || ! $has_anti_spam ) {
-				self::enable_conditional_recommendation( self::SECURITY_PLAN_RECOMMENDATION );
+			if (!$has_scan || !$has_backup || !$has_anti_spam) {
+				self::enable_conditional_recommendation(self::SECURITY_PLAN_RECOMMENDATION);
 			}
 		}
-=======
-	 * Runs after a successful connection is made.
+	}
+
+	/**
+     * Runs after a successful connection is made.
 	 */
 	public static function jetpack_connected() {
 		// Schedule a recommendation for VideoPress in 2 weeks.
@@ -264,7 +252,6 @@
 		}
 
 		self::enable_conditional_recommendation( self::VIDEOPRESS_RECOMMENDATION );
->>>>>>> ff3ef387
 	}
 
 	/**
@@ -306,8 +293,6 @@
 	}
 
 	/**
-<<<<<<< HEAD
-=======
 	 * Check to see if a recommendation is enabled or not.
 	 *
 	 * @param string $recommendation_name The name of the recommendation to check for.
@@ -319,7 +304,6 @@
 	}
 
 	/**
->>>>>>> ff3ef387
 	 * Gets data for all conditional recommendations.
 	 *
 	 * @return mixed
