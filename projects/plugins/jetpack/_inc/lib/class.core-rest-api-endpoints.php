--- conflicted
+++ resolved
@@ -3571,16 +3571,8 @@
 
 			case 'protect':
 				// Protect.
-<<<<<<< HEAD
-				$options['jetpack_protect_key']['current_value'] = get_site_option( 'jetpack_protect_key', false );
-				if ( ! function_exists( 'jetpack_protect_format_whitelist' ) ) {
-					include_once JETPACK__PLUGIN_DIR . 'jetpack_vendor/automattic/jetpack-waf/src/brute-force-protection/shared-functions.php';
-				}
-				$options['jetpack_protect_global_whitelist']['current_value'] = jetpack_protect_format_whitelist();
-=======
 				$options['jetpack_protect_key']['current_value']              = get_site_option( 'jetpack_protect_key', false );
 				$options['jetpack_protect_global_whitelist']['current_value'] = Brute_Force_Protection_Shared_Functions::format_whitelist();
->>>>>>> 06bff74e
 				break;
 
 			case 'related-posts':
