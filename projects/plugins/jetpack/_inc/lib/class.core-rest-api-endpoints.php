--- conflicted
+++ resolved
@@ -2393,20 +2393,15 @@
 				'sanitize_callback' => 'esc_textarea',
 				'jp_group'          => 'settings',
 			),
-<<<<<<< HEAD
-			'jetpack_waf_share_data'               => array(
+			'jetpack_waf_share_data'                => array(
 				'description'       => esc_html__( 'Share basic data with Jetpack.', 'jetpack' ),
 				'type'              => 'boolean',
 				'default'           => 0,
 				'validate_callback' => __CLASS__ . '::validate_boolean',
 				'jp_group'          => 'waf',
 			),
-			'jetpack_waf_share_debug_data'         => array(
+			'jetpack_waf_share_debug_data'          => array(
 				'description'       => esc_html__( 'Share detailed data with Jetpack.', 'jetpack' ),
-=======
-			'jetpack_waf_share_data'                => array(
-				'description'       => esc_html__( 'Share data with Jetpack.', 'jetpack' ),
->>>>>>> 46d9a7c7
 				'type'              => 'boolean',
 				'default'           => 0,
 				'validate_callback' => __CLASS__ . '::validate_boolean',
