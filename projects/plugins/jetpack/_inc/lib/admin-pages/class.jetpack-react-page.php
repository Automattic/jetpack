--- conflicted
+++ resolved
@@ -220,379 +220,4 @@
 		// This will set the default URL of the jp_redirects lib.
 		wp_add_inline_script( 'react-plugin', 'var jetpack_redirects = { currentSiteRawUrl: "' . $site_suffix . '" };', 'before' );
 	}
-<<<<<<< HEAD
-=======
-
-	/**
-	 * Gets a purchase token that is used for Jetpack logged out visitor checkout.
-	 * The purchase token should be appended to all CTA url's that lead to checkout.
-	 *
-	 * @since 9.8.0
-	 * @return string|boolean
-	 */
-	public function get_purchase_token() {
-		if ( ! Jetpack::current_user_can_purchase() ) {
-			return false;
-		}
-
-		$purchase_token = Jetpack_Options::get_option( 'purchase_token', false );
-
-		if ( $purchase_token ) {
-			return $purchase_token;
-		}
-		// If the purchase token is not saved in the options table yet, then add it.
-		Jetpack_Options::update_option( 'purchase_token', $this->generate_purchase_token(), true );
-		return Jetpack_Options::get_option( 'purchase_token', false );
-	}
-
-	/**
-	 * Generates a purchase token that is used for Jetpack logged out visitor checkout.
-	 *
-	 * @since 9.8.0
-	 * @return string
-	 */
-	public function generate_purchase_token() {
-		return wp_generate_password( 12, false );
-	}
-
-	function get_initial_state() {
-		global $is_safari;
-
-		// Load API endpoint base classes and endpoints for getting the module list fed into the JS Admin Page
-		require_once JETPACK__PLUGIN_DIR . '_inc/lib/core-api/class.jetpack-core-api-xmlrpc-consumer-endpoint.php';
-		require_once JETPACK__PLUGIN_DIR . '_inc/lib/core-api/class.jetpack-core-api-module-endpoints.php';
-		$moduleListEndpoint = new Jetpack_Core_API_Module_List_Endpoint();
-		$modules = $moduleListEndpoint->get_modules();
-
-		// Preparing translated fields for JSON encoding by transforming all HTML entities to
-		// respective characters.
-		foreach( $modules as $slug => $data ) {
-			$modules[ $slug ]['name'] = html_entity_decode( $data['name'] );
-			$modules[ $slug ]['description'] = html_entity_decode( $data['description'] );
-			$modules[ $slug ]['short_description'] = html_entity_decode( $data['short_description'] );
-			$modules[ $slug ]['long_description'] = html_entity_decode( $data['long_description'] );
-		}
-
-		// Collecting roles that can view site stats.
-		$stats_roles = array();
-		$enabled_roles = function_exists( 'stats_get_option' ) ? stats_get_option( 'roles' ) : array( 'administrator' );
-
-		if ( ! function_exists( 'get_editable_roles' ) ) {
-			require_once ABSPATH . 'wp-admin/includes/user.php';
-		}
-		foreach ( get_editable_roles() as $slug => $role ) {
-			$stats_roles[ $slug ] = array(
-				'name' => translate_user_role( $role['name'] ),
-				'canView' => is_array( $enabled_roles ) ? in_array( $slug, $enabled_roles, true ) : false,
-			);
-		}
-
-		// Get information about current theme.
-		$current_theme = wp_get_theme();
-
-		// Get all themes that Infinite Scroll provides support for natively.
-		$inf_scr_support_themes = array();
-		foreach ( Jetpack::glob_php( JETPACK__PLUGIN_DIR . 'modules/infinite-scroll/themes' ) as $path ) {
-			if ( is_readable( $path ) ) {
-				$inf_scr_support_themes[] = basename( $path, '.php' );
-			}
-		}
-
-		// Get last post, to build the link to Customizer in the Related Posts module.
-		$last_post = get_posts( array( 'posts_per_page' => 1 ) );
-		$last_post = isset( $last_post[0] ) && $last_post[0] instanceof WP_Post
-			? get_permalink( $last_post[0]->ID )
-			: get_home_url();
-
-		$current_user_data = jetpack_current_user_data();
-
-		/**
-		 * Adds information to the `connectionStatus` API field that is unique to the Jetpack React dashboard.
-		 */
-		$connection_status = array(
-			'isInIdentityCrisis' => Identity_Crisis::validate_sync_error_idc_option(),
-			'sandboxDomain'      => JETPACK__SANDBOX_DOMAIN,
-
-			/**
-			 * Filter to add connection errors
-			 * Format: array( array( 'code' => '...', 'message' => '...', 'action' => '...' ), ... )
-			 *
-			 * @since 8.7.0
-			 *
-			 * @param array $errors Connection errors.
-			 */
-			'errors'             => apply_filters( 'react_connection_errors_initial_state', array() ),
-		);
-
-		$connection_status = array_merge( REST_Connector::connection_status( false ), $connection_status );
-
-		return array(
-			'WP_API_root'                 => esc_url_raw( rest_url() ),
-			'WP_API_nonce'                => wp_create_nonce( 'wp_rest' ),
-			'purchaseToken'               => $this->get_purchase_token(),
-			'pluginBaseUrl'               => plugins_url( '', JETPACK__PLUGIN_FILE ),
-			'connectionStatus'            => $connection_status,
-			'connectUrl'                  => false == $current_user_data['isConnected'] // phpcs:ignore WordPress.PHP.StrictComparisons.LooseComparison
-				? Jetpack::init()->build_connect_url( true, false, false )
-				: '',
-			'dismissedNotices'            => $this->get_dismissed_jetpack_notices(),
-			'isDevVersion'                => Jetpack::is_development_version(),
-			'currentVersion'              => JETPACK__VERSION,
-			'is_gutenberg_available'      => true,
-			'getModules'                  => $modules,
-			'rawUrl'                      => ( new Status() )->get_site_suffix(),
-			'adminUrl'                    => esc_url( admin_url() ),
-			'siteTitle'                   => (string) htmlspecialchars_decode( get_option( 'blogname' ), ENT_QUOTES ),
-			'stats'                       => array(
-				// data is populated asynchronously on page load.
-				'data'  => array(
-					'general' => false,
-					'day'     => false,
-					'week'    => false,
-					'month'   => false,
-				),
-				'roles' => $stats_roles,
-			),
-			'aff'                         => Partner::init()->get_partner_code( Partner::AFFILIATE_CODE ),
-			'partnerSubsidiaryId'         => Partner::init()->get_partner_code( Partner::SUBSIDIARY_CODE ),
-			'settings'                    => $this->get_flattened_settings( $modules ),
-			'userData'                    => array(
-				'currentUser' => $current_user_data,
-			),
-			'siteData'                    => array(
-				'icon'                       => has_site_icon()
-					? apply_filters( 'jetpack_photon_url', get_site_icon_url(), array( 'w' => 64 ) )
-					: '',
-				'siteVisibleToSearchEngines' => '1' == get_option( 'blog_public' ), // phpcs:ignore WordPress.PHP.StrictComparisons.LooseComparison
-				/**
-				 * Whether promotions are visible or not.
-				 *
-				 * @since 4.8.0
-				 *
-				 * @param bool $are_promotions_active Status of promotions visibility. True by default.
-				 */
-				'showPromotions'             => apply_filters( 'jetpack_show_promotions', true ),
-				'isAtomicSite'               => jetpack_is_atomic_site(),
-				'plan'                       => Jetpack_Plan::get(),
-				'showBackups'                => Jetpack::show_backups_ui(),
-				'showRecommendations'        => Jetpack_Recommendations::is_enabled(),
-				'isMultisite'                => is_multisite(),
-				'dateFormat'                 => get_option( 'date_format' ),
-			),
-			'themeData'                   => array(
-				'name'      => $current_theme->get( 'Name' ),
-				'hasUpdate' => (bool) get_theme_update_available( $current_theme ),
-				'support'   => array(
-					'infinite-scroll' => current_theme_supports( 'infinite-scroll' ) || in_array( $current_theme->get_stylesheet(), $inf_scr_support_themes, true ),
-				),
-			),
-			'jetpackStateNotices'         => array(
-				'messageCode'      => Jetpack::state( 'message' ),
-				'errorCode'        => Jetpack::state( 'error' ),
-				'errorDescription' => Jetpack::state( 'error_description' ),
-				'messageContent'   => Jetpack::state( 'display_update_modal' ) ? $this->get_update_modal_data() : null,
-			),
-			'tracksUserData'              => Jetpack_Tracks_Client::get_connected_user_tracks_identity(),
-			'currentIp'                   => function_exists( 'jetpack_protect_get_ip' ) ? jetpack_protect_get_ip() : false,
-			'lastPostUrl'                 => esc_url( $last_post ),
-			'externalServicesConnectUrls' => $this->get_external_services_connect_urls(),
-			'calypsoEnv'                  => Jetpack::get_calypso_env(),
-			'products'                    => Jetpack::get_products_for_purchase(),
-			'recommendationsStep'         => Jetpack_Core_Json_Api_Endpoints::get_recommendations_step()['step'],
-			'isSafari'                    => $is_safari || User_Agent_Info::is_opera_desktop(), // @todo Rename isSafari everywhere.
-			'doNotUseConnectionIframe'    => Constants::is_true( 'JETPACK_SHOULD_NOT_USE_CONNECTION_IFRAME' ),
-			'licensing'                   => array(
-				'error'           => Licensing::instance()->last_error(),
-				'showLicensingUi' => Licensing::instance()->is_licensing_input_enabled(),
-			),
-		);
-	}
-
-	function get_external_services_connect_urls() {
-		$connect_urls = array();
-		jetpack_require_lib( 'class.jetpack-keyring-service-helper' );
-		foreach ( Jetpack_Keyring_Service_Helper::$SERVICES as $service_name => $service_info ) {
-			$connect_urls[ $service_name ] = Jetpack_Keyring_Service_Helper::connect_url( $service_name, $service_info[ 'for' ] );
-		}
-		return $connect_urls;
-	}
-
-	/**
-	 * Returns an array of modules and settings both as first class members of the object.
-	 *
-	 * @param array $modules the result of an API request to get all modules.
-	 *
-	 * @return array flattened settings with modules.
-	 */
-	function get_flattened_settings( $modules ) {
-		$core_api_endpoint = new Jetpack_Core_API_Data();
-		$settings = $core_api_endpoint->get_all_options();
-		return $settings->data;
-	}
-
-	/**
-	 * Returns the release post content and image data as an associative array.
-	 * This data is used to create the update modal.
-	 */
-	public function get_update_modal_data() {
-		$post_data = $this->get_release_post_data();
-
-		if ( ! isset( $post_data['posts'][0] ) ) {
-			return;
-		}
-
-		$post = $post_data['posts'][0];
-
-		if ( empty( $post['content'] ) ) {
-			return;
-		}
-
-		// This allows us to embed videopress videos into the release post.
-		add_filter( 'wp_kses_allowed_html', array( $this, 'allow_post_embed_iframe' ), 10, 2 );
-		$content = wp_kses_post( $post['content'] );
-		remove_filter( 'wp_kses_allowed_html', array( $this, 'allow_post_embed_iframe' ), 10, 2 );
-
-		$post_title = isset( $post['title'] ) ? $post['title'] : null;
-		$title      = wp_kses( $post_title, array() );
-
-		$post_thumbnail = isset( $post['post_thumbnail'] ) ? $post['post_thumbnail'] : null;
-		if ( ! empty( $post_thumbnail ) ) {
-			jetpack_require_lib( 'class.jetpack-photon-image' );
-			$photon_image = new Jetpack_Photon_Image(
-				array(
-					'file'   => jetpack_photon_url( $post_thumbnail['URL'] ),
-					'width'  => $post_thumbnail['width'],
-					'height' => $post_thumbnail['height'],
-				),
-				$post_thumbnail['mime_type']
-			);
-			$photon_image->resize(
-				array(
-					'width'  => 600,
-					'height' => null,
-					'crop'   => false,
-				)
-			);
-			$post_thumbnail_url = $photon_image->get_raw_filename();
-		} else {
-			$post_thumbnail_url = null;
-		}
-
-		$post_array = array(
-			'release_post_content'        => $content,
-			'release_post_featured_image' => $post_thumbnail_url,
-			'release_post_title'          => $title,
-		);
-
-		return $post_array;
-	}
-
-	/**
-	 * Temporarily allow post content to contain iframes, e.g. for videopress.
-	 *
-	 * @param string $tags    The tags.
-	 * @param string $context The context.
-	 */
-	public function allow_post_embed_iframe( $tags, $context ) {
-		if ( 'post' === $context ) {
-			$tags['iframe'] = array(
-				'src'             => true,
-				'height'          => true,
-				'width'           => true,
-				'frameborder'     => true,
-				'allowfullscreen' => true,
-			);
-		}
-
-		return $tags;
-	}
-
-	/**
-	 * Obtains the release post from the Jetpack release post blog. A release post will be displayed in the
-	 * update modal when a post has a tag equal to the Jetpack version number.
-	 *
-	 * The response parameters for the post array can be found here:
-	 * https://developer.wordpress.com/docs/api/1.1/get/sites/%24site/posts/%24post_ID/#apidoc-response
-	 *
-	 * @return array|null Returns an associative array containing the release post data at index ['posts'][0].
-	 *                    Returns null if the release post data is not available.
-	 */
-	private function get_release_post_data() {
-		if ( Constants::is_defined( 'TESTING_IN_JETPACK' ) && Constants::get_constant( 'TESTING_IN_JETPACK' ) ) {
-			return null;
-		}
-
-		$release_post_src = add_query_arg(
-			array(
-				'order_by' => 'date',
-				'tag'      => JETPACK__VERSION,
-				'number'   => '1',
-			),
-			'https://public-api.wordpress.com/rest/v1/sites/' . JETPACK__RELEASE_POST_BLOG_SLUG . '/posts'
-		);
-
-		$response = wp_remote_get( $release_post_src );
-
-		if ( ! is_array( $response ) ) {
-			return null;
-		}
-
-		return json_decode( wp_remote_retrieve_body( $response ), true );
-	}
->>>>>>> e76b6ebd
-}
-
-/**
- * Gather data about the current user.
- *
- * @since 4.1.0
- *
- * @return array
- */
-function jetpack_current_user_data() {
-	$jetpack_connection = new Connection_Manager( 'jetpack' );
-
-	$current_user      = wp_get_current_user();
-	$is_user_connected = $jetpack_connection->is_user_connected( $current_user->ID );
-	$is_master_user    = $is_user_connected && (int) $current_user->ID && (int) Jetpack_Options::get_option( 'master_user' ) === (int) $current_user->ID;
-	$dotcom_data       = $jetpack_connection->get_connected_user_data();
-
-	// Add connected user gravatar to the returned dotcom_data.
-	$dotcom_data['avatar'] = ( ! empty( $dotcom_data['email'] ) ?
-		get_avatar_url(
-			$dotcom_data['email'],
-			array(
-				'size'    => 64,
-				'default' => 'mysteryman',
-			)
-		)
-		: false );
-
-	$current_user_data = array(
-		'isConnected' => $is_user_connected,
-		'isMaster'    => $is_master_user,
-		'username'    => $current_user->user_login,
-		'id'          => $current_user->ID,
-		'wpcomUser'   => $dotcom_data,
-		'gravatar'    => get_avatar_url( $current_user->ID, 64, 'mm', '', array( 'force_display' => true ) ),
-		'permissions' => array(
-			'admin_page'         => current_user_can( 'jetpack_admin_page' ),
-			'connect'            => current_user_can( 'jetpack_connect' ),
-			'connect_user'       => current_user_can( 'jetpack_connect_user' ),
-			'disconnect'         => current_user_can( 'jetpack_disconnect' ),
-			'manage_modules'     => current_user_can( 'jetpack_manage_modules' ),
-			'network_admin'      => current_user_can( 'jetpack_network_admin_page' ),
-			'network_sites_page' => current_user_can( 'jetpack_network_sites_page' ),
-			'edit_posts'         => current_user_can( 'edit_posts' ),
-			'publish_posts'      => current_user_can( 'publish_posts' ),
-			'manage_options'     => current_user_can( 'manage_options' ),
-			'view_stats'         => current_user_can( 'view_stats' ),
-			'manage_plugins'     => current_user_can( 'install_plugins' )
-									&& current_user_can( 'activate_plugins' )
-									&& current_user_can( 'update_plugins' )
-									&& current_user_can( 'delete_plugins' ),
-		),
-	);
-
-	return $current_user_data;
 }