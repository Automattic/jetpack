--- conflicted
+++ resolved
@@ -20,6 +20,7 @@
 use Automattic\Jetpack\IP\Utils as IP_Utils;
 use Automattic\Jetpack\Licensing;
 use Automattic\Jetpack\Licensing\Endpoints as Licensing_Endpoints;
+use Automattic\Jetpack\Modules;
 use Automattic\Jetpack\My_Jetpack\Initializer as My_Jetpack_Initializer;
 use Automattic\Jetpack\My_Jetpack\Jetpack_Manage;
 use Automattic\Jetpack\Partner;
@@ -247,11 +248,7 @@
 			'isSubscriptionSiteEnabled'     => apply_filters( 'jetpack_subscription_site_enabled', false ),
 			'newsletterDateExample'         => gmdate( get_option( 'date_format' ), time() ),
 			'subscriptionSiteEditSupported' => $current_theme->is_block_theme(),
-<<<<<<< HEAD
-=======
-			'isGoogleAnalyticsActive'       => ( new Modules() )->is_active( 'google-analytics', false ),
 			'isMasterbarActive'             => ( new Modules() )->is_active( 'masterbar', false ),
->>>>>>> a950c3f0
 		);
 	}
 
