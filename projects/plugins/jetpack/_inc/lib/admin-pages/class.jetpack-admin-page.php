--- conflicted
+++ resolved
@@ -273,50 +273,6 @@
 		$rtl = is_rtl() ? '.rtl' : '';
 		wp_enqueue_style( 'dops-css', plugins_url( "_inc/build/admin{$rtl}.css", JETPACK__PLUGIN_FILE ), array(), JETPACK__VERSION );
 		wp_enqueue_style( 'components-css', plugins_url( "_inc/build/style.min{$rtl}.css", JETPACK__PLUGIN_FILE ), array( 'wp-components' ), JETPACK__VERSION );
-<<<<<<< HEAD
-		$custom_css = '
-			#wpcontent {
-				padding-left: 0 !important;
-			}
-			#wpbody-content {
-				background-color: var( --jp-white-off );
-			}
-
-			@media (max-width: 782px) {
-				#wpbody-content {
-					padding-bottom: 50px;
-				}
-			}
-
-			#jp-plugin-container .wrap {
-				margin: 0 auto;
-				max-width:45rem;
-				padding: 0 1.5rem;
-			}
-			#jp-plugin-container.is-wide .wrap {
-				max-width: 1040px;
-			}
-			#jp-plugin-container .wrap .jetpack-wrap-container {
-				margin-top: 1em;
-			}
-			.wp-admin #dolly {
-			    float: none;
-			    position: relative;
-			    right: 0;
-			    left: 0;
-			    top: 0;
-			    padding: .625rem;
-			    text-align: right;
-			    background: #fff;
-			    font-size: .75rem;
-			    font-style: italic;
-			    color: #87a6bc;
-			    border-bottom: 1px #e9eff3 solid;
-			}
-		';
-		wp_add_inline_style( 'dops-css', $custom_css );
-=======
->>>>>>> 8b157173
 	}
 
 	/**
