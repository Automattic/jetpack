<?php // phpcs:disable WordPress.Files.FileName.InvalidClassFileName
/**
 * Memberships: API to communicate with "product" database.
 *
 * @package    Jetpack
 * @since      7.3.0
 */

use Automattic\Jetpack\Connection\Client;

/**
 * Class WPCOM_REST_API_V2_Endpoint_Memberships
 * This introduces V2 endpoints.
 */
class WPCOM_REST_API_V2_Endpoint_Memberships extends WP_REST_Controller {

	/**
	 * WPCOM_REST_API_V2_Endpoint_Memberships constructor.
	 */
	public function __construct() {
		$this->namespace                       = 'wpcom/v2';
		$this->rest_base                       = 'memberships';
		$this->wpcom_is_wpcom_only_endpoint    = true;
		$this->wpcom_is_site_specific_endpoint = true;
		add_action( 'rest_api_init', array( $this, 'register_routes' ) );
	}

	/**
	 * Called automatically on `rest_api_init()`.
	 */
	public function register_routes() {
		register_rest_route(
			$this->namespace,
			$this->rest_base . '/status',
			array(
				array(
					'methods'             => WP_REST_Server::READABLE,
					'callback'            => array( $this, 'get_status' ),
					'permission_callback' => array( $this, 'get_status_permission_check' ),
					'args'                => array(
						'type'        => array(
							'type'              => 'string',
							'required'          => false,
							'validate_callback' => function ( $param ) {
								return in_array( $param, array( 'donation', 'all' ), true );
							},
						),
						'source'      => array(
							'type'              => 'string',
							'required'          => false,
							'validate_callback' => function ( $param ) {
								return in_array(
									$param,
									array(
										'calypso',
										'earn',
										'earn-newsletter',
										'gutenberg',
										'gutenberg-wpcom',
										'launchpad',
									),
									true
								);
							},
						),
						'is_editable' => array(
							'type'     => 'boolean',
							'required' => false,
						),
					),
				),
			)
		);
		register_rest_route(
			$this->namespace,
			$this->rest_base . '/product',
			array(
				array(
					'methods'             => WP_REST_Server::CREATABLE,
					'callback'            => array( $this, 'create_product' ),
					'permission_callback' => array( $this, 'get_status_permission_check' ),
					'args'                => array(
						'title'                   => array(
							'type'     => 'string',
							'required' => true,
						),
						'price'                   => array(
							'type'     => 'float',
							'required' => true,
						),
						'currency'                => array(
							'type'     => 'string',
							'required' => true,
						),
						'interval'                => array(
							'type'     => 'string',
							'required' => true,
						),
						'is_editable'             => array(
							'type'     => 'boolean',
							'required' => false,
						),
						'buyer_can_change_amount' => array(
							'type' => 'boolean',
						),
					),
				),
			)
		);
		register_rest_route(
			$this->namespace,
			$this->rest_base . '/products',
			array(
				array(
					'methods'             => WP_REST_Server::CREATABLE,
					'callback'            => array( $this, 'create_products' ),
					'permission_callback' => array( $this, 'get_status_permission_check' ),
				),
			)
		);
	}

	/**
	 * Ensure the user has proper permissions
	 *
	 * @return boolean
	 */
	public function get_status_permission_check() {
		return current_user_can( 'edit_posts' );
	}

	/**
	 * Do create a product based on data, or pass request to wpcom.
	 *
	 * @param WP_REST_Request $request - request passed from WP.
	 *
	 * @return array|WP_Error
	 */
	public function create_product( WP_REST_Request $request ) {
		$is_editable             = isset( $request['is_editable'] ) ? (bool) $request['is_editable'] : null;
		$type                    = isset( $request['type'] ) ? $request['type'] : null;
		$buyer_can_change_amount = isset( $request['buyer_can_change_amount'] ) && (bool) $request['buyer_can_change_amount'];

		$payload = array(
			'title'                   => $request['title'],
			'price'                   => $request['price'],
			'currency'                => $request['currency'],
			'buyer_can_change_amount' => $buyer_can_change_amount,
			'interval'                => $request['interval'],
			'type'                    => $type,
		);

		// If we pass directly the value "null", it will break the argument validation.
		if ( null !== $is_editable ) {
			$payload['is_editable'] = $is_editable;
		}

		if ( ( defined( 'IS_WPCOM' ) && IS_WPCOM ) ) {
			require_lib( 'memberships' );
			$product = Memberships_Product::create( get_current_blog_id(), $payload );
			if ( is_wp_error( $product ) ) {
				return new WP_Error( $product->get_error_code(), __( 'Creating product has failed.', 'jetpack' ) );
			}
			return $product->to_array();
		} else {
			$blog_id  = Jetpack_Options::get_option( 'id' );
			$response = Client::wpcom_json_api_request_as_user(
				"/sites/$blog_id/{$this->rest_base}/product",
				'v2',
				array(
					'method' => 'POST',
				),
				$payload
			);
			if ( is_wp_error( $response ) ) {
				if ( $response->get_error_code() === 'missing_token' ) {
					return new WP_Error( 'missing_token', __( 'Please connect your user account to WordPress.com', 'jetpack' ), 404 );
				}
				return new WP_Error( 'wpcom_connection_error', __( 'Could not connect to WordPress.com', 'jetpack' ), 404 );
			}
			$data = isset( $response['body'] ) ? json_decode( $response['body'], true ) : null;
			// If endpoint returned error, we have to detect it.
			if ( 200 !== $response['response']['code'] && $data['code'] && $data['message'] ) {
				return new WP_Error( $data['code'], $data['message'], 401 );
			}
			return $data;
		}

		return $request;
	}

	/**
	 * Automatically generate products according to type.
	 *
	 * @param object $request - request passed from WP.
	 *
	 * @return array|WP_Error
	 */
	public function create_products( $request ) {
		$is_editable = isset( $request['is_editable'] ) ? (bool) $request['is_editable'] : null;

		if ( ( defined( 'IS_WPCOM' ) && IS_WPCOM ) ) {
			require_lib( 'memberships' );
<<<<<<< HEAD
=======
			$connected_destination_account_id = get_connected_account_id_for_site( get_current_blog_id() );
			if ( ! $connected_destination_account_id ) {
				return new WP_Error( 'no-destination-account', __( 'Please set up a Stripe account for this site first', 'jetpack' ) );
			}
>>>>>>> ef107e56

			$result = Memberships_Product::generate_default_products( get_current_blog_id(), $request['type'], $request['currency'], $is_editable );

			if ( is_wp_error( $result ) ) {
				$status = 'invalid_param' === $result->get_error_code() ? 400 : 500;
				return new WP_Error( $result->get_error_code(), $result->get_error_message(), array( 'status' => $status ) );
			}
			return $result;
		} else {
			$payload = array(
				'type'     => $request['type'],
				'currency' => $request['currency'],
			);

			// If we pass directly is_editable as null, it would break API argument validation.
			if ( null !== $is_editable ) {
				$payload['is_editable'] = $is_editable;
			}

			$blog_id  = Jetpack_Options::get_option( 'id' );
			$response = Client::wpcom_json_api_request_as_user(
				"/sites/$blog_id/{$this->rest_base}/products",
				'v2',
				array(
					'method' => 'POST',
				),
				$payload
			);
			if ( is_wp_error( $response ) ) {
				if ( $response->get_error_code() === 'missing_token' ) {
					return new WP_Error( 'missing_token', __( 'Please connect your user account to WordPress.com', 'jetpack' ), 404 );
				}
				return new WP_Error( 'wpcom_connection_error', __( 'Could not connect to WordPress.com', 'jetpack' ), 404 );
			}
			$data = isset( $response['body'] ) ? json_decode( $response['body'], true ) : null;
			// If endpoint returned error, we have to detect it.
			if ( 200 !== $response['response']['code'] && $data['code'] ) {
				return new WP_Error( $data['code'], $data['message'] ? $data['message'] : '', 401 );
			}
			return $data;
		}

		return $request;
	}

	/**
	 * Get a status of connection for the site. If this is Jetpack, pass the request to wpcom.
	 *
	 * @param \WP_REST_Request $request - request passed from WP.
	 *
	 * @return WP_Error|array ['products','connected_account_id','connect_url']
	 */
	public function get_status( \WP_REST_Request $request ) {
		$product_type = $request['type'];
		$source       = $request['source'];
		$is_editable  = ! isset( $request['is_editable'] ) ? null : (bool) $request['is_editable'];

		if ( ( defined( 'IS_WPCOM' ) && IS_WPCOM ) ) {
			require_lib( 'memberships' );
			$blog_id = get_current_blog_id();
			return (array) get_memberships_settings_for_site( $blog_id, $product_type, $is_editable, $source );
		} else {
			$payload = array(
				'type'   => $request['type'],
				'source' => $source,
			);

			// If we pass directly is_editable as null, it would break API argument validation.
			// This also needs to be converted to int because boolean false is ignored by add_query_arg.
			if ( null !== $is_editable ) {
				$payload['is_editable'] = (int) $is_editable;
			}

			$blog_id = Jetpack_Options::get_option( 'id' );
			$path    = "/sites/$blog_id/{$this->rest_base}/status";
			if ( $product_type ) {
				$path = add_query_arg(
					$payload,
					$path
				);
			}
			$response = Client::wpcom_json_api_request_as_user( $path, 'v2' );
			if ( is_wp_error( $response ) ) {
				if ( $response->get_error_code() === 'missing_token' ) {
					return new WP_Error( 'missing_token', __( 'Please connect your user account to WordPress.com', 'jetpack' ), 404 );
				}
				return new WP_Error( 'wpcom_connection_error', __( 'Could not connect to WordPress.com', 'jetpack' ), 404 );
			}
			$data = isset( $response['body'] ) ? json_decode( $response['body'], true ) : null;
			if ( 200 !== $response['response']['code'] && $data['code'] && $data['message'] ) {
				return new WP_Error( $data['code'], $data['message'], 401 );
			}
			return $data;
		}
	}
}

if ( ( defined( 'IS_WPCOM' ) && IS_WPCOM ) || Jetpack::is_connection_ready() ) {
	wpcom_rest_api_v2_load_plugin( 'WPCOM_REST_API_V2_Endpoint_Memberships' );
}<|MERGE_RESOLUTION|>--- conflicted
+++ resolved
@@ -201,13 +201,6 @@
 
 		if ( ( defined( 'IS_WPCOM' ) && IS_WPCOM ) ) {
 			require_lib( 'memberships' );
-<<<<<<< HEAD
-=======
-			$connected_destination_account_id = get_connected_account_id_for_site( get_current_blog_id() );
-			if ( ! $connected_destination_account_id ) {
-				return new WP_Error( 'no-destination-account', __( 'Please set up a Stripe account for this site first', 'jetpack' ) );
-			}
->>>>>>> ef107e56
 
 			$result = Memberships_Product::generate_default_products( get_current_blog_id(), $request['type'], $request['currency'], $is_editable );
 
