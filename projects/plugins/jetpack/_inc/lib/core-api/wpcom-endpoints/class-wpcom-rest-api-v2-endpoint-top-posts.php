<?php
/**
 * Get post types and top posts.
 *
 * @package automattic/jetpack
 */

/**
 * Top Posts & Pages block endpoint.
 */
class WPCOM_REST_API_V2_Endpoint_Top_Posts extends WP_REST_Controller {
	/**
	 * Constructor.
	 */
	public function __construct() {
		add_action( 'rest_api_init', array( $this, 'register_routes' ) );

		if ( ! class_exists( 'Jetpack_Top_Posts_Helper' ) ) {
			require_once JETPACK__PLUGIN_DIR . '_inc/lib/class-jetpack-top-posts-helper.php';
		}
	}

	/**
	 * Register endpoint routes.
	 */
	public function register_routes() {
		register_rest_route(
			'wpcom/v2',
			'/post-types',
			array(
				array(
					'methods'             => WP_REST_Server::READABLE,
					'callback'            => array( $this, 'get_post_types' ),
					'permission_callback' => function () {
						return current_user_can( 'edit_posts' );
					},
				),
			)
		);

		// Number of posts and selected post types are not needed in the Editor.
		// This is to minimise requests when it can already be handled by the block.
		register_rest_route(
			'wpcom/v2',
			'/top-posts',
			array(
				array(
					'methods'             => WP_REST_Server::READABLE,
					'callback'            => array( $this, 'get_top_posts' ),
					'permission_callback' => '__return_true',
					'args'                => array(
						'period' => array(
							'description'       => __( 'Timeframe for stats.', 'jetpack' ),
							'type'              => array( 'string', 'integer' ),
							'required'          => true,
							'validate_callback' => function ( $param ) {
								return is_numeric( $param ) || is_string( $param );
							},
						),
						'number' => array(
							'description'       => __( 'Number of posts to display.', 'jetpack' ),
							'type'              => 'integer',
							'required'          => false,
							'validate_callback' => function ( $param ) {
								return is_numeric( $param );
							},
						),
						'types'  => array(
							'description'       => __( 'Types of content to include.', 'jetpack' ),
							'type'              => 'string',
							'required'          => false,
							'validate_callback' => function ( $param ) {
								return is_string( $param );
							},
						),
					),
				),
			)
		);
	}

	/**
	 * Get the site's post types.
	 *
	 * @return array Site's post types.
	 */
	public function get_post_types() {
		$post_types       = array_values( get_post_types( array( 'public' => true ) ) );
		$post_types_array = array();

		foreach ( $post_types as $type ) {
			$post_types_array[] = array(
				'label' => get_post_type_object( $type )->labels->name,
				'id'    => $type,
			);
		}

		return $post_types_array;
	}

	/**
	 * Get the site's top content.
	 *
	 * @param \WP_REST_Request $request request object.
	 *
	 * @return array Data on top posts.
	 */
	public function get_top_posts( $request ) {
<<<<<<< HEAD
		$period        = $request->get_param( 'period' );
		$all_time_days = floor( ( time() - strtotime( get_option( 'site_created_date' ) ) ) / ( 60 * 60 * 24 * 365 ) );

		// While we only display ten posts, users can filter out content types.
		// As such, we should obtain a few spare posts from the Stats endpoint.
		$posts_to_obtain_count = 30;

		// We should not override cache when displaying the block on the frontend.
		// But we should allow instant preview of changes when editing the block.
		$is_rendering_block = isset( $request['types'] );
		$override_cache     = ! $is_rendering_block;

		$query_args = array(
			'max'       => $posts_to_obtain_count,
			'summarize' => true,
			'num'       => $period !== 'all-time' ? $period : $all_time_days,
			'period'    => 'day',
		);

		$data = ( new WPCOM_Stats() )->get_top_posts( $query_args, $override_cache );

		if ( is_wp_error( $data ) ) {
			$data = array( 'summary' => array( 'postviews' => array() ) );
		}

		$posts_retrieved = is_countable( $data['summary']['postviews'] ) ? count( $data['summary']['postviews'] ) : 0;

		// Fallback to random posts if user does not have enough top content.
		if ( $posts_retrieved < $posts_to_obtain_count ) {
			$args = array(
				'numberposts' => $posts_to_obtain_count - $posts_retrieved,
				'exclude'     => array_column( $data['summary']['postviews'], 'id' ),
				'orderby'     => 'rand',
				'post_status' => 'publish',
			);

			$random_posts = get_posts( $args );

			foreach ( $random_posts as $post ) {
				$random_posts_data = array(
					'id'     => $post->ID,
					'href'   => get_permalink( $post->ID ),
					'date'   => $post->post_date,
					'title'  => $post->post_title,
					'type'   => 'post',
					'public' => true,
				);

				$data['summary']['postviews'][] = $random_posts_data;
			}

			$data['summary']['postviews'] = array_slice( $data['summary']['postviews'], 0, 10 );
		}

		$top_posts = array();

		foreach ( $data['summary']['postviews'] as $post ) {
			$post_id   = $post['id'];
			$thumbnail = get_the_post_thumbnail_url( $post_id );

			if ( ! $thumbnail ) {
				$post_images = get_attached_media( 'image', $post_id );
				$post_image  = reset( $post_images );
				if ( $post_image ) {
					$thumbnail = wp_get_attachment_url( $post_image->ID );
				}
			}

			if ( $post['public'] ) {
				$top_posts[] = array(
					'id'        => $post_id,
					'author'    => get_the_author_meta( 'display_name', get_post_field( 'post_author', $post_id ) ),
					'context'   => get_the_category( $post_id ) ? get_the_category( $post_id ) : get_the_tags( $post_id ),
					'href'      => $post['href'],
					'date'      => get_the_date( '', $post_id ),
					'title'     => $post['title'],
					'type'      => $post['type'],
					'public'    => $post['public'],
					'views'     => isset( $post['views'] ) ? $post['views'] : 0,
					'thumbnail' => $thumbnail,
				);
			}
		}

		// This applies for rendering the block front-end, but not for editing it.
		if ( $is_rendering_block ) {
			$acceptable_types = explode( ',', $request->get_param( 'types' ) );

			$top_posts = array_filter(
				$top_posts,
				function ( $item ) use ( $acceptable_types ) {
					return in_array( $item['type'], $acceptable_types, true );
				}
			);

			$top_posts = array_slice( $top_posts, 0, $request->get_param( 'number' ) );
		}

		return $top_posts;
=======
		$period = $request->get_param( 'period' );
		$number = $request->get_param( 'number' );
		$types  = $request->get_param( 'types' );
		return Jetpack_Top_Posts_Helper::get_top_posts( $period, $number, $types );
>>>>>>> 8ecbce22
	}
}

wpcom_rest_api_v2_load_plugin( 'WPCOM_REST_API_V2_Endpoint_Top_Posts' );<|MERGE_RESOLUTION|>--- conflicted
+++ resolved
@@ -106,112 +106,10 @@
 	 * @return array Data on top posts.
 	 */
 	public function get_top_posts( $request ) {
-<<<<<<< HEAD
-		$period        = $request->get_param( 'period' );
-		$all_time_days = floor( ( time() - strtotime( get_option( 'site_created_date' ) ) ) / ( 60 * 60 * 24 * 365 ) );
-
-		// While we only display ten posts, users can filter out content types.
-		// As such, we should obtain a few spare posts from the Stats endpoint.
-		$posts_to_obtain_count = 30;
-
-		// We should not override cache when displaying the block on the frontend.
-		// But we should allow instant preview of changes when editing the block.
-		$is_rendering_block = isset( $request['types'] );
-		$override_cache     = ! $is_rendering_block;
-
-		$query_args = array(
-			'max'       => $posts_to_obtain_count,
-			'summarize' => true,
-			'num'       => $period !== 'all-time' ? $period : $all_time_days,
-			'period'    => 'day',
-		);
-
-		$data = ( new WPCOM_Stats() )->get_top_posts( $query_args, $override_cache );
-
-		if ( is_wp_error( $data ) ) {
-			$data = array( 'summary' => array( 'postviews' => array() ) );
-		}
-
-		$posts_retrieved = is_countable( $data['summary']['postviews'] ) ? count( $data['summary']['postviews'] ) : 0;
-
-		// Fallback to random posts if user does not have enough top content.
-		if ( $posts_retrieved < $posts_to_obtain_count ) {
-			$args = array(
-				'numberposts' => $posts_to_obtain_count - $posts_retrieved,
-				'exclude'     => array_column( $data['summary']['postviews'], 'id' ),
-				'orderby'     => 'rand',
-				'post_status' => 'publish',
-			);
-
-			$random_posts = get_posts( $args );
-
-			foreach ( $random_posts as $post ) {
-				$random_posts_data = array(
-					'id'     => $post->ID,
-					'href'   => get_permalink( $post->ID ),
-					'date'   => $post->post_date,
-					'title'  => $post->post_title,
-					'type'   => 'post',
-					'public' => true,
-				);
-
-				$data['summary']['postviews'][] = $random_posts_data;
-			}
-
-			$data['summary']['postviews'] = array_slice( $data['summary']['postviews'], 0, 10 );
-		}
-
-		$top_posts = array();
-
-		foreach ( $data['summary']['postviews'] as $post ) {
-			$post_id   = $post['id'];
-			$thumbnail = get_the_post_thumbnail_url( $post_id );
-
-			if ( ! $thumbnail ) {
-				$post_images = get_attached_media( 'image', $post_id );
-				$post_image  = reset( $post_images );
-				if ( $post_image ) {
-					$thumbnail = wp_get_attachment_url( $post_image->ID );
-				}
-			}
-
-			if ( $post['public'] ) {
-				$top_posts[] = array(
-					'id'        => $post_id,
-					'author'    => get_the_author_meta( 'display_name', get_post_field( 'post_author', $post_id ) ),
-					'context'   => get_the_category( $post_id ) ? get_the_category( $post_id ) : get_the_tags( $post_id ),
-					'href'      => $post['href'],
-					'date'      => get_the_date( '', $post_id ),
-					'title'     => $post['title'],
-					'type'      => $post['type'],
-					'public'    => $post['public'],
-					'views'     => isset( $post['views'] ) ? $post['views'] : 0,
-					'thumbnail' => $thumbnail,
-				);
-			}
-		}
-
-		// This applies for rendering the block front-end, but not for editing it.
-		if ( $is_rendering_block ) {
-			$acceptable_types = explode( ',', $request->get_param( 'types' ) );
-
-			$top_posts = array_filter(
-				$top_posts,
-				function ( $item ) use ( $acceptable_types ) {
-					return in_array( $item['type'], $acceptable_types, true );
-				}
-			);
-
-			$top_posts = array_slice( $top_posts, 0, $request->get_param( 'number' ) );
-		}
-
-		return $top_posts;
-=======
 		$period = $request->get_param( 'period' );
 		$number = $request->get_param( 'number' );
 		$types  = $request->get_param( 'types' );
 		return Jetpack_Top_Posts_Helper::get_top_posts( $period, $number, $types );
->>>>>>> 8ecbce22
 	}
 }
 
