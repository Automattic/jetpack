<?php // phpcs:ignore WordPress.Files.FileName.InvalidClassFileName
/**
 * Tools to interact with Jetpack modules via API requests.
 *
 * @package automattic/jetpack
 */

use Automattic\Jetpack\Connection\REST_Connector;
use Automattic\Jetpack\Current_Plan as Jetpack_Plan;
use Automattic\Jetpack\Plugins_Installer;
use Automattic\Jetpack\Stats\WPCOM_Stats;
use Automattic\Jetpack\Stats_Admin\Main as Stats_Admin_Main;
use Automattic\Jetpack\Status;
use Automattic\Jetpack\Waf\Brute_Force_Protection\Brute_Force_Protection;
use Automattic\Jetpack\Waf\Brute_Force_Protection\Brute_Force_Protection_Shared_Functions;

/**
 * This is the base class for every Core API endpoint Jetpack uses.
 */
class Jetpack_Core_API_Module_Toggle_Endpoint extends Jetpack_Core_API_XMLRPC_Consumer_Endpoint {

	/**
	 * Check if the module requires the site to be publicly accessible from WPCOM.
	 * If the site meets this requirement, the module is activated. Otherwise an error is returned.
	 *
	 * @since 4.3.0
	 *
	 * @param WP_REST_Request $request {
	 *     Array of parameters received by request.
	 *
	 *     @type string $slug Module slug.
	 *     @type bool   $active should module be activated.
	 * }
	 *
	 * @return WP_REST_Response|WP_Error A REST response if the request was served successfully, otherwise an error.
	 */
	public function process( $request ) {
		if ( $request['active'] ) {
			return $this->activate_module( $request );
		} else {
			return $this->deactivate_module( $request );
		}
	}

	/**
	 * If it's a valid Jetpack module, activate it.
	 *
	 * @since 4.3.0
	 *
	 * @param string|WP_REST_Request $request It's a WP_REST_Request when called from endpoint /module/<slug>/*
	 *                                        and a string when called from Jetpack_Core_API_Data->update_data.
	 * {
	 *     Array of parameters received by request.
	 *
	 *     @type string $slug Module slug.
	 * }
	 *
	 * @return bool|WP_Error True if module was activated. Otherwise, a WP_Error instance with the corresponding error.
	 */
	public function activate_module( $request ) {
		$module_slug = '';

		if (
			(
				is_array( $request )
				|| is_object( $request )
			)
			&& isset( $request['slug'] )
		) {
			$module_slug = $request['slug'];
		} else {
			$module_slug = $request;
		}

		if ( ! Jetpack::is_module( $module_slug ) ) {
			return new WP_Error(
				'not_found',
				esc_html__( 'The requested Jetpack module was not found.', 'jetpack' ),
				array( 'status' => 404 )
			);
		}

		if ( ! Jetpack_Plan::supports( $module_slug ) ) {
			return new WP_Error(
				'not_supported',
				esc_html__( 'The requested Jetpack module is not supported by your plan.', 'jetpack' ),
				array( 'status' => 424 )
			);
		}

		if ( Jetpack::activate_module( $module_slug, false, false ) ) {
			return rest_ensure_response(
				array(
					'code'    => 'success',
					'message' => esc_html__( 'The requested Jetpack module was activated.', 'jetpack' ),
				)
			);
		}

		return new WP_Error(
			'activation_failed',
			esc_html__( 'The requested Jetpack module could not be activated.', 'jetpack' ),
			array( 'status' => 424 )
		);
	}

	/**
	 * If it's a valid Jetpack module, deactivate it.
	 *
	 * @since 4.3.0
	 *
	 * @param string|WP_REST_Request $request It's a WP_REST_Request when called from endpoint /module/<slug>/*
	 *                                        and a string when called from Jetpack_Core_API_Data->update_data.
	 * {
	 *     Array of parameters received by request.
	 *
	 *     @type string $slug Module slug.
	 * }
	 *
	 * @return bool|WP_Error True if module was activated. Otherwise, a WP_Error instance with the corresponding error.
	 */
	public function deactivate_module( $request ) {
		$module_slug = '';

		if (
			(
				is_array( $request )
				|| is_object( $request )
			)
			&& isset( $request['slug'] )
		) {
			$module_slug = $request['slug'];
		} else {
			$module_slug = $request;
		}

		if ( ! Jetpack::is_module( $module_slug ) ) {
			return new WP_Error(
				'not_found',
				esc_html__( 'The requested Jetpack module was not found.', 'jetpack' ),
				array( 'status' => 404 )
			);
		}

		if ( ! Jetpack::is_module_active( $module_slug ) ) {
			return new WP_Error(
				'already_inactive',
				esc_html__( 'The requested Jetpack module was already inactive.', 'jetpack' ),
				array( 'status' => 409 )
			);
		}

		if ( Jetpack::deactivate_module( $module_slug ) ) {
			return rest_ensure_response(
				array(
					'code'    => 'success',
					'message' => esc_html__( 'The requested Jetpack module was deactivated.', 'jetpack' ),
				)
			);
		}
		return new WP_Error(
			'deactivation_failed',
			esc_html__( 'The requested Jetpack module could not be deactivated.', 'jetpack' ),
			array( 'status' => 400 )
		);
	}

	/**
	 * Check that the current user has permissions to manage Jetpack modules.
	 *
	 * @since 4.3.0
	 *
	 * @return bool
	 */
	public function can_request() {
		return current_user_can( 'jetpack_manage_modules' );
	}
}

/**
 * Interact with multiple modules at once (list or activate).
 *
 * // phpcs:disable Generic.Files.OneObjectStructurePerFile.MultipleFound
 */
class Jetpack_Core_API_Module_List_Endpoint {
	// phpcs:enable Generic.Files.OneObjectStructurePerFile.MultipleFound

	/**
	 * A WordPress REST API callback method that accepts a request object and decides what to do with it.
	 *
	 * @param WP_REST_Request $request The request sent to the WP REST API.
	 *
	 * @since 4.3.0
	 *
	 * @return bool|Array|WP_Error a resulting value or object, or an error.
	 */
	public function process( $request ) {
		if ( 'GET' === $request->get_method() ) {
			return $this->get_modules();
		} else {
			return static::activate_modules( $request );
		}
	}

	/**
	 * Get a list of all Jetpack modules and their information.
	 *
	 * @since 4.3.0
	 *
	 * @return array Array of Jetpack modules.
	 */
	public function get_modules() {
		require_once JETPACK__PLUGIN_DIR . 'class.jetpack-admin.php';

		$modules = Jetpack_Admin::init()->get_modules();
		foreach ( $modules as $slug => $properties ) {
			$modules[ $slug ]['options'] =
				Jetpack_Core_Json_Api_Endpoints::prepare_options_for_response( $slug );
			if (
				isset( $modules[ $slug ]['requires_connection'] )
				&& $modules[ $slug ]['requires_connection']
				&& ( new Status() )->is_offline_mode()
			) {
				$modules[ $slug ]['activated'] = false;
			}
		}

		$modules = Jetpack::get_translated_modules( $modules );

		return Jetpack_Core_Json_Api_Endpoints::prepare_modules_for_response( $modules );
	}

	/**
	 * Activate a list of valid Jetpack modules.
	 *
	 * @since 4.3.0
	 *
	 * @param WP_REST_Request $request {
	 *     Array of parameters received by request.
	 *
	 *     @type string $slug Module slug.
	 * }
	 *
	 * @return bool|WP_Error True if modules were activated. Otherwise, a WP_Error instance with the corresponding error.
	 */
	public static function activate_modules( $request ) {

		if (
			! isset( $request['modules'] )
			|| ! is_array( $request['modules'] )
		) {
			return new WP_Error(
				'not_found',
				esc_html__( 'The requested Jetpack module was not found.', 'jetpack' ),
				array( 'status' => 404 )
			);
		}

		$activated = array();
		$failed    = array();

		foreach ( $request['modules'] as $module ) {
			if ( Jetpack::activate_module( $module, false, false ) ) {
				$activated[] = $module;
			} else {
				$failed[] = $module;
			}
		}

		if ( empty( $failed ) ) {
			return rest_ensure_response(
				array(
					'code'    => 'success',
					'message' => esc_html__( 'All modules activated.', 'jetpack' ),
				)
			);
		}

		$error = '';

		$activated_count = count( $activated );
		if ( $activated_count > 0 ) {
			$activated_last = array_pop( $activated );
			$activated_text = $activated_count > 1 ? sprintf(
				/* Translators: first variable is a list followed by the last item, which is the second variable. Example: dog, cat and bird. */
				__( '%1$s and %2$s', 'jetpack' ),
				implode( ', ', $activated ),
				$activated_last
			) : $activated_last;

			$error = sprintf(
				/* Translators: the variable is a module name. */
				_n( 'The module %s was activated.', 'The modules %s were activated.', $activated_count, 'jetpack' ),
				$activated_text
			) . ' ';
		}

		$failed_count = count( $failed );
		if ( count( $failed ) > 0 ) {
			$failed_last = array_pop( $failed );
			$failed_text = $failed_count > 1 ? sprintf(
				/* Translators: first variable is a list followed by the last item, which is the second variable. Example: dog, cat and bird. */
				__( '%1$s and %2$s', 'jetpack' ),
				implode( ', ', $failed ),
				$failed_last
			) : $failed_last;

			$error = sprintf(
				/* Translators: the variable is a module name. */
				_n( 'The module %s failed to be activated.', 'The modules %s failed to be activated.', $failed_count, 'jetpack' ),
				$failed_text
			) . ' ';
		}

		return new WP_Error(
			'activation_failed',
			esc_html( $error ),
			array( 'status' => 424 )
		);
	}

	/**
	 * A WordPress REST API permission callback method that accepts a request object and decides
	 * if the current user has enough privileges to act.
	 *
	 * @since 4.3.0
	 *
	 * @param WP_REST_Request $request The request sent to the WP REST API.
	 *
	 * @return bool does the current user have enough privilege.
	 */
	public function can_request( $request ) {
		if ( 'GET' === $request->get_method() ) {
			return current_user_can( 'jetpack_admin_page' );
		} else {
			return current_user_can( 'jetpack_manage_modules' );
		}
	}
}

/**
 * Class that manages updating of Jetpack module options and general Jetpack settings or retrieving module data.
 * If no module is specified, all module settings are retrieved/updated.
 *
 * @since 4.3.0
 * @since 4.4.0 Renamed Jetpack_Core_API_Module_Endpoint from to Jetpack_Core_API_Data.
 *
 * @author Automattic
 *
 * // phpcs:disable Generic.Files.OneObjectStructurePerFile.MultipleFound
 */
class Jetpack_Core_API_Data extends Jetpack_Core_API_XMLRPC_Consumer_Endpoint {
	// phpcs:enable Generic.Files.OneObjectStructurePerFile.MultipleFound

	/**
	 * Process request by returning the module or updating it.
	 * If no module is specified, settings for all modules are assumed.
	 *
	 * @since 4.3.0
	 *
	 * @param WP_REST_Request $request WP API request.
	 *
	 * @return bool|mixed|void|WP_Error
	 */
	public function process( $request ) {
		if ( 'GET' === $request->get_method() ) {
			if ( isset( $request['slug'] ) ) {
				return $this->get_module( $request );
			}

			return $this->get_all_options();
		} else {
			return $this->update_data( $request );
		}
	}

	/**
	 * Get information about a specific and valid Jetpack module.
	 *
	 * @since 4.3.0
	 *
	 * @param WP_REST_Request $request {
	 *     Array of parameters received by request.
	 *
	 *     @type string $slug Module slug.
	 * }
	 *
	 * @return mixed|void|WP_Error
	 */
	public function get_module( $request ) {
		if ( Jetpack::is_module( $request['slug'] ) ) {

			$module = Jetpack::get_module( $request['slug'] );

			$module['options'] = Jetpack_Core_Json_Api_Endpoints::prepare_options_for_response( $request['slug'] );

			if (
				isset( $module['requires_connection'] )
				&& $module['requires_connection']
				&& ( new Status() )->is_offline_mode()
			) {
				$module['activated'] = false;
			}

			$i18n = jetpack_get_module_i18n( $request['slug'] );
			if ( isset( $module['name'] ) ) {
				$module['name'] = $i18n['name'];
			}
			if ( isset( $module['description'] ) ) {
				$module['description']       = $i18n['description'];
				$module['short_description'] = $i18n['description'];
			}
			if ( isset( $module['module_tags'] ) ) {
				$module['module_tags'] = array_map( 'jetpack_get_module_i18n_tag', $module['module_tags'] );
			}

			return Jetpack_Core_Json_Api_Endpoints::prepare_modules_for_response( $module );
		}

		return new WP_Error(
			'not_found',
			esc_html__( 'The requested Jetpack module was not found.', 'jetpack' ),
			array( 'status' => 404 )
		);
	}

	/**
	 * Get information about all Jetpack module options and settings.
	 *
	 * @since 4.6.0
	 *
	 * @return WP_REST_Response $response
	 */
	public function get_all_options() {
		$response = array();

		$modules = Jetpack::get_available_modules();
		if ( is_array( $modules ) && ! empty( $modules ) ) {
			foreach ( $modules as $module ) {
				// Add all module options.
				$options = Jetpack_Core_Json_Api_Endpoints::prepare_options_for_response( $module );
				foreach ( $options as $option_name => $option ) {
					$response[ $option_name ] = $option['current_value'];
				}

				// Add the module activation state.
				$response[ $module ] = Jetpack::is_module_active( $module );
			}
		}

		$settings = Jetpack_Core_Json_Api_Endpoints::get_updateable_data_list( 'settings' );

		if ( ! function_exists( 'is_plugin_active' ) ) {
			require_once ABSPATH . 'wp-admin/includes/plugin.php';
		}

		$response['categories'] = get_categories( array( 'get' => 'all' ) );

		foreach ( $settings as $setting => $properties ) {
			switch ( $setting ) {
				case 'lang_id':
					if ( ! current_user_can( 'install_languages' ) ) {
						// The user doesn't have caps to install language packs, so warn the client.
						$response[ $setting ] = 'error_cap';
						break;
					}

					$value = get_option( 'WPLANG', '' );
					if ( empty( $value ) && defined( 'WPLANG' ) ) {
						$value = WPLANG;
					}
					$response[ $setting ] = empty( $value ) ? 'en_US' : $value;
					break;

				case 'wordpress_api_key':
					// When field is clear, return empty. Otherwise it would return "false".
					if ( '' === get_option( 'wordpress_api_key', '' ) ) {
						$response[ $setting ] = '';
					} else {
						if ( ! class_exists( 'Akismet' ) ) {
							if ( is_readable( WP_PLUGIN_DIR . '/akismet/class.akismet.php' ) ) {
								require_once WP_PLUGIN_DIR . '/akismet/class.akismet.php';
							}
						}
						$response[ $setting ] = class_exists( 'Akismet' ) ? Akismet::get_api_key() : '';
					}
					break;

				case 'onboarding':
					$business_address = get_option( 'jpo_business_address' );
					$business_address = is_array( $business_address ) ? array_map( array( $this, 'decode_special_characters' ), $business_address ) : $business_address;

					$response[ $setting ] = array(
						'siteTitle'          => $this->decode_special_characters( get_option( 'blogname' ) ),
						'siteDescription'    => $this->decode_special_characters( get_option( 'blogdescription' ) ),
						'siteType'           => get_option( 'jpo_site_type' ),
						'homepageFormat'     => get_option( 'jpo_homepage_format' ),
						'addContactForm'     => (int) get_option( 'jpo_contact_page' ),
						'businessAddress'    => $business_address,
						'installWooCommerce' => is_plugin_active( 'woocommerce/woocommerce.php' ),
						'stats'              => Jetpack::is_connection_ready() && Jetpack::is_module_active( 'stats' ),
					);
					break;

				case 'search_auto_config':
					// Only writable.
					$response[ $setting ] = 1;
					break;

				default:
					$default              = isset( $settings[ $setting ]['default'] ) ? $settings[ $setting ]['default'] : false;
					$response[ $setting ] = Jetpack_Core_Json_Api_Endpoints::cast_value( get_option( $setting, $default ), $settings[ $setting ] );
					break;
			}
		}

		$response['akismet'] = is_plugin_active( 'akismet/akismet.php' );

		return rest_ensure_response( $response );
	}

	/**
	 * Decode the special HTML characters in a certain value.
	 *
	 * @since 5.8
	 *
	 * @param string $value Value to decode.
	 *
	 * @return string Value with decoded HTML characters.
	 */
	private function decode_special_characters( $value ) {
		return (string) htmlspecialchars_decode( $value, ENT_QUOTES );
	}

	/**
	 * If it's a valid Jetpack module and configuration parameters have been sent, update it.
	 *
	 * @since 4.3.0
	 *
	 * @param WP_REST_Request $request {
	 *     Array of parameters received by request.
	 *
	 *     @type string $slug Module slug.
	 * }
	 *
	 * @return bool|WP_Error True if module was updated. Otherwise, a WP_Error instance with the corresponding error.
	 */
	public function update_data( $request ) {

		// If it's null, we're trying to update many module options from different modules.
		if ( $request['slug'] === null ) {

			// Value admitted by Jetpack_Core_Json_Api_Endpoints::get_updateable_data_list that will make it return all module options.
			// It will not be passed. It's just checked in this method to pass that method a string or array.
			$request['slug'] = 'any';
		} else {
			if ( ! Jetpack::is_module( $request['slug'] ) ) {
				return new WP_Error( 'not_found', esc_html__( 'The requested Jetpack module was not found.', 'jetpack' ), array( 'status' => 404 ) );
			}

			if ( ! Jetpack::is_module_active( $request['slug'] ) ) {
				return new WP_Error( 'inactive', esc_html__( 'The requested Jetpack module is inactive.', 'jetpack' ), array( 'status' => 409 ) );
			}
		}

		/*
		 * Get parameters to update the module.
		 * We can not simply use $request->get_params() because when we registered this route,
		 * we are adding the entire output of Jetpack_Core_Json_Api_Endpoints::get_updateable_data_list()
		 * to the current request object's params. We are interested in body of the actual request.
		 * This may be JSON:
		 */
		$params = $request->get_json_params();
		if ( ! is_array( $params ) ) {
			// Or it may be standard POST key-value pairs.
			$params = $request->get_body_params();
		}

		// Exit if no parameters were passed.
		if ( ! is_array( $params ) ) {
			return new WP_Error( 'missing_options', esc_html__( 'Missing options.', 'jetpack' ), array( 'status' => 404 ) );
		}

		// If $params was set via `get_body_params()` there may be some additional variables in the request that can
		// cause validation to fail. This method verifies that each param was in fact updated and will throw a `some_updated`
		// error if unused variables are included in the request.
		foreach ( array_keys( $params ) as $key ) {
			if ( is_int( $key ) || 'slug' === $key || 'context' === $key ) {
				unset( $params[ $key ] );
			}
		}

		// Get available module options.
		$options = Jetpack_Core_Json_Api_Endpoints::get_updateable_data_list(
			'any' === $request['slug']
			? $params
			: $request['slug']
		);

		// Prepare to toggle module if needed.
		$toggle_module = new Jetpack_Core_API_Module_Toggle_Endpoint( new Jetpack_IXR_Client() );

		// Options that are invalid or failed to update.
		$invalid     = array_keys( array_diff_key( $params, $options ) );
		$not_updated = array();

		// Remove invalid options.
		$params = array_intersect_key( $params, $options );

		// Used if response is successful. The message can be overwritten and additional data can be added here.
		$response = array(
			'code'    => 'success',
			'message' => esc_html__( 'The requested Jetpack data updates were successful.', 'jetpack' ),
		);

		// If there are modules to activate, activate them first so they're ready when their options are set.
		foreach ( $params as $option => $value ) {
			if ( 'modules' === $options[ $option ]['jp_group'] ) {

				// Used if there was an error. Can be overwritten with specific error messages.
				$error = '';

				// Set to true if the module toggling was successful.
				$updated = false;

				// Check if user can toggle the module.
				if ( $toggle_module->can_request() ) {

					// Activate or deactivate the module according to the value passed.
					$toggle_result = $value
						? $toggle_module->activate_module( $option )
						: $toggle_module->deactivate_module( $option );

					if (
						is_wp_error( $toggle_result )
						&& 'already_inactive' === $toggle_result->get_error_code()
					) {

						// If the module is already inactive, we don't fail.
						$updated = true;
					} elseif ( is_wp_error( $toggle_result ) ) {
						$error = $toggle_result->get_error_message();
					} else {
						$updated = true;
					}
				} else {
					$error = REST_Connector::get_user_permissions_error_msg();
				}

				// The module was not toggled.
				if ( ! $updated ) {
					$not_updated[ $option ] = $error;
				}

				// Remove module from list so we don't go through it again.
				unset( $params[ $option ] );
			}
		}

		foreach ( $params as $option => $value ) {

			// Used if there was an error. Can be overwritten with specific error messages.
			$error = '';

			// Set to true if the option update was successful.
			$updated = false;

			// Get option attributes, including the group it belongs to.
			$option_attrs = $options[ $option ];

			// If this is a module option and the related module isn't active for any reason, continue with the next one.
			if ( 'settings' !== $option_attrs['jp_group'] ) {
				if ( ! Jetpack::is_module( $option_attrs['jp_group'] ) ) {
					$not_updated[ $option ] = esc_html__( 'The requested Jetpack module was not found.', 'jetpack' );
					continue;
				}

				if (
					'any' !== $request['slug']
					&& ! Jetpack::is_module_active( $option_attrs['jp_group'] )
				) {

					// We only take note of skipped options when updating one module.
					$not_updated[ $option ] = esc_html__( 'The requested Jetpack module is inactive.', 'jetpack' );
					continue;
				}
			}

			// Properly cast value based on its type defined in endpoint accepted args.
			$value = Jetpack_Core_Json_Api_Endpoints::cast_value( $value, $option_attrs );

			switch ( $option ) {
				case 'lang_id':
					if ( ! current_user_can( 'install_languages' ) ) {
						// We can't affect this setting.
						$updated = false;
						break;
					}

					if ( 'en_US' === $value || empty( $value ) ) {
						return delete_option( 'WPLANG' );
					}

					if ( ! function_exists( 'request_filesystem_credentials' ) ) {
						require_once ABSPATH . 'wp-admin/includes/file.php';
					}

					if ( ! function_exists( 'wp_download_language_pack' ) ) {
						require_once ABSPATH . 'wp-admin/includes/translation-install.php';
					}

					// `wp_download_language_pack` only tries to download packs if they're not already available.
					$language = wp_download_language_pack( $value );
					if ( false === $language ) {
						// The language pack download failed.
						$updated = false;
						break;
					}
					$updated = get_option( 'WPLANG' ) === $language ? true : update_option( 'WPLANG', $language );
					break;

				case 'monitor_receive_notifications':
					$monitor = new Jetpack_Monitor();

					// If we got true as response, consider it done.
					$updated = true === $monitor->update_option_receive_jetpack_monitor_notification( $value );
					break;

				case 'post_by_email_address':
					$result = Jetpack_Post_By_Email::init()->process_api_request( $value );

					// If we got an email address (create or regenerate) or 1 (delete), consider it done.
					if ( is_string( $result ) && preg_match( '/[a-z0-9]+@post.wordpress.com/', $result ) ) {
						$response[ $option ] = $result;
						$updated             = true;
					} elseif ( 1 == $result ) { // phpcs:ignore Universal.Operators.StrictComparisons.LooseEqual
						$updated = true;
					} elseif ( is_array( $result ) && isset( $result['message'] ) ) {
						$error = $result['message'];
					}
					break;

				case 'jetpack_protect_key':
					$brute_force_protection = Brute_Force_Protection::instance();
					if ( 'create' === $value ) {
						$result = $brute_force_protection->get_protect_key();
					} else {
						$result = false;
					}

					// If we got one of Protect keys, consider it done.
					if ( preg_match( '/[a-z0-9]{40,}/i', $result ) ) {
						$response[ $option ] = $result;
						$updated             = true;
					}
					break;

				case 'jetpack_protect_global_whitelist':
					$updated = Brute_Force_Protection_Shared_Functions::save_allow_list( explode( PHP_EOL, str_replace( array( ' ', ',' ), array( '', "\n" ), $value ) ) );

					if ( is_wp_error( $updated ) ) {
						$error = $updated->get_error_message();
					}
					break;

				case 'show_headline':
				case 'show_thumbnails':
					$grouped_options_current    = (array) Jetpack_Options::get_option( 'relatedposts' );
					$grouped_options            = $grouped_options_current;
					$grouped_options[ $option ] = $value;

					// If option value was the same, consider it done.
					$updated = $grouped_options_current !== $grouped_options ? Jetpack_Options::update_option( 'relatedposts', $grouped_options ) : true;
					break;

				case 'search_auto_config':
					if ( ! $value ) {
						// Skip execution if no value is specified.
						$updated = true;
					} else {
						$plan = new Automattic\Jetpack\Search\Plan();
						if ( ! $plan->supports_instant_search() ) {
							$updated = new WP_Error( 'instant_search_not_supported', 'Instant Search is not supported by this site', array( 'status' => 400 ) );
							$error   = $updated->get_error_message();
						} elseif ( ! Automattic\Jetpack\Search\Options::is_instant_enabled() ) {
							$updated = new WP_Error( 'instant_search_disabled', 'Instant Search is disabled', array( 'status' => 400 ) );
							$error   = $updated->get_error_message();
						} else {
							$blog_id  = Automattic\Jetpack\Search\Helper::get_wpcom_site_id();
							$instance = Automattic\Jetpack\Search\Instant_Search::instance( $blog_id );
							$instance->auto_config_search();
							$updated = true;
						}
					}
					break;

				case 'google':
				case 'bing':
				case 'pinterest':
				case 'yandex':
				case 'facebook':
					$grouped_options_current = (array) get_option( 'verification_services_codes' );
					$grouped_options         = $grouped_options_current;

					// Extracts the content attribute from the HTML meta tag if needed.
					if ( preg_match( '#.*<meta name="(?:[^"]+)" content="([^"]+)" />.*#i', $value, $matches ) ) {
						$grouped_options[ $option ] = $matches[1];
					} else {
						$grouped_options[ $option ] = $value;
					}

					// If option value was the same, consider it done.
					$updated = $grouped_options_current !== $grouped_options
						? update_option( 'verification_services_codes', $grouped_options )
						: true;
					break;

				case 'sharing_services':
					if ( ! class_exists( 'Sharing_Service' ) && ! include_once JETPACK__PLUGIN_DIR . 'modules/sharedaddy/sharing-service.php' ) {
						break;
					}

					$sharer = new Sharing_Service();

					// If option value was the same, consider it done.
					$updated = $value !== $sharer->get_blog_services()
						? $sharer->set_blog_services( $value['visible'], $value['hidden'] )
						: true;
					break;

				case 'button_style':
				case 'sharing_label':
				case 'show':
					if ( ! class_exists( 'Sharing_Service' ) && ! include_once JETPACK__PLUGIN_DIR . 'modules/sharedaddy/sharing-service.php' ) {
						break;
					}

					$sharer                     = new Sharing_Service();
					$grouped_options            = $sharer->get_global_options();
					$grouped_options[ $option ] = $value;
					$updated                    = $sharer->set_global_options( $grouped_options );
					break;

				case 'custom':
					if ( ! class_exists( 'Sharing_Service' ) && ! include_once JETPACK__PLUGIN_DIR . 'modules/sharedaddy/sharing-service.php' ) {
						break;
					}

					$sharer  = new Sharing_Service();
					$updated = $sharer->new_service( stripslashes( $value['sharing_name'] ), stripslashes( $value['sharing_url'] ), stripslashes( $value['sharing_icon'] ) );

					// Return new custom service.
					$response[ $option ] = $updated;
					break;

				case 'sharing_delete_service':
					if ( ! class_exists( 'Sharing_Service' ) && ! include_once JETPACK__PLUGIN_DIR . 'modules/sharedaddy/sharing-service.php' ) {
						break;
					}

					$sharer  = new Sharing_Service();
					$updated = $sharer->delete_service( $value );
					break;

				case 'jetpack-twitter-cards-site-tag':
					$value   = trim( ltrim( wp_strip_all_tags( $value ), '@' ) );
					$updated = get_option( $option ) !== $value ? update_option( $option, $value ) : true;
					break;

				case 'admin_bar':
				case 'roles':
				case 'count_roles':
				case 'blog_id':
				case 'do_not_track':
				case 'version':
				case 'collapse_nudges':
					$grouped_options_current    = (array) get_option( 'stats_options' );
					$grouped_options            = $grouped_options_current;
					$grouped_options[ $option ] = $value;

					// If option value was the same, consider it done.
					$updated = $grouped_options_current !== $grouped_options
						? update_option( 'stats_options', $grouped_options )
						: true;
					break;

				case 'enable_odyssey_stats':
					$updated = Stats_Admin_Main::update_new_stats_status( $value );

					break;

				case 'akismet_show_user_comments_approved':
					// Save Akismet option '1' or '0' like it's done in akismet/class.akismet-admin.php.
					$updated = get_option( $option ) != $value // phpcs:ignore Universal.Operators.StrictComparisons.LooseNotEqual
						? update_option( $option, $value ? '1' : '0' )
						: true;
					break;

				case 'wordpress_api_key':
					if ( ! file_exists( WP_PLUGIN_DIR . '/akismet/class.akismet.php' ) ) {
						$error   = esc_html__( 'Please install Akismet.', 'jetpack' );
						$updated = false;
						break;
					}

					if ( ! defined( 'AKISMET_VERSION' ) ) {
						$error   = esc_html__( 'Please activate Akismet.', 'jetpack' );
						$updated = false;
						break;
					}

					// Allow to clear the API key field.
					if ( '' === $value ) {
						$updated = get_option( $option ) !== $value
							? update_option( $option, $value )
							: true;
						break;
					}

					require_once WP_PLUGIN_DIR . '/akismet/class.akismet.php';
					require_once WP_PLUGIN_DIR . '/akismet/class.akismet-admin.php';

					if ( class_exists( 'Akismet_Admin' ) && method_exists( 'Akismet_Admin', 'save_key' ) ) {
						if ( Akismet::verify_key( $value ) === 'valid' ) {
							$akismet_user = Akismet_Admin::get_akismet_user( $value );
							if ( $akismet_user ) {
								if ( in_array( $akismet_user->status, array( 'active', 'active-dunning', 'no-sub' ), true ) ) {
									$updated = get_option( $option ) !== $value
										? update_option( $option, $value )
										: true;
									break;
								} else {
									$error = esc_html__( "Akismet user status doesn't allow to update the key", 'jetpack' );
								}
							} else {
								$error = esc_html__( 'Invalid Akismet user', 'jetpack' );
							}
						} else {
							$error = esc_html__( 'Invalid Akismet key', 'jetpack' );
						}
					} else {
						$error = esc_html__( 'Akismet is not installed or active', 'jetpack' );
					}
					$updated = false;
					break;

				case 'google_analytics_tracking_id':
					$grouped_options_current = (array) get_option( 'jetpack_wga' );
					$grouped_options         = $grouped_options_current;
					$grouped_options['code'] = $value;

					// If option value was the same, consider it done.
					$updated = $grouped_options_current !== $grouped_options
						? update_option( 'jetpack_wga', $grouped_options )
						: true;
					break;

				case 'dismiss_empty_stats_card':
				case 'dismiss_dash_backup_getting_started':
				case 'dismiss_dash_agencies_learn_more':
					// If option value was the same, consider it done.
					$updated = get_option( $option ) != $value // phpcs:ignore Universal.Operators.StrictComparisons.LooseNotEqual -- ensure we support bools or strings saved by update_option.
						? update_option( $option, (bool) $value )
						: true;
					break;

				case 'onboarding':
					require_once JETPACK__PLUGIN_DIR . '_inc/lib/widgets.php';
					// Break apart and set Jetpack onboarding options.
					$result = $this->process_onboarding( (array) $value );
					if ( empty( $result ) ) {
						$updated = true;
					} else {
						$error = sprintf(
							/* Translators: placeholder is a list of error codes. */
							esc_html__( 'Onboarding failed to process: %s', 'jetpack' ),
							$result
						);
						$updated = false;
					}
					break;

				case 'stb_enabled':
				case 'stc_enabled':
				case 'sm_enabled':
<<<<<<< HEAD
				case 'jetpack_subscribe_post_end_enabled':
=======
				case 'wpcom_newsletter_categories_enabled':
>>>>>>> d9b3b1e8
					// Convert the false value to 0. This allows the option to be updated if it doesn't exist yet.
					$sub_value = $value ? $value : 0;
					$updated   = (string) get_option( $option ) !== (string) $sub_value ? update_option( $option, $sub_value ) : true;
					break;

				case 'jetpack_blocks_disabled':
					$updated = (bool) get_option( $option ) !== (bool) $value ? update_option( $option, (bool) $value ) : true;
					break;

				case 'subscription_options':
					if ( ! is_array( $value ) ) {
						break;
					}

					$allowed_keys   = array( 'invitation', 'comment_follow', 'welcome' );
					$filtered_value = array_filter(
						$value,
						function ( $key ) use ( $allowed_keys ) {
							return in_array( $key, $allowed_keys, true );
						},
						ARRAY_FILTER_USE_KEY
					);

					if ( empty( $filtered_value ) ) {
						break;
					}

					array_walk_recursive(
						$filtered_value,
						function ( &$value ) {
							$value = wp_kses(
								$value,
								array(
									'a' => array(
										'href' => array(),
									),
								)
							);
						}
					);

					$old_subscription_options = get_option( 'subscription_options' );
					if ( ! is_array( $old_subscription_options ) ) {
						$old_subscription_options = array();
					}
					$new_subscription_options = array_merge( $old_subscription_options, $filtered_value );

					if ( update_option( $option, $new_subscription_options ) ) {
						$updated[ $option ] = true;
					}
					break;

				default:
					// Boolean values are stored as 1 or 0.
					if ( isset( $options[ $option ]['type'] ) && 'boolean' === $options[ $option ]['type'] ) {
						$value = (int) $value;
					}

					// If option value was the same as it's current value, or it's default, consider it done.
					$default = isset( $options[ $option ]['default'] ) ? $options[ $option ]['default'] : false;
					$updated = get_option( $option, $default ) != $value // phpcs:ignore Universal.Operators.StrictComparisons.LooseNotEqual -- ensure we support scalars or strings saved by update_option.
						? update_option( $option, $value )
						: true;
					break;
			}

			// The option was not updated.
			if ( ! $updated ) {
				$not_updated[ $option ] = $error;
			}
		}

		if ( empty( $invalid ) && empty( $not_updated ) ) {
			// The option was updated.
			return rest_ensure_response( $response );
		} else {
			$invalid_count     = count( $invalid );
			$not_updated_count = count( $not_updated );
			$error             = '';
			if ( $invalid_count > 0 ) {
				$error = sprintf(
				/* Translators: the plural variable is a comma-separated list. Example: dog, cat, bird. */
					_n( 'Invalid option: %s.', 'Invalid options: %s.', $invalid_count, 'jetpack' ),
					implode( ', ', $invalid )
				);
			}
			if ( $not_updated_count > 0 ) {
				$not_updated_messages = array();
				foreach ( $not_updated as $not_updated_option => $not_updated_message ) {
					if ( ! empty( $not_updated_message ) ) {
						$not_updated_messages[] = sprintf(
							/* Translators: the first variable is a module option or slug, or setting. The second is the error message . */
							__( '%1$s: %2$s', 'jetpack' ),
							$not_updated_option,
							$not_updated_message
						);
					}
				}
				if ( ! empty( $error ) ) {
					$error .= ' ';
				}
				if ( ! empty( $not_updated_messages ) ) {
					$error .= ' ' . implode( '. ', $not_updated_messages );
				}
			}
			// There was an error because some options were updated but others were invalid or failed to update.
			return new WP_Error( 'some_updated', esc_html( $error ), array( 'status' => 400 ) );
		}
	}

	/**
	 * Perform tasks in the site based on onboarding choices.
	 *
	 * @since 5.4.0
	 *
	 * @param array $data Onboarding choices made by user.
	 *
	 * @return string Result of onboarding processing and, if there is one, an error message.
	 */
	private function process_onboarding( $data ) {
		if ( isset( $data['end'] ) && $data['end'] ) {
			return Jetpack::invalidate_onboarding_token()
				? ''
				: esc_html__( "The onboarding token couldn't be deleted.", 'jetpack' );
		}

		$error = array();

		if ( ! empty( $data['siteTitle'] ) ) {
			// If option value was the same, consider it done.
			if ( ! (
				update_option( 'blogname', $data['siteTitle'] )
				|| get_option( 'blogname' ) === $data['siteTitle']
			) ) {
				$error[] = 'siteTitle';
			}
		}

		if ( isset( $data['siteDescription'] ) ) {
			// If option value was the same, consider it done.
			if ( ! (
				update_option( 'blogdescription', $data['siteDescription'] )
				|| get_option( 'blogdescription' ) === $data['siteDescription']
			) ) {
				$error[] = 'siteDescription';
			}
		}

		$site_title = get_option( 'blogname' );
		$author     = get_current_user_id() || 1;

		if ( ! empty( $data['siteType'] ) ) {
			if ( ! (
				update_option( 'jpo_site_type', $data['siteType'] )
				|| get_option( 'jpo_site_type' ) === $data['siteType']
			) ) {
				$error[] = 'siteType';
			}
		}

		if ( isset( $data['homepageFormat'] ) ) {
			/*
			 * If $data['homepageFormat'] is 'posts',
			 * we have nothing to do since it's WordPress' default
			 * if it exists, just update
			 */
			$homepage_format = get_option( 'jpo_homepage_format' );
			if ( ! $homepage_format || $homepage_format !== $data['homepageFormat'] ) {
				if ( 'page' === $data['homepageFormat'] ) {
					if ( ! (
						update_option( 'show_on_front', 'page' )
						|| get_option( 'show_on_front' ) === 'page'
					) ) {
						$error[] = 'homepageFormat';
					}

					$home = wp_insert_post(
						array(
							'post_type'    => 'page',
							/* translators: this references the home page of a site, also called front page. */
							'post_title'   => esc_html_x( 'Home Page', 'The home page of a website.', 'jetpack' ),
							'post_content' => sprintf(
								/* Translators: placeholder is the site title. */
								esc_html__( 'Welcome to %s.', 'jetpack' ),
								$site_title
							),
							'post_status'  => 'publish',
							'post_author'  => $author,
						)
					);
					if ( 0 === $home ) {
						$error[] = 'home insert: 0';
					} elseif ( is_wp_error( $home ) ) {
						$error[] = 'home creation: ' . $home->get_error_message();
					}
					if ( ! (
						update_option( 'page_on_front', $home )
						|| get_option( 'page_on_front' ) === $home
					) ) {

						$error[] = 'home set';
					}

					$blog = wp_insert_post(
						array(
							'post_type'    => 'page',
							/* translators: this references the page where blog posts are listed. */
							'post_title'   => esc_html_x( 'Blog', 'The blog of a website.', 'jetpack' ),
							'post_content' => sprintf(
								/* Translators: placeholder is the site title. */
								esc_html__( 'These are the latest posts in %s.', 'jetpack' ),
								$site_title
							),
							'post_status'  => 'publish',
							'post_author'  => $author,
						)
					);
					if ( 0 === $blog ) {
						$error[] = 'blog insert: 0';
					} elseif ( is_wp_error( $blog ) ) {
						$error[] = 'blog creation: ' . $blog->get_error_message();
					}
					if ( ! (
						update_option( 'page_for_posts', $blog )
						|| get_option( 'page_for_posts' ) === $blog
					) ) {
						$error[] = 'blog set';
					}
				} else {
					$front_page = get_option( 'page_on_front' );
					$posts_page = get_option( 'page_for_posts' );
					if ( $posts_page && get_post( $posts_page ) ) {
						wp_delete_post( $posts_page );
					}
					if ( $front_page && get_post( $front_page ) ) {
						wp_delete_post( $front_page );
					}
					update_option( 'show_on_front', 'posts' );
				}
			}
			update_option( 'jpo_homepage_format', $data['homepageFormat'] );
		}

		// Setup contact page and add a form and/or business info.
		$contact_page = '';
		if ( ! empty( $data['addContactForm'] ) && ! get_option( 'jpo_contact_page' ) ) {
			$contact_form_module_active = Jetpack::is_module_active( 'contact-form' );
			if ( ! $contact_form_module_active ) {
				$contact_form_module_active = Jetpack::activate_module( 'contact-form', false, false );
			}

			if ( $contact_form_module_active ) {
				$contact_page = '[contact-form][contact-field label="' . esc_html__( 'Name', 'jetpack' ) . '" type="name" required="true" /][contact-field label="' . esc_html__( 'Email', 'jetpack' ) . '" type="email" required="true" /][contact-field label="' . esc_html__( 'Website', 'jetpack' ) . '" type="url" /][contact-field label="' . esc_html__( 'Message', 'jetpack' ) . '" type="textarea" /][/contact-form]';
			} else {
				$error[] = 'contact-form activate';
			}
		}

		if ( isset( $data['businessPersonal'] ) && 'business' === $data['businessPersonal'] ) {
			$contact_page .= "\n" . implode( "\n", $data['businessInfo'] );
		}

		if ( ! empty( $contact_page ) ) {
			$form = wp_insert_post(
				array(
					'post_type'    => 'page',
					/* translators: this references a page with contact details and possibly a form. */
					'post_title'   => esc_html_x( 'Contact us', 'Contact page for your website.', 'jetpack' ),
					'post_content' => esc_html__( 'Send us a message!', 'jetpack' ) . "\n" . $contact_page,
					'post_status'  => 'publish',
					'post_author'  => $author,
				)
			);
			if ( 0 === $form ) {
				$error[] = 'form insert: 0';
			} elseif ( is_wp_error( $form ) ) {
				$error[] = 'form creation: ' . $form->get_error_message();
			} else {
				update_option( 'jpo_contact_page', $form );
			}
		}

		if ( isset( $data['businessAddress'] ) ) {
			$handled_business_address = self::handle_business_address( $data['businessAddress'] );
			if ( is_wp_error( $handled_business_address ) ) {
				$error[] = 'BusinessAddress';
			}
		}

		if ( ! empty( $data['installWooCommerce'] ) ) {
			$wc_install_result = Plugins_Installer::install_and_activate_plugin( 'woocommerce' );
			delete_transient( '_wc_activation_redirect' ); // Redirecting to WC setup would kill our users' flow.
			if ( is_wp_error( $wc_install_result ) ) {
				$error[] = 'woocommerce installation';
			}
		}

		if ( ! empty( $data['stats'] ) ) {
			if ( Jetpack::is_connection_ready() ) {
				$stats_module_active = Jetpack::is_module_active( 'stats' );
				if ( ! $stats_module_active ) {
					$stats_module_active = Jetpack::activate_module( 'stats', false, false );
				}

				if ( ! $stats_module_active ) {
					$error[] = 'stats activate';
				}
			} else {
				$error[] = 'stats not connected';
			}
		}

		return empty( $error )
			? ''
			: implode( ', ', $error );
	}

	/**
	 * Add or update Business Address widget.
	 *
	 * @param array $address Array of business address fields.
	 *
	 * @return WP_Error|true True if the data was saved correctly.
	 */
	private static function handle_business_address( $address ) {
		$first_sidebar = Jetpack_Widgets::get_first_sidebar();

		$widgets_module_active = Jetpack::is_module_active( 'widgets' );
		if ( ! $widgets_module_active ) {
			$widgets_module_active = Jetpack::activate_module( 'widgets', false, false );
		}
		if ( ! $widgets_module_active ) {
			return new WP_Error( 'module_activation_failed', 'Failed to activate the widgets module.', 400 );
		}

		if ( $first_sidebar ) {
			$title   = isset( $address['name'] ) ? sanitize_text_field( $address['name'] ) : '';
			$street  = isset( $address['street'] ) ? sanitize_text_field( $address['street'] ) : '';
			$city    = isset( $address['city'] ) ? sanitize_text_field( $address['city'] ) : '';
			$state   = isset( $address['state'] ) ? sanitize_text_field( $address['state'] ) : '';
			$zip     = isset( $address['zip'] ) ? sanitize_text_field( $address['zip'] ) : '';
			$country = isset( $address['country'] ) ? sanitize_text_field( $address['country'] ) : '';

			$full_address = implode( ' ', array_filter( array( $street, $city, $state, $zip, $country ) ) );

			$widget_options = array(
				'title'   => $title,
				'address' => $full_address,
				'phone'   => '',
				'hours'   => '',
				'showmap' => false,
				'email'   => '',
			);

			$widget_updated = '';
			if ( ! self::has_business_address_widget( $first_sidebar ) ) {
				$widget_updated = Jetpack_Widgets::insert_widget_in_sidebar( 'widget_contact_info', $widget_options, $first_sidebar );
			} else {
				$widget_updated = Jetpack_Widgets::update_widget_in_sidebar( 'widget_contact_info', $widget_options, $first_sidebar );
			}
			if ( is_wp_error( $widget_updated ) ) {
				return new WP_Error( 'widget_update_failed', 'Widget could not be updated.', 400 );
			}

			$address_save = array(
				'name'    => $title,
				'street'  => $street,
				'city'    => $city,
				'state'   => $state,
				'zip'     => $zip,
				'country' => $country,
			);
			update_option( 'jpo_business_address', $address_save );
			return true;
		}

		// No sidebar to place the widget.
		return new WP_Error( 'sidebar_not_found', 'No sidebar.', 400 );
	}

	/**
	 * Check whether "Contact Info & Map" widget is present in a given sidebar.
	 *
	 * @param string $sidebar ID of the sidebar to which the widget will be added.
	 *
	 * @return bool Whether the widget is present in a given sidebar.
	 */
	private static function has_business_address_widget( $sidebar ) {
		$sidebars_widgets = get_option( 'sidebars_widgets', array() );
		if ( ! isset( $sidebars_widgets[ $sidebar ] ) ) {
			return false;
		}
		foreach ( $sidebars_widgets[ $sidebar ] as $widget ) {
			if ( str_contains( $widget, 'widget_contact_info' ) ) {
				return true;
			}
		}
		return false;
	}

	/**
	 * Check if user is allowed to perform the update.
	 *
	 * @since 4.3.0
	 *
	 * @param WP_REST_Request $request The request sent to the WP REST API.
	 *
	 * @return bool
	 */
	public function can_request( $request ) {
		$req_params = $request->get_params();
		if ( ! empty( $req_params['onboarding']['token'] ) && isset( $req_params['rest_route'] ) ) {
			return Jetpack::validate_onboarding_token_action( $req_params['onboarding']['token'], $req_params['rest_route'] );
		}

		if ( 'GET' === $request->get_method() ) {
			return current_user_can( 'jetpack_admin_page' );
		} else {
			$module = Jetpack_Core_Json_Api_Endpoints::get_module_requested();
			if ( empty( $module ) ) {
				$params = $request->get_json_params();
				if ( ! is_array( $params ) ) {
					$params = $request->get_body_params();
				}
				$options = Jetpack_Core_Json_Api_Endpoints::get_updateable_data_list( $params );
				foreach ( $options as $option => $definition ) {
					if ( in_array( $options[ $option ]['jp_group'], array( 'post-by-email' ), true ) ) {
						$module = $options[ $option ]['jp_group'];
						break;
					}
				}
			}
			// User is trying to create, regenerate or delete its PbE.
			if ( 'post-by-email' === $module ) {
				return current_user_can( 'edit_posts' ) && current_user_can( 'jetpack_admin_page' );
			}
			return current_user_can( 'jetpack_configure_modules' );
		}
	}
}

/**
 * Get detailed data from a specific module.
 *
 * phpcs:disable Generic.Files.OneObjectStructurePerFile.MultipleFound
 */
class Jetpack_Core_API_Module_Data_Endpoint {
	// phpcs:disable Generic.Files.OneObjectStructurePerFile.MultipleFound

	/**
	 * Process request and return different data based on the module we are interested in.
	 *
	 * @param WP_REST_Request $request WP API request.
	 *
	 * @return WP_REST_Response|WP_Error A REST response if the request was served successfully, otherwise an error.
	 */
	public function process( $request ) {
		switch ( $request['slug'] ) {
			case 'protect':
				return $this->get_protect_data();
			case 'stats':
				return $this->get_stats_data( $request );
			case 'akismet':
				return $this->get_akismet_data();
			case 'monitor':
				return $this->get_monitor_data();
			case 'verification-tools':
				return $this->get_verification_tools_data();
			case 'vaultpress':
				return $this->get_vaultpress_data();
		}
	}

	/**
	 * Decide against which service to check the key.
	 *
	 * @since 4.8.0
	 *
	 * @param WP_REST_Request $request WP API request.
	 *
	 * @return bool
	 */
	public function key_check( $request ) {
		switch ( $request['service'] ) {
			case 'akismet':
				$params = $request->get_json_params();
				if ( isset( $params['api_key'] ) && ! empty( $params['api_key'] ) ) {
					return $this->check_akismet_key( $params['api_key'] );
				}
				return $this->check_akismet_key();
		}
		return false;
	}

	/**
	 * Get number of blocked intrusion attempts.
	 *
	 * @since 4.3.0
	 *
	 * @return mixed|WP_Error Number of blocked attempts if protection is enabled. Otherwise, a WP_Error instance with the corresponding error.
	 */
	public function get_protect_data() {
		if ( Jetpack::is_module_active( 'protect' ) ) {
			return (int) get_site_option( 'jetpack_protect_blocked_attempts', 0 );
		}

		return new WP_Error(
			'not_active',
			esc_html__( 'The requested Jetpack module is not active.', 'jetpack' ),
			array( 'status' => 404 )
		);
	}

	/**
	 * Get number of spam messages blocked by Akismet.
	 *
	 * @since 4.3.0
	 *
	 * @return int|string Number of spam blocked by Akismet. Otherwise, an error message.
	 */
	public function get_akismet_data() {
		$akismet_status = $this->akismet_is_active_and_registered();
		if ( ! is_wp_error( $akismet_status ) ) {
			return (int) get_option( 'akismet_spam_count', 0 );
		} else {
			return $akismet_status->get_error_code();
		}
	}

	/**
	 * Verify the Akismet API key.
	 *
	 * @since 4.8.0
	 *
	 * @param string $api_key Optional API key to check.
	 *
	 * @return array Information about the key. 'validKey' is true if key is valid, false otherwise.
	 */
	public function check_akismet_key( $api_key = '' ) {
		$akismet_status = $this->akismet_class_exists();
		if ( is_wp_error( $akismet_status ) ) {
			return rest_ensure_response(
				array(
					'validKey'          => false,
					'invalidKeyCode'    => $akismet_status->get_error_code(),
					'invalidKeyMessage' => $akismet_status->get_error_message(),
				)
			);
		}

		$key_status = Akismet::check_key_status( empty( $api_key ) ? Akismet::get_api_key() : $api_key );

		if ( ! $key_status || 'invalid' === $key_status || 'failed' === $key_status ) {
			return rest_ensure_response(
				array(
					'validKey'          => false,
					'invalidKeyCode'    => 'invalid_key',
					'invalidKeyMessage' => esc_html__( 'Invalid Akismet key. Please contact support.', 'jetpack' ),
				)
			);
		}

		return rest_ensure_response(
			array(
				'validKey' => isset( $key_status[1] ) && 'valid' === $key_status[1],
			)
		);
	}

	/**
	 * Check if Akismet class file exists and if class is loaded.
	 *
	 * @since 4.8.0
	 *
	 * @return bool|WP_Error Returns true if class file exists and class is loaded, WP_Error otherwise.
	 */
	private function akismet_class_exists() {
		if ( ! file_exists( WP_PLUGIN_DIR . '/akismet/class.akismet.php' ) ) {
			return new WP_Error( 'not_installed', esc_html__( 'Please install Akismet.', 'jetpack' ), array( 'status' => 400 ) );
		}

		if ( ! class_exists( 'Akismet' ) ) {
			return new WP_Error( 'not_active', esc_html__( 'Please activate Akismet.', 'jetpack' ), array( 'status' => 400 ) );
		}

		return true;
	}

	/**
	 * Is Akismet registered and active?
	 *
	 * @since 4.3.0
	 *
	 * @return bool|WP_Error True if Akismet is active and registered. Otherwise, a WP_Error instance with the corresponding error.
	 */
	private function akismet_is_active_and_registered() {
		$akismet_exists = $this->akismet_class_exists();
		if ( is_wp_error( $akismet_exists ) ) {
			return $akismet_exists;
		}

		// What about if Akismet is put in a sub-directory or maybe in mu-plugins?
		require_once WP_PLUGIN_DIR . '/akismet/class.akismet.php';
		require_once WP_PLUGIN_DIR . '/akismet/class.akismet-admin.php';
		$akismet_key = Akismet::verify_key( Akismet::get_api_key() );

		if ( ! $akismet_key || 'invalid' === $akismet_key || 'failed' === $akismet_key ) {
			return new WP_Error( 'invalid_key', esc_html__( 'Invalid Akismet key. Please contact support.', 'jetpack' ), array( 'status' => 400 ) );
		}

		return true;
	}

	/**
	 * Get stats data for this site
	 *
	 * @since 4.1.0
	 *
	 * @param WP_REST_Request $request {
	 *     Array of parameters received by request.
	 *
	 *     @type string $date Date range to restrict results to.
	 * }
	 *
	 * @return WP_Error|WP_HTTP_Response|WP_REST_Response Stats information relayed from WordPress.com.
	 */
	public function get_stats_data( WP_REST_Request $request ) {
		// Get parameters to fetch Stats data.
		$range = $request->get_param( 'range' );

		// If no parameters were passed.
		if (
			empty( $range )
			|| ! in_array( $range, array( 'day', 'week', 'month' ), true )
		) {
			$range = 'day';
		}

		$wpcom_stats = new WPCOM_Stats();
		switch ( $range ) {

			// This is always called first on page load.
			case 'day':
				$initial_stats = $wpcom_stats->convert_stats_array_to_object( $wpcom_stats->get_stats() );
				return rest_ensure_response(
					array(
						'general' => $initial_stats,

						// Build data for 'day' as if it was $wpcom_stats ->get_visits( array( 'unit' => 'day, 'quantity' => 30).
						'day'     => isset( $initial_stats->visits )
							? $initial_stats->visits
							: array(),
					)
				);
			case 'week':
				return rest_ensure_response(
					array(
						'week' => $wpcom_stats->convert_stats_array_to_object(
							$wpcom_stats->get_visits(
								array(
									'unit'     => 'week',
									'quantity' => 14,
								)
							)
						),
					)
				);
			case 'month':
				return rest_ensure_response(
					array(
						'month' => $wpcom_stats->convert_stats_array_to_object(
							$wpcom_stats->get_visits(
								array(
									'unit'     => 'month',
									'quantity' => 12,
								)
							)
						),
					)
				);
		}
	}

	/**
	 * Get date of last downtime.
	 *
	 * @since 4.3.0
	 *
	 * @return mixed|WP_Error Number of days since last downtime. Otherwise, a WP_Error instance with the corresponding error.
	 */
	public function get_monitor_data() {
		if ( ! Jetpack::is_module_active( 'monitor' ) ) {
			return new WP_Error(
				'not_active',
				esc_html__( 'The requested Jetpack module is not active.', 'jetpack' ),
				array( 'status' => 404 )
			);
		}

		$monitor       = new Jetpack_Monitor();
		$last_downtime = $monitor->monitor_get_last_downtime();
		if ( is_wp_error( $last_downtime ) ) {
			return $last_downtime;
		} elseif ( false === strtotime( $last_downtime ) ) {
			return rest_ensure_response(
				array(
					'code' => 'success',
					'date' => null,
				)
			);
		} else {
			return rest_ensure_response(
				array(
					'code' => 'success',
					'date' => human_time_diff( strtotime( $last_downtime ), strtotime( 'now' ) ),
				)
			);
		}
	}

	/**
	 * Get services that this site is verified with.
	 *
	 * @since 4.3.0
	 *
	 * @return mixed|WP_Error List of services that verified this site. Otherwise, a WP_Error instance with the corresponding error.
	 */
	public function get_verification_tools_data() {
		if ( ! Jetpack::is_module_active( 'verification-tools' ) ) {
			return new WP_Error(
				'not_active',
				esc_html__( 'The requested Jetpack module is not active.', 'jetpack' ),
				array( 'status' => 404 )
			);
		}

		$verification_services_codes = get_option( 'verification_services_codes' );
		if (
			! is_array( $verification_services_codes )
			|| empty( $verification_services_codes )
		) {
			return new WP_Error(
				'empty',
				esc_html__( 'Site not verified with any service.', 'jetpack' ),
				array( 'status' => 404 )
			);
		}

		$services = array();
		foreach ( jetpack_verification_services() as $name => $service ) {
			if ( is_array( $service ) && ! empty( $verification_services_codes[ $name ] ) ) {
				switch ( $name ) {
					case 'google':
						$services[] = 'Google';
						break;
					case 'bing':
						$services[] = 'Bing';
						break;
					case 'pinterest':
						$services[] = 'Pinterest';
						break;
					case 'yandex':
						$services[] = 'Yandex';
						break;
					case 'facebook':
						$services[] = 'Facebook';
						break;
				}
			}
		}

		if ( empty( $services ) ) {
			return new WP_Error(
				'empty',
				esc_html__( 'Site not verified with any service.', 'jetpack' ),
				array( 'status' => 404 )
			);
		}

		if ( 2 > count( $services ) ) {
			$message = esc_html(
				sprintf(
					/* translators: %s is a service name like Google, Bing, Pinterest, etc. */
					__( 'Your site is verified with %s.', 'jetpack' ),
					$services[0]
				)
			);
		} else {
			$copy_services = $services;
			$last          = count( $copy_services ) - 1;
			$last_service  = $copy_services[ $last ];
			unset( $copy_services[ $last ] );
			$message = esc_html(
				sprintf(
					/* translators: %1$s is a comma separated list of services, and %2$s is a single service name like Google, Bing, Pinterest, etc. */
					__( 'Your site is verified with %1$s and %2$s.', 'jetpack' ),
					implode( ', ', $copy_services ),
					$last_service
				)
			);
		}

		return rest_ensure_response(
			array(
				'code'     => 'success',
				'message'  => $message,
				'services' => $services,
			)
		);
	}

	/**
	 * Get VaultPress site data including, among other things, the date of the last backup if it was completed.
	 *
	 * @since 4.3.0
	 *
	 * @return mixed|WP_Error VaultPress site data. Otherwise, a WP_Error instance with the corresponding error.
	 */
	public function get_vaultpress_data() {
		if ( ! class_exists( 'VaultPress' ) ) {
			return new WP_Error(
				'not_active',
				esc_html__( 'The requested Jetpack module is not active.', 'jetpack' ),
				array( 'status' => 404 )
			);
		}

		$vaultpress = new VaultPress();
		if ( ! $vaultpress->is_registered() ) {
			return rest_ensure_response(
				array(
					'code'    => 'not_registered',
					'message' => esc_html__( 'You need to register for VaultPress.', 'jetpack' ),
				)
			);
		}

		$data = json_decode( base64_decode( $vaultpress->contact_service( 'plugin_data' ) ) ); // phpcs:ignore WordPress.PHP.DiscouragedPHPFunctions.obfuscation_base64_decode
		if ( false === $data ) {
			return rest_ensure_response(
				array(
					'code'    => 'not_registered',
					'message' => esc_html__( 'Could not connect to VaultPress.', 'jetpack' ),
				)
			);
		} elseif ( is_wp_error( $data ) || ! isset( $data->backups->last_backup ) ) {
			return $data;
		} elseif ( empty( $data->backups->last_backup ) ) {
			return rest_ensure_response(
				array(
					'code'    => 'success',
					'message' => esc_html__( 'VaultPress is active and will back up your site soon.', 'jetpack' ),
					'data'    => $data,
				)
			);
		} else {
			return rest_ensure_response(
				array(
					'code'    => 'success',
					'message' => esc_html(
						sprintf(
							/* translators: placeholder is a unit of time (1 hour, 5 days, ...) */
							esc_html__( 'Your site was successfully backed up %s ago.', 'jetpack' ),
							human_time_diff(
								$data->backups->last_backup,
								current_time( 'timestamp' ) // phpcs:ignore WordPress.DateTime.CurrentTimeTimestamp.Requested -- We cannot switch to time() or another "unix" timestamp option as long as $data->backups->last_backup uses WP timestamps.
							)
						)
					),
					'data'    => $data,
				)
			);
		}
	}

	/**
	 * A WordPress REST API permission callback method that accepts a request object and
	 * decides if the current user has enough privileges to act.
	 *
	 * @since 4.3.0
	 *
	 * @return bool does a current user have enough privileges.
	 */
	public function can_request() {
		return current_user_can( 'jetpack_admin_page' );
	}
}

// phpcs:disable Universal.Files.SeparateFunctionsFromOO.Mixed -- TODO: Move these functions to some other file.

/**
 * Actions performed only when Gravatar Hovercards is activated through the endpoint call.
 *
 * @since 4.3.1
 */
function jetpack_do_after_gravatar_hovercards_activation() {

	// When Gravatar Hovercards is activated, enable them automatically.
	update_option( 'gravatar_disable_hovercards', 'enabled' );
}
add_action( 'jetpack_activate_module_gravatar-hovercards', 'jetpack_do_after_gravatar_hovercards_activation' );

/**
 * Actions performed only when Gravatar Hovercards is activated through the endpoint call.
 *
 * @since 4.3.1
 */
function jetpack_do_after_gravatar_hovercards_deactivation() {

	// When Gravatar Hovercards is deactivated, disable them automatically.
	update_option( 'gravatar_disable_hovercards', 'disabled' );
}
add_action( 'jetpack_deactivate_module_gravatar-hovercards', 'jetpack_do_after_gravatar_hovercards_deactivation' );

/**
 * Actions performed only when Markdown is activated through the endpoint call.
 *
 * @since 4.7.0
 */
function jetpack_do_after_markdown_activation() {

	// When Markdown is activated, enable support for post editing automatically.
	update_option( 'wpcom_publish_posts_with_markdown', true );
}
add_action( 'jetpack_activate_module_markdown', 'jetpack_do_after_markdown_activation' );<|MERGE_RESOLUTION|>--- conflicted
+++ resolved
@@ -983,11 +983,8 @@
 				case 'stb_enabled':
 				case 'stc_enabled':
 				case 'sm_enabled':
-<<<<<<< HEAD
+				case 'wpcom_newsletter_categories_enabled':
 				case 'jetpack_subscribe_post_end_enabled':
-=======
-				case 'wpcom_newsletter_categories_enabled':
->>>>>>> d9b3b1e8
 					// Convert the false value to 0. This allows the option to be updated if it doesn't exist yet.
 					$sub_value = $value ? $value : 0;
 					$updated   = (string) get_option( $option ) !== (string) $sub_value ? update_option( $option, $sub_value ) : true;
