--- conflicted
+++ resolved
@@ -13,10 +13,7 @@
 use Automattic\Jetpack\Status;
 use Automattic\Jetpack\Tracking;
 use Automattic\Jetpack\Waf\Brute_Force_Protection\Brute_Force_Protection;
-<<<<<<< HEAD
-=======
 use Automattic\Jetpack\Waf\Brute_Force_Protection\Brute_Force_Protection_Shared_Functions;
->>>>>>> 06bff74e
 
 /**
  * This is the base class for every Core API endpoint Jetpack uses.
@@ -740,11 +737,7 @@
 					break;
 
 				case 'jetpack_protect_key':
-<<<<<<< HEAD
-					$protect = Brute_Force_Protection::instance();
-=======
 					$brute_force_protection = Brute_Force_Protection::instance();
->>>>>>> 06bff74e
 					if ( 'create' === $value ) {
 						$result = $brute_force_protection->get_protect_key();
 					} else {
@@ -759,15 +752,7 @@
 					break;
 
 				case 'jetpack_protect_global_whitelist':
-<<<<<<< HEAD
-					if ( ! function_exists( 'jetpack_protect_save_whitelist' ) ) {
-						include_once JETPACK__PLUGIN_DIR . 'jetpack_vendor/automattic/jetpack-waf/src/brute-force-protection/shared-functions.php';
-					}
-
-					$updated = jetpack_protect_save_whitelist( explode( PHP_EOL, str_replace( array( ' ', ',' ), array( '', "\n" ), $value ) ) );
-=======
 					$updated = Brute_Force_Protection_Shared_Functions::save_whitelist( explode( PHP_EOL, str_replace( array( ' ', ',' ), array( '', "\n" ), $value ) ) );
->>>>>>> 06bff74e
 
 					if ( is_wp_error( $updated ) ) {
 						$error = $updated->get_error_message();
