<?php
/**
 * This feature is only useful for Automattic developers.
 * It configures Jetpack to talk to staging/sandbox servers
 * on WordPress.com instead of production servers.
 *
 * @package automattic/jetpack
 */

/**
<<<<<<< HEAD
=======
 * Provides sandbox request parameters.
 *
>>>>>>> 42c04876
 * @param string $sandbox Sandbox domain.
 * @param string $url URL of request about to be made.
 * @param array  $headers Headers of request about to be made.
 * @return array [ 'url' => new URL, 'host' => new Host ].
 */
function jetpack_server_sandbox_request_parameters( $sandbox, $url, $headers ) {
	_deprecated_function( __METHOD__, 'jetpack-10.1', 'Automattic\\Jetpack\\Server_Sandbox::server_sandbox_request_parameters' );

<<<<<<< HEAD
	return ( new Automattic\Jetpack\Server_Sandbox() )->server_sandbox( $sandbox, $url, $headers );
=======
	$url_host = wp_parse_url( $url, PHP_URL_HOST );

	switch ( $url_host ) {
		case 'public-api.wordpress.com':
		case 'jetpack.wordpress.com':
		case 'jetpack.com':
		case 'dashboard.wordpress.com':
			$host = isset( $headers['Host'] ) ? $headers['Host'] : $url_host;
			$url  = preg_replace(
				'@^(https?://)' . preg_quote( $url_host, '@' ) . '(?=[/?#].*|$)@',
				'${1}' . $sandbox,
				$url,
				1
			);
	}

	return compact( 'url', 'host' );
>>>>>>> 42c04876
}

/**
 * Modifies parameters of request in order to send the request to the
 * server specified by `JETPACK__SANDBOX_DOMAIN`.
 *
 * Attached to the `requests-requests.before_request` filter.
 *
<<<<<<< HEAD
 * @param string &$url URL of request about to be made.
 * @param array  &$headers Headers of request about to be made.
 * @return void
 */
function jetpack_server_sandbox( &$url, &$headers ) {
	_deprecated_function( __METHOD__, 'jetpack-10.1', 'Automattic\\Jetpack\\Server_Sandbox::server_sandbox' );
=======
 * @param string $url URL of request about to be made.
 * @param array  $headers Headers of request about to be made.
 * @return void
 */
function jetpack_server_sandbox( &$url, &$headers ) {
	if ( ! JETPACK__SANDBOX_DOMAIN ) {
		return;
	}

	$original_url = $url;

	$request_parameters = jetpack_server_sandbox_request_parameters( JETPACK__SANDBOX_DOMAIN, $url, $headers );
	$url                = $request_parameters['url'];
	if ( $request_parameters['host'] ) {
		$headers['Host'] = $request_parameters['host'];
		if ( defined( 'WP_DEBUG' ) && WP_DEBUG ) {
			error_log( sprintf( "SANDBOXING via '%s': '%s'", JETPACK__SANDBOX_DOMAIN, $original_url ) ); // phpcs:ignore WordPress.PHP.DevelopmentFunctions.error_log_error_log
		}
	}
}
>>>>>>> 42c04876

	( new Automattic\Jetpack\Server_Sandbox() )->server_sandbox( $url, $headers );
}<|MERGE_RESOLUTION|>--- conflicted
+++ resolved
@@ -8,11 +8,8 @@
  */
 
 /**
-<<<<<<< HEAD
-=======
  * Provides sandbox request parameters.
  *
->>>>>>> 42c04876
  * @param string $sandbox Sandbox domain.
  * @param string $url URL of request about to be made.
  * @param array  $headers Headers of request about to be made.
@@ -21,27 +18,7 @@
 function jetpack_server_sandbox_request_parameters( $sandbox, $url, $headers ) {
 	_deprecated_function( __METHOD__, 'jetpack-10.1', 'Automattic\\Jetpack\\Server_Sandbox::server_sandbox_request_parameters' );
 
-<<<<<<< HEAD
 	return ( new Automattic\Jetpack\Server_Sandbox() )->server_sandbox( $sandbox, $url, $headers );
-=======
-	$url_host = wp_parse_url( $url, PHP_URL_HOST );
-
-	switch ( $url_host ) {
-		case 'public-api.wordpress.com':
-		case 'jetpack.wordpress.com':
-		case 'jetpack.com':
-		case 'dashboard.wordpress.com':
-			$host = isset( $headers['Host'] ) ? $headers['Host'] : $url_host;
-			$url  = preg_replace(
-				'@^(https?://)' . preg_quote( $url_host, '@' ) . '(?=[/?#].*|$)@',
-				'${1}' . $sandbox,
-				$url,
-				1
-			);
-	}
-
-	return compact( 'url', 'host' );
->>>>>>> 42c04876
 }
 
 /**
@@ -50,35 +27,12 @@
  *
  * Attached to the `requests-requests.before_request` filter.
  *
-<<<<<<< HEAD
- * @param string &$url URL of request about to be made.
- * @param array  &$headers Headers of request about to be made.
- * @return void
- */
-function jetpack_server_sandbox( &$url, &$headers ) {
-	_deprecated_function( __METHOD__, 'jetpack-10.1', 'Automattic\\Jetpack\\Server_Sandbox::server_sandbox' );
-=======
  * @param string $url URL of request about to be made.
  * @param array  $headers Headers of request about to be made.
  * @return void
  */
 function jetpack_server_sandbox( &$url, &$headers ) {
-	if ( ! JETPACK__SANDBOX_DOMAIN ) {
-		return;
-	}
-
-	$original_url = $url;
-
-	$request_parameters = jetpack_server_sandbox_request_parameters( JETPACK__SANDBOX_DOMAIN, $url, $headers );
-	$url                = $request_parameters['url'];
-	if ( $request_parameters['host'] ) {
-		$headers['Host'] = $request_parameters['host'];
-		if ( defined( 'WP_DEBUG' ) && WP_DEBUG ) {
-			error_log( sprintf( "SANDBOXING via '%s': '%s'", JETPACK__SANDBOX_DOMAIN, $original_url ) ); // phpcs:ignore WordPress.PHP.DevelopmentFunctions.error_log_error_log
-		}
-	}
-}
->>>>>>> 42c04876
+	_deprecated_function( __METHOD__, 'jetpack-10.1', 'Automattic\\Jetpack\\Server_Sandbox::server_sandbox' );
 
 	( new Automattic\Jetpack\Server_Sandbox() )->server_sandbox( $url, $headers );
 }