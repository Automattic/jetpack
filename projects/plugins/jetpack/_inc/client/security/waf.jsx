import { getRedirectUrl, ToggleControl, Status } from '@automattic/jetpack-components';
import { ExternalLink } from '@wordpress/components';
import { createInterpolateElement } from '@wordpress/element';
import { __, _x, sprintf } from '@wordpress/i18n';
import Button from 'components/button';
import FoldableCard from 'components/foldable-card';
import { FormFieldset } from 'components/forms';
import { createNotice, removeNotice } from 'components/global-notices/state/notices/actions';
import JetpackBanner from 'components/jetpack-banner';
import { withModuleSettingsFormHelpers } from 'components/module-settings/with-module-settings-form-helpers';
import SimpleNotice from 'components/notice';
import NoticeAction from 'components/notice/notice-action';
import SettingsCard from 'components/settings-card';
import SettingsGroup from 'components/settings-group';
import {
	getJetpackProductUpsellByFeature,
	FEATURE_SECURITY_SCANNING_JETPACK,
	PLAN_JETPACK_SCAN,
} from 'lib/plans/constants';
import { getProductDescriptionUrl } from 'product-descriptions/utils';
import React, { Component } from 'react';
import { connect } from 'react-redux';
import { getSitePlan, siteHasFeature } from 'state/site';
import Card from '../components/card';
import QueryWafSettings from '../components/data/query-waf-bootstrap-path';
import InfoPopover from '../components/info-popover';
import { ModuleToggle } from '../components/module-toggle';
import PlanIcon from '../components/plans/plan-icon';
import Textarea from '../components/textarea';
import { getSiteAdminUrl } from '../state/initial-state';
import { isPluginActive } from '../state/site/plugins';
import { updateWafSettings } from '../state/waf/actions';
import {
	getAutomaticRulesAvailable,
	getWafSettings,
	isFetchingWafSettings,
	isUpdatingWafSettings,
} from '../state/waf/reducer';

const PROTECT_PLUGIN_FILES = [
	'protect/jetpack-protect.php',
	'jetpack-protect/jetpack-protect.php',
	'jetpack-protect-dev/jetpack-protect.php',
];

export const Waf = class extends Component {
	/**
	 * Get options for initial state.
	 *
	 * @returns {object}
	 */
	state = {
		automaticRulesEnabled: this.props.settings?.automaticRulesEnabled,
		ipBlockListEnabled: this.props.settings?.ipBlockListEnabled,
		ipBlockList: this.props.settings?.ipBlockList,
		shareData: this.props.settings?.shareData,
		shareDebugData: this.props.settings?.shareDebugData,
	};

	/**
	 * Keep the form values in sync with updates to the settings prop.
	 *
	 * @param {object} prevProps - Next render props.
	 */
	componentDidUpdate = prevProps => {
		// Sync the form values with the settings prop.
		if ( this.props.settings !== prevProps.settings ) {
			this.setState( {
				...this.state,
				automaticRulesEnabled: this.props.settings?.automaticRulesEnabled,
				ipBlockListEnabled: this.props.settings?.ipBlockListEnabled,
				ipBlockList: this.props.settings?.ipBlockList,
				shareData: this.props.settings?.shareData,
				shareDebugData: this.props.settings?.shareDebugData,
			} );
		}
	};

	/**
	 * Get a custom error message based on the error code.
	 *
	 * @param {object} error - Error object.
	 * @returns {string|boolean} Custom error message or false if no custom message exists.
	 */
	getCustomErrorMessage = error => {
		switch ( error.code ) {
			case 'file_system_error':
				return __( 'A filesystem error occurred.', 'jetpack' );
			case 'rules_api_error':
				return __( 'An error occurred retrieving the latest automatic firewall rules.', 'jetpack' );
			default:
				return false;
		}
	};

	/**
	 * Handle settings updates.
	 *
	 * @returns {void}
	 */
	onSubmit = () => {
		this.props.removeNotice( 'module-setting-update' );
		this.props.removeNotice( 'module-setting-update-success' );

		this.props.createNotice( 'is-info', __( 'Updating settings…', 'jetpack' ), {
			id: 'module-setting-update',
		} );

		this.props
			.updateWafSettings( this.state )
			.then( () => {
				this.props.removeNotice( 'module-setting-update' );
				this.props.createNotice( 'is-success', __( 'Updated Settings.', 'jetpack' ), {
					id: 'module-setting-update-success',
				} );
			} )
			.catch( error => {
				this.props.removeNotice( 'module-setting-update' );
				this.props.createNotice(
					'is-error',
					sprintf(
						/* translators: placeholder is an error code or an error message. */
						__( 'Error updating settings. %s', 'jetpack' ),
						this.getCustomErrorMessage( error.response ) || error.message || error.code
					),
					{
						id: 'module-setting-update',
					}
				);
			} );
	};

	/**
	 * Toggle automatic rules.
	 */
	toggleAutomaticRules = () => {
		this.setState(
			{
				...this.state,
				automaticRulesEnabled: ! this.state.automaticRulesEnabled,
			},
			this.onSubmit
		);
	};

	/**
	 * Toggle IP block list.
	 */
	toggleIpBlockList = () => {
		this.setState(
			{ ...this.state, ipBlockListEnabled: ! this.state.ipBlockListEnabled },
			this.onSubmit
		);
	};

	/**
	 * Handle IP block list change.
	 *
	 * @param {Event} event - The event object.
	 */
	handleIpBlockListChange = event => {
		this.setState( { ...this.state, ipBlockList: event?.target?.value } );
	};

	/**
	 * Toggle share data.
	 */
	toggleShareData = () => {
		const state = {
			...this.state,
			shareData: ! this.state.shareData,
		};

		if ( ! state.shareData ) {
			state.shareDebugData = state.shareData;
		}

		this.setState( state, this.onSubmit );
	};

	/**
	 * Toggle share debug data.
	 */
	toggleShareDebugData = () => {
		const state = {
			...this.state,
			shareDebugData: ! this.state.shareDebugData,
		};

		if ( state.shareDebugData ) {
			state.shareData = state.shareDebugData;
		}

		this.setState( state, this.onSubmit );
	};

	render() {
		const isWafActive = this.props.getOptionValue( 'waf' );
		const unavailableInOfflineMode = this.props.isUnavailableInOfflineMode( 'waf' );
		const baseInputDisabledCase =
			! isWafActive ||
			unavailableInOfflineMode ||
			this.props.isFetchingWafSettings ||
			this.props.isSavingAnyOption( [ 'waf' ] );

		const moduleHeader = (
			<div className="waf__header">
				<span>{ _x( 'Firewall', 'Settings header', 'jetpack' ) }</span>
				{ this.props.settings?.standaloneMode && (
					<Status
						className="waf__standalone__mode"
						status="active"
						label={ __( 'Standalone mode', 'jetpack' ) }
					/>
				) }
			</div>
		);

		const automaticRulesSettings = (
			<div className="waf__settings__toggle-setting">
				<ToggleControl
					checked={
						this.props.hasScan || this.props.settings?.automaticRulesAvailable
							? this.props.settings?.automaticRulesEnabled
							: false
					}
					toggling={
						this.props.isUpdatingWafSettings &&
						this.state.automaticRulesEnabled !== this.props.settings?.automaticRulesEnabled
					}
					disabled={
						baseInputDisabledCase ||
						( ! this.props.hasScan && ! this.props.settings?.automaticRulesAvailable )
					}
					onChange={ this.toggleAutomaticRules }
					label={
						<span className="jp-form-toggle-explanation">
							{ __(
								'Automatic rules - Protect your site against untrusted traffic sources with automatic security rules',
								'jetpack'
							) }
						</span>
					}
				/>
			</div>
		);

		const shareDataSettings = (
			<div className="waf__settings__toggle-setting">
				<ToggleControl
					checked={ this.props.settings?.shareData }
					disabled={ baseInputDisabledCase }
					toggling={
						this.props.isUpdatingWafSettings &&
						this.state.shareData !== this.props.settings?.shareData
					}
					onChange={ this.toggleShareData }
					label={
						<div className="waf__settings__toggle-setting__label">
							<span className="jp-form-toggle-explanation">
								{ __( 'Share basic data with Jetpack', 'jetpack' ) }
							</span>
							<InfoPopover
								position="right"
								screenReaderText={ __( 'Learn more', 'jetpack' ) }
								className="waf__settings__share-data-popover"
							>
								{ createInterpolateElement(
									__(
										'Allow Jetpack to collect basic data from blocked requests to improve firewall protection and accuracy. <ExternalLink>Learn more</ExternalLink> <hr /> <ExternalLink>Privacy Information</ExternalLink>',
										'jetpack'
									),
									{
										ExternalLink: (
											<ExternalLink
												href={ getRedirectUrl( 'jetpack-waf-settings-privacy-info' ) }
											/>
										),
										hr: <hr />,
									}
								) }
							</InfoPopover>
						</div>
					}
				/>
			</div>
		);

		const shareDebugDataSettings = (
			<div className="waf__settings__toggle-setting">
				<ToggleControl
					checked={ this.props.settings?.shareDebugData }
					disabled={ baseInputDisabledCase }
					toggling={
						this.props.isUpdatingWafSettings &&
						this.state.shareDebugData !== this.props.settings?.shareDebugData
					}
					onChange={ this.toggleShareDebugData }
					label={
						<div className="waf__settings__toggle-setting__label">
							<span className="jp-form-toggle-explanation">
								{ __( 'Share detailed data with Jetpack', 'jetpack' ) }
							</span>
							<InfoPopover
								position="right"
								screenReaderText={ __( 'Learn more', 'jetpack' ) }
								className="waf__settings__share-data-popover"
							>
								{ createInterpolateElement(
									__(
										'Allow Jetpack to collect detailed data from blocked requests to enhance firewall protection and accuracy. <ExternalLink>Learn more</ExternalLink> <hr /> <ExternalLink>Privacy Information</ExternalLink>',
										'jetpack'
									),
									{
										ExternalLink: (
											<ExternalLink
												href={ getRedirectUrl( 'jetpack-waf-settings-privacy-info' ) }
											/>
										),
										hr: <hr />,
									}
								) }
							</InfoPopover>
						</div>
					}
				/>
			</div>
		);

		const enhanceProtectionHeader = createInterpolateElement(
			__(
				'<b>Enhance protection</b> - Learn how to configure the firewall to inspect all requests and run before WordPress initializes',
				'jetpack'
			),
			{
				b: <strong />,
			}
		);

		const bootstrapInstructions = (
			<FoldableCard header={ enhanceProtectionHeader } className="waf__enhanced-protection">
				<SettingsGroup hasChild>
					<ul>
						<li>
							{ createInterpolateElement(
								sprintf(
									/* translators: Placeholder is the file path to the Firewall's bootstrap file. */
									__(
										'To ensure the firewall can best protect your site, please update: <code>auto_prepend_file</code> PHP directive to point to <code>%s</code> Typically this is set either in an .htaccess file or in the global PHP configuration; contact your host for further assistance.',
										'jetpack'
									),
									this.props.settings?.bootstrapPath
								),
								{
									code: <code />,
								}
							) }
						</li>
						<li>
							{ __(
								"Don't forget to undo this action when Firewall is turned off, or when you uninstall Jetpack.",
								'jetpack'
							) }
						</li>
					</ul>
				</SettingsGroup>
			</FoldableCard>
		);

		const upgradeBanner = (
			<JetpackBanner
				callToAction={ _x( 'Upgrade', 'Call to action to buy a new plan', 'jetpack' ) }
				title={
					<>
						{ ! this.props.settings?.automaticRulesAvailable
							? __( 'Upgrade to enable automatic rules', 'jetpack' )
							: __(
									'Upgrade to keep your site secure with up-to-date firewall rules',
									'jetpack',
									/* dummy arg to avoid bad minification */ 0
							  ) }
						<InfoPopover
							position="right"
							screenReaderText={ __( 'Learn more', 'jetpack' ) }
							className="waf__settings__upgrade-popover"
						>
							{ ! this.props.settings?.automaticRulesAvailable
								? __(
										'The free version of the firewall only allows for use of manual rules.',
										'jetpack'
								  )
								: __(
										'The free version of the firewall does not receive updates to automatic firewall rules.',
										'jetpack',
										/* dummy arg to avoid bad minification */ 0
								  ) }
						</InfoPopover>
					</>
				}
				eventFeature="scan"
				plan={ getJetpackProductUpsellByFeature( FEATURE_SECURITY_SCANNING_JETPACK ) }
				feature="jetpack_scan"
				href={ this.props.scanUpgradeUrl }
				rna
			/>
		);

		const ipBlockListSettings = (
			<div className="waf__settings__toggle-setting">
				<ToggleControl
					checked={ this.props.settings?.ipBlockListEnabled }
					toggling={
						this.props.isUpdatingWafSettings &&
						this.state.ipBlockListEnabled !== this.props.settings?.ipBlockListEnabled
					}
					disabled={ baseInputDisabledCase }
					onChange={ this.toggleIpBlockList }
					label={
						<span className="jp-form-toggle-explanation">
							{ __(
								'Manual rules - Block specific IP addresses from accessing your site',
								'jetpack'
							) }
						</span>
					}
				/>
				{ ( this.state.ipBlockListEnabled || !! this.state.ipBlockList ) && (
					<div className="waf__settings__ips">
						<Textarea
							disabled={
								baseInputDisabledCase ||
								this.props.isUpdatingWafSettings ||
								! this.props.settings?.ipBlockListEnabled
							}
							name="ipBlockList"
							placeholder={ sprintf(
								/* translators: Placeholder is a list of example IP addresses. */
								__( 'Example: %s', 'jetpack' ),
								'\n12.12.12.1\n12.12.12.2'
							) }
							value={ this.state.ipBlockList }
							onChange={ this.handleIpBlockListChange }
						/>
						{ this.state.ipBlockListEnabled && (
							<Button
								primary
								rna
								compact
								type="button"
								className="waf__settings__ips__save-button"
								disabled={
									baseInputDisabledCase ||
									this.state.ipBlockList === this.props.settings?.ipBlockList ||
									( this.props.isUpdatingWafSettings &&
										this.state.ipBlockList !== this.props.settings?.ipBlockList )
								}
								onClick={ this.onSubmit }
							>
								{ __( 'Save block list', 'jetpack' ) }
							</Button>
						) }
					</div>
				) }
			</div>
		);

		// If the site has Jetpack Protect activated, redirect the user to the dedicated Protect settings screen.
		if ( this.props.isProtectActive ) {
			return (
				<SettingsCard { ...this.props } header={ moduleHeader } module="waf" hideButton={ true }>
					<Card className="dops-banner has-call-to-action">
						<div className="dops-banner__icon-plan">
							<PlanIcon plan={ PLAN_JETPACK_SCAN } />
						</div>
						<div className="dops-banner__content">
							<div className="dops-banner__info">
								<div className="dops-banner__title">
									{ __(
										'Firewall settings have been moved to the Jetpack Protect plugin.',
										'jetpack'
									) }
								</div>
							</div>
							<div className="dops-banner__action">
								<Button rna={ true } compact href={ this.props.protectAdminUrl } primary>
									{ __( 'View Firewall Settings', 'jetpack' ) }
								</Button>
							</div>
						</div>
					</Card>
				</SettingsCard>
			);
		}

		return (
			<SettingsCard
				{ ...this.props }
				header={ moduleHeader }
				module="waf"
				onSubmit={ this.onSubmit }
				hideButton={ true }
			>
				{ isWafActive && <QueryWafSettings /> }
				<SimpleNotice
					showDismiss={ false }
					status="is-info"
					text={ __(
						'The settings for the Firewall will be moved to Jetpack Protect in Jetpack version 13.9.',
						'jetpack'
					) }
				>
					<NoticeAction href={ this.props.getProtectUrl }>
						{ __( 'Get Jetpack Protect', 'jetpack' ) }
					</NoticeAction>
				</SimpleNotice>
				<SettingsGroup
					disableInOfflineMode
					module={ this.props.getModule( 'waf' ) }
					support={ {
						text: this.props.getModule( 'waf' ).long_description,
						link: this.props.getModule( 'waf' ).learn_more_button,
					} }
				>
					<ModuleToggle
						slug="waf"
						disabled={ unavailableInOfflineMode }
						activated={ isWafActive }
						toggling={ this.props.isSavingAnyOption( 'waf' ) }
						toggleModule={ this.props.toggleModuleNow }
					>
						<span className="jp-form-toggle-explanation">
							{ this.props.getModule( 'waf' ).description }
						</span>
					</ModuleToggle>
					{ isWafActive && ! this.props.isFetchingWafSettings && (
						<FormFieldset className="waf__settings">
							{ automaticRulesSettings }
							{ ipBlockListSettings }
							{ shareDataSettings }
							{ shareDebugDataSettings }
						</FormFieldset>
					) }
				</SettingsGroup>
				{ isWafActive && this.props.bootstrapPath && bootstrapInstructions }
				{ ! this.props.hasScan && ! this.props.isFetchingSettings && upgradeBanner }
			</SettingsCard>
		);
	}
};

export default connect(
	state => {
		const sitePlan = getSitePlan( state );

		return {
			automaticRulesAvailable: getAutomaticRulesAvailable( state ),
			hasScan: siteHasFeature( state, 'scan' ),
			protectAdminUrl: `${ getSiteAdminUrl( state ) }admin.php?page=jetpack-protect#/firewall`,
			isProtectActive: PROTECT_PLUGIN_FILES.some( pluginFile =>
				isPluginActive( state, pluginFile )
			),
<<<<<<< HEAD
			getProtectUrl: `${ getSiteAdminUrl( state ) }admin.php?page=my-jetpack#/add-protect`,
=======
>>>>>>> 8510521c
			isFetchingSettings: isFetchingWafSettings( state ),
			isUpdatingWafSettings: isUpdatingWafSettings( state ),
			settings: getWafSettings( state ),
			scanUpgradeUrl: getProductDescriptionUrl( state, 'scan' ),
			sitePlan,
		};
	},
	dispatch => {
		return {
			updateWafSettings: newSettings => dispatch( updateWafSettings( newSettings ) ),
			createNotice: ( type, message, props ) => dispatch( createNotice( type, message, props ) ),
			removeNotice: notice => dispatch( removeNotice( notice ) ),
		};
	}
)( withModuleSettingsFormHelpers( Waf ) );<|MERGE_RESOLUTION|>--- conflicted
+++ resolved
@@ -505,7 +505,7 @@
 					showDismiss={ false }
 					status="is-info"
 					text={ __(
-						'The settings for the Firewall will be moved to Jetpack Protect in Jetpack version 13.9.',
+						'The settings for the Firewall will be moved to Jetpack Protect in Jetpack version 13.10.',
 						'jetpack'
 					) }
 				>
@@ -559,10 +559,7 @@
 			isProtectActive: PROTECT_PLUGIN_FILES.some( pluginFile =>
 				isPluginActive( state, pluginFile )
 			),
-<<<<<<< HEAD
 			getProtectUrl: `${ getSiteAdminUrl( state ) }admin.php?page=my-jetpack#/add-protect`,
-=======
->>>>>>> 8510521c
 			isFetchingSettings: isFetchingWafSettings( state ),
 			isUpdatingWafSettings: isUpdatingWafSettings( state ),
 			settings: getWafSettings( state ),
