// Blues
$blue-wordpress:         #0087be;
$blue-light:             #78dcfa;
$blue-medium:            #3582c4;
$blue-dark:              #005082;
$blue-medium-dark:       #2271b1;
$blue-grey-light:        #f6f7f7;
$blue-grey-dark:         #0a4b78;
$light-gray-700:         #c3c4c7;


// Grays
$gray-original:          #87a6bc;
$gray:                   desaturate( $gray-original, 100% ); // Intermediary transform to match dotcom's colors

// $gray color functions:
//
// lighten( $gray, 10% )
// lighten( $gray, 20% )
// lighten( $gray, 30% )
// darken( $gray, 10% )
// darken( $gray, 20% )
// darken( $gray, 30% )
//
// See wordpress.com/design-handbook/colors/ for more info.

$gray-light:             lighten( $gray, 33% ); //#f6f6f6
$gray-dark:              darken( $gray, 38% ); //#404040
$gray-5:                 #DCDCDE;
$gray-30:                #8C8F94;
$gray-60:                #50575E;
$gray-80:                #2C3338;

// $gray-text: ideal for standard, non placeholder text
// $gray-text-min: minimum contrast needed for WCAG 2.0 AA on white background
$gray-text:              $gray-dark;
$gray-text-min:          darken( $gray, 18% ); //#537994

// Shades of gray
$gray-lighten-10: lighten( $gray, 10% ); // #a8bece
$gray-lighten-20: lighten( $gray, 20% ); // #c8d7e1
$gray-lighten-30: lighten( $gray, 30% ); // #e9eff3
$gray-darken-10:  darken( $gray, 10% );  // #668eaa
$gray-darken-20:  darken( $gray, 20% );  // #4f748e
$gray-darken-30:  darken( $gray, 30% );  // #3d596d

// Oranges
$orange-jazzy:           #f0821e;
$orange-fire:            #d63638;

<<<<<<< HEAD
$red-50:                 #D63638;
=======
$yellow-30:              #DEB100;
>>>>>>> c4e329d9

// Alerts
$alert-yellow:           #f0b849;
$alert-red:              #d94f4f;
$alert-green:            #4ab866;
$alert-purple:           #855DA6;

// Link hovers
$link-highlight:         tint($blue-medium, 20%);

// Essentials
$white:                  rgba(255,255,255,1);
$black:                  rgba(0,0,0,1);
$transparent:            rgba(255,255,255,0);

$border-ultra-light-gray: #e8f0f5;<|MERGE_RESOLUTION|>--- conflicted
+++ resolved
@@ -48,11 +48,9 @@
 $orange-jazzy:           #f0821e;
 $orange-fire:            #d63638;
 
-<<<<<<< HEAD
 $red-50:                 #D63638;
-=======
+
 $yellow-30:              #DEB100;
->>>>>>> c4e329d9
 
 // Alerts
 $alert-yellow:           #f0b849;
