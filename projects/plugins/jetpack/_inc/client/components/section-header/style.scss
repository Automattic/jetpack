--- conflicted
+++ resolved
@@ -7,11 +7,8 @@
 	display: flex;
 	flex-wrap: wrap;
 	max-width: 100%;
-<<<<<<< HEAD
 	padding-top: rem( 16px );
 	padding-bottom: rem( 15px );
-=======
->>>>>>> ad5e0541
 	position: relative;
 	border-bottom: 1px solid #DCDCDE;
 	margin-bottom: 0;
