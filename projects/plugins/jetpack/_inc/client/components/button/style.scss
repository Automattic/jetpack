--- conflicted
+++ resolved
@@ -8,11 +8,10 @@
 // ==========================================================================
 
 .dops-button {
-<<<<<<< HEAD
 	background: $white;
-	border: 1.5px solid $black;
+	box-shadow: inset 0 0 0 1.5px $black;
+	border: none;
 	color: $black;
-	cursor: pointer;
 	display: inline-block;
 	margin: 0;
 	outline: 0;
@@ -27,62 +26,25 @@
 	padding: 8px 24px;
 	-webkit-appearance: none;
 	appearance: none;
+	cursor: pointer;
 
 	&:hover {
 		background: $blue-grey-light;
-		border-color: $gray-80;
+		box-shadow: inset 0 0 0 1px $black;
 		color: $gray-80;
 	}
 	&[disabled],
-=======
-  background: $white;
-  box-shadow: inset 0 0 0 1.5px $black;
-  border: none;
-  color: $black;
-  display: inline-block;
-  margin: 0;
-  outline: 0;
-  overflow: hidden;
-  font-size: $font-body;
-  line-height: 24px;
-  text-overflow: ellipsis;
-  text-decoration: none;
-  vertical-align: top;
-  box-sizing: border-box;
-  border-radius: 4px;
-  padding: 8px 24px;
-  -webkit-appearance: none;
-  appearance: none;
-
-  &:hover {
-	background: #f0f0f1;
-	box-shadow: inset 0 0 0 1px $black;
-	color: $black;
-  }
-  &[disabled],
-  &:disabled {
-	color: lighten( $gray, 30% );
-	background: $white;
-	border-color: lighten( $gray, 30% );
-	cursor: default;
-  }
-  &:focus {
-	background: $white;
-	border-color: $black;
-  }
-  &.is-compact {
-	padding: 0 16px;
-	line-height: 2;
-
->>>>>>> 31b36bd1
 	&:disabled {
-	  color: lighten( $gray, 30% );
-	}
-	.gridicon {
-	  top: 4px;
-	  margin-top: -8px;
-	}
-<<<<<<< HEAD
+		color: lighten( $gray, 30% );
+		background: $white;
+		border-color: lighten( $gray, 30% );
+		cursor: default;
+	}
+	&:focus {
+		background: $white;
+		border-color: $black;
+	}
+
 	&.is-compact {
 		padding: 4px 8px;
 		line-height: 20px;
@@ -107,17 +69,12 @@
 		.gridicons-plus-small + .gridicon {
 			margin-left: -4px;
 		}
-=======
-	// Make the left margin of the small plus icon visually less huge
-	.gridicons-plus-small {
-	  margin-left: -4px;
->>>>>>> 31b36bd1
-	}
-	// Reset the left margin if the button contains only the plus icon
-	.gridicons-plus-small:last-of-type {
-	  margin-left: 0;
-	}
-<<<<<<< HEAD
+
+	}
+
+	&.hidden {
+		display: none;
+	}
 	.gridicon {
 		position: relative;
 		top: 4px;
@@ -125,31 +82,18 @@
 		margin-left: 10px;
 		width: 18px;
 		height: 18px;
-=======
-	// Make plus icon nudged closer to adjacent icons for add-people and add-plugin type buttons
-	.gridicons-plus-small + .gridicon {
-	  margin-left: -4px;
->>>>>>> 31b36bd1
-	}
-  }
-  &.hidden {
-	display: none;
-  }
-  .gridicon {
-	position: relative;
-	top: 4px;
-	margin-top: -2px;
-	width: 18px;
-	height: 18px;
-  }
+	}
 }
 
 // Primary buttons
 .dops-button.is-primary {
-<<<<<<< HEAD
 	background: $black;
-	border: none;
+	box-shadow: inset 0 0 0 1.5px $black;
 	color: $white;
+
+	&:hover {
+		background: var( --jp-gray-80 )
+	}
 
 	&[disabled],
 	&:disabled {
@@ -161,31 +105,9 @@
 		cursor: default;
 	}
 	&.is-compact {
+		color: $white;
 		white-space: nowrap;
 	}
-=======
-  background: $black;
-  box-shadow: inset 0 0 0 1.5px $black;
-  color: $white;
-
-  &:hover {
-	background: var( --jp-gray-80 )
-  }
-
-  &[disabled],
-  &:disabled {
-	color: #66c6e4 !important;
-	background-color: #008ec2 !important;
-	border-color: #008ec2 !important;
-	box-shadow: none !important;
-	text-shadow: none !important;
-	cursor: default;
-  }
-  &.is-compact {
-	color: $white;
-	white-space: nowrap;
-  }
->>>>>>> 31b36bd1
 }
 
 // Scary buttons
@@ -355,5 +277,5 @@
 
 a .components-external-link,
 button .components-external-link {
-  color: $black;
+	color: $black;
 }