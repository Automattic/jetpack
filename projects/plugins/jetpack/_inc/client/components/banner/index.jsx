--- conflicted
+++ resolved
@@ -41,17 +41,15 @@
 		title: PropTypes.node.isRequired,
 		isCurrentUserLinked: PropTypes.bool,
 		isConnectionOwner: PropTypes.bool,
-<<<<<<< HEAD
 		noIcon: PropTypes.bool,
-=======
 		rna: PropTypes.bool,
->>>>>>> 31b36bd1
 	};
 
 	static defaultProps = {
 		onClick: noop,
 		eventProps: {},
 		rna: false,
+		noIcon: false,
 	};
 
 	getHref() {
