import { getRedirectUrl, ToggleControl } from '@automattic/jetpack-components';
import { createInterpolateElement } from '@wordpress/element';
import { __ } from '@wordpress/i18n';
import analytics from 'lib/analytics';
import PropTypes from 'prop-types';
import React, { Component } from 'react';
import { connect } from 'react-redux';
import { getModuleOverride } from 'state/modules';

class ModuleToggleComponent extends Component {
	static displayName = 'ModuleToggle';

	static propTypes = {
		toggleModule: PropTypes.func,
		activated: PropTypes.bool,
		disabled: PropTypes.bool,
		className: PropTypes.string,
		compact: PropTypes.bool,
		id: PropTypes.string,
		overrideCondition: PropTypes.string,
	};

	static defaultProps = {
		activated: false,
		disabled: false,
		overrideCondition: '',
	};

	toggleModule = () => {
		this.trackModuleToggle( this.props.slug, this.props.activated );
		return this.props.toggleModule( this.props.slug, this.props.activated );
	};

	trackModuleToggle = ( slug, activated ) => {
		// The stats check is a hack around the fact that we're using <ModuleToggle for the settings there...
		'stats' !== slug &&
			analytics.tracks.recordEvent( 'jetpack_wpa_module_toggle', {
				module: slug,
				toggled: activated ? 'off' : 'on',
			} );
	};

	isDisabledByOverride = () => {
		const override = this.props.getModuleOverride( this.props.slug );
		if ( this.props.overrideCondition ) {
			return this.props.overrideCondition === override;
		}

		return !! override;
	};

	getDisabledReason = () => {
		if ( ! this.isDisabledByOverride() ) {
			return null;
		}
		const override = this.props.getModuleOverride( this.props.slug );
		const args = {
			link: (
				<a
					href={ getRedirectUrl( 'jetpack-support-module-overrides' ) }
					target="_blank"
					rel="noopener noreferrer"
					style={ { textDecoration: 'underline' } }
				/>
			),
		};

		switch ( override ) {
			case 'active':
				return createInterpolateElement(
					__(
						'This feature has been enabled by a site administrator. <link>Learn more</link>.',
						'jetpack'
					),
					args
				);
			case 'inactive':
				return createInterpolateElement(
					__(
						'This feature has been disabled by a site administrator. <link>Learn more</link>.',
						'jetpack'
					),
					args
				);
			default:
				return createInterpolateElement(
					__(
						'This feature is being managed by a site administrator. <link>Learn more</link>.',
						'jetpack'
					),
					args
				);
		}
	};

	render() {
		return (
			<ToggleControl
				checked={ this.props.activated || this.props.isModuleActivated }
				toggling={ this.props.toggling }
				className={ this.props.className }
				disabled={ this.props.disabled || this.isDisabledByOverride() }
				onChange={ this.toggleModule }
				help={ this.getDisabledReason() }
				label={ this.props.children }
<<<<<<< HEAD
			>
				{ this.props.children }
			</ToggleControl>
=======
			/>
>>>>>>> 31b36bd1
		);
	}
}

export const ModuleToggle = connect( state => {
	return {
		getModuleOverride: module_name => getModuleOverride( state, module_name ),
	};
} )( ModuleToggleComponent );<|MERGE_RESOLUTION|>--- conflicted
+++ resolved
@@ -103,13 +103,7 @@
 				onChange={ this.toggleModule }
 				help={ this.getDisabledReason() }
 				label={ this.props.children }
-<<<<<<< HEAD
-			>
-				{ this.props.children }
-			</ToggleControl>
-=======
 			/>
->>>>>>> 31b36bd1
 		);
 	}
 }
