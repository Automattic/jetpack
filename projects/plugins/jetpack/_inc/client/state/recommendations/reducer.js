--- conflicted
+++ resolved
@@ -30,16 +30,12 @@
 	JETPACK_RECOMMENDATIONS_CONDITIONAL_FETCH_FAIL,
 } from 'state/action-types';
 import {
-<<<<<<< HEAD
+	getPlanClass,
+	isVideoPressLegacySecurityPlan,
 	isJetpackPlanWithAntiSpam,
 	PLAN_JETPACK_SECURITY_T1_YEARLY,
+	PLAN_JETPACK_VIDEOPRESS,
 	PLAN_JETPACK_ANTI_SPAM,
-=======
-	getPlanClass,
-	isVideoPressLegacySecurityPlan,
-	PLAN_JETPACK_SECURITY_T1_YEARLY,
-	PLAN_JETPACK_VIDEOPRESS,
->>>>>>> 93b19624
 } from 'lib/plans/constants';
 import { getRewindStatus } from 'state/rewind';
 import { getSetting } from 'state/settings';
@@ -49,11 +45,8 @@
 	hasActiveProductPurchase,
 	hasActiveScanPurchase,
 	hasActiveSecurityPurchase,
-<<<<<<< HEAD
 	hasActiveAntiSpamPurchase,
-=======
 	hasActiveVideoPressPurchase,
->>>>>>> 93b19624
 	hasSecurityComparableLegacyPlan,
 } from 'state/site';
 import { hasConnectedOwner } from 'state/connection';
@@ -333,7 +326,6 @@
 				return PLAN_JETPACK_SECURITY_T1_YEARLY;
 			}
 			break;
-<<<<<<< HEAD
 		case 'anti-spam':
 			if (
 				! isPluginActive( state, 'akismet/akismet.php' ) &&
@@ -341,7 +333,8 @@
 				! isJetpackPlanWithAntiSpam( getSitePlan( state ) )
 			) {
 				return PLAN_JETPACK_ANTI_SPAM;
-=======
+			}
+			break;
 		case 'videopress':
 			if (
 				! includes( [ 'is-premium-plan', 'is-business-plan', 'is-complete-plan' ], planClass ) &&
@@ -349,7 +342,6 @@
 				! hasActiveVideoPressPurchase( state )
 			) {
 				return PLAN_JETPACK_VIDEOPRESS;
->>>>>>> 93b19624
 			}
 			break;
 	}
