--- conflicted
+++ resolved
@@ -55,11 +55,8 @@
 	trackingSettings,
 	mobile,
 	licensing,
-<<<<<<< HEAD
 	waf,
-=======
 	introOffers,
->>>>>>> c95d9f3b
 } );
 
 export default combineReducers( {
