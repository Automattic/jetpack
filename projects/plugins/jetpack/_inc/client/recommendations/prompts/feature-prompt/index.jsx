--- conflicted
+++ resolved
@@ -28,12 +28,9 @@
 	getNextRoute,
 	getStep,
 	isUpdatingRecommendationsStep,
-<<<<<<< HEAD
 	isFeatureActive,
 	isStepViewed,
-=======
 	getProductSlugForStep,
->>>>>>> ebd4cd7a
 } from 'state/recommendations';
 import Gridicon from 'components/gridicon';
 
@@ -192,12 +189,9 @@
 		...mapStateToSummaryFeatureProps( state, ownProps.stepSlug ),
 		stateStepSlug: getStep( state ),
 		updatingStep: isUpdatingRecommendationsStep( state ),
-<<<<<<< HEAD
 		featureActive: isFeatureActive( state, ownProps.stepSlug ),
 		summaryViewed: isStepViewed( state, 'summary' ),
-=======
 		spotlightProduct: getProductSlugForStep( state, ownProps.stepSlug ),
->>>>>>> ebd4cd7a
 	} ),
 	( dispatch, ownProps ) => ( {
 		addSelectedRecommendation: stepSlug => dispatch( addSelectedRecommendationAction( stepSlug ) ),
