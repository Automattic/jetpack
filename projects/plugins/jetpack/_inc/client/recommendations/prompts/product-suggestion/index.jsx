/**
 * External dependencies
 */
import PropTypes from 'prop-types';
import React, { useCallback } from 'react';
import { connect } from 'react-redux';
import { getRedirectUrl } from '@automattic/jetpack-components';
import { ExternalLink } from '@wordpress/components';

/**
 * Internal dependencies
 */
<<<<<<< HEAD
=======
import Button from 'components/button';
>>>>>>> b8fc40ee
import analytics from 'lib/analytics';
import { getSiteAdminUrl, getSiteRawUrl } from 'state/initial-state';
import { addSelectedRecommendation as addSelectedRecommendationAction } from 'state/recommendations';
import { ProductCardUpsell } from '../../product-card-upsell';

const generateCheckoutLink = ( { product, siteAdminUrl, siteRawUrl } ) => {
	return getRedirectUrl( 'jetpack-recommendations-product-checkout', {
		site: siteRawUrl,
		path: product.slug,
		query: `redirect_to=${ siteAdminUrl }admin.php?jp-react-redirect=product-purchased`,
	} );
};

const recommendedProductSlug = 'jetpack_security_t1_yearly';

const ProductSuggestionComponent = props => {
	const { product, addSelectedRecommendation } = props;

	const onPurchaseClick = useCallback( () => {
		analytics.tracks.recordEvent( 'jetpack_recommendations_product_suggestion_click', {
			type: product.slug,
		} );

		addSelectedRecommendation( 'product-suggestions' );
	}, [ product, addSelectedRecommendation ] );

	return (
<<<<<<< HEAD
		<ProductCardUpsell
			{ ...product }
			product_slug={ product.slug }
			price={ product.cost }
			upgradeUrl={ generateCheckoutLink( props ) }
			isRecommended={ product.slug === recommendedProductSlug }
			onClick={ onPurchaseClick }
		/>
=======
		<div className="jp-recommendations-product-suggestion-item jp-recommendations-product-suggestion__item">
			<div className="jp-recommendations-product-suggestion-item__content">
				<h2 className="jp-recommendations-product-suggestion-item__title">{ product.title }</h2>
				<p className="jp-recommendations-product-suggestion-item__description">
					{ product.description }
				</p>
				<div className="jp-recommendations-product-suggestion-item__price">
					<h3 className="jp-recommendations-product-suggestion-item__raw-price">
						<sup className="jp-recommendations-product-suggestion-item__currency-symbol">
							{ currencyObject.symbol }
						</sup>
						<span className="jp-recommendations-product-suggestion-item__price-integer">
							{ currencyObject.integer }
						</span>
						<sup className="jp-recommendations-product-suggestion-item__price-fraction">
							{ currencyObject.fraction }
						</sup>
					</h3>
					<span className="jp-recommendations-product-suggestion-item__billing-time-frame">
						{ product.cost_timeframe },
						<br />
						{ product.billing_timeframe }
					</span>
				</div>
				<div className="jp-recommendations-product-suggestion-item__actions">
					<Button
						className="jp-recommendations-product-suggestion-item__checkout-button"
						primary
						href={ generateCheckoutLink( props ) }
						onClick={ onPurchaseClick }
					>
						{ sprintf(
							/* translators: %s: Name of a Jetpack product. */
							__( 'Continue with %s', 'jetpack' ),
							product.title
						) }
					</Button>
					{ !! product.cta_link && !! product.cta_text && (
						<ExternalLink
							className="jp-recommendations-product-suggestion-item__external-link"
							href={ product.cta_link }
							onClick={ onExternalLinkClick }
							children={ product.cta_text }
						/>
					) }
				</div>
			</div>
		</div>
>>>>>>> b8fc40ee
	);
};

ProductSuggestionComponent.propTypes = {
	product: PropTypes.object.isRequired,
};

const ProductSuggestion = connect(
	state => ( {
		siteAdminUrl: getSiteAdminUrl( state ),
		siteRawUrl: getSiteRawUrl( state ),
	} ),
	dispatch => ( {
		addSelectedRecommendation: stepSlug => dispatch( addSelectedRecommendationAction( stepSlug ) ),
	} )
)( ProductSuggestionComponent );

export { ProductSuggestion };<|MERGE_RESOLUTION|>--- conflicted
+++ resolved
@@ -10,10 +10,6 @@
 /**
  * Internal dependencies
  */
-<<<<<<< HEAD
-=======
-import Button from 'components/button';
->>>>>>> b8fc40ee
 import analytics from 'lib/analytics';
 import { getSiteAdminUrl, getSiteRawUrl } from 'state/initial-state';
 import { addSelectedRecommendation as addSelectedRecommendationAction } from 'state/recommendations';
@@ -41,7 +37,6 @@
 	}, [ product, addSelectedRecommendation ] );
 
 	return (
-<<<<<<< HEAD
 		<ProductCardUpsell
 			{ ...product }
 			product_slug={ product.slug }
@@ -50,56 +45,6 @@
 			isRecommended={ product.slug === recommendedProductSlug }
 			onClick={ onPurchaseClick }
 		/>
-=======
-		<div className="jp-recommendations-product-suggestion-item jp-recommendations-product-suggestion__item">
-			<div className="jp-recommendations-product-suggestion-item__content">
-				<h2 className="jp-recommendations-product-suggestion-item__title">{ product.title }</h2>
-				<p className="jp-recommendations-product-suggestion-item__description">
-					{ product.description }
-				</p>
-				<div className="jp-recommendations-product-suggestion-item__price">
-					<h3 className="jp-recommendations-product-suggestion-item__raw-price">
-						<sup className="jp-recommendations-product-suggestion-item__currency-symbol">
-							{ currencyObject.symbol }
-						</sup>
-						<span className="jp-recommendations-product-suggestion-item__price-integer">
-							{ currencyObject.integer }
-						</span>
-						<sup className="jp-recommendations-product-suggestion-item__price-fraction">
-							{ currencyObject.fraction }
-						</sup>
-					</h3>
-					<span className="jp-recommendations-product-suggestion-item__billing-time-frame">
-						{ product.cost_timeframe },
-						<br />
-						{ product.billing_timeframe }
-					</span>
-				</div>
-				<div className="jp-recommendations-product-suggestion-item__actions">
-					<Button
-						className="jp-recommendations-product-suggestion-item__checkout-button"
-						primary
-						href={ generateCheckoutLink( props ) }
-						onClick={ onPurchaseClick }
-					>
-						{ sprintf(
-							/* translators: %s: Name of a Jetpack product. */
-							__( 'Continue with %s', 'jetpack' ),
-							product.title
-						) }
-					</Button>
-					{ !! product.cta_link && !! product.cta_text && (
-						<ExternalLink
-							className="jp-recommendations-product-suggestion-item__external-link"
-							href={ product.cta_link }
-							onClick={ onExternalLinkClick }
-							children={ product.cta_text }
-						/>
-					) }
-				</div>
-			</div>
-		</div>
->>>>>>> b8fc40ee
 	);
 };
 
