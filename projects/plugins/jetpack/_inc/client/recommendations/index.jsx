--- conflicted
+++ resolved
@@ -69,13 +69,11 @@
 		case RECOMMENDATION_WIZARD_STEP.SECURITY_PLAN:
 			redirectPath = '/security-plan';
 			break;
-<<<<<<< HEAD
 		case RECOMMENDATION_WIZARD_STEP.ANTI_SPAM:
 			redirectPath = '/anti-spam';
-=======
+			break;
 		case RECOMMENDATION_WIZARD_STEP.VIDEOPRESS:
 			redirectPath = '/videopress';
->>>>>>> 6804d34b
 			break;
 		case RECOMMENDATION_WIZARD_STEP.SUMMARY:
 			redirectPath = '/summary';
@@ -135,13 +133,11 @@
 					<Route path="/recommendations/security-plan">
 						<ResourcePrompt stepSlug="security-plan" isNew={ isNew( 'security-plan' ) } />
 					</Route>
-<<<<<<< HEAD
 					<Route path="/recommendations/anti-spam">
 						<ResourcePrompt stepSlug="anti-spam" isNew={ isNew( 'anti-spam' ) } />
-=======
+					</Route>
 					<Route path="/recommendations/videopress">
 						<FeaturePrompt stepSlug="videopress" isNew={ isNew( 'videopress' ) } />
->>>>>>> 6804d34b
 					</Route>
 					<Route path="/recommendations/summary">
 						<Summary newRecommendations={ newRecommendations } />
