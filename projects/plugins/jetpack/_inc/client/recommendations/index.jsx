/**
 * External dependencies
 */
import React from 'react';
import { Redirect, Route, Switch } from 'react-router-dom';
import { connect } from 'react-redux';
import { __ } from '@wordpress/i18n';
import { getRedirectUrl } from '@automattic/jetpack-components';

/**
 * Internal dependencies
 */
import { FeaturePrompt } from './prompts/feature-prompt';
import { ProductSuggestions } from './prompts/product-suggestions';
import { ProductPurchased } from './product-purchased';
import { SiteTypeQuestion } from './prompts/site-type';
import { Summary } from './summary';
import QueryRecommendationsData from 'components/data/query-recommendations-data';
import QueryRecommendationsProductSuggestions from 'components/data/query-recommendations-product-suggestions';
import QueryRecommendationsUpsell from 'components/data/query-recommendations-upsell';
import QueryRecommendationsConditional from 'components/data/query-recommendations-conditional';
import QueryRewindStatus from 'components/data/query-rewind-status';
import QuerySite from 'components/data/query-site';
import QuerySitePlugins from 'components/data/query-site-plugins';
import {
	getStep,
	isRecommendationsDataLoaded,
	isRecommendationsConditionalLoaded,
} from 'state/recommendations';
import { getNewRecommendations } from 'state/initial-state';
import { JetpackLoadingIcon } from 'components/jetpack-loading-icon';
import { RECOMMENDATION_WIZARD_STEP } from './constants';
import { ResourcePrompt } from './prompts/resource-prompt';

const RecommendationsComponent = props => {
	const { isLoading, step, newRecommendations } = props;

	let redirectPath;

	switch ( step ) {
		case RECOMMENDATION_WIZARD_STEP.NOT_STARTED:
		case RECOMMENDATION_WIZARD_STEP.SITE_TYPE:
			redirectPath = '/site-type';
			break;
		case RECOMMENDATION_WIZARD_STEP.PRODUCT_SUGGESTIONS:
			redirectPath = '/product-suggestions';
			break;
		case RECOMMENDATION_WIZARD_STEP.PRODUCT_PURCHASED:
			redirectPath = '/product-purchased';
			break;
		case RECOMMENDATION_WIZARD_STEP.WOOCOMMERCE:
			redirectPath = '/woocommerce';
			break;
		case RECOMMENDATION_WIZARD_STEP.MONITOR:
			redirectPath = '/monitor';
			break;
		case RECOMMENDATION_WIZARD_STEP.RELATED_POSTS:
			redirectPath = '/related-posts';
			break;
		case RECOMMENDATION_WIZARD_STEP.CREATIVE_MAIL:
			redirectPath = '/creative-mail';
			break;
		case RECOMMENDATION_WIZARD_STEP.SITE_ACCELERATOR:
			redirectPath = '/site-accelerator';
			break;
		case RECOMMENDATION_WIZARD_STEP.PUBLICIZE:
			redirectPath = '/publicize';
			break;
<<<<<<< HEAD
		case RECOMMENDATION_WIZARD_STEP.SECURITY_PLAN:
			redirectPath = '/security-plan';
=======
		case RECOMMENDATION_WIZARD_STEP.VIDEOPRESS:
			redirectPath = '/videopress';
>>>>>>> ff3ef387
			break;
		case RECOMMENDATION_WIZARD_STEP.SUMMARY:
			redirectPath = '/summary';
			break;
		default:
			throw `Unknown step ${ step } in RecommendationsComponent`;
	}

	// Check to see if a step slug is "new" - has not been viewed yet.
	const isNew = stepSlug => {
		return newRecommendations && newRecommendations.includes( stepSlug );
	};

	return (
		<>
			<QueryRecommendationsData />
			<QueryRecommendationsProductSuggestions />
			<QueryRecommendationsUpsell />
			<QueryRecommendationsConditional />
			<QueryRewindStatus />
			<QuerySite />
			<QuerySitePlugins />
			{ isLoading ? (
				<div className="jp-recommendations__loading">
					<JetpackLoadingIcon altText={ __( 'Loading recommendations', 'jetpack' ) } />
				</div>
			) : (
				<Switch>
					<Redirect exact from={ '/recommendations' } to={ '/recommendations' + redirectPath } />
					<Route path="/recommendations/site-type">
						<SiteTypeQuestion />
					</Route>
					<Route path="/recommendations/product-suggestions">
						<ProductSuggestions />
					</Route>
					<Route path="/recommendations/product-purchased">
						<ProductPurchased />
					</Route>
					<Route path="/recommendations/woocommerce">
						<FeaturePrompt stepSlug="woocommerce" />
					</Route>
					<Route path="/recommendations/monitor">
						<FeaturePrompt stepSlug="monitor" />
					</Route>
					<Route path="/recommendations/related-posts">
						<FeaturePrompt stepSlug="related-posts" />
					</Route>
					<Route path="/recommendations/creative-mail">
						<FeaturePrompt stepSlug="creative-mail" />
					</Route>
					<Route path="/recommendations/site-accelerator">
						<FeaturePrompt stepSlug="site-accelerator" />
					</Route>
					<Route path="/recommendations/publicize">
						<FeaturePrompt stepSlug="publicize" isNew={ isNew( 'publicize' ) } />
					</Route>
<<<<<<< HEAD
					<Route path="/recommendations/security-plan">
						<ResourcePrompt stepSlug="security-plan" isNew={ isNew( 'security-plan' ) } />
=======
					<Route path="/recommendations/videopress">
						<FeaturePrompt stepSlug="videopress" isNew={ isNew( 'videopress' ) } />
>>>>>>> ff3ef387
					</Route>
					<Route path="/recommendations/summary">
						<Summary newRecommendations={ newRecommendations } />
					</Route>
				</Switch>
			) }
			<div className="jp-footer">
				<li className="jp-footer__link-item">
					<a
						role="button"
						tabIndex="0"
						className="jp-footer__link"
						href={ getRedirectUrl( 'jetpack-support-getting-started' ) }
					>
						{ __( 'Learn how to get started with Jetpack', 'jetpack' ) }
					</a>
				</li>
				<li className="jp-footer__link-item">
					<a
						role="button"
						tabIndex="0"
						className="jp-footer__link"
						href={ getRedirectUrl( 'jetpack-support' ) }
					>
						{ __( 'Search our support site', 'jetpack' ) }
					</a>
				</li>
			</div>
		</>
	);
};

export const Recommendations = connect( state => ( {
	isLoading:
		! isRecommendationsDataLoaded( state ) || ! isRecommendationsConditionalLoaded( state ),
	step: getStep( state ),
	newRecommendations: getNewRecommendations( state ),
} ) )( RecommendationsComponent );<|MERGE_RESOLUTION|>--- conflicted
+++ resolved
@@ -66,13 +66,11 @@
 		case RECOMMENDATION_WIZARD_STEP.PUBLICIZE:
 			redirectPath = '/publicize';
 			break;
-<<<<<<< HEAD
 		case RECOMMENDATION_WIZARD_STEP.SECURITY_PLAN:
 			redirectPath = '/security-plan';
-=======
+			break;
 		case RECOMMENDATION_WIZARD_STEP.VIDEOPRESS:
 			redirectPath = '/videopress';
->>>>>>> ff3ef387
 			break;
 		case RECOMMENDATION_WIZARD_STEP.SUMMARY:
 			redirectPath = '/summary';
@@ -129,13 +127,11 @@
 					<Route path="/recommendations/publicize">
 						<FeaturePrompt stepSlug="publicize" isNew={ isNew( 'publicize' ) } />
 					</Route>
-<<<<<<< HEAD
 					<Route path="/recommendations/security-plan">
 						<ResourcePrompt stepSlug="security-plan" isNew={ isNew( 'security-plan' ) } />
-=======
+					</Route>
 					<Route path="/recommendations/videopress">
 						<FeaturePrompt stepSlug="videopress" isNew={ isNew( 'videopress' ) } />
->>>>>>> ff3ef387
 					</Route>
 					<Route path="/recommendations/summary">
 						<Summary newRecommendations={ newRecommendations } />
