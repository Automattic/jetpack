--- conflicted
+++ resolved
@@ -51,8 +51,6 @@
 					site: getSiteRawUrl( state ),
 				} ),
 			};
-<<<<<<< HEAD
-=======
 		case 'videopress':
 			return {
 				configureButtonLabel: __( 'How To', 'jetpack' ),
@@ -60,7 +58,6 @@
 				summaryActivateButtonLabel: __( 'Enable', 'jetpack' ),
 				configLink: getRedirectUrl( 'jetpack-support-videopress-block-editor' ),
 			};
->>>>>>> ff3ef387
 		case 'woocommerce':
 			return {
 				configureButtonLabel: __( 'Settings', 'jetpack' ),
@@ -129,15 +126,12 @@
 					return dispatch( updateSettings( { publicize: true } ) );
 				},
 			};
-<<<<<<< HEAD
-=======
 		case 'videopress':
 			return {
 				activateFeature: () => {
 					return dispatch( updateSettings( { videopress: true } ) );
 				},
 			};
->>>>>>> ff3ef387
 		case 'woocommerce':
 			return {
 				activateFeature: () => {
@@ -223,7 +217,6 @@
 				illustrationPath: '/recommendations/general-illustration.png',
 				rnaIllustration: true,
 			};
-<<<<<<< HEAD
 		case 'security-plan':
 			return {
 				question: __( 'With more plugins comes more responsibility.', 'jetpack' ),
@@ -242,7 +235,9 @@
 				),
 				ctaText: __( 'Read WordPress Security for Beginners', 'jetpack' ),
 				ctaLink: getRedirectUrl( 'jetpack-blog-wordpress-security-for-beginners' ),
-=======
+				illustrationPath: '/recommendations/general-illustration.png',
+				rnaIllustration: true,
+			};
 		case 'videopress':
 			return {
 				question: __(
@@ -255,7 +250,6 @@
 				),
 				descriptionLink: getRedirectUrl( 'jetpack-videopress' ),
 				ctaText: __( 'Try VideoPress for free', 'jetpack' ),
->>>>>>> ff3ef387
 				illustrationPath: '/recommendations/general-illustration.png',
 				rnaIllustration: true,
 			};
