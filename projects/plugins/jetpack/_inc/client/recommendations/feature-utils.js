--- conflicted
+++ resolved
@@ -11,12 +11,11 @@
 import { getSiteAdminUrl, getSiteRawUrl, getStaticProductsForPurchase } from 'state/initial-state';
 import { updateSettings } from 'state/settings';
 import { fetchPluginsData } from 'state/site/plugins';
-
-<<<<<<< HEAD
-import { PLAN_JETPACK_SECURITY_T1_YEARLY, PLAN_JETPACK_ANTI_SPAM } from 'lib/plans/constants';
-=======
-import { PLAN_JETPACK_SECURITY_T1_YEARLY, PLAN_JETPACK_VIDEOPRESS } from 'lib/plans/constants';
->>>>>>> 93b19624
+import {
+	PLAN_JETPACK_SECURITY_T1_YEARLY,
+	PLAN_JETPACK_VIDEOPRESS,
+	PLAN_JETPACK_ANTI_SPAM,
+} from 'lib/plans/constants';
 
 export const mapStateToSummaryFeatureProps = ( state, featureSlug ) => {
 	switch ( featureSlug ) {
@@ -312,28 +311,27 @@
 				productCardList: products.security ? products.security.features : [],
 				productCardIcon: '/recommendations/cloud-icon.svg',
 			};
-<<<<<<< HEAD
 		case PLAN_JETPACK_ANTI_SPAM:
 			return {
 				productCardTitle: __( 'Block spam automatically with Jetpack Anti-spam', 'jetpack' ),
-=======
-		case PLAN_JETPACK_VIDEOPRESS:
-			return {
-				productCardTitle: __( 'Upgrade for more videos and storage', 'jetpack' ),
->>>>>>> 93b19624
 				productCardCtaLink: getRedirectUrl( 'jetpack-recommendations-product-checkout', {
 					site: siteRawUrl,
 					path: productSlug,
 				} ),
-<<<<<<< HEAD
 				productCardCtaText: __( 'Get Anti-spam', 'jetpack' ),
 				productCardList: products.akismet ? products.akismet.features : [],
 				productCardIcon: '/recommendations/bug-icon.svg',
-=======
+			};
+		case PLAN_JETPACK_VIDEOPRESS:
+			return {
+				productCardTitle: __( 'Upgrade for more videos and storage', 'jetpack' ),
+				productCardCtaLink: getRedirectUrl( 'jetpack-recommendations-product-checkout', {
+					site: siteRawUrl,
+					path: productSlug,
+				} ),
 				productCardCtaText: __( 'Get VideoPress', 'jetpack' ),
 				productCardList: products.videopress ? products.videopress.features : [],
 				productCardIcon: '/recommendations/video-icon.svg',
->>>>>>> 93b19624
 			};
 		default:
 			throw `Unknown product slug for getProductCardData: ${ productSlug }`;
