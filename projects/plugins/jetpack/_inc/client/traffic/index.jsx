--- conflicted
+++ resolved
@@ -13,15 +13,9 @@
 	getLastPostUrl,
 	currentThemeIsBlockTheme,
 	getSiteId,
-<<<<<<< HEAD
-	isWoASite as getIsWoASite,
-} from 'state/initial-state';
-import { getModule, getModuleOverride } from 'state/modules';
-=======
 	isWoASite,
 } from 'state/initial-state';
 import { getModule, getModuleOverride, isModuleActivated } from 'state/modules';
->>>>>>> a6012f69
 import { isModuleFound } from 'state/search';
 import { getSettings } from 'state/settings';
 import { siteUsesWpAdminInterface } from 'state/site';
@@ -144,6 +138,5 @@
 		hasConnectedOwner: hasConnectedOwner( state ),
 		blogID: getSiteId( state ),
 		siteUsesWpAdminInterface: siteUsesWpAdminInterface( state ),
-		isWoASite: getIsWoASite( state ),
 	};
 } )( Traffic );