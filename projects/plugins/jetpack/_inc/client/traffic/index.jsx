--- conflicted
+++ resolved
@@ -9,11 +9,7 @@
 	isUnavailableInOfflineMode,
 	hasConnectedOwner,
 } from 'state/connection';
-<<<<<<< HEAD
-import { getLastPostUrl, isAtomicSite, currentThemeIsBlockTheme } from 'state/initial-state';
-=======
-import { getLastPostUrl } from 'state/initial-state';
->>>>>>> 3fb51552
+import { getLastPostUrl, currentThemeIsBlockTheme } from 'state/initial-state';
 import { getModule, getModuleOverride } from 'state/modules';
 import { isModuleFound } from 'state/search';
 import { getSettings } from 'state/settings';
@@ -82,32 +78,7 @@
 								'jetpack'
 						  ) }
 				</h2>
-<<<<<<< HEAD
-				{ foundAds && (
-					<Ads
-						{ ...commonProps }
-						isAtomicSite={ this.props.isAtomicSite }
-						configureUrl={ getRedirectUrl( 'calypso-stats-ads-day', {
-							site: this.props.siteRawUrl,
-						} ) }
-					/>
-				) }
 				{ foundRelated && <RelatedPosts { ...commonProps } /> }
-=======
-				{ foundRelated && (
-					<RelatedPosts
-						{ ...commonProps }
-						configureUrl={
-							this.props.siteAdminUrl +
-							'customize.php?autofocus[section]=jetpack_relatedposts' +
-							'&return=' +
-							encodeURIComponent( this.props.siteAdminUrl + 'admin.php?page=jetpack#/traffic' ) +
-							'&url=' +
-							encodeURIComponent( this.props.lastPostUrl )
-						}
-					/>
-				) }
->>>>>>> 3fb51552
 				{ foundSeo && (
 					<SEO
 						{ ...commonProps }
