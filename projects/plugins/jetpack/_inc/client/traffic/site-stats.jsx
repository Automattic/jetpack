import { imagePath, JETPACK_STATS_OPT_OUT_SURVEY } from 'constants/urls';
import { getRedirectUrl } from '@automattic/jetpack-components';
import { createInterpolateElement } from '@wordpress/element';
import { __, _x } from '@wordpress/i18n';
import classNames from 'classnames';
import Button from 'components/button';
import Card from 'components/card';
import FoldableCard from 'components/foldable-card';
import CompactFormToggle from 'components/form/form-toggle/compact';
import { FormFieldset, FormLegend } from 'components/forms';
import ModuleOverriddenBanner from 'components/module-overridden-banner';
import { withModuleSettingsFormHelpers } from 'components/module-settings/with-module-settings-form-helpers';
import SimpleNotice from 'components/notice';
import NoticeAction from 'components/notice/notice-action';
import SettingsCard from 'components/settings-card';
import SettingsGroup from 'components/settings-group';
import analytics from 'lib/analytics';
import { filter, includes } from 'lodash';
import React from 'react';
import { connect } from 'react-redux';
import { isWoASite } from 'state/initial-state';

class SiteStatsComponent extends React.Component {
	constructor( props ) {
		super( props );
		const countRoles = props.getOptionValue( 'count_roles', 'stats' ),
			roles = props.getOptionValue( 'roles', 'stats' );

		this.state = {
			count_roles: countRoles,
			roles: roles,

			count_roles_administrator: includes( countRoles, 'administrator', false ),
			count_roles_editor: includes( countRoles, 'editor', false ),
			count_roles_author: includes( countRoles, 'author', false ),
			count_roles_contributor: includes( countRoles, 'contributor', false ),
			count_roles_subscriber: includes( countRoles, 'subscriber', false ),

			roles_administrator: true,
			roles_editor: includes( roles, 'editor', false ),
			roles_author: includes( roles, 'author', false ),
			roles_contributor: includes( roles, 'contributor', false ),
			roles_subscriber: includes( roles, 'subscriber', false ),
		};

		if ( roles ) {
			this.addCustomCountRolesState( countRoles );
			this.addCustomRolesState( roles );
		}
	}

	/**
	 * Update state so toggles are updated.
	 *
	 * @param {string} optionName - the slug of the option to update
	 * @param {string} optionSet  - the name of a set of options ?
	 */
	updateOptions = ( optionName, optionSet ) => {
		let value = this.props.getOptionValue( optionSet, 'stats' ),
			toggled = false;
		if ( ! this.state[ `${ optionSet }_${ optionName }` ] ) {
			if ( ! includes( value, optionName ) ) {
				value.push( optionName );
				toggled = true;
			}
		} else if ( includes( value, optionName ) ) {
			value = filter( value, item => {
				return item !== optionName;
			} );
		}

		this.setState(
			{
				[ `${ optionSet }_${ optionName }` ]: ! this.state[ `${ optionSet }_${ optionName }` ],
			},
			() => {
				this.props.updateOptions( {
					[ optionSet ]: value,
				} );
			}
		);

		analytics.tracks.recordEvent( 'jetpack_wpa_settings_toggle', {
			module: 'stats',
			setting: optionSet,
			role: optionName,
			toggled: toggled ? 'on' : 'off',
		} );
	};

	/**
	 * Activate Stats.
	 */
	activateStats = () => {
		this.props.updateOptions( {
			stats: true,
		} );
	};

	trackOpenCard = () => {
		analytics.tracks.recordJetpackClick( {
			target: 'foldable-settings-open',
			feature: 'stats',
		} );
	};

	handleRoleToggleChange = ( role, setting ) => {
		return () => this.updateOptions( role, setting );
	};

	/**
	 * Allows for custom roles 'count logged in page views' stats settings to be added to the current state.
	 *
	 * @param {Array} countRoles - All roles (including custom) that have 'count logged in page views' enabled.
	 */
	addCustomCountRolesState( countRoles ) {
		countRoles.forEach( role => {
			if (
				! [ 'administrator', 'editor', 'author', 'subscriber', 'contributor' ].includes(
					countRoles
				)
			) {
				this.state[ `count_roles_${ role }` ] = includes( countRoles, role, false );
			}
		} );
	}

	/**
	 * Allows for custom roles 'allow stats reports' stats settings to be added to the current state.
	 *
	 * @param {Array} roles - All roles (including custom) that have 'allow stats reports' enabled.
	 */
	addCustomRolesState( roles ) {
		roles.forEach( role => {
			if (
				! [ 'administrator', 'editor', 'author', 'subscriber', 'contributor' ].includes( role )
			) {
				this.state[ `roles_${ role }` ] = includes( roles, role, false );
			}
		} );
	}

	handleStatsOptionToggle( option_slug ) {
		return () => this.props.updateFormStateModuleOption( 'stats', option_slug );
	}

	render() {
		const stats = this.props.getModule( 'stats' );
		const isStatsActive = this.props.getOptionValue( 'stats' );
		const unavailableInOfflineMode = this.props.isUnavailableInOfflineMode( 'stats' );
		const siteRoles = this.props.getSiteRoles();

		const optedOutOfOdyssey =
			isStatsActive &&
			! unavailableInOfflineMode &&
			! this.props.getOptionValue( 'enable_calypso_stats' );

		if ( 'inactive' === this.props.getModuleOverride( 'stats' ) ) {
			return <ModuleOverriddenBanner moduleName={ stats.name } />;
		}

		if ( ! isStatsActive ) {
			return (
				<Card
					className={
						'jp-at-a-glance__stats-card ' + ( this.props.isOfflineMode ? 'is-inactive' : '' )
					}
				>
					<div className="jp-at-a-glance__stats-inactive">
						<div className="jp-at-a-glance__stats-inactive-icon">
							<img
								src={ imagePath + 'stats.svg' }
								width="60"
								height="60"
								alt={ __( 'Line chart overlaid on a bar chart', 'jetpack' ) }
								className="jp-at-a-glance__stats-icon"
							/>
						</div>
						<div className="jp-at-a-glance__stats-inactive-text">
							{ this.props.isOfflineMode
								? __( 'Unavailable in Offline Mode', 'jetpack' )
								: createInterpolateElement(
										__(
											'<Button>Activate Jetpack Stats</Button> to see page views, likes, followers, subscribers, and more! <a>Learn More</a>',
											'jetpack'
										),
										{
											Button: <Button className="jp-link-button" onClick={ this.activateStats } />,
											a: (
												<a
													href={ getRedirectUrl( 'jetpack-support-wordpress-com-stats' ) }
													target="_blank"
													rel="noopener noreferrer"
												/>
											),
										}
								  ) }
						</div>
						{ ! this.props.isOfflineMode && (
							<div className="jp-at-a-glance__stats-inactive-button">
								<Button onClick={ this.activateStats } primary={ true }>
									{ __( 'Activate Jetpack Stats', 'jetpack' ) }
								</Button>
							</div>
						) }
					</div>
				</Card>
			);
		}

		return (
			<SettingsCard
				{ ...this.props }
				header={ _x( 'Jetpack Stats', 'Settings header', 'jetpack' ) }
				hideButton
				module="site-stats"
			>
				<FoldableCard
					onOpen={ this.trackOpenCard }
					header={ __(
						'Expand to update settings for how visits are counted and manage who can view this information.',
						'jetpack'
					) }
					clickableHeader={ true }
					className={ classNames( 'jp-foldable-settings-standalone', {
						'jp-foldable-settings-disable': unavailableInOfflineMode,
					} ) }
				>
					<SettingsGroup
						disableInOfflineMode
						module={ stats }
						support={ {
							text: __(
								'Displays information on your site activity, including visitors and popular posts or pages.',
								'jetpack'
							),
							link: getRedirectUrl( 'jetpack-support-wordpress-com-stats' ),
						} }
					>
						{ ! this.props.isWoASite && (
<<<<<<< HEAD
							// Hide Odyssey Stats toggle on WoA sites, which should use Calypso Stats instead.
							<FormFieldset className="jp-stats-odyssey-toggle">
								<CompactFormToggle
									checked={ !! this.props.getOptionValue( 'enable_odyssey_stats' ) }
									disabled={ ! isStatsActive || unavailableInOfflineMode }
									toggling={ this.props.isSavingAnyOption( [ 'stats', 'enable_odyssey_stats' ] ) }
									onChange={ this.handleStatsOptionToggle( 'enable_odyssey_stats' ) }
								>
									<span className="jp-form-toggle-explanation">
										{ /* This toggle enables Odyssey Stats. */ }
										{ __( 'Enable the new Jetpack Stats experience', 'jetpack' ) }
									</span>
									<span className="jp-stats-odyssey-badge">{ __( 'New', 'jetpack' ) }</span>
								</CompactFormToggle>
							</FormFieldset>
=======
							<>
								{ optedOutOfOdyssey && (
									<SimpleNotice
										className="jp-stats-odyssey-disabled-notice"
										showDismiss={ false }
										status="is-error"
										text={ __(
											'Not into the new stats? Tell us why so we can make stats better for you.',
											'jetpack'
										) }
									>
										<NoticeAction href={ JETPACK_STATS_OPT_OUT_SURVEY } external={ true }>
											{ __( 'Take a Quick Survey', 'jetpack' ) }
										</NoticeAction>
									</SimpleNotice>
								) }
								{ /* Hide Odyssey Stats toggle on WoA sites, which should use Calypso Stats instead. */ }
								<FormFieldset className="jp-stats-odyssey-toggle">
									<CompactFormToggle
										checked={ !! this.props.getOptionValue( 'enable_calypso_stats' ) }
										disabled={ ! isStatsActive || unavailableInOfflineMode }
										toggling={ this.props.isSavingAnyOption( [ 'stats', 'enable_calypso_stats' ] ) }
										onChange={ this.handleStatsOptionToggle( 'enable_calypso_stats' ) }
									>
										<span className="jp-form-toggle-explanation">
											{ /* This toggle enables Odyssey Stats. */ }
											{ __( 'Enable a new Jetpack Stats experience', 'jetpack' ) }
										</span>
										<span className="jp-stats-odyssey-badge">{ __( 'New', 'jetpack' ) }</span>
									</CompactFormToggle>
								</FormFieldset>
							</>
>>>>>>> 9773aafd
						) }
						<FormFieldset>
							<CompactFormToggle
								checked={ !! this.props.getOptionValue( 'admin_bar' ) }
								disabled={ ! isStatsActive || unavailableInOfflineMode }
								toggling={ this.props.isSavingAnyOption( [ 'stats', 'admin_bar' ] ) }
								onChange={ this.handleStatsOptionToggle( 'admin_bar' ) }
							>
								<span className="jp-form-toggle-explanation">
									{ __(
										'Include a small chart in your admin bar with a 48-hour traffic snapshot',
										'jetpack'
									) }
								</span>
							</CompactFormToggle>
						</FormFieldset>
						<FormFieldset>
							<FormLegend>{ __( 'Count logged in page views from', 'jetpack' ) }</FormLegend>
							{ Object.keys( siteRoles ).map( key => (
								<CompactFormToggle
									checked={ this.state[ `count_roles_${ key }` ] }
									disabled={
										! isStatsActive ||
										unavailableInOfflineMode ||
										this.props.isSavingAnyOption( [ 'stats', 'count_roles' ] )
									}
									onChange={ this.handleRoleToggleChange( key, 'count_roles' ) }
									key={ `count_roles-${ key }` }
								>
									<span className="jp-form-toggle-explanation">{ siteRoles[ key ].name }</span>
								</CompactFormToggle>
							) ) }
						</FormFieldset>
						<FormFieldset>
							<FormLegend>{ __( 'Allow Jetpack Stats to be viewed by', 'jetpack' ) }</FormLegend>
							<CompactFormToggle checked={ true } disabled={ true }>
								<span className="jp-form-toggle-explanation">{ siteRoles.administrator.name }</span>
							</CompactFormToggle>
							{ Object.keys( siteRoles ).map(
								key =>
									'administrator' !== key && (
										<CompactFormToggle
											checked={ this.state[ `roles_${ key }` ] }
											disabled={
												! isStatsActive ||
												unavailableInOfflineMode ||
												this.props.isSavingAnyOption( [ 'stats', 'roles' ] )
											}
											onChange={ this.handleRoleToggleChange( key, 'roles' ) }
											key={ `roles-${ key }` }
										>
											<span className="jp-form-toggle-explanation">{ siteRoles[ key ].name }</span>
										</CompactFormToggle>
									)
							) }
						</FormFieldset>
					</SettingsGroup>
				</FoldableCard>
			</SettingsCard>
		);
	}
}

export const SiteStats = connect( state => ( {
	isWoASite: isWoASite( state ),
} ) )( withModuleSettingsFormHelpers( SiteStatsComponent ) );<|MERGE_RESOLUTION|>--- conflicted
+++ resolved
@@ -153,7 +153,7 @@
 		const optedOutOfOdyssey =
 			isStatsActive &&
 			! unavailableInOfflineMode &&
-			! this.props.getOptionValue( 'enable_calypso_stats' );
+			! this.props.getOptionValue( 'enable_odyssey_stats' );
 
 		if ( 'inactive' === this.props.getModuleOverride( 'stats' ) ) {
 			return <ModuleOverriddenBanner moduleName={ stats.name } />;
@@ -238,23 +238,6 @@
 						} }
 					>
 						{ ! this.props.isWoASite && (
-<<<<<<< HEAD
-							// Hide Odyssey Stats toggle on WoA sites, which should use Calypso Stats instead.
-							<FormFieldset className="jp-stats-odyssey-toggle">
-								<CompactFormToggle
-									checked={ !! this.props.getOptionValue( 'enable_odyssey_stats' ) }
-									disabled={ ! isStatsActive || unavailableInOfflineMode }
-									toggling={ this.props.isSavingAnyOption( [ 'stats', 'enable_odyssey_stats' ] ) }
-									onChange={ this.handleStatsOptionToggle( 'enable_odyssey_stats' ) }
-								>
-									<span className="jp-form-toggle-explanation">
-										{ /* This toggle enables Odyssey Stats. */ }
-										{ __( 'Enable the new Jetpack Stats experience', 'jetpack' ) }
-									</span>
-									<span className="jp-stats-odyssey-badge">{ __( 'New', 'jetpack' ) }</span>
-								</CompactFormToggle>
-							</FormFieldset>
-=======
 							<>
 								{ optedOutOfOdyssey && (
 									<SimpleNotice
@@ -274,10 +257,10 @@
 								{ /* Hide Odyssey Stats toggle on WoA sites, which should use Calypso Stats instead. */ }
 								<FormFieldset className="jp-stats-odyssey-toggle">
 									<CompactFormToggle
-										checked={ !! this.props.getOptionValue( 'enable_calypso_stats' ) }
+										checked={ !! this.props.getOptionValue( 'enable_odyssey_stats' ) }
 										disabled={ ! isStatsActive || unavailableInOfflineMode }
-										toggling={ this.props.isSavingAnyOption( [ 'stats', 'enable_calypso_stats' ] ) }
-										onChange={ this.handleStatsOptionToggle( 'enable_calypso_stats' ) }
+										toggling={ this.props.isSavingAnyOption( [ 'stats', 'enable_odyssey_stats' ] ) }
+										onChange={ this.handleStatsOptionToggle( 'enable_odyssey_stats' ) }
 									>
 										<span className="jp-form-toggle-explanation">
 											{ /* This toggle enables Odyssey Stats. */ }
@@ -287,7 +270,6 @@
 									</CompactFormToggle>
 								</FormFieldset>
 							</>
->>>>>>> 9773aafd
 						) }
 						<FormFieldset>
 							<CompactFormToggle
