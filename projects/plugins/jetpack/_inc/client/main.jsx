/**
 * External dependencies
 */
import React from 'react';
import { connect } from 'react-redux';
import { withRouter, Prompt } from 'react-router-dom';
import { __, sprintf } from '@wordpress/i18n';
import { getRedirectUrl } from '@automattic/jetpack-components';
import { PartnerCouponRedeem } from '@automattic/jetpack-partner-coupon';
import { ConnectScreen, CONNECTION_STORE_ID } from '@automattic/jetpack-connection';
import { Dashicon } from '@wordpress/components';
import { withDispatch } from '@wordpress/data';

/**
 * Internal dependencies
 */
import Masthead from 'components/masthead';
import Navigation from 'components/navigation';
import NavigationSettings from 'components/navigation-settings';
import SearchableSettings from 'settings/index.jsx';
import {
	updateLicensingActivationNoticeDismiss as updateLicensingActivationNoticeDismissAction,
	updateUserLicensesCounts as updateUserLicensesCountsAction,
} from 'state/licensing';
import {
	getSiteConnectionStatus,
	isCurrentUserLinked,
	isSiteConnected,
	isConnectingUser,
	resetConnectUser,
	isReconnectingSite,
	reconnectSite,
	getConnectUrl,
	getConnectingUserFeatureLabel,
	getConnectionStatus,
	hasConnectedOwner,
	getHasSeenWCConnectionModal,
	setHasSeenWCConnectionModal,
} from 'state/connection';
import {
	setInitialState,
	getSiteRawUrl,
	getSiteAdminUrl,
	getApiNonce,
	getApiRootUrl,
	getRegistrationNonce,
	userCanManageModules,
	userCanConnectSite,
	getCurrentVersion,
	getTracksUserData,
	showRecommendations,
	getPluginBaseUrl,
	getPartnerCoupon,
	isWoASite,
	isWooCommerceActive,
} from 'state/initial-state';
import {
	fetchSiteData as fetchSiteDataAction,
	fetchSitePurchases as fetchSitePurchasesAction,
} from 'state/site';
import { areThereUnsavedSettings, clearUnsavedSettingsFlag } from 'state/settings';
import { getSearchTerm } from 'state/search';
import { Recommendations } from 'recommendations';
import ProductDescriptions from 'product-descriptions';
import { productDescriptionRoutes } from 'product-descriptions/constants';
import AtAGlance from 'at-a-glance/index.jsx';
import MyPlan from 'my-plan/index.jsx';
import Footer from 'components/footer';
import SupportCard from 'components/support-card';
import AppsCard from 'components/apps-card';
import NonAdminView from 'components/non-admin-view';
import JetpackNotices from 'components/jetpack-notices';
import AdminNotices from 'components/admin-notices';
import Tracker from 'components/tracker';
import analytics from 'lib/analytics';
import restApi from '@automattic/jetpack-api';
import QueryRewindStatus from 'components/data/query-rewind-status';
import { getRewindStatus } from 'state/rewind';
import ReconnectModal from 'components/reconnect-modal';
import { createInterpolateElement } from '@wordpress/element';
import { imagePath } from 'constants/urls';
import { ActivationScreen } from '@automattic/jetpack-licensing';
import ContextualizedConnection from 'components/contextualized-connection';

const recommendationsRoutes = [
	'/recommendations',
	'/recommendations/site-type',
	'/recommendations/product-suggestions',
	'/recommendations/product-purchased',
	'/recommendations/woocommerce',
	'/recommendations/monitor',
	'/recommendations/related-posts',
	'/recommendations/creative-mail',
	'/recommendations/site-accelerator',
	'/recommendations/summary',
];

const dashboardRoutes = [ '/', '/dashboard', '/reconnect', '/my-plan', '/plans' ];
const settingsRoutes = [
	'/settings',
	'/security',
	'/performance',
	'/writing',
	'/sharing',
	'/discussion',
	'/traffic',
	'/privacy',
];

class Main extends React.Component {
	constructor( props ) {
		super( props );
		this.closeReconnectModal = this.closeReconnectModal.bind( this );
		this.onLicenseActivationSuccess = this.onLicenseActivationSuccess.bind( this );
	}

	UNSAFE_componentWillMount() {
		this.props.setInitialState();
		restApi.setApiRoot( this.props.apiRoot );
		restApi.setApiNonce( this.props.apiNonce );
		this.initializeAnalytics();

		// Handles refresh, closing and navigating away from Jetpack's Admin Page
		// beforeunload can not handle confirm calls in most of the browsers, so just clean up the flag.
		window.addEventListener( 'beforeunload', this.props.clearUnsavedSettingsFlag );

		// Track initial page view
		this.props.isSiteConnected &&
			analytics.tracks.recordEvent( 'jetpack_wpa_page_view', {
				path: this.props.location.pathname,
				current_version: this.props.currentVersion,
			} );
	}

	componentDidMount() {
		// If we have a div that's only found on the Jetpack dashboard when not connected,
		// let's move the connection banner inside that div, inside the React page.
		const connectReactContainer = jQuery( '.jp-jetpack-connect__container' );
		const fullScreenContainer = jQuery( '.jp-connect-full__container' );
		if ( connectReactContainer && fullScreenContainer.length > 0 ) {
			fullScreenContainer.prependTo( connectReactContainer );
		}

		/* Redirects the user to the Woo Connection/Welcome Screen if:
		 * 1. They have Woo installed and active AND
		 * 2. they have never seen this screen before AND
		 * 3. they have the right permissions.
		 */
		if (
			this.props.isWooCommerceActive &&
			! this.props.hasSeenWCConnectionModal &&
			this.userCanManageModules
		) {
			this.props.history.replace( '/woo-setup' );
		}
	}

	/*
	 * Shows a confirmation dialog if there are unsaved module settings.
	 *
	 * Return true or false according to the history.listenBefore specification which is part of react-router
	 */
	handleRouterWillLeave = () => {
		const question = __(
			'There are unsaved settings in this tab that will be lost if you leave it. Proceed?',
			'jetpack'
		);

		if ( confirm( question ) ) {
			window.setTimeout( this.props.clearUnsavedSettingsFlag, 10 );
			return true;
		}
		return false;
	};

	initializeAnalytics = () => {
		const tracksUser = this.props.tracksUserData;

		if ( tracksUser ) {
			analytics.initialize( tracksUser.userid, tracksUser.username, {
				blog_id: tracksUser.blogid,
			} );
		}
	};

	shouldComponentUpdate( nextProps ) {
		// If user triggers Skip to main content or Skip to toolbar with keyboard navigation, stay in the same tab.
		if ( [ '/wpbody-content', '/wp-toolbar' ].includes( nextProps.location.pathname ) ) {
			return false;
		}

		return (
			JSON.stringify( nextProps.connectionStatus ) !==
				JSON.stringify( this.props.connectionStatus ) ||
			nextProps.siteConnectionStatus !== this.props.siteConnectionStatus ||
			nextProps.isLinked !== this.props.isLinked ||
			nextProps.isConnectingUser !== this.props.isConnectingUser ||
			nextProps.location.pathname !== this.props.location.pathname ||
			nextProps.searchTerm !== this.props.searchTerm ||
			nextProps.rewindStatus !== this.props.rewindStatus ||
			nextProps.areThereUnsavedSettings !== this.props.areThereUnsavedSettings ||
			nextProps.isReconnectingSite !== this.props.isReconnectingSite
		);
	}

	componentDidUpdate( prevProps ) {
		// Track page view on change only
		prevProps.location.pathname !== this.props.location.pathname &&
			this.props.isSiteConnected &&
			analytics.tracks.recordEvent( 'jetpack_wpa_page_view', {
				path: this.props.location.pathname,
				current_version: this.props.currentVersion,
			} );

		// Not taking into account offline mode here because changing the connection
		// status without reloading is possible only by disconnecting a live site not
		// in offline mode.
		if ( prevProps.siteConnectionStatus !== this.props.siteConnectionStatus ) {
			const $items = jQuery( '#toplevel_page_jetpack' ).find( 'ul.wp-submenu li' );
			$items.find( 'a[href$="#/settings"]' ).hide();
			$items.find( 'a[href$="admin.php?page=stats"]' ).hide();
			$items.find( 'a[href$="admin.php?page=jetpack-search"]' ).hide();
		}

		this.props.setConnectionStatus( this.props.connectionStatus );
	}

	renderMainContent = route => {
<<<<<<< HEAD
		if ( this.shouldShowWooConnectionScreen() ) {
			const redirectTo =
				this.props.location.pathname === '/woo-setup'
					? '#/dashboard'
					: `#${ this.props.location.pathname }`;

			return (
				<ContextualizedConnection
					apiNonce={ this.props.apiNonce }
					registrationNonce={ this.props.registrationNonce }
					apiRoot={ this.props.apiRoot }
					title={ __(
						'Welcome to Jetpack! Security, Growth, & Performance tools for WordPress businesses',
						'jetpack'
					) }
					logo={
						<img
							src={ imagePath + '/jetpack-woocommerce-logo.svg' }
							alt={ __( 'Jetpack and WooCommerce', 'jetpack' ) }
						/>
					}
					buttonLabel={ __( 'Set up Jetpack', 'jetpack' ) }
					redirectUri="admin.php?page=jetpack"
					redirectTo={ redirectTo }
					from={ this.props.location.pathname }
					isSiteConnected={ this.props.isSiteConnected }
					setHasSeenWCConnectionModal={ this.props.setHasSeenWCConnectionModal }
				>
					<p>
						{ __(
							'Jetpack is the perfect companion plugin for WooCommerce - made by WordPress experts to make your store faster, safer, and to help grow your business.',
							'jetpack'
						) }
					</p>
				</ContextualizedConnection>
			);
=======
		/*
		 * Show "Partner Coupon Redeem" screen instead of regular main content/pre-connection.
		 */
		if ( this.props.partnerCoupon ) {
			const forceShow = new URLSearchParams( window.location.search ).get( 'showCouponRedemption' );

			/*
			 * There are two conditions (groups of conditions, really) where we would want to
			 * show the partner coupon redeem screen:
			 *
			 * 1. The site is not yet connected to WPCOM, but has the jetpack_partner_coupon
			 * option set in the database (this.props.partnerCoupon in redux). This is likely a
			 * partner-user who has just arrived here from a CTA within a partner's dashboard
			 * or other ecosystem.
			 *
			 * 2. The site is already connected to WPCOM, but the jetpack_partner_coupon option
			 * is still set in the database. This means the user connected their site, but never
			 * redeemed the coupon. If this is the case, we don't want to override the dashboard
			 * or at a glance pages with the redemption screen. Instead, we'll catch a URL
			 * parameter that JITMs will set (showCouponRedemption=true), and show the screen only
			 * when the user came from a a JITM.
			 */
			if ( ! this.props.isSiteConnected || forceShow ) {
				return (
					<PartnerCouponRedeem
						apiNonce={ this.props.apiNonce }
						registrationNonce={ this.props.registrationNonce }
						apiRoot={ this.props.apiRoot }
						images={ [ '/images/connect-right-partner-backup.png' ] }
						assetBaseUrl={ this.props.pluginBaseUrl }
						connectionStatus={ this.props.connectionStatus }
						partnerCoupon={ this.props.partnerCoupon }
						siteRawUrl={ this.props.siteRawUrl }
						tracksUserData={ !! this.props.tracksUserData }
						analytics={ analytics }
					/>
				);
			}
>>>>>>> d43b412e
		}

		if (
			this.isUserConnectScreen() &&
			( this.props.userCanManageModules || this.props.hasConnectedOwner )
		) {
			return (
				<ConnectScreen
					apiNonce={ this.props.apiNonce }
					registrationNonce={ this.props.registrationNonce }
					apiRoot={ this.props.apiRoot }
					images={ [ '/images/connect-right-secondary.png' ] }
					assetBaseUrl={ this.props.pluginBaseUrl }
					title={
						this.props.connectingUserFeatureLabel
							? sprintf(
									/* translators: placeholder is a feature label (e.g. SEO, Notifications) */
									__( 'Unlock %s and more amazing features', 'jetpack' ),
									this.props.connectingUserFeatureLabel
							  )
							: __( 'Unlock all the amazing features of Jetpack by connecting now', 'jetpack' )
					}
					buttonLabel={ __( 'Connect your user account', 'jetpack' ) }
					redirectUri="admin.php?page=jetpack"
				>
					<ul>
						<li>{ __( 'Receive instant downtime alerts', 'jetpack' ) }</li>
						<li>{ __( 'Automatically share your content on social media', 'jetpack' ) }</li>
						<li>{ __( 'Let your subscribers know when you post', 'jetpack' ) }</li>
						<li>{ __( 'Receive notifications about new likes and comments', 'jetpack' ) }</li>
						<li>{ __( 'Let visitors share your content on social media', 'jetpack' ) }</li>
						<li>
							{ createInterpolateElement(
								__( 'And more! <a>See all Jetpack features</a>', 'jetpack' ),
								{
									a: (
										<a
											href={ getRedirectUrl( 'jetpack-features' ) }
											target="_blank"
											rel="noreferrer"
										/>
									),
								}
							) }
							<a
								className="jp-connection-screen-icon"
								href={ getRedirectUrl( 'jetpack-features' ) }
								target="_blank"
								rel="noreferrer"
							>
								<Dashicon icon="external" />
							</a>
						</li>
					</ul>
				</ConnectScreen>
			);
		}

		if ( ! this.props.userCanManageModules ) {
			if ( ! this.props.siteConnectionStatus ) {
				return false;
			}
			return (
				<div aria-live="assertive">
					<NonAdminView { ...this.props } />
				</div>
			);
		}

		if ( this.isMainConnectScreen() ) {
			return (
				<ConnectScreen
					apiNonce={ this.props.apiNonce }
					registrationNonce={ this.props.registrationNonce }
					apiRoot={ this.props.apiRoot }
					images={ [ '/images/connect-right.jpg' ] }
					assetBaseUrl={ this.props.pluginBaseUrl }
					autoTrigger={ this.shouldAutoTriggerConnection() }
					redirectUri="admin.php?page=jetpack"
				>
					<p>
						{ __(
							"Secure and speed up your site for free with Jetpack's powerful WordPress tools.",
							'jetpack'
						) }
					</p>

					<ul>
						<li>{ __( 'Measure your impact with beautiful stats', 'jetpack' ) }</li>
						<li>{ __( 'Speed up your site with optimized images', 'jetpack' ) }</li>
						<li>{ __( 'Protect your site against bot attacks', 'jetpack' ) }</li>
						<li>{ __( 'Get notifications if your site goes offline', 'jetpack' ) }</li>
						<li>{ __( 'Enhance your site with dozens of other features', 'jetpack' ) }</li>
					</ul>
				</ConnectScreen>
			);
		}

		const settingsNav = (
			<NavigationSettings
				routeName={ this.props.routeName }
				siteRawUrl={ this.props.siteRawUrl }
				siteAdminUrl={ this.props.siteAdminUrl }
			/>
		);
		let pageComponent,
			navComponent = <Navigation routeName={ this.props.routeName } />;

		switch ( route ) {
			case '/dashboard':
			case '/reconnect':
			case '/disconnect':
			case '/connect-user':
			case '/woo-setup':
			case '/setup':
				pageComponent = (
					<AtAGlance
						siteRawUrl={ this.props.siteRawUrl }
						siteAdminUrl={ this.props.siteAdminUrl }
						rewindStatus={ this.props.rewindStatus }
					/>
				);
				break;
			case '/my-plan':
				pageComponent = (
					<MyPlan
						siteRawUrl={ this.props.siteRawUrl }
						siteAdminUrl={ this.props.siteAdminUrl }
						rewindStatus={ this.props.rewindStatus }
					/>
				);
				break;
			case '/plans':
				window.location.href = getRedirectUrl( 'jetpack-plans', { site: this.props.siteRawUrl } );
				break;
			case '/plans-prompt':
				window.location.href = getRedirectUrl( 'jetpack-plans', { site: this.props.siteRawUrl } );
				break;
			case '/settings':
			case '/security':
			case '/performance':
			case '/writing':
			case '/sharing':
			case '/discussion':
			case '/traffic':
			case '/privacy':
				navComponent = settingsNav;
				pageComponent = (
					<SearchableSettings
						siteAdminUrl={ this.props.siteAdminUrl }
						siteRawUrl={ this.props.siteRawUrl }
						searchTerm={ this.props.searchTerm }
						rewindStatus={ this.props.rewindStatus }
						userCanManageModules={ this.props.userCanManageModules }
					/>
				);
				break;
			case '/license/activation':
				navComponent = null;
				pageComponent = (
					<ActivationScreen
						assetBaseUrl={ this.props.pluginBaseUrl }
						lockImage="/images/jetpack-license-activation-with-lock.png"
						siteRawUrl={ this.props.siteRawUrl }
						successImage="/images/jetpack-license-activation-with-success.png"
						onActivationSuccess={ this.onLicenseActivationSuccess }
					/>
				);
				break;
			case '/recommendations':
			case '/recommendations/site-type':
			case '/recommendations/product-suggestions':
			case '/recommendations/product-purchased':
			case '/recommendations/woocommerce':
			case '/recommendations/monitor':
			case '/recommendations/related-posts':
			case '/recommendations/creative-mail':
			case '/recommendations/site-accelerator':
			case '/recommendations/summary':
				if ( this.props.showRecommendations ) {
					pageComponent = <Recommendations />;
				} else {
					this.props.history.replace( '/dashboard' );
					pageComponent = this.getAtAGlance();
				}
				break;
			default:
				if ( productDescriptionRoutes.includes( route ) ) {
					pageComponent = <ProductDescriptions />;
					break;
				}

				this.props.history.replace( '/dashboard' );
				pageComponent = this.getAtAGlance();
				break;
		}

		if ( this.props.isWoaSite ) {
			window.wpNavMenuClassChange( { dashboard: 1, settings: 1 } );
		} else {
			window.wpNavMenuClassChange();
		}

		return (
			<div aria-live="assertive" className={ `${ this.shouldBlurMainContent() ? 'blur' : '' }` }>
				{ navComponent }
				{ pageComponent }
			</div>
		);
	};

	getAtAGlance() {
		return (
			<AtAGlance
				siteRawUrl={ this.props.siteRawUrl }
				siteAdminUrl={ this.props.siteAdminUrl }
				rewindStatus={ this.props.rewindStatus }
			/>
		);
	}

	shouldShowAppsCard() {
		// Only show on the dashboard
		return (
			this.props.isSiteConnected &&
			! this.shouldShowWooConnectionScreen() &&
			dashboardRoutes.includes( this.props.location.pathname )
		);
	}

	shouldShowSupportCard() {
		// Only show on the dashboard
		return (
			this.props.isSiteConnected &&
			! this.shouldShowWooConnectionScreen() &&
			dashboardRoutes.includes( this.props.location.pathname )
		);
	}

	shouldShowRewindStatus() {
		// Only show on the dashboard
		return this.props.isSiteConnected && dashboardRoutes.includes( this.props.location.pathname );
	}

	shouldShowMasthead() {
		// Only show on the setup pages, dashboard, and settings page
		return [ ...dashboardRoutes, ...recommendationsRoutes, ...settingsRoutes ].includes(
			this.props.location.pathname
		);
	}

	shouldShowFooter() {
		// Only show on the dashboard, settings, and recommendations pages
		return [
			...dashboardRoutes,
			...settingsRoutes,
			...recommendationsRoutes,
			...productDescriptionRoutes,
		].includes( this.props.location.pathname );
	}

	shouldBlurMainContent() {
		return this.props.isReconnectingSite;
	}

	shouldShowReconnectModal() {
		return '/reconnect' === this.props.location.pathname;
	}

	closeReconnectModal() {
		this.props.history.replace( '/dashboard' );
	}

	/**
	 * Checks if this is the main connection screen page.
	 *
	 * @returns {boolean} Whether this is the main connection screen page.
	 */
	isMainConnectScreen() {
		return false === this.props.siteConnectionStatus && this.props.userCanConnectSite;
	}

	/**
	 * Checks if this is the user connection screen page.
	 *
	 * @returns {boolean} Whether this is the user connection screen page.
	 */
	isUserConnectScreen() {
		return '/connect-user' === this.props.location.pathname;
	}

	/**
	 * Checks whether we should show the Woo Connection screen page.
	 *
	 * @returns {boolean} Whether we should show the Woo connection screen page.
	 */
	shouldShowWooConnectionScreen() {
		return '/woo-setup' === this.props.location.pathname;
	}

	/**
	 * Check if the user connection has been triggered.
	 *
	 * @returns {boolean} Whether the user connection has been triggered.
	 */
	shouldConnectUser() {
		return this.props.isConnectingUser;
	}

	/**
	 * Show the user connection page.
	 */
	connectUser() {
		this.props.resetConnectUser();
		this.props.history.replace( '/connect-user' );
	}

	/**
	 * Checks if this is a licensing screen page.
	 *
	 * @returns {boolean} Whether this is a licensing screen page.
	 */
	isLicensingScreen() {
		return this.props.location.pathname.startsWith( '/license' );
	}

	/**
	 * Check if the connection flow should get triggered automatically.
	 *
	 * @returns {boolean} Whether to trigger the connection flow automatically.
	 */
	shouldAutoTriggerConnection() {
		return this.props.location.pathname.startsWith( '/setup' );
	}

	/**
	 * Fires after a user(not partner) product license key has been sucessfully activated.
	 */
	onLicenseActivationSuccess() {
		// First update state.jetpack.licensing.userCounts before dismissing the license activation notice.
		this.props.updateUserLicensesCounts().then( () => {
			// Manually dismiss the userLicenseActivationNotice.
			this.props.updateLicensingActivationNoticeDismiss();
		} );
		// Update site plan.
		this.props.fetchSiteData();
		// Update site products.
		this.props.fetchSitePurchases();
	}

	render() {
		const jpClasses = [ 'jp-lower' ];

		if ( this.isMainConnectScreen() ) {
			jpClasses.push( 'jp-main-connect-screen' );
		}

		if ( this.isUserConnectScreen() ) {
			jpClasses.push( 'jp-user-connect-screen' );
		}

		if ( this.isLicensingScreen() ) {
			jpClasses.push( 'jp-licensing-screen' );
		}

		return (
			<div>
				{ this.shouldShowReconnectModal() && (
					<ReconnectModal show={ true } onHide={ this.closeReconnectModal } />
				) }
				{ this.shouldShowMasthead() && <Masthead location={ this.props.location } /> }
				<div className={ jpClasses.join( ' ' ) }>
					{ this.shouldShowRewindStatus() && <QueryRewindStatus /> }
					<AdminNotices />
					<JetpackNotices />
					{ this.shouldConnectUser() && this.connectUser() }
					<Prompt
						when={ this.props.areThereUnsavedSettings }
						message={ this.handleRouterWillLeave }
					/>
					{ this.renderMainContent( this.props.location.pathname ) }
					{ this.shouldShowSupportCard() && <SupportCard path={ this.props.location.pathname } /> }
					{ this.shouldShowAppsCard() && <AppsCard /> }
				</div>
				{ this.shouldShowFooter() && <Footer siteAdminUrl={ this.props.siteAdminUrl } /> }
				<Tracker analytics={ analytics } />
			</div>
		);
	}
}

export default connect(
	state => {
		return {
			connectionStatus: getConnectionStatus( state ),
			siteConnectionStatus: getSiteConnectionStatus( state ),
			isLinked: isCurrentUserLinked( state ),
			isConnectingUser: isConnectingUser( state ),
			hasConnectedOwner: hasConnectedOwner( state ),
			siteRawUrl: getSiteRawUrl( state ),
			siteAdminUrl: getSiteAdminUrl( state ),
			searchTerm: getSearchTerm( state ),
			apiRoot: getApiRootUrl( state ),
			apiNonce: getApiNonce( state ),
			registrationNonce: getRegistrationNonce( state ),
			tracksUserData: getTracksUserData( state ),
			areThereUnsavedSettings: areThereUnsavedSettings( state ),
			userCanManageModules: userCanManageModules( state ),
			userCanConnectSite: userCanConnectSite( state ),
			isSiteConnected: isSiteConnected( state ),
			isReconnectingSite: isReconnectingSite( state ),
			rewindStatus: getRewindStatus( state ),
			currentVersion: getCurrentVersion( state ),
			showRecommendations: showRecommendations( state ),
			pluginBaseUrl: getPluginBaseUrl( state ),
			connectUrl: getConnectUrl( state ),
			connectingUserFeatureLabel: getConnectingUserFeatureLabel( state ),
			isWoaSite: isWoASite( state ),
<<<<<<< HEAD
			isWooCommerceActive: isWooCommerceActive( state ),
			hasSeenWCConnectionModal: getHasSeenWCConnectionModal( state ),
=======
			partnerCoupon: getPartnerCoupon( state ),
>>>>>>> d43b412e
		};
	},
	dispatch => ( {
		setInitialState: () => {
			return dispatch( setInitialState() );
		},
		clearUnsavedSettingsFlag: () => {
			return dispatch( clearUnsavedSettingsFlag() );
		},
		reconnectSite: () => {
			return dispatch( reconnectSite() );
		},
		setHasSeenWCConnectionModal: () => {
			return dispatch( setHasSeenWCConnectionModal() );
		},
		resetConnectUser: () => {
			return dispatch( resetConnectUser() );
		},
		updateLicensingActivationNoticeDismiss: () => {
			return dispatch( updateLicensingActivationNoticeDismissAction() );
		},
		updateUserLicensesCounts: () => {
			return dispatch( updateUserLicensesCountsAction() );
		},
		fetchSiteData: () => {
			return dispatch( fetchSiteDataAction() );
		},
		fetchSitePurchases: () => {
			return dispatch( fetchSitePurchasesAction() );
		},
	} )
)(
	withDispatch( dispatch => {
		return {
			setConnectionStatus: connectionStatus => {
				dispatch( CONNECTION_STORE_ID ).setConnectionStatus( connectionStatus );
			},
		};
	} )( withRouter( Main ) )
);

/**
 * Manages changing the visuals of the sub-nav items on the left sidebar when the React app changes routes
 *
 * @param pageOrder
 */
window.wpNavMenuClassChange = function ( pageOrder = { dashboard: 1, settings: 2 } ) {
	let hash = window.location.hash;

	// Clear currently highlighted sub-nav item
	jQuery( '.current' ).each( function ( i, obj ) {
		jQuery( obj ).removeClass( 'current' );
	} );

	const getJetpackSubNavItem = subNavItemIndex => {
		return jQuery( '#toplevel_page_jetpack' )
			.find( 'li' )
			.filter( function ( index ) {
				return index === subNavItemIndex;
			} )[ 0 ];
	};

	// Set the current sub-nav item according to the current hash route
	hash = hash.split( '?' )[ 0 ].replace( /#/, '' );
	if (
		dashboardRoutes.includes( hash ) ||
		recommendationsRoutes.includes( hash ) ||
		productDescriptionRoutes.includes( hash )
	) {
		getJetpackSubNavItem( pageOrder.dashboard ).classList.add( 'current' );
	} else if ( settingsRoutes.includes( hash ) ) {
		getJetpackSubNavItem( pageOrder.settings ).classList.add( 'current' );
	}

	const $body = jQuery( 'body' );

	$body.on(
		'click',
		'a[href$="#/dashboard"], a[href$="#/settings"], .jp-dash-section-header__settings[href="#/security"], .dops-button[href="#/my-plan"], .dops-button[href="#/plans"], .jp-dash-section-header__external-link[href="#/security"]',
		function () {
			window.scrollTo( 0, 0 );
		}
	);

	$body.on( 'click', '.jetpack-js-stop-propagation', function ( e ) {
		e.stopPropagation();
	} );
};<|MERGE_RESOLUTION|>--- conflicted
+++ resolved
@@ -226,7 +226,6 @@
 	}
 
 	renderMainContent = route => {
-<<<<<<< HEAD
 		if ( this.shouldShowWooConnectionScreen() ) {
 			const redirectTo =
 				this.props.location.pathname === '/woo-setup'
@@ -263,7 +262,8 @@
 					</p>
 				</ContextualizedConnection>
 			);
-=======
+		}
+
 		/*
 		 * Show "Partner Coupon Redeem" screen instead of regular main content/pre-connection.
 		 */
@@ -302,7 +302,6 @@
 					/>
 				);
 			}
->>>>>>> d43b412e
 		}
 
 		if (
@@ -721,12 +720,9 @@
 			connectUrl: getConnectUrl( state ),
 			connectingUserFeatureLabel: getConnectingUserFeatureLabel( state ),
 			isWoaSite: isWoASite( state ),
-<<<<<<< HEAD
 			isWooCommerceActive: isWooCommerceActive( state ),
 			hasSeenWCConnectionModal: getHasSeenWCConnectionModal( state ),
-=======
 			partnerCoupon: getPartnerCoupon( state ),
->>>>>>> d43b412e
 		};
 	},
 	dispatch => ( {
