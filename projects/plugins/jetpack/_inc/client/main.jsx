import { imagePath } from 'constants/urls';
import restApi from '@automattic/jetpack-api';
import { getRedirectUrl } from '@automattic/jetpack-components';
import { ConnectScreen, CONNECTION_STORE_ID } from '@automattic/jetpack-connection';
import { ActivationScreen } from '@automattic/jetpack-licensing';
import { PartnerCouponRedeem } from '@automattic/jetpack-partner-coupon';
import { Dashicon } from '@wordpress/components';
import { withDispatch } from '@wordpress/data';
import { createInterpolateElement } from '@wordpress/element';
import { __, sprintf } from '@wordpress/i18n';
import AtAGlance from 'at-a-glance/index.jsx';
import AdminNotices from 'components/admin-notices';
import AppsCard from 'components/apps-card';
import ContextualizedConnection from 'components/contextualized-connection';
import QueryRewindStatus from 'components/data/query-rewind-status';
import Footer from 'components/footer';
import JetpackNotices from 'components/jetpack-notices';
import Masthead from 'components/masthead';
import Navigation from 'components/navigation';
import NavigationSettings from 'components/navigation-settings';
import NonAdminView from 'components/non-admin-view';
import ReconnectModal from 'components/reconnect-modal';
import SupportCard from 'components/support-card';
import Tracker from 'components/tracker';
import analytics from 'lib/analytics';
import MyPlan from 'my-plan/index.jsx';
import ProductDescriptions from 'product-descriptions';
import { productDescriptionRoutes } from 'product-descriptions/constants';
import React from 'react';
import { connect } from 'react-redux';
import { withRouter, Prompt } from 'react-router-dom';
import { Recommendations } from 'recommendations';
import SearchableSettings from 'settings/index.jsx';
import {
	getSiteConnectionStatus,
	getConnectedWpComUser,
	isCurrentUserLinked,
	isSiteConnected,
	isConnectionOwner,
	isConnectingUser,
	resetConnectUser,
	isReconnectingSite,
	reconnectSite,
	getConnectUrl,
	getConnectingUserFeatureLabel,
	getConnectionStatus,
	hasConnectedOwner,
	getHasSeenWCConnectionModal,
	setHasSeenWCConnectionModal,
	isOfflineMode,
} from 'state/connection';
import {
	setInitialState,
	getSiteRawUrl,
	getSiteAdminUrl,
	getApiNonce,
	getApiRootUrl,
	getRegistrationNonce,
	userCanManageModules,
	userCanConnectSite,
	getCurrentVersion,
	getTracksUserData,
	showRecommendations,
	getInitialRecommendationsStep,
	getPluginBaseUrl,
	getPartnerCoupon,
	isWoASite,
	isWooCommerceActive,
} from 'state/initial-state';
import {
	updateLicensingActivationNoticeDismiss as updateLicensingActivationNoticeDismissAction,
	updateUserLicensesCounts as updateUserLicensesCountsAction,
} from 'state/licensing';
import { fetchModules as fetchModulesAction } from 'state/modules';
import { getRewindStatus } from 'state/rewind';
import { getSearchTerm } from 'state/search';
import {
	areThereUnsavedSettings,
	clearUnsavedSettingsFlag,
	fetchSettings as fetchSettingsAction,
} from 'state/settings';
import {
	fetchSiteData as fetchSiteDataAction,
	fetchSitePurchases as fetchSitePurchasesAction,
} from 'state/site';
import AgenciesCard from './components/agencies-card';

const recommendationsRoutes = [
	'/recommendations',
	'/recommendations/site-type',
	'/recommendations/product-suggestions',
	'/recommendations/product-purchased',
	'/recommendations/woocommerce',
	'/recommendations/monitor',
	'/recommendations/related-posts',
	'/recommendations/creative-mail',
	'/recommendations/site-accelerator',
	'/recommendations/publicize',
	'/recommendations/security-plan',
	'/recommendations/anti-spam',
	'/recommendations/videopress',
<<<<<<< HEAD
	'/recommendations/backup-plan',
=======
	'/recommendations/boost',
>>>>>>> b1ea7005
	'/recommendations/summary',
];

const dashboardRoutes = [ '/', '/dashboard', '/reconnect', '/my-plan', '/plans' ];
const settingsRoutes = [
	'/settings',
	'/security',
	'/performance',
	'/writing',
	'/sharing',
	'/discussion',
	'/traffic',
	'/privacy',
];

class Main extends React.Component {
	constructor( props ) {
		super( props );
		this.closeReconnectModal = this.closeReconnectModal.bind( this );
		this.onLicenseActivationSuccess = this.onLicenseActivationSuccess.bind( this );
	}

	UNSAFE_componentWillMount() {
		this.props.setInitialState();
		restApi.setApiRoot( this.props.apiRoot );
		restApi.setApiNonce( this.props.apiNonce );
		this.initializeAnalytics();

		// Handles refresh, closing and navigating away from Jetpack's Admin Page
		// beforeunload can not handle confirm calls in most of the browsers, so just clean up the flag.
		window.addEventListener( 'beforeunload', this.props.clearUnsavedSettingsFlag );

		// Track initial page view
		this.props.isSiteConnected &&
			analytics.tracks.recordEvent( 'jetpack_wpa_page_view', {
				path: this.props.location.pathname,
				current_version: this.props.currentVersion,
			} );
	}

	componentDidMount() {
		// If we have a div that's only found on the Jetpack dashboard when not connected,
		// let's move the connection banner inside that div, inside the React page.
		const connectReactContainer = jQuery( '.jp-jetpack-connect__container' );
		const fullScreenContainer = jQuery( '.jp-connect-full__container' );
		if ( connectReactContainer && fullScreenContainer.length > 0 ) {
			fullScreenContainer.prependTo( connectReactContainer );
		}

		/* Redirects the user to the Woo Connection/Welcome Screen if:
		 * 1. They have Woo installed and active AND
		 * 2. they have never seen this screen before AND
		 * 3. they have the right permissions.
		 */
		if (
			this.props.isWooCommerceActive &&
			! this.props.hasSeenWCConnectionModal &&
			this.props.userCanManageModules
		) {
			this.props.history.replace( {
				pathname: '/woo-setup',
				state: { previousPath: this.props.location.pathname },
			} );
		}
	}

	/*
	 * Shows a confirmation dialog if there are unsaved module settings.
	 *
	 * Return true or false according to the history.listenBefore specification which is part of react-router
	 */
	handleRouterWillLeave = () => {
		const question = __(
			'There are unsaved settings in this tab that will be lost if you leave it. Proceed?',
			'jetpack'
		);

		if ( confirm( question ) ) {
			window.setTimeout( this.props.clearUnsavedSettingsFlag, 10 );
			return true;
		}
		return false;
	};

	initializeAnalytics = () => {
		const tracksUser = this.props.tracksUserData;

		if ( tracksUser ) {
			analytics.initialize( tracksUser.userid, tracksUser.username, {
				blog_id: tracksUser.blogid,
			} );
		}
	};

	shouldComponentUpdate( nextProps ) {
		// If user triggers Skip to main content or Skip to toolbar with keyboard navigation, stay in the same tab.
		if ( [ '/wpbody-content', '/wp-toolbar' ].includes( nextProps.location.pathname ) ) {
			return false;
		}

		return (
			JSON.stringify( nextProps.connectionStatus ) !==
				JSON.stringify( this.props.connectionStatus ) ||
			nextProps.siteConnectionStatus !== this.props.siteConnectionStatus ||
			nextProps.isLinked !== this.props.isLinked ||
			nextProps.isConnectingUser !== this.props.isConnectingUser ||
			nextProps.location.pathname !== this.props.location.pathname ||
			nextProps.searchTerm !== this.props.searchTerm ||
			nextProps.rewindStatus !== this.props.rewindStatus ||
			nextProps.areThereUnsavedSettings !== this.props.areThereUnsavedSettings ||
			nextProps.isReconnectingSite !== this.props.isReconnectingSite
		);
	}

	componentDidUpdate( prevProps ) {
		// Track page view on change only
		prevProps.location.pathname !== this.props.location.pathname &&
			this.props.isSiteConnected &&
			analytics.tracks.recordEvent( 'jetpack_wpa_page_view', {
				path: this.props.location.pathname,
				current_version: this.props.currentVersion,
			} );

		// Not taking into account offline mode here because changing the connection
		// status without reloading is possible only by disconnecting a live site not
		// in offline mode.
		if ( prevProps.siteConnectionStatus !== this.props.siteConnectionStatus ) {
			const $items = jQuery( '#toplevel_page_jetpack' ).find( 'ul.wp-submenu li' );
			$items.find( 'a[href$="#/settings"]' ).hide();
			$items.find( 'a[href$="admin.php?page=stats"]' ).hide();
			$items.find( 'a[href$="admin.php?page=jetpack-search"]' ).hide();
		}

		this.props.setConnectionStatus( this.props.connectionStatus );
	}

	renderMainContent = route => {
		if ( this.shouldShowWooConnectionScreen() ) {
			const previousPath = this.props.location.state?.previousPath;
			const redirectTo =
				previousPath && previousPath !== '/woo-setup' ? `#${ previousPath }` : '#/dashboard';

			return (
				<ContextualizedConnection
					apiNonce={ this.props.apiNonce }
					registrationNonce={ this.props.registrationNonce }
					apiRoot={ this.props.apiRoot }
					title={ __(
						'Welcome to Jetpack! Security, Growth, & Performance tools for WordPress businesses',
						'jetpack'
					) }
					logo={
						<img
							src={ imagePath + '/jetpack-woocommerce-logo.svg' }
							alt={ __( 'Jetpack and WooCommerce', 'jetpack' ) }
						/>
					}
					buttonLabel={ __( 'Set up Jetpack', 'jetpack' ) }
					redirectUri="admin.php?page=jetpack"
					redirectTo={ redirectTo }
					from={ this.props.location.pathname }
					isSiteConnected={ this.props.isSiteConnected }
					setHasSeenWCConnectionModal={ this.props.setHasSeenWCConnectionModal }
				>
					<p>
						{ __(
							'Jetpack is the perfect companion plugin for WooCommerce - made by WordPress experts to make your store faster, safer, and to help grow your business.',
							'jetpack'
						) }
					</p>
				</ContextualizedConnection>
			);
		}

		/*
		 * Show "Partner Coupon Redeem" screen instead of regular main content/pre-connection.
		 */
		if ( this.props.partnerCoupon ) {
			const forceShow = new URLSearchParams( window.location.search ).get( 'showCouponRedemption' );

			/*
			 * There are two conditions (groups of conditions, really) where we would want to
			 * show the partner coupon redeem screen:
			 *
			 * 1. The site is not yet connected to WPCOM, but has the jetpack_partner_coupon
			 * option set in the database (this.props.partnerCoupon in redux). This is likely a
			 * partner-user who has just arrived here from a CTA within a partner's dashboard
			 * or other ecosystem.
			 *
			 * 2. The site is already connected to WPCOM, but the jetpack_partner_coupon option
			 * is still set in the database. This means the user connected their site, but never
			 * redeemed the coupon. If this is the case, we don't want to override the dashboard
			 * or at a glance pages with the redemption screen. Instead, we'll catch a URL
			 * parameter that JITMs will set (showCouponRedemption=true), and show the screen only
			 * when the user came from a a JITM.
			 */
			if ( ! this.props.isOfflineMode && ( ! this.props.isSiteConnected || forceShow ) ) {
				return (
					<PartnerCouponRedeem
						apiNonce={ this.props.apiNonce }
						registrationNonce={ this.props.registrationNonce }
						apiRoot={ this.props.apiRoot }
						assetBaseUrl={ this.props.pluginBaseUrl }
						connectionStatus={ this.props.connectionStatus }
						partnerCoupon={ this.props.partnerCoupon }
						siteRawUrl={ this.props.siteRawUrl }
						tracksUserData={ !! this.props.tracksUserData }
						analytics={ analytics }
					/>
				);
			}
		}

		if (
			this.isUserConnectScreen() &&
			( this.props.userCanManageModules || this.props.hasConnectedOwner )
		) {
			return (
				<ConnectScreen
					apiNonce={ this.props.apiNonce }
					registrationNonce={ this.props.registrationNonce }
					apiRoot={ this.props.apiRoot }
					images={ [ '/images/connect-right-secondary.png' ] }
					assetBaseUrl={ this.props.pluginBaseUrl }
					title={
						this.props.connectingUserFeatureLabel
							? sprintf(
									/* translators: placeholder is a feature label (e.g. SEO, Notifications) */
									__( 'Unlock %s and more amazing features', 'jetpack' ),
									this.props.connectingUserFeatureLabel
							  )
							: __( 'Unlock all the amazing features of Jetpack by connecting now', 'jetpack' )
					}
					buttonLabel={ __( 'Connect your user account', 'jetpack' ) }
					redirectUri="admin.php?page=jetpack"
				>
					<ul>
						<li>{ __( 'Receive instant downtime alerts', 'jetpack' ) }</li>
						<li>{ __( 'Automatically share your content on social media', 'jetpack' ) }</li>
						<li>{ __( 'Let your subscribers know when you post', 'jetpack' ) }</li>
						<li>{ __( 'Receive notifications about new likes and comments', 'jetpack' ) }</li>
						<li>{ __( 'Let visitors share your content on social media', 'jetpack' ) }</li>
						<li>
							{ createInterpolateElement(
								__( 'And more! <a>See all Jetpack features</a>', 'jetpack' ),
								{
									a: (
										<a
											href={ getRedirectUrl( 'jetpack-features' ) }
											target="_blank"
											rel="noreferrer"
										/>
									),
								}
							) }
							<a
								className="jp-connection-screen-icon"
								href={ getRedirectUrl( 'jetpack-features' ) }
								target="_blank"
								rel="noreferrer"
							>
								<Dashicon icon="external" />
							</a>
						</li>
					</ul>
				</ConnectScreen>
			);
		}

		if ( ! this.props.userCanManageModules ) {
			if ( ! this.props.siteConnectionStatus ) {
				return false;
			}
			return (
				<div aria-live="assertive">
					<NonAdminView { ...this.props } />
				</div>
			);
		}

		if ( this.isMainConnectScreen() ) {
			return (
				<ConnectScreen
					apiNonce={ this.props.apiNonce }
					registrationNonce={ this.props.registrationNonce }
					apiRoot={ this.props.apiRoot }
					images={ [ '/images/connect-right.jpg' ] }
					assetBaseUrl={ this.props.pluginBaseUrl }
					autoTrigger={ this.shouldAutoTriggerConnection() }
					redirectUri="admin.php?page=jetpack"
				>
					<p>
						{ __(
							"Secure and speed up your site for free with Jetpack's powerful WordPress tools.",
							'jetpack'
						) }
					</p>

					<ul>
						<li>{ __( 'Measure your impact with beautiful stats', 'jetpack' ) }</li>
						<li>{ __( 'Speed up your site with optimized images', 'jetpack' ) }</li>
						<li>{ __( 'Protect your site against bot attacks', 'jetpack' ) }</li>
						<li>{ __( 'Get notifications if your site goes offline', 'jetpack' ) }</li>
						<li>{ __( 'Enhance your site with dozens of other features', 'jetpack' ) }</li>
					</ul>
				</ConnectScreen>
			);
		}

		const settingsNav = (
			<NavigationSettings
				routeName={ this.props.routeName }
				siteRawUrl={ this.props.siteRawUrl }
				siteAdminUrl={ this.props.siteAdminUrl }
			/>
		);
		let pageComponent,
			navComponent = <Navigation routeName={ this.props.routeName } />;

		switch ( route ) {
			case '/dashboard':
			case '/reconnect':
			case '/disconnect':
			case '/connect-user':
			case '/woo-setup':
			case '/setup':
				pageComponent = (
					<AtAGlance
						siteRawUrl={ this.props.siteRawUrl }
						siteAdminUrl={ this.props.siteAdminUrl }
						rewindStatus={ this.props.rewindStatus }
					/>
				);
				break;
			case '/my-plan':
				pageComponent = (
					<MyPlan
						siteRawUrl={ this.props.siteRawUrl }
						siteAdminUrl={ this.props.siteAdminUrl }
						rewindStatus={ this.props.rewindStatus }
					/>
				);
				break;
			case '/plans':
				window.location.href = getRedirectUrl( 'jetpack-plans', { site: this.props.siteRawUrl } );
				break;
			case '/plans-prompt':
				window.location.href = getRedirectUrl( 'jetpack-plans', { site: this.props.siteRawUrl } );
				break;
			case '/settings':
			case '/security':
			case '/performance':
			case '/writing':
			case '/sharing':
			case '/discussion':
			case '/traffic':
			case '/privacy':
				navComponent = settingsNav;
				pageComponent = (
					<SearchableSettings
						siteAdminUrl={ this.props.siteAdminUrl }
						siteRawUrl={ this.props.siteRawUrl }
						searchTerm={ this.props.searchTerm }
						rewindStatus={ this.props.rewindStatus }
						userCanManageModules={ this.props.userCanManageModules }
					/>
				);
				break;
			case '/license/activation':
				if ( this.props.isLinked && this.props.isConnectionOwner ) {
					navComponent = null;
					pageComponent = (
						<ActivationScreen
							siteRawUrl={ this.props.siteRawUrl }
							onActivationSuccess={ this.onLicenseActivationSuccess }
							siteAdminUrl={ this.props.siteAdminUrl }
							currentRecommendationsStep={ this.props.currentRecommendationsStep }
						/>
					);
				} else {
					this.props.history.replace( '/dashboard' );
					pageComponent = this.getAtAGlance();
				}
				break;
			case '/recommendations':
			case '/recommendations/site-type':
			case '/recommendations/product-suggestions':
			case '/recommendations/product-purchased':
			case '/recommendations/woocommerce':
			case '/recommendations/monitor':
			case '/recommendations/related-posts':
			case '/recommendations/creative-mail':
			case '/recommendations/site-accelerator':
			case '/recommendations/publicize':
			case '/recommendations/security-plan':
			case '/recommendations/anti-spam':
			case '/recommendations/videopress':
<<<<<<< HEAD
			case '/recommendations/backup-plan':
=======
			case '/recommendations/boost':
>>>>>>> b1ea7005
			case '/recommendations/summary':
				if ( this.props.showRecommendations ) {
					pageComponent = <Recommendations />;
				} else {
					this.props.history.replace( '/dashboard' );
					pageComponent = this.getAtAGlance();
				}
				break;
			default:
				if ( productDescriptionRoutes.includes( route ) ) {
					pageComponent = <ProductDescriptions />;
					break;
				}

				this.props.history.replace( '/dashboard' );
				pageComponent = this.getAtAGlance();
				break;
		}

		if ( this.props.isWoaSite ) {
			window.wpNavMenuClassChange( { dashboard: 1, settings: 1 } );
		} else {
			window.wpNavMenuClassChange();
		}

		return (
			<div aria-live="assertive" className={ `${ this.shouldBlurMainContent() ? 'blur' : '' }` }>
				{ navComponent }
				{ pageComponent }
			</div>
		);
	};

	getAtAGlance() {
		return (
			<AtAGlance
				siteRawUrl={ this.props.siteRawUrl }
				siteAdminUrl={ this.props.siteAdminUrl }
				rewindStatus={ this.props.rewindStatus }
			/>
		);
	}

	shouldShowAppsCard() {
		// Only show on the dashboard
		return (
			this.props.isSiteConnected &&
			! this.shouldShowWooConnectionScreen() &&
			dashboardRoutes.includes( this.props.location.pathname )
		);
	}

	shouldShowAgenciesCard() {
		const { site_count } = this.props.connectedWpComUser;

		// Only show on dashboard when users are managing 2 or more sites
		return (
			this.props.userCanConnectSite &&
			site_count >= 2 &&
			this.props.isSiteConnected &&
			! this.shouldShowWooConnectionScreen() &&
			dashboardRoutes.includes( this.props.location.pathname )
		);
	}

	shouldShowSupportCard() {
		// Only show on the dashboard
		return (
			this.props.isSiteConnected &&
			! this.shouldShowWooConnectionScreen() &&
			dashboardRoutes.includes( this.props.location.pathname )
		);
	}

	shouldShowRewindStatus() {
		// Only show on the dashboard
		return this.props.isSiteConnected && dashboardRoutes.includes( this.props.location.pathname );
	}

	shouldShowMasthead() {
		// Only show on the setup pages, dashboard, and settings page
		return [ ...dashboardRoutes, ...recommendationsRoutes, ...settingsRoutes ].includes(
			this.props.location.pathname
		);
	}

	shouldShowFooter() {
		// Only show on the dashboard, settings, and recommendations pages
		return [
			...dashboardRoutes,
			...settingsRoutes,
			...recommendationsRoutes,
			...productDescriptionRoutes,
		].includes( this.props.location.pathname );
	}

	shouldBlurMainContent() {
		return this.props.isReconnectingSite;
	}

	shouldShowReconnectModal() {
		return '/reconnect' === this.props.location.pathname;
	}

	closeReconnectModal() {
		this.props.history.replace( '/dashboard' );
	}

	/**
	 * Checks if this is the main connection screen page.
	 *
	 * @returns {boolean} Whether this is the main connection screen page.
	 */
	isMainConnectScreen() {
		return false === this.props.siteConnectionStatus && this.props.userCanConnectSite;
	}

	/**
	 * Checks if this is the user connection screen page.
	 *
	 * @returns {boolean} Whether this is the user connection screen page.
	 */
	isUserConnectScreen() {
		return '/connect-user' === this.props.location.pathname;
	}

	/**
	 * Checks whether we should show the Woo Connection screen page.
	 *
	 * @returns {boolean} Whether we should show the Woo connection screen page.
	 */
	shouldShowWooConnectionScreen() {
		return '/woo-setup' === this.props.location.pathname;
	}

	/**
	 * Check if the user connection has been triggered.
	 *
	 * @returns {boolean} Whether the user connection has been triggered.
	 */
	shouldConnectUser() {
		return this.props.isConnectingUser;
	}

	/**
	 * Show the user connection page.
	 */
	connectUser() {
		this.props.resetConnectUser();
		this.props.history.replace( '/connect-user' );
	}

	/**
	 * Checks if this is a licensing screen page.
	 *
	 * @returns {boolean} Whether this is a licensing screen page.
	 */
	isLicensingScreen() {
		return this.props.location.pathname.startsWith( '/license' );
	}

	/**
	 * Check if the connection flow should get triggered automatically.
	 *
	 * @returns {boolean} Whether to trigger the connection flow automatically.
	 */
	shouldAutoTriggerConnection() {
		return this.props.location.pathname.startsWith( '/setup' );
	}

	/**
	 * Fires after a user(not partner) product license key has been sucessfully activated.
	 */
	onLicenseActivationSuccess() {
		// First update state.jetpack.licensing.userCounts before dismissing the license activation notice.
		this.props.updateUserLicensesCounts().then( () => {
			// Manually dismiss the userLicenseActivationNotice.
			this.props.updateLicensingActivationNoticeDismiss();
		} );
		// Update site plan.
		this.props.fetchSiteData();
		// Update site products.
		this.props.fetchSitePurchases();
		// Update site modules (search, wordads, google-analytics, etc.)
		this.props.fetchModules();
		// Update site settings (i.e. search, instant search, etc.)
		this.props.fetchSettings();
	}

	render() {
		const jpClasses = [ 'jp-lower' ];

		if ( this.isMainConnectScreen() ) {
			jpClasses.push( 'jp-main-connect-screen' );
		}

		if ( this.isUserConnectScreen() ) {
			jpClasses.push( 'jp-user-connect-screen' );
		}

		if ( this.isLicensingScreen() ) {
			jpClasses.push( 'jp-licensing-screen' );
		}

		return (
			<div>
				{ this.shouldShowReconnectModal() && (
					<ReconnectModal show={ true } onHide={ this.closeReconnectModal } />
				) }
				{ this.shouldShowMasthead() && <Masthead location={ this.props.location } /> }
				<div className={ jpClasses.join( ' ' ) }>
					{ this.shouldShowRewindStatus() && <QueryRewindStatus /> }
					<AdminNotices />
					<JetpackNotices />
					{ this.shouldConnectUser() && this.connectUser() }
					<Prompt
						when={ this.props.areThereUnsavedSettings }
						message={ this.handleRouterWillLeave }
					/>
					{ this.renderMainContent( this.props.location.pathname ) }
					{ this.shouldShowAgenciesCard() && (
						<AgenciesCard path={ this.props.location.pathname } discountPercentage={ 25 } />
					) }
					{ this.shouldShowSupportCard() && <SupportCard path={ this.props.location.pathname } /> }
					{ this.shouldShowAppsCard() && <AppsCard /> }
				</div>
				{ this.shouldShowFooter() && <Footer siteAdminUrl={ this.props.siteAdminUrl } /> }
				<Tracker analytics={ analytics } />
			</div>
		);
	}
}

export default connect(
	state => {
		return {
			isOfflineMode: isOfflineMode( state ),
			connectionStatus: getConnectionStatus( state ),
			siteConnectionStatus: getSiteConnectionStatus( state ),
			connectedWpComUser: getConnectedWpComUser( state ),
			isLinked: isCurrentUserLinked( state ),
			isConnectingUser: isConnectingUser( state ),
			hasConnectedOwner: hasConnectedOwner( state ),
			isConnectionOwner: isConnectionOwner( state ),
			siteRawUrl: getSiteRawUrl( state ),
			siteAdminUrl: getSiteAdminUrl( state ),
			searchTerm: getSearchTerm( state ),
			apiRoot: getApiRootUrl( state ),
			apiNonce: getApiNonce( state ),
			registrationNonce: getRegistrationNonce( state ),
			tracksUserData: getTracksUserData( state ),
			areThereUnsavedSettings: areThereUnsavedSettings( state ),
			userCanManageModules: userCanManageModules( state ),
			userCanConnectSite: userCanConnectSite( state ),
			isSiteConnected: isSiteConnected( state ),
			isReconnectingSite: isReconnectingSite( state ),
			rewindStatus: getRewindStatus( state ),
			currentVersion: getCurrentVersion( state ),
			showRecommendations: showRecommendations( state ),
			pluginBaseUrl: getPluginBaseUrl( state ),
			connectUrl: getConnectUrl( state ),
			connectingUserFeatureLabel: getConnectingUserFeatureLabel( state ),
			isWoaSite: isWoASite( state ),
			isWooCommerceActive: isWooCommerceActive( state ),
			hasSeenWCConnectionModal: getHasSeenWCConnectionModal( state ),
			partnerCoupon: getPartnerCoupon( state ),
			currentRecommendationsStep: getInitialRecommendationsStep( state ),
		};
	},
	dispatch => ( {
		setInitialState: () => {
			return dispatch( setInitialState() );
		},
		clearUnsavedSettingsFlag: () => {
			return dispatch( clearUnsavedSettingsFlag() );
		},
		reconnectSite: () => {
			return dispatch( reconnectSite() );
		},
		setHasSeenWCConnectionModal: () => {
			return dispatch( setHasSeenWCConnectionModal() );
		},
		resetConnectUser: () => {
			return dispatch( resetConnectUser() );
		},
		updateLicensingActivationNoticeDismiss: () => {
			return dispatch( updateLicensingActivationNoticeDismissAction() );
		},
		updateUserLicensesCounts: () => {
			return dispatch( updateUserLicensesCountsAction() );
		},
		fetchSiteData: () => {
			return dispatch( fetchSiteDataAction() );
		},
		fetchSitePurchases: () => {
			return dispatch( fetchSitePurchasesAction() );
		},
		fetchModules: () => {
			return dispatch( fetchModulesAction() );
		},
		fetchSettings: () => {
			return dispatch( fetchSettingsAction() );
		},
	} )
)(
	withDispatch( dispatch => {
		return {
			setConnectionStatus: connectionStatus => {
				dispatch( CONNECTION_STORE_ID ).setConnectionStatus( connectionStatus );
			},
		};
	} )( withRouter( Main ) )
);

/**
 * Manages changing the visuals of the sub-nav items on the left sidebar when the React app changes routes
 *
 * @param pageOrder
 */
window.wpNavMenuClassChange = function ( pageOrder = { dashboard: 1, settings: 2 } ) {
	let hash = window.location.hash;

	// Clear currently highlighted sub-nav item
	jQuery( '.current' ).each( function ( i, obj ) {
		jQuery( obj ).removeClass( 'current' );
	} );

	const getJetpackSubNavItem = subNavItemIndex => {
		return jQuery( '#toplevel_page_jetpack' )
			.find( 'li' )
			.filter( function ( index ) {
				return index === subNavItemIndex;
			} )[ 0 ];
	};

	// Set the current sub-nav item according to the current hash route
	hash = hash.split( '?' )[ 0 ].replace( /#/, '' );
	if (
		dashboardRoutes.includes( hash ) ||
		recommendationsRoutes.includes( hash ) ||
		productDescriptionRoutes.includes( hash )
	) {
		getJetpackSubNavItem( pageOrder.dashboard ).classList.add( 'current' );
	} else if ( settingsRoutes.includes( hash ) ) {
		getJetpackSubNavItem( pageOrder.settings ).classList.add( 'current' );
	}

	const $body = jQuery( 'body' );

	$body.on(
		'click',
		'a[href$="#/dashboard"], a[href$="#/settings"], .jp-dash-section-header__settings[href="#/security"], .dops-button[href="#/my-plan"], .dops-button[href="#/plans"], .jp-dash-section-header__external-link[href="#/security"]',
		function () {
			window.scrollTo( 0, 0 );
		}
	);

	$body.on( 'click', '.jetpack-js-stop-propagation', function ( e ) {
		e.stopPropagation();
	} );
};<|MERGE_RESOLUTION|>--- conflicted
+++ resolved
@@ -99,11 +99,8 @@
 	'/recommendations/security-plan',
 	'/recommendations/anti-spam',
 	'/recommendations/videopress',
-<<<<<<< HEAD
 	'/recommendations/backup-plan',
-=======
 	'/recommendations/boost',
->>>>>>> b1ea7005
 	'/recommendations/summary',
 ];
 
@@ -501,11 +498,8 @@
 			case '/recommendations/security-plan':
 			case '/recommendations/anti-spam':
 			case '/recommendations/videopress':
-<<<<<<< HEAD
 			case '/recommendations/backup-plan':
-=======
 			case '/recommendations/boost':
->>>>>>> b1ea7005
 			case '/recommendations/summary':
 				if ( this.props.showRecommendations ) {
 					pageComponent = <Recommendations />;
