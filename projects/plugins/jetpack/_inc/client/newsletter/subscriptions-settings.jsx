import { ToggleControl, getRedirectUrl } from '@automattic/jetpack-components';
import { ExternalLink } from '@wordpress/components';
import { __ } from '@wordpress/i18n';
import { addQueryArgs } from '@wordpress/url';
import Card from 'components/card';
import ConnectUserBar from 'components/connect-user-bar';
import { FormFieldset } from 'components/forms';
import { withModuleSettingsFormHelpers } from 'components/module-settings/with-module-settings-form-helpers';
import { ModuleToggle } from 'components/module-toggle';
import SettingsCard from 'components/settings-card';
import SettingsGroup from 'components/settings-group';
import SupportInfo from 'components/support-info';
import analytics from 'lib/analytics';
import React, { useCallback } from 'react';
import { connect } from 'react-redux';
import { isCurrentUserLinked, isUnavailableInOfflineMode, isOfflineMode } from 'state/connection';
import {
	currentThemeIsBlockTheme,
	currentThemeStylesheet,
	getSiteAdminUrl,
} from 'state/initial-state';
import { getModule } from 'state/modules';
import { SUBSCRIPTIONS_MODULE_NAME } from './constants';

const trackViewSubsClick = () => {
	analytics.tracks.recordJetpackClick( 'manage-subscribers' );
};

/**
 * Subscription settings component.
 *
 * @param {object} props - Component props.
 * @returns {React.Component} Subscription settings component.
 */
function SubscriptionsSettings( props ) {
	const {
		unavailableInOfflineMode,
		isLinked,
		isOffline,
		isSavingAnyOption,
		isStbEnabled,
		isStcEnabled,
		isSmEnabled,
		isSubscribePostEndEnabled,
		isSubscriptionsActive,
		siteRawUrl,
		subscriptions,
		toggleModuleNow,
		updateFormStateModuleOption,
		isBlockTheme,
		siteAdminUrl,
		themeStylesheet,
		blogID,
	} = props;

	const subscribeModalEditorUrl =
		siteAdminUrl && themeStylesheet
			? addQueryArgs( `${ siteAdminUrl }site-editor.php`, {
					postType: 'wp_template_part',
					postId: `${ themeStylesheet }//jetpack-subscribe-modal`,
					canvas: 'edit',
			  } )
			: null;

	const singlePostTemplateEditorUrl = siteAdminUrl
		? addQueryArgs( `${ siteAdminUrl }site-editor.php`, {
				postType: 'wp_template',
				postId: `${ themeStylesheet }//single`,
		  } )
		: null;

	const handleSubscribeToBlogToggleChange = useCallback( () => {
		updateFormStateModuleOption( SUBSCRIPTIONS_MODULE_NAME, 'stb_enabled' );
	}, [ updateFormStateModuleOption ] );

	const handleSubscribeToCommentToggleChange = useCallback( () => {
		updateFormStateModuleOption( SUBSCRIPTIONS_MODULE_NAME, 'stc_enabled' );
	}, [ updateFormStateModuleOption ] );

	const handleSubscribeModalToggleChange = useCallback( () => {
		updateFormStateModuleOption( SUBSCRIPTIONS_MODULE_NAME, 'sm_enabled' );
	}, [ updateFormStateModuleOption ] );

	const handleSubscribePostEndToggleChange = useCallback( () => {
		updateFormStateModuleOption(
			SUBSCRIPTIONS_MODULE_NAME,
			'jetpack_subscriptions_subscribe_post_end_enabled'
		);
	}, [ updateFormStateModuleOption ] );

	const getSubClickableCard = () => {
		if ( unavailableInOfflineMode || ! isSubscriptionsActive || ! isLinked ) {
			return '';
		}

		return (
			<Card
				compact
				className="jp-settings-card__configure-link"
				onClick={ trackViewSubsClick }
				href={ getRedirectUrl( 'calypso-subscribers', {
					site: blogID ?? siteRawUrl,
				} ) }
				target="_blank"
				rel="noopener noreferrer"
			>
				{ __( 'Manage all subscribers', 'jetpack' ) }
			</Card>
		);
	};

	const isDisabled =
		! isSubscriptionsActive ||
		unavailableInOfflineMode ||
		isSavingAnyOption( [ SUBSCRIPTIONS_MODULE_NAME ] );

	return (
		<>
			<SettingsCard
				{ ...props }
				hideButton
				module={ SUBSCRIPTIONS_MODULE_NAME }
				header={ __( 'Subscriptions', 'jetpack' ) }
			>
				<SettingsGroup
					hasChild
					disableInOfflineMode
					disableInSiteConnectionMode
					module={ subscriptions }
					support={ {
						text: __(
							'Allows readers to subscribe to your posts or comments, and receive notifications of new content by email.',
							'jetpack'
						),
						link: getRedirectUrl( 'jetpack-support-subscriptions' ),
					} }
				>
					<ModuleToggle
						slug="subscriptions"
						disabled={ unavailableInOfflineMode }
						activated={ isSubscriptionsActive }
						toggling={ isSavingAnyOption( SUBSCRIPTIONS_MODULE_NAME ) }
						toggleModule={ toggleModuleNow }
					>
						<span className="jp-form-toggle-explanation">
							{ __( 'Allow visitors to subscribe to your site', 'jetpack' ) }
						</span>
					</ModuleToggle>
					{
						<FormFieldset>
<<<<<<< HEAD
							<ToggleControl
								checked={ isSubscriptionsActive && isSubscribePostEndEnabled }
								disabled={ isDisabled }
								toggling={ isSavingAnyOption( [
									'jetpack_subscriptions_subscribe_post_end_enabled',
								] ) }
								onChange={ handleSubscribePostEndToggleChange }
								label={
									<>
										{ __(
											'Enable automatic insertion of the Subscribe block into the theme at the end of each post',
											'jetpack'
										) }
										{ isBlockTheme && singlePostTemplateEditorUrl && (
											<>
												{ '. ' }
												<ExternalLink href={ singlePostTemplateEditorUrl }>
													{ __( 'Preview and edit', 'jetpack' ) }
												</ExternalLink>
											</>
										) }
									</>
								}
							/>
=======
							{ isSubscriptionSiteFeatureEnabled && (
								<ToggleControl
									checked={ isSubscriptionsActive && isSubscribePostEndEnabled }
									disabled={ isDisabled }
									toggling={ isSavingAnyOption( [
										'jetpack_subscriptions_subscribe_post_end_enabled',
									] ) }
									onChange={ handleSubscribePostEndToggleChange }
									label={
										<>
											{ __( 'Add the Subscribe Block at the end of each post', 'jetpack' ) }
											{ isBlockTheme && singlePostTemplateEditorUrl && (
												<>
													{ '. ' }
													<ExternalLink href={ singlePostTemplateEditorUrl }>
														{ __( 'Preview and edit', 'jetpack' ) }
													</ExternalLink>
												</>
											) }
										</>
									}
								/>
							) }
>>>>>>> 1f261212
							<div className="jp-toggle-set">
								<ToggleControl
									checked={ isSubscriptionsActive && isSmEnabled }
									disabled={ isDisabled }
									toggling={ isSavingAnyOption( [ 'sm_enabled' ] ) }
									onChange={ handleSubscribeModalToggleChange }
									label={
										<>
											{ __( 'Show subscription pop-up when scrolling a post', 'jetpack' ) }
											{ isBlockTheme && subscribeModalEditorUrl && (
												<>
													{ '. ' }
													<ExternalLink href={ subscribeModalEditorUrl }>
														{ __( 'Preview and edit', 'jetpack' ) }
													</ExternalLink>
												</>
											) }
										</>
									}
								/>
								<SupportInfo
									text={ __(
										'Automatically add a subscription form pop-up to every post and turn visitors into subscribers. It will appear as readers scroll through your posts.',
										'jetpack'
									) }
									link={ getRedirectUrl( 'jetpack-support-subscriptions', {
										anchor: 'enable-a-subscriber-pop-up-for-your-posts',
									} ) }
									privacyLink={ getRedirectUrl( 'jetpack-support-subscriptions', {
										anchor: 'privacy',
									} ) }
								/>
							</div>
							<ToggleControl
								checked={ isSubscriptionsActive && isStbEnabled }
								disabled={ isDisabled }
								toggling={ isSavingAnyOption( [ 'stb_enabled' ] ) }
								onChange={ handleSubscribeToBlogToggleChange }
								label={ __(
									'Enable the “subscribe to site” option on your comment form',
									'jetpack'
								) }
							/>
							<ToggleControl
								checked={ isSubscriptionsActive && isStcEnabled }
								disabled={ isDisabled }
								toggling={ isSavingAnyOption( [ 'stc_enabled' ] ) }
								onChange={ handleSubscribeToCommentToggleChange }
								label={ __(
									'Enable the “subscribe to comments” option on your comment form',
									'jetpack'
								) }
							/>
						</FormFieldset>
					}
				</SettingsGroup>

				{ getSubClickableCard() }

				{ ! isLinked && ! isOffline && (
					<ConnectUserBar
						feature="subscriptions"
						featureLabel={ __( 'Newsletter', 'jetpack' ) }
						text={ __( 'Connect to manage your subscriptions settings.', 'jetpack' ) }
					/>
				) }
			</SettingsCard>
		</>
	);
}

export default withModuleSettingsFormHelpers(
	connect( ( state, ownProps ) => {
		return {
			isLinked: isCurrentUserLinked( state ),
			isOffline: isOfflineMode( state ),
			isSubscriptionsActive: ownProps.getOptionValue( SUBSCRIPTIONS_MODULE_NAME ),
			unavailableInOfflineMode: isUnavailableInOfflineMode( state, SUBSCRIPTIONS_MODULE_NAME ),
			subscriptions: getModule( state, SUBSCRIPTIONS_MODULE_NAME ),
			isStbEnabled: ownProps.getOptionValue( 'stb_enabled' ),
			isStcEnabled: ownProps.getOptionValue( 'stc_enabled' ),
			isSmEnabled: ownProps.getOptionValue( 'sm_enabled' ),
			isSubscribePostEndEnabled: ownProps.getOptionValue(
				'jetpack_subscriptions_subscribe_post_end_enabled'
			),
			isBlockTheme: currentThemeIsBlockTheme( state ),
			siteAdminUrl: getSiteAdminUrl( state ),
			themeStylesheet: currentThemeStylesheet( state ),
		};
	} )( SubscriptionsSettings )
);<|MERGE_RESOLUTION|>--- conflicted
+++ resolved
@@ -148,7 +148,6 @@
 					</ModuleToggle>
 					{
 						<FormFieldset>
-<<<<<<< HEAD
 							<ToggleControl
 								checked={ isSubscriptionsActive && isSubscribePostEndEnabled }
 								disabled={ isDisabled }
@@ -158,10 +157,7 @@
 								onChange={ handleSubscribePostEndToggleChange }
 								label={
 									<>
-										{ __(
-											'Enable automatic insertion of the Subscribe block into the theme at the end of each post',
-											'jetpack'
-										) }
+										{ __( 'Add the Subscribe Block at the end of each post', 'jetpack' ) }
 										{ isBlockTheme && singlePostTemplateEditorUrl && (
 											<>
 												{ '. ' }
@@ -173,31 +169,6 @@
 									</>
 								}
 							/>
-=======
-							{ isSubscriptionSiteFeatureEnabled && (
-								<ToggleControl
-									checked={ isSubscriptionsActive && isSubscribePostEndEnabled }
-									disabled={ isDisabled }
-									toggling={ isSavingAnyOption( [
-										'jetpack_subscriptions_subscribe_post_end_enabled',
-									] ) }
-									onChange={ handleSubscribePostEndToggleChange }
-									label={
-										<>
-											{ __( 'Add the Subscribe Block at the end of each post', 'jetpack' ) }
-											{ isBlockTheme && singlePostTemplateEditorUrl && (
-												<>
-													{ '. ' }
-													<ExternalLink href={ singlePostTemplateEditorUrl }>
-														{ __( 'Preview and edit', 'jetpack' ) }
-													</ExternalLink>
-												</>
-											) }
-										</>
-									}
-								/>
-							) }
->>>>>>> 1f261212
 							<div className="jp-toggle-set">
 								<ToggleControl
 									checked={ isSubscriptionsActive && isSmEnabled }
