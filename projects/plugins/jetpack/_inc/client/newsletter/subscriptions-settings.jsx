--- conflicted
+++ resolved
@@ -121,12 +121,6 @@
 						link: getRedirectUrl( 'jetpack-support-subscriptions' ),
 					} }
 				>
-<<<<<<< HEAD
-					<span className="jp-form-toggle-explanation">{ subscriptions.description }</span>
-				</ModuleToggle>
-				{
-					<>
-=======
 					<ModuleToggle
 						slug="subscriptions"
 						disabled={ unavailableInOfflineMode }
@@ -137,7 +131,6 @@
 						<span className="jp-form-toggle-explanation">{ subscriptions.description }</span>
 					</ModuleToggle>
 					{
->>>>>>> d9b3b1e8
 						<FormFieldset>
 							<ToggleControl
 								checked={ isSubscriptionsActive && isStbEnabled }
@@ -180,10 +173,7 @@
 									</>
 								) }
 							</p>
-						</FormFieldset>
-<<<<<<< HEAD
-						{ isSubscriptionSiteFeatureEnabled && (
-							<FormFieldset>
+							{ isSubscriptionSiteFeatureEnabled && (
 								<ToggleControl
 									checked={ isSubscriptionsActive && isSubscribePostEndEnabled }
 									disabled={ isDisabled }
@@ -191,17 +181,11 @@
 									onChange={ handleSubscribePostEndToggleChange }
 									label={ __( 'Add Subscribe block at the end of each post', 'jetpack' ) }
 								/>
-							</FormFieldset>
-						) }
-					</>
-				}
-			</SettingsGroup>
-			{ getSubClickableCard() }
-=======
+							) }
+						</FormFieldset>
 					}
 				</SettingsGroup>
 				{ getSubClickableCard() }
->>>>>>> d9b3b1e8
 
 				{ ! isLinked && ! isOffline && (
 					<ConnectUserBar
