--- conflicted
+++ resolved
@@ -44,12 +44,9 @@
 		isStcEnabled,
 		isSmEnabled,
 		isSubscribePostEndEnabled,
-<<<<<<< HEAD
 		isLoginNavigationEnabled,
 		isSubscriptionSiteFeatureEnabled,
-=======
 		isSubscriptionSiteEditSupported,
->>>>>>> d4b22e8d
 		isSubscriptionsActive,
 		siteRawUrl,
 		subscriptions,
