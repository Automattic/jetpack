/**
 * External dependencies
 */
import React, { Fragment, useCallback, useEffect } from 'react';
import { connect } from 'react-redux';
<<<<<<< HEAD
import { __ } from '@wordpress/i18n';
import { getRedirectUrl } from '@automattic/jetpack-components';
=======
import { sprintf, __ } from '@wordpress/i18n';
>>>>>>> ca0ab25e

/**
 * Internal dependencies
 */
import QuerySite from 'components/data/query-site';
import CompactFormToggle from 'components/form/form-toggle/compact';
import { ModuleToggle } from 'components/module-toggle';
import SettingsGroup from 'components/settings-group';
import { withModuleSettingsFormHelpers } from 'components/module-settings/with-module-settings-form-helpers';
<<<<<<< HEAD
=======
import Button from 'components/button';
import getRedirectUrl from 'lib/jp-redirect';
>>>>>>> ca0ab25e
import { getPlanClass } from 'lib/plans/constants';
import './module-control.scss';

/**
 * State dependencies
 */
import { isOfflineMode } from 'state/connection';
import { getUpgradeUrl, getSiteAdminUrl } from 'state/initial-state';
import {
	getSitePlan,
	hasActiveSearchPurchase as selectHasActiveSearchPurchase,
	isFetchingSitePurchases,
} from 'state/site';
import { hasUpdatedSetting, isSettingActivated, isUpdatingSetting } from 'state/settings';
import { getSiteID } from '../../state/site';

const SEARCH_DESCRIPTION = __(
	'Jetpack Search is an incredibly powerful and customizable replacement for the search capability built into WordPress that helps your visitors find the right content.',
	'jetpack'
);
const INSTANT_SEARCH_DESCRIPTION = __(
	'Instant search will allow your visitors to get search results as soon as they start typing. If deactivated, Jetpack Search will still optimize your search results but visitors will have to submit a search query before seeing any results.',
	'jetpack'
);
const SEARCH_SUPPORT = __( 'Search supports many customizations. ', 'jetpack' );
// NOTE: remove a8ctest after all relative PRs merged.
const RETURN_PATH = 'admin.php?page=jetpack-search&a8ctest';
const SEARCH_CUSTOMIZE_URL = 'customize.php?autofocus[section]=jetpack_search&return=%s';
const WIDGETS_EDITOR_URL = 'customize.php?autofocus[panel]=widgets&return=%s';

/**
 * Search settings component to be used within the Performance section.
 *
 * @param  {object} props - Component properties.
 * @returns {React.Component}	Search settings component.
 */
function Search( props ) {
	const { failedToEnableSearch, hasActiveSearchPurchase, updateOptions, siteAdminUrl } = props;
	const isModuleEnabled = props.getOptionValue( 'search' );
	const isInstantSearchEnabled = props.getOptionValue( 'instant_search_enabled', 'search' );

	const toggleSearchModule = useCallback( () => {
		const newOption = { search: ! isModuleEnabled };
		if ( isInstantSearchEnabled !== ( hasActiveSearchPurchase && ! isModuleEnabled ) ) {
			newOption.instant_search_enabled = hasActiveSearchPurchase && ! isModuleEnabled;
		}
		updateOptions( newOption );
	}, [ hasActiveSearchPurchase, isInstantSearchEnabled, isModuleEnabled, updateOptions ] );

	const toggleInstantSearch = useCallback( () => {
		const newOption = {
			instant_search_enabled: hasActiveSearchPurchase && ! isInstantSearchEnabled,
		};
		if ( newOption.instant_search_enabled && ! isModuleEnabled ) {
			newOption.search = true;
		}
		updateOptions( newOption );
	}, [ hasActiveSearchPurchase, isInstantSearchEnabled, isModuleEnabled, updateOptions ] );

	useEffect( () => {
		if ( failedToEnableSearch && hasActiveSearchPurchase ) {
			updateOptions( { has_jetpack_search_product: true } );
			toggleSearchModule();
		}
	}, [ failedToEnableSearch, hasActiveSearchPurchase, updateOptions, toggleSearchModule ] );

	const togglingModule = !! props.isSavingAnyOption( 'search' );
	const togglingInstantSearch = !! props.isSavingAnyOption( 'instant_search_enabled' );
	const isSavingEitherOption = togglingModule || togglingInstantSearch;

	const isInstantSearchCustomizeButtonDisabled =
		isSavingEitherOption ||
		! isModuleEnabled ||
		! isInstantSearchEnabled ||
		! hasActiveSearchPurchase;
	const isWidgetsEditorButtonDisabled = isSavingEitherOption || ! isModuleEnabled;
	const returnUrl = encodeURIComponent( siteAdminUrl + RETURN_PATH );
	const renderInstantSearchButtons = () => {
		return (
			<div className="jp-form-search-settings-group__buttons">
				<Button
					className="jp-form-search-settings-group__button is-customize-search"
					href={
						! isInstantSearchCustomizeButtonDisabled && sprintf( SEARCH_CUSTOMIZE_URL, returnUrl )
					}
					disabled={ isInstantSearchCustomizeButtonDisabled }
				>
					{ __( 'Customize search results', 'jetpack' ) }
				</Button>
				<Button
					className="jp-form-search-settings-group__button is-widgets-editor"
					href={ ! isWidgetsEditorButtonDisabled && sprintf( WIDGETS_EDITOR_URL, returnUrl ) }
					disabled={ isWidgetsEditorButtonDisabled }
				>
					{ __( 'Edit sidebar widgets', 'jetpack' ) }
				</Button>
			</div>
		);
	};

	return (
		<Fragment>
			<QuerySite />
			<SettingsGroup
				disableInOfflineMode
				hasChild
				module={ { module: 'search' } }
				support={ {
					text: SEARCH_SUPPORT,
					link: getRedirectUrl( 'jetpack-support-search' ),
				} }
				className={ [ 'jp-form-search-settings-group' ] }
			>
				<p>{ props.inOfflineMode && __( 'Unavailable in Offline Mode', 'jetpack' ) }</p>

				{ props.isLoading && __( 'Loading…', 'jetpack' ) }

				{ ! props.isLoading && ( props.isBusinessPlan || props.hasActiveSearchPurchase ) && (
					<Fragment>
						<div className="jp-form-search-settings-group__toggle is-search">
							<ModuleToggle
								activated={ isModuleEnabled }
								compact
								disabled={ isSavingEitherOption }
								slug="search"
								toggleModule={ toggleSearchModule }
								toggling={ togglingModule }
							>
								{ __( 'Enable Jetpack Search', 'jetpack' ) }
							</ModuleToggle>
							<div className="jp-form-search-settings-group__toggle-description">
								<p className="jp-form-search-settings-group__toggle-explanation">
									{ SEARCH_DESCRIPTION }
								</p>
							</div>
						</div>
						<div className="jp-form-search-settings-group__toggle is-instant-search">
							<CompactFormToggle
								checked={ isModuleEnabled && isInstantSearchEnabled }
								disabled={ isSavingEitherOption || ! props.hasActiveSearchPurchase }
								onChange={ toggleInstantSearch }
								toggling={ togglingInstantSearch }
							>
								{ __( 'Enable instant search experience (recommended)', 'jetpack' ) }
							</CompactFormToggle>
							<div className="jp-form-search-settings-group__toggle-description">
								<p className="jp-form-search-settings-group__toggle-explanation">
									{ INSTANT_SEARCH_DESCRIPTION }
								</p>
								{ renderInstantSearchButtons() }
							</div>
						</div>
					</Fragment>
				) }
			</SettingsGroup>
		</Fragment>
	);
}

export default connect( state => {
	const planClass = getPlanClass( getSitePlan( state ).product_slug );
	return {
		hasActiveSearchPurchase: selectHasActiveSearchPurchase( state ),
		inOfflineMode: isOfflineMode( state ),
		isBusinessPlan: 'is-business-plan' === planClass,
		isLoading: isFetchingSitePurchases( state ),
		failedToEnableSearch:
			! isSettingActivated( state, 'search' ) &&
			! isUpdatingSetting( state, 'search' ) &&
			false === hasUpdatedSetting( state, 'search' ),
		siteID: getSiteID( state ),
		upgradeUrl: getUpgradeUrl( state, 'jetpack-search' ),
		siteAdminUrl: getSiteAdminUrl( state ),
	};
} )( withModuleSettingsFormHelpers( Search ) );<|MERGE_RESOLUTION|>--- conflicted
+++ resolved
@@ -3,12 +3,8 @@
  */
 import React, { Fragment, useCallback, useEffect } from 'react';
 import { connect } from 'react-redux';
-<<<<<<< HEAD
-import { __ } from '@wordpress/i18n';
+import { sprintf, __ } from '@wordpress/i18n';
 import { getRedirectUrl } from '@automattic/jetpack-components';
-=======
-import { sprintf, __ } from '@wordpress/i18n';
->>>>>>> ca0ab25e
 
 /**
  * Internal dependencies
@@ -18,11 +14,7 @@
 import { ModuleToggle } from 'components/module-toggle';
 import SettingsGroup from 'components/settings-group';
 import { withModuleSettingsFormHelpers } from 'components/module-settings/with-module-settings-form-helpers';
-<<<<<<< HEAD
-=======
 import Button from 'components/button';
-import getRedirectUrl from 'lib/jp-redirect';
->>>>>>> ca0ab25e
 import { getPlanClass } from 'lib/plans/constants';
 import './module-control.scss';
 
@@ -132,7 +124,7 @@
 				module={ { module: 'search' } }
 				support={ {
 					text: SEARCH_SUPPORT,
-					link: getRedirectUrl( 'jetpack-support-search' ),
+					link: getRedirectUrl( 'jetpack-support-search' ) + 'asdf',
 				} }
 				className={ [ 'jp-form-search-settings-group' ] }
 			>
