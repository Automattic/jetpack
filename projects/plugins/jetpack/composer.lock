--- conflicted
+++ resolved
@@ -4,11 +4,7 @@
         "Read more about it at https://getcomposer.org/doc/01-basic-usage.md#installing-dependencies",
         "This file is @generated automatically"
     ],
-<<<<<<< HEAD
     "content-hash": "3797aebdf4e9db3a38ca02cf8fa2d3a6",
-=======
-    "content-hash": "8d5eed0618af98ae0efd8285cbd4aaf6",
->>>>>>> 2a2f16d0
     "packages": [
         {
             "name": "automattic/jetpack-a8c-mc-stats",
@@ -66,11 +62,7 @@
             "dist": {
                 "type": "path",
                 "url": "../../packages/abtest",
-<<<<<<< HEAD
                 "reference": "cc8cb6115af7a144403be90e11b27bb12a4e97b2"
-=======
-                "reference": "6da7c70d5ed2ffc920360f413640a79f2a95ecb0"
->>>>>>> 2a2f16d0
             },
             "require": {
                 "automattic/jetpack-connection": "^1.33",
@@ -297,11 +289,7 @@
             "dist": {
                 "type": "path",
                 "url": "../../packages/backup",
-<<<<<<< HEAD
                 "reference": "4ac8499981bc55b4db90d4b6e2834a6f02f5244c"
-=======
-                "reference": "737c792c606b2d1f83694e4ee9383decfbea23a6"
->>>>>>> 2a2f16d0
             },
             "require": {
                 "automattic/jetpack-connection": "^1.33",
@@ -550,11 +538,7 @@
             "dist": {
                 "type": "path",
                 "url": "../../packages/connection",
-<<<<<<< HEAD
                 "reference": "514280c982cc91a84217eb795bd35204815ba108"
-=======
-                "reference": "a2a7bdf40480143456e5c7a5f95881d7595970ac"
->>>>>>> 2a2f16d0
             },
             "require": {
                 "automattic/jetpack-a8c-mc-stats": "^1.4",
@@ -624,11 +608,7 @@
             "dist": {
                 "type": "path",
                 "url": "../../packages/connection-ui",
-<<<<<<< HEAD
                 "reference": "d6351c545058a8b927c9483c8beaa87e6c425de3"
-=======
-                "reference": "f8d9bf73db72a6443760fae974e6a4e5ca9e1fe4"
->>>>>>> 2a2f16d0
             },
             "require": {
                 "automattic/jetpack-assets": "^1.13",
@@ -876,11 +856,7 @@
             "dist": {
                 "type": "path",
                 "url": "../../packages/identity-crisis",
-<<<<<<< HEAD
                 "reference": "45ea8995a1ecf54478392ca01b80fc77362b16b2"
-=======
-                "reference": "db6f273cb55de89cecfe260198c96fa5d04f22c1"
->>>>>>> 2a2f16d0
             },
             "require": {
                 "automattic/jetpack-connection": "^1.33",
@@ -953,11 +929,7 @@
             "dist": {
                 "type": "path",
                 "url": "../../packages/jitm",
-<<<<<<< HEAD
                 "reference": "a13e2ea6483e198c0061f75b965469163f86d9c3"
-=======
-                "reference": "6d24f6003bbadf550ee6f2b1248c80a6e6751401"
->>>>>>> 2a2f16d0
             },
             "require": {
                 "automattic/jetpack-a8c-mc-stats": "^1.4",
@@ -1097,11 +1069,7 @@
             "dist": {
                 "type": "path",
                 "url": "../../packages/licensing",
-<<<<<<< HEAD
                 "reference": "5d5ae4e0d5a3613f5d44f35118a6fada6d8f2f2f"
-=======
-                "reference": "ec9b3f6900a0a8d92d135a382bbc3c6a5c281939"
->>>>>>> 2a2f16d0
             },
             "require": {
                 "automattic/jetpack-connection": "^1.33",
@@ -1526,11 +1494,7 @@
             "dist": {
                 "type": "path",
                 "url": "../../packages/search",
-<<<<<<< HEAD
                 "reference": "165f2fbc0bad145149b4ee666a40fa69ed81ba5d"
-=======
-                "reference": "67fe556cefc35984a445b8e5c2e31ca4d01c8074"
->>>>>>> 2a2f16d0
             },
             "require": {
                 "automattic/jetpack-connection": "^1.33"
@@ -1653,11 +1617,7 @@
             "dist": {
                 "type": "path",
                 "url": "../../packages/sync",
-<<<<<<< HEAD
                 "reference": "fc18442c3a8021ddeb49e866ce371763e5d01cee"
-=======
-                "reference": "5be12bafba86ed44af4028bcab1e1bfe310e0fa2"
->>>>>>> 2a2f16d0
             },
             "require": {
                 "automattic/jetpack-connection": "^1.33",
