{
    "_readme": [
        "This file locks the dependencies of your project to a known state",
        "Read more about it at https://getcomposer.org/doc/01-basic-usage.md#installing-dependencies",
        "This file is @generated automatically"
    ],
<<<<<<< HEAD
    "content-hash": "ad7ea4eb7c4cb34f2d68df000381a803",
=======
    "content-hash": "0be3edf262cfcfe2d899e5a136e8415a",
>>>>>>> d82315b9
    "packages": [
        {
            "name": "automattic/jetpack-a8c-mc-stats",
            "version": "dev-master",
            "dist": {
                "type": "path",
                "url": "../../packages/a8c-mc-stats",
                "reference": "a0c0c657875ba4ab7254d59778e249a144b01347"
            },
            "require-dev": {
                "automattic/jetpack-changelogger": "^3.0",
                "yoast/phpunit-polyfills": "1.0.2"
            },
            "type": "library",
            "extra": {
                "autotagger": true,
                "mirror-repo": "Automattic/jetpack-a8c-mc-stats",
                "changelogger": {
                    "link-template": "https://github.com/Automattic/jetpack-a8c-mc-stats/compare/v${old}...v${new}"
                },
                "branch-alias": {
                    "dev-master": "1.4.x-dev"
                }
            },
            "autoload": {
                "classmap": [
                    "src/"
                ]
            },
            "scripts": {
                "phpunit": [
                    "./vendor/phpunit/phpunit/phpunit --colors=always"
                ],
                "test-coverage": [
                    "@composer update",
                    "phpdbg -d memory_limit=2048M -d max_execution_time=900 -qrr ./vendor/bin/phpunit --coverage-clover \"$COVERAGE_DIR/clover.xml\""
                ],
                "test-php": [
                    "@composer update",
                    "@composer phpunit"
                ]
            },
            "license": [
                "GPL-2.0-or-later"
            ],
            "description": "Used to record internal usage stats for Automattic. Not visible to site owners.",
            "transport-options": {
                "monorepo": true,
                "relative": true
            }
        },
        {
            "name": "automattic/jetpack-abtest",
            "version": "dev-master",
            "dist": {
                "type": "path",
                "url": "../../packages/abtest",
                "reference": "13c52d932438b41ae6b9eef226d8d58ccf8af7a2"
            },
            "require": {
                "automattic/jetpack-connection": "^1.31",
                "automattic/jetpack-error": "^1.3"
            },
            "require-dev": {
                "automattic/jetpack-changelogger": "^3.0",
                "automattic/wordbless": "dev-master",
                "yoast/phpunit-polyfills": "1.0.2"
            },
            "type": "library",
            "extra": {
                "autotagger": true,
                "mirror-repo": "Automattic/jetpack-abtest",
                "changelogger": {
                    "link-template": "https://github.com/Automattic/jetpack-abtest/compare/v${old}...v${new}"
                },
                "branch-alias": {
                    "dev-master": "1.9.x-dev"
                }
            },
            "autoload": {
                "classmap": [
                    "src/"
                ]
            },
            "scripts": {
                "phpunit": [
                    "./vendor/phpunit/phpunit/phpunit --colors=always"
                ],
                "post-update-cmd": [
                    "php -r \"copy('vendor/automattic/wordbless/src/dbless-wpdb.php', 'wordpress/wp-content/db.php');\""
                ],
                "test-coverage": [
                    "@composer update",
                    "phpdbg -d memory_limit=2048M -d max_execution_time=900 -qrr ./vendor/bin/phpunit --coverage-clover \"$COVERAGE_DIR/clover.xml\""
                ],
                "test-php": [
                    "@composer update",
                    "@composer phpunit"
                ]
            },
            "license": [
                "GPL-2.0-or-later"
            ],
            "description": "Provides an interface to the WP.com A/B tests.",
            "transport-options": {
                "monorepo": true,
                "relative": true
            }
        },
        {
            "name": "automattic/jetpack-admin-ui",
            "version": "dev-master",
            "dist": {
                "type": "path",
                "url": "../../packages/admin-ui",
                "reference": "7f51620d80a931c94e60f286dad541ff15836ef1"
            },
            "require-dev": {
                "automattic/jetpack-changelogger": "^3.0",
                "automattic/wordbless": "dev-master",
                "yoast/phpunit-polyfills": "1.0.2"
            },
            "type": "library",
            "extra": {
                "autotagger": true,
                "mirror-repo": "Automattic/jetpack-admin-ui",
                "changelogger": {
                    "link-template": "https://github.com/Automattic/jetpack-admin-ui/compare/${old}...${new}"
                },
                "branch-alias": {
                    "dev-master": "0.1.x-dev"
                },
                "version-constants": {
                    "::PACKAGE_VERSION": "src/class-admin-menu.php"
                }
            },
            "autoload": {
                "classmap": [
                    "src/"
                ]
            },
            "scripts": {
                "phpunit": [
                    "./vendor/phpunit/phpunit/phpunit --colors=always"
                ],
                "test-coverage": [
                    "@composer install",
                    "phpdbg -d memory_limit=2048M -d max_execution_time=900 -qrr ./vendor/bin/phpunit --coverage-clover \"$COVERAGE_DIR/clover.xml\""
                ],
                "test-php": [
                    "@composer install",
                    "@composer phpunit"
                ],
                "post-update-cmd": [
                    "php -r \"copy('vendor/automattic/wordbless/src/dbless-wpdb.php', 'wordpress/wp-content/db.php');\""
                ]
            },
            "license": [
                "GPL-2.0-or-later"
            ],
            "description": "Generic Jetpack wp-admin UI elements",
            "transport-options": {
                "monorepo": true,
                "relative": true
            }
        },
        {
            "name": "automattic/jetpack-assets",
            "version": "dev-master",
            "dist": {
                "type": "path",
                "url": "../../packages/assets",
                "reference": "3181e0507db74e367f2788b9c71c2bb8fc1b3e33"
            },
            "require": {
                "automattic/jetpack-constants": "^1.6"
            },
            "require-dev": {
                "automattic/jetpack-changelogger": "^3.0",
                "brain/monkey": "2.6.1",
                "yoast/phpunit-polyfills": "1.0.2"
            },
            "type": "library",
            "extra": {
                "autotagger": true,
                "mirror-repo": "Automattic/jetpack-assets",
                "changelogger": {
                    "link-template": "https://github.com/Automattic/jetpack-assets/compare/v${old}...v${new}"
                },
                "branch-alias": {
                    "dev-master": "1.13.x-dev"
                }
            },
            "autoload": {
                "classmap": [
                    "src/"
                ]
            },
            "scripts": {
                "phpunit": [
                    "./vendor/phpunit/phpunit/phpunit --colors=always"
                ],
                "test-coverage": [
                    "@composer update",
                    "phpdbg -d memory_limit=2048M -d max_execution_time=900 -qrr ./vendor/bin/phpunit --coverage-clover \"$COVERAGE_DIR/clover.xml\""
                ],
                "test-php": [
                    "@composer update",
                    "@composer phpunit"
                ]
            },
            "license": [
                "GPL-2.0-or-later"
            ],
            "description": "Asset management utilities for Jetpack ecosystem packages",
            "transport-options": {
                "monorepo": true,
                "relative": true
            }
        },
        {
            "name": "automattic/jetpack-autoloader",
            "version": "dev-master",
            "dist": {
                "type": "path",
                "url": "../../packages/autoloader",
                "reference": "5498d51fdb8c0a7b50a818a52a419ef539c998fb"
            },
            "require": {
                "composer-plugin-api": "^1.1 || ^2.0"
            },
            "require-dev": {
                "automattic/jetpack-changelogger": "^3.0",
                "yoast/phpunit-polyfills": "1.0.2"
            },
            "type": "composer-plugin",
            "extra": {
                "autotagger": true,
                "class": "Automattic\\Jetpack\\Autoloader\\CustomAutoloaderPlugin",
                "mirror-repo": "Automattic/jetpack-autoloader",
                "changelogger": {
                    "link-template": "https://github.com/Automattic/jetpack-autoloader/compare/v${old}...v${new}"
                },
                "branch-alias": {
                    "dev-master": "2.10.x-dev"
                }
            },
            "autoload": {
                "classmap": [
                    "src/AutoloadGenerator.php"
                ],
                "psr-4": {
                    "Automattic\\Jetpack\\Autoloader\\": "src"
                }
            },
            "scripts": {
                "phpunit": [
                    "./vendor/phpunit/phpunit/phpunit --colors=always"
                ],
                "test-coverage": [
                    "@composer update",
                    "phpdbg -d memory_limit=2048M -d max_execution_time=900 -qrr ./vendor/bin/phpunit --coverage-php \"./tests/php/tmp/coverage-report.php\"",
                    "php ./tests/php/bin/test-coverage.php \"$COVERAGE_DIR/clover.xml\""
                ],
                "test-php": [
                    "@composer update",
                    "@composer phpunit"
                ]
            },
            "license": [
                "GPL-2.0-or-later"
            ],
            "description": "Creates a custom autoloader for a plugin or theme.",
            "transport-options": {
                "monorepo": true,
                "relative": true
            }
        },
        {
            "name": "automattic/jetpack-backup",
            "version": "dev-master",
            "dist": {
                "type": "path",
                "url": "../../packages/backup",
                "reference": "6e2aa3fa602a8061f83c1f98c8528f25e68fcb3f"
            },
            "require": {
                "automattic/jetpack-connection": "^1.31",
                "automattic/jetpack-sync": "^1.27"
            },
            "require-dev": {
                "automattic/jetpack-changelogger": "^3.0",
                "automattic/wordbless": "@dev",
                "yoast/phpunit-polyfills": "1.0.2"
            },
            "type": "library",
            "extra": {
                "autotagger": true,
                "mirror-repo": "Automattic/jetpack-backup",
                "version-constants": {
                    "::PACKAGE_VERSION": "src/class-package-version.php"
                },
                "changelogger": {
                    "link-template": "https://github.com/Automattic/jetpack-backup/compare/v${old}...v${new}"
                },
                "branch-alias": {
                    "dev-master": "1.1.x-dev"
                }
            },
            "autoload": {
                "files": [
                    "actions.php"
                ],
                "classmap": [
                    "src/"
                ]
            },
            "scripts": {
                "phpunit": [
                    "./vendor/phpunit/phpunit/phpunit --colors=always"
                ],
                "test-coverage": [
                    "@composer install",
                    "phpdbg -d memory_limit=2048M -d max_execution_time=900 -qrr ./vendor/bin/phpunit --coverage-clover \"$COVERAGE_DIR/clover.xml\""
                ],
                "test-php": [
                    "@composer install",
                    "@composer phpunit"
                ],
                "post-update-cmd": [
                    "php -r \"copy('vendor/automattic/wordbless/src/dbless-wpdb.php', 'wordpress/wp-content/db.php');\""
                ]
            },
            "license": [
                "GPL-2.0-or-later"
            ],
            "description": "Tools to assist with backing up Jetpack sites.",
            "transport-options": {
                "monorepo": true,
                "relative": true
            }
        },
        {
            "name": "automattic/jetpack-blocks",
            "version": "dev-master",
            "dist": {
                "type": "path",
                "url": "../../packages/blocks",
                "reference": "5b26d36f5cafb03256fa4cb7f2c5131e49a92fab"
            },
            "require-dev": {
                "automattic/jetpack-changelogger": "^3.0",
                "automattic/wordbless": "dev-master",
                "brain/monkey": "2.6.1",
                "yoast/phpunit-polyfills": "1.0.2"
            },
            "type": "library",
            "extra": {
                "autotagger": true,
                "mirror-repo": "Automattic/jetpack-blocks",
                "changelogger": {
                    "link-template": "https://github.com/Automattic/jetpack-blocks/compare/v${old}...v${new}"
                },
                "branch-alias": {
                    "dev-master": "1.4.x-dev"
                }
            },
            "autoload": {
                "classmap": [
                    "src/"
                ]
            },
            "scripts": {
                "phpunit": [
                    "./vendor/phpunit/phpunit/phpunit --colors=always"
                ],
                "post-update-cmd": [
                    "php -r \"copy('vendor/automattic/wordbless/src/dbless-wpdb.php', 'wordpress/wp-content/db.php');\""
                ],
                "test-coverage": [
                    "@composer update",
                    "phpdbg -d memory_limit=2048M -d max_execution_time=900 -qrr ./vendor/bin/phpunit --coverage-clover \"$COVERAGE_DIR/clover.xml\""
                ],
                "test-php": [
                    "@composer update",
                    "@composer phpunit"
                ]
            },
            "license": [
                "GPL-2.0-or-later"
            ],
            "description": "Register and manage blocks within a plugin. Used to manage block registration, enqueues, and more.",
            "transport-options": {
                "monorepo": true,
                "relative": true
            }
        },
        {
            "name": "automattic/jetpack-compat",
            "version": "dev-master",
            "dist": {
                "type": "path",
                "url": "../../packages/compat",
                "reference": "9ed14d0ae3bd70cca4538a3e298f4b29df7c41f4"
            },
            "require-dev": {
                "automattic/jetpack-changelogger": "^3.0"
            },
            "type": "library",
            "extra": {
                "autotagger": true,
                "mirror-repo": "Automattic/jetpack-compat",
                "changelogger": {
                    "link-template": "https://github.com/Automattic/jetpack-compat/compare/v${old}...v${new}"
                },
                "branch-alias": {
                    "dev-master": "1.6.x-dev"
                }
            },
            "autoload": {
                "files": [
                    "functions.php"
                ],
                "classmap": [
                    "legacy"
                ]
            },
            "license": [
                "GPL-2.0-or-later"
            ],
            "description": "Compatibility layer with previous versions of Jetpack",
            "transport-options": {
                "monorepo": true,
                "relative": true
            }
        },
        {
            "name": "automattic/jetpack-config",
            "version": "dev-master",
            "dist": {
                "type": "path",
                "url": "../../packages/config",
                "reference": "c6408e82a9c80f5be6beccaf23c392151a9b9420"
            },
            "require-dev": {
                "automattic/jetpack-changelogger": "^3.0"
            },
            "type": "library",
            "extra": {
                "autotagger": true,
                "mirror-repo": "Automattic/jetpack-config",
                "changelogger": {
                    "link-template": "https://github.com/Automattic/jetpack-config/compare/v${old}...v${new}"
                },
                "branch-alias": {
                    "dev-master": "1.5.x-dev"
                }
            },
            "autoload": {
                "classmap": [
                    "src/"
                ]
            },
            "license": [
                "GPL-2.0-or-later"
            ],
            "description": "Jetpack configuration package that initializes other packages and configures Jetpack's functionality. Can be used as a base for all variants of Jetpack package usage.",
            "transport-options": {
                "monorepo": true,
                "relative": true
            }
        },
        {
            "name": "automattic/jetpack-connection",
            "version": "dev-master",
            "dist": {
                "type": "path",
                "url": "../../packages/connection",
                "reference": "4ed03e88c0adfff186c8937ad1a9eb764406be8a"
            },
            "require": {
                "automattic/jetpack-a8c-mc-stats": "^1.4",
                "automattic/jetpack-constants": "^1.6",
                "automattic/jetpack-heartbeat": "^1.3",
                "automattic/jetpack-options": "^1.13",
                "automattic/jetpack-redirect": "^1.7",
                "automattic/jetpack-roles": "^1.4",
                "automattic/jetpack-status": "^1.9",
                "automattic/jetpack-terms-of-service": "^1.9",
                "automattic/jetpack-tracking": "^1.13"
            },
            "require-dev": {
                "automattic/jetpack-changelogger": "^3.0",
                "automattic/wordbless": "@dev",
                "brain/monkey": "2.6.1",
                "yoast/phpunit-polyfills": "1.0.2"
            },
            "type": "library",
            "extra": {
                "autotagger": true,
                "mirror-repo": "Automattic/jetpack-connection",
                "version-constants": {
                    "::PACKAGE_VERSION": "src/class-package-version.php"
                },
                "changelogger": {
                    "link-template": "https://github.com/Automattic/jetpack-connection/compare/v${old}...v${new}"
                },
                "branch-alias": {
                    "dev-master": "1.31.x-dev"
                }
            },
            "autoload": {
                "classmap": [
                    "legacy",
                    "src/"
                ]
            },
            "scripts": {
                "phpunit": [
                    "./vendor/phpunit/phpunit/phpunit --colors=always"
                ],
                "post-update-cmd": [
                    "php -r \"copy('vendor/automattic/wordbless/src/dbless-wpdb.php', 'wordpress/wp-content/db.php');\""
                ],
                "test-coverage": [
                    "@composer update",
                    "phpdbg -d memory_limit=2048M -d max_execution_time=900 -qrr ./vendor/bin/phpunit --coverage-clover \"$COVERAGE_DIR/clover.xml\""
                ],
                "test-php": [
                    "@composer update",
                    "@composer phpunit"
                ]
            },
            "license": [
                "GPL-2.0-or-later"
            ],
            "description": "Everything needed to connect to the Jetpack infrastructure",
            "transport-options": {
                "monorepo": true,
                "relative": true
            }
        },
        {
            "name": "automattic/jetpack-connection-ui",
            "version": "dev-master",
            "dist": {
                "type": "path",
                "url": "../../packages/connection-ui",
                "reference": "154e91a32120ae2764c0d6fbeba9d12fa96ee6aa"
            },
            "require": {
                "automattic/jetpack-assets": "^1.13",
                "automattic/jetpack-connection": "^1.31",
                "automattic/jetpack-constants": "^1.6",
                "automattic/jetpack-device-detection": "^1.4",
                "automattic/jetpack-identity-crisis": "^0.4"
            },
            "require-dev": {
                "automattic/jetpack-changelogger": "^3.0"
            },
            "type": "library",
            "extra": {
                "autotagger": true,
                "mirror-repo": "Automattic/jetpack-connection-ui",
                "changelogger": {
                    "link-template": "https://github.com/Automattic/jetpack-connection-ui/compare/v${old}...v${new}"
                },
                "branch-alias": {
                    "dev-master": "2.1.x-dev"
                }
            },
            "autoload": {
                "classmap": [
                    "src/"
                ]
            },
            "scripts": {
                "build-development": [
                    "Composer\\Config::disableProcessTimeout",
                    "pnpm run build"
                ],
                "build-production": [
                    "Composer\\Config::disableProcessTimeout",
                    "pnpm run build"
                ]
            },
            "license": [
                "GPL-2.0-or-later"
            ],
            "description": "Jetpack Connection UI",
            "transport-options": {
                "monorepo": true,
                "relative": true
            }
        },
        {
            "name": "automattic/jetpack-constants",
            "version": "dev-master",
            "dist": {
                "type": "path",
                "url": "../../packages/constants",
                "reference": "ee6c8dbcb53bfe79a4dba8ac1756f5467e90bc7a"
            },
            "require-dev": {
                "automattic/jetpack-changelogger": "^3.0",
                "brain/monkey": "2.6.1",
                "yoast/phpunit-polyfills": "1.0.2"
            },
            "type": "library",
            "extra": {
                "autotagger": true,
                "mirror-repo": "Automattic/jetpack-constants",
                "changelogger": {
                    "link-template": "https://github.com/Automattic/jetpack-constants/compare/v${old}...v${new}"
                },
                "branch-alias": {
                    "dev-master": "1.6.x-dev"
                }
            },
            "autoload": {
                "classmap": [
                    "src/"
                ]
            },
            "scripts": {
                "phpunit": [
                    "./vendor/phpunit/phpunit/phpunit --colors=always"
                ],
                "test-coverage": [
                    "@composer update",
                    "phpdbg -d memory_limit=2048M -d max_execution_time=900 -qrr ./vendor/bin/phpunit --coverage-clover \"$COVERAGE_DIR/clover.xml\""
                ],
                "test-php": [
                    "@composer update",
                    "@composer phpunit"
                ]
            },
            "license": [
                "GPL-2.0-or-later"
            ],
            "description": "A wrapper for defining constants in a more testable way.",
            "transport-options": {
                "monorepo": true,
                "relative": true
            }
        },
        {
            "name": "automattic/jetpack-device-detection",
            "version": "dev-master",
            "dist": {
                "type": "path",
                "url": "../../packages/device-detection",
                "reference": "7111b6eddc47e60bcd74e67acc19f7c2389d9dd7"
            },
            "require-dev": {
                "automattic/jetpack-changelogger": "^3.0",
                "yoast/phpunit-polyfills": "1.0.2"
            },
            "type": "library",
            "extra": {
                "autotagger": true,
                "mirror-repo": "Automattic/jetpack-device-detection",
                "changelogger": {
                    "link-template": "https://github.com/Automattic/jetpack-device-detection/compare/v${old}...v${new}"
                },
                "branch-alias": {
                    "dev-master": "1.4.x-dev"
                }
            },
            "autoload": {
                "classmap": [
                    "src/"
                ]
            },
            "scripts": {
                "phpunit": [
                    "./vendor/phpunit/phpunit/phpunit --colors=always"
                ],
                "test-coverage": [
                    "@composer update",
                    "phpdbg -d memory_limit=2048M -d max_execution_time=900 -qrr ./vendor/bin/phpunit --coverage-clover \"$COVERAGE_DIR/clover.xml\""
                ],
                "test-php": [
                    "@composer update",
                    "@composer phpunit"
                ]
            },
            "license": [
                "GPL-2.0-or-later"
            ],
            "description": "A way to detect device types based on User-Agent header.",
            "transport-options": {
                "monorepo": true,
                "relative": true
            }
        },
        {
            "name": "automattic/jetpack-error",
            "version": "dev-master",
            "dist": {
                "type": "path",
                "url": "../../packages/error",
                "reference": "e8e66a2478f95dd0efe8540bd5dcec1bc017e9f1"
            },
            "require-dev": {
                "automattic/jetpack-changelogger": "^3.0",
                "yoast/phpunit-polyfills": "1.0.2"
            },
            "type": "library",
            "extra": {
                "autotagger": true,
                "mirror-repo": "Automattic/jetpack-error",
                "changelogger": {
                    "link-template": "https://github.com/Automattic/jetpack-error/compare/v${old}...v${new}"
                },
                "branch-alias": {
                    "dev-master": "1.3.x-dev"
                }
            },
            "autoload": {
                "classmap": [
                    "src/"
                ]
            },
            "scripts": {
                "phpunit": [
                    "./vendor/phpunit/phpunit/phpunit --colors=always"
                ],
                "test-coverage": [
                    "@composer update",
                    "phpdbg -d memory_limit=2048M -d max_execution_time=900 -qrr ./vendor/bin/phpunit --coverage-clover \"$COVERAGE_DIR/clover.xml\""
                ],
                "test-php": [
                    "@composer update",
                    "@composer phpunit"
                ]
            },
            "license": [
                "GPL-2.0-or-later"
            ],
            "description": "Jetpack Error - a wrapper around WP_Error.",
            "transport-options": {
                "monorepo": true,
                "relative": true
            }
        },
        {
            "name": "automattic/jetpack-heartbeat",
            "version": "dev-master",
            "dist": {
                "type": "path",
                "url": "../../packages/heartbeat",
                "reference": "db71df78bd3feff1b6894a8ab73bd0a8ed7463cd"
            },
            "require": {
                "automattic/jetpack-a8c-mc-stats": "^1.4",
                "automattic/jetpack-options": "^1.13"
            },
            "require-dev": {
                "automattic/jetpack-changelogger": "^3.0"
            },
            "type": "library",
            "extra": {
                "autotagger": true,
                "mirror-repo": "Automattic/jetpack-heartbeat",
                "changelogger": {
                    "link-template": "https://github.com/Automattic/jetpack-heartbeat/compare/v${old}...v${new}"
                },
                "branch-alias": {
                    "dev-master": "1.3.x-dev"
                }
            },
            "autoload": {
                "classmap": [
                    "src/"
                ]
            },
            "license": [
                "GPL-2.0-or-later"
            ],
            "description": "This adds a cronjob that sends a batch of internal automattic stats to wp.com once a day",
            "transport-options": {
                "monorepo": true,
                "relative": true
            }
        },
        {
            "name": "automattic/jetpack-identity-crisis",
            "version": "dev-master",
            "dist": {
                "type": "path",
                "url": "../../packages/identity-crisis",
                "reference": "842bdd21f1d97db8bf3680d41eadc750c557fe3b"
            },
            "require": {
                "automattic/jetpack-connection": "^1.31",
                "automattic/jetpack-constants": "^1.6",
                "automattic/jetpack-logo": "^1.5",
                "automattic/jetpack-options": "^1.13",
                "automattic/jetpack-status": "^1.9",
                "automattic/jetpack-tracking": "^1.13"
            },
            "require-dev": {
                "automattic/jetpack-changelogger": "^3.0",
                "automattic/wordbless": "@dev",
                "yoast/phpunit-polyfills": "1.0.2"
            },
            "type": "library",
            "extra": {
                "autotagger": true,
                "mirror-repo": "Automattic/jetpack-identity-crisis",
                "version-constants": {
                    "::PACKAGE_VERSION": "src/class-identity-crisis.php"
                },
                "changelogger": {
                    "link-template": "https://github.com/Automattic/jetpack-identity-crisis/compare/v${old}...v${new}"
                },
                "branch-alias": {
                    "dev-master": "0.4.x-dev"
                }
            },
            "autoload": {
                "classmap": [
                    "src/"
                ]
            },
            "scripts": {
                "build-development": [
                    "Composer\\Config::disableProcessTimeout",
                    "pnpm run build"
                ],
                "build-production": [
                    "Composer\\Config::disableProcessTimeout",
                    "NODE_ENV='production' pnpm run build"
                ],
                "phpunit": [
                    "./vendor/phpunit/phpunit/phpunit --colors=always"
                ],
                "test-coverage": [
                    "@composer install",
                    "phpdbg -d memory_limit=2048M -d max_execution_time=900 -qrr ./vendor/bin/phpunit --coverage-clover \"$COVERAGE_DIR/clover.xml\""
                ],
                "test-php": [
                    "@composer install",
                    "@composer phpunit"
                ],
                "post-update-cmd": [
                    "php -r \"copy('vendor/automattic/wordbless/src/dbless-wpdb.php', 'wordpress/wp-content/db.php');\""
                ]
            },
            "license": [
                "GPL-2.0-or-later"
            ],
            "description": "Identity Crisis.",
            "transport-options": {
                "monorepo": true,
                "relative": true
            }
        },
        {
            "name": "automattic/jetpack-jitm",
            "version": "dev-master",
            "dist": {
                "type": "path",
                "url": "../../packages/jitm",
                "reference": "54ee594e9f467dd332ed584d435cf2c0d4e42a6b"
            },
            "require": {
                "automattic/jetpack-a8c-mc-stats": "^1.4",
                "automattic/jetpack-assets": "^1.13",
                "automattic/jetpack-connection": "^1.31",
                "automattic/jetpack-device-detection": "^1.4",
                "automattic/jetpack-logo": "^1.5",
                "automattic/jetpack-options": "^1.13",
                "automattic/jetpack-partner": "^1.5",
                "automattic/jetpack-redirect": "^1.7",
                "automattic/jetpack-status": "^1.9",
                "automattic/jetpack-tracking": "^1.13"
            },
            "require-dev": {
                "automattic/jetpack-changelogger": "^3.0",
                "brain/monkey": "2.6.1",
                "yoast/phpunit-polyfills": "1.0.2"
            },
            "type": "library",
            "extra": {
                "autotagger": true,
                "mirror-repo": "Automattic/jetpack-jitm",
                "version-constants": {
                    "::PACKAGE_VERSION": "src/class-jitm.php"
                },
                "changelogger": {
                    "link-template": "https://github.com/Automattic/jetpack-jitm/compare/v${old}...v${new}"
                },
                "branch-alias": {
                    "dev-master": "2.1.x-dev"
                }
            },
            "autoload": {
                "classmap": [
                    "src/"
                ]
            },
            "scripts": {
                "build-production": [
                    "Composer\\Config::disableProcessTimeout",
                    "pnpm run build-production"
                ],
                "build-development": [
                    "Composer\\Config::disableProcessTimeout",
                    "pnpm run build"
                ],
                "phpunit": [
                    "./vendor/phpunit/phpunit/phpunit --colors=always"
                ],
                "test-coverage": [
                    "@composer update",
                    "phpdbg -d memory_limit=2048M -d max_execution_time=900 -qrr ./vendor/bin/phpunit --coverage-clover \"$COVERAGE_DIR/clover.xml\""
                ],
                "test-php": [
                    "@composer update",
                    "@composer phpunit"
                ]
            },
            "license": [
                "GPL-2.0-or-later"
            ],
            "description": "Just in time messages for Jetpack",
            "transport-options": {
                "monorepo": true,
                "relative": true
            }
        },
        {
            "name": "automattic/jetpack-lazy-images",
            "version": "dev-master",
            "dist": {
                "type": "path",
                "url": "../../packages/lazy-images",
                "reference": "730b58b2c3d11ad6c27ffa76dadb590e2e6cfb30"
            },
            "require": {
                "automattic/jetpack-assets": "^1.13",
                "automattic/jetpack-constants": "^1.6"
            },
            "require-dev": {
                "automattic/jetpack-changelogger": "^3.0",
                "automattic/wordbless": "dev-master",
                "yoast/phpunit-polyfills": "1.0.2"
            },
            "type": "library",
            "extra": {
                "autotagger": true,
                "mirror-repo": "Automattic/jetpack-lazy-images",
                "changelogger": {
                    "link-template": "https://github.com/Automattic/jetpack-lazy-images/compare/v${old}...v${new}"
                },
                "branch-alias": {
                    "dev-master": "2.0.x-dev"
                }
            },
            "autoload": {
                "classmap": [
                    "src/"
                ]
            },
            "scripts": {
                "build-production": [
                    "Composer\\Config::disableProcessTimeout",
                    "pnpm run build-production"
                ],
                "build-development": [
                    "Composer\\Config::disableProcessTimeout",
                    "pnpm run build"
                ],
                "phpunit": [
                    "./vendor/phpunit/phpunit/phpunit --colors=always"
                ],
                "post-update-cmd": [
                    "php -r \"copy('vendor/automattic/wordbless/src/dbless-wpdb.php', 'wordpress/wp-content/db.php');\""
                ],
                "test-coverage": [
                    "@composer update",
                    "phpdbg -d memory_limit=2048M -d max_execution_time=900 -qrr ./vendor/bin/phpunit --coverage-clover \"$COVERAGE_DIR/clover.xml\""
                ],
                "test-php": [
                    "@composer update",
                    "@composer phpunit"
                ]
            },
            "license": [
                "GPL-2.0-or-later"
            ],
            "description": "Speed up your site and create a smoother viewing experience by loading images as visitors scroll down the screen, instead of all at once.",
            "transport-options": {
                "monorepo": true,
                "relative": true
            }
        },
        {
            "name": "automattic/jetpack-licensing",
            "version": "dev-master",
            "dist": {
                "type": "path",
                "url": "../../packages/licensing",
                "reference": "58056130e6d31556ab453a3bc4bbf335b8d05439"
            },
            "require": {
                "automattic/jetpack-connection": "^1.31",
                "automattic/jetpack-options": "^1.13"
            },
            "require-dev": {
                "automattic/jetpack-changelogger": "^3.0",
                "automattic/wordbless": "@dev",
                "yoast/phpunit-polyfills": "1.0.2"
            },
            "type": "library",
            "extra": {
                "autotagger": true,
                "mirror-repo": "Automattic/jetpack-licensing",
                "changelogger": {
                    "link-template": "https://github.com/Automattic/jetpack-licensing/compare/v${old}...v${new}"
                },
                "branch-alias": {
                    "dev-master": "1.5.x-dev"
                }
            },
            "autoload": {
                "classmap": [
                    "src/"
                ]
            },
            "scripts": {
                "phpunit": [
                    "./vendor/phpunit/phpunit/phpunit --colors=always"
                ],
                "post-update-cmd": [
                    "php -r \"copy('vendor/automattic/wordbless/src/dbless-wpdb.php', 'wordpress/wp-content/db.php');\""
                ],
                "test-coverage": [
                    "@composer update",
                    "phpdbg -d memory_limit=2048M -d max_execution_time=900 -qrr ./vendor/bin/phpunit --coverage-clover \"$COVERAGE_DIR/clover.xml\""
                ],
                "test-php": [
                    "@composer update",
                    "@composer phpunit"
                ]
            },
            "license": [
                "GPL-2.0-or-later"
            ],
            "description": "Everything needed to manage Jetpack licenses client-side.",
            "transport-options": {
                "monorepo": true,
                "relative": true
            }
        },
        {
            "name": "automattic/jetpack-logo",
            "version": "dev-master",
            "dist": {
                "type": "path",
                "url": "../../packages/logo",
                "reference": "5f8c92293d5dbac172809957f0c1bf1e6be058ac"
            },
            "require-dev": {
                "automattic/jetpack-changelogger": "^3.0",
                "yoast/phpunit-polyfills": "1.0.2"
            },
            "type": "library",
            "extra": {
                "autotagger": true,
                "mirror-repo": "Automattic/jetpack-logo",
                "changelogger": {
                    "link-template": "https://github.com/Automattic/jetpack-logo/compare/v${old}...v${new}"
                },
                "branch-alias": {
                    "dev-master": "1.5.x-dev"
                }
            },
            "autoload": {
                "classmap": [
                    "src/"
                ]
            },
            "scripts": {
                "phpunit": [
                    "./vendor/phpunit/phpunit/phpunit --colors=always"
                ],
                "test-coverage": [
                    "@composer update",
                    "phpdbg -d memory_limit=2048M -d max_execution_time=900 -qrr ./vendor/bin/phpunit --coverage-clover \"$COVERAGE_DIR/clover.xml\""
                ],
                "test-php": [
                    "@composer update",
                    "@composer phpunit"
                ]
            },
            "license": [
                "GPL-2.0-or-later"
            ],
            "description": "A logo for Jetpack",
            "transport-options": {
                "monorepo": true,
                "relative": true
            }
        },
        {
            "name": "automattic/jetpack-my-jetpack",
            "version": "dev-master",
            "dist": {
                "type": "path",
                "url": "../../packages/my-jetpack",
                "reference": "0d8294d4dcc0c4865663c2fca80ccf1e88467c53"
            },
            "require": {
                "automattic/jetpack-admin-ui": "^0.1",
                "automattic/jetpack-assets": "^1.13"
            },
            "require-dev": {
                "automattic/jetpack-changelogger": "^3.0",
                "yoast/phpunit-polyfills": "1.0.2"
            },
            "type": "library",
            "extra": {
                "autotagger": true,
                "mirror-repo": "Automattic/jetpack-my-jetpack",
                "changelogger": {
                    "link-template": "https://github.com/Automattic/jetpack-my-jetpack/compare/${old}...${new}"
                },
                "branch-alias": {
                    "dev-master": "0.1.x-dev"
                }
            },
            "autoload": {
                "classmap": [
                    "src/"
                ]
            },
            "scripts": {
                "phpunit": [
                    "./vendor/phpunit/phpunit/phpunit --colors=always"
                ],
                "test-coverage": [
                    "@composer install",
                    "phpdbg -d memory_limit=2048M -d max_execution_time=900 -qrr ./vendor/bin/phpunit --coverage-clover \"$COVERAGE_DIR/clover.xml\""
                ],
                "test-php": [
                    "@composer install",
                    "@composer phpunit"
                ],
                "build-development": [
                    "Composer\\Config::disableProcessTimeout",
                    "pnpm run build"
                ],
                "build-production": [
                    "Composer\\Config::disableProcessTimeout",
                    "pnpm run build"
                ]
            },
            "license": [
                "GPL-2.0-or-later"
            ],
            "description": "WP Admin page with information and configuration shared among all Jetpack stand-alone plugins",
            "transport-options": {
                "monorepo": true,
                "relative": true
            }
        },
        {
            "name": "automattic/jetpack-options",
            "version": "dev-master",
            "dist": {
                "type": "path",
                "url": "../../packages/options",
                "reference": "6c37fc10cec857ecf8e4ac0d60cac4287ec5f00e"
            },
            "require": {
                "automattic/jetpack-constants": "^1.6"
            },
            "require-dev": {
                "automattic/jetpack-changelogger": "^3.0",
                "yoast/phpunit-polyfills": "1.0.2"
            },
            "type": "library",
            "extra": {
                "autotagger": true,
                "mirror-repo": "Automattic/jetpack-options",
                "changelogger": {
                    "link-template": "https://github.com/Automattic/jetpack-options/compare/v${old}...v${new}"
                },
                "branch-alias": {
                    "dev-master": "1.13.x-dev"
                }
            },
            "autoload": {
                "classmap": [
                    "legacy"
                ]
            },
            "license": [
                "GPL-2.0-or-later"
            ],
            "description": "A wrapper for wp-options to manage specific Jetpack options.",
            "transport-options": {
                "monorepo": true,
                "relative": true
            }
        },
        {
            "name": "automattic/jetpack-partner",
            "version": "dev-master",
            "dist": {
                "type": "path",
                "url": "../../packages/partner",
                "reference": "46a2393a76951dce93e46fc4c90fc8b0e3432b49"
            },
            "require-dev": {
                "automattic/jetpack-changelogger": "^3.0",
                "brain/monkey": "2.6.1",
                "yoast/phpunit-polyfills": "1.0.2"
            },
            "type": "library",
            "extra": {
                "autotagger": true,
                "mirror-repo": "Automattic/jetpack-partner",
                "changelogger": {
                    "link-template": "https://github.com/Automattic/jetpack-partner/compare/v${old}...v${new}"
                },
                "branch-alias": {
                    "dev-master": "1.5.x-dev"
                }
            },
            "autoload": {
                "classmap": [
                    "src/"
                ]
            },
            "scripts": {
                "phpunit": [
                    "./vendor/phpunit/phpunit/phpunit --colors=always"
                ],
                "test-coverage": [
                    "@composer update",
                    "phpdbg -d memory_limit=2048M -d max_execution_time=900 -qrr ./vendor/bin/phpunit --coverage-clover \"$COVERAGE_DIR/clover.xml\""
                ],
                "test-php": [
                    "@composer update",
                    "@composer phpunit"
                ]
            },
            "license": [
                "GPL-2.0-or-later"
            ],
            "description": "Support functions for Jetpack hosting partners.",
            "transport-options": {
                "monorepo": true,
                "relative": true
            }
        },
        {
            "name": "automattic/jetpack-password-checker",
            "version": "dev-master",
            "dist": {
                "type": "path",
                "url": "../../packages/password-checker",
                "reference": "bd020fe0c038f22446ca8de6e2b3b49144d88884"
            },
            "require-dev": {
                "automattic/jetpack-changelogger": "^3.0",
                "automattic/wordbless": "@dev",
                "yoast/phpunit-polyfills": "1.0.2"
            },
            "type": "library",
            "extra": {
                "autotagger": true,
                "mirror-repo": "Automattic/jetpack-password-checker",
                "changelogger": {
                    "link-template": "https://github.com/Automattic/jetpack-password-checker/compare/v${old}...v${new}"
                },
                "branch-alias": {
                    "dev-master": "0.1.x-dev"
                }
            },
            "autoload": {
                "classmap": [
                    "src/"
                ]
            },
            "scripts": {
                "phpunit": [
                    "./vendor/phpunit/phpunit/phpunit --colors=always"
                ],
                "test-coverage": [
                    "@composer update",
                    "phpdbg -d memory_limit=2048M -d max_execution_time=900 -qrr ./vendor/bin/phpunit --coverage-clover \"$COVERAGE_DIR/clover.xml\""
                ],
                "test-php": [
                    "@composer update",
                    "@composer phpunit"
                ],
                "post-update-cmd": [
                    "php -r \"copy('vendor/automattic/wordbless/src/dbless-wpdb.php', 'wordpress/wp-content/db.php');\""
                ]
            },
            "license": [
                "GPL-2.0-or-later"
            ],
            "description": "Password Checker.",
            "transport-options": {
                "monorepo": true,
                "relative": true
            }
        },
        {
            "name": "automattic/jetpack-redirect",
            "version": "dev-master",
            "dist": {
                "type": "path",
                "url": "../../packages/redirect",
                "reference": "aeaca4673e7061add1caa4f4321d78d2fd065ec7"
            },
            "require": {
                "automattic/jetpack-status": "^1.9"
            },
            "require-dev": {
                "automattic/jetpack-changelogger": "^3.0",
                "brain/monkey": "2.6.1",
                "yoast/phpunit-polyfills": "1.0.2"
            },
            "type": "library",
            "extra": {
                "autotagger": true,
                "mirror-repo": "Automattic/jetpack-redirect",
                "changelogger": {
                    "link-template": "https://github.com/Automattic/jetpack-redirect/compare/v${old}...v${new}"
                },
                "branch-alias": {
                    "dev-master": "1.7.x-dev"
                }
            },
            "autoload": {
                "classmap": [
                    "src/"
                ]
            },
            "scripts": {
                "phpunit": [
                    "./vendor/phpunit/phpunit/phpunit --colors=always"
                ],
                "test-coverage": [
                    "@composer update",
                    "phpdbg -d memory_limit=2048M -d max_execution_time=900 -qrr ./vendor/bin/phpunit --coverage-clover \"$COVERAGE_DIR/clover.xml\""
                ],
                "test-php": [
                    "@composer update",
                    "@composer phpunit"
                ]
            },
            "license": [
                "GPL-2.0-or-later"
            ],
            "description": "Utilities to build URLs to the jetpack.com/redirect/ service",
            "transport-options": {
                "monorepo": true,
                "relative": true
            }
        },
        {
            "name": "automattic/jetpack-roles",
            "version": "dev-master",
            "dist": {
                "type": "path",
                "url": "../../packages/roles",
                "reference": "64df99cd77b5e9e615bc09b4ad695ab13509fb8c"
            },
            "require-dev": {
                "automattic/jetpack-changelogger": "^3.0",
                "brain/monkey": "2.6.1",
                "yoast/phpunit-polyfills": "1.0.2"
            },
            "type": "library",
            "extra": {
                "autotagger": true,
                "mirror-repo": "Automattic/jetpack-roles",
                "changelogger": {
                    "link-template": "https://github.com/Automattic/jetpack-roles/compare/v${old}...v${new}"
                },
                "branch-alias": {
                    "dev-master": "1.4.x-dev"
                }
            },
            "autoload": {
                "classmap": [
                    "src/"
                ]
            },
            "scripts": {
                "phpunit": [
                    "./vendor/phpunit/phpunit/phpunit --colors=always"
                ],
                "test-coverage": [
                    "@composer update",
                    "phpdbg -d memory_limit=2048M -d max_execution_time=900 -qrr ./vendor/bin/phpunit --coverage-clover \"$COVERAGE_DIR/clover.xml\""
                ],
                "test-php": [
                    "@composer update",
                    "@composer phpunit"
                ]
            },
            "license": [
                "GPL-2.0-or-later"
            ],
            "description": "Utilities, related with user roles and capabilities.",
            "transport-options": {
                "monorepo": true,
                "relative": true
            }
        },
        {
            "name": "automattic/jetpack-search",
            "version": "dev-master",
            "dist": {
                "type": "path",
                "url": "../../packages/search",
                "reference": "843f50db3f7a8f3397112b3ec8620a280e0d9852"
            },
            "require": {
                "automattic/jetpack-connection": "^1.31"
            },
            "require-dev": {
                "automattic/jetpack-changelogger": "^3.0",
                "automattic/wordbless": "^0.3.1",
                "yoast/phpunit-polyfills": "1.0.2"
            },
            "type": "library",
            "extra": {
                "autotagger": true,
                "mirror-repo": "Automattic/jetpack-search",
                "changelogger": {
                    "link-template": "https://github.com/Automattic/jetpack-search/compare/v${old}...v${new}"
                },
                "branch-alias": {
                    "dev-master": "0.2.x-dev"
                }
            },
            "autoload": {
                "classmap": [
                    "src/"
                ]
            },
            "scripts": {
                "phpunit": [
                    "./vendor/phpunit/phpunit/phpunit --colors=always"
                ],
                "test-coverage": [
                    "@composer install",
                    "phpdbg -d memory_limit=2048M -d max_execution_time=900 -qrr ./vendor/bin/phpunit --coverage-clover \"$COVERAGE_DIR/clover.xml\""
                ],
                "test-php": [
                    "@composer install",
                    "@composer phpunit"
                ],
                "post-update-cmd": [
                    "php -r \"copy('vendor/automattic/wordbless/src/dbless-wpdb.php', 'wordpress/wp-content/db.php');\""
                ]
            },
            "license": [
                "GPL-2.0-or-later"
            ],
            "description": "Tools to assist with enabling cloud search for Jetpack sites.",
            "transport-options": {
                "monorepo": true,
                "relative": true
            }
        },
        {
            "name": "automattic/jetpack-status",
            "version": "dev-master",
            "dist": {
                "type": "path",
                "url": "../../packages/status",
                "reference": "08795a48ee5af039b8e2d3d1a3e7e10582ccfb32"
            },
            "require": {
                "automattic/jetpack-constants": "^1.6"
            },
            "require-dev": {
                "automattic/jetpack-changelogger": "^3.0",
                "brain/monkey": "2.6.1",
                "yoast/phpunit-polyfills": "1.0.2"
            },
            "type": "library",
            "extra": {
                "autotagger": true,
                "mirror-repo": "Automattic/jetpack-status",
                "changelogger": {
                    "link-template": "https://github.com/Automattic/jetpack-status/compare/v${old}...v${new}"
                },
                "branch-alias": {
                    "dev-master": "1.9.x-dev"
                }
            },
            "autoload": {
                "classmap": [
                    "src/"
                ]
            },
            "scripts": {
                "phpunit": [
                    "./vendor/phpunit/phpunit/phpunit --colors=always"
                ],
                "test-coverage": [
                    "@composer update",
                    "phpdbg -d memory_limit=2048M -d max_execution_time=900 -qrr ./vendor/bin/phpunit --coverage-clover \"$COVERAGE_DIR/clover.xml\""
                ],
                "test-php": [
                    "@composer update",
                    "@composer phpunit"
                ]
            },
            "license": [
                "GPL-2.0-or-later"
            ],
            "description": "Used to retrieve information about the current status of Jetpack and the site overall.",
            "transport-options": {
                "monorepo": true,
                "relative": true
            }
        },
        {
            "name": "automattic/jetpack-sync",
            "version": "dev-master",
            "dist": {
                "type": "path",
                "url": "../../packages/sync",
                "reference": "04ca2d421ee1c356756baede7a19b30c93798f59"
            },
            "require": {
                "automattic/jetpack-connection": "^1.31",
                "automattic/jetpack-constants": "^1.6",
                "automattic/jetpack-heartbeat": "^1.3",
                "automattic/jetpack-identity-crisis": "^0.4",
                "automattic/jetpack-options": "^1.13",
                "automattic/jetpack-password-checker": "^0.1",
                "automattic/jetpack-roles": "^1.4",
                "automattic/jetpack-status": "^1.9"
            },
            "require-dev": {
                "automattic/jetpack-changelogger": "^3.0",
                "automattic/wordbless": "@dev",
                "yoast/phpunit-polyfills": "1.0.2"
            },
            "type": "library",
            "extra": {
                "autotagger": true,
                "mirror-repo": "Automattic/jetpack-sync",
                "version-constants": {
                    "::PACKAGE_VERSION": "src/class-package-version.php"
                },
                "changelogger": {
                    "link-template": "https://github.com/Automattic/jetpack-sync/compare/v${old}...v${new}"
                },
                "branch-alias": {
                    "dev-master": "1.27.x-dev"
                }
            },
            "autoload": {
                "classmap": [
                    "src/"
                ]
            },
            "scripts": {
                "phpunit": [
                    "./vendor/phpunit/phpunit/phpunit --colors=always"
                ],
                "test-coverage": [
                    "@composer install",
                    "phpdbg -d memory_limit=2048M -d max_execution_time=900 -qrr ./vendor/bin/phpunit --coverage-clover \"$COVERAGE_DIR/clover.xml\""
                ],
                "test-php": [
                    "@composer install",
                    "@composer phpunit"
                ],
                "post-update-cmd": [
                    "php -r \"copy('vendor/automattic/wordbless/src/dbless-wpdb.php', 'wordpress/wp-content/db.php');\""
                ]
            },
            "license": [
                "GPL-2.0-or-later"
            ],
            "description": "Everything needed to allow syncing to the WP.com infrastructure.",
            "transport-options": {
                "monorepo": true,
                "relative": true
            }
        },
        {
            "name": "automattic/jetpack-terms-of-service",
            "version": "dev-master",
            "dist": {
                "type": "path",
                "url": "../../packages/terms-of-service",
                "reference": "9e984623e74b29a7c02348344c1d1e7a07e2e810"
            },
            "require": {
                "automattic/jetpack-options": "^1.13",
                "automattic/jetpack-status": "^1.9"
            },
            "require-dev": {
                "automattic/jetpack-changelogger": "^3.0",
                "brain/monkey": "2.6.1",
                "yoast/phpunit-polyfills": "1.0.2"
            },
            "type": "library",
            "extra": {
                "autotagger": true,
                "mirror-repo": "Automattic/jetpack-terms-of-service",
                "changelogger": {
                    "link-template": "https://github.com/Automattic/jetpack-terms-of-service/compare/v${old}...v${new}"
                },
                "branch-alias": {
                    "dev-master": "1.9.x-dev"
                }
            },
            "autoload": {
                "classmap": [
                    "src/"
                ]
            },
            "scripts": {
                "phpunit": [
                    "./vendor/phpunit/phpunit/phpunit --colors=always"
                ],
                "test-coverage": [
                    "@composer update",
                    "phpdbg -d memory_limit=2048M -d max_execution_time=900 -qrr ./vendor/bin/phpunit --coverage-clover \"$COVERAGE_DIR/clover.xml\""
                ],
                "test-php": [
                    "@composer update",
                    "@composer phpunit"
                ]
            },
            "license": [
                "GPL-2.0-or-later"
            ],
            "description": "Everything need to manage the terms of service state",
            "transport-options": {
                "monorepo": true,
                "relative": true
            }
        },
        {
            "name": "automattic/jetpack-tracking",
            "version": "dev-master",
            "dist": {
                "type": "path",
                "url": "../../packages/tracking",
                "reference": "262df36c419e62e6579ec958fd55c0b20acd9bc7"
            },
            "require": {
                "automattic/jetpack-assets": "^1.13",
                "automattic/jetpack-options": "^1.13",
                "automattic/jetpack-status": "^1.9",
                "automattic/jetpack-terms-of-service": "^1.9"
            },
            "require-dev": {
                "automattic/jetpack-changelogger": "^3.0",
                "brain/monkey": "2.6.1",
                "yoast/phpunit-polyfills": "1.0.2"
            },
            "type": "library",
            "extra": {
                "autotagger": true,
                "mirror-repo": "Automattic/jetpack-tracking",
                "changelogger": {
                    "link-template": "https://github.com/Automattic/jetpack-tracking/compare/v${old}...v${new}"
                },
                "branch-alias": {
                    "dev-master": "1.13.x-dev"
                }
            },
            "autoload": {
                "classmap": [
                    "legacy",
                    "src/"
                ]
            },
            "scripts": {
                "phpunit": [
                    "./vendor/phpunit/phpunit/phpunit --colors=always"
                ],
                "test-coverage": [
                    "@composer update",
                    "phpdbg -d memory_limit=2048M -d max_execution_time=900 -qrr ./vendor/bin/phpunit --coverage-clover \"$COVERAGE_DIR/clover.xml\""
                ],
                "test-php": [
                    "@composer update",
                    "@composer phpunit"
                ]
            },
            "license": [
                "GPL-2.0-or-later"
            ],
            "description": "Tracking for Jetpack",
            "transport-options": {
                "monorepo": true,
                "relative": true
            }
        },
        {
            "name": "nojimage/twitter-text-php",
            "version": "v3.1.2",
            "source": {
                "type": "git",
                "url": "https://github.com/nojimage/twitter-text-php.git",
                "reference": "979bcf6a92d543b61588c7c0c0a87d0eb473d8f6"
            },
            "dist": {
                "type": "zip",
                "url": "https://api.github.com/repos/nojimage/twitter-text-php/zipball/979bcf6a92d543b61588c7c0c0a87d0eb473d8f6",
                "reference": "979bcf6a92d543b61588c7c0c0a87d0eb473d8f6",
                "shasum": ""
            },
            "require": {
                "ext-intl": "*",
                "ext-mbstring": "*",
                "php": ">=5.3.3"
            },
            "require-dev": {
                "ext-json": "*",
                "phpunit/phpunit": "4.8.*|5.7.*|6.5.*",
                "symfony/yaml": "^2.6.0|^3.4.0|^4.4.0|^5.0.0",
                "twitter/twitter-text": "^3.0.0"
            },
            "type": "library",
            "autoload": {
                "psr-0": {
                    "Twitter\\Text\\": "lib/"
                }
            },
            "notification-url": "https://packagist.org/downloads/",
            "license": [
                "Apache-2.0"
            ],
            "authors": [
                {
                    "name": "Matt Sanford",
                    "email": "matt@mzsanford.com",
                    "homepage": "http://mzsanford.com"
                },
                {
                    "name": "Mike Cochrane",
                    "email": "mikec@mikenz.geek.nz",
                    "homepage": "http://mikenz.geek.nz"
                },
                {
                    "name": "Nick Pope",
                    "email": "git@nickpope.me.uk",
                    "homepage": "http://www.nickpope.me.uk"
                },
                {
                    "name": "Takashi Nojima",
                    "homepage": "http://php-tips.com"
                }
            ],
            "description": "A library of PHP classes that provide auto-linking and extraction of usernames, lists, hashtags and URLs from tweets.",
            "homepage": "https://github.com/nojimage/twitter-text-php",
            "keywords": [
                "autolink",
                "extract",
                "text",
                "twitter"
            ],
            "support": {
                "issues": "https://github.com/nojimage/twitter-text-php/issues",
                "source": "https://github.com/nojimage/twitter-text-php/tree/v3.1.2"
            },
            "time": "2021-03-18T11:38:53+00:00"
        }
    ],
    "packages-dev": [
        {
            "name": "antecedent/patchwork",
            "version": "2.1.17",
            "source": {
                "type": "git",
                "url": "https://github.com/antecedent/patchwork.git",
                "reference": "df5aba175a44c2996ced4edf8ec9f9081b5348c0"
            },
            "dist": {
                "type": "zip",
                "url": "https://api.github.com/repos/antecedent/patchwork/zipball/df5aba175a44c2996ced4edf8ec9f9081b5348c0",
                "reference": "df5aba175a44c2996ced4edf8ec9f9081b5348c0",
                "shasum": ""
            },
            "require": {
                "php": ">=5.4.0"
            },
            "require-dev": {
                "phpunit/phpunit": ">=4"
            },
            "type": "library",
            "notification-url": "https://packagist.org/downloads/",
            "license": [
                "MIT"
            ],
            "authors": [
                {
                    "name": "Ignas Rudaitis",
                    "email": "ignas.rudaitis@gmail.com"
                }
            ],
            "description": "Method redefinition (monkey-patching) functionality for PHP.",
            "homepage": "http://patchwork2.org/",
            "keywords": [
                "aop",
                "aspect",
                "interception",
                "monkeypatching",
                "redefinition",
                "runkit",
                "testing"
            ],
            "support": {
                "issues": "https://github.com/antecedent/patchwork/issues",
                "source": "https://github.com/antecedent/patchwork/tree/2.1.17"
            },
            "time": "2021-10-21T14:22:43+00:00"
        },
        {
            "name": "automattic/jetpack-changelogger",
            "version": "dev-master",
            "dist": {
                "type": "path",
                "url": "../../packages/changelogger",
                "reference": "d219e673c8cb1b6b9ce85dac0f6df570a2af4af8"
            },
            "require": {
                "php": ">=5.6",
                "symfony/console": "^3.4 | ^5.2",
                "symfony/process": "^3.4 | ^5.2",
                "wikimedia/at-ease": "^1.2 | ^2.0"
            },
            "require-dev": {
                "wikimedia/testing-access-wrapper": "^1.0 | ^2.0",
                "yoast/phpunit-polyfills": "1.0.2"
            },
            "bin": [
                "bin/changelogger"
            ],
            "type": "project",
            "extra": {
                "autotagger": true,
                "branch-alias": {
                    "dev-master": "3.0.x-dev"
                },
                "mirror-repo": "Automattic/jetpack-changelogger",
                "version-constants": {
                    "::VERSION": "src/Application.php"
                },
                "changelogger": {
                    "link-template": "https://github.com/Automattic/jetpack-changelogger/compare/${old}...${new}"
                }
            },
            "autoload": {
                "psr-4": {
                    "Automattic\\Jetpack\\Changelogger\\": "src",
                    "Automattic\\Jetpack\\Changelog\\": "lib"
                }
            },
            "autoload-dev": {
                "psr-4": {
                    "Automattic\\Jetpack\\Changelogger\\Tests\\": "tests/php/includes/src",
                    "Automattic\\Jetpack\\Changelog\\Tests\\": "tests/php/includes/lib"
                }
            },
            "scripts": {
                "phpunit": [
                    "./vendor/phpunit/phpunit/phpunit --colors=always"
                ],
                "test-coverage": [
                    "@composer update",
                    "phpdbg -d memory_limit=2048M -d max_execution_time=900 -qrr ./vendor/bin/phpunit --coverage-clover \"$COVERAGE_DIR/clover.xml\""
                ],
                "test-php": [
                    "@composer update",
                    "@composer phpunit"
                ],
                "post-install-cmd": [
                    "[ -e vendor/bin/changelogger ] || { cd vendor/bin && ln -s ../../bin/changelogger; }"
                ],
                "post-update-cmd": [
                    "[ -e vendor/bin/changelogger ] || { cd vendor/bin && ln -s ../../bin/changelogger; }"
                ]
            },
            "license": [
                "GPL-2.0-or-later"
            ],
            "description": "Jetpack Changelogger tool. Allows for managing changelogs by dropping change files into a changelog directory with each PR.",
            "transport-options": {
                "monorepo": true,
                "relative": true
            }
        },
        {
            "name": "doctrine/instantiator",
            "version": "1.4.0",
            "source": {
                "type": "git",
                "url": "https://github.com/doctrine/instantiator.git",
                "reference": "d56bf6102915de5702778fe20f2de3b2fe570b5b"
            },
            "dist": {
                "type": "zip",
                "url": "https://api.github.com/repos/doctrine/instantiator/zipball/d56bf6102915de5702778fe20f2de3b2fe570b5b",
                "reference": "d56bf6102915de5702778fe20f2de3b2fe570b5b",
                "shasum": ""
            },
            "require": {
                "php": "^7.1 || ^8.0"
            },
            "require-dev": {
                "doctrine/coding-standard": "^8.0",
                "ext-pdo": "*",
                "ext-phar": "*",
                "phpbench/phpbench": "^0.13 || 1.0.0-alpha2",
                "phpstan/phpstan": "^0.12",
                "phpstan/phpstan-phpunit": "^0.12",
                "phpunit/phpunit": "^7.0 || ^8.0 || ^9.0"
            },
            "type": "library",
            "autoload": {
                "psr-4": {
                    "Doctrine\\Instantiator\\": "src/Doctrine/Instantiator/"
                }
            },
            "notification-url": "https://packagist.org/downloads/",
            "license": [
                "MIT"
            ],
            "authors": [
                {
                    "name": "Marco Pivetta",
                    "email": "ocramius@gmail.com",
                    "homepage": "https://ocramius.github.io/"
                }
            ],
            "description": "A small, lightweight utility to instantiate objects in PHP without invoking their constructors",
            "homepage": "https://www.doctrine-project.org/projects/instantiator.html",
            "keywords": [
                "constructor",
                "instantiate"
            ],
            "support": {
                "issues": "https://github.com/doctrine/instantiator/issues",
                "source": "https://github.com/doctrine/instantiator/tree/1.4.0"
            },
            "funding": [
                {
                    "url": "https://www.doctrine-project.org/sponsorship.html",
                    "type": "custom"
                },
                {
                    "url": "https://www.patreon.com/phpdoctrine",
                    "type": "patreon"
                },
                {
                    "url": "https://tidelift.com/funding/github/packagist/doctrine%2Finstantiator",
                    "type": "tidelift"
                }
            ],
            "time": "2020-11-10T18:47:58+00:00"
        },
        {
            "name": "johnkary/phpunit-speedtrap",
            "version": "v4.0.0",
            "source": {
                "type": "git",
                "url": "https://github.com/johnkary/phpunit-speedtrap.git",
                "reference": "5f9b160eac87e975f1c6ca9faee5125f0616fba3"
            },
            "dist": {
                "type": "zip",
                "url": "https://api.github.com/repos/johnkary/phpunit-speedtrap/zipball/5f9b160eac87e975f1c6ca9faee5125f0616fba3",
                "reference": "5f9b160eac87e975f1c6ca9faee5125f0616fba3",
                "shasum": ""
            },
            "require": {
                "php": ">=7.1",
                "phpunit/phpunit": "^7.0 || ^8.0 || ^9.0"
            },
            "type": "library",
            "extra": {
                "branch-alias": {
                    "dev-master": "4.0-dev"
                }
            },
            "autoload": {
                "psr-4": {
                    "JohnKary\\PHPUnit\\Listener\\": "src/"
                }
            },
            "notification-url": "https://packagist.org/downloads/",
            "license": [
                "MIT"
            ],
            "authors": [
                {
                    "name": "John Kary",
                    "email": "john@johnkary.net"
                }
            ],
            "description": "Find and report on slow tests in your PHPUnit test suite",
            "homepage": "https://github.com/johnkary/phpunit-speedtrap",
            "keywords": [
                "phpunit",
                "profile",
                "slow"
            ],
            "support": {
                "issues": "https://github.com/johnkary/phpunit-speedtrap/issues",
                "source": "https://github.com/johnkary/phpunit-speedtrap/tree/v4.0.0"
            },
            "time": "2021-05-03T02:37:05+00:00"
        },
        {
            "name": "myclabs/deep-copy",
            "version": "1.10.2",
            "source": {
                "type": "git",
                "url": "https://github.com/myclabs/DeepCopy.git",
                "reference": "776f831124e9c62e1a2c601ecc52e776d8bb7220"
            },
            "dist": {
                "type": "zip",
                "url": "https://api.github.com/repos/myclabs/DeepCopy/zipball/776f831124e9c62e1a2c601ecc52e776d8bb7220",
                "reference": "776f831124e9c62e1a2c601ecc52e776d8bb7220",
                "shasum": ""
            },
            "require": {
                "php": "^7.1 || ^8.0"
            },
            "replace": {
                "myclabs/deep-copy": "self.version"
            },
            "require-dev": {
                "doctrine/collections": "^1.0",
                "doctrine/common": "^2.6",
                "phpunit/phpunit": "^7.1"
            },
            "type": "library",
            "autoload": {
                "psr-4": {
                    "DeepCopy\\": "src/DeepCopy/"
                },
                "files": [
                    "src/DeepCopy/deep_copy.php"
                ]
            },
            "notification-url": "https://packagist.org/downloads/",
            "license": [
                "MIT"
            ],
            "description": "Create deep copies (clones) of your objects",
            "keywords": [
                "clone",
                "copy",
                "duplicate",
                "object",
                "object graph"
            ],
            "support": {
                "issues": "https://github.com/myclabs/DeepCopy/issues",
                "source": "https://github.com/myclabs/DeepCopy/tree/1.10.2"
            },
            "funding": [
                {
                    "url": "https://tidelift.com/funding/github/packagist/myclabs/deep-copy",
                    "type": "tidelift"
                }
            ],
            "time": "2020-11-13T09:40:50+00:00"
        },
        {
            "name": "nikic/php-parser",
            "version": "v4.13.1",
            "source": {
                "type": "git",
                "url": "https://github.com/nikic/PHP-Parser.git",
                "reference": "63a79e8daa781cac14e5195e63ed8ae231dd10fd"
            },
            "dist": {
                "type": "zip",
                "url": "https://api.github.com/repos/nikic/PHP-Parser/zipball/63a79e8daa781cac14e5195e63ed8ae231dd10fd",
                "reference": "63a79e8daa781cac14e5195e63ed8ae231dd10fd",
                "shasum": ""
            },
            "require": {
                "ext-tokenizer": "*",
                "php": ">=7.0"
            },
            "require-dev": {
                "ircmaxell/php-yacc": "^0.0.7",
                "phpunit/phpunit": "^6.5 || ^7.0 || ^8.0 || ^9.0"
            },
            "bin": [
                "bin/php-parse"
            ],
            "type": "library",
            "extra": {
                "branch-alias": {
                    "dev-master": "4.9-dev"
                }
            },
            "autoload": {
                "psr-4": {
                    "PhpParser\\": "lib/PhpParser"
                }
            },
            "notification-url": "https://packagist.org/downloads/",
            "license": [
                "BSD-3-Clause"
            ],
            "authors": [
                {
                    "name": "Nikita Popov"
                }
            ],
            "description": "A PHP parser written in PHP",
            "keywords": [
                "parser",
                "php"
            ],
            "support": {
                "issues": "https://github.com/nikic/PHP-Parser/issues",
                "source": "https://github.com/nikic/PHP-Parser/tree/v4.13.1"
            },
            "time": "2021-11-03T20:52:16+00:00"
        },
        {
            "name": "phar-io/manifest",
            "version": "2.0.3",
            "source": {
                "type": "git",
                "url": "https://github.com/phar-io/manifest.git",
                "reference": "97803eca37d319dfa7826cc2437fc020857acb53"
            },
            "dist": {
                "type": "zip",
                "url": "https://api.github.com/repos/phar-io/manifest/zipball/97803eca37d319dfa7826cc2437fc020857acb53",
                "reference": "97803eca37d319dfa7826cc2437fc020857acb53",
                "shasum": ""
            },
            "require": {
                "ext-dom": "*",
                "ext-phar": "*",
                "ext-xmlwriter": "*",
                "phar-io/version": "^3.0.1",
                "php": "^7.2 || ^8.0"
            },
            "type": "library",
            "extra": {
                "branch-alias": {
                    "dev-master": "2.0.x-dev"
                }
            },
            "autoload": {
                "classmap": [
                    "src/"
                ]
            },
            "notification-url": "https://packagist.org/downloads/",
            "license": [
                "BSD-3-Clause"
            ],
            "authors": [
                {
                    "name": "Arne Blankerts",
                    "email": "arne@blankerts.de",
                    "role": "Developer"
                },
                {
                    "name": "Sebastian Heuer",
                    "email": "sebastian@phpeople.de",
                    "role": "Developer"
                },
                {
                    "name": "Sebastian Bergmann",
                    "email": "sebastian@phpunit.de",
                    "role": "Developer"
                }
            ],
            "description": "Component for reading phar.io manifest information from a PHP Archive (PHAR)",
            "support": {
                "issues": "https://github.com/phar-io/manifest/issues",
                "source": "https://github.com/phar-io/manifest/tree/2.0.3"
            },
            "time": "2021-07-20T11:28:43+00:00"
        },
        {
            "name": "phar-io/version",
            "version": "3.1.0",
            "source": {
                "type": "git",
                "url": "https://github.com/phar-io/version.git",
                "reference": "bae7c545bef187884426f042434e561ab1ddb182"
            },
            "dist": {
                "type": "zip",
                "url": "https://api.github.com/repos/phar-io/version/zipball/bae7c545bef187884426f042434e561ab1ddb182",
                "reference": "bae7c545bef187884426f042434e561ab1ddb182",
                "shasum": ""
            },
            "require": {
                "php": "^7.2 || ^8.0"
            },
            "type": "library",
            "autoload": {
                "classmap": [
                    "src/"
                ]
            },
            "notification-url": "https://packagist.org/downloads/",
            "license": [
                "BSD-3-Clause"
            ],
            "authors": [
                {
                    "name": "Arne Blankerts",
                    "email": "arne@blankerts.de",
                    "role": "Developer"
                },
                {
                    "name": "Sebastian Heuer",
                    "email": "sebastian@phpeople.de",
                    "role": "Developer"
                },
                {
                    "name": "Sebastian Bergmann",
                    "email": "sebastian@phpunit.de",
                    "role": "Developer"
                }
            ],
            "description": "Library for handling version information and constraints",
            "support": {
                "issues": "https://github.com/phar-io/version/issues",
                "source": "https://github.com/phar-io/version/tree/3.1.0"
            },
            "time": "2021-02-23T14:00:09+00:00"
        },
        {
            "name": "phpdocumentor/reflection-common",
            "version": "2.2.0",
            "source": {
                "type": "git",
                "url": "https://github.com/phpDocumentor/ReflectionCommon.git",
                "reference": "1d01c49d4ed62f25aa84a747ad35d5a16924662b"
            },
            "dist": {
                "type": "zip",
                "url": "https://api.github.com/repos/phpDocumentor/ReflectionCommon/zipball/1d01c49d4ed62f25aa84a747ad35d5a16924662b",
                "reference": "1d01c49d4ed62f25aa84a747ad35d5a16924662b",
                "shasum": ""
            },
            "require": {
                "php": "^7.2 || ^8.0"
            },
            "type": "library",
            "extra": {
                "branch-alias": {
                    "dev-2.x": "2.x-dev"
                }
            },
            "autoload": {
                "psr-4": {
                    "phpDocumentor\\Reflection\\": "src/"
                }
            },
            "notification-url": "https://packagist.org/downloads/",
            "license": [
                "MIT"
            ],
            "authors": [
                {
                    "name": "Jaap van Otterdijk",
                    "email": "opensource@ijaap.nl"
                }
            ],
            "description": "Common reflection classes used by phpdocumentor to reflect the code structure",
            "homepage": "http://www.phpdoc.org",
            "keywords": [
                "FQSEN",
                "phpDocumentor",
                "phpdoc",
                "reflection",
                "static analysis"
            ],
            "support": {
                "issues": "https://github.com/phpDocumentor/ReflectionCommon/issues",
                "source": "https://github.com/phpDocumentor/ReflectionCommon/tree/2.x"
            },
            "time": "2020-06-27T09:03:43+00:00"
        },
        {
            "name": "phpdocumentor/reflection-docblock",
            "version": "5.3.0",
            "source": {
                "type": "git",
                "url": "https://github.com/phpDocumentor/ReflectionDocBlock.git",
                "reference": "622548b623e81ca6d78b721c5e029f4ce664f170"
            },
            "dist": {
                "type": "zip",
                "url": "https://api.github.com/repos/phpDocumentor/ReflectionDocBlock/zipball/622548b623e81ca6d78b721c5e029f4ce664f170",
                "reference": "622548b623e81ca6d78b721c5e029f4ce664f170",
                "shasum": ""
            },
            "require": {
                "ext-filter": "*",
                "php": "^7.2 || ^8.0",
                "phpdocumentor/reflection-common": "^2.2",
                "phpdocumentor/type-resolver": "^1.3",
                "webmozart/assert": "^1.9.1"
            },
            "require-dev": {
                "mockery/mockery": "~1.3.2",
                "psalm/phar": "^4.8"
            },
            "type": "library",
            "extra": {
                "branch-alias": {
                    "dev-master": "5.x-dev"
                }
            },
            "autoload": {
                "psr-4": {
                    "phpDocumentor\\Reflection\\": "src"
                }
            },
            "notification-url": "https://packagist.org/downloads/",
            "license": [
                "MIT"
            ],
            "authors": [
                {
                    "name": "Mike van Riel",
                    "email": "me@mikevanriel.com"
                },
                {
                    "name": "Jaap van Otterdijk",
                    "email": "account@ijaap.nl"
                }
            ],
            "description": "With this component, a library can provide support for annotations via DocBlocks or otherwise retrieve information that is embedded in a DocBlock.",
            "support": {
                "issues": "https://github.com/phpDocumentor/ReflectionDocBlock/issues",
                "source": "https://github.com/phpDocumentor/ReflectionDocBlock/tree/5.3.0"
            },
            "time": "2021-10-19T17:43:47+00:00"
        },
        {
            "name": "phpdocumentor/type-resolver",
            "version": "1.5.1",
            "source": {
                "type": "git",
                "url": "https://github.com/phpDocumentor/TypeResolver.git",
                "reference": "a12f7e301eb7258bb68acd89d4aefa05c2906cae"
            },
            "dist": {
                "type": "zip",
                "url": "https://api.github.com/repos/phpDocumentor/TypeResolver/zipball/a12f7e301eb7258bb68acd89d4aefa05c2906cae",
                "reference": "a12f7e301eb7258bb68acd89d4aefa05c2906cae",
                "shasum": ""
            },
            "require": {
                "php": "^7.2 || ^8.0",
                "phpdocumentor/reflection-common": "^2.0"
            },
            "require-dev": {
                "ext-tokenizer": "*",
                "psalm/phar": "^4.8"
            },
            "type": "library",
            "extra": {
                "branch-alias": {
                    "dev-1.x": "1.x-dev"
                }
            },
            "autoload": {
                "psr-4": {
                    "phpDocumentor\\Reflection\\": "src"
                }
            },
            "notification-url": "https://packagist.org/downloads/",
            "license": [
                "MIT"
            ],
            "authors": [
                {
                    "name": "Mike van Riel",
                    "email": "me@mikevanriel.com"
                }
            ],
            "description": "A PSR-5 based resolver of Class names, Types and Structural Element Names",
            "support": {
                "issues": "https://github.com/phpDocumentor/TypeResolver/issues",
                "source": "https://github.com/phpDocumentor/TypeResolver/tree/1.5.1"
            },
            "time": "2021-10-02T14:08:47+00:00"
        },
        {
            "name": "phpspec/prophecy",
            "version": "1.14.0",
            "source": {
                "type": "git",
                "url": "https://github.com/phpspec/prophecy.git",
                "reference": "d86dfc2e2a3cd366cee475e52c6bb3bbc371aa0e"
            },
            "dist": {
                "type": "zip",
                "url": "https://api.github.com/repos/phpspec/prophecy/zipball/d86dfc2e2a3cd366cee475e52c6bb3bbc371aa0e",
                "reference": "d86dfc2e2a3cd366cee475e52c6bb3bbc371aa0e",
                "shasum": ""
            },
            "require": {
                "doctrine/instantiator": "^1.2",
                "php": "^7.2 || ~8.0, <8.2",
                "phpdocumentor/reflection-docblock": "^5.2",
                "sebastian/comparator": "^3.0 || ^4.0",
                "sebastian/recursion-context": "^3.0 || ^4.0"
            },
            "require-dev": {
                "phpspec/phpspec": "^6.0 || ^7.0",
                "phpunit/phpunit": "^8.0 || ^9.0"
            },
            "type": "library",
            "extra": {
                "branch-alias": {
                    "dev-master": "1.x-dev"
                }
            },
            "autoload": {
                "psr-4": {
                    "Prophecy\\": "src/Prophecy"
                }
            },
            "notification-url": "https://packagist.org/downloads/",
            "license": [
                "MIT"
            ],
            "authors": [
                {
                    "name": "Konstantin Kudryashov",
                    "email": "ever.zet@gmail.com",
                    "homepage": "http://everzet.com"
                },
                {
                    "name": "Marcello Duarte",
                    "email": "marcello.duarte@gmail.com"
                }
            ],
            "description": "Highly opinionated mocking framework for PHP 5.3+",
            "homepage": "https://github.com/phpspec/prophecy",
            "keywords": [
                "Double",
                "Dummy",
                "fake",
                "mock",
                "spy",
                "stub"
            ],
            "support": {
                "issues": "https://github.com/phpspec/prophecy/issues",
                "source": "https://github.com/phpspec/prophecy/tree/1.14.0"
            },
            "time": "2021-09-10T09:02:12+00:00"
        },
        {
            "name": "phpunit/php-code-coverage",
            "version": "9.2.8",
            "source": {
                "type": "git",
                "url": "https://github.com/sebastianbergmann/php-code-coverage.git",
                "reference": "cf04e88a2e3c56fc1a65488afd493325b4c1bc3e"
            },
            "dist": {
                "type": "zip",
                "url": "https://api.github.com/repos/sebastianbergmann/php-code-coverage/zipball/cf04e88a2e3c56fc1a65488afd493325b4c1bc3e",
                "reference": "cf04e88a2e3c56fc1a65488afd493325b4c1bc3e",
                "shasum": ""
            },
            "require": {
                "ext-dom": "*",
                "ext-libxml": "*",
                "ext-xmlwriter": "*",
                "nikic/php-parser": "^4.13.0",
                "php": ">=7.3",
                "phpunit/php-file-iterator": "^3.0.3",
                "phpunit/php-text-template": "^2.0.2",
                "sebastian/code-unit-reverse-lookup": "^2.0.2",
                "sebastian/complexity": "^2.0",
                "sebastian/environment": "^5.1.2",
                "sebastian/lines-of-code": "^1.0.3",
                "sebastian/version": "^3.0.1",
                "theseer/tokenizer": "^1.2.0"
            },
            "require-dev": {
                "phpunit/phpunit": "^9.3"
            },
            "suggest": {
                "ext-pcov": "*",
                "ext-xdebug": "*"
            },
            "type": "library",
            "extra": {
                "branch-alias": {
                    "dev-master": "9.2-dev"
                }
            },
            "autoload": {
                "classmap": [
                    "src/"
                ]
            },
            "notification-url": "https://packagist.org/downloads/",
            "license": [
                "BSD-3-Clause"
            ],
            "authors": [
                {
                    "name": "Sebastian Bergmann",
                    "email": "sebastian@phpunit.de",
                    "role": "lead"
                }
            ],
            "description": "Library that provides collection, processing, and rendering functionality for PHP code coverage information.",
            "homepage": "https://github.com/sebastianbergmann/php-code-coverage",
            "keywords": [
                "coverage",
                "testing",
                "xunit"
            ],
            "support": {
                "issues": "https://github.com/sebastianbergmann/php-code-coverage/issues",
                "source": "https://github.com/sebastianbergmann/php-code-coverage/tree/9.2.8"
            },
            "funding": [
                {
                    "url": "https://github.com/sebastianbergmann",
                    "type": "github"
                }
            ],
            "time": "2021-10-30T08:01:38+00:00"
        },
        {
            "name": "phpunit/php-file-iterator",
            "version": "3.0.5",
            "source": {
                "type": "git",
                "url": "https://github.com/sebastianbergmann/php-file-iterator.git",
                "reference": "aa4be8575f26070b100fccb67faabb28f21f66f8"
            },
            "dist": {
                "type": "zip",
                "url": "https://api.github.com/repos/sebastianbergmann/php-file-iterator/zipball/aa4be8575f26070b100fccb67faabb28f21f66f8",
                "reference": "aa4be8575f26070b100fccb67faabb28f21f66f8",
                "shasum": ""
            },
            "require": {
                "php": ">=7.3"
            },
            "require-dev": {
                "phpunit/phpunit": "^9.3"
            },
            "type": "library",
            "extra": {
                "branch-alias": {
                    "dev-master": "3.0-dev"
                }
            },
            "autoload": {
                "classmap": [
                    "src/"
                ]
            },
            "notification-url": "https://packagist.org/downloads/",
            "license": [
                "BSD-3-Clause"
            ],
            "authors": [
                {
                    "name": "Sebastian Bergmann",
                    "email": "sebastian@phpunit.de",
                    "role": "lead"
                }
            ],
            "description": "FilterIterator implementation that filters files based on a list of suffixes.",
            "homepage": "https://github.com/sebastianbergmann/php-file-iterator/",
            "keywords": [
                "filesystem",
                "iterator"
            ],
            "support": {
                "issues": "https://github.com/sebastianbergmann/php-file-iterator/issues",
                "source": "https://github.com/sebastianbergmann/php-file-iterator/tree/3.0.5"
            },
            "funding": [
                {
                    "url": "https://github.com/sebastianbergmann",
                    "type": "github"
                }
            ],
            "time": "2020-09-28T05:57:25+00:00"
        },
        {
            "name": "phpunit/php-invoker",
            "version": "3.1.1",
            "source": {
                "type": "git",
                "url": "https://github.com/sebastianbergmann/php-invoker.git",
                "reference": "5a10147d0aaf65b58940a0b72f71c9ac0423cc67"
            },
            "dist": {
                "type": "zip",
                "url": "https://api.github.com/repos/sebastianbergmann/php-invoker/zipball/5a10147d0aaf65b58940a0b72f71c9ac0423cc67",
                "reference": "5a10147d0aaf65b58940a0b72f71c9ac0423cc67",
                "shasum": ""
            },
            "require": {
                "php": ">=7.3"
            },
            "require-dev": {
                "ext-pcntl": "*",
                "phpunit/phpunit": "^9.3"
            },
            "suggest": {
                "ext-pcntl": "*"
            },
            "type": "library",
            "extra": {
                "branch-alias": {
                    "dev-master": "3.1-dev"
                }
            },
            "autoload": {
                "classmap": [
                    "src/"
                ]
            },
            "notification-url": "https://packagist.org/downloads/",
            "license": [
                "BSD-3-Clause"
            ],
            "authors": [
                {
                    "name": "Sebastian Bergmann",
                    "email": "sebastian@phpunit.de",
                    "role": "lead"
                }
            ],
            "description": "Invoke callables with a timeout",
            "homepage": "https://github.com/sebastianbergmann/php-invoker/",
            "keywords": [
                "process"
            ],
            "support": {
                "issues": "https://github.com/sebastianbergmann/php-invoker/issues",
                "source": "https://github.com/sebastianbergmann/php-invoker/tree/3.1.1"
            },
            "funding": [
                {
                    "url": "https://github.com/sebastianbergmann",
                    "type": "github"
                }
            ],
            "time": "2020-09-28T05:58:55+00:00"
        },
        {
            "name": "phpunit/php-text-template",
            "version": "2.0.4",
            "source": {
                "type": "git",
                "url": "https://github.com/sebastianbergmann/php-text-template.git",
                "reference": "5da5f67fc95621df9ff4c4e5a84d6a8a2acf7c28"
            },
            "dist": {
                "type": "zip",
                "url": "https://api.github.com/repos/sebastianbergmann/php-text-template/zipball/5da5f67fc95621df9ff4c4e5a84d6a8a2acf7c28",
                "reference": "5da5f67fc95621df9ff4c4e5a84d6a8a2acf7c28",
                "shasum": ""
            },
            "require": {
                "php": ">=7.3"
            },
            "require-dev": {
                "phpunit/phpunit": "^9.3"
            },
            "type": "library",
            "extra": {
                "branch-alias": {
                    "dev-master": "2.0-dev"
                }
            },
            "autoload": {
                "classmap": [
                    "src/"
                ]
            },
            "notification-url": "https://packagist.org/downloads/",
            "license": [
                "BSD-3-Clause"
            ],
            "authors": [
                {
                    "name": "Sebastian Bergmann",
                    "email": "sebastian@phpunit.de",
                    "role": "lead"
                }
            ],
            "description": "Simple template engine.",
            "homepage": "https://github.com/sebastianbergmann/php-text-template/",
            "keywords": [
                "template"
            ],
            "support": {
                "issues": "https://github.com/sebastianbergmann/php-text-template/issues",
                "source": "https://github.com/sebastianbergmann/php-text-template/tree/2.0.4"
            },
            "funding": [
                {
                    "url": "https://github.com/sebastianbergmann",
                    "type": "github"
                }
            ],
            "time": "2020-10-26T05:33:50+00:00"
        },
        {
            "name": "phpunit/php-timer",
            "version": "5.0.3",
            "source": {
                "type": "git",
                "url": "https://github.com/sebastianbergmann/php-timer.git",
                "reference": "5a63ce20ed1b5bf577850e2c4e87f4aa902afbd2"
            },
            "dist": {
                "type": "zip",
                "url": "https://api.github.com/repos/sebastianbergmann/php-timer/zipball/5a63ce20ed1b5bf577850e2c4e87f4aa902afbd2",
                "reference": "5a63ce20ed1b5bf577850e2c4e87f4aa902afbd2",
                "shasum": ""
            },
            "require": {
                "php": ">=7.3"
            },
            "require-dev": {
                "phpunit/phpunit": "^9.3"
            },
            "type": "library",
            "extra": {
                "branch-alias": {
                    "dev-master": "5.0-dev"
                }
            },
            "autoload": {
                "classmap": [
                    "src/"
                ]
            },
            "notification-url": "https://packagist.org/downloads/",
            "license": [
                "BSD-3-Clause"
            ],
            "authors": [
                {
                    "name": "Sebastian Bergmann",
                    "email": "sebastian@phpunit.de",
                    "role": "lead"
                }
            ],
            "description": "Utility class for timing",
            "homepage": "https://github.com/sebastianbergmann/php-timer/",
            "keywords": [
                "timer"
            ],
            "support": {
                "issues": "https://github.com/sebastianbergmann/php-timer/issues",
                "source": "https://github.com/sebastianbergmann/php-timer/tree/5.0.3"
            },
            "funding": [
                {
                    "url": "https://github.com/sebastianbergmann",
                    "type": "github"
                }
            ],
            "time": "2020-10-26T13:16:10+00:00"
        },
        {
            "name": "phpunit/phpunit",
            "version": "9.5.10",
            "source": {
                "type": "git",
                "url": "https://github.com/sebastianbergmann/phpunit.git",
                "reference": "c814a05837f2edb0d1471d6e3f4ab3501ca3899a"
            },
            "dist": {
                "type": "zip",
                "url": "https://api.github.com/repos/sebastianbergmann/phpunit/zipball/c814a05837f2edb0d1471d6e3f4ab3501ca3899a",
                "reference": "c814a05837f2edb0d1471d6e3f4ab3501ca3899a",
                "shasum": ""
            },
            "require": {
                "doctrine/instantiator": "^1.3.1",
                "ext-dom": "*",
                "ext-json": "*",
                "ext-libxml": "*",
                "ext-mbstring": "*",
                "ext-xml": "*",
                "ext-xmlwriter": "*",
                "myclabs/deep-copy": "^1.10.1",
                "phar-io/manifest": "^2.0.3",
                "phar-io/version": "^3.0.2",
                "php": ">=7.3",
                "phpspec/prophecy": "^1.12.1",
                "phpunit/php-code-coverage": "^9.2.7",
                "phpunit/php-file-iterator": "^3.0.5",
                "phpunit/php-invoker": "^3.1.1",
                "phpunit/php-text-template": "^2.0.3",
                "phpunit/php-timer": "^5.0.2",
                "sebastian/cli-parser": "^1.0.1",
                "sebastian/code-unit": "^1.0.6",
                "sebastian/comparator": "^4.0.5",
                "sebastian/diff": "^4.0.3",
                "sebastian/environment": "^5.1.3",
                "sebastian/exporter": "^4.0.3",
                "sebastian/global-state": "^5.0.1",
                "sebastian/object-enumerator": "^4.0.3",
                "sebastian/resource-operations": "^3.0.3",
                "sebastian/type": "^2.3.4",
                "sebastian/version": "^3.0.2"
            },
            "require-dev": {
                "ext-pdo": "*",
                "phpspec/prophecy-phpunit": "^2.0.1"
            },
            "suggest": {
                "ext-soap": "*",
                "ext-xdebug": "*"
            },
            "bin": [
                "phpunit"
            ],
            "type": "library",
            "extra": {
                "branch-alias": {
                    "dev-master": "9.5-dev"
                }
            },
            "autoload": {
                "classmap": [
                    "src/"
                ],
                "files": [
                    "src/Framework/Assert/Functions.php"
                ]
            },
            "notification-url": "https://packagist.org/downloads/",
            "license": [
                "BSD-3-Clause"
            ],
            "authors": [
                {
                    "name": "Sebastian Bergmann",
                    "email": "sebastian@phpunit.de",
                    "role": "lead"
                }
            ],
            "description": "The PHP Unit Testing framework.",
            "homepage": "https://phpunit.de/",
            "keywords": [
                "phpunit",
                "testing",
                "xunit"
            ],
            "support": {
                "issues": "https://github.com/sebastianbergmann/phpunit/issues",
                "source": "https://github.com/sebastianbergmann/phpunit/tree/9.5.10"
            },
            "funding": [
                {
                    "url": "https://phpunit.de/donate.html",
                    "type": "custom"
                },
                {
                    "url": "https://github.com/sebastianbergmann",
                    "type": "github"
                }
            ],
            "time": "2021-09-25T07:38:51+00:00"
        },
        {
            "name": "psr/container",
            "version": "1.1.2",
            "source": {
                "type": "git",
                "url": "https://github.com/php-fig/container.git",
                "reference": "513e0666f7216c7459170d56df27dfcefe1689ea"
            },
            "dist": {
                "type": "zip",
                "url": "https://api.github.com/repos/php-fig/container/zipball/513e0666f7216c7459170d56df27dfcefe1689ea",
                "reference": "513e0666f7216c7459170d56df27dfcefe1689ea",
                "shasum": ""
            },
            "require": {
                "php": ">=7.4.0"
            },
            "type": "library",
            "autoload": {
                "psr-4": {
                    "Psr\\Container\\": "src/"
                }
            },
            "notification-url": "https://packagist.org/downloads/",
            "license": [
                "MIT"
            ],
            "authors": [
                {
                    "name": "PHP-FIG",
                    "homepage": "https://www.php-fig.org/"
                }
            ],
            "description": "Common Container Interface (PHP FIG PSR-11)",
            "homepage": "https://github.com/php-fig/container",
            "keywords": [
                "PSR-11",
                "container",
                "container-interface",
                "container-interop",
                "psr"
            ],
            "support": {
                "issues": "https://github.com/php-fig/container/issues",
                "source": "https://github.com/php-fig/container/tree/1.1.2"
            },
            "time": "2021-11-05T16:50:12+00:00"
        },
        {
            "name": "sebastian/cli-parser",
            "version": "1.0.1",
            "source": {
                "type": "git",
                "url": "https://github.com/sebastianbergmann/cli-parser.git",
                "reference": "442e7c7e687e42adc03470c7b668bc4b2402c0b2"
            },
            "dist": {
                "type": "zip",
                "url": "https://api.github.com/repos/sebastianbergmann/cli-parser/zipball/442e7c7e687e42adc03470c7b668bc4b2402c0b2",
                "reference": "442e7c7e687e42adc03470c7b668bc4b2402c0b2",
                "shasum": ""
            },
            "require": {
                "php": ">=7.3"
            },
            "require-dev": {
                "phpunit/phpunit": "^9.3"
            },
            "type": "library",
            "extra": {
                "branch-alias": {
                    "dev-master": "1.0-dev"
                }
            },
            "autoload": {
                "classmap": [
                    "src/"
                ]
            },
            "notification-url": "https://packagist.org/downloads/",
            "license": [
                "BSD-3-Clause"
            ],
            "authors": [
                {
                    "name": "Sebastian Bergmann",
                    "email": "sebastian@phpunit.de",
                    "role": "lead"
                }
            ],
            "description": "Library for parsing CLI options",
            "homepage": "https://github.com/sebastianbergmann/cli-parser",
            "support": {
                "issues": "https://github.com/sebastianbergmann/cli-parser/issues",
                "source": "https://github.com/sebastianbergmann/cli-parser/tree/1.0.1"
            },
            "funding": [
                {
                    "url": "https://github.com/sebastianbergmann",
                    "type": "github"
                }
            ],
            "time": "2020-09-28T06:08:49+00:00"
        },
        {
            "name": "sebastian/code-unit",
            "version": "1.0.8",
            "source": {
                "type": "git",
                "url": "https://github.com/sebastianbergmann/code-unit.git",
                "reference": "1fc9f64c0927627ef78ba436c9b17d967e68e120"
            },
            "dist": {
                "type": "zip",
                "url": "https://api.github.com/repos/sebastianbergmann/code-unit/zipball/1fc9f64c0927627ef78ba436c9b17d967e68e120",
                "reference": "1fc9f64c0927627ef78ba436c9b17d967e68e120",
                "shasum": ""
            },
            "require": {
                "php": ">=7.3"
            },
            "require-dev": {
                "phpunit/phpunit": "^9.3"
            },
            "type": "library",
            "extra": {
                "branch-alias": {
                    "dev-master": "1.0-dev"
                }
            },
            "autoload": {
                "classmap": [
                    "src/"
                ]
            },
            "notification-url": "https://packagist.org/downloads/",
            "license": [
                "BSD-3-Clause"
            ],
            "authors": [
                {
                    "name": "Sebastian Bergmann",
                    "email": "sebastian@phpunit.de",
                    "role": "lead"
                }
            ],
            "description": "Collection of value objects that represent the PHP code units",
            "homepage": "https://github.com/sebastianbergmann/code-unit",
            "support": {
                "issues": "https://github.com/sebastianbergmann/code-unit/issues",
                "source": "https://github.com/sebastianbergmann/code-unit/tree/1.0.8"
            },
            "funding": [
                {
                    "url": "https://github.com/sebastianbergmann",
                    "type": "github"
                }
            ],
            "time": "2020-10-26T13:08:54+00:00"
        },
        {
            "name": "sebastian/code-unit-reverse-lookup",
            "version": "2.0.3",
            "source": {
                "type": "git",
                "url": "https://github.com/sebastianbergmann/code-unit-reverse-lookup.git",
                "reference": "ac91f01ccec49fb77bdc6fd1e548bc70f7faa3e5"
            },
            "dist": {
                "type": "zip",
                "url": "https://api.github.com/repos/sebastianbergmann/code-unit-reverse-lookup/zipball/ac91f01ccec49fb77bdc6fd1e548bc70f7faa3e5",
                "reference": "ac91f01ccec49fb77bdc6fd1e548bc70f7faa3e5",
                "shasum": ""
            },
            "require": {
                "php": ">=7.3"
            },
            "require-dev": {
                "phpunit/phpunit": "^9.3"
            },
            "type": "library",
            "extra": {
                "branch-alias": {
                    "dev-master": "2.0-dev"
                }
            },
            "autoload": {
                "classmap": [
                    "src/"
                ]
            },
            "notification-url": "https://packagist.org/downloads/",
            "license": [
                "BSD-3-Clause"
            ],
            "authors": [
                {
                    "name": "Sebastian Bergmann",
                    "email": "sebastian@phpunit.de"
                }
            ],
            "description": "Looks up which function or method a line of code belongs to",
            "homepage": "https://github.com/sebastianbergmann/code-unit-reverse-lookup/",
            "support": {
                "issues": "https://github.com/sebastianbergmann/code-unit-reverse-lookup/issues",
                "source": "https://github.com/sebastianbergmann/code-unit-reverse-lookup/tree/2.0.3"
            },
            "funding": [
                {
                    "url": "https://github.com/sebastianbergmann",
                    "type": "github"
                }
            ],
            "time": "2020-09-28T05:30:19+00:00"
        },
        {
            "name": "sebastian/comparator",
            "version": "4.0.6",
            "source": {
                "type": "git",
                "url": "https://github.com/sebastianbergmann/comparator.git",
                "reference": "55f4261989e546dc112258c7a75935a81a7ce382"
            },
            "dist": {
                "type": "zip",
                "url": "https://api.github.com/repos/sebastianbergmann/comparator/zipball/55f4261989e546dc112258c7a75935a81a7ce382",
                "reference": "55f4261989e546dc112258c7a75935a81a7ce382",
                "shasum": ""
            },
            "require": {
                "php": ">=7.3",
                "sebastian/diff": "^4.0",
                "sebastian/exporter": "^4.0"
            },
            "require-dev": {
                "phpunit/phpunit": "^9.3"
            },
            "type": "library",
            "extra": {
                "branch-alias": {
                    "dev-master": "4.0-dev"
                }
            },
            "autoload": {
                "classmap": [
                    "src/"
                ]
            },
            "notification-url": "https://packagist.org/downloads/",
            "license": [
                "BSD-3-Clause"
            ],
            "authors": [
                {
                    "name": "Sebastian Bergmann",
                    "email": "sebastian@phpunit.de"
                },
                {
                    "name": "Jeff Welch",
                    "email": "whatthejeff@gmail.com"
                },
                {
                    "name": "Volker Dusch",
                    "email": "github@wallbash.com"
                },
                {
                    "name": "Bernhard Schussek",
                    "email": "bschussek@2bepublished.at"
                }
            ],
            "description": "Provides the functionality to compare PHP values for equality",
            "homepage": "https://github.com/sebastianbergmann/comparator",
            "keywords": [
                "comparator",
                "compare",
                "equality"
            ],
            "support": {
                "issues": "https://github.com/sebastianbergmann/comparator/issues",
                "source": "https://github.com/sebastianbergmann/comparator/tree/4.0.6"
            },
            "funding": [
                {
                    "url": "https://github.com/sebastianbergmann",
                    "type": "github"
                }
            ],
            "time": "2020-10-26T15:49:45+00:00"
        },
        {
            "name": "sebastian/complexity",
            "version": "2.0.2",
            "source": {
                "type": "git",
                "url": "https://github.com/sebastianbergmann/complexity.git",
                "reference": "739b35e53379900cc9ac327b2147867b8b6efd88"
            },
            "dist": {
                "type": "zip",
                "url": "https://api.github.com/repos/sebastianbergmann/complexity/zipball/739b35e53379900cc9ac327b2147867b8b6efd88",
                "reference": "739b35e53379900cc9ac327b2147867b8b6efd88",
                "shasum": ""
            },
            "require": {
                "nikic/php-parser": "^4.7",
                "php": ">=7.3"
            },
            "require-dev": {
                "phpunit/phpunit": "^9.3"
            },
            "type": "library",
            "extra": {
                "branch-alias": {
                    "dev-master": "2.0-dev"
                }
            },
            "autoload": {
                "classmap": [
                    "src/"
                ]
            },
            "notification-url": "https://packagist.org/downloads/",
            "license": [
                "BSD-3-Clause"
            ],
            "authors": [
                {
                    "name": "Sebastian Bergmann",
                    "email": "sebastian@phpunit.de",
                    "role": "lead"
                }
            ],
            "description": "Library for calculating the complexity of PHP code units",
            "homepage": "https://github.com/sebastianbergmann/complexity",
            "support": {
                "issues": "https://github.com/sebastianbergmann/complexity/issues",
                "source": "https://github.com/sebastianbergmann/complexity/tree/2.0.2"
            },
            "funding": [
                {
                    "url": "https://github.com/sebastianbergmann",
                    "type": "github"
                }
            ],
            "time": "2020-10-26T15:52:27+00:00"
        },
        {
            "name": "sebastian/diff",
            "version": "4.0.4",
            "source": {
                "type": "git",
                "url": "https://github.com/sebastianbergmann/diff.git",
                "reference": "3461e3fccc7cfdfc2720be910d3bd73c69be590d"
            },
            "dist": {
                "type": "zip",
                "url": "https://api.github.com/repos/sebastianbergmann/diff/zipball/3461e3fccc7cfdfc2720be910d3bd73c69be590d",
                "reference": "3461e3fccc7cfdfc2720be910d3bd73c69be590d",
                "shasum": ""
            },
            "require": {
                "php": ">=7.3"
            },
            "require-dev": {
                "phpunit/phpunit": "^9.3",
                "symfony/process": "^4.2 || ^5"
            },
            "type": "library",
            "extra": {
                "branch-alias": {
                    "dev-master": "4.0-dev"
                }
            },
            "autoload": {
                "classmap": [
                    "src/"
                ]
            },
            "notification-url": "https://packagist.org/downloads/",
            "license": [
                "BSD-3-Clause"
            ],
            "authors": [
                {
                    "name": "Sebastian Bergmann",
                    "email": "sebastian@phpunit.de"
                },
                {
                    "name": "Kore Nordmann",
                    "email": "mail@kore-nordmann.de"
                }
            ],
            "description": "Diff implementation",
            "homepage": "https://github.com/sebastianbergmann/diff",
            "keywords": [
                "diff",
                "udiff",
                "unidiff",
                "unified diff"
            ],
            "support": {
                "issues": "https://github.com/sebastianbergmann/diff/issues",
                "source": "https://github.com/sebastianbergmann/diff/tree/4.0.4"
            },
            "funding": [
                {
                    "url": "https://github.com/sebastianbergmann",
                    "type": "github"
                }
            ],
            "time": "2020-10-26T13:10:38+00:00"
        },
        {
            "name": "sebastian/environment",
            "version": "5.1.3",
            "source": {
                "type": "git",
                "url": "https://github.com/sebastianbergmann/environment.git",
                "reference": "388b6ced16caa751030f6a69e588299fa09200ac"
            },
            "dist": {
                "type": "zip",
                "url": "https://api.github.com/repos/sebastianbergmann/environment/zipball/388b6ced16caa751030f6a69e588299fa09200ac",
                "reference": "388b6ced16caa751030f6a69e588299fa09200ac",
                "shasum": ""
            },
            "require": {
                "php": ">=7.3"
            },
            "require-dev": {
                "phpunit/phpunit": "^9.3"
            },
            "suggest": {
                "ext-posix": "*"
            },
            "type": "library",
            "extra": {
                "branch-alias": {
                    "dev-master": "5.1-dev"
                }
            },
            "autoload": {
                "classmap": [
                    "src/"
                ]
            },
            "notification-url": "https://packagist.org/downloads/",
            "license": [
                "BSD-3-Clause"
            ],
            "authors": [
                {
                    "name": "Sebastian Bergmann",
                    "email": "sebastian@phpunit.de"
                }
            ],
            "description": "Provides functionality to handle HHVM/PHP environments",
            "homepage": "http://www.github.com/sebastianbergmann/environment",
            "keywords": [
                "Xdebug",
                "environment",
                "hhvm"
            ],
            "support": {
                "issues": "https://github.com/sebastianbergmann/environment/issues",
                "source": "https://github.com/sebastianbergmann/environment/tree/5.1.3"
            },
            "funding": [
                {
                    "url": "https://github.com/sebastianbergmann",
                    "type": "github"
                }
            ],
            "time": "2020-09-28T05:52:38+00:00"
        },
        {
            "name": "sebastian/exporter",
            "version": "4.0.3",
            "source": {
                "type": "git",
                "url": "https://github.com/sebastianbergmann/exporter.git",
                "reference": "d89cc98761b8cb5a1a235a6b703ae50d34080e65"
            },
            "dist": {
                "type": "zip",
                "url": "https://api.github.com/repos/sebastianbergmann/exporter/zipball/d89cc98761b8cb5a1a235a6b703ae50d34080e65",
                "reference": "d89cc98761b8cb5a1a235a6b703ae50d34080e65",
                "shasum": ""
            },
            "require": {
                "php": ">=7.3",
                "sebastian/recursion-context": "^4.0"
            },
            "require-dev": {
                "ext-mbstring": "*",
                "phpunit/phpunit": "^9.3"
            },
            "type": "library",
            "extra": {
                "branch-alias": {
                    "dev-master": "4.0-dev"
                }
            },
            "autoload": {
                "classmap": [
                    "src/"
                ]
            },
            "notification-url": "https://packagist.org/downloads/",
            "license": [
                "BSD-3-Clause"
            ],
            "authors": [
                {
                    "name": "Sebastian Bergmann",
                    "email": "sebastian@phpunit.de"
                },
                {
                    "name": "Jeff Welch",
                    "email": "whatthejeff@gmail.com"
                },
                {
                    "name": "Volker Dusch",
                    "email": "github@wallbash.com"
                },
                {
                    "name": "Adam Harvey",
                    "email": "aharvey@php.net"
                },
                {
                    "name": "Bernhard Schussek",
                    "email": "bschussek@gmail.com"
                }
            ],
            "description": "Provides the functionality to export PHP variables for visualization",
            "homepage": "http://www.github.com/sebastianbergmann/exporter",
            "keywords": [
                "export",
                "exporter"
            ],
            "support": {
                "issues": "https://github.com/sebastianbergmann/exporter/issues",
                "source": "https://github.com/sebastianbergmann/exporter/tree/4.0.3"
            },
            "funding": [
                {
                    "url": "https://github.com/sebastianbergmann",
                    "type": "github"
                }
            ],
            "time": "2020-09-28T05:24:23+00:00"
        },
        {
            "name": "sebastian/global-state",
            "version": "5.0.3",
            "source": {
                "type": "git",
                "url": "https://github.com/sebastianbergmann/global-state.git",
                "reference": "23bd5951f7ff26f12d4e3242864df3e08dec4e49"
            },
            "dist": {
                "type": "zip",
                "url": "https://api.github.com/repos/sebastianbergmann/global-state/zipball/23bd5951f7ff26f12d4e3242864df3e08dec4e49",
                "reference": "23bd5951f7ff26f12d4e3242864df3e08dec4e49",
                "shasum": ""
            },
            "require": {
                "php": ">=7.3",
                "sebastian/object-reflector": "^2.0",
                "sebastian/recursion-context": "^4.0"
            },
            "require-dev": {
                "ext-dom": "*",
                "phpunit/phpunit": "^9.3"
            },
            "suggest": {
                "ext-uopz": "*"
            },
            "type": "library",
            "extra": {
                "branch-alias": {
                    "dev-master": "5.0-dev"
                }
            },
            "autoload": {
                "classmap": [
                    "src/"
                ]
            },
            "notification-url": "https://packagist.org/downloads/",
            "license": [
                "BSD-3-Clause"
            ],
            "authors": [
                {
                    "name": "Sebastian Bergmann",
                    "email": "sebastian@phpunit.de"
                }
            ],
            "description": "Snapshotting of global state",
            "homepage": "http://www.github.com/sebastianbergmann/global-state",
            "keywords": [
                "global state"
            ],
            "support": {
                "issues": "https://github.com/sebastianbergmann/global-state/issues",
                "source": "https://github.com/sebastianbergmann/global-state/tree/5.0.3"
            },
            "funding": [
                {
                    "url": "https://github.com/sebastianbergmann",
                    "type": "github"
                }
            ],
            "time": "2021-06-11T13:31:12+00:00"
        },
        {
            "name": "sebastian/lines-of-code",
            "version": "1.0.3",
            "source": {
                "type": "git",
                "url": "https://github.com/sebastianbergmann/lines-of-code.git",
                "reference": "c1c2e997aa3146983ed888ad08b15470a2e22ecc"
            },
            "dist": {
                "type": "zip",
                "url": "https://api.github.com/repos/sebastianbergmann/lines-of-code/zipball/c1c2e997aa3146983ed888ad08b15470a2e22ecc",
                "reference": "c1c2e997aa3146983ed888ad08b15470a2e22ecc",
                "shasum": ""
            },
            "require": {
                "nikic/php-parser": "^4.6",
                "php": ">=7.3"
            },
            "require-dev": {
                "phpunit/phpunit": "^9.3"
            },
            "type": "library",
            "extra": {
                "branch-alias": {
                    "dev-master": "1.0-dev"
                }
            },
            "autoload": {
                "classmap": [
                    "src/"
                ]
            },
            "notification-url": "https://packagist.org/downloads/",
            "license": [
                "BSD-3-Clause"
            ],
            "authors": [
                {
                    "name": "Sebastian Bergmann",
                    "email": "sebastian@phpunit.de",
                    "role": "lead"
                }
            ],
            "description": "Library for counting the lines of code in PHP source code",
            "homepage": "https://github.com/sebastianbergmann/lines-of-code",
            "support": {
                "issues": "https://github.com/sebastianbergmann/lines-of-code/issues",
                "source": "https://github.com/sebastianbergmann/lines-of-code/tree/1.0.3"
            },
            "funding": [
                {
                    "url": "https://github.com/sebastianbergmann",
                    "type": "github"
                }
            ],
            "time": "2020-11-28T06:42:11+00:00"
        },
        {
            "name": "sebastian/object-enumerator",
            "version": "4.0.4",
            "source": {
                "type": "git",
                "url": "https://github.com/sebastianbergmann/object-enumerator.git",
                "reference": "5c9eeac41b290a3712d88851518825ad78f45c71"
            },
            "dist": {
                "type": "zip",
                "url": "https://api.github.com/repos/sebastianbergmann/object-enumerator/zipball/5c9eeac41b290a3712d88851518825ad78f45c71",
                "reference": "5c9eeac41b290a3712d88851518825ad78f45c71",
                "shasum": ""
            },
            "require": {
                "php": ">=7.3",
                "sebastian/object-reflector": "^2.0",
                "sebastian/recursion-context": "^4.0"
            },
            "require-dev": {
                "phpunit/phpunit": "^9.3"
            },
            "type": "library",
            "extra": {
                "branch-alias": {
                    "dev-master": "4.0-dev"
                }
            },
            "autoload": {
                "classmap": [
                    "src/"
                ]
            },
            "notification-url": "https://packagist.org/downloads/",
            "license": [
                "BSD-3-Clause"
            ],
            "authors": [
                {
                    "name": "Sebastian Bergmann",
                    "email": "sebastian@phpunit.de"
                }
            ],
            "description": "Traverses array structures and object graphs to enumerate all referenced objects",
            "homepage": "https://github.com/sebastianbergmann/object-enumerator/",
            "support": {
                "issues": "https://github.com/sebastianbergmann/object-enumerator/issues",
                "source": "https://github.com/sebastianbergmann/object-enumerator/tree/4.0.4"
            },
            "funding": [
                {
                    "url": "https://github.com/sebastianbergmann",
                    "type": "github"
                }
            ],
            "time": "2020-10-26T13:12:34+00:00"
        },
        {
            "name": "sebastian/object-reflector",
            "version": "2.0.4",
            "source": {
                "type": "git",
                "url": "https://github.com/sebastianbergmann/object-reflector.git",
                "reference": "b4f479ebdbf63ac605d183ece17d8d7fe49c15c7"
            },
            "dist": {
                "type": "zip",
                "url": "https://api.github.com/repos/sebastianbergmann/object-reflector/zipball/b4f479ebdbf63ac605d183ece17d8d7fe49c15c7",
                "reference": "b4f479ebdbf63ac605d183ece17d8d7fe49c15c7",
                "shasum": ""
            },
            "require": {
                "php": ">=7.3"
            },
            "require-dev": {
                "phpunit/phpunit": "^9.3"
            },
            "type": "library",
            "extra": {
                "branch-alias": {
                    "dev-master": "2.0-dev"
                }
            },
            "autoload": {
                "classmap": [
                    "src/"
                ]
            },
            "notification-url": "https://packagist.org/downloads/",
            "license": [
                "BSD-3-Clause"
            ],
            "authors": [
                {
                    "name": "Sebastian Bergmann",
                    "email": "sebastian@phpunit.de"
                }
            ],
            "description": "Allows reflection of object attributes, including inherited and non-public ones",
            "homepage": "https://github.com/sebastianbergmann/object-reflector/",
            "support": {
                "issues": "https://github.com/sebastianbergmann/object-reflector/issues",
                "source": "https://github.com/sebastianbergmann/object-reflector/tree/2.0.4"
            },
            "funding": [
                {
                    "url": "https://github.com/sebastianbergmann",
                    "type": "github"
                }
            ],
            "time": "2020-10-26T13:14:26+00:00"
        },
        {
            "name": "sebastian/recursion-context",
            "version": "4.0.4",
            "source": {
                "type": "git",
                "url": "https://github.com/sebastianbergmann/recursion-context.git",
                "reference": "cd9d8cf3c5804de4341c283ed787f099f5506172"
            },
            "dist": {
                "type": "zip",
                "url": "https://api.github.com/repos/sebastianbergmann/recursion-context/zipball/cd9d8cf3c5804de4341c283ed787f099f5506172",
                "reference": "cd9d8cf3c5804de4341c283ed787f099f5506172",
                "shasum": ""
            },
            "require": {
                "php": ">=7.3"
            },
            "require-dev": {
                "phpunit/phpunit": "^9.3"
            },
            "type": "library",
            "extra": {
                "branch-alias": {
                    "dev-master": "4.0-dev"
                }
            },
            "autoload": {
                "classmap": [
                    "src/"
                ]
            },
            "notification-url": "https://packagist.org/downloads/",
            "license": [
                "BSD-3-Clause"
            ],
            "authors": [
                {
                    "name": "Sebastian Bergmann",
                    "email": "sebastian@phpunit.de"
                },
                {
                    "name": "Jeff Welch",
                    "email": "whatthejeff@gmail.com"
                },
                {
                    "name": "Adam Harvey",
                    "email": "aharvey@php.net"
                }
            ],
            "description": "Provides functionality to recursively process PHP variables",
            "homepage": "http://www.github.com/sebastianbergmann/recursion-context",
            "support": {
                "issues": "https://github.com/sebastianbergmann/recursion-context/issues",
                "source": "https://github.com/sebastianbergmann/recursion-context/tree/4.0.4"
            },
            "funding": [
                {
                    "url": "https://github.com/sebastianbergmann",
                    "type": "github"
                }
            ],
            "time": "2020-10-26T13:17:30+00:00"
        },
        {
            "name": "sebastian/resource-operations",
            "version": "3.0.3",
            "source": {
                "type": "git",
                "url": "https://github.com/sebastianbergmann/resource-operations.git",
                "reference": "0f4443cb3a1d92ce809899753bc0d5d5a8dd19a8"
            },
            "dist": {
                "type": "zip",
                "url": "https://api.github.com/repos/sebastianbergmann/resource-operations/zipball/0f4443cb3a1d92ce809899753bc0d5d5a8dd19a8",
                "reference": "0f4443cb3a1d92ce809899753bc0d5d5a8dd19a8",
                "shasum": ""
            },
            "require": {
                "php": ">=7.3"
            },
            "require-dev": {
                "phpunit/phpunit": "^9.0"
            },
            "type": "library",
            "extra": {
                "branch-alias": {
                    "dev-master": "3.0-dev"
                }
            },
            "autoload": {
                "classmap": [
                    "src/"
                ]
            },
            "notification-url": "https://packagist.org/downloads/",
            "license": [
                "BSD-3-Clause"
            ],
            "authors": [
                {
                    "name": "Sebastian Bergmann",
                    "email": "sebastian@phpunit.de"
                }
            ],
            "description": "Provides a list of PHP built-in functions that operate on resources",
            "homepage": "https://www.github.com/sebastianbergmann/resource-operations",
            "support": {
                "issues": "https://github.com/sebastianbergmann/resource-operations/issues",
                "source": "https://github.com/sebastianbergmann/resource-operations/tree/3.0.3"
            },
            "funding": [
                {
                    "url": "https://github.com/sebastianbergmann",
                    "type": "github"
                }
            ],
            "abandoned": true,
            "time": "2020-09-28T06:45:17+00:00"
        },
        {
            "name": "sebastian/type",
            "version": "2.3.4",
            "source": {
                "type": "git",
                "url": "https://github.com/sebastianbergmann/type.git",
                "reference": "b8cd8a1c753c90bc1a0f5372170e3e489136f914"
            },
            "dist": {
                "type": "zip",
                "url": "https://api.github.com/repos/sebastianbergmann/type/zipball/b8cd8a1c753c90bc1a0f5372170e3e489136f914",
                "reference": "b8cd8a1c753c90bc1a0f5372170e3e489136f914",
                "shasum": ""
            },
            "require": {
                "php": ">=7.3"
            },
            "require-dev": {
                "phpunit/phpunit": "^9.3"
            },
            "type": "library",
            "extra": {
                "branch-alias": {
                    "dev-master": "2.3-dev"
                }
            },
            "autoload": {
                "classmap": [
                    "src/"
                ]
            },
            "notification-url": "https://packagist.org/downloads/",
            "license": [
                "BSD-3-Clause"
            ],
            "authors": [
                {
                    "name": "Sebastian Bergmann",
                    "email": "sebastian@phpunit.de",
                    "role": "lead"
                }
            ],
            "description": "Collection of value objects that represent the types of the PHP type system",
            "homepage": "https://github.com/sebastianbergmann/type",
            "support": {
                "issues": "https://github.com/sebastianbergmann/type/issues",
                "source": "https://github.com/sebastianbergmann/type/tree/2.3.4"
            },
            "funding": [
                {
                    "url": "https://github.com/sebastianbergmann",
                    "type": "github"
                }
            ],
            "time": "2021-06-15T12:49:02+00:00"
        },
        {
            "name": "sebastian/version",
            "version": "3.0.2",
            "source": {
                "type": "git",
                "url": "https://github.com/sebastianbergmann/version.git",
                "reference": "c6c1022351a901512170118436c764e473f6de8c"
            },
            "dist": {
                "type": "zip",
                "url": "https://api.github.com/repos/sebastianbergmann/version/zipball/c6c1022351a901512170118436c764e473f6de8c",
                "reference": "c6c1022351a901512170118436c764e473f6de8c",
                "shasum": ""
            },
            "require": {
                "php": ">=7.3"
            },
            "type": "library",
            "extra": {
                "branch-alias": {
                    "dev-master": "3.0-dev"
                }
            },
            "autoload": {
                "classmap": [
                    "src/"
                ]
            },
            "notification-url": "https://packagist.org/downloads/",
            "license": [
                "BSD-3-Clause"
            ],
            "authors": [
                {
                    "name": "Sebastian Bergmann",
                    "email": "sebastian@phpunit.de",
                    "role": "lead"
                }
            ],
            "description": "Library that helps with managing the version number of Git-hosted PHP projects",
            "homepage": "https://github.com/sebastianbergmann/version",
            "support": {
                "issues": "https://github.com/sebastianbergmann/version/issues",
                "source": "https://github.com/sebastianbergmann/version/tree/3.0.2"
            },
            "funding": [
                {
                    "url": "https://github.com/sebastianbergmann",
                    "type": "github"
                }
            ],
            "time": "2020-09-28T06:39:44+00:00"
        },
        {
            "name": "symfony/console",
            "version": "v5.3.10",
            "source": {
                "type": "git",
                "url": "https://github.com/symfony/console.git",
                "reference": "d4e409d9fbcfbf71af0e5a940abb7b0b4bad0bd3"
            },
            "dist": {
                "type": "zip",
                "url": "https://api.github.com/repos/symfony/console/zipball/d4e409d9fbcfbf71af0e5a940abb7b0b4bad0bd3",
                "reference": "d4e409d9fbcfbf71af0e5a940abb7b0b4bad0bd3",
                "shasum": ""
            },
            "require": {
                "php": ">=7.2.5",
                "symfony/deprecation-contracts": "^2.1",
                "symfony/polyfill-mbstring": "~1.0",
                "symfony/polyfill-php73": "^1.8",
                "symfony/polyfill-php80": "^1.16",
                "symfony/service-contracts": "^1.1|^2",
                "symfony/string": "^5.1"
            },
            "conflict": {
                "psr/log": ">=3",
                "symfony/dependency-injection": "<4.4",
                "symfony/dotenv": "<5.1",
                "symfony/event-dispatcher": "<4.4",
                "symfony/lock": "<4.4",
                "symfony/process": "<4.4"
            },
            "provide": {
                "psr/log-implementation": "1.0|2.0"
            },
            "require-dev": {
                "psr/log": "^1|^2",
                "symfony/config": "^4.4|^5.0",
                "symfony/dependency-injection": "^4.4|^5.0",
                "symfony/event-dispatcher": "^4.4|^5.0",
                "symfony/lock": "^4.4|^5.0",
                "symfony/process": "^4.4|^5.0",
                "symfony/var-dumper": "^4.4|^5.0"
            },
            "suggest": {
                "psr/log": "For using the console logger",
                "symfony/event-dispatcher": "",
                "symfony/lock": "",
                "symfony/process": ""
            },
            "type": "library",
            "autoload": {
                "psr-4": {
                    "Symfony\\Component\\Console\\": ""
                },
                "exclude-from-classmap": [
                    "/Tests/"
                ]
            },
            "notification-url": "https://packagist.org/downloads/",
            "license": [
                "MIT"
            ],
            "authors": [
                {
                    "name": "Fabien Potencier",
                    "email": "fabien@symfony.com"
                },
                {
                    "name": "Symfony Community",
                    "homepage": "https://symfony.com/contributors"
                }
            ],
            "description": "Eases the creation of beautiful and testable command line interfaces",
            "homepage": "https://symfony.com",
            "keywords": [
                "cli",
                "command line",
                "console",
                "terminal"
            ],
            "support": {
                "source": "https://github.com/symfony/console/tree/v5.3.10"
            },
            "funding": [
                {
                    "url": "https://symfony.com/sponsor",
                    "type": "custom"
                },
                {
                    "url": "https://github.com/fabpot",
                    "type": "github"
                },
                {
                    "url": "https://tidelift.com/funding/github/packagist/symfony/symfony",
                    "type": "tidelift"
                }
            ],
            "time": "2021-10-26T09:30:15+00:00"
        },
        {
            "name": "symfony/deprecation-contracts",
            "version": "v2.4.0",
            "source": {
                "type": "git",
                "url": "https://github.com/symfony/deprecation-contracts.git",
                "reference": "5f38c8804a9e97d23e0c8d63341088cd8a22d627"
            },
            "dist": {
                "type": "zip",
                "url": "https://api.github.com/repos/symfony/deprecation-contracts/zipball/5f38c8804a9e97d23e0c8d63341088cd8a22d627",
                "reference": "5f38c8804a9e97d23e0c8d63341088cd8a22d627",
                "shasum": ""
            },
            "require": {
                "php": ">=7.1"
            },
            "type": "library",
            "extra": {
                "branch-alias": {
                    "dev-main": "2.4-dev"
                },
                "thanks": {
                    "name": "symfony/contracts",
                    "url": "https://github.com/symfony/contracts"
                }
            },
            "autoload": {
                "files": [
                    "function.php"
                ]
            },
            "notification-url": "https://packagist.org/downloads/",
            "license": [
                "MIT"
            ],
            "authors": [
                {
                    "name": "Nicolas Grekas",
                    "email": "p@tchwork.com"
                },
                {
                    "name": "Symfony Community",
                    "homepage": "https://symfony.com/contributors"
                }
            ],
            "description": "A generic function and convention to trigger deprecation notices",
            "homepage": "https://symfony.com",
            "support": {
                "source": "https://github.com/symfony/deprecation-contracts/tree/v2.4.0"
            },
            "funding": [
                {
                    "url": "https://symfony.com/sponsor",
                    "type": "custom"
                },
                {
                    "url": "https://github.com/fabpot",
                    "type": "github"
                },
                {
                    "url": "https://tidelift.com/funding/github/packagist/symfony/symfony",
                    "type": "tidelift"
                }
            ],
            "time": "2021-03-23T23:28:01+00:00"
        },
        {
            "name": "symfony/polyfill-ctype",
            "version": "v1.23.0",
            "source": {
                "type": "git",
                "url": "https://github.com/symfony/polyfill-ctype.git",
                "reference": "46cd95797e9df938fdd2b03693b5fca5e64b01ce"
            },
            "dist": {
                "type": "zip",
                "url": "https://api.github.com/repos/symfony/polyfill-ctype/zipball/46cd95797e9df938fdd2b03693b5fca5e64b01ce",
                "reference": "46cd95797e9df938fdd2b03693b5fca5e64b01ce",
                "shasum": ""
            },
            "require": {
                "php": ">=7.1"
            },
            "suggest": {
                "ext-ctype": "For best performance"
            },
            "type": "library",
            "extra": {
                "branch-alias": {
                    "dev-main": "1.23-dev"
                },
                "thanks": {
                    "name": "symfony/polyfill",
                    "url": "https://github.com/symfony/polyfill"
                }
            },
            "autoload": {
                "psr-4": {
                    "Symfony\\Polyfill\\Ctype\\": ""
                },
                "files": [
                    "bootstrap.php"
                ]
            },
            "notification-url": "https://packagist.org/downloads/",
            "license": [
                "MIT"
            ],
            "authors": [
                {
                    "name": "Gert de Pagter",
                    "email": "BackEndTea@gmail.com"
                },
                {
                    "name": "Symfony Community",
                    "homepage": "https://symfony.com/contributors"
                }
            ],
            "description": "Symfony polyfill for ctype functions",
            "homepage": "https://symfony.com",
            "keywords": [
                "compatibility",
                "ctype",
                "polyfill",
                "portable"
            ],
            "support": {
                "source": "https://github.com/symfony/polyfill-ctype/tree/v1.23.0"
            },
            "funding": [
                {
                    "url": "https://symfony.com/sponsor",
                    "type": "custom"
                },
                {
                    "url": "https://github.com/fabpot",
                    "type": "github"
                },
                {
                    "url": "https://tidelift.com/funding/github/packagist/symfony/symfony",
                    "type": "tidelift"
                }
            ],
            "time": "2021-02-19T12:13:01+00:00"
        },
        {
            "name": "symfony/polyfill-intl-grapheme",
            "version": "v1.23.1",
            "source": {
                "type": "git",
                "url": "https://github.com/symfony/polyfill-intl-grapheme.git",
                "reference": "16880ba9c5ebe3642d1995ab866db29270b36535"
            },
            "dist": {
                "type": "zip",
                "url": "https://api.github.com/repos/symfony/polyfill-intl-grapheme/zipball/16880ba9c5ebe3642d1995ab866db29270b36535",
                "reference": "16880ba9c5ebe3642d1995ab866db29270b36535",
                "shasum": ""
            },
            "require": {
                "php": ">=7.1"
            },
            "suggest": {
                "ext-intl": "For best performance"
            },
            "type": "library",
            "extra": {
                "branch-alias": {
                    "dev-main": "1.23-dev"
                },
                "thanks": {
                    "name": "symfony/polyfill",
                    "url": "https://github.com/symfony/polyfill"
                }
            },
            "autoload": {
                "psr-4": {
                    "Symfony\\Polyfill\\Intl\\Grapheme\\": ""
                },
                "files": [
                    "bootstrap.php"
                ]
            },
            "notification-url": "https://packagist.org/downloads/",
            "license": [
                "MIT"
            ],
            "authors": [
                {
                    "name": "Nicolas Grekas",
                    "email": "p@tchwork.com"
                },
                {
                    "name": "Symfony Community",
                    "homepage": "https://symfony.com/contributors"
                }
            ],
            "description": "Symfony polyfill for intl's grapheme_* functions",
            "homepage": "https://symfony.com",
            "keywords": [
                "compatibility",
                "grapheme",
                "intl",
                "polyfill",
                "portable",
                "shim"
            ],
            "support": {
                "source": "https://github.com/symfony/polyfill-intl-grapheme/tree/v1.23.1"
            },
            "funding": [
                {
                    "url": "https://symfony.com/sponsor",
                    "type": "custom"
                },
                {
                    "url": "https://github.com/fabpot",
                    "type": "github"
                },
                {
                    "url": "https://tidelift.com/funding/github/packagist/symfony/symfony",
                    "type": "tidelift"
                }
            ],
            "time": "2021-05-27T12:26:48+00:00"
        },
        {
            "name": "symfony/polyfill-intl-normalizer",
            "version": "v1.23.0",
            "source": {
                "type": "git",
                "url": "https://github.com/symfony/polyfill-intl-normalizer.git",
                "reference": "8590a5f561694770bdcd3f9b5c69dde6945028e8"
            },
            "dist": {
                "type": "zip",
                "url": "https://api.github.com/repos/symfony/polyfill-intl-normalizer/zipball/8590a5f561694770bdcd3f9b5c69dde6945028e8",
                "reference": "8590a5f561694770bdcd3f9b5c69dde6945028e8",
                "shasum": ""
            },
            "require": {
                "php": ">=7.1"
            },
            "suggest": {
                "ext-intl": "For best performance"
            },
            "type": "library",
            "extra": {
                "branch-alias": {
                    "dev-main": "1.23-dev"
                },
                "thanks": {
                    "name": "symfony/polyfill",
                    "url": "https://github.com/symfony/polyfill"
                }
            },
            "autoload": {
                "psr-4": {
                    "Symfony\\Polyfill\\Intl\\Normalizer\\": ""
                },
                "files": [
                    "bootstrap.php"
                ],
                "classmap": [
                    "Resources/stubs"
                ]
            },
            "notification-url": "https://packagist.org/downloads/",
            "license": [
                "MIT"
            ],
            "authors": [
                {
                    "name": "Nicolas Grekas",
                    "email": "p@tchwork.com"
                },
                {
                    "name": "Symfony Community",
                    "homepage": "https://symfony.com/contributors"
                }
            ],
            "description": "Symfony polyfill for intl's Normalizer class and related functions",
            "homepage": "https://symfony.com",
            "keywords": [
                "compatibility",
                "intl",
                "normalizer",
                "polyfill",
                "portable",
                "shim"
            ],
            "support": {
                "source": "https://github.com/symfony/polyfill-intl-normalizer/tree/v1.23.0"
            },
            "funding": [
                {
                    "url": "https://symfony.com/sponsor",
                    "type": "custom"
                },
                {
                    "url": "https://github.com/fabpot",
                    "type": "github"
                },
                {
                    "url": "https://tidelift.com/funding/github/packagist/symfony/symfony",
                    "type": "tidelift"
                }
            ],
            "time": "2021-02-19T12:13:01+00:00"
        },
        {
            "name": "symfony/polyfill-mbstring",
            "version": "v1.23.1",
            "source": {
                "type": "git",
                "url": "https://github.com/symfony/polyfill-mbstring.git",
                "reference": "9174a3d80210dca8daa7f31fec659150bbeabfc6"
            },
            "dist": {
                "type": "zip",
                "url": "https://api.github.com/repos/symfony/polyfill-mbstring/zipball/9174a3d80210dca8daa7f31fec659150bbeabfc6",
                "reference": "9174a3d80210dca8daa7f31fec659150bbeabfc6",
                "shasum": ""
            },
            "require": {
                "php": ">=7.1"
            },
            "suggest": {
                "ext-mbstring": "For best performance"
            },
            "type": "library",
            "extra": {
                "branch-alias": {
                    "dev-main": "1.23-dev"
                },
                "thanks": {
                    "name": "symfony/polyfill",
                    "url": "https://github.com/symfony/polyfill"
                }
            },
            "autoload": {
                "psr-4": {
                    "Symfony\\Polyfill\\Mbstring\\": ""
                },
                "files": [
                    "bootstrap.php"
                ]
            },
            "notification-url": "https://packagist.org/downloads/",
            "license": [
                "MIT"
            ],
            "authors": [
                {
                    "name": "Nicolas Grekas",
                    "email": "p@tchwork.com"
                },
                {
                    "name": "Symfony Community",
                    "homepage": "https://symfony.com/contributors"
                }
            ],
            "description": "Symfony polyfill for the Mbstring extension",
            "homepage": "https://symfony.com",
            "keywords": [
                "compatibility",
                "mbstring",
                "polyfill",
                "portable",
                "shim"
            ],
            "support": {
                "source": "https://github.com/symfony/polyfill-mbstring/tree/v1.23.1"
            },
            "funding": [
                {
                    "url": "https://symfony.com/sponsor",
                    "type": "custom"
                },
                {
                    "url": "https://github.com/fabpot",
                    "type": "github"
                },
                {
                    "url": "https://tidelift.com/funding/github/packagist/symfony/symfony",
                    "type": "tidelift"
                }
            ],
            "time": "2021-05-27T12:26:48+00:00"
        },
        {
            "name": "symfony/polyfill-php73",
            "version": "v1.23.0",
            "source": {
                "type": "git",
                "url": "https://github.com/symfony/polyfill-php73.git",
                "reference": "fba8933c384d6476ab14fb7b8526e5287ca7e010"
            },
            "dist": {
                "type": "zip",
                "url": "https://api.github.com/repos/symfony/polyfill-php73/zipball/fba8933c384d6476ab14fb7b8526e5287ca7e010",
                "reference": "fba8933c384d6476ab14fb7b8526e5287ca7e010",
                "shasum": ""
            },
            "require": {
                "php": ">=7.1"
            },
            "type": "library",
            "extra": {
                "branch-alias": {
                    "dev-main": "1.23-dev"
                },
                "thanks": {
                    "name": "symfony/polyfill",
                    "url": "https://github.com/symfony/polyfill"
                }
            },
            "autoload": {
                "psr-4": {
                    "Symfony\\Polyfill\\Php73\\": ""
                },
                "files": [
                    "bootstrap.php"
                ],
                "classmap": [
                    "Resources/stubs"
                ]
            },
            "notification-url": "https://packagist.org/downloads/",
            "license": [
                "MIT"
            ],
            "authors": [
                {
                    "name": "Nicolas Grekas",
                    "email": "p@tchwork.com"
                },
                {
                    "name": "Symfony Community",
                    "homepage": "https://symfony.com/contributors"
                }
            ],
            "description": "Symfony polyfill backporting some PHP 7.3+ features to lower PHP versions",
            "homepage": "https://symfony.com",
            "keywords": [
                "compatibility",
                "polyfill",
                "portable",
                "shim"
            ],
            "support": {
                "source": "https://github.com/symfony/polyfill-php73/tree/v1.23.0"
            },
            "funding": [
                {
                    "url": "https://symfony.com/sponsor",
                    "type": "custom"
                },
                {
                    "url": "https://github.com/fabpot",
                    "type": "github"
                },
                {
                    "url": "https://tidelift.com/funding/github/packagist/symfony/symfony",
                    "type": "tidelift"
                }
            ],
            "time": "2021-02-19T12:13:01+00:00"
        },
        {
            "name": "symfony/polyfill-php80",
            "version": "v1.23.1",
            "source": {
                "type": "git",
                "url": "https://github.com/symfony/polyfill-php80.git",
                "reference": "1100343ed1a92e3a38f9ae122fc0eb21602547be"
            },
            "dist": {
                "type": "zip",
                "url": "https://api.github.com/repos/symfony/polyfill-php80/zipball/1100343ed1a92e3a38f9ae122fc0eb21602547be",
                "reference": "1100343ed1a92e3a38f9ae122fc0eb21602547be",
                "shasum": ""
            },
            "require": {
                "php": ">=7.1"
            },
            "type": "library",
            "extra": {
                "branch-alias": {
                    "dev-main": "1.23-dev"
                },
                "thanks": {
                    "name": "symfony/polyfill",
                    "url": "https://github.com/symfony/polyfill"
                }
            },
            "autoload": {
                "psr-4": {
                    "Symfony\\Polyfill\\Php80\\": ""
                },
                "files": [
                    "bootstrap.php"
                ],
                "classmap": [
                    "Resources/stubs"
                ]
            },
            "notification-url": "https://packagist.org/downloads/",
            "license": [
                "MIT"
            ],
            "authors": [
                {
                    "name": "Ion Bazan",
                    "email": "ion.bazan@gmail.com"
                },
                {
                    "name": "Nicolas Grekas",
                    "email": "p@tchwork.com"
                },
                {
                    "name": "Symfony Community",
                    "homepage": "https://symfony.com/contributors"
                }
            ],
            "description": "Symfony polyfill backporting some PHP 8.0+ features to lower PHP versions",
            "homepage": "https://symfony.com",
            "keywords": [
                "compatibility",
                "polyfill",
                "portable",
                "shim"
            ],
            "support": {
                "source": "https://github.com/symfony/polyfill-php80/tree/v1.23.1"
            },
            "funding": [
                {
                    "url": "https://symfony.com/sponsor",
                    "type": "custom"
                },
                {
                    "url": "https://github.com/fabpot",
                    "type": "github"
                },
                {
                    "url": "https://tidelift.com/funding/github/packagist/symfony/symfony",
                    "type": "tidelift"
                }
            ],
            "time": "2021-07-28T13:41:28+00:00"
        },
        {
            "name": "symfony/process",
            "version": "v5.3.7",
            "source": {
                "type": "git",
                "url": "https://github.com/symfony/process.git",
                "reference": "38f26c7d6ed535217ea393e05634cb0b244a1967"
            },
            "dist": {
                "type": "zip",
                "url": "https://api.github.com/repos/symfony/process/zipball/38f26c7d6ed535217ea393e05634cb0b244a1967",
                "reference": "38f26c7d6ed535217ea393e05634cb0b244a1967",
                "shasum": ""
            },
            "require": {
                "php": ">=7.2.5",
                "symfony/polyfill-php80": "^1.16"
            },
            "type": "library",
            "autoload": {
                "psr-4": {
                    "Symfony\\Component\\Process\\": ""
                },
                "exclude-from-classmap": [
                    "/Tests/"
                ]
            },
            "notification-url": "https://packagist.org/downloads/",
            "license": [
                "MIT"
            ],
            "authors": [
                {
                    "name": "Fabien Potencier",
                    "email": "fabien@symfony.com"
                },
                {
                    "name": "Symfony Community",
                    "homepage": "https://symfony.com/contributors"
                }
            ],
            "description": "Executes commands in sub-processes",
            "homepage": "https://symfony.com",
            "support": {
                "source": "https://github.com/symfony/process/tree/v5.3.7"
            },
            "funding": [
                {
                    "url": "https://symfony.com/sponsor",
                    "type": "custom"
                },
                {
                    "url": "https://github.com/fabpot",
                    "type": "github"
                },
                {
                    "url": "https://tidelift.com/funding/github/packagist/symfony/symfony",
                    "type": "tidelift"
                }
            ],
            "time": "2021-08-04T21:20:46+00:00"
        },
        {
            "name": "symfony/service-contracts",
            "version": "v2.4.0",
            "source": {
                "type": "git",
                "url": "https://github.com/symfony/service-contracts.git",
                "reference": "f040a30e04b57fbcc9c6cbcf4dbaa96bd318b9bb"
            },
            "dist": {
                "type": "zip",
                "url": "https://api.github.com/repos/symfony/service-contracts/zipball/f040a30e04b57fbcc9c6cbcf4dbaa96bd318b9bb",
                "reference": "f040a30e04b57fbcc9c6cbcf4dbaa96bd318b9bb",
                "shasum": ""
            },
            "require": {
                "php": ">=7.2.5",
                "psr/container": "^1.1"
            },
            "suggest": {
                "symfony/service-implementation": ""
            },
            "type": "library",
            "extra": {
                "branch-alias": {
                    "dev-main": "2.4-dev"
                },
                "thanks": {
                    "name": "symfony/contracts",
                    "url": "https://github.com/symfony/contracts"
                }
            },
            "autoload": {
                "psr-4": {
                    "Symfony\\Contracts\\Service\\": ""
                }
            },
            "notification-url": "https://packagist.org/downloads/",
            "license": [
                "MIT"
            ],
            "authors": [
                {
                    "name": "Nicolas Grekas",
                    "email": "p@tchwork.com"
                },
                {
                    "name": "Symfony Community",
                    "homepage": "https://symfony.com/contributors"
                }
            ],
            "description": "Generic abstractions related to writing services",
            "homepage": "https://symfony.com",
            "keywords": [
                "abstractions",
                "contracts",
                "decoupling",
                "interfaces",
                "interoperability",
                "standards"
            ],
            "support": {
                "source": "https://github.com/symfony/service-contracts/tree/v2.4.0"
            },
            "funding": [
                {
                    "url": "https://symfony.com/sponsor",
                    "type": "custom"
                },
                {
                    "url": "https://github.com/fabpot",
                    "type": "github"
                },
                {
                    "url": "https://tidelift.com/funding/github/packagist/symfony/symfony",
                    "type": "tidelift"
                }
            ],
            "time": "2021-04-01T10:43:52+00:00"
        },
        {
            "name": "symfony/string",
            "version": "v5.3.10",
            "source": {
                "type": "git",
                "url": "https://github.com/symfony/string.git",
                "reference": "d70c35bb20bbca71fc4ab7921e3c6bda1a82a60c"
            },
            "dist": {
                "type": "zip",
                "url": "https://api.github.com/repos/symfony/string/zipball/d70c35bb20bbca71fc4ab7921e3c6bda1a82a60c",
                "reference": "d70c35bb20bbca71fc4ab7921e3c6bda1a82a60c",
                "shasum": ""
            },
            "require": {
                "php": ">=7.2.5",
                "symfony/polyfill-ctype": "~1.8",
                "symfony/polyfill-intl-grapheme": "~1.0",
                "symfony/polyfill-intl-normalizer": "~1.0",
                "symfony/polyfill-mbstring": "~1.0",
                "symfony/polyfill-php80": "~1.15"
            },
            "require-dev": {
                "symfony/error-handler": "^4.4|^5.0",
                "symfony/http-client": "^4.4|^5.0",
                "symfony/translation-contracts": "^1.1|^2",
                "symfony/var-exporter": "^4.4|^5.0"
            },
            "type": "library",
            "autoload": {
                "psr-4": {
                    "Symfony\\Component\\String\\": ""
                },
                "files": [
                    "Resources/functions.php"
                ],
                "exclude-from-classmap": [
                    "/Tests/"
                ]
            },
            "notification-url": "https://packagist.org/downloads/",
            "license": [
                "MIT"
            ],
            "authors": [
                {
                    "name": "Nicolas Grekas",
                    "email": "p@tchwork.com"
                },
                {
                    "name": "Symfony Community",
                    "homepage": "https://symfony.com/contributors"
                }
            ],
            "description": "Provides an object-oriented API to strings and deals with bytes, UTF-8 code points and grapheme clusters in a unified way",
            "homepage": "https://symfony.com",
            "keywords": [
                "grapheme",
                "i18n",
                "string",
                "unicode",
                "utf-8",
                "utf8"
            ],
            "support": {
                "source": "https://github.com/symfony/string/tree/v5.3.10"
            },
            "funding": [
                {
                    "url": "https://symfony.com/sponsor",
                    "type": "custom"
                },
                {
                    "url": "https://github.com/fabpot",
                    "type": "github"
                },
                {
                    "url": "https://tidelift.com/funding/github/packagist/symfony/symfony",
                    "type": "tidelift"
                }
            ],
            "time": "2021-10-27T18:21:46+00:00"
        },
        {
            "name": "theseer/tokenizer",
            "version": "1.2.1",
            "source": {
                "type": "git",
                "url": "https://github.com/theseer/tokenizer.git",
                "reference": "34a41e998c2183e22995f158c581e7b5e755ab9e"
            },
            "dist": {
                "type": "zip",
                "url": "https://api.github.com/repos/theseer/tokenizer/zipball/34a41e998c2183e22995f158c581e7b5e755ab9e",
                "reference": "34a41e998c2183e22995f158c581e7b5e755ab9e",
                "shasum": ""
            },
            "require": {
                "ext-dom": "*",
                "ext-tokenizer": "*",
                "ext-xmlwriter": "*",
                "php": "^7.2 || ^8.0"
            },
            "type": "library",
            "autoload": {
                "classmap": [
                    "src/"
                ]
            },
            "notification-url": "https://packagist.org/downloads/",
            "license": [
                "BSD-3-Clause"
            ],
            "authors": [
                {
                    "name": "Arne Blankerts",
                    "email": "arne@blankerts.de",
                    "role": "Developer"
                }
            ],
            "description": "A small library for converting tokenized PHP source code into XML and potentially other formats",
            "support": {
                "issues": "https://github.com/theseer/tokenizer/issues",
                "source": "https://github.com/theseer/tokenizer/tree/1.2.1"
            },
            "funding": [
                {
                    "url": "https://github.com/theseer",
                    "type": "github"
                }
            ],
            "time": "2021-07-28T10:34:58+00:00"
        },
        {
            "name": "webmozart/assert",
            "version": "1.10.0",
            "source": {
                "type": "git",
                "url": "https://github.com/webmozarts/assert.git",
                "reference": "6964c76c7804814a842473e0c8fd15bab0f18e25"
            },
            "dist": {
                "type": "zip",
                "url": "https://api.github.com/repos/webmozarts/assert/zipball/6964c76c7804814a842473e0c8fd15bab0f18e25",
                "reference": "6964c76c7804814a842473e0c8fd15bab0f18e25",
                "shasum": ""
            },
            "require": {
                "php": "^7.2 || ^8.0",
                "symfony/polyfill-ctype": "^1.8"
            },
            "conflict": {
                "phpstan/phpstan": "<0.12.20",
                "vimeo/psalm": "<4.6.1 || 4.6.2"
            },
            "require-dev": {
                "phpunit/phpunit": "^8.5.13"
            },
            "type": "library",
            "extra": {
                "branch-alias": {
                    "dev-master": "1.10-dev"
                }
            },
            "autoload": {
                "psr-4": {
                    "Webmozart\\Assert\\": "src/"
                }
            },
            "notification-url": "https://packagist.org/downloads/",
            "license": [
                "MIT"
            ],
            "authors": [
                {
                    "name": "Bernhard Schussek",
                    "email": "bschussek@gmail.com"
                }
            ],
            "description": "Assertions to validate method input/output with nice error messages.",
            "keywords": [
                "assert",
                "check",
                "validate"
            ],
            "support": {
                "issues": "https://github.com/webmozarts/assert/issues",
                "source": "https://github.com/webmozarts/assert/tree/1.10.0"
            },
            "time": "2021-03-09T10:59:23+00:00"
        },
        {
            "name": "wikimedia/at-ease",
            "version": "v2.1.0",
            "source": {
                "type": "git",
                "url": "https://github.com/wikimedia/at-ease.git",
                "reference": "e8ebaa7bb7c8a8395481a05f6dc4deaceab11c33"
            },
            "dist": {
                "type": "zip",
                "url": "https://api.github.com/repos/wikimedia/at-ease/zipball/e8ebaa7bb7c8a8395481a05f6dc4deaceab11c33",
                "reference": "e8ebaa7bb7c8a8395481a05f6dc4deaceab11c33",
                "shasum": ""
            },
            "require": {
                "php": ">=7.2.9"
            },
            "require-dev": {
                "mediawiki/mediawiki-codesniffer": "35.0.0",
                "mediawiki/minus-x": "1.1.1",
                "ockcyp/covers-validator": "1.3.3",
                "php-parallel-lint/php-console-highlighter": "0.5.0",
                "php-parallel-lint/php-parallel-lint": "1.2.0",
                "phpunit/phpunit": "^8.5"
            },
            "type": "library",
            "autoload": {
                "psr-4": {
                    "Wikimedia\\AtEase\\": "src/Wikimedia/AtEase/"
                },
                "files": [
                    "src/Wikimedia/Functions.php"
                ]
            },
            "notification-url": "https://packagist.org/downloads/",
            "license": [
                "GPL-2.0-or-later"
            ],
            "authors": [
                {
                    "name": "Tim Starling",
                    "email": "tstarling@wikimedia.org"
                },
                {
                    "name": "MediaWiki developers",
                    "email": "wikitech-l@lists.wikimedia.org"
                }
            ],
            "description": "Safe replacement to @ for suppressing warnings.",
            "homepage": "https://www.mediawiki.org/wiki/at-ease",
            "support": {
                "source": "https://github.com/wikimedia/at-ease/tree/v2.1.0"
            },
            "time": "2021-02-27T15:53:37+00:00"
        },
        {
            "name": "yoast/phpunit-polyfills",
            "version": "1.0.2",
            "source": {
                "type": "git",
                "url": "https://github.com/Yoast/PHPUnit-Polyfills.git",
                "reference": "1a582ab1d91e86aa450340c4d35631a85314ff9f"
            },
            "dist": {
                "type": "zip",
                "url": "https://api.github.com/repos/Yoast/PHPUnit-Polyfills/zipball/1a582ab1d91e86aa450340c4d35631a85314ff9f",
                "reference": "1a582ab1d91e86aa450340c4d35631a85314ff9f",
                "shasum": ""
            },
            "require": {
                "php": ">=5.4",
                "phpunit/phpunit": "^4.8.36 || ^5.7.21 || ^6.0 || ^7.0 || ^8.0 || ^9.0"
            },
            "require-dev": {
                "yoast/yoastcs": "^2.2.0"
            },
            "type": "library",
            "extra": {
                "branch-alias": {
                    "dev-main": "1.x-dev",
                    "dev-develop": "1.x-dev"
                }
            },
            "autoload": {
                "files": [
                    "phpunitpolyfills-autoload.php"
                ]
            },
            "notification-url": "https://packagist.org/downloads/",
            "license": [
                "BSD-3-Clause"
            ],
            "authors": [
                {
                    "name": "Team Yoast",
                    "email": "support@yoast.com",
                    "homepage": "https://yoast.com"
                },
                {
                    "name": "Contributors",
                    "homepage": "https://github.com/Yoast/PHPUnit-Polyfills/graphs/contributors"
                }
            ],
            "description": "Set of polyfills for changed PHPUnit functionality to allow for creating PHPUnit cross-version compatible tests",
            "homepage": "https://github.com/Yoast/PHPUnit-Polyfills",
            "keywords": [
                "phpunit",
                "polyfill",
                "testing"
            ],
            "support": {
                "issues": "https://github.com/Yoast/PHPUnit-Polyfills/issues",
                "source": "https://github.com/Yoast/PHPUnit-Polyfills"
            },
            "time": "2021-10-03T08:40:26+00:00"
        }
    ],
    "aliases": [],
    "minimum-stability": "dev",
    "stability-flags": {
        "automattic/jetpack-a8c-mc-stats": 20,
        "automattic/jetpack-abtest": 20,
        "automattic/jetpack-assets": 20,
        "automattic/jetpack-autoloader": 20,
        "automattic/jetpack-backup": 20,
        "automattic/jetpack-blocks": 20,
        "automattic/jetpack-compat": 20,
        "automattic/jetpack-config": 20,
        "automattic/jetpack-connection": 20,
        "automattic/jetpack-connection-ui": 20,
        "automattic/jetpack-constants": 20,
        "automattic/jetpack-device-detection": 20,
        "automattic/jetpack-error": 20,
        "automattic/jetpack-heartbeat": 20,
        "automattic/jetpack-identity-crisis": 20,
        "automattic/jetpack-jitm": 20,
        "automattic/jetpack-lazy-images": 20,
        "automattic/jetpack-licensing": 20,
        "automattic/jetpack-logo": 20,
        "automattic/jetpack-my-jetpack": 20,
        "automattic/jetpack-options": 20,
        "automattic/jetpack-partner": 20,
        "automattic/jetpack-redirect": 20,
        "automattic/jetpack-roles": 20,
        "automattic/jetpack-search": 20,
        "automattic/jetpack-status": 20,
        "automattic/jetpack-sync": 20,
        "automattic/jetpack-terms-of-service": 20,
        "automattic/jetpack-tracking": 20,
        "automattic/jetpack-changelogger": 20
    },
    "prefer-stable": true,
    "prefer-lowest": false,
    "platform": {
        "ext-fileinfo": "*",
        "ext-json": "*",
        "ext-openssl": "*"
    },
    "platform-dev": [],
    "platform-overrides": {
        "ext-intl": "0.0.0"
    },
    "plugin-api-version": "2.1.0"
}<|MERGE_RESOLUTION|>--- conflicted
+++ resolved
@@ -4,11 +4,7 @@
         "Read more about it at https://getcomposer.org/doc/01-basic-usage.md#installing-dependencies",
         "This file is @generated automatically"
     ],
-<<<<<<< HEAD
     "content-hash": "ad7ea4eb7c4cb34f2d68df000381a803",
-=======
-    "content-hash": "0be3edf262cfcfe2d899e5a136e8415a",
->>>>>>> d82315b9
     "packages": [
         {
             "name": "automattic/jetpack-a8c-mc-stats",
