{
    "_readme": [
        "This file locks the dependencies of your project to a known state",
        "Read more about it at https://getcomposer.org/doc/01-basic-usage.md#installing-dependencies",
        "This file is @generated automatically"
    ],
<<<<<<< HEAD
    "content-hash": "1936999543f240cf6599ef5f4e43dcd8",
=======
    "content-hash": "a80d18643facfac22a65ec2630ec4139",
>>>>>>> bbaa2ace
    "packages": [
        {
            "name": "automattic/jetpack-a8c-mc-stats",
            "version": "dev-master",
            "dist": {
                "type": "path",
                "url": "../../packages/a8c-mc-stats",
                "reference": "05c1399080a50526afc06f85e6494959ca3c1941"
            },
            "require-dev": {
                "automattic/jetpack-changelogger": "^3.0",
                "yoast/phpunit-polyfills": "1.0.3"
            },
            "type": "jetpack-library",
            "extra": {
                "autotagger": true,
                "mirror-repo": "Automattic/jetpack-a8c-mc-stats",
                "changelogger": {
                    "link-template": "https://github.com/Automattic/jetpack-a8c-mc-stats/compare/v${old}...v${new}"
                },
                "branch-alias": {
                    "dev-master": "1.4.x-dev"
                }
            },
            "autoload": {
                "classmap": [
                    "src/"
                ]
            },
            "scripts": {
                "phpunit": [
                    "./vendor/phpunit/phpunit/phpunit --colors=always"
                ],
                "test-coverage": [
                    "php -dpcov.directory=. ./vendor/bin/phpunit --coverage-clover \"$COVERAGE_DIR/clover.xml\""
                ],
                "test-php": [
                    "@composer phpunit"
                ]
            },
            "license": [
                "GPL-2.0-or-later"
            ],
            "description": "Used to record internal usage stats for Automattic. Not visible to site owners.",
            "transport-options": {
                "relative": true
            }
        },
        {
            "name": "automattic/jetpack-abtest",
            "version": "dev-master",
            "dist": {
                "type": "path",
                "url": "../../packages/abtest",
                "reference": "ec839a23133711a73791ad776cd2c50ae54cede8"
            },
            "require": {
                "automattic/jetpack-connection": "^1.37",
                "automattic/jetpack-error": "^1.3"
            },
            "require-dev": {
                "automattic/jetpack-changelogger": "^3.0",
                "automattic/wordbless": "dev-master",
                "yoast/phpunit-polyfills": "1.0.3"
            },
            "type": "jetpack-library",
            "extra": {
                "autotagger": true,
                "mirror-repo": "Automattic/jetpack-abtest",
                "changelogger": {
                    "link-template": "https://github.com/Automattic/jetpack-abtest/compare/v${old}...v${new}"
                },
                "branch-alias": {
                    "dev-master": "1.9.x-dev"
                }
            },
            "autoload": {
                "classmap": [
                    "src/"
                ]
            },
            "scripts": {
                "phpunit": [
                    "./vendor/phpunit/phpunit/phpunit --colors=always"
                ],
                "post-update-cmd": [
                    "php -r \"copy('vendor/automattic/wordbless/src/dbless-wpdb.php', 'wordpress/wp-content/db.php');\""
                ],
                "test-coverage": [
                    "php -dpcov.directory=. ./vendor/bin/phpunit --coverage-clover \"$COVERAGE_DIR/clover.xml\""
                ],
                "test-php": [
                    "@composer phpunit"
                ]
            },
            "license": [
                "GPL-2.0-or-later"
            ],
            "description": "Provides an interface to the WP.com A/B tests.",
            "transport-options": {
                "relative": true
            }
        },
        {
            "name": "automattic/jetpack-admin-ui",
            "version": "dev-master",
            "dist": {
                "type": "path",
                "url": "../../packages/admin-ui",
                "reference": "bbb92b9b9852760e84b7aaee877ee081616efcb3"
            },
            "require-dev": {
                "automattic/jetpack-changelogger": "^3.0",
                "automattic/wordbless": "dev-master",
                "yoast/phpunit-polyfills": "1.0.3"
            },
            "type": "jetpack-library",
            "extra": {
                "autotagger": true,
                "mirror-repo": "Automattic/jetpack-admin-ui",
                "textdomain": "jetpack-admin-ui",
                "changelogger": {
                    "link-template": "https://github.com/Automattic/jetpack-admin-ui/compare/${old}...${new}"
                },
                "branch-alias": {
                    "dev-master": "0.2.x-dev"
                },
                "version-constants": {
                    "::PACKAGE_VERSION": "src/class-admin-menu.php"
                }
            },
            "autoload": {
                "classmap": [
                    "src/"
                ]
            },
            "scripts": {
                "phpunit": [
                    "./vendor/phpunit/phpunit/phpunit --colors=always"
                ],
                "test-coverage": [
                    "php -dpcov.directory=. ./vendor/bin/phpunit --coverage-clover \"$COVERAGE_DIR/clover.xml\""
                ],
                "test-php": [
                    "@composer phpunit"
                ],
                "post-update-cmd": [
                    "php -r \"copy('vendor/automattic/wordbless/src/dbless-wpdb.php', 'wordpress/wp-content/db.php');\""
                ]
            },
            "license": [
                "GPL-2.0-or-later"
            ],
            "description": "Generic Jetpack wp-admin UI elements",
            "transport-options": {
                "relative": true
            }
        },
        {
            "name": "automattic/jetpack-assets",
            "version": "dev-master",
            "dist": {
                "type": "path",
                "url": "../../packages/assets",
                "reference": "52fb1f734112badb778f56637476365c7c81af35"
            },
            "require": {
                "automattic/jetpack-constants": "^1.6"
            },
            "require-dev": {
                "automattic/jetpack-changelogger": "^3.0",
                "brain/monkey": "2.6.1",
                "wikimedia/testing-access-wrapper": "^1.0 || ^2.0",
                "yoast/phpunit-polyfills": "1.0.3"
            },
            "type": "jetpack-library",
            "extra": {
                "autotagger": true,
                "mirror-repo": "Automattic/jetpack-assets",
                "textdomain": "jetpack-assets",
                "changelogger": {
                    "link-template": "https://github.com/Automattic/jetpack-assets/compare/v${old}...v${new}"
                },
                "branch-alias": {
                    "dev-master": "1.17.x-dev"
                }
            },
            "autoload": {
                "files": [
                    "actions.php"
                ],
                "classmap": [
                    "src/"
                ]
            },
            "scripts": {
                "build-development": [
                    "pnpm run build"
                ],
                "build-production": [
                    "pnpm run build-production"
                ],
                "phpunit": [
                    "./vendor/phpunit/phpunit/phpunit --colors=always"
                ],
                "test-coverage": [
                    "php -dpcov.directory=. ./vendor/bin/phpunit --coverage-clover \"$COVERAGE_DIR/php/clover.xml\"",
                    "pnpm run test-coverage"
                ],
                "test-js": [
                    "pnpm run test"
                ],
                "test-php": [
                    "@composer phpunit"
                ]
            },
            "license": [
                "GPL-2.0-or-later"
            ],
            "description": "Asset management utilities for Jetpack ecosystem packages",
            "transport-options": {
                "relative": true
            }
        },
        {
            "name": "automattic/jetpack-autoloader",
            "version": "dev-master",
            "dist": {
                "type": "path",
                "url": "../../packages/autoloader",
                "reference": "0d14c81f42c4da64b4d3b2a7878e3b058d1af7c8"
            },
            "require": {
                "composer-plugin-api": "^1.1 || ^2.0"
            },
            "require-dev": {
                "automattic/jetpack-changelogger": "^3.0",
                "yoast/phpunit-polyfills": "1.0.3"
            },
            "type": "composer-plugin",
            "extra": {
                "autotagger": true,
                "class": "Automattic\\Jetpack\\Autoloader\\CustomAutoloaderPlugin",
                "mirror-repo": "Automattic/jetpack-autoloader",
                "changelogger": {
                    "link-template": "https://github.com/Automattic/jetpack-autoloader/compare/v${old}...v${new}"
                },
                "branch-alias": {
                    "dev-master": "2.11.x-dev"
                }
            },
            "autoload": {
                "classmap": [
                    "src/AutoloadGenerator.php"
                ],
                "psr-4": {
                    "Automattic\\Jetpack\\Autoloader\\": "src"
                }
            },
            "scripts": {
                "phpunit": [
                    "./vendor/phpunit/phpunit/phpunit --colors=always"
                ],
                "test-coverage": [
                    "php -dpcov.directory=. ./vendor/bin/phpunit --coverage-php \"./tests/php/tmp/coverage-report.php\"",
                    "php ./tests/php/bin/test-coverage.php \"$COVERAGE_DIR/clover.xml\""
                ],
                "test-php": [
                    "@composer phpunit"
                ]
            },
            "license": [
                "GPL-2.0-or-later"
            ],
            "description": "Creates a custom autoloader for a plugin or theme.",
            "transport-options": {
                "relative": true
            }
        },
        {
            "name": "automattic/jetpack-backup",
            "version": "dev-master",
            "dist": {
                "type": "path",
                "url": "../../packages/backup",
                "reference": "26be67ce4699b2a80cd477c9627b6fc48b3cdec0"
            },
            "require": {
                "automattic/jetpack-connection": "^1.37",
                "automattic/jetpack-sync": "^1.30"
            },
            "require-dev": {
                "automattic/jetpack-changelogger": "^3.0",
                "automattic/wordbless": "@dev",
                "yoast/phpunit-polyfills": "1.0.3"
            },
            "type": "jetpack-library",
            "extra": {
                "autotagger": true,
                "mirror-repo": "Automattic/jetpack-backup",
                "textdomain": "jetpack-backup-pkg",
                "version-constants": {
                    "::PACKAGE_VERSION": "src/class-package-version.php"
                },
                "changelogger": {
                    "link-template": "https://github.com/Automattic/jetpack-backup/compare/v${old}...v${new}"
                },
                "branch-alias": {
                    "dev-master": "1.2.x-dev"
                }
            },
            "autoload": {
                "files": [
                    "actions.php"
                ],
                "classmap": [
                    "src/"
                ]
            },
            "scripts": {
                "phpunit": [
                    "./vendor/phpunit/phpunit/phpunit --colors=always"
                ],
                "test-coverage": [
                    "php -dpcov.directory=. ./vendor/bin/phpunit --coverage-clover \"$COVERAGE_DIR/clover.xml\""
                ],
                "test-php": [
                    "@composer phpunit"
                ],
                "post-update-cmd": [
                    "php -r \"copy('vendor/automattic/wordbless/src/dbless-wpdb.php', 'wordpress/wp-content/db.php');\""
                ]
            },
            "license": [
                "GPL-2.0-or-later"
            ],
            "description": "Tools to assist with backing up Jetpack sites.",
            "transport-options": {
                "relative": true
            }
        },
        {
            "name": "automattic/jetpack-blocks",
            "version": "dev-master",
            "dist": {
                "type": "path",
                "url": "../../packages/blocks",
                "reference": "5fa39eec698e40b071be806a663367eb4555f557"
            },
            "require-dev": {
                "automattic/jetpack-changelogger": "^3.0",
                "automattic/wordbless": "dev-master",
                "brain/monkey": "2.6.1",
                "yoast/phpunit-polyfills": "1.0.3"
            },
            "type": "jetpack-library",
            "extra": {
                "autotagger": true,
                "mirror-repo": "Automattic/jetpack-blocks",
                "changelogger": {
                    "link-template": "https://github.com/Automattic/jetpack-blocks/compare/v${old}...v${new}"
                },
                "branch-alias": {
                    "dev-master": "1.4.x-dev"
                }
            },
            "autoload": {
                "classmap": [
                    "src/"
                ]
            },
            "scripts": {
                "phpunit": [
                    "./vendor/phpunit/phpunit/phpunit --colors=always"
                ],
                "post-update-cmd": [
                    "php -r \"copy('vendor/automattic/wordbless/src/dbless-wpdb.php', 'wordpress/wp-content/db.php');\""
                ],
                "test-coverage": [
                    "php -dpcov.directory=. ./vendor/bin/phpunit --coverage-clover \"$COVERAGE_DIR/clover.xml\""
                ],
                "test-php": [
                    "@composer phpunit"
                ]
            },
            "license": [
                "GPL-2.0-or-later"
            ],
            "description": "Register and manage blocks within a plugin. Used to manage block registration, enqueues, and more.",
            "transport-options": {
                "relative": true
            }
        },
        {
            "name": "automattic/jetpack-compat",
            "version": "dev-master",
            "dist": {
                "type": "path",
                "url": "../../packages/compat",
                "reference": "b7df09e6dd884b03fb8b2198bf1a11371d05d40f"
            },
            "require-dev": {
                "automattic/jetpack-changelogger": "^3.0"
            },
            "type": "jetpack-library",
            "extra": {
                "autotagger": true,
                "mirror-repo": "Automattic/jetpack-compat",
                "textdomain": "jetpack-compat",
                "changelogger": {
                    "link-template": "https://github.com/Automattic/jetpack-compat/compare/v${old}...v${new}"
                },
                "branch-alias": {
                    "dev-master": "1.7.x-dev"
                }
            },
            "autoload": {
                "files": [
                    "functions.php"
                ],
                "classmap": [
                    "legacy"
                ]
            },
            "license": [
                "GPL-2.0-or-later"
            ],
            "description": "Compatibility layer with previous versions of Jetpack",
            "transport-options": {
                "relative": true
            }
        },
        {
            "name": "automattic/jetpack-composer-plugin",
            "version": "dev-master",
            "dist": {
                "type": "path",
                "url": "../../packages/composer-plugin",
                "reference": "c3fc0e4cf179c619f896174a6c9db8e70cff74c3"
            },
            "require": {
                "composer-plugin-api": "^2.1.0"
            },
            "require-dev": {
                "automattic/jetpack-changelogger": "^3.0",
                "composer/composer": "2.2.3",
                "yoast/phpunit-polyfills": "1.0.3"
            },
            "type": "composer-plugin",
            "extra": {
                "class": "Automattic\\Jetpack\\Composer\\Plugin",
                "mirror-repo": "Automattic/jetpack-composer-plugin",
                "changelogger": {
                    "link-template": "https://github.com/Automattic/jetpack-composer-plugin/compare/v${old}...v${new}"
                },
                "autotagger": true,
                "branch-alias": {
                    "dev-master": "1.1.x-dev"
                }
            },
            "autoload": {
                "classmap": [
                    "src/"
                ]
            },
            "scripts": {
                "phpunit": [
                    "./vendor/phpunit/phpunit/phpunit --colors=always"
                ],
                "test-coverage": [
                    "php -dpcov.directory=. ./vendor/bin/phpunit --coverage-clover \"$COVERAGE_DIR/clover.xml\""
                ],
                "test-php": [
                    "@composer phpunit"
                ]
            },
            "license": [
                "GPL-2.0-or-later"
            ],
            "description": "A custom installer plugin for Composer to move Jetpack packages out of `vendor/` so WordPress's translation infrastructure will find their strings.",
            "transport-options": {
                "relative": true
            }
        },
        {
            "name": "automattic/jetpack-config",
            "version": "dev-master",
            "dist": {
                "type": "path",
                "url": "../../packages/config",
                "reference": "7ed065622e06c9992d7f659458c42b85a9864c8d"
            },
            "require-dev": {
                "automattic/jetpack-changelogger": "^3.0"
            },
            "type": "jetpack-library",
            "extra": {
                "autotagger": true,
                "mirror-repo": "Automattic/jetpack-config",
                "textdomain": "jetpack-config",
                "changelogger": {
                    "link-template": "https://github.com/Automattic/jetpack-config/compare/v${old}...v${new}"
                },
                "branch-alias": {
                    "dev-master": "1.7.x-dev"
                }
            },
            "autoload": {
                "classmap": [
                    "src/"
                ]
            },
            "license": [
                "GPL-2.0-or-later"
            ],
            "description": "Jetpack configuration package that initializes other packages and configures Jetpack's functionality. Can be used as a base for all variants of Jetpack package usage.",
            "transport-options": {
                "relative": true
            }
        },
        {
            "name": "automattic/jetpack-connection",
            "version": "dev-master",
            "dist": {
                "type": "path",
                "url": "../../packages/connection",
                "reference": "8197ef999bf0765f0ed57a630c4ae277071e7cc2"
            },
            "require": {
                "automattic/jetpack-a8c-mc-stats": "^1.4",
                "automattic/jetpack-admin-ui": "^0.2",
                "automattic/jetpack-constants": "^1.6",
                "automattic/jetpack-heartbeat": "^1.4",
                "automattic/jetpack-options": "^1.14",
                "automattic/jetpack-redirect": "^1.7",
                "automattic/jetpack-roles": "^1.4",
                "automattic/jetpack-status": "^1.13"
            },
            "require-dev": {
                "automattic/jetpack-changelogger": "^3.0",
                "automattic/wordbless": "@dev",
                "brain/monkey": "2.6.1",
                "yoast/phpunit-polyfills": "1.0.3"
            },
            "type": "jetpack-library",
            "extra": {
                "autotagger": true,
                "mirror-repo": "Automattic/jetpack-connection",
                "textdomain": "jetpack-connection",
                "version-constants": {
                    "::PACKAGE_VERSION": "src/class-package-version.php"
                },
                "changelogger": {
                    "link-template": "https://github.com/Automattic/jetpack-connection/compare/v${old}...v${new}"
                },
                "branch-alias": {
                    "dev-master": "1.37.x-dev"
                }
            },
            "autoload": {
                "classmap": [
                    "legacy",
                    "src/",
                    "src/webhooks"
                ]
            },
            "scripts": {
                "phpunit": [
                    "./vendor/phpunit/phpunit/phpunit --colors=always"
                ],
                "post-update-cmd": [
                    "php -r \"copy('vendor/automattic/wordbless/src/dbless-wpdb.php', 'wordpress/wp-content/db.php');\""
                ],
                "test-coverage": [
                    "php -dpcov.directory=. ./vendor/bin/phpunit --coverage-clover \"$COVERAGE_DIR/clover.xml\""
                ],
                "test-php": [
                    "@composer phpunit"
                ]
            },
            "license": [
                "GPL-2.0-or-later"
            ],
            "description": "Everything needed to connect to the Jetpack infrastructure",
            "transport-options": {
                "relative": true
            }
        },
        {
            "name": "automattic/jetpack-connection-ui",
            "version": "dev-master",
            "dist": {
                "type": "path",
                "url": "../../packages/connection-ui",
                "reference": "a056d86f62db8d5f99a27bf69ded9387f56d365a"
            },
            "require": {
                "automattic/jetpack-assets": "^1.17",
                "automattic/jetpack-connection": "^1.37",
                "automattic/jetpack-constants": "^1.6",
                "automattic/jetpack-device-detection": "^1.4",
                "automattic/jetpack-identity-crisis": "^0.8"
            },
            "require-dev": {
                "automattic/jetpack-changelogger": "^3.0"
            },
            "type": "jetpack-library",
            "extra": {
                "autotagger": true,
                "mirror-repo": "Automattic/jetpack-connection-ui",
                "textdomain": "jetpack-connection-ui",
                "changelogger": {
                    "link-template": "https://github.com/Automattic/jetpack-connection-ui/compare/v${old}...v${new}"
                },
                "branch-alias": {
                    "dev-master": "2.3.x-dev"
                }
            },
            "autoload": {
                "classmap": [
                    "src/"
                ]
            },
            "scripts": {
                "build-development": [
                    "pnpm run build"
                ],
                "build-production": [
                    "NODE_ENV=production pnpm run build"
                ],
                "watch": [
                    "Composer\\Config::disableProcessTimeout",
                    "pnpm run watch"
                ]
            },
            "license": [
                "GPL-2.0-or-later"
            ],
            "description": "Jetpack Connection UI",
            "transport-options": {
                "relative": true
            }
        },
        {
            "name": "automattic/jetpack-constants",
            "version": "dev-master",
            "dist": {
                "type": "path",
                "url": "../../packages/constants",
                "reference": "c707667b702d06091f8183df68a2a2b0d230c2b3"
            },
            "require-dev": {
                "automattic/jetpack-changelogger": "^3.0",
                "brain/monkey": "2.6.1",
                "yoast/phpunit-polyfills": "1.0.3"
            },
            "type": "jetpack-library",
            "extra": {
                "autotagger": true,
                "mirror-repo": "Automattic/jetpack-constants",
                "changelogger": {
                    "link-template": "https://github.com/Automattic/jetpack-constants/compare/v${old}...v${new}"
                },
                "branch-alias": {
                    "dev-master": "1.6.x-dev"
                }
            },
            "autoload": {
                "classmap": [
                    "src/"
                ]
            },
            "scripts": {
                "phpunit": [
                    "./vendor/phpunit/phpunit/phpunit --colors=always"
                ],
                "test-coverage": [
                    "php -dpcov.directory=. ./vendor/bin/phpunit --coverage-clover \"$COVERAGE_DIR/clover.xml\""
                ],
                "test-php": [
                    "@composer phpunit"
                ]
            },
            "license": [
                "GPL-2.0-or-later"
            ],
            "description": "A wrapper for defining constants in a more testable way.",
            "transport-options": {
                "relative": true
            }
        },
        {
            "name": "automattic/jetpack-device-detection",
            "version": "dev-master",
            "dist": {
                "type": "path",
                "url": "../../packages/device-detection",
                "reference": "9e6dca88fa7d4e8d264d32f3f50007c124f98c97"
            },
            "require-dev": {
                "automattic/jetpack-changelogger": "^3.0",
                "yoast/phpunit-polyfills": "1.0.3"
            },
            "type": "jetpack-library",
            "extra": {
                "autotagger": true,
                "mirror-repo": "Automattic/jetpack-device-detection",
                "changelogger": {
                    "link-template": "https://github.com/Automattic/jetpack-device-detection/compare/v${old}...v${new}"
                },
                "branch-alias": {
                    "dev-master": "1.4.x-dev"
                }
            },
            "autoload": {
                "classmap": [
                    "src/"
                ]
            },
            "scripts": {
                "phpunit": [
                    "./vendor/phpunit/phpunit/phpunit --colors=always"
                ],
                "test-coverage": [
                    "php -dpcov.directory=. ./vendor/bin/phpunit --coverage-clover \"$COVERAGE_DIR/clover.xml\""
                ],
                "test-php": [
                    "@composer phpunit"
                ]
            },
            "license": [
                "GPL-2.0-or-later"
            ],
            "description": "A way to detect device types based on User-Agent header.",
            "transport-options": {
                "relative": true
            }
        },
        {
            "name": "automattic/jetpack-error",
            "version": "dev-master",
            "dist": {
                "type": "path",
                "url": "../../packages/error",
                "reference": "af8ed8b85889e26f768c006ac34b39c9ae5e3f53"
            },
            "require-dev": {
                "automattic/jetpack-changelogger": "^3.0",
                "yoast/phpunit-polyfills": "1.0.3"
            },
            "type": "jetpack-library",
            "extra": {
                "autotagger": true,
                "mirror-repo": "Automattic/jetpack-error",
                "changelogger": {
                    "link-template": "https://github.com/Automattic/jetpack-error/compare/v${old}...v${new}"
                },
                "branch-alias": {
                    "dev-master": "1.3.x-dev"
                }
            },
            "autoload": {
                "classmap": [
                    "src/"
                ]
            },
            "scripts": {
                "phpunit": [
                    "./vendor/phpunit/phpunit/phpunit --colors=always"
                ],
                "test-coverage": [
                    "php -dpcov.directory=. ./vendor/bin/phpunit --coverage-clover \"$COVERAGE_DIR/clover.xml\""
                ],
                "test-php": [
                    "@composer phpunit"
                ]
            },
            "license": [
                "GPL-2.0-or-later"
            ],
            "description": "Jetpack Error - a wrapper around WP_Error.",
            "transport-options": {
                "relative": true
            }
        },
        {
            "name": "automattic/jetpack-google-fonts-provider",
            "version": "dev-master",
            "dist": {
                "type": "path",
                "url": "../../packages/google-fonts-provider",
                "reference": "b4505b57b156ce9fb2a2eee1adebae621c7b3f96"
            },
            "require-dev": {
                "automattic/jetpack-changelogger": "^3.0",
                "brain/monkey": "2.6.1",
                "yoast/phpunit-polyfills": "1.0.3"
            },
            "type": "jetpack-library",
            "extra": {
                "autotagger": true,
                "mirror-repo": "Automattic/jetpack-google-fonts-provider",
                "changelogger": {
                    "link-template": "https://github.com/Automattic/jetpack-google-fonts-provider/compare/v${old}...v${new}"
                },
                "branch-alias": {
                    "dev-master": "0.2.x-dev"
                },
                "textdomain": "jetpack-google-fonts-provider"
            },
            "autoload": {
                "classmap": [
                    "src/"
                ]
            },
            "scripts": {
                "phpunit": [
                    "./vendor/phpunit/phpunit/phpunit --colors=always"
                ],
                "test-coverage": [
                    "php -dpcov.directory=. ./vendor/bin/phpunit --coverage-clover \"$COVERAGE_DIR/clover.xml\""
                ],
                "test-php": [
                    "@composer phpunit"
                ]
            },
            "license": [
                "GPL-2.0-or-later"
            ],
            "description": "WordPress Webfonts provider for Google Fonts",
            "transport-options": {
                "relative": true
            }
        },
        {
            "name": "automattic/jetpack-heartbeat",
            "version": "dev-master",
            "dist": {
                "type": "path",
                "url": "../../packages/heartbeat",
                "reference": "14c401c013c64fea324ea7fee4559aa90366293c"
            },
            "require": {
                "automattic/jetpack-a8c-mc-stats": "^1.4",
                "automattic/jetpack-options": "^1.14"
            },
            "require-dev": {
                "automattic/jetpack-changelogger": "^3.0"
            },
            "type": "jetpack-library",
            "extra": {
                "autotagger": true,
                "mirror-repo": "Automattic/jetpack-heartbeat",
                "textdomain": "jetpack-heartbeat",
                "changelogger": {
                    "link-template": "https://github.com/Automattic/jetpack-heartbeat/compare/v${old}...v${new}"
                },
                "branch-alias": {
                    "dev-master": "1.4.x-dev"
                }
            },
            "autoload": {
                "classmap": [
                    "src/"
                ]
            },
            "license": [
                "GPL-2.0-or-later"
            ],
            "description": "This adds a cronjob that sends a batch of internal automattic stats to wp.com once a day",
            "transport-options": {
                "relative": true
            }
        },
        {
            "name": "automattic/jetpack-identity-crisis",
            "version": "dev-master",
            "dist": {
                "type": "path",
                "url": "../../packages/identity-crisis",
                "reference": "440d69a3150a664ef30c578f23fa5a5a030744b6"
            },
            "require": {
                "automattic/jetpack-assets": "^1.17",
                "automattic/jetpack-connection": "^1.37",
                "automattic/jetpack-constants": "^1.6",
                "automattic/jetpack-logo": "^1.5",
                "automattic/jetpack-options": "^1.14",
                "automattic/jetpack-status": "^1.13"
            },
            "require-dev": {
                "automattic/jetpack-changelogger": "^3.0",
                "automattic/wordbless": "@dev",
                "yoast/phpunit-polyfills": "1.0.3"
            },
            "type": "jetpack-library",
            "extra": {
                "autotagger": true,
                "mirror-repo": "Automattic/jetpack-identity-crisis",
                "textdomain": "jetpack-idc",
                "version-constants": {
                    "::PACKAGE_VERSION": "src/class-identity-crisis.php"
                },
                "changelogger": {
                    "link-template": "https://github.com/Automattic/jetpack-identity-crisis/compare/v${old}...v${new}"
                },
                "branch-alias": {
                    "dev-master": "0.8.x-dev"
                }
            },
            "autoload": {
                "classmap": [
                    "src/"
                ]
            },
            "scripts": {
                "build-development": [
                    "pnpm run build"
                ],
                "build-production": [
                    "NODE_ENV='production' pnpm run build"
                ],
                "phpunit": [
                    "./vendor/phpunit/phpunit/phpunit --colors=always"
                ],
                "test-coverage": [
                    "php -dpcov.directory=. ./vendor/bin/phpunit --coverage-clover \"$COVERAGE_DIR/clover.xml\""
                ],
                "test-php": [
                    "@composer phpunit"
                ],
                "post-update-cmd": [
                    "php -r \"copy('vendor/automattic/wordbless/src/dbless-wpdb.php', 'wordpress/wp-content/db.php');\""
                ],
                "watch": [
                    "Composer\\Config::disableProcessTimeout",
                    "pnpm run watch"
                ]
            },
            "license": [
                "GPL-2.0-or-later"
            ],
            "description": "Identity Crisis.",
            "transport-options": {
                "relative": true
            }
        },
        {
            "name": "automattic/jetpack-jitm",
            "version": "dev-master",
            "dist": {
                "type": "path",
                "url": "../../packages/jitm",
                "reference": "078aa7ea388a8805bdaadc2cc2e0e2b7fea603ef"
            },
            "require": {
                "automattic/jetpack-a8c-mc-stats": "^1.4",
                "automattic/jetpack-assets": "^1.17",
                "automattic/jetpack-connection": "^1.37",
                "automattic/jetpack-device-detection": "^1.4",
                "automattic/jetpack-logo": "^1.5",
                "automattic/jetpack-options": "^1.14",
                "automattic/jetpack-partner": "^1.7",
                "automattic/jetpack-redirect": "^1.7",
                "automattic/jetpack-status": "^1.13"
            },
            "require-dev": {
                "automattic/jetpack-changelogger": "^3.0",
                "brain/monkey": "2.6.1",
                "yoast/phpunit-polyfills": "1.0.3"
            },
            "type": "jetpack-library",
            "extra": {
                "autotagger": true,
                "mirror-repo": "Automattic/jetpack-jitm",
                "textdomain": "jetpack-jitm",
                "version-constants": {
                    "::PACKAGE_VERSION": "src/class-jitm.php"
                },
                "changelogger": {
                    "link-template": "https://github.com/Automattic/jetpack-jitm/compare/v${old}...v${new}"
                },
                "branch-alias": {
                    "dev-master": "2.2.x-dev"
                }
            },
            "autoload": {
                "classmap": [
                    "src/"
                ]
            },
            "scripts": {
                "build-production": [
                    "pnpm run build-production"
                ],
                "build-development": [
                    "pnpm run build"
                ],
                "phpunit": [
                    "./vendor/phpunit/phpunit/phpunit --colors=always"
                ],
                "test-coverage": [
                    "php -dpcov.directory=. ./vendor/bin/phpunit --coverage-clover \"$COVERAGE_DIR/clover.xml\""
                ],
                "test-php": [
                    "@composer phpunit"
                ]
            },
            "license": [
                "GPL-2.0-or-later"
            ],
            "description": "Just in time messages for Jetpack",
            "transport-options": {
                "relative": true
            }
        },
        {
            "name": "automattic/jetpack-lazy-images",
            "version": "dev-master",
            "dist": {
                "type": "path",
                "url": "../../packages/lazy-images",
                "reference": "c7115dc7f2f073b53f98584382773bb8db0ca68b"
            },
            "require": {
                "automattic/jetpack-assets": "^1.17",
                "automattic/jetpack-constants": "^1.6"
            },
            "require-dev": {
                "automattic/jetpack-changelogger": "^3.0",
                "automattic/wordbless": "dev-master",
                "yoast/phpunit-polyfills": "1.0.3"
            },
            "type": "jetpack-library",
            "extra": {
                "autotagger": true,
                "mirror-repo": "Automattic/jetpack-lazy-images",
                "textdomain": "jetpack-lazy-images",
                "changelogger": {
                    "link-template": "https://github.com/Automattic/jetpack-lazy-images/compare/v${old}...v${new}"
                },
                "branch-alias": {
                    "dev-master": "2.1.x-dev"
                }
            },
            "autoload": {
                "classmap": [
                    "src/"
                ]
            },
            "scripts": {
                "build-production": [
                    "pnpm run build-production"
                ],
                "build-development": [
                    "pnpm run build"
                ],
                "phpunit": [
                    "./vendor/phpunit/phpunit/phpunit --colors=always"
                ],
                "post-update-cmd": [
                    "php -r \"copy('vendor/automattic/wordbless/src/dbless-wpdb.php', 'wordpress/wp-content/db.php');\""
                ],
                "test-coverage": [
                    "php -dpcov.directory=. ./vendor/bin/phpunit --coverage-clover \"$COVERAGE_DIR/clover.xml\""
                ],
                "test-php": [
                    "@composer phpunit"
                ]
            },
            "license": [
                "GPL-2.0-or-later"
            ],
            "description": "Speed up your site and create a smoother viewing experience by loading images as visitors scroll down the screen, instead of all at once.",
            "transport-options": {
                "relative": true
            }
        },
        {
            "name": "automattic/jetpack-licensing",
            "version": "dev-master",
            "dist": {
                "type": "path",
                "url": "../../packages/licensing",
                "reference": "bcd9217e6a9570dda47a682c3e18f2477586a04e"
            },
            "require": {
                "automattic/jetpack-connection": "^1.37",
                "automattic/jetpack-options": "^1.14"
            },
            "require-dev": {
                "automattic/jetpack-changelogger": "^3.0",
                "automattic/wordbless": "@dev",
                "yoast/phpunit-polyfills": "1.0.3"
            },
            "type": "jetpack-library",
            "extra": {
                "autotagger": true,
                "mirror-repo": "Automattic/jetpack-licensing",
                "textdomain": "jetpack-licensing",
                "changelogger": {
                    "link-template": "https://github.com/Automattic/jetpack-licensing/compare/v${old}...v${new}"
                },
                "branch-alias": {
                    "dev-master": "1.6.x-dev"
                }
            },
            "autoload": {
                "classmap": [
                    "src/"
                ]
            },
            "scripts": {
                "phpunit": [
                    "./vendor/phpunit/phpunit/phpunit --colors=always"
                ],
                "post-update-cmd": [
                    "php -r \"copy('vendor/automattic/wordbless/src/dbless-wpdb.php', 'wordpress/wp-content/db.php');\""
                ],
                "test-coverage": [
                    "php -dpcov.directory=. ./vendor/bin/phpunit --coverage-clover \"$COVERAGE_DIR/clover.xml\""
                ],
                "test-php": [
                    "@composer phpunit"
                ]
            },
            "license": [
                "GPL-2.0-or-later"
            ],
            "description": "Everything needed to manage Jetpack licenses client-side.",
            "transport-options": {
                "relative": true
            }
        },
        {
            "name": "automattic/jetpack-logo",
            "version": "dev-master",
            "dist": {
                "type": "path",
                "url": "../../packages/logo",
                "reference": "c0d7df78e0ea4d9d09a22ff937fce5ec13a08379"
            },
            "require-dev": {
                "automattic/jetpack-changelogger": "^3.0",
                "yoast/phpunit-polyfills": "1.0.3"
            },
            "type": "jetpack-library",
            "extra": {
                "autotagger": true,
                "mirror-repo": "Automattic/jetpack-logo",
                "changelogger": {
                    "link-template": "https://github.com/Automattic/jetpack-logo/compare/v${old}...v${new}"
                },
                "branch-alias": {
                    "dev-master": "1.5.x-dev"
                }
            },
            "autoload": {
                "classmap": [
                    "src/"
                ]
            },
            "scripts": {
                "phpunit": [
                    "./vendor/phpunit/phpunit/phpunit --colors=always"
                ],
                "test-coverage": [
                    "php -dpcov.directory=. ./vendor/bin/phpunit --coverage-clover \"$COVERAGE_DIR/clover.xml\""
                ],
                "test-php": [
                    "@composer phpunit"
                ]
            },
            "license": [
                "GPL-2.0-or-later"
            ],
            "description": "A logo for Jetpack",
            "transport-options": {
                "relative": true
            }
        },
        {
            "name": "automattic/jetpack-my-jetpack",
            "version": "dev-master",
            "dist": {
                "type": "path",
                "url": "../../packages/my-jetpack",
<<<<<<< HEAD
                "reference": "9318131739827c45d04ec4d3a20ca90086ae6d00"
=======
                "reference": "d41271fef907f3e11c742cf5e59f67a480094a12"
>>>>>>> bbaa2ace
            },
            "require": {
                "automattic/jetpack-admin-ui": "^0.2",
                "automattic/jetpack-assets": "^1.17",
                "automattic/jetpack-connection": "^1.37",
                "automattic/jetpack-plugins-installer": "^0.1",
                "automattic/jetpack-redirect": "^1.7"
            },
            "require-dev": {
                "automattic/jetpack-changelogger": "^3.0",
                "automattic/jetpack-constants": "^1.6",
                "automattic/jetpack-options": "^1.14",
                "automattic/wordbless": "@dev",
                "yoast/phpunit-polyfills": "1.0.3"
            },
            "type": "jetpack-library",
            "extra": {
                "autotagger": true,
                "mirror-repo": "Automattic/jetpack-my-jetpack",
                "textdomain": "jetpack-my-jetpack",
                "changelogger": {
                    "link-template": "https://github.com/Automattic/jetpack-my-jetpack/compare/${old}...${new}"
                },
                "branch-alias": {
                    "dev-master": "1.0.x-dev"
                },
                "version-constants": {
                    "::PACKAGE_VERSION": "src/class-initializer.php"
                }
            },
            "autoload": {
                "classmap": [
                    "src/",
                    "src/products"
                ]
            },
            "scripts": {
                "phpunit": [
                    "./vendor/phpunit/phpunit/phpunit --colors=always"
                ],
                "test-coverage": [
                    "php -dpcov.directory=. ./vendor/bin/phpunit --coverage-clover \"$COVERAGE_DIR/coverage.xml\"",
                    "pnpm run test -- --coverageDirectory=\"$COVERAGE_DIR\" --coverage --coverageReporters=clover"
                ],
                "test-php": [
                    "@composer phpunit"
                ],
                "test-js": [
                    "pnpm run test"
                ],
                "test-js-watch": [
                    "Composer\\Config::disableProcessTimeout",
                    "pnpm run test -- --watch"
                ],
                "build-development": [
                    "pnpm run build"
                ],
                "build-production": [
                    "NODE_ENV=production pnpm run build"
                ],
                "watch": [
                    "Composer\\Config::disableProcessTimeout",
                    "pnpm run watch"
                ],
                "post-update-cmd": [
                    "php -r \"copy('vendor/automattic/wordbless/src/dbless-wpdb.php', 'wordpress/wp-content/db.php');\""
                ]
            },
            "license": [
                "GPL-2.0-or-later"
            ],
            "description": "WP Admin page with information and configuration shared among all Jetpack stand-alone plugins",
            "transport-options": {
                "relative": true
            }
        },
        {
            "name": "automattic/jetpack-options",
            "version": "dev-master",
            "dist": {
                "type": "path",
                "url": "../../packages/options",
                "reference": "ae4325a0569cc055a1c2649bb2572f15ab4d37bb"
            },
            "require": {
                "automattic/jetpack-constants": "^1.6"
            },
            "require-dev": {
                "automattic/jetpack-changelogger": "^3.0",
                "yoast/phpunit-polyfills": "1.0.3"
            },
            "type": "jetpack-library",
            "extra": {
                "autotagger": true,
                "mirror-repo": "Automattic/jetpack-options",
                "changelogger": {
                    "link-template": "https://github.com/Automattic/jetpack-options/compare/v${old}...v${new}"
                },
                "branch-alias": {
                    "dev-master": "1.14.x-dev"
                }
            },
            "autoload": {
                "classmap": [
                    "legacy"
                ]
            },
            "license": [
                "GPL-2.0-or-later"
            ],
            "description": "A wrapper for wp-options to manage specific Jetpack options.",
            "transport-options": {
                "relative": true
            }
        },
        {
            "name": "automattic/jetpack-partner",
            "version": "dev-master",
            "dist": {
                "type": "path",
                "url": "../../packages/partner",
                "reference": "4146461cc9635e221280b915a4de2c08244daf79"
            },
            "require": {
                "automattic/jetpack-connection": "^1.37",
                "automattic/jetpack-options": "^1.14",
                "automattic/jetpack-status": "^1.13"
            },
            "require-dev": {
                "automattic/jetpack-changelogger": "^3.0",
                "automattic/wordbless": "@dev",
                "brain/monkey": "2.6.1",
                "yoast/phpunit-polyfills": "1.0.3"
            },
            "type": "jetpack-library",
            "extra": {
                "autotagger": true,
                "mirror-repo": "Automattic/jetpack-partner",
                "changelogger": {
                    "link-template": "https://github.com/Automattic/jetpack-partner/compare/v${old}...v${new}"
                },
                "branch-alias": {
                    "dev-master": "1.7.x-dev"
                }
            },
            "autoload": {
                "classmap": [
                    "src/"
                ]
            },
            "scripts": {
                "phpunit": [
                    "./vendor/phpunit/phpunit/phpunit --colors=always"
                ],
                "post-update-cmd": [
                    "php -r \"copy('vendor/automattic/wordbless/src/dbless-wpdb.php', 'wordpress/wp-content/db.php');\""
                ],
                "test-coverage": [
                    "php -dpcov.directory=. ./vendor/bin/phpunit --coverage-clover \"$COVERAGE_DIR/clover.xml\""
                ],
                "test-php": [
                    "@composer phpunit"
                ]
            },
            "license": [
                "GPL-2.0-or-later"
            ],
            "description": "Support functions for Jetpack hosting partners.",
            "transport-options": {
                "relative": true
            }
        },
        {
            "name": "automattic/jetpack-password-checker",
            "version": "dev-master",
            "dist": {
                "type": "path",
                "url": "../../packages/password-checker",
                "reference": "a9dd0d76a2a18a042898111f5ac279e5f32c2258"
            },
            "require-dev": {
                "automattic/jetpack-changelogger": "^3.0",
                "automattic/wordbless": "@dev",
                "yoast/phpunit-polyfills": "1.0.3"
            },
            "type": "jetpack-library",
            "extra": {
                "autotagger": true,
                "mirror-repo": "Automattic/jetpack-password-checker",
                "textdomain": "jetpack-password-checker",
                "changelogger": {
                    "link-template": "https://github.com/Automattic/jetpack-password-checker/compare/v${old}...v${new}"
                },
                "branch-alias": {
                    "dev-master": "0.2.x-dev"
                }
            },
            "autoload": {
                "classmap": [
                    "src/"
                ]
            },
            "scripts": {
                "phpunit": [
                    "./vendor/phpunit/phpunit/phpunit --colors=always"
                ],
                "test-coverage": [
                    "php -dpcov.directory=. ./vendor/bin/phpunit --coverage-clover \"$COVERAGE_DIR/clover.xml\""
                ],
                "test-php": [
                    "@composer phpunit"
                ],
                "post-update-cmd": [
                    "php -r \"copy('vendor/automattic/wordbless/src/dbless-wpdb.php', 'wordpress/wp-content/db.php');\""
                ]
            },
            "license": [
                "GPL-2.0-or-later"
            ],
            "description": "Password Checker.",
            "transport-options": {
                "relative": true
            }
        },
        {
            "name": "automattic/jetpack-plugins-installer",
            "version": "dev-master",
            "dist": {
                "type": "path",
                "url": "../../packages/plugins-installer",
                "reference": "0b68b85dd5075ccbecfe63a877b31a848feecca0"
            },
            "require": {
                "automattic/jetpack-a8c-mc-stats": "^1.4"
            },
            "require-dev": {
                "automattic/jetpack-changelogger": "^3.0",
                "yoast/phpunit-polyfills": "1.0.3"
            },
            "type": "jetpack-library",
            "extra": {
                "branch-alias": {
                    "dev-master": "0.1.x-dev"
                },
                "mirror-repo": "Automattic/jetpack-plugins-installer",
                "changelogger": {
                    "link-template": "https://github.com/Automattic/jetpack-plugins-installer/compare/v${old}...v${new}"
                },
                "autotagger": true,
                "textdomain": "jetpack-plugins-installer"
            },
            "autoload": {
                "classmap": [
                    "src/"
                ]
            },
            "scripts": {
                "phpunit": [
                    "./vendor/phpunit/phpunit/phpunit --colors=always"
                ],
                "test-coverage": [
                    "php -dpcov.directory=. ./vendor/bin/phpunit --coverage-clover \"$COVERAGE_DIR/clover.xml\""
                ],
                "test-php": [
                    "@composer phpunit"
                ]
            },
            "license": [
                "GPL-2.0-or-later"
            ],
            "description": "Handle installation of plugins from WP.org",
            "transport-options": {
                "relative": true
            }
        },
        {
            "name": "automattic/jetpack-redirect",
            "version": "dev-master",
            "dist": {
                "type": "path",
                "url": "../../packages/redirect",
                "reference": "6f4d901d139ae90d55cb772c0cdbe8d08d202792"
            },
            "require": {
                "automattic/jetpack-status": "^1.13"
            },
            "require-dev": {
                "automattic/jetpack-changelogger": "^3.0",
                "brain/monkey": "2.6.1",
                "yoast/phpunit-polyfills": "1.0.3"
            },
            "type": "jetpack-library",
            "extra": {
                "autotagger": true,
                "mirror-repo": "Automattic/jetpack-redirect",
                "changelogger": {
                    "link-template": "https://github.com/Automattic/jetpack-redirect/compare/v${old}...v${new}"
                },
                "branch-alias": {
                    "dev-master": "1.7.x-dev"
                }
            },
            "autoload": {
                "classmap": [
                    "src/"
                ]
            },
            "scripts": {
                "phpunit": [
                    "./vendor/phpunit/phpunit/phpunit --colors=always"
                ],
                "test-coverage": [
                    "php -dpcov.directory=. ./vendor/bin/phpunit --coverage-clover \"$COVERAGE_DIR/clover.xml\""
                ],
                "test-php": [
                    "@composer phpunit"
                ]
            },
            "license": [
                "GPL-2.0-or-later"
            ],
            "description": "Utilities to build URLs to the jetpack.com/redirect/ service",
            "transport-options": {
                "relative": true
            }
        },
        {
            "name": "automattic/jetpack-roles",
            "version": "dev-master",
            "dist": {
                "type": "path",
                "url": "../../packages/roles",
                "reference": "865b6ca769a59af99b25f560a1f0e7e6a19bff1f"
            },
            "require-dev": {
                "automattic/jetpack-changelogger": "^3.0",
                "brain/monkey": "2.6.1",
                "yoast/phpunit-polyfills": "1.0.3"
            },
            "type": "jetpack-library",
            "extra": {
                "autotagger": true,
                "mirror-repo": "Automattic/jetpack-roles",
                "changelogger": {
                    "link-template": "https://github.com/Automattic/jetpack-roles/compare/v${old}...v${new}"
                },
                "branch-alias": {
                    "dev-master": "1.4.x-dev"
                }
            },
            "autoload": {
                "classmap": [
                    "src/"
                ]
            },
            "scripts": {
                "phpunit": [
                    "./vendor/phpunit/phpunit/phpunit --colors=always"
                ],
                "test-coverage": [
                    "php -dpcov.directory=. ./vendor/bin/phpunit --coverage-clover \"$COVERAGE_DIR/clover.xml\""
                ],
                "test-php": [
                    "@composer phpunit"
                ]
            },
            "license": [
                "GPL-2.0-or-later"
            ],
            "description": "Utilities, related with user roles and capabilities.",
            "transport-options": {
                "relative": true
            }
        },
        {
            "name": "automattic/jetpack-search",
            "version": "dev-master",
            "dist": {
                "type": "path",
                "url": "../../packages/search",
                "reference": "4b3c6d643d841407ea8a25763df1b7de6af2e90e"
            },
            "require": {
                "automattic/jetpack-assets": "^1.17",
                "automattic/jetpack-config": "^1.7",
                "automattic/jetpack-connection": "^1.37",
                "automattic/jetpack-constants": "^1.6",
                "automattic/jetpack-options": "^1.14",
                "automattic/jetpack-status": "^1.13"
            },
            "require-dev": {
                "automattic/jetpack-changelogger": "^3.0",
                "automattic/wordbless": "0.3.1",
                "yoast/phpunit-polyfills": "1.0.3"
            },
            "type": "jetpack-library",
            "extra": {
                "autotagger": true,
                "mirror-repo": "Automattic/jetpack-search",
                "textdomain": "jetpack-search-pkg",
                "changelogger": {
                    "link-template": "https://github.com/Automattic/jetpack-search/compare/v${old}...v${new}"
                },
                "branch-alias": {
                    "dev-master": "0.12.x-dev"
                },
                "version-constants": {
                    "::VERSION": "src/class-package.php"
                }
            },
            "autoload": {
                "classmap": [
                    "src/"
                ]
            },
            "scripts": {
                "build": [
                    "Composer\\Config::disableProcessTimeout",
                    "pnpm run build"
                ],
                "build-development": [
                    "pnpm run build-development"
                ],
                "build-production": [
                    "pnpm run build-production"
                ],
                "phpunit": [
                    "./vendor/phpunit/phpunit/phpunit --colors=always"
                ],
                "test-coverage": [
                    "php -dpcov.directory=. ./vendor/bin/phpunit --coverage-clover \"$COVERAGE_DIR/clover.xml\""
                ],
                "test-js": [
                    "pnpm run test"
                ],
                "test-php": [
                    "@composer phpunit"
                ],
                "post-update-cmd": [
                    "php -r \"copy('vendor/automattic/wordbless/src/dbless-wpdb.php', 'wordpress/wp-content/db.php');\""
                ],
                "watch": [
                    "Composer\\Config::disableProcessTimeout",
                    "pnpm run watch"
                ]
            },
            "license": [
                "GPL-2.0-or-later"
            ],
            "description": "Tools to assist with enabling cloud search for Jetpack sites.",
            "transport-options": {
                "relative": true
            }
        },
        {
            "name": "automattic/jetpack-status",
            "version": "dev-master",
            "dist": {
                "type": "path",
                "url": "../../packages/status",
                "reference": "818ba9c80f04d1c68607832d91a3e5286662dd12"
            },
            "require": {
                "automattic/jetpack-constants": "^1.6"
            },
            "require-dev": {
                "automattic/jetpack-changelogger": "^3.0",
                "brain/monkey": "2.6.1",
                "yoast/phpunit-polyfills": "1.0.3"
            },
            "type": "jetpack-library",
            "extra": {
                "autotagger": true,
                "mirror-repo": "Automattic/jetpack-status",
                "changelogger": {
                    "link-template": "https://github.com/Automattic/jetpack-status/compare/v${old}...v${new}"
                },
                "branch-alias": {
                    "dev-master": "1.13.x-dev"
                }
            },
            "autoload": {
                "classmap": [
                    "src/"
                ]
            },
            "scripts": {
                "phpunit": [
                    "./vendor/phpunit/phpunit/phpunit --colors=always"
                ],
                "test-coverage": [
                    "php -dpcov.directory=. ./vendor/bin/phpunit --coverage-clover \"$COVERAGE_DIR/clover.xml\""
                ],
                "test-php": [
                    "@composer phpunit"
                ]
            },
            "license": [
                "GPL-2.0-or-later"
            ],
            "description": "Used to retrieve information about the current status of Jetpack and the site overall.",
            "transport-options": {
                "relative": true
            }
        },
        {
            "name": "automattic/jetpack-sync",
            "version": "dev-master",
            "dist": {
                "type": "path",
                "url": "../../packages/sync",
                "reference": "29300dc9febc502e4de6f2e884f29ac3101df8b0"
            },
            "require": {
                "automattic/jetpack-connection": "^1.37",
                "automattic/jetpack-constants": "^1.6",
                "automattic/jetpack-heartbeat": "^1.4",
                "automattic/jetpack-identity-crisis": "^0.8",
                "automattic/jetpack-options": "^1.14",
                "automattic/jetpack-password-checker": "^0.2",
                "automattic/jetpack-roles": "^1.4",
                "automattic/jetpack-status": "^1.13"
            },
            "require-dev": {
                "automattic/jetpack-changelogger": "^3.0",
                "automattic/wordbless": "@dev",
                "yoast/phpunit-polyfills": "1.0.3"
            },
            "type": "jetpack-library",
            "extra": {
                "autotagger": true,
                "mirror-repo": "Automattic/jetpack-sync",
                "textdomain": "jetpack-sync",
                "version-constants": {
                    "::PACKAGE_VERSION": "src/class-package-version.php"
                },
                "changelogger": {
                    "link-template": "https://github.com/Automattic/jetpack-sync/compare/v${old}...v${new}"
                },
                "branch-alias": {
                    "dev-master": "1.30.x-dev"
                }
            },
            "autoload": {
                "classmap": [
                    "src/"
                ]
            },
            "scripts": {
                "phpunit": [
                    "./vendor/phpunit/phpunit/phpunit --colors=always"
                ],
                "test-coverage": [
                    "php -dpcov.directory=. ./vendor/bin/phpunit --coverage-clover \"$COVERAGE_DIR/clover.xml\""
                ],
                "test-php": [
                    "@composer phpunit"
                ],
                "post-update-cmd": [
                    "php -r \"copy('vendor/automattic/wordbless/src/dbless-wpdb.php', 'wordpress/wp-content/db.php');\""
                ]
            },
            "license": [
                "GPL-2.0-or-later"
            ],
            "description": "Everything needed to allow syncing to the WP.com infrastructure.",
            "transport-options": {
                "relative": true
            }
        },
        {
            "name": "automattic/jetpack-waf",
            "version": "dev-master",
            "dist": {
                "type": "path",
                "url": "../../packages/waf",
                "reference": "8a7b20f20a0927d28f1f3baeda050f6c4e779ccb"
            },
            "require": {
                "wikimedia/aho-corasick": "^1.0"
            },
            "require-dev": {
                "automattic/jetpack-changelogger": "^3.0",
                "yoast/phpunit-polyfills": "1.0.3"
            },
            "type": "jetpack-library",
            "extra": {
                "autotagger": true,
                "mirror-repo": "Automattic/jetpack-waf",
                "textdomain": "jetpack-waf",
                "changelogger": {
                    "link-template": "https://github.com/Automattic/jetpack-waf/compare/v${old}...v${new}"
                },
                "branch-alias": {
                    "dev-master": "0.2.x-dev"
                }
            },
            "autoload": {
                "files": [
                    "actions.php",
                    "cli.php"
                ],
                "classmap": [
                    "src/"
                ]
            },
            "scripts": {
                "phpunit": [
                    "./vendor/phpunit/phpunit/phpunit --colors=always"
                ],
                "test-coverage": [
                    "php -dpcov.directory=. ./vendor/bin/phpunit --coverage-clover \"$COVERAGE_DIR/clover.xml\""
                ],
                "test-coverage-html": [
                    "php -dpcov.directory=. ./vendor/bin/phpunit --coverage-html ./coverage"
                ],
                "test-php": [
                    "@composer phpunit"
                ]
            },
            "license": [
                "GPL-2.0-or-later"
            ],
            "description": "Tools to assist with the Jetpack Web Application Firewall",
            "transport-options": {
                "relative": true
            }
        },
        {
            "name": "nojimage/twitter-text-php",
            "version": "v3.1.2",
            "source": {
                "type": "git",
                "url": "https://github.com/nojimage/twitter-text-php.git",
                "reference": "979bcf6a92d543b61588c7c0c0a87d0eb473d8f6"
            },
            "dist": {
                "type": "zip",
                "url": "https://api.github.com/repos/nojimage/twitter-text-php/zipball/979bcf6a92d543b61588c7c0c0a87d0eb473d8f6",
                "reference": "979bcf6a92d543b61588c7c0c0a87d0eb473d8f6",
                "shasum": ""
            },
            "require": {
                "ext-intl": "*",
                "ext-mbstring": "*",
                "php": ">=5.3.3"
            },
            "require-dev": {
                "ext-json": "*",
                "phpunit/phpunit": "4.8.*|5.7.*|6.5.*",
                "symfony/yaml": "^2.6.0|^3.4.0|^4.4.0|^5.0.0",
                "twitter/twitter-text": "^3.0.0"
            },
            "type": "library",
            "autoload": {
                "psr-0": {
                    "Twitter\\Text\\": "lib/"
                }
            },
            "notification-url": "https://packagist.org/downloads/",
            "license": [
                "Apache-2.0"
            ],
            "authors": [
                {
                    "name": "Matt Sanford",
                    "email": "matt@mzsanford.com",
                    "homepage": "http://mzsanford.com"
                },
                {
                    "name": "Mike Cochrane",
                    "email": "mikec@mikenz.geek.nz",
                    "homepage": "http://mikenz.geek.nz"
                },
                {
                    "name": "Nick Pope",
                    "email": "git@nickpope.me.uk",
                    "homepage": "http://www.nickpope.me.uk"
                },
                {
                    "name": "Takashi Nojima",
                    "homepage": "http://php-tips.com"
                }
            ],
            "description": "A library of PHP classes that provide auto-linking and extraction of usernames, lists, hashtags and URLs from tweets.",
            "homepage": "https://github.com/nojimage/twitter-text-php",
            "keywords": [
                "autolink",
                "extract",
                "text",
                "twitter"
            ],
            "support": {
                "issues": "https://github.com/nojimage/twitter-text-php/issues",
                "source": "https://github.com/nojimage/twitter-text-php/tree/v3.1.2"
            },
            "time": "2021-03-18T11:38:53+00:00"
        },
        {
            "name": "wikimedia/aho-corasick",
            "version": "v1.0.1",
            "source": {
                "type": "git",
                "url": "https://github.com/wikimedia/AhoCorasick.git",
                "reference": "2f3a1bd765913637a66eade658d11d82f0e551be"
            },
            "dist": {
                "type": "zip",
                "url": "https://api.github.com/repos/wikimedia/AhoCorasick/zipball/2f3a1bd765913637a66eade658d11d82f0e551be",
                "reference": "2f3a1bd765913637a66eade658d11d82f0e551be",
                "shasum": ""
            },
            "require": {
                "php": ">=5.5.9"
            },
            "require-dev": {
                "jakub-onderka/php-console-highlighter": "0.3.2",
                "jakub-onderka/php-parallel-lint": "1.0.0",
                "mediawiki/mediawiki-codesniffer": "18.0.0",
                "mediawiki/minus-x": "0.3.1",
                "phpunit/phpunit": "4.8.36 || ^6.5"
            },
            "type": "library",
            "autoload": {
                "classmap": [
                    "src/"
                ]
            },
            "notification-url": "https://packagist.org/downloads/",
            "license": [
                "Apache-2.0"
            ],
            "authors": [
                {
                    "name": "Ori Livneh",
                    "email": "ori@wikimedia.org"
                }
            ],
            "description": "An implementation of the Aho-Corasick string matching algorithm.",
            "homepage": "https://gerrit.wikimedia.org/g/AhoCorasick",
            "keywords": [
                "ahocorasick",
                "matcher"
            ],
            "support": {
                "source": "https://github.com/wikimedia/AhoCorasick/tree/v1.0.1"
            },
            "time": "2018-05-01T18:13:32+00:00"
        }
    ],
    "packages-dev": [
        {
            "name": "antecedent/patchwork",
            "version": "2.1.21",
            "source": {
                "type": "git",
                "url": "https://github.com/antecedent/patchwork.git",
                "reference": "25c1fa0cd9a6e6d0d13863d8df8f050b6733f16d"
            },
            "dist": {
                "type": "zip",
                "url": "https://api.github.com/repos/antecedent/patchwork/zipball/25c1fa0cd9a6e6d0d13863d8df8f050b6733f16d",
                "reference": "25c1fa0cd9a6e6d0d13863d8df8f050b6733f16d",
                "shasum": ""
            },
            "require": {
                "php": ">=5.4.0"
            },
            "require-dev": {
                "phpunit/phpunit": ">=4"
            },
            "type": "library",
            "notification-url": "https://packagist.org/downloads/",
            "license": [
                "MIT"
            ],
            "authors": [
                {
                    "name": "Ignas Rudaitis",
                    "email": "ignas.rudaitis@gmail.com"
                }
            ],
            "description": "Method redefinition (monkey-patching) functionality for PHP.",
            "homepage": "http://patchwork2.org/",
            "keywords": [
                "aop",
                "aspect",
                "interception",
                "monkeypatching",
                "redefinition",
                "runkit",
                "testing"
            ],
            "support": {
                "issues": "https://github.com/antecedent/patchwork/issues",
                "source": "https://github.com/antecedent/patchwork/tree/2.1.21"
            },
            "time": "2022-02-07T07:28:34+00:00"
        },
        {
            "name": "automattic/jetpack-changelogger",
            "version": "dev-master",
            "dist": {
                "type": "path",
                "url": "../../packages/changelogger",
                "reference": "370ad5f2cc8af110c19227a87686028ae8e468b7"
            },
            "require": {
                "php": ">=5.6",
                "symfony/console": "^3.4 || ^5.2",
                "symfony/process": "^3.4 || ^5.2",
                "wikimedia/at-ease": "^1.2 || ^2.0"
            },
            "require-dev": {
                "wikimedia/testing-access-wrapper": "^1.0 || ^2.0",
                "yoast/phpunit-polyfills": "1.0.3"
            },
            "bin": [
                "bin/changelogger"
            ],
            "type": "project",
            "extra": {
                "autotagger": true,
                "branch-alias": {
                    "dev-master": "3.0.x-dev"
                },
                "mirror-repo": "Automattic/jetpack-changelogger",
                "version-constants": {
                    "::VERSION": "src/Application.php"
                },
                "changelogger": {
                    "link-template": "https://github.com/Automattic/jetpack-changelogger/compare/${old}...${new}"
                }
            },
            "autoload": {
                "psr-4": {
                    "Automattic\\Jetpack\\Changelogger\\": "src",
                    "Automattic\\Jetpack\\Changelog\\": "lib"
                }
            },
            "autoload-dev": {
                "psr-4": {
                    "Automattic\\Jetpack\\Changelogger\\Tests\\": "tests/php/includes/src",
                    "Automattic\\Jetpack\\Changelog\\Tests\\": "tests/php/includes/lib"
                }
            },
            "scripts": {
                "phpunit": [
                    "./vendor/phpunit/phpunit/phpunit --colors=always"
                ],
                "test-coverage": [
                    "php -dpcov.directory=. ./vendor/bin/phpunit --coverage-clover \"$COVERAGE_DIR/clover.xml\""
                ],
                "test-php": [
                    "@composer phpunit"
                ],
                "post-install-cmd": [
                    "[ -e vendor/bin/changelogger ] || { cd vendor/bin && ln -s ../../bin/changelogger; }"
                ],
                "post-update-cmd": [
                    "[ -e vendor/bin/changelogger ] || { cd vendor/bin && ln -s ../../bin/changelogger; }"
                ]
            },
            "license": [
                "GPL-2.0-or-later"
            ],
            "description": "Jetpack Changelogger tool. Allows for managing changelogs by dropping change files into a changelog directory with each PR.",
            "transport-options": {
                "relative": true
            }
        },
        {
            "name": "doctrine/instantiator",
            "version": "1.4.1",
            "source": {
                "type": "git",
                "url": "https://github.com/doctrine/instantiator.git",
                "reference": "10dcfce151b967d20fde1b34ae6640712c3891bc"
            },
            "dist": {
                "type": "zip",
                "url": "https://api.github.com/repos/doctrine/instantiator/zipball/10dcfce151b967d20fde1b34ae6640712c3891bc",
                "reference": "10dcfce151b967d20fde1b34ae6640712c3891bc",
                "shasum": ""
            },
            "require": {
                "php": "^7.1 || ^8.0"
            },
            "require-dev": {
                "doctrine/coding-standard": "^9",
                "ext-pdo": "*",
                "ext-phar": "*",
                "phpbench/phpbench": "^0.16 || ^1",
                "phpstan/phpstan": "^1.4",
                "phpstan/phpstan-phpunit": "^1",
                "phpunit/phpunit": "^7.5 || ^8.5 || ^9.5",
                "vimeo/psalm": "^4.22"
            },
            "type": "library",
            "autoload": {
                "psr-4": {
                    "Doctrine\\Instantiator\\": "src/Doctrine/Instantiator/"
                }
            },
            "notification-url": "https://packagist.org/downloads/",
            "license": [
                "MIT"
            ],
            "authors": [
                {
                    "name": "Marco Pivetta",
                    "email": "ocramius@gmail.com",
                    "homepage": "https://ocramius.github.io/"
                }
            ],
            "description": "A small, lightweight utility to instantiate objects in PHP without invoking their constructors",
            "homepage": "https://www.doctrine-project.org/projects/instantiator.html",
            "keywords": [
                "constructor",
                "instantiate"
            ],
            "support": {
                "issues": "https://github.com/doctrine/instantiator/issues",
                "source": "https://github.com/doctrine/instantiator/tree/1.4.1"
            },
            "funding": [
                {
                    "url": "https://www.doctrine-project.org/sponsorship.html",
                    "type": "custom"
                },
                {
                    "url": "https://www.patreon.com/phpdoctrine",
                    "type": "patreon"
                },
                {
                    "url": "https://tidelift.com/funding/github/packagist/doctrine%2Finstantiator",
                    "type": "tidelift"
                }
            ],
            "time": "2022-03-03T08:28:38+00:00"
        },
        {
            "name": "johnkary/phpunit-speedtrap",
            "version": "v4.0.0",
            "source": {
                "type": "git",
                "url": "https://github.com/johnkary/phpunit-speedtrap.git",
                "reference": "5f9b160eac87e975f1c6ca9faee5125f0616fba3"
            },
            "dist": {
                "type": "zip",
                "url": "https://api.github.com/repos/johnkary/phpunit-speedtrap/zipball/5f9b160eac87e975f1c6ca9faee5125f0616fba3",
                "reference": "5f9b160eac87e975f1c6ca9faee5125f0616fba3",
                "shasum": ""
            },
            "require": {
                "php": ">=7.1",
                "phpunit/phpunit": "^7.0 || ^8.0 || ^9.0"
            },
            "type": "library",
            "extra": {
                "branch-alias": {
                    "dev-master": "4.0-dev"
                }
            },
            "autoload": {
                "psr-4": {
                    "JohnKary\\PHPUnit\\Listener\\": "src/"
                }
            },
            "notification-url": "https://packagist.org/downloads/",
            "license": [
                "MIT"
            ],
            "authors": [
                {
                    "name": "John Kary",
                    "email": "john@johnkary.net"
                }
            ],
            "description": "Find and report on slow tests in your PHPUnit test suite",
            "homepage": "https://github.com/johnkary/phpunit-speedtrap",
            "keywords": [
                "phpunit",
                "profile",
                "slow"
            ],
            "support": {
                "issues": "https://github.com/johnkary/phpunit-speedtrap/issues",
                "source": "https://github.com/johnkary/phpunit-speedtrap/tree/v4.0.0"
            },
            "time": "2021-05-03T02:37:05+00:00"
        },
        {
            "name": "myclabs/deep-copy",
            "version": "1.11.0",
            "source": {
                "type": "git",
                "url": "https://github.com/myclabs/DeepCopy.git",
                "reference": "14daed4296fae74d9e3201d2c4925d1acb7aa614"
            },
            "dist": {
                "type": "zip",
                "url": "https://api.github.com/repos/myclabs/DeepCopy/zipball/14daed4296fae74d9e3201d2c4925d1acb7aa614",
                "reference": "14daed4296fae74d9e3201d2c4925d1acb7aa614",
                "shasum": ""
            },
            "require": {
                "php": "^7.1 || ^8.0"
            },
            "conflict": {
                "doctrine/collections": "<1.6.8",
                "doctrine/common": "<2.13.3 || >=3,<3.2.2"
            },
            "require-dev": {
                "doctrine/collections": "^1.6.8",
                "doctrine/common": "^2.13.3 || ^3.2.2",
                "phpunit/phpunit": "^7.5.20 || ^8.5.23 || ^9.5.13"
            },
            "type": "library",
            "autoload": {
                "files": [
                    "src/DeepCopy/deep_copy.php"
                ],
                "psr-4": {
                    "DeepCopy\\": "src/DeepCopy/"
                }
            },
            "notification-url": "https://packagist.org/downloads/",
            "license": [
                "MIT"
            ],
            "description": "Create deep copies (clones) of your objects",
            "keywords": [
                "clone",
                "copy",
                "duplicate",
                "object",
                "object graph"
            ],
            "support": {
                "issues": "https://github.com/myclabs/DeepCopy/issues",
                "source": "https://github.com/myclabs/DeepCopy/tree/1.11.0"
            },
            "funding": [
                {
                    "url": "https://tidelift.com/funding/github/packagist/myclabs/deep-copy",
                    "type": "tidelift"
                }
            ],
            "time": "2022-03-03T13:19:32+00:00"
        },
        {
            "name": "nikic/php-parser",
            "version": "v4.13.2",
            "source": {
                "type": "git",
                "url": "https://github.com/nikic/PHP-Parser.git",
                "reference": "210577fe3cf7badcc5814d99455df46564f3c077"
            },
            "dist": {
                "type": "zip",
                "url": "https://api.github.com/repos/nikic/PHP-Parser/zipball/210577fe3cf7badcc5814d99455df46564f3c077",
                "reference": "210577fe3cf7badcc5814d99455df46564f3c077",
                "shasum": ""
            },
            "require": {
                "ext-tokenizer": "*",
                "php": ">=7.0"
            },
            "require-dev": {
                "ircmaxell/php-yacc": "^0.0.7",
                "phpunit/phpunit": "^6.5 || ^7.0 || ^8.0 || ^9.0"
            },
            "bin": [
                "bin/php-parse"
            ],
            "type": "library",
            "extra": {
                "branch-alias": {
                    "dev-master": "4.9-dev"
                }
            },
            "autoload": {
                "psr-4": {
                    "PhpParser\\": "lib/PhpParser"
                }
            },
            "notification-url": "https://packagist.org/downloads/",
            "license": [
                "BSD-3-Clause"
            ],
            "authors": [
                {
                    "name": "Nikita Popov"
                }
            ],
            "description": "A PHP parser written in PHP",
            "keywords": [
                "parser",
                "php"
            ],
            "support": {
                "issues": "https://github.com/nikic/PHP-Parser/issues",
                "source": "https://github.com/nikic/PHP-Parser/tree/v4.13.2"
            },
            "time": "2021-11-30T19:35:32+00:00"
        },
        {
            "name": "phar-io/manifest",
            "version": "2.0.3",
            "source": {
                "type": "git",
                "url": "https://github.com/phar-io/manifest.git",
                "reference": "97803eca37d319dfa7826cc2437fc020857acb53"
            },
            "dist": {
                "type": "zip",
                "url": "https://api.github.com/repos/phar-io/manifest/zipball/97803eca37d319dfa7826cc2437fc020857acb53",
                "reference": "97803eca37d319dfa7826cc2437fc020857acb53",
                "shasum": ""
            },
            "require": {
                "ext-dom": "*",
                "ext-phar": "*",
                "ext-xmlwriter": "*",
                "phar-io/version": "^3.0.1",
                "php": "^7.2 || ^8.0"
            },
            "type": "library",
            "extra": {
                "branch-alias": {
                    "dev-master": "2.0.x-dev"
                }
            },
            "autoload": {
                "classmap": [
                    "src/"
                ]
            },
            "notification-url": "https://packagist.org/downloads/",
            "license": [
                "BSD-3-Clause"
            ],
            "authors": [
                {
                    "name": "Arne Blankerts",
                    "email": "arne@blankerts.de",
                    "role": "Developer"
                },
                {
                    "name": "Sebastian Heuer",
                    "email": "sebastian@phpeople.de",
                    "role": "Developer"
                },
                {
                    "name": "Sebastian Bergmann",
                    "email": "sebastian@phpunit.de",
                    "role": "Developer"
                }
            ],
            "description": "Component for reading phar.io manifest information from a PHP Archive (PHAR)",
            "support": {
                "issues": "https://github.com/phar-io/manifest/issues",
                "source": "https://github.com/phar-io/manifest/tree/2.0.3"
            },
            "time": "2021-07-20T11:28:43+00:00"
        },
        {
            "name": "phar-io/version",
            "version": "3.2.1",
            "source": {
                "type": "git",
                "url": "https://github.com/phar-io/version.git",
                "reference": "4f7fd7836c6f332bb2933569e566a0d6c4cbed74"
            },
            "dist": {
                "type": "zip",
                "url": "https://api.github.com/repos/phar-io/version/zipball/4f7fd7836c6f332bb2933569e566a0d6c4cbed74",
                "reference": "4f7fd7836c6f332bb2933569e566a0d6c4cbed74",
                "shasum": ""
            },
            "require": {
                "php": "^7.2 || ^8.0"
            },
            "type": "library",
            "autoload": {
                "classmap": [
                    "src/"
                ]
            },
            "notification-url": "https://packagist.org/downloads/",
            "license": [
                "BSD-3-Clause"
            ],
            "authors": [
                {
                    "name": "Arne Blankerts",
                    "email": "arne@blankerts.de",
                    "role": "Developer"
                },
                {
                    "name": "Sebastian Heuer",
                    "email": "sebastian@phpeople.de",
                    "role": "Developer"
                },
                {
                    "name": "Sebastian Bergmann",
                    "email": "sebastian@phpunit.de",
                    "role": "Developer"
                }
            ],
            "description": "Library for handling version information and constraints",
            "support": {
                "issues": "https://github.com/phar-io/version/issues",
                "source": "https://github.com/phar-io/version/tree/3.2.1"
            },
            "time": "2022-02-21T01:04:05+00:00"
        },
        {
            "name": "phpdocumentor/reflection-common",
            "version": "2.2.0",
            "source": {
                "type": "git",
                "url": "https://github.com/phpDocumentor/ReflectionCommon.git",
                "reference": "1d01c49d4ed62f25aa84a747ad35d5a16924662b"
            },
            "dist": {
                "type": "zip",
                "url": "https://api.github.com/repos/phpDocumentor/ReflectionCommon/zipball/1d01c49d4ed62f25aa84a747ad35d5a16924662b",
                "reference": "1d01c49d4ed62f25aa84a747ad35d5a16924662b",
                "shasum": ""
            },
            "require": {
                "php": "^7.2 || ^8.0"
            },
            "type": "library",
            "extra": {
                "branch-alias": {
                    "dev-2.x": "2.x-dev"
                }
            },
            "autoload": {
                "psr-4": {
                    "phpDocumentor\\Reflection\\": "src/"
                }
            },
            "notification-url": "https://packagist.org/downloads/",
            "license": [
                "MIT"
            ],
            "authors": [
                {
                    "name": "Jaap van Otterdijk",
                    "email": "opensource@ijaap.nl"
                }
            ],
            "description": "Common reflection classes used by phpdocumentor to reflect the code structure",
            "homepage": "http://www.phpdoc.org",
            "keywords": [
                "FQSEN",
                "phpDocumentor",
                "phpdoc",
                "reflection",
                "static analysis"
            ],
            "support": {
                "issues": "https://github.com/phpDocumentor/ReflectionCommon/issues",
                "source": "https://github.com/phpDocumentor/ReflectionCommon/tree/2.x"
            },
            "time": "2020-06-27T09:03:43+00:00"
        },
        {
            "name": "phpdocumentor/reflection-docblock",
            "version": "5.3.0",
            "source": {
                "type": "git",
                "url": "https://github.com/phpDocumentor/ReflectionDocBlock.git",
                "reference": "622548b623e81ca6d78b721c5e029f4ce664f170"
            },
            "dist": {
                "type": "zip",
                "url": "https://api.github.com/repos/phpDocumentor/ReflectionDocBlock/zipball/622548b623e81ca6d78b721c5e029f4ce664f170",
                "reference": "622548b623e81ca6d78b721c5e029f4ce664f170",
                "shasum": ""
            },
            "require": {
                "ext-filter": "*",
                "php": "^7.2 || ^8.0",
                "phpdocumentor/reflection-common": "^2.2",
                "phpdocumentor/type-resolver": "^1.3",
                "webmozart/assert": "^1.9.1"
            },
            "require-dev": {
                "mockery/mockery": "~1.3.2",
                "psalm/phar": "^4.8"
            },
            "type": "library",
            "extra": {
                "branch-alias": {
                    "dev-master": "5.x-dev"
                }
            },
            "autoload": {
                "psr-4": {
                    "phpDocumentor\\Reflection\\": "src"
                }
            },
            "notification-url": "https://packagist.org/downloads/",
            "license": [
                "MIT"
            ],
            "authors": [
                {
                    "name": "Mike van Riel",
                    "email": "me@mikevanriel.com"
                },
                {
                    "name": "Jaap van Otterdijk",
                    "email": "account@ijaap.nl"
                }
            ],
            "description": "With this component, a library can provide support for annotations via DocBlocks or otherwise retrieve information that is embedded in a DocBlock.",
            "support": {
                "issues": "https://github.com/phpDocumentor/ReflectionDocBlock/issues",
                "source": "https://github.com/phpDocumentor/ReflectionDocBlock/tree/5.3.0"
            },
            "time": "2021-10-19T17:43:47+00:00"
        },
        {
            "name": "phpdocumentor/type-resolver",
            "version": "1.6.0",
            "source": {
                "type": "git",
                "url": "https://github.com/phpDocumentor/TypeResolver.git",
                "reference": "93ebd0014cab80c4ea9f5e297ea48672f1b87706"
            },
            "dist": {
                "type": "zip",
                "url": "https://api.github.com/repos/phpDocumentor/TypeResolver/zipball/93ebd0014cab80c4ea9f5e297ea48672f1b87706",
                "reference": "93ebd0014cab80c4ea9f5e297ea48672f1b87706",
                "shasum": ""
            },
            "require": {
                "php": "^7.2 || ^8.0",
                "phpdocumentor/reflection-common": "^2.0"
            },
            "require-dev": {
                "ext-tokenizer": "*",
                "psalm/phar": "^4.8"
            },
            "type": "library",
            "extra": {
                "branch-alias": {
                    "dev-1.x": "1.x-dev"
                }
            },
            "autoload": {
                "psr-4": {
                    "phpDocumentor\\Reflection\\": "src"
                }
            },
            "notification-url": "https://packagist.org/downloads/",
            "license": [
                "MIT"
            ],
            "authors": [
                {
                    "name": "Mike van Riel",
                    "email": "me@mikevanriel.com"
                }
            ],
            "description": "A PSR-5 based resolver of Class names, Types and Structural Element Names",
            "support": {
                "issues": "https://github.com/phpDocumentor/TypeResolver/issues",
                "source": "https://github.com/phpDocumentor/TypeResolver/tree/1.6.0"
            },
            "time": "2022-01-04T19:58:01+00:00"
        },
        {
            "name": "phpspec/prophecy",
            "version": "v1.15.0",
            "source": {
                "type": "git",
                "url": "https://github.com/phpspec/prophecy.git",
                "reference": "bbcd7380b0ebf3961ee21409db7b38bc31d69a13"
            },
            "dist": {
                "type": "zip",
                "url": "https://api.github.com/repos/phpspec/prophecy/zipball/bbcd7380b0ebf3961ee21409db7b38bc31d69a13",
                "reference": "bbcd7380b0ebf3961ee21409db7b38bc31d69a13",
                "shasum": ""
            },
            "require": {
                "doctrine/instantiator": "^1.2",
                "php": "^7.2 || ~8.0, <8.2",
                "phpdocumentor/reflection-docblock": "^5.2",
                "sebastian/comparator": "^3.0 || ^4.0",
                "sebastian/recursion-context": "^3.0 || ^4.0"
            },
            "require-dev": {
                "phpspec/phpspec": "^6.0 || ^7.0",
                "phpunit/phpunit": "^8.0 || ^9.0"
            },
            "type": "library",
            "extra": {
                "branch-alias": {
                    "dev-master": "1.x-dev"
                }
            },
            "autoload": {
                "psr-4": {
                    "Prophecy\\": "src/Prophecy"
                }
            },
            "notification-url": "https://packagist.org/downloads/",
            "license": [
                "MIT"
            ],
            "authors": [
                {
                    "name": "Konstantin Kudryashov",
                    "email": "ever.zet@gmail.com",
                    "homepage": "http://everzet.com"
                },
                {
                    "name": "Marcello Duarte",
                    "email": "marcello.duarte@gmail.com"
                }
            ],
            "description": "Highly opinionated mocking framework for PHP 5.3+",
            "homepage": "https://github.com/phpspec/prophecy",
            "keywords": [
                "Double",
                "Dummy",
                "fake",
                "mock",
                "spy",
                "stub"
            ],
            "support": {
                "issues": "https://github.com/phpspec/prophecy/issues",
                "source": "https://github.com/phpspec/prophecy/tree/v1.15.0"
            },
            "time": "2021-12-08T12:19:24+00:00"
        },
        {
            "name": "phpunit/php-code-coverage",
            "version": "9.2.15",
            "source": {
                "type": "git",
                "url": "https://github.com/sebastianbergmann/php-code-coverage.git",
                "reference": "2e9da11878c4202f97915c1cb4bb1ca318a63f5f"
            },
            "dist": {
                "type": "zip",
                "url": "https://api.github.com/repos/sebastianbergmann/php-code-coverage/zipball/2e9da11878c4202f97915c1cb4bb1ca318a63f5f",
                "reference": "2e9da11878c4202f97915c1cb4bb1ca318a63f5f",
                "shasum": ""
            },
            "require": {
                "ext-dom": "*",
                "ext-libxml": "*",
                "ext-xmlwriter": "*",
                "nikic/php-parser": "^4.13.0",
                "php": ">=7.3",
                "phpunit/php-file-iterator": "^3.0.3",
                "phpunit/php-text-template": "^2.0.2",
                "sebastian/code-unit-reverse-lookup": "^2.0.2",
                "sebastian/complexity": "^2.0",
                "sebastian/environment": "^5.1.2",
                "sebastian/lines-of-code": "^1.0.3",
                "sebastian/version": "^3.0.1",
                "theseer/tokenizer": "^1.2.0"
            },
            "require-dev": {
                "phpunit/phpunit": "^9.3"
            },
            "suggest": {
                "ext-pcov": "*",
                "ext-xdebug": "*"
            },
            "type": "library",
            "extra": {
                "branch-alias": {
                    "dev-master": "9.2-dev"
                }
            },
            "autoload": {
                "classmap": [
                    "src/"
                ]
            },
            "notification-url": "https://packagist.org/downloads/",
            "license": [
                "BSD-3-Clause"
            ],
            "authors": [
                {
                    "name": "Sebastian Bergmann",
                    "email": "sebastian@phpunit.de",
                    "role": "lead"
                }
            ],
            "description": "Library that provides collection, processing, and rendering functionality for PHP code coverage information.",
            "homepage": "https://github.com/sebastianbergmann/php-code-coverage",
            "keywords": [
                "coverage",
                "testing",
                "xunit"
            ],
            "support": {
                "issues": "https://github.com/sebastianbergmann/php-code-coverage/issues",
                "source": "https://github.com/sebastianbergmann/php-code-coverage/tree/9.2.15"
            },
            "funding": [
                {
                    "url": "https://github.com/sebastianbergmann",
                    "type": "github"
                }
            ],
            "time": "2022-03-07T09:28:20+00:00"
        },
        {
            "name": "phpunit/php-file-iterator",
            "version": "3.0.6",
            "source": {
                "type": "git",
                "url": "https://github.com/sebastianbergmann/php-file-iterator.git",
                "reference": "cf1c2e7c203ac650e352f4cc675a7021e7d1b3cf"
            },
            "dist": {
                "type": "zip",
                "url": "https://api.github.com/repos/sebastianbergmann/php-file-iterator/zipball/cf1c2e7c203ac650e352f4cc675a7021e7d1b3cf",
                "reference": "cf1c2e7c203ac650e352f4cc675a7021e7d1b3cf",
                "shasum": ""
            },
            "require": {
                "php": ">=7.3"
            },
            "require-dev": {
                "phpunit/phpunit": "^9.3"
            },
            "type": "library",
            "extra": {
                "branch-alias": {
                    "dev-master": "3.0-dev"
                }
            },
            "autoload": {
                "classmap": [
                    "src/"
                ]
            },
            "notification-url": "https://packagist.org/downloads/",
            "license": [
                "BSD-3-Clause"
            ],
            "authors": [
                {
                    "name": "Sebastian Bergmann",
                    "email": "sebastian@phpunit.de",
                    "role": "lead"
                }
            ],
            "description": "FilterIterator implementation that filters files based on a list of suffixes.",
            "homepage": "https://github.com/sebastianbergmann/php-file-iterator/",
            "keywords": [
                "filesystem",
                "iterator"
            ],
            "support": {
                "issues": "https://github.com/sebastianbergmann/php-file-iterator/issues",
                "source": "https://github.com/sebastianbergmann/php-file-iterator/tree/3.0.6"
            },
            "funding": [
                {
                    "url": "https://github.com/sebastianbergmann",
                    "type": "github"
                }
            ],
            "time": "2021-12-02T12:48:52+00:00"
        },
        {
            "name": "phpunit/php-invoker",
            "version": "3.1.1",
            "source": {
                "type": "git",
                "url": "https://github.com/sebastianbergmann/php-invoker.git",
                "reference": "5a10147d0aaf65b58940a0b72f71c9ac0423cc67"
            },
            "dist": {
                "type": "zip",
                "url": "https://api.github.com/repos/sebastianbergmann/php-invoker/zipball/5a10147d0aaf65b58940a0b72f71c9ac0423cc67",
                "reference": "5a10147d0aaf65b58940a0b72f71c9ac0423cc67",
                "shasum": ""
            },
            "require": {
                "php": ">=7.3"
            },
            "require-dev": {
                "ext-pcntl": "*",
                "phpunit/phpunit": "^9.3"
            },
            "suggest": {
                "ext-pcntl": "*"
            },
            "type": "library",
            "extra": {
                "branch-alias": {
                    "dev-master": "3.1-dev"
                }
            },
            "autoload": {
                "classmap": [
                    "src/"
                ]
            },
            "notification-url": "https://packagist.org/downloads/",
            "license": [
                "BSD-3-Clause"
            ],
            "authors": [
                {
                    "name": "Sebastian Bergmann",
                    "email": "sebastian@phpunit.de",
                    "role": "lead"
                }
            ],
            "description": "Invoke callables with a timeout",
            "homepage": "https://github.com/sebastianbergmann/php-invoker/",
            "keywords": [
                "process"
            ],
            "support": {
                "issues": "https://github.com/sebastianbergmann/php-invoker/issues",
                "source": "https://github.com/sebastianbergmann/php-invoker/tree/3.1.1"
            },
            "funding": [
                {
                    "url": "https://github.com/sebastianbergmann",
                    "type": "github"
                }
            ],
            "time": "2020-09-28T05:58:55+00:00"
        },
        {
            "name": "phpunit/php-text-template",
            "version": "2.0.4",
            "source": {
                "type": "git",
                "url": "https://github.com/sebastianbergmann/php-text-template.git",
                "reference": "5da5f67fc95621df9ff4c4e5a84d6a8a2acf7c28"
            },
            "dist": {
                "type": "zip",
                "url": "https://api.github.com/repos/sebastianbergmann/php-text-template/zipball/5da5f67fc95621df9ff4c4e5a84d6a8a2acf7c28",
                "reference": "5da5f67fc95621df9ff4c4e5a84d6a8a2acf7c28",
                "shasum": ""
            },
            "require": {
                "php": ">=7.3"
            },
            "require-dev": {
                "phpunit/phpunit": "^9.3"
            },
            "type": "library",
            "extra": {
                "branch-alias": {
                    "dev-master": "2.0-dev"
                }
            },
            "autoload": {
                "classmap": [
                    "src/"
                ]
            },
            "notification-url": "https://packagist.org/downloads/",
            "license": [
                "BSD-3-Clause"
            ],
            "authors": [
                {
                    "name": "Sebastian Bergmann",
                    "email": "sebastian@phpunit.de",
                    "role": "lead"
                }
            ],
            "description": "Simple template engine.",
            "homepage": "https://github.com/sebastianbergmann/php-text-template/",
            "keywords": [
                "template"
            ],
            "support": {
                "issues": "https://github.com/sebastianbergmann/php-text-template/issues",
                "source": "https://github.com/sebastianbergmann/php-text-template/tree/2.0.4"
            },
            "funding": [
                {
                    "url": "https://github.com/sebastianbergmann",
                    "type": "github"
                }
            ],
            "time": "2020-10-26T05:33:50+00:00"
        },
        {
            "name": "phpunit/php-timer",
            "version": "5.0.3",
            "source": {
                "type": "git",
                "url": "https://github.com/sebastianbergmann/php-timer.git",
                "reference": "5a63ce20ed1b5bf577850e2c4e87f4aa902afbd2"
            },
            "dist": {
                "type": "zip",
                "url": "https://api.github.com/repos/sebastianbergmann/php-timer/zipball/5a63ce20ed1b5bf577850e2c4e87f4aa902afbd2",
                "reference": "5a63ce20ed1b5bf577850e2c4e87f4aa902afbd2",
                "shasum": ""
            },
            "require": {
                "php": ">=7.3"
            },
            "require-dev": {
                "phpunit/phpunit": "^9.3"
            },
            "type": "library",
            "extra": {
                "branch-alias": {
                    "dev-master": "5.0-dev"
                }
            },
            "autoload": {
                "classmap": [
                    "src/"
                ]
            },
            "notification-url": "https://packagist.org/downloads/",
            "license": [
                "BSD-3-Clause"
            ],
            "authors": [
                {
                    "name": "Sebastian Bergmann",
                    "email": "sebastian@phpunit.de",
                    "role": "lead"
                }
            ],
            "description": "Utility class for timing",
            "homepage": "https://github.com/sebastianbergmann/php-timer/",
            "keywords": [
                "timer"
            ],
            "support": {
                "issues": "https://github.com/sebastianbergmann/php-timer/issues",
                "source": "https://github.com/sebastianbergmann/php-timer/tree/5.0.3"
            },
            "funding": [
                {
                    "url": "https://github.com/sebastianbergmann",
                    "type": "github"
                }
            ],
            "time": "2020-10-26T13:16:10+00:00"
        },
        {
            "name": "phpunit/phpunit",
            "version": "9.5.18",
            "source": {
                "type": "git",
                "url": "https://github.com/sebastianbergmann/phpunit.git",
                "reference": "1b5856028273bfd855e60a887278857d872ec67a"
            },
            "dist": {
                "type": "zip",
                "url": "https://api.github.com/repos/sebastianbergmann/phpunit/zipball/1b5856028273bfd855e60a887278857d872ec67a",
                "reference": "1b5856028273bfd855e60a887278857d872ec67a",
                "shasum": ""
            },
            "require": {
                "doctrine/instantiator": "^1.3.1",
                "ext-dom": "*",
                "ext-json": "*",
                "ext-libxml": "*",
                "ext-mbstring": "*",
                "ext-xml": "*",
                "ext-xmlwriter": "*",
                "myclabs/deep-copy": "^1.10.1",
                "phar-io/manifest": "^2.0.3",
                "phar-io/version": "^3.0.2",
                "php": ">=7.3",
                "phpspec/prophecy": "^1.12.1",
                "phpunit/php-code-coverage": "^9.2.13",
                "phpunit/php-file-iterator": "^3.0.5",
                "phpunit/php-invoker": "^3.1.1",
                "phpunit/php-text-template": "^2.0.3",
                "phpunit/php-timer": "^5.0.2",
                "sebastian/cli-parser": "^1.0.1",
                "sebastian/code-unit": "^1.0.6",
                "sebastian/comparator": "^4.0.5",
                "sebastian/diff": "^4.0.3",
                "sebastian/environment": "^5.1.3",
                "sebastian/exporter": "^4.0.3",
                "sebastian/global-state": "^5.0.1",
                "sebastian/object-enumerator": "^4.0.3",
                "sebastian/resource-operations": "^3.0.3",
                "sebastian/type": "^2.3.4",
                "sebastian/version": "^3.0.2"
            },
            "require-dev": {
                "ext-pdo": "*",
                "phpspec/prophecy-phpunit": "^2.0.1"
            },
            "suggest": {
                "ext-soap": "*",
                "ext-xdebug": "*"
            },
            "bin": [
                "phpunit"
            ],
            "type": "library",
            "extra": {
                "branch-alias": {
                    "dev-master": "9.5-dev"
                }
            },
            "autoload": {
                "files": [
                    "src/Framework/Assert/Functions.php"
                ],
                "classmap": [
                    "src/"
                ]
            },
            "notification-url": "https://packagist.org/downloads/",
            "license": [
                "BSD-3-Clause"
            ],
            "authors": [
                {
                    "name": "Sebastian Bergmann",
                    "email": "sebastian@phpunit.de",
                    "role": "lead"
                }
            ],
            "description": "The PHP Unit Testing framework.",
            "homepage": "https://phpunit.de/",
            "keywords": [
                "phpunit",
                "testing",
                "xunit"
            ],
            "support": {
                "issues": "https://github.com/sebastianbergmann/phpunit/issues",
                "source": "https://github.com/sebastianbergmann/phpunit/tree/9.5.18"
            },
            "funding": [
                {
                    "url": "https://phpunit.de/sponsors.html",
                    "type": "custom"
                },
                {
                    "url": "https://github.com/sebastianbergmann",
                    "type": "github"
                }
            ],
            "time": "2022-03-08T06:52:28+00:00"
        },
        {
            "name": "psr/container",
            "version": "2.0.2",
            "source": {
                "type": "git",
                "url": "https://github.com/php-fig/container.git",
                "reference": "c71ecc56dfe541dbd90c5360474fbc405f8d5963"
            },
            "dist": {
                "type": "zip",
                "url": "https://api.github.com/repos/php-fig/container/zipball/c71ecc56dfe541dbd90c5360474fbc405f8d5963",
                "reference": "c71ecc56dfe541dbd90c5360474fbc405f8d5963",
                "shasum": ""
            },
            "require": {
                "php": ">=7.4.0"
            },
            "type": "library",
            "extra": {
                "branch-alias": {
                    "dev-master": "2.0.x-dev"
                }
            },
            "autoload": {
                "psr-4": {
                    "Psr\\Container\\": "src/"
                }
            },
            "notification-url": "https://packagist.org/downloads/",
            "license": [
                "MIT"
            ],
            "authors": [
                {
                    "name": "PHP-FIG",
                    "homepage": "https://www.php-fig.org/"
                }
            ],
            "description": "Common Container Interface (PHP FIG PSR-11)",
            "homepage": "https://github.com/php-fig/container",
            "keywords": [
                "PSR-11",
                "container",
                "container-interface",
                "container-interop",
                "psr"
            ],
            "support": {
                "issues": "https://github.com/php-fig/container/issues",
                "source": "https://github.com/php-fig/container/tree/2.0.2"
            },
            "time": "2021-11-05T16:47:00+00:00"
        },
        {
            "name": "sebastian/cli-parser",
            "version": "1.0.1",
            "source": {
                "type": "git",
                "url": "https://github.com/sebastianbergmann/cli-parser.git",
                "reference": "442e7c7e687e42adc03470c7b668bc4b2402c0b2"
            },
            "dist": {
                "type": "zip",
                "url": "https://api.github.com/repos/sebastianbergmann/cli-parser/zipball/442e7c7e687e42adc03470c7b668bc4b2402c0b2",
                "reference": "442e7c7e687e42adc03470c7b668bc4b2402c0b2",
                "shasum": ""
            },
            "require": {
                "php": ">=7.3"
            },
            "require-dev": {
                "phpunit/phpunit": "^9.3"
            },
            "type": "library",
            "extra": {
                "branch-alias": {
                    "dev-master": "1.0-dev"
                }
            },
            "autoload": {
                "classmap": [
                    "src/"
                ]
            },
            "notification-url": "https://packagist.org/downloads/",
            "license": [
                "BSD-3-Clause"
            ],
            "authors": [
                {
                    "name": "Sebastian Bergmann",
                    "email": "sebastian@phpunit.de",
                    "role": "lead"
                }
            ],
            "description": "Library for parsing CLI options",
            "homepage": "https://github.com/sebastianbergmann/cli-parser",
            "support": {
                "issues": "https://github.com/sebastianbergmann/cli-parser/issues",
                "source": "https://github.com/sebastianbergmann/cli-parser/tree/1.0.1"
            },
            "funding": [
                {
                    "url": "https://github.com/sebastianbergmann",
                    "type": "github"
                }
            ],
            "time": "2020-09-28T06:08:49+00:00"
        },
        {
            "name": "sebastian/code-unit",
            "version": "1.0.8",
            "source": {
                "type": "git",
                "url": "https://github.com/sebastianbergmann/code-unit.git",
                "reference": "1fc9f64c0927627ef78ba436c9b17d967e68e120"
            },
            "dist": {
                "type": "zip",
                "url": "https://api.github.com/repos/sebastianbergmann/code-unit/zipball/1fc9f64c0927627ef78ba436c9b17d967e68e120",
                "reference": "1fc9f64c0927627ef78ba436c9b17d967e68e120",
                "shasum": ""
            },
            "require": {
                "php": ">=7.3"
            },
            "require-dev": {
                "phpunit/phpunit": "^9.3"
            },
            "type": "library",
            "extra": {
                "branch-alias": {
                    "dev-master": "1.0-dev"
                }
            },
            "autoload": {
                "classmap": [
                    "src/"
                ]
            },
            "notification-url": "https://packagist.org/downloads/",
            "license": [
                "BSD-3-Clause"
            ],
            "authors": [
                {
                    "name": "Sebastian Bergmann",
                    "email": "sebastian@phpunit.de",
                    "role": "lead"
                }
            ],
            "description": "Collection of value objects that represent the PHP code units",
            "homepage": "https://github.com/sebastianbergmann/code-unit",
            "support": {
                "issues": "https://github.com/sebastianbergmann/code-unit/issues",
                "source": "https://github.com/sebastianbergmann/code-unit/tree/1.0.8"
            },
            "funding": [
                {
                    "url": "https://github.com/sebastianbergmann",
                    "type": "github"
                }
            ],
            "time": "2020-10-26T13:08:54+00:00"
        },
        {
            "name": "sebastian/code-unit-reverse-lookup",
            "version": "2.0.3",
            "source": {
                "type": "git",
                "url": "https://github.com/sebastianbergmann/code-unit-reverse-lookup.git",
                "reference": "ac91f01ccec49fb77bdc6fd1e548bc70f7faa3e5"
            },
            "dist": {
                "type": "zip",
                "url": "https://api.github.com/repos/sebastianbergmann/code-unit-reverse-lookup/zipball/ac91f01ccec49fb77bdc6fd1e548bc70f7faa3e5",
                "reference": "ac91f01ccec49fb77bdc6fd1e548bc70f7faa3e5",
                "shasum": ""
            },
            "require": {
                "php": ">=7.3"
            },
            "require-dev": {
                "phpunit/phpunit": "^9.3"
            },
            "type": "library",
            "extra": {
                "branch-alias": {
                    "dev-master": "2.0-dev"
                }
            },
            "autoload": {
                "classmap": [
                    "src/"
                ]
            },
            "notification-url": "https://packagist.org/downloads/",
            "license": [
                "BSD-3-Clause"
            ],
            "authors": [
                {
                    "name": "Sebastian Bergmann",
                    "email": "sebastian@phpunit.de"
                }
            ],
            "description": "Looks up which function or method a line of code belongs to",
            "homepage": "https://github.com/sebastianbergmann/code-unit-reverse-lookup/",
            "support": {
                "issues": "https://github.com/sebastianbergmann/code-unit-reverse-lookup/issues",
                "source": "https://github.com/sebastianbergmann/code-unit-reverse-lookup/tree/2.0.3"
            },
            "funding": [
                {
                    "url": "https://github.com/sebastianbergmann",
                    "type": "github"
                }
            ],
            "time": "2020-09-28T05:30:19+00:00"
        },
        {
            "name": "sebastian/comparator",
            "version": "4.0.6",
            "source": {
                "type": "git",
                "url": "https://github.com/sebastianbergmann/comparator.git",
                "reference": "55f4261989e546dc112258c7a75935a81a7ce382"
            },
            "dist": {
                "type": "zip",
                "url": "https://api.github.com/repos/sebastianbergmann/comparator/zipball/55f4261989e546dc112258c7a75935a81a7ce382",
                "reference": "55f4261989e546dc112258c7a75935a81a7ce382",
                "shasum": ""
            },
            "require": {
                "php": ">=7.3",
                "sebastian/diff": "^4.0",
                "sebastian/exporter": "^4.0"
            },
            "require-dev": {
                "phpunit/phpunit": "^9.3"
            },
            "type": "library",
            "extra": {
                "branch-alias": {
                    "dev-master": "4.0-dev"
                }
            },
            "autoload": {
                "classmap": [
                    "src/"
                ]
            },
            "notification-url": "https://packagist.org/downloads/",
            "license": [
                "BSD-3-Clause"
            ],
            "authors": [
                {
                    "name": "Sebastian Bergmann",
                    "email": "sebastian@phpunit.de"
                },
                {
                    "name": "Jeff Welch",
                    "email": "whatthejeff@gmail.com"
                },
                {
                    "name": "Volker Dusch",
                    "email": "github@wallbash.com"
                },
                {
                    "name": "Bernhard Schussek",
                    "email": "bschussek@2bepublished.at"
                }
            ],
            "description": "Provides the functionality to compare PHP values for equality",
            "homepage": "https://github.com/sebastianbergmann/comparator",
            "keywords": [
                "comparator",
                "compare",
                "equality"
            ],
            "support": {
                "issues": "https://github.com/sebastianbergmann/comparator/issues",
                "source": "https://github.com/sebastianbergmann/comparator/tree/4.0.6"
            },
            "funding": [
                {
                    "url": "https://github.com/sebastianbergmann",
                    "type": "github"
                }
            ],
            "time": "2020-10-26T15:49:45+00:00"
        },
        {
            "name": "sebastian/complexity",
            "version": "2.0.2",
            "source": {
                "type": "git",
                "url": "https://github.com/sebastianbergmann/complexity.git",
                "reference": "739b35e53379900cc9ac327b2147867b8b6efd88"
            },
            "dist": {
                "type": "zip",
                "url": "https://api.github.com/repos/sebastianbergmann/complexity/zipball/739b35e53379900cc9ac327b2147867b8b6efd88",
                "reference": "739b35e53379900cc9ac327b2147867b8b6efd88",
                "shasum": ""
            },
            "require": {
                "nikic/php-parser": "^4.7",
                "php": ">=7.3"
            },
            "require-dev": {
                "phpunit/phpunit": "^9.3"
            },
            "type": "library",
            "extra": {
                "branch-alias": {
                    "dev-master": "2.0-dev"
                }
            },
            "autoload": {
                "classmap": [
                    "src/"
                ]
            },
            "notification-url": "https://packagist.org/downloads/",
            "license": [
                "BSD-3-Clause"
            ],
            "authors": [
                {
                    "name": "Sebastian Bergmann",
                    "email": "sebastian@phpunit.de",
                    "role": "lead"
                }
            ],
            "description": "Library for calculating the complexity of PHP code units",
            "homepage": "https://github.com/sebastianbergmann/complexity",
            "support": {
                "issues": "https://github.com/sebastianbergmann/complexity/issues",
                "source": "https://github.com/sebastianbergmann/complexity/tree/2.0.2"
            },
            "funding": [
                {
                    "url": "https://github.com/sebastianbergmann",
                    "type": "github"
                }
            ],
            "time": "2020-10-26T15:52:27+00:00"
        },
        {
            "name": "sebastian/diff",
            "version": "4.0.4",
            "source": {
                "type": "git",
                "url": "https://github.com/sebastianbergmann/diff.git",
                "reference": "3461e3fccc7cfdfc2720be910d3bd73c69be590d"
            },
            "dist": {
                "type": "zip",
                "url": "https://api.github.com/repos/sebastianbergmann/diff/zipball/3461e3fccc7cfdfc2720be910d3bd73c69be590d",
                "reference": "3461e3fccc7cfdfc2720be910d3bd73c69be590d",
                "shasum": ""
            },
            "require": {
                "php": ">=7.3"
            },
            "require-dev": {
                "phpunit/phpunit": "^9.3",
                "symfony/process": "^4.2 || ^5"
            },
            "type": "library",
            "extra": {
                "branch-alias": {
                    "dev-master": "4.0-dev"
                }
            },
            "autoload": {
                "classmap": [
                    "src/"
                ]
            },
            "notification-url": "https://packagist.org/downloads/",
            "license": [
                "BSD-3-Clause"
            ],
            "authors": [
                {
                    "name": "Sebastian Bergmann",
                    "email": "sebastian@phpunit.de"
                },
                {
                    "name": "Kore Nordmann",
                    "email": "mail@kore-nordmann.de"
                }
            ],
            "description": "Diff implementation",
            "homepage": "https://github.com/sebastianbergmann/diff",
            "keywords": [
                "diff",
                "udiff",
                "unidiff",
                "unified diff"
            ],
            "support": {
                "issues": "https://github.com/sebastianbergmann/diff/issues",
                "source": "https://github.com/sebastianbergmann/diff/tree/4.0.4"
            },
            "funding": [
                {
                    "url": "https://github.com/sebastianbergmann",
                    "type": "github"
                }
            ],
            "time": "2020-10-26T13:10:38+00:00"
        },
        {
            "name": "sebastian/environment",
            "version": "5.1.3",
            "source": {
                "type": "git",
                "url": "https://github.com/sebastianbergmann/environment.git",
                "reference": "388b6ced16caa751030f6a69e588299fa09200ac"
            },
            "dist": {
                "type": "zip",
                "url": "https://api.github.com/repos/sebastianbergmann/environment/zipball/388b6ced16caa751030f6a69e588299fa09200ac",
                "reference": "388b6ced16caa751030f6a69e588299fa09200ac",
                "shasum": ""
            },
            "require": {
                "php": ">=7.3"
            },
            "require-dev": {
                "phpunit/phpunit": "^9.3"
            },
            "suggest": {
                "ext-posix": "*"
            },
            "type": "library",
            "extra": {
                "branch-alias": {
                    "dev-master": "5.1-dev"
                }
            },
            "autoload": {
                "classmap": [
                    "src/"
                ]
            },
            "notification-url": "https://packagist.org/downloads/",
            "license": [
                "BSD-3-Clause"
            ],
            "authors": [
                {
                    "name": "Sebastian Bergmann",
                    "email": "sebastian@phpunit.de"
                }
            ],
            "description": "Provides functionality to handle HHVM/PHP environments",
            "homepage": "http://www.github.com/sebastianbergmann/environment",
            "keywords": [
                "Xdebug",
                "environment",
                "hhvm"
            ],
            "support": {
                "issues": "https://github.com/sebastianbergmann/environment/issues",
                "source": "https://github.com/sebastianbergmann/environment/tree/5.1.3"
            },
            "funding": [
                {
                    "url": "https://github.com/sebastianbergmann",
                    "type": "github"
                }
            ],
            "time": "2020-09-28T05:52:38+00:00"
        },
        {
            "name": "sebastian/exporter",
            "version": "4.0.4",
            "source": {
                "type": "git",
                "url": "https://github.com/sebastianbergmann/exporter.git",
                "reference": "65e8b7db476c5dd267e65eea9cab77584d3cfff9"
            },
            "dist": {
                "type": "zip",
                "url": "https://api.github.com/repos/sebastianbergmann/exporter/zipball/65e8b7db476c5dd267e65eea9cab77584d3cfff9",
                "reference": "65e8b7db476c5dd267e65eea9cab77584d3cfff9",
                "shasum": ""
            },
            "require": {
                "php": ">=7.3",
                "sebastian/recursion-context": "^4.0"
            },
            "require-dev": {
                "ext-mbstring": "*",
                "phpunit/phpunit": "^9.3"
            },
            "type": "library",
            "extra": {
                "branch-alias": {
                    "dev-master": "4.0-dev"
                }
            },
            "autoload": {
                "classmap": [
                    "src/"
                ]
            },
            "notification-url": "https://packagist.org/downloads/",
            "license": [
                "BSD-3-Clause"
            ],
            "authors": [
                {
                    "name": "Sebastian Bergmann",
                    "email": "sebastian@phpunit.de"
                },
                {
                    "name": "Jeff Welch",
                    "email": "whatthejeff@gmail.com"
                },
                {
                    "name": "Volker Dusch",
                    "email": "github@wallbash.com"
                },
                {
                    "name": "Adam Harvey",
                    "email": "aharvey@php.net"
                },
                {
                    "name": "Bernhard Schussek",
                    "email": "bschussek@gmail.com"
                }
            ],
            "description": "Provides the functionality to export PHP variables for visualization",
            "homepage": "https://www.github.com/sebastianbergmann/exporter",
            "keywords": [
                "export",
                "exporter"
            ],
            "support": {
                "issues": "https://github.com/sebastianbergmann/exporter/issues",
                "source": "https://github.com/sebastianbergmann/exporter/tree/4.0.4"
            },
            "funding": [
                {
                    "url": "https://github.com/sebastianbergmann",
                    "type": "github"
                }
            ],
            "time": "2021-11-11T14:18:36+00:00"
        },
        {
            "name": "sebastian/global-state",
            "version": "5.0.5",
            "source": {
                "type": "git",
                "url": "https://github.com/sebastianbergmann/global-state.git",
                "reference": "0ca8db5a5fc9c8646244e629625ac486fa286bf2"
            },
            "dist": {
                "type": "zip",
                "url": "https://api.github.com/repos/sebastianbergmann/global-state/zipball/0ca8db5a5fc9c8646244e629625ac486fa286bf2",
                "reference": "0ca8db5a5fc9c8646244e629625ac486fa286bf2",
                "shasum": ""
            },
            "require": {
                "php": ">=7.3",
                "sebastian/object-reflector": "^2.0",
                "sebastian/recursion-context": "^4.0"
            },
            "require-dev": {
                "ext-dom": "*",
                "phpunit/phpunit": "^9.3"
            },
            "suggest": {
                "ext-uopz": "*"
            },
            "type": "library",
            "extra": {
                "branch-alias": {
                    "dev-master": "5.0-dev"
                }
            },
            "autoload": {
                "classmap": [
                    "src/"
                ]
            },
            "notification-url": "https://packagist.org/downloads/",
            "license": [
                "BSD-3-Clause"
            ],
            "authors": [
                {
                    "name": "Sebastian Bergmann",
                    "email": "sebastian@phpunit.de"
                }
            ],
            "description": "Snapshotting of global state",
            "homepage": "http://www.github.com/sebastianbergmann/global-state",
            "keywords": [
                "global state"
            ],
            "support": {
                "issues": "https://github.com/sebastianbergmann/global-state/issues",
                "source": "https://github.com/sebastianbergmann/global-state/tree/5.0.5"
            },
            "funding": [
                {
                    "url": "https://github.com/sebastianbergmann",
                    "type": "github"
                }
            ],
            "time": "2022-02-14T08:28:10+00:00"
        },
        {
            "name": "sebastian/lines-of-code",
            "version": "1.0.3",
            "source": {
                "type": "git",
                "url": "https://github.com/sebastianbergmann/lines-of-code.git",
                "reference": "c1c2e997aa3146983ed888ad08b15470a2e22ecc"
            },
            "dist": {
                "type": "zip",
                "url": "https://api.github.com/repos/sebastianbergmann/lines-of-code/zipball/c1c2e997aa3146983ed888ad08b15470a2e22ecc",
                "reference": "c1c2e997aa3146983ed888ad08b15470a2e22ecc",
                "shasum": ""
            },
            "require": {
                "nikic/php-parser": "^4.6",
                "php": ">=7.3"
            },
            "require-dev": {
                "phpunit/phpunit": "^9.3"
            },
            "type": "library",
            "extra": {
                "branch-alias": {
                    "dev-master": "1.0-dev"
                }
            },
            "autoload": {
                "classmap": [
                    "src/"
                ]
            },
            "notification-url": "https://packagist.org/downloads/",
            "license": [
                "BSD-3-Clause"
            ],
            "authors": [
                {
                    "name": "Sebastian Bergmann",
                    "email": "sebastian@phpunit.de",
                    "role": "lead"
                }
            ],
            "description": "Library for counting the lines of code in PHP source code",
            "homepage": "https://github.com/sebastianbergmann/lines-of-code",
            "support": {
                "issues": "https://github.com/sebastianbergmann/lines-of-code/issues",
                "source": "https://github.com/sebastianbergmann/lines-of-code/tree/1.0.3"
            },
            "funding": [
                {
                    "url": "https://github.com/sebastianbergmann",
                    "type": "github"
                }
            ],
            "time": "2020-11-28T06:42:11+00:00"
        },
        {
            "name": "sebastian/object-enumerator",
            "version": "4.0.4",
            "source": {
                "type": "git",
                "url": "https://github.com/sebastianbergmann/object-enumerator.git",
                "reference": "5c9eeac41b290a3712d88851518825ad78f45c71"
            },
            "dist": {
                "type": "zip",
                "url": "https://api.github.com/repos/sebastianbergmann/object-enumerator/zipball/5c9eeac41b290a3712d88851518825ad78f45c71",
                "reference": "5c9eeac41b290a3712d88851518825ad78f45c71",
                "shasum": ""
            },
            "require": {
                "php": ">=7.3",
                "sebastian/object-reflector": "^2.0",
                "sebastian/recursion-context": "^4.0"
            },
            "require-dev": {
                "phpunit/phpunit": "^9.3"
            },
            "type": "library",
            "extra": {
                "branch-alias": {
                    "dev-master": "4.0-dev"
                }
            },
            "autoload": {
                "classmap": [
                    "src/"
                ]
            },
            "notification-url": "https://packagist.org/downloads/",
            "license": [
                "BSD-3-Clause"
            ],
            "authors": [
                {
                    "name": "Sebastian Bergmann",
                    "email": "sebastian@phpunit.de"
                }
            ],
            "description": "Traverses array structures and object graphs to enumerate all referenced objects",
            "homepage": "https://github.com/sebastianbergmann/object-enumerator/",
            "support": {
                "issues": "https://github.com/sebastianbergmann/object-enumerator/issues",
                "source": "https://github.com/sebastianbergmann/object-enumerator/tree/4.0.4"
            },
            "funding": [
                {
                    "url": "https://github.com/sebastianbergmann",
                    "type": "github"
                }
            ],
            "time": "2020-10-26T13:12:34+00:00"
        },
        {
            "name": "sebastian/object-reflector",
            "version": "2.0.4",
            "source": {
                "type": "git",
                "url": "https://github.com/sebastianbergmann/object-reflector.git",
                "reference": "b4f479ebdbf63ac605d183ece17d8d7fe49c15c7"
            },
            "dist": {
                "type": "zip",
                "url": "https://api.github.com/repos/sebastianbergmann/object-reflector/zipball/b4f479ebdbf63ac605d183ece17d8d7fe49c15c7",
                "reference": "b4f479ebdbf63ac605d183ece17d8d7fe49c15c7",
                "shasum": ""
            },
            "require": {
                "php": ">=7.3"
            },
            "require-dev": {
                "phpunit/phpunit": "^9.3"
            },
            "type": "library",
            "extra": {
                "branch-alias": {
                    "dev-master": "2.0-dev"
                }
            },
            "autoload": {
                "classmap": [
                    "src/"
                ]
            },
            "notification-url": "https://packagist.org/downloads/",
            "license": [
                "BSD-3-Clause"
            ],
            "authors": [
                {
                    "name": "Sebastian Bergmann",
                    "email": "sebastian@phpunit.de"
                }
            ],
            "description": "Allows reflection of object attributes, including inherited and non-public ones",
            "homepage": "https://github.com/sebastianbergmann/object-reflector/",
            "support": {
                "issues": "https://github.com/sebastianbergmann/object-reflector/issues",
                "source": "https://github.com/sebastianbergmann/object-reflector/tree/2.0.4"
            },
            "funding": [
                {
                    "url": "https://github.com/sebastianbergmann",
                    "type": "github"
                }
            ],
            "time": "2020-10-26T13:14:26+00:00"
        },
        {
            "name": "sebastian/recursion-context",
            "version": "4.0.4",
            "source": {
                "type": "git",
                "url": "https://github.com/sebastianbergmann/recursion-context.git",
                "reference": "cd9d8cf3c5804de4341c283ed787f099f5506172"
            },
            "dist": {
                "type": "zip",
                "url": "https://api.github.com/repos/sebastianbergmann/recursion-context/zipball/cd9d8cf3c5804de4341c283ed787f099f5506172",
                "reference": "cd9d8cf3c5804de4341c283ed787f099f5506172",
                "shasum": ""
            },
            "require": {
                "php": ">=7.3"
            },
            "require-dev": {
                "phpunit/phpunit": "^9.3"
            },
            "type": "library",
            "extra": {
                "branch-alias": {
                    "dev-master": "4.0-dev"
                }
            },
            "autoload": {
                "classmap": [
                    "src/"
                ]
            },
            "notification-url": "https://packagist.org/downloads/",
            "license": [
                "BSD-3-Clause"
            ],
            "authors": [
                {
                    "name": "Sebastian Bergmann",
                    "email": "sebastian@phpunit.de"
                },
                {
                    "name": "Jeff Welch",
                    "email": "whatthejeff@gmail.com"
                },
                {
                    "name": "Adam Harvey",
                    "email": "aharvey@php.net"
                }
            ],
            "description": "Provides functionality to recursively process PHP variables",
            "homepage": "http://www.github.com/sebastianbergmann/recursion-context",
            "support": {
                "issues": "https://github.com/sebastianbergmann/recursion-context/issues",
                "source": "https://github.com/sebastianbergmann/recursion-context/tree/4.0.4"
            },
            "funding": [
                {
                    "url": "https://github.com/sebastianbergmann",
                    "type": "github"
                }
            ],
            "time": "2020-10-26T13:17:30+00:00"
        },
        {
            "name": "sebastian/resource-operations",
            "version": "3.0.3",
            "source": {
                "type": "git",
                "url": "https://github.com/sebastianbergmann/resource-operations.git",
                "reference": "0f4443cb3a1d92ce809899753bc0d5d5a8dd19a8"
            },
            "dist": {
                "type": "zip",
                "url": "https://api.github.com/repos/sebastianbergmann/resource-operations/zipball/0f4443cb3a1d92ce809899753bc0d5d5a8dd19a8",
                "reference": "0f4443cb3a1d92ce809899753bc0d5d5a8dd19a8",
                "shasum": ""
            },
            "require": {
                "php": ">=7.3"
            },
            "require-dev": {
                "phpunit/phpunit": "^9.0"
            },
            "type": "library",
            "extra": {
                "branch-alias": {
                    "dev-master": "3.0-dev"
                }
            },
            "autoload": {
                "classmap": [
                    "src/"
                ]
            },
            "notification-url": "https://packagist.org/downloads/",
            "license": [
                "BSD-3-Clause"
            ],
            "authors": [
                {
                    "name": "Sebastian Bergmann",
                    "email": "sebastian@phpunit.de"
                }
            ],
            "description": "Provides a list of PHP built-in functions that operate on resources",
            "homepage": "https://www.github.com/sebastianbergmann/resource-operations",
            "support": {
                "issues": "https://github.com/sebastianbergmann/resource-operations/issues",
                "source": "https://github.com/sebastianbergmann/resource-operations/tree/3.0.3"
            },
            "funding": [
                {
                    "url": "https://github.com/sebastianbergmann",
                    "type": "github"
                }
            ],
            "time": "2020-09-28T06:45:17+00:00"
        },
        {
            "name": "sebastian/type",
            "version": "2.3.4",
            "source": {
                "type": "git",
                "url": "https://github.com/sebastianbergmann/type.git",
                "reference": "b8cd8a1c753c90bc1a0f5372170e3e489136f914"
            },
            "dist": {
                "type": "zip",
                "url": "https://api.github.com/repos/sebastianbergmann/type/zipball/b8cd8a1c753c90bc1a0f5372170e3e489136f914",
                "reference": "b8cd8a1c753c90bc1a0f5372170e3e489136f914",
                "shasum": ""
            },
            "require": {
                "php": ">=7.3"
            },
            "require-dev": {
                "phpunit/phpunit": "^9.3"
            },
            "type": "library",
            "extra": {
                "branch-alias": {
                    "dev-master": "2.3-dev"
                }
            },
            "autoload": {
                "classmap": [
                    "src/"
                ]
            },
            "notification-url": "https://packagist.org/downloads/",
            "license": [
                "BSD-3-Clause"
            ],
            "authors": [
                {
                    "name": "Sebastian Bergmann",
                    "email": "sebastian@phpunit.de",
                    "role": "lead"
                }
            ],
            "description": "Collection of value objects that represent the types of the PHP type system",
            "homepage": "https://github.com/sebastianbergmann/type",
            "support": {
                "issues": "https://github.com/sebastianbergmann/type/issues",
                "source": "https://github.com/sebastianbergmann/type/tree/2.3.4"
            },
            "funding": [
                {
                    "url": "https://github.com/sebastianbergmann",
                    "type": "github"
                }
            ],
            "time": "2021-06-15T12:49:02+00:00"
        },
        {
            "name": "sebastian/version",
            "version": "3.0.2",
            "source": {
                "type": "git",
                "url": "https://github.com/sebastianbergmann/version.git",
                "reference": "c6c1022351a901512170118436c764e473f6de8c"
            },
            "dist": {
                "type": "zip",
                "url": "https://api.github.com/repos/sebastianbergmann/version/zipball/c6c1022351a901512170118436c764e473f6de8c",
                "reference": "c6c1022351a901512170118436c764e473f6de8c",
                "shasum": ""
            },
            "require": {
                "php": ">=7.3"
            },
            "type": "library",
            "extra": {
                "branch-alias": {
                    "dev-master": "3.0-dev"
                }
            },
            "autoload": {
                "classmap": [
                    "src/"
                ]
            },
            "notification-url": "https://packagist.org/downloads/",
            "license": [
                "BSD-3-Clause"
            ],
            "authors": [
                {
                    "name": "Sebastian Bergmann",
                    "email": "sebastian@phpunit.de",
                    "role": "lead"
                }
            ],
            "description": "Library that helps with managing the version number of Git-hosted PHP projects",
            "homepage": "https://github.com/sebastianbergmann/version",
            "support": {
                "issues": "https://github.com/sebastianbergmann/version/issues",
                "source": "https://github.com/sebastianbergmann/version/tree/3.0.2"
            },
            "funding": [
                {
                    "url": "https://github.com/sebastianbergmann",
                    "type": "github"
                }
            ],
            "time": "2020-09-28T06:39:44+00:00"
        },
        {
            "name": "symfony/console",
            "version": "v5.4.5",
            "source": {
                "type": "git",
                "url": "https://github.com/symfony/console.git",
                "reference": "d8111acc99876953f52fe16d4c50eb60940d49ad"
            },
            "dist": {
                "type": "zip",
                "url": "https://api.github.com/repos/symfony/console/zipball/d8111acc99876953f52fe16d4c50eb60940d49ad",
                "reference": "d8111acc99876953f52fe16d4c50eb60940d49ad",
                "shasum": ""
            },
            "require": {
                "php": ">=7.2.5",
                "symfony/deprecation-contracts": "^2.1|^3",
                "symfony/polyfill-mbstring": "~1.0",
                "symfony/polyfill-php73": "^1.9",
                "symfony/polyfill-php80": "^1.16",
                "symfony/service-contracts": "^1.1|^2|^3",
                "symfony/string": "^5.1|^6.0"
            },
            "conflict": {
                "psr/log": ">=3",
                "symfony/dependency-injection": "<4.4",
                "symfony/dotenv": "<5.1",
                "symfony/event-dispatcher": "<4.4",
                "symfony/lock": "<4.4",
                "symfony/process": "<4.4"
            },
            "provide": {
                "psr/log-implementation": "1.0|2.0"
            },
            "require-dev": {
                "psr/log": "^1|^2",
                "symfony/config": "^4.4|^5.0|^6.0",
                "symfony/dependency-injection": "^4.4|^5.0|^6.0",
                "symfony/event-dispatcher": "^4.4|^5.0|^6.0",
                "symfony/lock": "^4.4|^5.0|^6.0",
                "symfony/process": "^4.4|^5.0|^6.0",
                "symfony/var-dumper": "^4.4|^5.0|^6.0"
            },
            "suggest": {
                "psr/log": "For using the console logger",
                "symfony/event-dispatcher": "",
                "symfony/lock": "",
                "symfony/process": ""
            },
            "type": "library",
            "autoload": {
                "psr-4": {
                    "Symfony\\Component\\Console\\": ""
                },
                "exclude-from-classmap": [
                    "/Tests/"
                ]
            },
            "notification-url": "https://packagist.org/downloads/",
            "license": [
                "MIT"
            ],
            "authors": [
                {
                    "name": "Fabien Potencier",
                    "email": "fabien@symfony.com"
                },
                {
                    "name": "Symfony Community",
                    "homepage": "https://symfony.com/contributors"
                }
            ],
            "description": "Eases the creation of beautiful and testable command line interfaces",
            "homepage": "https://symfony.com",
            "keywords": [
                "cli",
                "command line",
                "console",
                "terminal"
            ],
            "support": {
                "source": "https://github.com/symfony/console/tree/v5.4.5"
            },
            "funding": [
                {
                    "url": "https://symfony.com/sponsor",
                    "type": "custom"
                },
                {
                    "url": "https://github.com/fabpot",
                    "type": "github"
                },
                {
                    "url": "https://tidelift.com/funding/github/packagist/symfony/symfony",
                    "type": "tidelift"
                }
            ],
            "time": "2022-02-24T12:45:35+00:00"
        },
        {
            "name": "symfony/deprecation-contracts",
            "version": "v3.0.0",
            "source": {
                "type": "git",
                "url": "https://github.com/symfony/deprecation-contracts.git",
                "reference": "c726b64c1ccfe2896cb7df2e1331c357ad1c8ced"
            },
            "dist": {
                "type": "zip",
                "url": "https://api.github.com/repos/symfony/deprecation-contracts/zipball/c726b64c1ccfe2896cb7df2e1331c357ad1c8ced",
                "reference": "c726b64c1ccfe2896cb7df2e1331c357ad1c8ced",
                "shasum": ""
            },
            "require": {
                "php": ">=8.0.2"
            },
            "type": "library",
            "extra": {
                "branch-alias": {
                    "dev-main": "3.0-dev"
                },
                "thanks": {
                    "name": "symfony/contracts",
                    "url": "https://github.com/symfony/contracts"
                }
            },
            "autoload": {
                "files": [
                    "function.php"
                ]
            },
            "notification-url": "https://packagist.org/downloads/",
            "license": [
                "MIT"
            ],
            "authors": [
                {
                    "name": "Nicolas Grekas",
                    "email": "p@tchwork.com"
                },
                {
                    "name": "Symfony Community",
                    "homepage": "https://symfony.com/contributors"
                }
            ],
            "description": "A generic function and convention to trigger deprecation notices",
            "homepage": "https://symfony.com",
            "support": {
                "source": "https://github.com/symfony/deprecation-contracts/tree/v3.0.0"
            },
            "funding": [
                {
                    "url": "https://symfony.com/sponsor",
                    "type": "custom"
                },
                {
                    "url": "https://github.com/fabpot",
                    "type": "github"
                },
                {
                    "url": "https://tidelift.com/funding/github/packagist/symfony/symfony",
                    "type": "tidelift"
                }
            ],
            "time": "2021-11-01T23:48:49+00:00"
        },
        {
            "name": "symfony/polyfill-ctype",
            "version": "v1.25.0",
            "source": {
                "type": "git",
                "url": "https://github.com/symfony/polyfill-ctype.git",
                "reference": "30885182c981ab175d4d034db0f6f469898070ab"
            },
            "dist": {
                "type": "zip",
                "url": "https://api.github.com/repos/symfony/polyfill-ctype/zipball/30885182c981ab175d4d034db0f6f469898070ab",
                "reference": "30885182c981ab175d4d034db0f6f469898070ab",
                "shasum": ""
            },
            "require": {
                "php": ">=7.1"
            },
            "provide": {
                "ext-ctype": "*"
            },
            "suggest": {
                "ext-ctype": "For best performance"
            },
            "type": "library",
            "extra": {
                "branch-alias": {
                    "dev-main": "1.23-dev"
                },
                "thanks": {
                    "name": "symfony/polyfill",
                    "url": "https://github.com/symfony/polyfill"
                }
            },
            "autoload": {
                "files": [
                    "bootstrap.php"
                ],
                "psr-4": {
                    "Symfony\\Polyfill\\Ctype\\": ""
                }
            },
            "notification-url": "https://packagist.org/downloads/",
            "license": [
                "MIT"
            ],
            "authors": [
                {
                    "name": "Gert de Pagter",
                    "email": "BackEndTea@gmail.com"
                },
                {
                    "name": "Symfony Community",
                    "homepage": "https://symfony.com/contributors"
                }
            ],
            "description": "Symfony polyfill for ctype functions",
            "homepage": "https://symfony.com",
            "keywords": [
                "compatibility",
                "ctype",
                "polyfill",
                "portable"
            ],
            "support": {
                "source": "https://github.com/symfony/polyfill-ctype/tree/v1.25.0"
            },
            "funding": [
                {
                    "url": "https://symfony.com/sponsor",
                    "type": "custom"
                },
                {
                    "url": "https://github.com/fabpot",
                    "type": "github"
                },
                {
                    "url": "https://tidelift.com/funding/github/packagist/symfony/symfony",
                    "type": "tidelift"
                }
            ],
            "time": "2021-10-20T20:35:02+00:00"
        },
        {
            "name": "symfony/polyfill-intl-grapheme",
            "version": "v1.25.0",
            "source": {
                "type": "git",
                "url": "https://github.com/symfony/polyfill-intl-grapheme.git",
                "reference": "81b86b50cf841a64252b439e738e97f4a34e2783"
            },
            "dist": {
                "type": "zip",
                "url": "https://api.github.com/repos/symfony/polyfill-intl-grapheme/zipball/81b86b50cf841a64252b439e738e97f4a34e2783",
                "reference": "81b86b50cf841a64252b439e738e97f4a34e2783",
                "shasum": ""
            },
            "require": {
                "php": ">=7.1"
            },
            "suggest": {
                "ext-intl": "For best performance"
            },
            "type": "library",
            "extra": {
                "branch-alias": {
                    "dev-main": "1.23-dev"
                },
                "thanks": {
                    "name": "symfony/polyfill",
                    "url": "https://github.com/symfony/polyfill"
                }
            },
            "autoload": {
                "files": [
                    "bootstrap.php"
                ],
                "psr-4": {
                    "Symfony\\Polyfill\\Intl\\Grapheme\\": ""
                }
            },
            "notification-url": "https://packagist.org/downloads/",
            "license": [
                "MIT"
            ],
            "authors": [
                {
                    "name": "Nicolas Grekas",
                    "email": "p@tchwork.com"
                },
                {
                    "name": "Symfony Community",
                    "homepage": "https://symfony.com/contributors"
                }
            ],
            "description": "Symfony polyfill for intl's grapheme_* functions",
            "homepage": "https://symfony.com",
            "keywords": [
                "compatibility",
                "grapheme",
                "intl",
                "polyfill",
                "portable",
                "shim"
            ],
            "support": {
                "source": "https://github.com/symfony/polyfill-intl-grapheme/tree/v1.25.0"
            },
            "funding": [
                {
                    "url": "https://symfony.com/sponsor",
                    "type": "custom"
                },
                {
                    "url": "https://github.com/fabpot",
                    "type": "github"
                },
                {
                    "url": "https://tidelift.com/funding/github/packagist/symfony/symfony",
                    "type": "tidelift"
                }
            ],
            "time": "2021-11-23T21:10:46+00:00"
        },
        {
            "name": "symfony/polyfill-intl-normalizer",
            "version": "v1.25.0",
            "source": {
                "type": "git",
                "url": "https://github.com/symfony/polyfill-intl-normalizer.git",
                "reference": "8590a5f561694770bdcd3f9b5c69dde6945028e8"
            },
            "dist": {
                "type": "zip",
                "url": "https://api.github.com/repos/symfony/polyfill-intl-normalizer/zipball/8590a5f561694770bdcd3f9b5c69dde6945028e8",
                "reference": "8590a5f561694770bdcd3f9b5c69dde6945028e8",
                "shasum": ""
            },
            "require": {
                "php": ">=7.1"
            },
            "suggest": {
                "ext-intl": "For best performance"
            },
            "type": "library",
            "extra": {
                "branch-alias": {
                    "dev-main": "1.23-dev"
                },
                "thanks": {
                    "name": "symfony/polyfill",
                    "url": "https://github.com/symfony/polyfill"
                }
            },
            "autoload": {
                "files": [
                    "bootstrap.php"
                ],
                "psr-4": {
                    "Symfony\\Polyfill\\Intl\\Normalizer\\": ""
                },
                "classmap": [
                    "Resources/stubs"
                ]
            },
            "notification-url": "https://packagist.org/downloads/",
            "license": [
                "MIT"
            ],
            "authors": [
                {
                    "name": "Nicolas Grekas",
                    "email": "p@tchwork.com"
                },
                {
                    "name": "Symfony Community",
                    "homepage": "https://symfony.com/contributors"
                }
            ],
            "description": "Symfony polyfill for intl's Normalizer class and related functions",
            "homepage": "https://symfony.com",
            "keywords": [
                "compatibility",
                "intl",
                "normalizer",
                "polyfill",
                "portable",
                "shim"
            ],
            "support": {
                "source": "https://github.com/symfony/polyfill-intl-normalizer/tree/v1.25.0"
            },
            "funding": [
                {
                    "url": "https://symfony.com/sponsor",
                    "type": "custom"
                },
                {
                    "url": "https://github.com/fabpot",
                    "type": "github"
                },
                {
                    "url": "https://tidelift.com/funding/github/packagist/symfony/symfony",
                    "type": "tidelift"
                }
            ],
            "time": "2021-02-19T12:13:01+00:00"
        },
        {
            "name": "symfony/polyfill-mbstring",
            "version": "v1.25.0",
            "source": {
                "type": "git",
                "url": "https://github.com/symfony/polyfill-mbstring.git",
                "reference": "0abb51d2f102e00a4eefcf46ba7fec406d245825"
            },
            "dist": {
                "type": "zip",
                "url": "https://api.github.com/repos/symfony/polyfill-mbstring/zipball/0abb51d2f102e00a4eefcf46ba7fec406d245825",
                "reference": "0abb51d2f102e00a4eefcf46ba7fec406d245825",
                "shasum": ""
            },
            "require": {
                "php": ">=7.1"
            },
            "provide": {
                "ext-mbstring": "*"
            },
            "suggest": {
                "ext-mbstring": "For best performance"
            },
            "type": "library",
            "extra": {
                "branch-alias": {
                    "dev-main": "1.23-dev"
                },
                "thanks": {
                    "name": "symfony/polyfill",
                    "url": "https://github.com/symfony/polyfill"
                }
            },
            "autoload": {
                "files": [
                    "bootstrap.php"
                ],
                "psr-4": {
                    "Symfony\\Polyfill\\Mbstring\\": ""
                }
            },
            "notification-url": "https://packagist.org/downloads/",
            "license": [
                "MIT"
            ],
            "authors": [
                {
                    "name": "Nicolas Grekas",
                    "email": "p@tchwork.com"
                },
                {
                    "name": "Symfony Community",
                    "homepage": "https://symfony.com/contributors"
                }
            ],
            "description": "Symfony polyfill for the Mbstring extension",
            "homepage": "https://symfony.com",
            "keywords": [
                "compatibility",
                "mbstring",
                "polyfill",
                "portable",
                "shim"
            ],
            "support": {
                "source": "https://github.com/symfony/polyfill-mbstring/tree/v1.25.0"
            },
            "funding": [
                {
                    "url": "https://symfony.com/sponsor",
                    "type": "custom"
                },
                {
                    "url": "https://github.com/fabpot",
                    "type": "github"
                },
                {
                    "url": "https://tidelift.com/funding/github/packagist/symfony/symfony",
                    "type": "tidelift"
                }
            ],
            "time": "2021-11-30T18:21:41+00:00"
        },
        {
            "name": "symfony/polyfill-php73",
            "version": "v1.25.0",
            "source": {
                "type": "git",
                "url": "https://github.com/symfony/polyfill-php73.git",
                "reference": "cc5db0e22b3cb4111010e48785a97f670b350ca5"
            },
            "dist": {
                "type": "zip",
                "url": "https://api.github.com/repos/symfony/polyfill-php73/zipball/cc5db0e22b3cb4111010e48785a97f670b350ca5",
                "reference": "cc5db0e22b3cb4111010e48785a97f670b350ca5",
                "shasum": ""
            },
            "require": {
                "php": ">=7.1"
            },
            "type": "library",
            "extra": {
                "branch-alias": {
                    "dev-main": "1.23-dev"
                },
                "thanks": {
                    "name": "symfony/polyfill",
                    "url": "https://github.com/symfony/polyfill"
                }
            },
            "autoload": {
                "files": [
                    "bootstrap.php"
                ],
                "psr-4": {
                    "Symfony\\Polyfill\\Php73\\": ""
                },
                "classmap": [
                    "Resources/stubs"
                ]
            },
            "notification-url": "https://packagist.org/downloads/",
            "license": [
                "MIT"
            ],
            "authors": [
                {
                    "name": "Nicolas Grekas",
                    "email": "p@tchwork.com"
                },
                {
                    "name": "Symfony Community",
                    "homepage": "https://symfony.com/contributors"
                }
            ],
            "description": "Symfony polyfill backporting some PHP 7.3+ features to lower PHP versions",
            "homepage": "https://symfony.com",
            "keywords": [
                "compatibility",
                "polyfill",
                "portable",
                "shim"
            ],
            "support": {
                "source": "https://github.com/symfony/polyfill-php73/tree/v1.25.0"
            },
            "funding": [
                {
                    "url": "https://symfony.com/sponsor",
                    "type": "custom"
                },
                {
                    "url": "https://github.com/fabpot",
                    "type": "github"
                },
                {
                    "url": "https://tidelift.com/funding/github/packagist/symfony/symfony",
                    "type": "tidelift"
                }
            ],
            "time": "2021-06-05T21:20:04+00:00"
        },
        {
            "name": "symfony/polyfill-php80",
            "version": "v1.25.0",
            "source": {
                "type": "git",
                "url": "https://github.com/symfony/polyfill-php80.git",
                "reference": "4407588e0d3f1f52efb65fbe92babe41f37fe50c"
            },
            "dist": {
                "type": "zip",
                "url": "https://api.github.com/repos/symfony/polyfill-php80/zipball/4407588e0d3f1f52efb65fbe92babe41f37fe50c",
                "reference": "4407588e0d3f1f52efb65fbe92babe41f37fe50c",
                "shasum": ""
            },
            "require": {
                "php": ">=7.1"
            },
            "type": "library",
            "extra": {
                "branch-alias": {
                    "dev-main": "1.23-dev"
                },
                "thanks": {
                    "name": "symfony/polyfill",
                    "url": "https://github.com/symfony/polyfill"
                }
            },
            "autoload": {
                "files": [
                    "bootstrap.php"
                ],
                "psr-4": {
                    "Symfony\\Polyfill\\Php80\\": ""
                },
                "classmap": [
                    "Resources/stubs"
                ]
            },
            "notification-url": "https://packagist.org/downloads/",
            "license": [
                "MIT"
            ],
            "authors": [
                {
                    "name": "Ion Bazan",
                    "email": "ion.bazan@gmail.com"
                },
                {
                    "name": "Nicolas Grekas",
                    "email": "p@tchwork.com"
                },
                {
                    "name": "Symfony Community",
                    "homepage": "https://symfony.com/contributors"
                }
            ],
            "description": "Symfony polyfill backporting some PHP 8.0+ features to lower PHP versions",
            "homepage": "https://symfony.com",
            "keywords": [
                "compatibility",
                "polyfill",
                "portable",
                "shim"
            ],
            "support": {
                "source": "https://github.com/symfony/polyfill-php80/tree/v1.25.0"
            },
            "funding": [
                {
                    "url": "https://symfony.com/sponsor",
                    "type": "custom"
                },
                {
                    "url": "https://github.com/fabpot",
                    "type": "github"
                },
                {
                    "url": "https://tidelift.com/funding/github/packagist/symfony/symfony",
                    "type": "tidelift"
                }
            ],
            "time": "2022-03-04T08:16:47+00:00"
        },
        {
            "name": "symfony/process",
            "version": "v5.4.5",
            "source": {
                "type": "git",
                "url": "https://github.com/symfony/process.git",
                "reference": "95440409896f90a5f85db07a32b517ecec17fa4c"
            },
            "dist": {
                "type": "zip",
                "url": "https://api.github.com/repos/symfony/process/zipball/95440409896f90a5f85db07a32b517ecec17fa4c",
                "reference": "95440409896f90a5f85db07a32b517ecec17fa4c",
                "shasum": ""
            },
            "require": {
                "php": ">=7.2.5",
                "symfony/polyfill-php80": "^1.16"
            },
            "type": "library",
            "autoload": {
                "psr-4": {
                    "Symfony\\Component\\Process\\": ""
                },
                "exclude-from-classmap": [
                    "/Tests/"
                ]
            },
            "notification-url": "https://packagist.org/downloads/",
            "license": [
                "MIT"
            ],
            "authors": [
                {
                    "name": "Fabien Potencier",
                    "email": "fabien@symfony.com"
                },
                {
                    "name": "Symfony Community",
                    "homepage": "https://symfony.com/contributors"
                }
            ],
            "description": "Executes commands in sub-processes",
            "homepage": "https://symfony.com",
            "support": {
                "source": "https://github.com/symfony/process/tree/v5.4.5"
            },
            "funding": [
                {
                    "url": "https://symfony.com/sponsor",
                    "type": "custom"
                },
                {
                    "url": "https://github.com/fabpot",
                    "type": "github"
                },
                {
                    "url": "https://tidelift.com/funding/github/packagist/symfony/symfony",
                    "type": "tidelift"
                }
            ],
            "time": "2022-01-30T18:16:22+00:00"
        },
        {
            "name": "symfony/service-contracts",
            "version": "v3.0.0",
            "source": {
                "type": "git",
                "url": "https://github.com/symfony/service-contracts.git",
                "reference": "36715ebf9fb9db73db0cb24263c79077c6fe8603"
            },
            "dist": {
                "type": "zip",
                "url": "https://api.github.com/repos/symfony/service-contracts/zipball/36715ebf9fb9db73db0cb24263c79077c6fe8603",
                "reference": "36715ebf9fb9db73db0cb24263c79077c6fe8603",
                "shasum": ""
            },
            "require": {
                "php": ">=8.0.2",
                "psr/container": "^2.0"
            },
            "conflict": {
                "ext-psr": "<1.1|>=2"
            },
            "suggest": {
                "symfony/service-implementation": ""
            },
            "type": "library",
            "extra": {
                "branch-alias": {
                    "dev-main": "3.0-dev"
                },
                "thanks": {
                    "name": "symfony/contracts",
                    "url": "https://github.com/symfony/contracts"
                }
            },
            "autoload": {
                "psr-4": {
                    "Symfony\\Contracts\\Service\\": ""
                }
            },
            "notification-url": "https://packagist.org/downloads/",
            "license": [
                "MIT"
            ],
            "authors": [
                {
                    "name": "Nicolas Grekas",
                    "email": "p@tchwork.com"
                },
                {
                    "name": "Symfony Community",
                    "homepage": "https://symfony.com/contributors"
                }
            ],
            "description": "Generic abstractions related to writing services",
            "homepage": "https://symfony.com",
            "keywords": [
                "abstractions",
                "contracts",
                "decoupling",
                "interfaces",
                "interoperability",
                "standards"
            ],
            "support": {
                "source": "https://github.com/symfony/service-contracts/tree/v3.0.0"
            },
            "funding": [
                {
                    "url": "https://symfony.com/sponsor",
                    "type": "custom"
                },
                {
                    "url": "https://github.com/fabpot",
                    "type": "github"
                },
                {
                    "url": "https://tidelift.com/funding/github/packagist/symfony/symfony",
                    "type": "tidelift"
                }
            ],
            "time": "2021-11-04T17:53:12+00:00"
        },
        {
            "name": "symfony/string",
            "version": "v6.0.3",
            "source": {
                "type": "git",
                "url": "https://github.com/symfony/string.git",
                "reference": "522144f0c4c004c80d56fa47e40e17028e2eefc2"
            },
            "dist": {
                "type": "zip",
                "url": "https://api.github.com/repos/symfony/string/zipball/522144f0c4c004c80d56fa47e40e17028e2eefc2",
                "reference": "522144f0c4c004c80d56fa47e40e17028e2eefc2",
                "shasum": ""
            },
            "require": {
                "php": ">=8.0.2",
                "symfony/polyfill-ctype": "~1.8",
                "symfony/polyfill-intl-grapheme": "~1.0",
                "symfony/polyfill-intl-normalizer": "~1.0",
                "symfony/polyfill-mbstring": "~1.0"
            },
            "conflict": {
                "symfony/translation-contracts": "<2.0"
            },
            "require-dev": {
                "symfony/error-handler": "^5.4|^6.0",
                "symfony/http-client": "^5.4|^6.0",
                "symfony/translation-contracts": "^2.0|^3.0",
                "symfony/var-exporter": "^5.4|^6.0"
            },
            "type": "library",
            "autoload": {
                "files": [
                    "Resources/functions.php"
                ],
                "psr-4": {
                    "Symfony\\Component\\String\\": ""
                },
                "exclude-from-classmap": [
                    "/Tests/"
                ]
            },
            "notification-url": "https://packagist.org/downloads/",
            "license": [
                "MIT"
            ],
            "authors": [
                {
                    "name": "Nicolas Grekas",
                    "email": "p@tchwork.com"
                },
                {
                    "name": "Symfony Community",
                    "homepage": "https://symfony.com/contributors"
                }
            ],
            "description": "Provides an object-oriented API to strings and deals with bytes, UTF-8 code points and grapheme clusters in a unified way",
            "homepage": "https://symfony.com",
            "keywords": [
                "grapheme",
                "i18n",
                "string",
                "unicode",
                "utf-8",
                "utf8"
            ],
            "support": {
                "source": "https://github.com/symfony/string/tree/v6.0.3"
            },
            "funding": [
                {
                    "url": "https://symfony.com/sponsor",
                    "type": "custom"
                },
                {
                    "url": "https://github.com/fabpot",
                    "type": "github"
                },
                {
                    "url": "https://tidelift.com/funding/github/packagist/symfony/symfony",
                    "type": "tidelift"
                }
            ],
            "time": "2022-01-02T09:55:41+00:00"
        },
        {
            "name": "theseer/tokenizer",
            "version": "1.2.1",
            "source": {
                "type": "git",
                "url": "https://github.com/theseer/tokenizer.git",
                "reference": "34a41e998c2183e22995f158c581e7b5e755ab9e"
            },
            "dist": {
                "type": "zip",
                "url": "https://api.github.com/repos/theseer/tokenizer/zipball/34a41e998c2183e22995f158c581e7b5e755ab9e",
                "reference": "34a41e998c2183e22995f158c581e7b5e755ab9e",
                "shasum": ""
            },
            "require": {
                "ext-dom": "*",
                "ext-tokenizer": "*",
                "ext-xmlwriter": "*",
                "php": "^7.2 || ^8.0"
            },
            "type": "library",
            "autoload": {
                "classmap": [
                    "src/"
                ]
            },
            "notification-url": "https://packagist.org/downloads/",
            "license": [
                "BSD-3-Clause"
            ],
            "authors": [
                {
                    "name": "Arne Blankerts",
                    "email": "arne@blankerts.de",
                    "role": "Developer"
                }
            ],
            "description": "A small library for converting tokenized PHP source code into XML and potentially other formats",
            "support": {
                "issues": "https://github.com/theseer/tokenizer/issues",
                "source": "https://github.com/theseer/tokenizer/tree/1.2.1"
            },
            "funding": [
                {
                    "url": "https://github.com/theseer",
                    "type": "github"
                }
            ],
            "time": "2021-07-28T10:34:58+00:00"
        },
        {
            "name": "webmozart/assert",
            "version": "1.10.0",
            "source": {
                "type": "git",
                "url": "https://github.com/webmozarts/assert.git",
                "reference": "6964c76c7804814a842473e0c8fd15bab0f18e25"
            },
            "dist": {
                "type": "zip",
                "url": "https://api.github.com/repos/webmozarts/assert/zipball/6964c76c7804814a842473e0c8fd15bab0f18e25",
                "reference": "6964c76c7804814a842473e0c8fd15bab0f18e25",
                "shasum": ""
            },
            "require": {
                "php": "^7.2 || ^8.0",
                "symfony/polyfill-ctype": "^1.8"
            },
            "conflict": {
                "phpstan/phpstan": "<0.12.20",
                "vimeo/psalm": "<4.6.1 || 4.6.2"
            },
            "require-dev": {
                "phpunit/phpunit": "^8.5.13"
            },
            "type": "library",
            "extra": {
                "branch-alias": {
                    "dev-master": "1.10-dev"
                }
            },
            "autoload": {
                "psr-4": {
                    "Webmozart\\Assert\\": "src/"
                }
            },
            "notification-url": "https://packagist.org/downloads/",
            "license": [
                "MIT"
            ],
            "authors": [
                {
                    "name": "Bernhard Schussek",
                    "email": "bschussek@gmail.com"
                }
            ],
            "description": "Assertions to validate method input/output with nice error messages.",
            "keywords": [
                "assert",
                "check",
                "validate"
            ],
            "support": {
                "issues": "https://github.com/webmozarts/assert/issues",
                "source": "https://github.com/webmozarts/assert/tree/1.10.0"
            },
            "time": "2021-03-09T10:59:23+00:00"
        },
        {
            "name": "wikimedia/at-ease",
            "version": "v2.1.0",
            "source": {
                "type": "git",
                "url": "https://github.com/wikimedia/at-ease.git",
                "reference": "e8ebaa7bb7c8a8395481a05f6dc4deaceab11c33"
            },
            "dist": {
                "type": "zip",
                "url": "https://api.github.com/repos/wikimedia/at-ease/zipball/e8ebaa7bb7c8a8395481a05f6dc4deaceab11c33",
                "reference": "e8ebaa7bb7c8a8395481a05f6dc4deaceab11c33",
                "shasum": ""
            },
            "require": {
                "php": ">=7.2.9"
            },
            "require-dev": {
                "mediawiki/mediawiki-codesniffer": "35.0.0",
                "mediawiki/minus-x": "1.1.1",
                "ockcyp/covers-validator": "1.3.3",
                "php-parallel-lint/php-console-highlighter": "0.5.0",
                "php-parallel-lint/php-parallel-lint": "1.2.0",
                "phpunit/phpunit": "^8.5"
            },
            "type": "library",
            "autoload": {
                "files": [
                    "src/Wikimedia/Functions.php"
                ],
                "psr-4": {
                    "Wikimedia\\AtEase\\": "src/Wikimedia/AtEase/"
                }
            },
            "notification-url": "https://packagist.org/downloads/",
            "license": [
                "GPL-2.0-or-later"
            ],
            "authors": [
                {
                    "name": "Tim Starling",
                    "email": "tstarling@wikimedia.org"
                },
                {
                    "name": "MediaWiki developers",
                    "email": "wikitech-l@lists.wikimedia.org"
                }
            ],
            "description": "Safe replacement to @ for suppressing warnings.",
            "homepage": "https://www.mediawiki.org/wiki/at-ease",
            "support": {
                "source": "https://github.com/wikimedia/at-ease/tree/v2.1.0"
            },
            "time": "2021-02-27T15:53:37+00:00"
        },
        {
            "name": "yoast/phpunit-polyfills",
            "version": "1.0.3",
            "source": {
                "type": "git",
                "url": "https://github.com/Yoast/PHPUnit-Polyfills.git",
                "reference": "5ea3536428944955f969bc764bbe09738e151ada"
            },
            "dist": {
                "type": "zip",
                "url": "https://api.github.com/repos/Yoast/PHPUnit-Polyfills/zipball/5ea3536428944955f969bc764bbe09738e151ada",
                "reference": "5ea3536428944955f969bc764bbe09738e151ada",
                "shasum": ""
            },
            "require": {
                "php": ">=5.4",
                "phpunit/phpunit": "^4.8.36 || ^5.7.21 || ^6.0 || ^7.0 || ^8.0 || ^9.0"
            },
            "require-dev": {
                "yoast/yoastcs": "^2.2.0"
            },
            "type": "library",
            "extra": {
                "branch-alias": {
                    "dev-main": "1.x-dev",
                    "dev-develop": "1.x-dev"
                }
            },
            "autoload": {
                "files": [
                    "phpunitpolyfills-autoload.php"
                ]
            },
            "notification-url": "https://packagist.org/downloads/",
            "license": [
                "BSD-3-Clause"
            ],
            "authors": [
                {
                    "name": "Team Yoast",
                    "email": "support@yoast.com",
                    "homepage": "https://yoast.com"
                },
                {
                    "name": "Contributors",
                    "homepage": "https://github.com/Yoast/PHPUnit-Polyfills/graphs/contributors"
                }
            ],
            "description": "Set of polyfills for changed PHPUnit functionality to allow for creating PHPUnit cross-version compatible tests",
            "homepage": "https://github.com/Yoast/PHPUnit-Polyfills",
            "keywords": [
                "phpunit",
                "polyfill",
                "testing"
            ],
            "support": {
                "issues": "https://github.com/Yoast/PHPUnit-Polyfills/issues",
                "source": "https://github.com/Yoast/PHPUnit-Polyfills"
            },
            "time": "2021-11-23T01:37:03+00:00"
        }
    ],
    "aliases": [],
    "minimum-stability": "dev",
    "stability-flags": {
        "automattic/jetpack-a8c-mc-stats": 20,
        "automattic/jetpack-abtest": 20,
        "automattic/jetpack-assets": 20,
        "automattic/jetpack-autoloader": 20,
        "automattic/jetpack-backup": 20,
        "automattic/jetpack-blocks": 20,
        "automattic/jetpack-compat": 20,
        "automattic/jetpack-composer-plugin": 20,
        "automattic/jetpack-config": 20,
        "automattic/jetpack-connection": 20,
        "automattic/jetpack-connection-ui": 20,
        "automattic/jetpack-constants": 20,
        "automattic/jetpack-device-detection": 20,
        "automattic/jetpack-error": 20,
        "automattic/jetpack-google-fonts-provider": 20,
        "automattic/jetpack-heartbeat": 20,
        "automattic/jetpack-identity-crisis": 20,
        "automattic/jetpack-jitm": 20,
        "automattic/jetpack-lazy-images": 20,
        "automattic/jetpack-licensing": 20,
        "automattic/jetpack-logo": 20,
        "automattic/jetpack-my-jetpack": 20,
        "automattic/jetpack-options": 20,
        "automattic/jetpack-partner": 20,
        "automattic/jetpack-plugins-installer": 20,
        "automattic/jetpack-redirect": 20,
        "automattic/jetpack-roles": 20,
        "automattic/jetpack-search": 20,
        "automattic/jetpack-status": 20,
        "automattic/jetpack-sync": 20,
        "automattic/jetpack-waf": 20,
        "automattic/jetpack-changelogger": 20
    },
    "prefer-stable": true,
    "prefer-lowest": false,
    "platform": {
        "ext-fileinfo": "*",
        "ext-json": "*",
        "ext-openssl": "*"
    },
    "platform-dev": [],
    "platform-overrides": {
        "ext-intl": "0.0.0"
    },
    "plugin-api-version": "2.2.0"
}<|MERGE_RESOLUTION|>--- conflicted
+++ resolved
@@ -4,11 +4,7 @@
         "Read more about it at https://getcomposer.org/doc/01-basic-usage.md#installing-dependencies",
         "This file is @generated automatically"
     ],
-<<<<<<< HEAD
-    "content-hash": "1936999543f240cf6599ef5f4e43dcd8",
-=======
-    "content-hash": "a80d18643facfac22a65ec2630ec4139",
->>>>>>> bbaa2ace
+    "content-hash": "63ce847cfae026b90bb359f6e75898c7",
     "packages": [
         {
             "name": "automattic/jetpack-a8c-mc-stats",
@@ -1196,11 +1192,7 @@
             "dist": {
                 "type": "path",
                 "url": "../../packages/my-jetpack",
-<<<<<<< HEAD
-                "reference": "9318131739827c45d04ec4d3a20ca90086ae6d00"
-=======
-                "reference": "d41271fef907f3e11c742cf5e59f67a480094a12"
->>>>>>> bbaa2ace
+                "reference": "00317beca5b0da4519ed72b8cdd443c1fe16b6a0"
             },
             "require": {
                 "automattic/jetpack-admin-ui": "^0.2",
