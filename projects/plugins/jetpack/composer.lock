{
    "_readme": [
        "This file locks the dependencies of your project to a known state",
        "Read more about it at https://getcomposer.org/doc/01-basic-usage.md#installing-dependencies",
        "This file is @generated automatically"
    ],
    "content-hash": "96a80b1b8f6f6b702b0b4cc0fdad6cbc",
    "packages": [
        {
            "name": "automattic/jetpack-a8c-mc-stats",
            "version": "dev-trunk",
            "dist": {
                "type": "path",
                "url": "../../packages/a8c-mc-stats",
                "reference": "c5df589f62cd58dc5f1b04938e4e4edc75916812"
            },
            "require-dev": {
                "automattic/jetpack-changelogger": "^3.2",
                "yoast/phpunit-polyfills": "1.0.3"
            },
            "type": "jetpack-library",
            "extra": {
                "autotagger": true,
                "mirror-repo": "Automattic/jetpack-a8c-mc-stats",
                "changelogger": {
                    "link-template": "https://github.com/Automattic/jetpack-a8c-mc-stats/compare/v${old}...v${new}"
                },
                "branch-alias": {
                    "dev-trunk": "1.4.x-dev"
                }
            },
            "autoload": {
                "classmap": [
                    "src/"
                ]
            },
            "scripts": {
                "phpunit": [
                    "./vendor/phpunit/phpunit/phpunit --colors=always"
                ],
                "test-coverage": [
                    "php -dpcov.directory=. ./vendor/bin/phpunit --coverage-clover \"$COVERAGE_DIR/clover.xml\""
                ],
                "test-php": [
                    "@composer phpunit"
                ]
            },
            "license": [
                "GPL-2.0-or-later"
            ],
            "description": "Used to record internal usage stats for Automattic. Not visible to site owners.",
            "transport-options": {
                "relative": true
            }
        },
        {
            "name": "automattic/jetpack-abtest",
            "version": "dev-trunk",
            "dist": {
                "type": "path",
                "url": "../../packages/abtest",
                "reference": "7e0bb4cb48b455f27f8b5bc1fc7dcf939f64ab38"
            },
            "require": {
                "automattic/jetpack-connection": "^1.43",
                "automattic/jetpack-error": "^1.3"
            },
            "require-dev": {
                "automattic/jetpack-changelogger": "^3.2",
                "automattic/wordbless": "dev-master",
                "yoast/phpunit-polyfills": "1.0.3"
            },
            "type": "jetpack-library",
            "extra": {
                "autotagger": true,
                "mirror-repo": "Automattic/jetpack-abtest",
                "changelogger": {
                    "link-template": "https://github.com/Automattic/jetpack-abtest/compare/v${old}...v${new}"
                },
                "branch-alias": {
                    "dev-trunk": "1.10.x-dev"
                }
            },
            "autoload": {
                "classmap": [
                    "src/"
                ]
            },
            "scripts": {
                "phpunit": [
                    "./vendor/phpunit/phpunit/phpunit --colors=always"
                ],
                "post-update-cmd": [
                    "php -r \"copy('vendor/automattic/wordbless/src/dbless-wpdb.php', 'wordpress/wp-content/db.php');\""
                ],
                "test-coverage": [
                    "php -dpcov.directory=. ./vendor/bin/phpunit --coverage-clover \"$COVERAGE_DIR/clover.xml\""
                ],
                "test-php": [
                    "@composer phpunit"
                ]
            },
            "license": [
                "GPL-2.0-or-later"
            ],
            "description": "Provides an interface to the WP.com A/B tests.",
            "transport-options": {
                "relative": true
            }
        },
        {
            "name": "automattic/jetpack-admin-ui",
            "version": "dev-trunk",
            "dist": {
                "type": "path",
                "url": "../../packages/admin-ui",
                "reference": "4498cbcc23a16ae1159bb69b9482660a9aaad9a5"
            },
            "require-dev": {
                "automattic/jetpack-changelogger": "^3.2",
                "automattic/wordbless": "dev-master",
                "yoast/phpunit-polyfills": "1.0.3"
            },
            "type": "jetpack-library",
            "extra": {
                "autotagger": true,
                "mirror-repo": "Automattic/jetpack-admin-ui",
                "textdomain": "jetpack-admin-ui",
                "changelogger": {
                    "link-template": "https://github.com/Automattic/jetpack-admin-ui/compare/${old}...${new}"
                },
                "branch-alias": {
                    "dev-trunk": "0.2.x-dev"
                },
                "version-constants": {
                    "::PACKAGE_VERSION": "src/class-admin-menu.php"
                }
            },
            "autoload": {
                "classmap": [
                    "src/"
                ]
            },
            "scripts": {
                "phpunit": [
                    "./vendor/phpunit/phpunit/phpunit --colors=always"
                ],
                "test-coverage": [
                    "php -dpcov.directory=. ./vendor/bin/phpunit --coverage-clover \"$COVERAGE_DIR/clover.xml\""
                ],
                "test-php": [
                    "@composer phpunit"
                ],
                "post-update-cmd": [
                    "php -r \"copy('vendor/automattic/wordbless/src/dbless-wpdb.php', 'wordpress/wp-content/db.php');\""
                ]
            },
            "license": [
                "GPL-2.0-or-later"
            ],
            "description": "Generic Jetpack wp-admin UI elements",
            "transport-options": {
                "relative": true
            }
        },
        {
            "name": "automattic/jetpack-assets",
            "version": "dev-trunk",
            "dist": {
                "type": "path",
                "url": "../../packages/assets",
                "reference": "64ada4d1c3f69e232b27bb0e3a9d986e3f292954"
            },
            "require": {
                "automattic/jetpack-constants": "^1.6"
            },
            "require-dev": {
                "automattic/jetpack-changelogger": "^3.2",
                "brain/monkey": "2.6.1",
                "wikimedia/testing-access-wrapper": "^1.0 || ^2.0",
                "yoast/phpunit-polyfills": "1.0.3"
            },
            "type": "jetpack-library",
            "extra": {
                "autotagger": true,
                "mirror-repo": "Automattic/jetpack-assets",
                "textdomain": "jetpack-assets",
                "changelogger": {
                    "link-template": "https://github.com/Automattic/jetpack-assets/compare/v${old}...v${new}"
                },
                "branch-alias": {
                    "dev-trunk": "1.17.x-dev"
                }
            },
            "autoload": {
                "files": [
                    "actions.php"
                ],
                "classmap": [
                    "src/"
                ]
            },
            "scripts": {
                "build-development": [
                    "pnpm run build"
                ],
                "build-production": [
                    "pnpm run build-production"
                ],
                "phpunit": [
                    "./vendor/phpunit/phpunit/phpunit --colors=always"
                ],
                "test-coverage": [
                    "php -dpcov.directory=. ./vendor/bin/phpunit --coverage-clover \"$COVERAGE_DIR/php/clover.xml\"",
                    "pnpm run test-coverage"
                ],
                "test-js": [
                    "pnpm run test"
                ],
                "test-php": [
                    "@composer phpunit"
                ]
            },
            "license": [
                "GPL-2.0-or-later"
            ],
            "description": "Asset management utilities for Jetpack ecosystem packages",
            "transport-options": {
                "relative": true
            }
        },
        {
            "name": "automattic/jetpack-autoloader",
            "version": "dev-trunk",
            "dist": {
                "type": "path",
                "url": "../../packages/autoloader",
                "reference": "54d19e9ca258cd1731dc5f4a2be175204b93625f"
            },
            "require": {
                "composer-plugin-api": "^1.1 || ^2.0"
            },
            "require-dev": {
                "automattic/jetpack-changelogger": "^3.2",
                "yoast/phpunit-polyfills": "1.0.3"
            },
            "type": "composer-plugin",
            "extra": {
                "autotagger": true,
                "class": "Automattic\\Jetpack\\Autoloader\\CustomAutoloaderPlugin",
                "mirror-repo": "Automattic/jetpack-autoloader",
                "changelogger": {
                    "link-template": "https://github.com/Automattic/jetpack-autoloader/compare/v${old}...v${new}"
                },
                "branch-alias": {
                    "dev-trunk": "2.11.x-dev"
                }
            },
            "autoload": {
                "classmap": [
                    "src/AutoloadGenerator.php"
                ],
                "psr-4": {
                    "Automattic\\Jetpack\\Autoloader\\": "src"
                }
            },
            "scripts": {
                "phpunit": [
                    "./vendor/phpunit/phpunit/phpunit --colors=always"
                ],
                "test-coverage": [
                    "php -dpcov.directory=. ./vendor/bin/phpunit --coverage-php \"./tests/php/tmp/coverage-report.php\"",
                    "php ./tests/php/bin/test-coverage.php \"$COVERAGE_DIR/clover.xml\""
                ],
                "test-php": [
                    "@composer phpunit"
                ]
            },
            "license": [
                "GPL-2.0-or-later"
            ],
            "description": "Creates a custom autoloader for a plugin or theme.",
            "transport-options": {
                "relative": true
            }
        },
        {
            "name": "automattic/jetpack-backup",
            "version": "dev-trunk",
            "dist": {
                "type": "path",
                "url": "../../packages/backup",
                "reference": "202aa0a4e87dab44794b5992eb6b8adf46c92d90"
            },
            "require": {
                "automattic/jetpack-admin-ui": "^0.2",
                "automattic/jetpack-assets": "^1.17",
                "automattic/jetpack-autoloader": "^2.11",
                "automattic/jetpack-composer-plugin": "^1.1",
                "automattic/jetpack-config": "^1.9",
                "automattic/jetpack-connection": "^1.43",
                "automattic/jetpack-connection-ui": "^2.4",
                "automattic/jetpack-identity-crisis": "^0.8",
                "automattic/jetpack-my-jetpack": "^2.0",
                "automattic/jetpack-status": "^1.14",
                "automattic/jetpack-sync": "^1.38"
            },
            "require-dev": {
                "automattic/jetpack-changelogger": "^3.2",
                "automattic/wordbless": "@dev",
                "yoast/phpunit-polyfills": "1.0.3"
            },
            "type": "jetpack-library",
            "extra": {
                "autotagger": true,
                "mirror-repo": "Automattic/jetpack-backup",
                "textdomain": "jetpack-backup-pkg",
                "version-constants": {
                    "::PACKAGE_VERSION": "src/class-package-version.php"
                },
                "changelogger": {
                    "link-template": "https://github.com/Automattic/jetpack-backup/compare/v${old}...v${new}"
                },
                "branch-alias": {
                    "dev-trunk": "1.7.x-dev"
                }
            },
            "autoload": {
                "files": [
                    "actions.php"
                ],
                "classmap": [
                    "src/"
                ]
            },
            "scripts": {
                "phpunit": [
                    "./vendor/phpunit/phpunit/phpunit --colors=always"
                ],
                "test-coverage": [
                    "php -dpcov.directory=. ./vendor/bin/phpunit --coverage-clover \"$COVERAGE_DIR/clover.xml\""
                ],
                "test-php": [
                    "@composer phpunit"
                ],
                "post-update-cmd": [
                    "php -r \"copy('vendor/automattic/wordbless/src/dbless-wpdb.php', 'wordpress/wp-content/db.php');\""
                ],
                "build-development": [
                    "pnpm run build"
                ],
                "build-production": [
                    "pnpm run build-production-concurrently"
                ],
                "watch": [
                    "Composer\\Config::disableProcessTimeout",
                    "pnpm run watch"
                ]
            },
            "license": [
                "GPL-2.0-or-later"
            ],
            "description": "Tools to assist with backing up Jetpack sites.",
            "transport-options": {
                "relative": true
            }
        },
        {
            "name": "automattic/jetpack-blocks",
            "version": "dev-trunk",
            "dist": {
                "type": "path",
                "url": "../../packages/blocks",
                "reference": "e4e9d30ff18595ddf70967c1e4f50f262bdf5c82"
            },
            "require-dev": {
                "automattic/jetpack-changelogger": "^3.2",
                "automattic/wordbless": "dev-master",
                "brain/monkey": "2.6.1",
                "yoast/phpunit-polyfills": "1.0.3"
            },
            "type": "jetpack-library",
            "extra": {
                "autotagger": true,
                "mirror-repo": "Automattic/jetpack-blocks",
                "changelogger": {
                    "link-template": "https://github.com/Automattic/jetpack-blocks/compare/v${old}...v${new}"
                },
                "branch-alias": {
                    "dev-trunk": "1.4.x-dev"
                }
            },
            "autoload": {
                "classmap": [
                    "src/"
                ]
            },
            "scripts": {
                "phpunit": [
                    "./vendor/phpunit/phpunit/phpunit --colors=always"
                ],
                "post-update-cmd": [
                    "php -r \"copy('vendor/automattic/wordbless/src/dbless-wpdb.php', 'wordpress/wp-content/db.php');\""
                ],
                "test-coverage": [
                    "php -dpcov.directory=. ./vendor/bin/phpunit --coverage-clover \"$COVERAGE_DIR/clover.xml\""
                ],
                "test-php": [
                    "@composer phpunit"
                ]
            },
            "license": [
                "GPL-2.0-or-later"
            ],
            "description": "Register and manage blocks within a plugin. Used to manage block registration, enqueues, and more.",
            "transport-options": {
                "relative": true
            }
        },
        {
            "name": "automattic/jetpack-compat",
            "version": "dev-trunk",
            "dist": {
                "type": "path",
                "url": "../../packages/compat",
                "reference": "fae3213fc168edf40e7057992fe531732fd45657"
            },
            "require-dev": {
                "automattic/jetpack-changelogger": "^3.2"
            },
            "type": "jetpack-library",
            "extra": {
                "autotagger": true,
                "mirror-repo": "Automattic/jetpack-compat",
                "textdomain": "jetpack-compat",
                "changelogger": {
                    "link-template": "https://github.com/Automattic/jetpack-compat/compare/v${old}...v${new}"
                },
                "branch-alias": {
                    "dev-trunk": "1.7.x-dev"
                }
            },
            "autoload": {
                "files": [
                    "functions.php"
                ],
                "classmap": [
                    "legacy"
                ]
            },
            "license": [
                "GPL-2.0-or-later"
            ],
            "description": "Compatibility layer with previous versions of Jetpack",
            "transport-options": {
                "relative": true
            }
        },
        {
            "name": "automattic/jetpack-composer-plugin",
            "version": "dev-trunk",
            "dist": {
                "type": "path",
                "url": "../../packages/composer-plugin",
                "reference": "cbd9a56c7fd43c342d96fb09ee6609d7e7580f9a"
            },
            "require": {
                "composer-plugin-api": "^2.1.0"
            },
            "require-dev": {
                "automattic/jetpack-changelogger": "^3.2",
                "composer/composer": "2.2.12",
                "yoast/phpunit-polyfills": "1.0.3"
            },
            "type": "composer-plugin",
            "extra": {
                "plugin-modifies-install-path": true,
                "class": "Automattic\\Jetpack\\Composer\\Plugin",
                "mirror-repo": "Automattic/jetpack-composer-plugin",
                "changelogger": {
                    "link-template": "https://github.com/Automattic/jetpack-composer-plugin/compare/v${old}...v${new}"
                },
                "autotagger": true,
                "branch-alias": {
                    "dev-trunk": "1.1.x-dev"
                }
            },
            "autoload": {
                "classmap": [
                    "src/"
                ]
            },
            "scripts": {
                "phpunit": [
                    "./vendor/phpunit/phpunit/phpunit --colors=always"
                ],
                "test-coverage": [
                    "php -dpcov.directory=. ./vendor/bin/phpunit --coverage-clover \"$COVERAGE_DIR/clover.xml\""
                ],
                "test-php": [
                    "@composer phpunit"
                ]
            },
            "license": [
                "GPL-2.0-or-later"
            ],
            "description": "A custom installer plugin for Composer to move Jetpack packages out of `vendor/` so WordPress's translation infrastructure will find their strings.",
            "transport-options": {
                "relative": true
            }
        },
        {
            "name": "automattic/jetpack-config",
            "version": "dev-trunk",
            "dist": {
                "type": "path",
                "url": "../../packages/config",
                "reference": "5bb0040805d51698efd2489b015f60661a39245f"
            },
            "require-dev": {
                "automattic/jetpack-changelogger": "^3.2"
            },
            "type": "jetpack-library",
            "extra": {
                "autotagger": true,
                "mirror-repo": "Automattic/jetpack-config",
                "textdomain": "jetpack-config",
                "changelogger": {
                    "link-template": "https://github.com/Automattic/jetpack-config/compare/v${old}...v${new}"
                },
                "branch-alias": {
                    "dev-trunk": "1.9.x-dev"
                }
            },
            "autoload": {
                "classmap": [
                    "src/"
                ]
            },
            "license": [
                "GPL-2.0-or-later"
            ],
            "description": "Jetpack configuration package that initializes other packages and configures Jetpack's functionality. Can be used as a base for all variants of Jetpack package usage.",
            "transport-options": {
                "relative": true
            }
        },
        {
            "name": "automattic/jetpack-connection",
            "version": "dev-trunk",
            "dist": {
                "type": "path",
                "url": "../../packages/connection",
                "reference": "792f880df7c67c9ec497af1918dbd4b7319fc9e1"
            },
            "require": {
                "automattic/jetpack-a8c-mc-stats": "^1.4",
                "automattic/jetpack-admin-ui": "^0.2",
                "automattic/jetpack-constants": "^1.6",
                "automattic/jetpack-redirect": "^1.7",
                "automattic/jetpack-roles": "^1.4",
                "automattic/jetpack-status": "^1.14"
            },
            "require-dev": {
                "automattic/jetpack-changelogger": "^3.2",
                "automattic/wordbless": "@dev",
                "brain/monkey": "2.6.1",
                "yoast/phpunit-polyfills": "1.0.3"
            },
            "type": "jetpack-library",
            "extra": {
                "autotagger": true,
                "mirror-repo": "Automattic/jetpack-connection",
                "textdomain": "jetpack-connection",
                "version-constants": {
                    "::PACKAGE_VERSION": "src/class-package-version.php"
                },
                "changelogger": {
                    "link-template": "https://github.com/Automattic/jetpack-connection/compare/v${old}...v${new}"
                },
                "branch-alias": {
                    "dev-trunk": "1.43.x-dev"
                }
            },
            "autoload": {
                "classmap": [
                    "legacy",
                    "src/",
                    "src/webhooks"
                ]
            },
            "scripts": {
                "build-production": [
                    "pnpm run build-production"
                ],
                "build-development": [
                    "pnpm run build"
                ],
                "phpunit": [
                    "./vendor/phpunit/phpunit/phpunit --colors=always"
                ],
                "post-update-cmd": [
                    "php -r \"copy('vendor/automattic/wordbless/src/dbless-wpdb.php', 'wordpress/wp-content/db.php');\""
                ],
                "test-coverage": [
                    "php -dpcov.directory=. ./vendor/bin/phpunit --coverage-clover \"$COVERAGE_DIR/clover.xml\""
                ],
                "test-php": [
                    "@composer phpunit"
                ]
            },
            "license": [
                "GPL-2.0-or-later"
            ],
            "description": "Everything needed to connect to the Jetpack infrastructure",
            "transport-options": {
                "relative": true
            }
        },
        {
            "name": "automattic/jetpack-connection-ui",
            "version": "dev-trunk",
            "dist": {
                "type": "path",
                "url": "../../packages/connection-ui",
                "reference": "b3a62b3c2ecd46ee9fc399bc7d9d06524d3b9f1b"
            },
            "require": {
                "automattic/jetpack-assets": "^1.17",
                "automattic/jetpack-connection": "^1.43",
                "automattic/jetpack-constants": "^1.6",
                "automattic/jetpack-device-detection": "^1.4",
                "automattic/jetpack-identity-crisis": "^0.8"
            },
            "require-dev": {
                "automattic/jetpack-changelogger": "^3.2"
            },
            "type": "jetpack-library",
            "extra": {
                "autotagger": true,
                "mirror-repo": "Automattic/jetpack-connection-ui",
                "textdomain": "jetpack-connection-ui",
                "changelogger": {
                    "link-template": "https://github.com/Automattic/jetpack-connection-ui/compare/v${old}...v${new}"
                },
                "branch-alias": {
                    "dev-trunk": "2.4.x-dev"
                }
            },
            "autoload": {
                "classmap": [
                    "src/"
                ]
            },
            "scripts": {
                "build-development": [
                    "pnpm run build"
                ],
                "build-production": [
                    "NODE_ENV=production pnpm run build"
                ],
                "watch": [
                    "Composer\\Config::disableProcessTimeout",
                    "pnpm run watch"
                ]
            },
            "license": [
                "GPL-2.0-or-later"
            ],
            "description": "Jetpack Connection UI",
            "transport-options": {
                "relative": true
            }
        },
        {
            "name": "automattic/jetpack-constants",
            "version": "dev-trunk",
            "dist": {
                "type": "path",
                "url": "../../packages/constants",
                "reference": "71eaf9916aaeeda2abf5a8a19e7534c6d1bc1898"
            },
            "require-dev": {
                "automattic/jetpack-changelogger": "^3.2",
                "brain/monkey": "2.6.1",
                "yoast/phpunit-polyfills": "1.0.3"
            },
            "type": "jetpack-library",
            "extra": {
                "autotagger": true,
                "mirror-repo": "Automattic/jetpack-constants",
                "changelogger": {
                    "link-template": "https://github.com/Automattic/jetpack-constants/compare/v${old}...v${new}"
                },
                "branch-alias": {
                    "dev-trunk": "1.6.x-dev"
                }
            },
            "autoload": {
                "classmap": [
                    "src/"
                ]
            },
            "scripts": {
                "phpunit": [
                    "./vendor/phpunit/phpunit/phpunit --colors=always"
                ],
                "test-coverage": [
                    "php -dpcov.directory=. ./vendor/bin/phpunit --coverage-clover \"$COVERAGE_DIR/clover.xml\""
                ],
                "test-php": [
                    "@composer phpunit"
                ]
            },
            "license": [
                "GPL-2.0-or-later"
            ],
            "description": "A wrapper for defining constants in a more testable way.",
            "transport-options": {
                "relative": true
            }
        },
        {
            "name": "automattic/jetpack-device-detection",
            "version": "dev-trunk",
            "dist": {
                "type": "path",
                "url": "../../packages/device-detection",
                "reference": "7c18edb6992a4c27b9cc2719ee7d1d0abacf5d76"
            },
            "require-dev": {
                "automattic/jetpack-changelogger": "^3.2",
                "yoast/phpunit-polyfills": "1.0.3"
            },
            "type": "jetpack-library",
            "extra": {
                "autotagger": true,
                "mirror-repo": "Automattic/jetpack-device-detection",
                "changelogger": {
                    "link-template": "https://github.com/Automattic/jetpack-device-detection/compare/v${old}...v${new}"
                },
                "branch-alias": {
                    "dev-trunk": "1.4.x-dev"
                }
            },
            "autoload": {
                "classmap": [
                    "src/"
                ]
            },
            "scripts": {
                "phpunit": [
                    "./vendor/phpunit/phpunit/phpunit --colors=always"
                ],
                "test-coverage": [
                    "php -dpcov.directory=. ./vendor/bin/phpunit --coverage-clover \"$COVERAGE_DIR/clover.xml\""
                ],
                "test-php": [
                    "@composer phpunit"
                ]
            },
            "license": [
                "GPL-2.0-or-later"
            ],
            "description": "A way to detect device types based on User-Agent header.",
            "transport-options": {
                "relative": true
            }
        },
        {
            "name": "automattic/jetpack-error",
            "version": "dev-trunk",
            "dist": {
                "type": "path",
                "url": "../../packages/error",
                "reference": "bffa72ada4e54ecc1440187d25d8f29dbc08c58b"
            },
            "require-dev": {
                "automattic/jetpack-changelogger": "^3.2",
                "yoast/phpunit-polyfills": "1.0.3"
            },
            "type": "jetpack-library",
            "extra": {
                "autotagger": true,
                "mirror-repo": "Automattic/jetpack-error",
                "changelogger": {
                    "link-template": "https://github.com/Automattic/jetpack-error/compare/v${old}...v${new}"
                },
                "branch-alias": {
                    "dev-trunk": "1.3.x-dev"
                }
            },
            "autoload": {
                "classmap": [
                    "src/"
                ]
            },
            "scripts": {
                "phpunit": [
                    "./vendor/phpunit/phpunit/phpunit --colors=always"
                ],
                "test-coverage": [
                    "php -dpcov.directory=. ./vendor/bin/phpunit --coverage-clover \"$COVERAGE_DIR/clover.xml\""
                ],
                "test-php": [
                    "@composer phpunit"
                ]
            },
            "license": [
                "GPL-2.0-or-later"
            ],
            "description": "Jetpack Error - a wrapper around WP_Error.",
            "transport-options": {
                "relative": true
            }
        },
        {
            "name": "automattic/jetpack-google-fonts-provider",
            "version": "dev-trunk",
            "dist": {
                "type": "path",
                "url": "../../packages/google-fonts-provider",
                "reference": "45ff02b81a7996981c166f89e800fc9ce9ecd575"
            },
            "require-dev": {
                "automattic/jetpack-changelogger": "^3.2",
                "brain/monkey": "2.6.1",
                "yoast/phpunit-polyfills": "1.0.3"
            },
            "type": "jetpack-library",
            "extra": {
                "autotagger": true,
                "mirror-repo": "Automattic/jetpack-google-fonts-provider",
                "changelogger": {
                    "link-template": "https://github.com/Automattic/jetpack-google-fonts-provider/compare/v${old}...v${new}"
                },
                "branch-alias": {
                    "dev-trunk": "0.3.x-dev"
                },
                "textdomain": "jetpack-google-fonts-provider"
            },
            "autoload": {
                "classmap": [
                    "src/"
                ]
            },
            "scripts": {
                "phpunit": [
                    "./vendor/phpunit/phpunit/phpunit --colors=always"
                ],
                "test-coverage": [
                    "php -dpcov.directory=. ./vendor/bin/phpunit --coverage-clover \"$COVERAGE_DIR/clover.xml\""
                ],
                "test-php": [
                    "@composer phpunit"
                ]
            },
            "license": [
                "GPL-2.0-or-later"
            ],
            "description": "WordPress Webfonts provider for Google Fonts",
            "transport-options": {
                "relative": true
            }
        },
        {
            "name": "automattic/jetpack-identity-crisis",
            "version": "dev-trunk",
            "dist": {
                "type": "path",
                "url": "../../packages/identity-crisis",
                "reference": "3e72cfcbf5af4e7d2137c8dbda45ccd07d87e27c"
            },
            "require": {
                "automattic/jetpack-assets": "^1.17",
                "automattic/jetpack-connection": "^1.43",
                "automattic/jetpack-constants": "^1.6",
                "automattic/jetpack-logo": "^1.5",
                "automattic/jetpack-status": "^1.14"
            },
            "require-dev": {
                "automattic/jetpack-changelogger": "^3.2",
                "automattic/wordbless": "@dev",
                "yoast/phpunit-polyfills": "1.0.3"
            },
            "type": "jetpack-library",
            "extra": {
                "autotagger": true,
                "mirror-repo": "Automattic/jetpack-identity-crisis",
                "textdomain": "jetpack-idc",
                "version-constants": {
                    "::PACKAGE_VERSION": "src/class-identity-crisis.php"
                },
                "changelogger": {
                    "link-template": "https://github.com/Automattic/jetpack-identity-crisis/compare/v${old}...v${new}"
                },
                "branch-alias": {
                    "dev-trunk": "0.8.x-dev"
                }
            },
            "autoload": {
                "classmap": [
                    "src/"
                ]
            },
            "scripts": {
                "build-development": [
                    "pnpm run build"
                ],
                "build-production": [
                    "NODE_ENV='production' pnpm run build"
                ],
                "phpunit": [
                    "./vendor/phpunit/phpunit/phpunit --colors=always"
                ],
                "test-coverage": [
                    "php -dpcov.directory=. ./vendor/bin/phpunit --coverage-clover \"$COVERAGE_DIR/clover.xml\""
                ],
                "test-php": [
                    "@composer phpunit"
                ],
                "post-update-cmd": [
                    "php -r \"copy('vendor/automattic/wordbless/src/dbless-wpdb.php', 'wordpress/wp-content/db.php');\""
                ],
                "watch": [
                    "Composer\\Config::disableProcessTimeout",
                    "pnpm run watch"
                ]
            },
            "license": [
                "GPL-2.0-or-later"
            ],
            "description": "Identity Crisis.",
            "transport-options": {
                "relative": true
            }
        },
        {
            "name": "automattic/jetpack-jitm",
            "version": "dev-trunk",
            "dist": {
                "type": "path",
                "url": "../../packages/jitm",
                "reference": "cee8ec48ac7ebaeaaaa8e9d8dd348b373ba9082b"
            },
            "require": {
                "automattic/jetpack-a8c-mc-stats": "^1.4",
                "automattic/jetpack-assets": "^1.17",
                "automattic/jetpack-connection": "^1.43",
                "automattic/jetpack-device-detection": "^1.4",
                "automattic/jetpack-logo": "^1.5",
                "automattic/jetpack-partner": "^1.7",
                "automattic/jetpack-redirect": "^1.7",
                "automattic/jetpack-status": "^1.14"
            },
            "require-dev": {
                "automattic/jetpack-changelogger": "^3.2",
                "brain/monkey": "2.6.1",
                "yoast/phpunit-polyfills": "1.0.3"
            },
            "type": "jetpack-library",
            "extra": {
                "autotagger": true,
                "mirror-repo": "Automattic/jetpack-jitm",
                "textdomain": "jetpack-jitm",
                "version-constants": {
                    "::PACKAGE_VERSION": "src/class-jitm.php"
                },
                "changelogger": {
                    "link-template": "https://github.com/Automattic/jetpack-jitm/compare/v${old}...v${new}"
                },
                "branch-alias": {
                    "dev-trunk": "2.2.x-dev"
                }
            },
            "autoload": {
                "classmap": [
                    "src/"
                ]
            },
            "scripts": {
                "build-production": [
                    "pnpm run build-production"
                ],
                "build-development": [
                    "pnpm run build"
                ],
                "phpunit": [
                    "./vendor/phpunit/phpunit/phpunit --colors=always"
                ],
                "test-coverage": [
                    "php -dpcov.directory=. ./vendor/bin/phpunit --coverage-clover \"$COVERAGE_DIR/clover.xml\""
                ],
                "test-php": [
                    "@composer phpunit"
                ]
            },
            "license": [
                "GPL-2.0-or-later"
            ],
            "description": "Just in time messages for Jetpack",
            "transport-options": {
                "relative": true
            }
        },
        {
            "name": "automattic/jetpack-lazy-images",
            "version": "dev-trunk",
            "dist": {
                "type": "path",
                "url": "../../packages/lazy-images",
                "reference": "040cc32c8bdfad547b067faa93e75351a8a86f90"
            },
            "require": {
                "automattic/jetpack-assets": "^1.17",
                "automattic/jetpack-constants": "^1.6"
            },
            "require-dev": {
                "automattic/jetpack-changelogger": "^3.2",
                "automattic/wordbless": "dev-master",
                "yoast/phpunit-polyfills": "1.0.3"
            },
            "type": "jetpack-library",
            "extra": {
                "autotagger": true,
                "mirror-repo": "Automattic/jetpack-lazy-images",
                "textdomain": "jetpack-lazy-images",
                "changelogger": {
                    "link-template": "https://github.com/Automattic/jetpack-lazy-images/compare/v${old}...v${new}"
                },
                "branch-alias": {
                    "dev-trunk": "2.1.x-dev"
                }
            },
            "autoload": {
                "classmap": [
                    "src/"
                ]
            },
            "scripts": {
                "build-production": [
                    "pnpm run build-production"
                ],
                "build-development": [
                    "pnpm run build"
                ],
                "phpunit": [
                    "./vendor/phpunit/phpunit/phpunit --colors=always"
                ],
                "post-update-cmd": [
                    "php -r \"copy('vendor/automattic/wordbless/src/dbless-wpdb.php', 'wordpress/wp-content/db.php');\""
                ],
                "test-coverage": [
                    "php -dpcov.directory=. ./vendor/bin/phpunit --coverage-clover \"$COVERAGE_DIR/clover.xml\""
                ],
                "test-php": [
                    "@composer phpunit"
                ]
            },
            "license": [
                "GPL-2.0-or-later"
            ],
            "description": "Speed up your site and create a smoother viewing experience by loading images as visitors scroll down the screen, instead of all at once.",
            "transport-options": {
                "relative": true
            }
        },
        {
            "name": "automattic/jetpack-licensing",
            "version": "dev-trunk",
            "dist": {
                "type": "path",
                "url": "../../packages/licensing",
                "reference": "7509f508c7148df1b5807c2e201c5a252f2c94ee"
            },
            "require": {
                "automattic/jetpack-connection": "^1.43"
            },
            "require-dev": {
                "automattic/jetpack-changelogger": "^3.2",
                "automattic/wordbless": "@dev",
                "yoast/phpunit-polyfills": "1.0.3"
            },
            "type": "jetpack-library",
            "extra": {
                "autotagger": true,
                "mirror-repo": "Automattic/jetpack-licensing",
                "textdomain": "jetpack-licensing",
                "changelogger": {
                    "link-template": "https://github.com/Automattic/jetpack-licensing/compare/v${old}...v${new}"
                },
                "branch-alias": {
                    "dev-trunk": "1.7.x-dev"
                }
            },
            "autoload": {
                "classmap": [
                    "src/"
                ]
            },
            "scripts": {
                "phpunit": [
                    "./vendor/phpunit/phpunit/phpunit --colors=always"
                ],
                "post-update-cmd": [
                    "php -r \"copy('vendor/automattic/wordbless/src/dbless-wpdb.php', 'wordpress/wp-content/db.php');\""
                ],
                "test-coverage": [
                    "php -dpcov.directory=. ./vendor/bin/phpunit --coverage-clover \"$COVERAGE_DIR/clover.xml\""
                ],
                "test-php": [
                    "@composer phpunit"
                ]
            },
            "license": [
                "GPL-2.0-or-later"
            ],
            "description": "Everything needed to manage Jetpack licenses client-side.",
            "transport-options": {
                "relative": true
            }
        },
        {
            "name": "automattic/jetpack-logo",
            "version": "dev-trunk",
            "dist": {
                "type": "path",
                "url": "../../packages/logo",
                "reference": "0b26b43706ad99ba1e7cd7f7afa23b8f44d28d00"
            },
            "require-dev": {
                "automattic/jetpack-changelogger": "^3.2",
                "yoast/phpunit-polyfills": "1.0.3"
            },
            "type": "jetpack-library",
            "extra": {
                "autotagger": true,
                "mirror-repo": "Automattic/jetpack-logo",
                "changelogger": {
                    "link-template": "https://github.com/Automattic/jetpack-logo/compare/v${old}...v${new}"
                },
                "branch-alias": {
                    "dev-trunk": "1.5.x-dev"
                }
            },
            "autoload": {
                "classmap": [
                    "src/"
                ]
            },
            "scripts": {
                "phpunit": [
                    "./vendor/phpunit/phpunit/phpunit --colors=always"
                ],
                "test-coverage": [
                    "php -dpcov.directory=. ./vendor/bin/phpunit --coverage-clover \"$COVERAGE_DIR/clover.xml\""
                ],
                "test-php": [
                    "@composer phpunit"
                ]
            },
            "license": [
                "GPL-2.0-or-later"
            ],
            "description": "A logo for Jetpack",
            "transport-options": {
                "relative": true
            }
        },
        {
            "name": "automattic/jetpack-my-jetpack",
            "version": "dev-trunk",
            "dist": {
                "type": "path",
                "url": "../../packages/my-jetpack",
<<<<<<< HEAD
                "reference": "c5a38b137c33bdb49415d4213cbf1e807b5d73c9"
=======
                "reference": "91e0bd55a1ccedca20539140698ee40fc0e3ac18"
>>>>>>> d5e90d43
            },
            "require": {
                "automattic/jetpack-admin-ui": "^0.2",
                "automattic/jetpack-assets": "^1.17",
                "automattic/jetpack-connection": "^1.43",
                "automattic/jetpack-constants": "^1.6",
                "automattic/jetpack-jitm": "^2.2",
                "automattic/jetpack-licensing": "^1.7",
                "automattic/jetpack-plugins-installer": "^0.2",
                "automattic/jetpack-redirect": "^1.7"
            },
            "require-dev": {
                "automattic/jetpack-changelogger": "^3.2",
                "automattic/wordbless": "@dev",
                "yoast/phpunit-polyfills": "1.0.3"
            },
            "type": "jetpack-library",
            "extra": {
                "autotagger": true,
                "mirror-repo": "Automattic/jetpack-my-jetpack",
                "textdomain": "jetpack-my-jetpack",
                "changelogger": {
                    "link-template": "https://github.com/Automattic/jetpack-my-jetpack/compare/${old}...${new}"
                },
                "branch-alias": {
                    "dev-trunk": "2.0.x-dev"
                },
                "version-constants": {
                    "::PACKAGE_VERSION": "src/class-initializer.php"
                }
            },
            "autoload": {
                "classmap": [
                    "src/",
                    "src/products"
                ]
            },
            "scripts": {
                "phpunit": [
                    "./vendor/phpunit/phpunit/phpunit --colors=always"
                ],
                "test-coverage": [
                    "php -dpcov.directory=. ./vendor/bin/phpunit --coverage-clover \"$COVERAGE_DIR/coverage.xml\"",
                    "pnpm run test --coverageDirectory=\"$COVERAGE_DIR\" --coverage --coverageReporters=clover"
                ],
                "test-php": [
                    "@composer phpunit"
                ],
                "test-js": [
                    "pnpm run test"
                ],
                "test-js-watch": [
                    "Composer\\Config::disableProcessTimeout",
                    "pnpm run test --watch"
                ],
                "build-development": [
                    "pnpm run build"
                ],
                "build-production": [
                    "NODE_ENV=production pnpm run build"
                ],
                "watch": [
                    "Composer\\Config::disableProcessTimeout",
                    "pnpm run watch"
                ],
                "post-update-cmd": [
                    "php -r \"copy('vendor/automattic/wordbless/src/dbless-wpdb.php', 'wordpress/wp-content/db.php');\""
                ]
            },
            "license": [
                "GPL-2.0-or-later"
            ],
            "description": "WP Admin page with information and configuration shared among all Jetpack stand-alone plugins",
            "transport-options": {
                "relative": true
            }
        },
        {
            "name": "automattic/jetpack-partner",
            "version": "dev-trunk",
            "dist": {
                "type": "path",
                "url": "../../packages/partner",
                "reference": "f1b73ca54aba295e6b3b0bc27395dde58e166fa5"
            },
            "require": {
                "automattic/jetpack-connection": "^1.43",
                "automattic/jetpack-status": "^1.14"
            },
            "require-dev": {
                "automattic/jetpack-changelogger": "^3.2",
                "automattic/wordbless": "@dev",
                "brain/monkey": "2.6.1",
                "yoast/phpunit-polyfills": "1.0.3"
            },
            "type": "jetpack-library",
            "extra": {
                "autotagger": true,
                "mirror-repo": "Automattic/jetpack-partner",
                "changelogger": {
                    "link-template": "https://github.com/Automattic/jetpack-partner/compare/v${old}...v${new}"
                },
                "branch-alias": {
                    "dev-trunk": "1.7.x-dev"
                }
            },
            "autoload": {
                "classmap": [
                    "src/"
                ]
            },
            "scripts": {
                "phpunit": [
                    "./vendor/phpunit/phpunit/phpunit --colors=always"
                ],
                "post-update-cmd": [
                    "php -r \"copy('vendor/automattic/wordbless/src/dbless-wpdb.php', 'wordpress/wp-content/db.php');\""
                ],
                "test-coverage": [
                    "php -dpcov.directory=. ./vendor/bin/phpunit --coverage-clover \"$COVERAGE_DIR/clover.xml\""
                ],
                "test-php": [
                    "@composer phpunit"
                ]
            },
            "license": [
                "GPL-2.0-or-later"
            ],
            "description": "Support functions for Jetpack hosting partners.",
            "transport-options": {
                "relative": true
            }
        },
        {
            "name": "automattic/jetpack-password-checker",
            "version": "dev-trunk",
            "dist": {
                "type": "path",
                "url": "../../packages/password-checker",
                "reference": "bb9512c17df550276057c69779e22578e621f96f"
            },
            "require-dev": {
                "automattic/jetpack-changelogger": "^3.2",
                "automattic/wordbless": "@dev",
                "yoast/phpunit-polyfills": "1.0.3"
            },
            "type": "jetpack-library",
            "extra": {
                "autotagger": true,
                "mirror-repo": "Automattic/jetpack-password-checker",
                "textdomain": "jetpack-password-checker",
                "changelogger": {
                    "link-template": "https://github.com/Automattic/jetpack-password-checker/compare/v${old}...v${new}"
                },
                "branch-alias": {
                    "dev-trunk": "0.2.x-dev"
                }
            },
            "autoload": {
                "classmap": [
                    "src/"
                ]
            },
            "scripts": {
                "phpunit": [
                    "./vendor/phpunit/phpunit/phpunit --colors=always"
                ],
                "test-coverage": [
                    "php -dpcov.directory=. ./vendor/bin/phpunit --coverage-clover \"$COVERAGE_DIR/clover.xml\""
                ],
                "test-php": [
                    "@composer phpunit"
                ],
                "post-update-cmd": [
                    "php -r \"copy('vendor/automattic/wordbless/src/dbless-wpdb.php', 'wordpress/wp-content/db.php');\""
                ]
            },
            "license": [
                "GPL-2.0-or-later"
            ],
            "description": "Password Checker.",
            "transport-options": {
                "relative": true
            }
        },
        {
            "name": "automattic/jetpack-plans",
            "version": "dev-trunk",
            "dist": {
                "type": "path",
                "url": "../../packages/plans",
                "reference": "ae0c0f0590c3464cd058e5cc1b5a3945e038da24"
            },
            "require": {
                "automattic/jetpack-connection": "^1.43"
            },
            "require-dev": {
                "automattic/jetpack-changelogger": "^3.2",
                "automattic/jetpack-status": "^1.14",
                "automattic/wordbless": "@dev",
                "yoast/phpunit-polyfills": "1.0.3"
            },
            "type": "library",
            "extra": {
                "autotagger": true,
                "mirror-repo": "Automattic/jetpack-plans",
                "changelogger": {
                    "link-template": "https://github.com/Automattic/jetpack-plans/compare/v${old}...v${new}"
                },
                "branch-alias": {
                    "dev-trunk": "0.2.x-dev"
                }
            },
            "autoload": {
                "classmap": [
                    "src/"
                ]
            },
            "scripts": {
                "phpunit": [
                    "./vendor/phpunit/phpunit/phpunit --colors=always"
                ],
                "test-coverage": [
                    "php -dpcov.directory=. ./vendor/bin/phpunit --coverage-clover \"$COVERAGE_DIR/clover.xml\""
                ],
                "test-php": [
                    "@composer phpunit"
                ],
                "post-update-cmd": [
                    "php -r \"copy('vendor/automattic/wordbless/src/dbless-wpdb.php', 'wordpress/wp-content/db.php');\""
                ],
                "build-production": [
                    "echo 'Add your build step to composer.json, please!'"
                ],
                "build-development": [
                    "echo 'Add your build step to composer.json, please!'"
                ]
            },
            "license": [
                "GPL-2.0-or-later"
            ],
            "description": "Fetch information about Jetpack Plans from wpcom",
            "transport-options": {
                "relative": true
            }
        },
        {
            "name": "automattic/jetpack-plugins-installer",
            "version": "dev-trunk",
            "dist": {
                "type": "path",
                "url": "../../packages/plugins-installer",
                "reference": "15b99481e685050e153fa59f5cf5a9dff6f3216e"
            },
            "require": {
                "automattic/jetpack-a8c-mc-stats": "^1.4"
            },
            "require-dev": {
                "automattic/jetpack-changelogger": "^3.2",
                "yoast/phpunit-polyfills": "1.0.3"
            },
            "type": "jetpack-library",
            "extra": {
                "branch-alias": {
                    "dev-trunk": "0.2.x-dev"
                },
                "mirror-repo": "Automattic/jetpack-plugins-installer",
                "changelogger": {
                    "link-template": "https://github.com/Automattic/jetpack-plugins-installer/compare/v${old}...v${new}"
                },
                "autotagger": true,
                "textdomain": "jetpack-plugins-installer"
            },
            "autoload": {
                "classmap": [
                    "src/"
                ]
            },
            "scripts": {
                "phpunit": [
                    "./vendor/phpunit/phpunit/phpunit --colors=always"
                ],
                "test-coverage": [
                    "php -dpcov.directory=. ./vendor/bin/phpunit --coverage-clover \"$COVERAGE_DIR/clover.xml\""
                ],
                "test-php": [
                    "@composer phpunit"
                ]
            },
            "license": [
                "GPL-2.0-or-later"
            ],
            "description": "Handle installation of plugins from WP.org",
            "transport-options": {
                "relative": true
            }
        },
        {
            "name": "automattic/jetpack-publicize",
            "version": "dev-trunk",
            "dist": {
                "type": "path",
                "url": "../../packages/publicize",
                "reference": "bba39a8ee0320818fe698f7366f420209ff01432"
            },
            "require": {
                "automattic/jetpack-autoloader": "^2.11",
                "automattic/jetpack-config": "^1.9",
                "automattic/jetpack-connection": "^1.43"
            },
            "require-dev": {
                "automattic/jetpack-changelogger": "^3.2",
                "automattic/wordbless": "0.3.1",
                "yoast/phpunit-polyfills": "1.0.3"
            },
            "type": "jetpack-library",
            "extra": {
                "autotagger": true,
                "mirror-repo": "Automattic/jetpack-publicize",
                "textdomain": "jetpack-publicize-pkg",
                "changelogger": {
                    "link-template": "https://github.com/Automattic/jetpack-publicize/compare/v${old}...v${new}"
                },
                "branch-alias": {
                    "dev-trunk": "0.11.x-dev"
                }
            },
            "autoload": {
                "classmap": [
                    "src/"
                ]
            },
            "scripts": {
                "phpunit": [
                    "./vendor/phpunit/phpunit/phpunit --colors=always"
                ],
                "test-coverage": [
                    "php -dpcov.directory=. ./vendor/bin/phpunit --coverage-clover \"$COVERAGE_DIR/clover.xml\""
                ],
                "test-php": [
                    "@composer phpunit"
                ],
                "post-update-cmd": [
                    "php -r \"copy('vendor/automattic/wordbless/src/dbless-wpdb.php', 'wordpress/wp-content/db.php');\""
                ],
                "build-production": [
                    "echo 'Add your build step to composer.json, please!'"
                ],
                "build-development": [
                    "echo 'Add your build step to composer.json, please!'"
                ]
            },
            "license": [
                "GPL-2.0-or-later"
            ],
            "description": "Publicize makes it easy to share your site’s posts on several social media networks automatically when you publish a new post.",
            "transport-options": {
                "relative": true
            }
        },
        {
            "name": "automattic/jetpack-redirect",
            "version": "dev-trunk",
            "dist": {
                "type": "path",
                "url": "../../packages/redirect",
                "reference": "384df449e82c6792919537add3aa543468d98893"
            },
            "require": {
                "automattic/jetpack-status": "^1.14"
            },
            "require-dev": {
                "automattic/jetpack-changelogger": "^3.2",
                "brain/monkey": "2.6.1",
                "yoast/phpunit-polyfills": "1.0.3"
            },
            "type": "jetpack-library",
            "extra": {
                "autotagger": true,
                "mirror-repo": "Automattic/jetpack-redirect",
                "changelogger": {
                    "link-template": "https://github.com/Automattic/jetpack-redirect/compare/v${old}...v${new}"
                },
                "branch-alias": {
                    "dev-trunk": "1.7.x-dev"
                }
            },
            "autoload": {
                "classmap": [
                    "src/"
                ]
            },
            "scripts": {
                "phpunit": [
                    "./vendor/phpunit/phpunit/phpunit --colors=always"
                ],
                "test-coverage": [
                    "php -dpcov.directory=. ./vendor/bin/phpunit --coverage-clover \"$COVERAGE_DIR/clover.xml\""
                ],
                "test-php": [
                    "@composer phpunit"
                ]
            },
            "license": [
                "GPL-2.0-or-later"
            ],
            "description": "Utilities to build URLs to the jetpack.com/redirect/ service",
            "transport-options": {
                "relative": true
            }
        },
        {
            "name": "automattic/jetpack-roles",
            "version": "dev-trunk",
            "dist": {
                "type": "path",
                "url": "../../packages/roles",
                "reference": "e7d89c4c354ca17ec53d1a2e05454057c1b144da"
            },
            "require-dev": {
                "automattic/jetpack-changelogger": "^3.2",
                "brain/monkey": "2.6.1",
                "yoast/phpunit-polyfills": "1.0.3"
            },
            "type": "jetpack-library",
            "extra": {
                "autotagger": true,
                "mirror-repo": "Automattic/jetpack-roles",
                "changelogger": {
                    "link-template": "https://github.com/Automattic/jetpack-roles/compare/v${old}...v${new}"
                },
                "branch-alias": {
                    "dev-trunk": "1.4.x-dev"
                }
            },
            "autoload": {
                "classmap": [
                    "src/"
                ]
            },
            "scripts": {
                "phpunit": [
                    "./vendor/phpunit/phpunit/phpunit --colors=always"
                ],
                "test-coverage": [
                    "php -dpcov.directory=. ./vendor/bin/phpunit --coverage-clover \"$COVERAGE_DIR/clover.xml\""
                ],
                "test-php": [
                    "@composer phpunit"
                ]
            },
            "license": [
                "GPL-2.0-or-later"
            ],
            "description": "Utilities, related with user roles and capabilities.",
            "transport-options": {
                "relative": true
            }
        },
        {
            "name": "automattic/jetpack-search",
            "version": "dev-trunk",
            "dist": {
                "type": "path",
                "url": "../../packages/search",
                "reference": "7d472724155ea5c6f92f9beda34beb4560823dd9"
            },
            "require": {
                "automattic/jetpack-assets": "^1.17",
                "automattic/jetpack-config": "^1.9",
                "automattic/jetpack-connection": "^1.43",
                "automattic/jetpack-constants": "^1.6",
                "automattic/jetpack-my-jetpack": "^2.0",
                "automattic/jetpack-status": "^1.14"
            },
            "require-dev": {
                "automattic/jetpack-changelogger": "^3.2",
                "automattic/wordbless": "0.3.1",
                "yoast/phpunit-polyfills": "1.0.3"
            },
            "type": "jetpack-library",
            "extra": {
                "autotagger": true,
                "mirror-repo": "Automattic/jetpack-search",
                "textdomain": "jetpack-search-pkg",
                "changelogger": {
                    "link-template": "https://github.com/Automattic/jetpack-search/compare/v${old}...v${new}"
                },
                "branch-alias": {
                    "dev-trunk": "0.20.x-dev"
                },
                "version-constants": {
                    "::VERSION": "src/class-package.php"
                }
            },
            "autoload": {
                "classmap": [
                    "src/"
                ]
            },
            "scripts": {
                "build": [
                    "Composer\\Config::disableProcessTimeout",
                    "pnpm run build"
                ],
                "build-development": [
                    "pnpm run build-development"
                ],
                "build-production": [
                    "pnpm run build-production"
                ],
                "phpunit": [
                    "./vendor/phpunit/phpunit/phpunit --colors=always"
                ],
                "test-coverage": [
                    "php -dpcov.directory=. ./vendor/bin/phpunit --coverage-clover \"$COVERAGE_DIR/clover.xml\""
                ],
                "test-js": [
                    "pnpm run test"
                ],
                "test-php": [
                    "@composer phpunit"
                ],
                "post-update-cmd": [
                    "php -r \"copy('vendor/automattic/wordbless/src/dbless-wpdb.php', 'wordpress/wp-content/db.php');\""
                ],
                "watch": [
                    "Composer\\Config::disableProcessTimeout",
                    "pnpm run watch"
                ]
            },
            "license": [
                "GPL-2.0-or-later"
            ],
            "description": "Tools to assist with enabling cloud search for Jetpack sites.",
            "transport-options": {
                "relative": true
            }
        },
        {
            "name": "automattic/jetpack-status",
            "version": "dev-trunk",
            "dist": {
                "type": "path",
                "url": "../../packages/status",
                "reference": "1c747edbd6e497fd58eb51ddab48d836b61a5298"
            },
            "require": {
                "automattic/jetpack-constants": "^1.6"
            },
            "require-dev": {
                "automattic/jetpack-changelogger": "^3.2",
                "brain/monkey": "2.6.1",
                "yoast/phpunit-polyfills": "1.0.3"
            },
            "type": "jetpack-library",
            "extra": {
                "autotagger": true,
                "mirror-repo": "Automattic/jetpack-status",
                "changelogger": {
                    "link-template": "https://github.com/Automattic/jetpack-status/compare/v${old}...v${new}"
                },
                "branch-alias": {
                    "dev-trunk": "1.14.x-dev"
                }
            },
            "autoload": {
                "classmap": [
                    "src/"
                ]
            },
            "scripts": {
                "phpunit": [
                    "./vendor/phpunit/phpunit/phpunit --colors=always"
                ],
                "test-coverage": [
                    "php -dpcov.directory=. ./vendor/bin/phpunit --coverage-clover \"$COVERAGE_DIR/clover.xml\""
                ],
                "test-php": [
                    "@composer phpunit"
                ]
            },
            "license": [
                "GPL-2.0-or-later"
            ],
            "description": "Used to retrieve information about the current status of Jetpack and the site overall.",
            "transport-options": {
                "relative": true
            }
        },
        {
            "name": "automattic/jetpack-sync",
            "version": "dev-trunk",
            "dist": {
                "type": "path",
                "url": "../../packages/sync",
                "reference": "5b71c6b268210417aa4f611e2be0cad011351b42"
            },
            "require": {
                "automattic/jetpack-connection": "^1.43",
                "automattic/jetpack-constants": "^1.6",
                "automattic/jetpack-identity-crisis": "^0.8",
                "automattic/jetpack-password-checker": "^0.2",
                "automattic/jetpack-roles": "^1.4",
                "automattic/jetpack-status": "^1.14"
            },
            "require-dev": {
                "automattic/jetpack-changelogger": "^3.2",
                "automattic/wordbless": "@dev",
                "yoast/phpunit-polyfills": "1.0.3"
            },
            "type": "jetpack-library",
            "extra": {
                "autotagger": true,
                "mirror-repo": "Automattic/jetpack-sync",
                "textdomain": "jetpack-sync",
                "version-constants": {
                    "::PACKAGE_VERSION": "src/class-package-version.php"
                },
                "changelogger": {
                    "link-template": "https://github.com/Automattic/jetpack-sync/compare/v${old}...v${new}"
                },
                "branch-alias": {
                    "dev-trunk": "1.38.x-dev"
                }
            },
            "autoload": {
                "classmap": [
                    "src/"
                ]
            },
            "scripts": {
                "phpunit": [
                    "./vendor/phpunit/phpunit/phpunit --colors=always"
                ],
                "test-coverage": [
                    "php -dpcov.directory=. ./vendor/bin/phpunit --coverage-clover \"$COVERAGE_DIR/clover.xml\""
                ],
                "test-php": [
                    "@composer phpunit"
                ],
                "post-update-cmd": [
                    "php -r \"copy('vendor/automattic/wordbless/src/dbless-wpdb.php', 'wordpress/wp-content/db.php');\""
                ]
            },
            "license": [
                "GPL-2.0-or-later"
            ],
            "description": "Everything needed to allow syncing to the WP.com infrastructure.",
            "transport-options": {
                "relative": true
            }
        },
        {
            "name": "automattic/jetpack-videopress",
            "version": "dev-trunk",
            "dist": {
                "type": "path",
                "url": "../../packages/videopress",
<<<<<<< HEAD
                "reference": "c51d7be56302465b2a37110ad9e560431e200c3a"
=======
                "reference": "1ded544062685b62c0fcb5c54926a6ff1ff5a288"
>>>>>>> d5e90d43
            },
            "require": {
                "automattic/jetpack-admin-ui": "^0.2",
                "automattic/jetpack-assets": "^1.17",
                "automattic/jetpack-connection": "^1.43",
                "automattic/jetpack-plans": "^0.2"
            },
            "require-dev": {
                "automattic/jetpack-changelogger": "^3.2",
                "automattic/wordbless": "@dev",
                "brain/monkey": "2.6.1",
                "yoast/phpunit-polyfills": "1.0.3"
            },
            "type": "jetpack-library",
            "extra": {
                "autotagger": true,
                "mirror-repo": "Automattic/jetpack-videopress",
                "changelogger": {
                    "link-template": "https://github.com/Automattic/jetpack-videopress/compare/v${old}...v${new}"
                },
                "branch-alias": {
                    "dev-trunk": "0.2.x-dev"
                },
                "version-constants": {
                    "::PACKAGE_VERSION": "src/class-package-version.php"
                },
                "textdomain": "jetpack-videopress-pkg"
            },
            "autoload": {
                "classmap": [
                    "src/"
                ]
            },
            "scripts": {
                "phpunit": [
                    "./vendor/phpunit/phpunit/phpunit --colors=always"
                ],
                "test-coverage": [
                    "php -dpcov.directory=. ./vendor/bin/phpunit --coverage-clover \"$COVERAGE_DIR/clover.xml\""
                ],
                "test-php": [
                    "@composer phpunit"
                ],
                "build-production": [
                    "NODE_ENV=production BABEL_ENV=production pnpm run build"
                ],
                "build-development": [
                    "pnpm run build"
                ],
                "watch": [
                    "Composer\\Config::disableProcessTimeout",
                    "pnpm run watch"
                ],
                "post-update-cmd": [
                    "php -r \"copy('vendor/automattic/wordbless/src/dbless-wpdb.php', 'wordpress/wp-content/db.php');\""
                ]
            },
            "license": [
                "GPL-2.0-or-later"
            ],
            "description": "VideoPress package",
            "transport-options": {
                "relative": true
            }
        },
        {
            "name": "automattic/jetpack-waf",
            "version": "dev-trunk",
            "dist": {
                "type": "path",
                "url": "../../packages/waf",
                "reference": "76a37f2b5b89b3702a05cf7c31746107d606c313"
            },
            "require": {
                "wikimedia/aho-corasick": "^1.0"
            },
            "require-dev": {
                "automattic/jetpack-changelogger": "^3.2",
                "yoast/phpunit-polyfills": "1.0.3"
            },
            "type": "jetpack-library",
            "extra": {
                "autotagger": true,
                "mirror-repo": "Automattic/jetpack-waf",
                "textdomain": "jetpack-waf",
                "changelogger": {
                    "link-template": "https://github.com/Automattic/jetpack-waf/compare/v${old}...v${new}"
                },
                "branch-alias": {
                    "dev-trunk": "0.6.x-dev"
                }
            },
            "autoload": {
                "files": [
                    "actions.php",
                    "cli.php"
                ],
                "classmap": [
                    "src/"
                ]
            },
            "scripts": {
                "phpunit": [
                    "./vendor/phpunit/phpunit/phpunit --colors=always"
                ],
                "test-coverage": [
                    "php -dpcov.directory=. ./vendor/bin/phpunit --coverage-clover \"$COVERAGE_DIR/clover.xml\""
                ],
                "test-coverage-html": [
                    "php -dpcov.directory=. ./vendor/bin/phpunit --coverage-html ./coverage"
                ],
                "test-php": [
                    "@composer phpunit"
                ]
            },
            "license": [
                "GPL-2.0-or-later"
            ],
            "description": "Tools to assist with the Jetpack Web Application Firewall",
            "transport-options": {
                "relative": true
            }
        },
        {
            "name": "automattic/jetpack-wordads",
            "version": "dev-trunk",
            "dist": {
                "type": "path",
                "url": "../../packages/wordads",
                "reference": "c246af52701fb8a4e5cd086cf025da12aff74a7d"
            },
            "require": {
                "automattic/jetpack-assets": "^1.17",
                "automattic/jetpack-config": "^1.9",
                "automattic/jetpack-connection": "^1.43",
                "automattic/jetpack-constants": "^1.6",
                "automattic/jetpack-status": "^1.14"
            },
            "require-dev": {
                "automattic/jetpack-changelogger": "^3.2",
                "yoast/phpunit-polyfills": "1.0.3"
            },
            "type": "jetpack-library",
            "extra": {
                "mirror-repo": "Automattic/jetpack-wordads",
                "changelogger": {
                    "link-template": "https://github.com/Automattic/jetpack-wordads/compare/v${old}...v${new}"
                },
                "autotagger": true,
                "branch-alias": {
                    "dev-trunk": "0.2.x-dev"
                },
                "textdomain": "jetpack-wordads",
                "version-constants": {
                    "::VERSION": "src/class-package.php"
                }
            },
            "autoload": {
                "classmap": [
                    "src/"
                ]
            },
            "scripts": {
                "build": [
                    "Composer\\Config::disableProcessTimeout",
                    "pnpm run build"
                ],
                "build-development": [
                    "pnpm run build-development"
                ],
                "build-production": [
                    "pnpm run build-production"
                ],
                "phpunit": [
                    "./vendor/phpunit/phpunit/phpunit --colors=always"
                ],
                "test-coverage": [
                    "php -dpcov.directory=. ./vendor/bin/phpunit --coverage-clover \"$COVERAGE_DIR/clover.xml\""
                ],
                "test-js": [
                    "pnpm run test"
                ],
                "test-php": [
                    "@composer phpunit"
                ],
                "watch": [
                    "Composer\\Config::disableProcessTimeout",
                    "pnpm run watch"
                ]
            },
            "license": [
                "GPL-2.0-or-later"
            ],
            "description": "Earn income by allowing Jetpack to display high quality ads.",
            "transport-options": {
                "relative": true
            }
        },
        {
            "name": "nojimage/twitter-text-php",
            "version": "v3.1.2",
            "source": {
                "type": "git",
                "url": "https://github.com/nojimage/twitter-text-php.git",
                "reference": "979bcf6a92d543b61588c7c0c0a87d0eb473d8f6"
            },
            "dist": {
                "type": "zip",
                "url": "https://api.github.com/repos/nojimage/twitter-text-php/zipball/979bcf6a92d543b61588c7c0c0a87d0eb473d8f6",
                "reference": "979bcf6a92d543b61588c7c0c0a87d0eb473d8f6",
                "shasum": ""
            },
            "require": {
                "ext-intl": "*",
                "ext-mbstring": "*",
                "php": ">=5.3.3"
            },
            "require-dev": {
                "ext-json": "*",
                "phpunit/phpunit": "4.8.*|5.7.*|6.5.*",
                "symfony/yaml": "^2.6.0|^3.4.0|^4.4.0|^5.0.0",
                "twitter/twitter-text": "^3.0.0"
            },
            "type": "library",
            "autoload": {
                "psr-0": {
                    "Twitter\\Text\\": "lib/"
                }
            },
            "notification-url": "https://packagist.org/downloads/",
            "license": [
                "Apache-2.0"
            ],
            "authors": [
                {
                    "name": "Matt Sanford",
                    "email": "matt@mzsanford.com",
                    "homepage": "http://mzsanford.com"
                },
                {
                    "name": "Mike Cochrane",
                    "email": "mikec@mikenz.geek.nz",
                    "homepage": "http://mikenz.geek.nz"
                },
                {
                    "name": "Nick Pope",
                    "email": "git@nickpope.me.uk",
                    "homepage": "http://www.nickpope.me.uk"
                },
                {
                    "name": "Takashi Nojima",
                    "homepage": "http://php-tips.com"
                }
            ],
            "description": "A library of PHP classes that provide auto-linking and extraction of usernames, lists, hashtags and URLs from tweets.",
            "homepage": "https://github.com/nojimage/twitter-text-php",
            "keywords": [
                "autolink",
                "extract",
                "text",
                "twitter"
            ],
            "support": {
                "issues": "https://github.com/nojimage/twitter-text-php/issues",
                "source": "https://github.com/nojimage/twitter-text-php/tree/v3.1.2"
            },
            "time": "2021-03-18T11:38:53+00:00"
        },
        {
            "name": "wikimedia/aho-corasick",
            "version": "v1.0.1",
            "source": {
                "type": "git",
                "url": "https://github.com/wikimedia/AhoCorasick.git",
                "reference": "2f3a1bd765913637a66eade658d11d82f0e551be"
            },
            "dist": {
                "type": "zip",
                "url": "https://api.github.com/repos/wikimedia/AhoCorasick/zipball/2f3a1bd765913637a66eade658d11d82f0e551be",
                "reference": "2f3a1bd765913637a66eade658d11d82f0e551be",
                "shasum": ""
            },
            "require": {
                "php": ">=5.5.9"
            },
            "require-dev": {
                "jakub-onderka/php-console-highlighter": "0.3.2",
                "jakub-onderka/php-parallel-lint": "1.0.0",
                "mediawiki/mediawiki-codesniffer": "18.0.0",
                "mediawiki/minus-x": "0.3.1",
                "phpunit/phpunit": "4.8.36 || ^6.5"
            },
            "type": "library",
            "autoload": {
                "classmap": [
                    "src/"
                ]
            },
            "notification-url": "https://packagist.org/downloads/",
            "license": [
                "Apache-2.0"
            ],
            "authors": [
                {
                    "name": "Ori Livneh",
                    "email": "ori@wikimedia.org"
                }
            ],
            "description": "An implementation of the Aho-Corasick string matching algorithm.",
            "homepage": "https://gerrit.wikimedia.org/g/AhoCorasick",
            "keywords": [
                "ahocorasick",
                "matcher"
            ],
            "support": {
                "source": "https://github.com/wikimedia/AhoCorasick/tree/v1.0.1"
            },
            "time": "2018-05-01T18:13:32+00:00"
        }
    ],
    "packages-dev": [
        {
            "name": "antecedent/patchwork",
            "version": "2.1.21",
            "source": {
                "type": "git",
                "url": "https://github.com/antecedent/patchwork.git",
                "reference": "25c1fa0cd9a6e6d0d13863d8df8f050b6733f16d"
            },
            "dist": {
                "type": "zip",
                "url": "https://api.github.com/repos/antecedent/patchwork/zipball/25c1fa0cd9a6e6d0d13863d8df8f050b6733f16d",
                "reference": "25c1fa0cd9a6e6d0d13863d8df8f050b6733f16d",
                "shasum": ""
            },
            "require": {
                "php": ">=5.4.0"
            },
            "require-dev": {
                "phpunit/phpunit": ">=4"
            },
            "type": "library",
            "notification-url": "https://packagist.org/downloads/",
            "license": [
                "MIT"
            ],
            "authors": [
                {
                    "name": "Ignas Rudaitis",
                    "email": "ignas.rudaitis@gmail.com"
                }
            ],
            "description": "Method redefinition (monkey-patching) functionality for PHP.",
            "homepage": "http://patchwork2.org/",
            "keywords": [
                "aop",
                "aspect",
                "interception",
                "monkeypatching",
                "redefinition",
                "runkit",
                "testing"
            ],
            "support": {
                "issues": "https://github.com/antecedent/patchwork/issues",
                "source": "https://github.com/antecedent/patchwork/tree/2.1.21"
            },
            "time": "2022-02-07T07:28:34+00:00"
        },
        {
            "name": "automattic/jetpack-changelogger",
            "version": "dev-trunk",
            "dist": {
                "type": "path",
                "url": "../../packages/changelogger",
                "reference": "db7485e80ebcad717977462edf149ea62e134b3b"
            },
            "require": {
                "php": ">=5.6",
                "symfony/console": "^3.4 || ^5.2 || ^6.0",
                "symfony/process": "^3.4 || ^5.2 || ^6.0",
                "wikimedia/at-ease": "^1.2 || ^2.0"
            },
            "require-dev": {
                "wikimedia/testing-access-wrapper": "^1.0 || ^2.0",
                "yoast/phpunit-polyfills": "1.0.3"
            },
            "bin": [
                "bin/changelogger"
            ],
            "type": "project",
            "extra": {
                "autotagger": true,
                "branch-alias": {
                    "dev-trunk": "3.2.x-dev"
                },
                "mirror-repo": "Automattic/jetpack-changelogger",
                "version-constants": {
                    "::VERSION": "src/Application.php"
                },
                "changelogger": {
                    "link-template": "https://github.com/Automattic/jetpack-changelogger/compare/${old}...${new}"
                }
            },
            "autoload": {
                "psr-4": {
                    "Automattic\\Jetpack\\Changelogger\\": "src",
                    "Automattic\\Jetpack\\Changelog\\": "lib"
                }
            },
            "autoload-dev": {
                "psr-4": {
                    "Automattic\\Jetpack\\Changelogger\\Tests\\": "tests/php/includes/src",
                    "Automattic\\Jetpack\\Changelog\\Tests\\": "tests/php/includes/lib"
                }
            },
            "scripts": {
                "phpunit": [
                    "./vendor/phpunit/phpunit/phpunit --colors=always"
                ],
                "test-coverage": [
                    "php -dpcov.directory=. ./vendor/bin/phpunit --coverage-clover \"$COVERAGE_DIR/clover.xml\""
                ],
                "test-php": [
                    "@composer phpunit"
                ],
                "post-install-cmd": [
                    "[ -e vendor/bin/changelogger ] || { cd vendor/bin && ln -s ../../bin/changelogger; }"
                ],
                "post-update-cmd": [
                    "[ -e vendor/bin/changelogger ] || { cd vendor/bin && ln -s ../../bin/changelogger; }"
                ]
            },
            "license": [
                "GPL-2.0-or-later"
            ],
            "description": "Jetpack Changelogger tool. Allows for managing changelogs by dropping change files into a changelog directory with each PR.",
            "transport-options": {
                "relative": true
            }
        },
        {
            "name": "doctrine/instantiator",
            "version": "1.4.1",
            "source": {
                "type": "git",
                "url": "https://github.com/doctrine/instantiator.git",
                "reference": "10dcfce151b967d20fde1b34ae6640712c3891bc"
            },
            "dist": {
                "type": "zip",
                "url": "https://api.github.com/repos/doctrine/instantiator/zipball/10dcfce151b967d20fde1b34ae6640712c3891bc",
                "reference": "10dcfce151b967d20fde1b34ae6640712c3891bc",
                "shasum": ""
            },
            "require": {
                "php": "^7.1 || ^8.0"
            },
            "require-dev": {
                "doctrine/coding-standard": "^9",
                "ext-pdo": "*",
                "ext-phar": "*",
                "phpbench/phpbench": "^0.16 || ^1",
                "phpstan/phpstan": "^1.4",
                "phpstan/phpstan-phpunit": "^1",
                "phpunit/phpunit": "^7.5 || ^8.5 || ^9.5",
                "vimeo/psalm": "^4.22"
            },
            "type": "library",
            "autoload": {
                "psr-4": {
                    "Doctrine\\Instantiator\\": "src/Doctrine/Instantiator/"
                }
            },
            "notification-url": "https://packagist.org/downloads/",
            "license": [
                "MIT"
            ],
            "authors": [
                {
                    "name": "Marco Pivetta",
                    "email": "ocramius@gmail.com",
                    "homepage": "https://ocramius.github.io/"
                }
            ],
            "description": "A small, lightweight utility to instantiate objects in PHP without invoking their constructors",
            "homepage": "https://www.doctrine-project.org/projects/instantiator.html",
            "keywords": [
                "constructor",
                "instantiate"
            ],
            "support": {
                "issues": "https://github.com/doctrine/instantiator/issues",
                "source": "https://github.com/doctrine/instantiator/tree/1.4.1"
            },
            "funding": [
                {
                    "url": "https://www.doctrine-project.org/sponsorship.html",
                    "type": "custom"
                },
                {
                    "url": "https://www.patreon.com/phpdoctrine",
                    "type": "patreon"
                },
                {
                    "url": "https://tidelift.com/funding/github/packagist/doctrine%2Finstantiator",
                    "type": "tidelift"
                }
            ],
            "time": "2022-03-03T08:28:38+00:00"
        },
        {
            "name": "johnkary/phpunit-speedtrap",
            "version": "v4.0.0",
            "source": {
                "type": "git",
                "url": "https://github.com/johnkary/phpunit-speedtrap.git",
                "reference": "5f9b160eac87e975f1c6ca9faee5125f0616fba3"
            },
            "dist": {
                "type": "zip",
                "url": "https://api.github.com/repos/johnkary/phpunit-speedtrap/zipball/5f9b160eac87e975f1c6ca9faee5125f0616fba3",
                "reference": "5f9b160eac87e975f1c6ca9faee5125f0616fba3",
                "shasum": ""
            },
            "require": {
                "php": ">=7.1",
                "phpunit/phpunit": "^7.0 || ^8.0 || ^9.0"
            },
            "type": "library",
            "extra": {
                "branch-alias": {
                    "dev-master": "4.0-dev"
                }
            },
            "autoload": {
                "psr-4": {
                    "JohnKary\\PHPUnit\\Listener\\": "src/"
                }
            },
            "notification-url": "https://packagist.org/downloads/",
            "license": [
                "MIT"
            ],
            "authors": [
                {
                    "name": "John Kary",
                    "email": "john@johnkary.net"
                }
            ],
            "description": "Find and report on slow tests in your PHPUnit test suite",
            "homepage": "https://github.com/johnkary/phpunit-speedtrap",
            "keywords": [
                "phpunit",
                "profile",
                "slow"
            ],
            "support": {
                "issues": "https://github.com/johnkary/phpunit-speedtrap/issues",
                "source": "https://github.com/johnkary/phpunit-speedtrap/tree/v4.0.0"
            },
            "time": "2021-05-03T02:37:05+00:00"
        },
        {
            "name": "myclabs/deep-copy",
            "version": "1.11.0",
            "source": {
                "type": "git",
                "url": "https://github.com/myclabs/DeepCopy.git",
                "reference": "14daed4296fae74d9e3201d2c4925d1acb7aa614"
            },
            "dist": {
                "type": "zip",
                "url": "https://api.github.com/repos/myclabs/DeepCopy/zipball/14daed4296fae74d9e3201d2c4925d1acb7aa614",
                "reference": "14daed4296fae74d9e3201d2c4925d1acb7aa614",
                "shasum": ""
            },
            "require": {
                "php": "^7.1 || ^8.0"
            },
            "conflict": {
                "doctrine/collections": "<1.6.8",
                "doctrine/common": "<2.13.3 || >=3,<3.2.2"
            },
            "require-dev": {
                "doctrine/collections": "^1.6.8",
                "doctrine/common": "^2.13.3 || ^3.2.2",
                "phpunit/phpunit": "^7.5.20 || ^8.5.23 || ^9.5.13"
            },
            "type": "library",
            "autoload": {
                "files": [
                    "src/DeepCopy/deep_copy.php"
                ],
                "psr-4": {
                    "DeepCopy\\": "src/DeepCopy/"
                }
            },
            "notification-url": "https://packagist.org/downloads/",
            "license": [
                "MIT"
            ],
            "description": "Create deep copies (clones) of your objects",
            "keywords": [
                "clone",
                "copy",
                "duplicate",
                "object",
                "object graph"
            ],
            "support": {
                "issues": "https://github.com/myclabs/DeepCopy/issues",
                "source": "https://github.com/myclabs/DeepCopy/tree/1.11.0"
            },
            "funding": [
                {
                    "url": "https://tidelift.com/funding/github/packagist/myclabs/deep-copy",
                    "type": "tidelift"
                }
            ],
            "time": "2022-03-03T13:19:32+00:00"
        },
        {
            "name": "nikic/php-parser",
            "version": "v4.14.0",
            "source": {
                "type": "git",
                "url": "https://github.com/nikic/PHP-Parser.git",
                "reference": "34bea19b6e03d8153165d8f30bba4c3be86184c1"
            },
            "dist": {
                "type": "zip",
                "url": "https://api.github.com/repos/nikic/PHP-Parser/zipball/34bea19b6e03d8153165d8f30bba4c3be86184c1",
                "reference": "34bea19b6e03d8153165d8f30bba4c3be86184c1",
                "shasum": ""
            },
            "require": {
                "ext-tokenizer": "*",
                "php": ">=7.0"
            },
            "require-dev": {
                "ircmaxell/php-yacc": "^0.0.7",
                "phpunit/phpunit": "^6.5 || ^7.0 || ^8.0 || ^9.0"
            },
            "bin": [
                "bin/php-parse"
            ],
            "type": "library",
            "extra": {
                "branch-alias": {
                    "dev-master": "4.9-dev"
                }
            },
            "autoload": {
                "psr-4": {
                    "PhpParser\\": "lib/PhpParser"
                }
            },
            "notification-url": "https://packagist.org/downloads/",
            "license": [
                "BSD-3-Clause"
            ],
            "authors": [
                {
                    "name": "Nikita Popov"
                }
            ],
            "description": "A PHP parser written in PHP",
            "keywords": [
                "parser",
                "php"
            ],
            "support": {
                "issues": "https://github.com/nikic/PHP-Parser/issues",
                "source": "https://github.com/nikic/PHP-Parser/tree/v4.14.0"
            },
            "time": "2022-05-31T20:59:12+00:00"
        },
        {
            "name": "phar-io/manifest",
            "version": "2.0.3",
            "source": {
                "type": "git",
                "url": "https://github.com/phar-io/manifest.git",
                "reference": "97803eca37d319dfa7826cc2437fc020857acb53"
            },
            "dist": {
                "type": "zip",
                "url": "https://api.github.com/repos/phar-io/manifest/zipball/97803eca37d319dfa7826cc2437fc020857acb53",
                "reference": "97803eca37d319dfa7826cc2437fc020857acb53",
                "shasum": ""
            },
            "require": {
                "ext-dom": "*",
                "ext-phar": "*",
                "ext-xmlwriter": "*",
                "phar-io/version": "^3.0.1",
                "php": "^7.2 || ^8.0"
            },
            "type": "library",
            "extra": {
                "branch-alias": {
                    "dev-master": "2.0.x-dev"
                }
            },
            "autoload": {
                "classmap": [
                    "src/"
                ]
            },
            "notification-url": "https://packagist.org/downloads/",
            "license": [
                "BSD-3-Clause"
            ],
            "authors": [
                {
                    "name": "Arne Blankerts",
                    "email": "arne@blankerts.de",
                    "role": "Developer"
                },
                {
                    "name": "Sebastian Heuer",
                    "email": "sebastian@phpeople.de",
                    "role": "Developer"
                },
                {
                    "name": "Sebastian Bergmann",
                    "email": "sebastian@phpunit.de",
                    "role": "Developer"
                }
            ],
            "description": "Component for reading phar.io manifest information from a PHP Archive (PHAR)",
            "support": {
                "issues": "https://github.com/phar-io/manifest/issues",
                "source": "https://github.com/phar-io/manifest/tree/2.0.3"
            },
            "time": "2021-07-20T11:28:43+00:00"
        },
        {
            "name": "phar-io/version",
            "version": "3.2.1",
            "source": {
                "type": "git",
                "url": "https://github.com/phar-io/version.git",
                "reference": "4f7fd7836c6f332bb2933569e566a0d6c4cbed74"
            },
            "dist": {
                "type": "zip",
                "url": "https://api.github.com/repos/phar-io/version/zipball/4f7fd7836c6f332bb2933569e566a0d6c4cbed74",
                "reference": "4f7fd7836c6f332bb2933569e566a0d6c4cbed74",
                "shasum": ""
            },
            "require": {
                "php": "^7.2 || ^8.0"
            },
            "type": "library",
            "autoload": {
                "classmap": [
                    "src/"
                ]
            },
            "notification-url": "https://packagist.org/downloads/",
            "license": [
                "BSD-3-Clause"
            ],
            "authors": [
                {
                    "name": "Arne Blankerts",
                    "email": "arne@blankerts.de",
                    "role": "Developer"
                },
                {
                    "name": "Sebastian Heuer",
                    "email": "sebastian@phpeople.de",
                    "role": "Developer"
                },
                {
                    "name": "Sebastian Bergmann",
                    "email": "sebastian@phpunit.de",
                    "role": "Developer"
                }
            ],
            "description": "Library for handling version information and constraints",
            "support": {
                "issues": "https://github.com/phar-io/version/issues",
                "source": "https://github.com/phar-io/version/tree/3.2.1"
            },
            "time": "2022-02-21T01:04:05+00:00"
        },
        {
            "name": "phpunit/php-code-coverage",
            "version": "9.2.16",
            "source": {
                "type": "git",
                "url": "https://github.com/sebastianbergmann/php-code-coverage.git",
                "reference": "2593003befdcc10db5e213f9f28814f5aa8ac073"
            },
            "dist": {
                "type": "zip",
                "url": "https://api.github.com/repos/sebastianbergmann/php-code-coverage/zipball/2593003befdcc10db5e213f9f28814f5aa8ac073",
                "reference": "2593003befdcc10db5e213f9f28814f5aa8ac073",
                "shasum": ""
            },
            "require": {
                "ext-dom": "*",
                "ext-libxml": "*",
                "ext-xmlwriter": "*",
                "nikic/php-parser": "^4.14",
                "php": ">=7.3",
                "phpunit/php-file-iterator": "^3.0.3",
                "phpunit/php-text-template": "^2.0.2",
                "sebastian/code-unit-reverse-lookup": "^2.0.2",
                "sebastian/complexity": "^2.0",
                "sebastian/environment": "^5.1.2",
                "sebastian/lines-of-code": "^1.0.3",
                "sebastian/version": "^3.0.1",
                "theseer/tokenizer": "^1.2.0"
            },
            "require-dev": {
                "phpunit/phpunit": "^9.3"
            },
            "suggest": {
                "ext-pcov": "*",
                "ext-xdebug": "*"
            },
            "type": "library",
            "extra": {
                "branch-alias": {
                    "dev-master": "9.2-dev"
                }
            },
            "autoload": {
                "classmap": [
                    "src/"
                ]
            },
            "notification-url": "https://packagist.org/downloads/",
            "license": [
                "BSD-3-Clause"
            ],
            "authors": [
                {
                    "name": "Sebastian Bergmann",
                    "email": "sebastian@phpunit.de",
                    "role": "lead"
                }
            ],
            "description": "Library that provides collection, processing, and rendering functionality for PHP code coverage information.",
            "homepage": "https://github.com/sebastianbergmann/php-code-coverage",
            "keywords": [
                "coverage",
                "testing",
                "xunit"
            ],
            "support": {
                "issues": "https://github.com/sebastianbergmann/php-code-coverage/issues",
                "source": "https://github.com/sebastianbergmann/php-code-coverage/tree/9.2.16"
            },
            "funding": [
                {
                    "url": "https://github.com/sebastianbergmann",
                    "type": "github"
                }
            ],
            "time": "2022-08-20T05:26:47+00:00"
        },
        {
            "name": "phpunit/php-file-iterator",
            "version": "3.0.6",
            "source": {
                "type": "git",
                "url": "https://github.com/sebastianbergmann/php-file-iterator.git",
                "reference": "cf1c2e7c203ac650e352f4cc675a7021e7d1b3cf"
            },
            "dist": {
                "type": "zip",
                "url": "https://api.github.com/repos/sebastianbergmann/php-file-iterator/zipball/cf1c2e7c203ac650e352f4cc675a7021e7d1b3cf",
                "reference": "cf1c2e7c203ac650e352f4cc675a7021e7d1b3cf",
                "shasum": ""
            },
            "require": {
                "php": ">=7.3"
            },
            "require-dev": {
                "phpunit/phpunit": "^9.3"
            },
            "type": "library",
            "extra": {
                "branch-alias": {
                    "dev-master": "3.0-dev"
                }
            },
            "autoload": {
                "classmap": [
                    "src/"
                ]
            },
            "notification-url": "https://packagist.org/downloads/",
            "license": [
                "BSD-3-Clause"
            ],
            "authors": [
                {
                    "name": "Sebastian Bergmann",
                    "email": "sebastian@phpunit.de",
                    "role": "lead"
                }
            ],
            "description": "FilterIterator implementation that filters files based on a list of suffixes.",
            "homepage": "https://github.com/sebastianbergmann/php-file-iterator/",
            "keywords": [
                "filesystem",
                "iterator"
            ],
            "support": {
                "issues": "https://github.com/sebastianbergmann/php-file-iterator/issues",
                "source": "https://github.com/sebastianbergmann/php-file-iterator/tree/3.0.6"
            },
            "funding": [
                {
                    "url": "https://github.com/sebastianbergmann",
                    "type": "github"
                }
            ],
            "time": "2021-12-02T12:48:52+00:00"
        },
        {
            "name": "phpunit/php-invoker",
            "version": "3.1.1",
            "source": {
                "type": "git",
                "url": "https://github.com/sebastianbergmann/php-invoker.git",
                "reference": "5a10147d0aaf65b58940a0b72f71c9ac0423cc67"
            },
            "dist": {
                "type": "zip",
                "url": "https://api.github.com/repos/sebastianbergmann/php-invoker/zipball/5a10147d0aaf65b58940a0b72f71c9ac0423cc67",
                "reference": "5a10147d0aaf65b58940a0b72f71c9ac0423cc67",
                "shasum": ""
            },
            "require": {
                "php": ">=7.3"
            },
            "require-dev": {
                "ext-pcntl": "*",
                "phpunit/phpunit": "^9.3"
            },
            "suggest": {
                "ext-pcntl": "*"
            },
            "type": "library",
            "extra": {
                "branch-alias": {
                    "dev-master": "3.1-dev"
                }
            },
            "autoload": {
                "classmap": [
                    "src/"
                ]
            },
            "notification-url": "https://packagist.org/downloads/",
            "license": [
                "BSD-3-Clause"
            ],
            "authors": [
                {
                    "name": "Sebastian Bergmann",
                    "email": "sebastian@phpunit.de",
                    "role": "lead"
                }
            ],
            "description": "Invoke callables with a timeout",
            "homepage": "https://github.com/sebastianbergmann/php-invoker/",
            "keywords": [
                "process"
            ],
            "support": {
                "issues": "https://github.com/sebastianbergmann/php-invoker/issues",
                "source": "https://github.com/sebastianbergmann/php-invoker/tree/3.1.1"
            },
            "funding": [
                {
                    "url": "https://github.com/sebastianbergmann",
                    "type": "github"
                }
            ],
            "time": "2020-09-28T05:58:55+00:00"
        },
        {
            "name": "phpunit/php-text-template",
            "version": "2.0.4",
            "source": {
                "type": "git",
                "url": "https://github.com/sebastianbergmann/php-text-template.git",
                "reference": "5da5f67fc95621df9ff4c4e5a84d6a8a2acf7c28"
            },
            "dist": {
                "type": "zip",
                "url": "https://api.github.com/repos/sebastianbergmann/php-text-template/zipball/5da5f67fc95621df9ff4c4e5a84d6a8a2acf7c28",
                "reference": "5da5f67fc95621df9ff4c4e5a84d6a8a2acf7c28",
                "shasum": ""
            },
            "require": {
                "php": ">=7.3"
            },
            "require-dev": {
                "phpunit/phpunit": "^9.3"
            },
            "type": "library",
            "extra": {
                "branch-alias": {
                    "dev-master": "2.0-dev"
                }
            },
            "autoload": {
                "classmap": [
                    "src/"
                ]
            },
            "notification-url": "https://packagist.org/downloads/",
            "license": [
                "BSD-3-Clause"
            ],
            "authors": [
                {
                    "name": "Sebastian Bergmann",
                    "email": "sebastian@phpunit.de",
                    "role": "lead"
                }
            ],
            "description": "Simple template engine.",
            "homepage": "https://github.com/sebastianbergmann/php-text-template/",
            "keywords": [
                "template"
            ],
            "support": {
                "issues": "https://github.com/sebastianbergmann/php-text-template/issues",
                "source": "https://github.com/sebastianbergmann/php-text-template/tree/2.0.4"
            },
            "funding": [
                {
                    "url": "https://github.com/sebastianbergmann",
                    "type": "github"
                }
            ],
            "time": "2020-10-26T05:33:50+00:00"
        },
        {
            "name": "phpunit/php-timer",
            "version": "5.0.3",
            "source": {
                "type": "git",
                "url": "https://github.com/sebastianbergmann/php-timer.git",
                "reference": "5a63ce20ed1b5bf577850e2c4e87f4aa902afbd2"
            },
            "dist": {
                "type": "zip",
                "url": "https://api.github.com/repos/sebastianbergmann/php-timer/zipball/5a63ce20ed1b5bf577850e2c4e87f4aa902afbd2",
                "reference": "5a63ce20ed1b5bf577850e2c4e87f4aa902afbd2",
                "shasum": ""
            },
            "require": {
                "php": ">=7.3"
            },
            "require-dev": {
                "phpunit/phpunit": "^9.3"
            },
            "type": "library",
            "extra": {
                "branch-alias": {
                    "dev-master": "5.0-dev"
                }
            },
            "autoload": {
                "classmap": [
                    "src/"
                ]
            },
            "notification-url": "https://packagist.org/downloads/",
            "license": [
                "BSD-3-Clause"
            ],
            "authors": [
                {
                    "name": "Sebastian Bergmann",
                    "email": "sebastian@phpunit.de",
                    "role": "lead"
                }
            ],
            "description": "Utility class for timing",
            "homepage": "https://github.com/sebastianbergmann/php-timer/",
            "keywords": [
                "timer"
            ],
            "support": {
                "issues": "https://github.com/sebastianbergmann/php-timer/issues",
                "source": "https://github.com/sebastianbergmann/php-timer/tree/5.0.3"
            },
            "funding": [
                {
                    "url": "https://github.com/sebastianbergmann",
                    "type": "github"
                }
            ],
            "time": "2020-10-26T13:16:10+00:00"
        },
        {
            "name": "phpunit/phpunit",
            "version": "9.5.23",
            "source": {
                "type": "git",
                "url": "https://github.com/sebastianbergmann/phpunit.git",
                "reference": "888556852e7e9bbeeedb9656afe46118765ade34"
            },
            "dist": {
                "type": "zip",
                "url": "https://api.github.com/repos/sebastianbergmann/phpunit/zipball/888556852e7e9bbeeedb9656afe46118765ade34",
                "reference": "888556852e7e9bbeeedb9656afe46118765ade34",
                "shasum": ""
            },
            "require": {
                "doctrine/instantiator": "^1.3.1",
                "ext-dom": "*",
                "ext-json": "*",
                "ext-libxml": "*",
                "ext-mbstring": "*",
                "ext-xml": "*",
                "ext-xmlwriter": "*",
                "myclabs/deep-copy": "^1.10.1",
                "phar-io/manifest": "^2.0.3",
                "phar-io/version": "^3.0.2",
                "php": ">=7.3",
                "phpunit/php-code-coverage": "^9.2.13",
                "phpunit/php-file-iterator": "^3.0.5",
                "phpunit/php-invoker": "^3.1.1",
                "phpunit/php-text-template": "^2.0.3",
                "phpunit/php-timer": "^5.0.2",
                "sebastian/cli-parser": "^1.0.1",
                "sebastian/code-unit": "^1.0.6",
                "sebastian/comparator": "^4.0.5",
                "sebastian/diff": "^4.0.3",
                "sebastian/environment": "^5.1.3",
                "sebastian/exporter": "^4.0.3",
                "sebastian/global-state": "^5.0.1",
                "sebastian/object-enumerator": "^4.0.3",
                "sebastian/resource-operations": "^3.0.3",
                "sebastian/type": "^3.0",
                "sebastian/version": "^3.0.2"
            },
            "suggest": {
                "ext-soap": "*",
                "ext-xdebug": "*"
            },
            "bin": [
                "phpunit"
            ],
            "type": "library",
            "extra": {
                "branch-alias": {
                    "dev-master": "9.5-dev"
                }
            },
            "autoload": {
                "files": [
                    "src/Framework/Assert/Functions.php"
                ],
                "classmap": [
                    "src/"
                ]
            },
            "notification-url": "https://packagist.org/downloads/",
            "license": [
                "BSD-3-Clause"
            ],
            "authors": [
                {
                    "name": "Sebastian Bergmann",
                    "email": "sebastian@phpunit.de",
                    "role": "lead"
                }
            ],
            "description": "The PHP Unit Testing framework.",
            "homepage": "https://phpunit.de/",
            "keywords": [
                "phpunit",
                "testing",
                "xunit"
            ],
            "support": {
                "issues": "https://github.com/sebastianbergmann/phpunit/issues",
                "source": "https://github.com/sebastianbergmann/phpunit/tree/9.5.23"
            },
            "funding": [
                {
                    "url": "https://phpunit.de/sponsors.html",
                    "type": "custom"
                },
                {
                    "url": "https://github.com/sebastianbergmann",
                    "type": "github"
                }
            ],
            "time": "2022-08-22T14:01:36+00:00"
        },
        {
            "name": "psr/container",
            "version": "2.0.2",
            "source": {
                "type": "git",
                "url": "https://github.com/php-fig/container.git",
                "reference": "c71ecc56dfe541dbd90c5360474fbc405f8d5963"
            },
            "dist": {
                "type": "zip",
                "url": "https://api.github.com/repos/php-fig/container/zipball/c71ecc56dfe541dbd90c5360474fbc405f8d5963",
                "reference": "c71ecc56dfe541dbd90c5360474fbc405f8d5963",
                "shasum": ""
            },
            "require": {
                "php": ">=7.4.0"
            },
            "type": "library",
            "extra": {
                "branch-alias": {
                    "dev-master": "2.0.x-dev"
                }
            },
            "autoload": {
                "psr-4": {
                    "Psr\\Container\\": "src/"
                }
            },
            "notification-url": "https://packagist.org/downloads/",
            "license": [
                "MIT"
            ],
            "authors": [
                {
                    "name": "PHP-FIG",
                    "homepage": "https://www.php-fig.org/"
                }
            ],
            "description": "Common Container Interface (PHP FIG PSR-11)",
            "homepage": "https://github.com/php-fig/container",
            "keywords": [
                "PSR-11",
                "container",
                "container-interface",
                "container-interop",
                "psr"
            ],
            "support": {
                "issues": "https://github.com/php-fig/container/issues",
                "source": "https://github.com/php-fig/container/tree/2.0.2"
            },
            "time": "2021-11-05T16:47:00+00:00"
        },
        {
            "name": "sebastian/cli-parser",
            "version": "1.0.1",
            "source": {
                "type": "git",
                "url": "https://github.com/sebastianbergmann/cli-parser.git",
                "reference": "442e7c7e687e42adc03470c7b668bc4b2402c0b2"
            },
            "dist": {
                "type": "zip",
                "url": "https://api.github.com/repos/sebastianbergmann/cli-parser/zipball/442e7c7e687e42adc03470c7b668bc4b2402c0b2",
                "reference": "442e7c7e687e42adc03470c7b668bc4b2402c0b2",
                "shasum": ""
            },
            "require": {
                "php": ">=7.3"
            },
            "require-dev": {
                "phpunit/phpunit": "^9.3"
            },
            "type": "library",
            "extra": {
                "branch-alias": {
                    "dev-master": "1.0-dev"
                }
            },
            "autoload": {
                "classmap": [
                    "src/"
                ]
            },
            "notification-url": "https://packagist.org/downloads/",
            "license": [
                "BSD-3-Clause"
            ],
            "authors": [
                {
                    "name": "Sebastian Bergmann",
                    "email": "sebastian@phpunit.de",
                    "role": "lead"
                }
            ],
            "description": "Library for parsing CLI options",
            "homepage": "https://github.com/sebastianbergmann/cli-parser",
            "support": {
                "issues": "https://github.com/sebastianbergmann/cli-parser/issues",
                "source": "https://github.com/sebastianbergmann/cli-parser/tree/1.0.1"
            },
            "funding": [
                {
                    "url": "https://github.com/sebastianbergmann",
                    "type": "github"
                }
            ],
            "time": "2020-09-28T06:08:49+00:00"
        },
        {
            "name": "sebastian/code-unit",
            "version": "1.0.8",
            "source": {
                "type": "git",
                "url": "https://github.com/sebastianbergmann/code-unit.git",
                "reference": "1fc9f64c0927627ef78ba436c9b17d967e68e120"
            },
            "dist": {
                "type": "zip",
                "url": "https://api.github.com/repos/sebastianbergmann/code-unit/zipball/1fc9f64c0927627ef78ba436c9b17d967e68e120",
                "reference": "1fc9f64c0927627ef78ba436c9b17d967e68e120",
                "shasum": ""
            },
            "require": {
                "php": ">=7.3"
            },
            "require-dev": {
                "phpunit/phpunit": "^9.3"
            },
            "type": "library",
            "extra": {
                "branch-alias": {
                    "dev-master": "1.0-dev"
                }
            },
            "autoload": {
                "classmap": [
                    "src/"
                ]
            },
            "notification-url": "https://packagist.org/downloads/",
            "license": [
                "BSD-3-Clause"
            ],
            "authors": [
                {
                    "name": "Sebastian Bergmann",
                    "email": "sebastian@phpunit.de",
                    "role": "lead"
                }
            ],
            "description": "Collection of value objects that represent the PHP code units",
            "homepage": "https://github.com/sebastianbergmann/code-unit",
            "support": {
                "issues": "https://github.com/sebastianbergmann/code-unit/issues",
                "source": "https://github.com/sebastianbergmann/code-unit/tree/1.0.8"
            },
            "funding": [
                {
                    "url": "https://github.com/sebastianbergmann",
                    "type": "github"
                }
            ],
            "time": "2020-10-26T13:08:54+00:00"
        },
        {
            "name": "sebastian/code-unit-reverse-lookup",
            "version": "2.0.3",
            "source": {
                "type": "git",
                "url": "https://github.com/sebastianbergmann/code-unit-reverse-lookup.git",
                "reference": "ac91f01ccec49fb77bdc6fd1e548bc70f7faa3e5"
            },
            "dist": {
                "type": "zip",
                "url": "https://api.github.com/repos/sebastianbergmann/code-unit-reverse-lookup/zipball/ac91f01ccec49fb77bdc6fd1e548bc70f7faa3e5",
                "reference": "ac91f01ccec49fb77bdc6fd1e548bc70f7faa3e5",
                "shasum": ""
            },
            "require": {
                "php": ">=7.3"
            },
            "require-dev": {
                "phpunit/phpunit": "^9.3"
            },
            "type": "library",
            "extra": {
                "branch-alias": {
                    "dev-master": "2.0-dev"
                }
            },
            "autoload": {
                "classmap": [
                    "src/"
                ]
            },
            "notification-url": "https://packagist.org/downloads/",
            "license": [
                "BSD-3-Clause"
            ],
            "authors": [
                {
                    "name": "Sebastian Bergmann",
                    "email": "sebastian@phpunit.de"
                }
            ],
            "description": "Looks up which function or method a line of code belongs to",
            "homepage": "https://github.com/sebastianbergmann/code-unit-reverse-lookup/",
            "support": {
                "issues": "https://github.com/sebastianbergmann/code-unit-reverse-lookup/issues",
                "source": "https://github.com/sebastianbergmann/code-unit-reverse-lookup/tree/2.0.3"
            },
            "funding": [
                {
                    "url": "https://github.com/sebastianbergmann",
                    "type": "github"
                }
            ],
            "time": "2020-09-28T05:30:19+00:00"
        },
        {
            "name": "sebastian/comparator",
            "version": "4.0.6",
            "source": {
                "type": "git",
                "url": "https://github.com/sebastianbergmann/comparator.git",
                "reference": "55f4261989e546dc112258c7a75935a81a7ce382"
            },
            "dist": {
                "type": "zip",
                "url": "https://api.github.com/repos/sebastianbergmann/comparator/zipball/55f4261989e546dc112258c7a75935a81a7ce382",
                "reference": "55f4261989e546dc112258c7a75935a81a7ce382",
                "shasum": ""
            },
            "require": {
                "php": ">=7.3",
                "sebastian/diff": "^4.0",
                "sebastian/exporter": "^4.0"
            },
            "require-dev": {
                "phpunit/phpunit": "^9.3"
            },
            "type": "library",
            "extra": {
                "branch-alias": {
                    "dev-master": "4.0-dev"
                }
            },
            "autoload": {
                "classmap": [
                    "src/"
                ]
            },
            "notification-url": "https://packagist.org/downloads/",
            "license": [
                "BSD-3-Clause"
            ],
            "authors": [
                {
                    "name": "Sebastian Bergmann",
                    "email": "sebastian@phpunit.de"
                },
                {
                    "name": "Jeff Welch",
                    "email": "whatthejeff@gmail.com"
                },
                {
                    "name": "Volker Dusch",
                    "email": "github@wallbash.com"
                },
                {
                    "name": "Bernhard Schussek",
                    "email": "bschussek@2bepublished.at"
                }
            ],
            "description": "Provides the functionality to compare PHP values for equality",
            "homepage": "https://github.com/sebastianbergmann/comparator",
            "keywords": [
                "comparator",
                "compare",
                "equality"
            ],
            "support": {
                "issues": "https://github.com/sebastianbergmann/comparator/issues",
                "source": "https://github.com/sebastianbergmann/comparator/tree/4.0.6"
            },
            "funding": [
                {
                    "url": "https://github.com/sebastianbergmann",
                    "type": "github"
                }
            ],
            "time": "2020-10-26T15:49:45+00:00"
        },
        {
            "name": "sebastian/complexity",
            "version": "2.0.2",
            "source": {
                "type": "git",
                "url": "https://github.com/sebastianbergmann/complexity.git",
                "reference": "739b35e53379900cc9ac327b2147867b8b6efd88"
            },
            "dist": {
                "type": "zip",
                "url": "https://api.github.com/repos/sebastianbergmann/complexity/zipball/739b35e53379900cc9ac327b2147867b8b6efd88",
                "reference": "739b35e53379900cc9ac327b2147867b8b6efd88",
                "shasum": ""
            },
            "require": {
                "nikic/php-parser": "^4.7",
                "php": ">=7.3"
            },
            "require-dev": {
                "phpunit/phpunit": "^9.3"
            },
            "type": "library",
            "extra": {
                "branch-alias": {
                    "dev-master": "2.0-dev"
                }
            },
            "autoload": {
                "classmap": [
                    "src/"
                ]
            },
            "notification-url": "https://packagist.org/downloads/",
            "license": [
                "BSD-3-Clause"
            ],
            "authors": [
                {
                    "name": "Sebastian Bergmann",
                    "email": "sebastian@phpunit.de",
                    "role": "lead"
                }
            ],
            "description": "Library for calculating the complexity of PHP code units",
            "homepage": "https://github.com/sebastianbergmann/complexity",
            "support": {
                "issues": "https://github.com/sebastianbergmann/complexity/issues",
                "source": "https://github.com/sebastianbergmann/complexity/tree/2.0.2"
            },
            "funding": [
                {
                    "url": "https://github.com/sebastianbergmann",
                    "type": "github"
                }
            ],
            "time": "2020-10-26T15:52:27+00:00"
        },
        {
            "name": "sebastian/diff",
            "version": "4.0.4",
            "source": {
                "type": "git",
                "url": "https://github.com/sebastianbergmann/diff.git",
                "reference": "3461e3fccc7cfdfc2720be910d3bd73c69be590d"
            },
            "dist": {
                "type": "zip",
                "url": "https://api.github.com/repos/sebastianbergmann/diff/zipball/3461e3fccc7cfdfc2720be910d3bd73c69be590d",
                "reference": "3461e3fccc7cfdfc2720be910d3bd73c69be590d",
                "shasum": ""
            },
            "require": {
                "php": ">=7.3"
            },
            "require-dev": {
                "phpunit/phpunit": "^9.3",
                "symfony/process": "^4.2 || ^5"
            },
            "type": "library",
            "extra": {
                "branch-alias": {
                    "dev-master": "4.0-dev"
                }
            },
            "autoload": {
                "classmap": [
                    "src/"
                ]
            },
            "notification-url": "https://packagist.org/downloads/",
            "license": [
                "BSD-3-Clause"
            ],
            "authors": [
                {
                    "name": "Sebastian Bergmann",
                    "email": "sebastian@phpunit.de"
                },
                {
                    "name": "Kore Nordmann",
                    "email": "mail@kore-nordmann.de"
                }
            ],
            "description": "Diff implementation",
            "homepage": "https://github.com/sebastianbergmann/diff",
            "keywords": [
                "diff",
                "udiff",
                "unidiff",
                "unified diff"
            ],
            "support": {
                "issues": "https://github.com/sebastianbergmann/diff/issues",
                "source": "https://github.com/sebastianbergmann/diff/tree/4.0.4"
            },
            "funding": [
                {
                    "url": "https://github.com/sebastianbergmann",
                    "type": "github"
                }
            ],
            "time": "2020-10-26T13:10:38+00:00"
        },
        {
            "name": "sebastian/environment",
            "version": "5.1.4",
            "source": {
                "type": "git",
                "url": "https://github.com/sebastianbergmann/environment.git",
                "reference": "1b5dff7bb151a4db11d49d90e5408e4e938270f7"
            },
            "dist": {
                "type": "zip",
                "url": "https://api.github.com/repos/sebastianbergmann/environment/zipball/1b5dff7bb151a4db11d49d90e5408e4e938270f7",
                "reference": "1b5dff7bb151a4db11d49d90e5408e4e938270f7",
                "shasum": ""
            },
            "require": {
                "php": ">=7.3"
            },
            "require-dev": {
                "phpunit/phpunit": "^9.3"
            },
            "suggest": {
                "ext-posix": "*"
            },
            "type": "library",
            "extra": {
                "branch-alias": {
                    "dev-master": "5.1-dev"
                }
            },
            "autoload": {
                "classmap": [
                    "src/"
                ]
            },
            "notification-url": "https://packagist.org/downloads/",
            "license": [
                "BSD-3-Clause"
            ],
            "authors": [
                {
                    "name": "Sebastian Bergmann",
                    "email": "sebastian@phpunit.de"
                }
            ],
            "description": "Provides functionality to handle HHVM/PHP environments",
            "homepage": "http://www.github.com/sebastianbergmann/environment",
            "keywords": [
                "Xdebug",
                "environment",
                "hhvm"
            ],
            "support": {
                "issues": "https://github.com/sebastianbergmann/environment/issues",
                "source": "https://github.com/sebastianbergmann/environment/tree/5.1.4"
            },
            "funding": [
                {
                    "url": "https://github.com/sebastianbergmann",
                    "type": "github"
                }
            ],
            "time": "2022-04-03T09:37:03+00:00"
        },
        {
            "name": "sebastian/exporter",
            "version": "4.0.4",
            "source": {
                "type": "git",
                "url": "https://github.com/sebastianbergmann/exporter.git",
                "reference": "65e8b7db476c5dd267e65eea9cab77584d3cfff9"
            },
            "dist": {
                "type": "zip",
                "url": "https://api.github.com/repos/sebastianbergmann/exporter/zipball/65e8b7db476c5dd267e65eea9cab77584d3cfff9",
                "reference": "65e8b7db476c5dd267e65eea9cab77584d3cfff9",
                "shasum": ""
            },
            "require": {
                "php": ">=7.3",
                "sebastian/recursion-context": "^4.0"
            },
            "require-dev": {
                "ext-mbstring": "*",
                "phpunit/phpunit": "^9.3"
            },
            "type": "library",
            "extra": {
                "branch-alias": {
                    "dev-master": "4.0-dev"
                }
            },
            "autoload": {
                "classmap": [
                    "src/"
                ]
            },
            "notification-url": "https://packagist.org/downloads/",
            "license": [
                "BSD-3-Clause"
            ],
            "authors": [
                {
                    "name": "Sebastian Bergmann",
                    "email": "sebastian@phpunit.de"
                },
                {
                    "name": "Jeff Welch",
                    "email": "whatthejeff@gmail.com"
                },
                {
                    "name": "Volker Dusch",
                    "email": "github@wallbash.com"
                },
                {
                    "name": "Adam Harvey",
                    "email": "aharvey@php.net"
                },
                {
                    "name": "Bernhard Schussek",
                    "email": "bschussek@gmail.com"
                }
            ],
            "description": "Provides the functionality to export PHP variables for visualization",
            "homepage": "https://www.github.com/sebastianbergmann/exporter",
            "keywords": [
                "export",
                "exporter"
            ],
            "support": {
                "issues": "https://github.com/sebastianbergmann/exporter/issues",
                "source": "https://github.com/sebastianbergmann/exporter/tree/4.0.4"
            },
            "funding": [
                {
                    "url": "https://github.com/sebastianbergmann",
                    "type": "github"
                }
            ],
            "time": "2021-11-11T14:18:36+00:00"
        },
        {
            "name": "sebastian/global-state",
            "version": "5.0.5",
            "source": {
                "type": "git",
                "url": "https://github.com/sebastianbergmann/global-state.git",
                "reference": "0ca8db5a5fc9c8646244e629625ac486fa286bf2"
            },
            "dist": {
                "type": "zip",
                "url": "https://api.github.com/repos/sebastianbergmann/global-state/zipball/0ca8db5a5fc9c8646244e629625ac486fa286bf2",
                "reference": "0ca8db5a5fc9c8646244e629625ac486fa286bf2",
                "shasum": ""
            },
            "require": {
                "php": ">=7.3",
                "sebastian/object-reflector": "^2.0",
                "sebastian/recursion-context": "^4.0"
            },
            "require-dev": {
                "ext-dom": "*",
                "phpunit/phpunit": "^9.3"
            },
            "suggest": {
                "ext-uopz": "*"
            },
            "type": "library",
            "extra": {
                "branch-alias": {
                    "dev-master": "5.0-dev"
                }
            },
            "autoload": {
                "classmap": [
                    "src/"
                ]
            },
            "notification-url": "https://packagist.org/downloads/",
            "license": [
                "BSD-3-Clause"
            ],
            "authors": [
                {
                    "name": "Sebastian Bergmann",
                    "email": "sebastian@phpunit.de"
                }
            ],
            "description": "Snapshotting of global state",
            "homepage": "http://www.github.com/sebastianbergmann/global-state",
            "keywords": [
                "global state"
            ],
            "support": {
                "issues": "https://github.com/sebastianbergmann/global-state/issues",
                "source": "https://github.com/sebastianbergmann/global-state/tree/5.0.5"
            },
            "funding": [
                {
                    "url": "https://github.com/sebastianbergmann",
                    "type": "github"
                }
            ],
            "time": "2022-02-14T08:28:10+00:00"
        },
        {
            "name": "sebastian/lines-of-code",
            "version": "1.0.3",
            "source": {
                "type": "git",
                "url": "https://github.com/sebastianbergmann/lines-of-code.git",
                "reference": "c1c2e997aa3146983ed888ad08b15470a2e22ecc"
            },
            "dist": {
                "type": "zip",
                "url": "https://api.github.com/repos/sebastianbergmann/lines-of-code/zipball/c1c2e997aa3146983ed888ad08b15470a2e22ecc",
                "reference": "c1c2e997aa3146983ed888ad08b15470a2e22ecc",
                "shasum": ""
            },
            "require": {
                "nikic/php-parser": "^4.6",
                "php": ">=7.3"
            },
            "require-dev": {
                "phpunit/phpunit": "^9.3"
            },
            "type": "library",
            "extra": {
                "branch-alias": {
                    "dev-master": "1.0-dev"
                }
            },
            "autoload": {
                "classmap": [
                    "src/"
                ]
            },
            "notification-url": "https://packagist.org/downloads/",
            "license": [
                "BSD-3-Clause"
            ],
            "authors": [
                {
                    "name": "Sebastian Bergmann",
                    "email": "sebastian@phpunit.de",
                    "role": "lead"
                }
            ],
            "description": "Library for counting the lines of code in PHP source code",
            "homepage": "https://github.com/sebastianbergmann/lines-of-code",
            "support": {
                "issues": "https://github.com/sebastianbergmann/lines-of-code/issues",
                "source": "https://github.com/sebastianbergmann/lines-of-code/tree/1.0.3"
            },
            "funding": [
                {
                    "url": "https://github.com/sebastianbergmann",
                    "type": "github"
                }
            ],
            "time": "2020-11-28T06:42:11+00:00"
        },
        {
            "name": "sebastian/object-enumerator",
            "version": "4.0.4",
            "source": {
                "type": "git",
                "url": "https://github.com/sebastianbergmann/object-enumerator.git",
                "reference": "5c9eeac41b290a3712d88851518825ad78f45c71"
            },
            "dist": {
                "type": "zip",
                "url": "https://api.github.com/repos/sebastianbergmann/object-enumerator/zipball/5c9eeac41b290a3712d88851518825ad78f45c71",
                "reference": "5c9eeac41b290a3712d88851518825ad78f45c71",
                "shasum": ""
            },
            "require": {
                "php": ">=7.3",
                "sebastian/object-reflector": "^2.0",
                "sebastian/recursion-context": "^4.0"
            },
            "require-dev": {
                "phpunit/phpunit": "^9.3"
            },
            "type": "library",
            "extra": {
                "branch-alias": {
                    "dev-master": "4.0-dev"
                }
            },
            "autoload": {
                "classmap": [
                    "src/"
                ]
            },
            "notification-url": "https://packagist.org/downloads/",
            "license": [
                "BSD-3-Clause"
            ],
            "authors": [
                {
                    "name": "Sebastian Bergmann",
                    "email": "sebastian@phpunit.de"
                }
            ],
            "description": "Traverses array structures and object graphs to enumerate all referenced objects",
            "homepage": "https://github.com/sebastianbergmann/object-enumerator/",
            "support": {
                "issues": "https://github.com/sebastianbergmann/object-enumerator/issues",
                "source": "https://github.com/sebastianbergmann/object-enumerator/tree/4.0.4"
            },
            "funding": [
                {
                    "url": "https://github.com/sebastianbergmann",
                    "type": "github"
                }
            ],
            "time": "2020-10-26T13:12:34+00:00"
        },
        {
            "name": "sebastian/object-reflector",
            "version": "2.0.4",
            "source": {
                "type": "git",
                "url": "https://github.com/sebastianbergmann/object-reflector.git",
                "reference": "b4f479ebdbf63ac605d183ece17d8d7fe49c15c7"
            },
            "dist": {
                "type": "zip",
                "url": "https://api.github.com/repos/sebastianbergmann/object-reflector/zipball/b4f479ebdbf63ac605d183ece17d8d7fe49c15c7",
                "reference": "b4f479ebdbf63ac605d183ece17d8d7fe49c15c7",
                "shasum": ""
            },
            "require": {
                "php": ">=7.3"
            },
            "require-dev": {
                "phpunit/phpunit": "^9.3"
            },
            "type": "library",
            "extra": {
                "branch-alias": {
                    "dev-master": "2.0-dev"
                }
            },
            "autoload": {
                "classmap": [
                    "src/"
                ]
            },
            "notification-url": "https://packagist.org/downloads/",
            "license": [
                "BSD-3-Clause"
            ],
            "authors": [
                {
                    "name": "Sebastian Bergmann",
                    "email": "sebastian@phpunit.de"
                }
            ],
            "description": "Allows reflection of object attributes, including inherited and non-public ones",
            "homepage": "https://github.com/sebastianbergmann/object-reflector/",
            "support": {
                "issues": "https://github.com/sebastianbergmann/object-reflector/issues",
                "source": "https://github.com/sebastianbergmann/object-reflector/tree/2.0.4"
            },
            "funding": [
                {
                    "url": "https://github.com/sebastianbergmann",
                    "type": "github"
                }
            ],
            "time": "2020-10-26T13:14:26+00:00"
        },
        {
            "name": "sebastian/recursion-context",
            "version": "4.0.4",
            "source": {
                "type": "git",
                "url": "https://github.com/sebastianbergmann/recursion-context.git",
                "reference": "cd9d8cf3c5804de4341c283ed787f099f5506172"
            },
            "dist": {
                "type": "zip",
                "url": "https://api.github.com/repos/sebastianbergmann/recursion-context/zipball/cd9d8cf3c5804de4341c283ed787f099f5506172",
                "reference": "cd9d8cf3c5804de4341c283ed787f099f5506172",
                "shasum": ""
            },
            "require": {
                "php": ">=7.3"
            },
            "require-dev": {
                "phpunit/phpunit": "^9.3"
            },
            "type": "library",
            "extra": {
                "branch-alias": {
                    "dev-master": "4.0-dev"
                }
            },
            "autoload": {
                "classmap": [
                    "src/"
                ]
            },
            "notification-url": "https://packagist.org/downloads/",
            "license": [
                "BSD-3-Clause"
            ],
            "authors": [
                {
                    "name": "Sebastian Bergmann",
                    "email": "sebastian@phpunit.de"
                },
                {
                    "name": "Jeff Welch",
                    "email": "whatthejeff@gmail.com"
                },
                {
                    "name": "Adam Harvey",
                    "email": "aharvey@php.net"
                }
            ],
            "description": "Provides functionality to recursively process PHP variables",
            "homepage": "http://www.github.com/sebastianbergmann/recursion-context",
            "support": {
                "issues": "https://github.com/sebastianbergmann/recursion-context/issues",
                "source": "https://github.com/sebastianbergmann/recursion-context/tree/4.0.4"
            },
            "funding": [
                {
                    "url": "https://github.com/sebastianbergmann",
                    "type": "github"
                }
            ],
            "time": "2020-10-26T13:17:30+00:00"
        },
        {
            "name": "sebastian/resource-operations",
            "version": "3.0.3",
            "source": {
                "type": "git",
                "url": "https://github.com/sebastianbergmann/resource-operations.git",
                "reference": "0f4443cb3a1d92ce809899753bc0d5d5a8dd19a8"
            },
            "dist": {
                "type": "zip",
                "url": "https://api.github.com/repos/sebastianbergmann/resource-operations/zipball/0f4443cb3a1d92ce809899753bc0d5d5a8dd19a8",
                "reference": "0f4443cb3a1d92ce809899753bc0d5d5a8dd19a8",
                "shasum": ""
            },
            "require": {
                "php": ">=7.3"
            },
            "require-dev": {
                "phpunit/phpunit": "^9.0"
            },
            "type": "library",
            "extra": {
                "branch-alias": {
                    "dev-master": "3.0-dev"
                }
            },
            "autoload": {
                "classmap": [
                    "src/"
                ]
            },
            "notification-url": "https://packagist.org/downloads/",
            "license": [
                "BSD-3-Clause"
            ],
            "authors": [
                {
                    "name": "Sebastian Bergmann",
                    "email": "sebastian@phpunit.de"
                }
            ],
            "description": "Provides a list of PHP built-in functions that operate on resources",
            "homepage": "https://www.github.com/sebastianbergmann/resource-operations",
            "support": {
                "issues": "https://github.com/sebastianbergmann/resource-operations/issues",
                "source": "https://github.com/sebastianbergmann/resource-operations/tree/3.0.3"
            },
            "funding": [
                {
                    "url": "https://github.com/sebastianbergmann",
                    "type": "github"
                }
            ],
            "time": "2020-09-28T06:45:17+00:00"
        },
        {
            "name": "sebastian/type",
            "version": "3.0.0",
            "source": {
                "type": "git",
                "url": "https://github.com/sebastianbergmann/type.git",
                "reference": "b233b84bc4465aff7b57cf1c4bc75c86d00d6dad"
            },
            "dist": {
                "type": "zip",
                "url": "https://api.github.com/repos/sebastianbergmann/type/zipball/b233b84bc4465aff7b57cf1c4bc75c86d00d6dad",
                "reference": "b233b84bc4465aff7b57cf1c4bc75c86d00d6dad",
                "shasum": ""
            },
            "require": {
                "php": ">=7.3"
            },
            "require-dev": {
                "phpunit/phpunit": "^9.5"
            },
            "type": "library",
            "extra": {
                "branch-alias": {
                    "dev-master": "3.0-dev"
                }
            },
            "autoload": {
                "classmap": [
                    "src/"
                ]
            },
            "notification-url": "https://packagist.org/downloads/",
            "license": [
                "BSD-3-Clause"
            ],
            "authors": [
                {
                    "name": "Sebastian Bergmann",
                    "email": "sebastian@phpunit.de",
                    "role": "lead"
                }
            ],
            "description": "Collection of value objects that represent the types of the PHP type system",
            "homepage": "https://github.com/sebastianbergmann/type",
            "support": {
                "issues": "https://github.com/sebastianbergmann/type/issues",
                "source": "https://github.com/sebastianbergmann/type/tree/3.0.0"
            },
            "funding": [
                {
                    "url": "https://github.com/sebastianbergmann",
                    "type": "github"
                }
            ],
            "time": "2022-03-15T09:54:48+00:00"
        },
        {
            "name": "sebastian/version",
            "version": "3.0.2",
            "source": {
                "type": "git",
                "url": "https://github.com/sebastianbergmann/version.git",
                "reference": "c6c1022351a901512170118436c764e473f6de8c"
            },
            "dist": {
                "type": "zip",
                "url": "https://api.github.com/repos/sebastianbergmann/version/zipball/c6c1022351a901512170118436c764e473f6de8c",
                "reference": "c6c1022351a901512170118436c764e473f6de8c",
                "shasum": ""
            },
            "require": {
                "php": ">=7.3"
            },
            "type": "library",
            "extra": {
                "branch-alias": {
                    "dev-master": "3.0-dev"
                }
            },
            "autoload": {
                "classmap": [
                    "src/"
                ]
            },
            "notification-url": "https://packagist.org/downloads/",
            "license": [
                "BSD-3-Clause"
            ],
            "authors": [
                {
                    "name": "Sebastian Bergmann",
                    "email": "sebastian@phpunit.de",
                    "role": "lead"
                }
            ],
            "description": "Library that helps with managing the version number of Git-hosted PHP projects",
            "homepage": "https://github.com/sebastianbergmann/version",
            "support": {
                "issues": "https://github.com/sebastianbergmann/version/issues",
                "source": "https://github.com/sebastianbergmann/version/tree/3.0.2"
            },
            "funding": [
                {
                    "url": "https://github.com/sebastianbergmann",
                    "type": "github"
                }
            ],
            "time": "2020-09-28T06:39:44+00:00"
        },
        {
            "name": "symfony/console",
            "version": "v6.0.11",
            "source": {
                "type": "git",
                "url": "https://github.com/symfony/console.git",
                "reference": "09b8e50f09bf0e5bbde9b61b19d7f53751114725"
            },
            "dist": {
                "type": "zip",
                "url": "https://api.github.com/repos/symfony/console/zipball/09b8e50f09bf0e5bbde9b61b19d7f53751114725",
                "reference": "09b8e50f09bf0e5bbde9b61b19d7f53751114725",
                "shasum": ""
            },
            "require": {
                "php": ">=8.0.2",
                "symfony/polyfill-mbstring": "~1.0",
                "symfony/service-contracts": "^1.1|^2|^3",
                "symfony/string": "^5.4|^6.0"
            },
            "conflict": {
                "symfony/dependency-injection": "<5.4",
                "symfony/dotenv": "<5.4",
                "symfony/event-dispatcher": "<5.4",
                "symfony/lock": "<5.4",
                "symfony/process": "<5.4"
            },
            "provide": {
                "psr/log-implementation": "1.0|2.0|3.0"
            },
            "require-dev": {
                "psr/log": "^1|^2|^3",
                "symfony/config": "^5.4|^6.0",
                "symfony/dependency-injection": "^5.4|^6.0",
                "symfony/event-dispatcher": "^5.4|^6.0",
                "symfony/lock": "^5.4|^6.0",
                "symfony/process": "^5.4|^6.0",
                "symfony/var-dumper": "^5.4|^6.0"
            },
            "suggest": {
                "psr/log": "For using the console logger",
                "symfony/event-dispatcher": "",
                "symfony/lock": "",
                "symfony/process": ""
            },
            "type": "library",
            "autoload": {
                "psr-4": {
                    "Symfony\\Component\\Console\\": ""
                },
                "exclude-from-classmap": [
                    "/Tests/"
                ]
            },
            "notification-url": "https://packagist.org/downloads/",
            "license": [
                "MIT"
            ],
            "authors": [
                {
                    "name": "Fabien Potencier",
                    "email": "fabien@symfony.com"
                },
                {
                    "name": "Symfony Community",
                    "homepage": "https://symfony.com/contributors"
                }
            ],
            "description": "Eases the creation of beautiful and testable command line interfaces",
            "homepage": "https://symfony.com",
            "keywords": [
                "cli",
                "command line",
                "console",
                "terminal"
            ],
            "support": {
                "source": "https://github.com/symfony/console/tree/v6.0.11"
            },
            "funding": [
                {
                    "url": "https://symfony.com/sponsor",
                    "type": "custom"
                },
                {
                    "url": "https://github.com/fabpot",
                    "type": "github"
                },
                {
                    "url": "https://tidelift.com/funding/github/packagist/symfony/symfony",
                    "type": "tidelift"
                }
            ],
            "time": "2022-07-22T14:17:38+00:00"
        },
        {
            "name": "symfony/polyfill-ctype",
            "version": "v1.26.0",
            "source": {
                "type": "git",
                "url": "https://github.com/symfony/polyfill-ctype.git",
                "reference": "6fd1b9a79f6e3cf65f9e679b23af304cd9e010d4"
            },
            "dist": {
                "type": "zip",
                "url": "https://api.github.com/repos/symfony/polyfill-ctype/zipball/6fd1b9a79f6e3cf65f9e679b23af304cd9e010d4",
                "reference": "6fd1b9a79f6e3cf65f9e679b23af304cd9e010d4",
                "shasum": ""
            },
            "require": {
                "php": ">=7.1"
            },
            "provide": {
                "ext-ctype": "*"
            },
            "suggest": {
                "ext-ctype": "For best performance"
            },
            "type": "library",
            "extra": {
                "branch-alias": {
                    "dev-main": "1.26-dev"
                },
                "thanks": {
                    "name": "symfony/polyfill",
                    "url": "https://github.com/symfony/polyfill"
                }
            },
            "autoload": {
                "files": [
                    "bootstrap.php"
                ],
                "psr-4": {
                    "Symfony\\Polyfill\\Ctype\\": ""
                }
            },
            "notification-url": "https://packagist.org/downloads/",
            "license": [
                "MIT"
            ],
            "authors": [
                {
                    "name": "Gert de Pagter",
                    "email": "BackEndTea@gmail.com"
                },
                {
                    "name": "Symfony Community",
                    "homepage": "https://symfony.com/contributors"
                }
            ],
            "description": "Symfony polyfill for ctype functions",
            "homepage": "https://symfony.com",
            "keywords": [
                "compatibility",
                "ctype",
                "polyfill",
                "portable"
            ],
            "support": {
                "source": "https://github.com/symfony/polyfill-ctype/tree/v1.26.0"
            },
            "funding": [
                {
                    "url": "https://symfony.com/sponsor",
                    "type": "custom"
                },
                {
                    "url": "https://github.com/fabpot",
                    "type": "github"
                },
                {
                    "url": "https://tidelift.com/funding/github/packagist/symfony/symfony",
                    "type": "tidelift"
                }
            ],
            "time": "2022-05-24T11:49:31+00:00"
        },
        {
            "name": "symfony/polyfill-intl-grapheme",
            "version": "v1.26.0",
            "source": {
                "type": "git",
                "url": "https://github.com/symfony/polyfill-intl-grapheme.git",
                "reference": "433d05519ce6990bf3530fba6957499d327395c2"
            },
            "dist": {
                "type": "zip",
                "url": "https://api.github.com/repos/symfony/polyfill-intl-grapheme/zipball/433d05519ce6990bf3530fba6957499d327395c2",
                "reference": "433d05519ce6990bf3530fba6957499d327395c2",
                "shasum": ""
            },
            "require": {
                "php": ">=7.1"
            },
            "suggest": {
                "ext-intl": "For best performance"
            },
            "type": "library",
            "extra": {
                "branch-alias": {
                    "dev-main": "1.26-dev"
                },
                "thanks": {
                    "name": "symfony/polyfill",
                    "url": "https://github.com/symfony/polyfill"
                }
            },
            "autoload": {
                "files": [
                    "bootstrap.php"
                ],
                "psr-4": {
                    "Symfony\\Polyfill\\Intl\\Grapheme\\": ""
                }
            },
            "notification-url": "https://packagist.org/downloads/",
            "license": [
                "MIT"
            ],
            "authors": [
                {
                    "name": "Nicolas Grekas",
                    "email": "p@tchwork.com"
                },
                {
                    "name": "Symfony Community",
                    "homepage": "https://symfony.com/contributors"
                }
            ],
            "description": "Symfony polyfill for intl's grapheme_* functions",
            "homepage": "https://symfony.com",
            "keywords": [
                "compatibility",
                "grapheme",
                "intl",
                "polyfill",
                "portable",
                "shim"
            ],
            "support": {
                "source": "https://github.com/symfony/polyfill-intl-grapheme/tree/v1.26.0"
            },
            "funding": [
                {
                    "url": "https://symfony.com/sponsor",
                    "type": "custom"
                },
                {
                    "url": "https://github.com/fabpot",
                    "type": "github"
                },
                {
                    "url": "https://tidelift.com/funding/github/packagist/symfony/symfony",
                    "type": "tidelift"
                }
            ],
            "time": "2022-05-24T11:49:31+00:00"
        },
        {
            "name": "symfony/polyfill-intl-normalizer",
            "version": "v1.26.0",
            "source": {
                "type": "git",
                "url": "https://github.com/symfony/polyfill-intl-normalizer.git",
                "reference": "219aa369ceff116e673852dce47c3a41794c14bd"
            },
            "dist": {
                "type": "zip",
                "url": "https://api.github.com/repos/symfony/polyfill-intl-normalizer/zipball/219aa369ceff116e673852dce47c3a41794c14bd",
                "reference": "219aa369ceff116e673852dce47c3a41794c14bd",
                "shasum": ""
            },
            "require": {
                "php": ">=7.1"
            },
            "suggest": {
                "ext-intl": "For best performance"
            },
            "type": "library",
            "extra": {
                "branch-alias": {
                    "dev-main": "1.26-dev"
                },
                "thanks": {
                    "name": "symfony/polyfill",
                    "url": "https://github.com/symfony/polyfill"
                }
            },
            "autoload": {
                "files": [
                    "bootstrap.php"
                ],
                "psr-4": {
                    "Symfony\\Polyfill\\Intl\\Normalizer\\": ""
                },
                "classmap": [
                    "Resources/stubs"
                ]
            },
            "notification-url": "https://packagist.org/downloads/",
            "license": [
                "MIT"
            ],
            "authors": [
                {
                    "name": "Nicolas Grekas",
                    "email": "p@tchwork.com"
                },
                {
                    "name": "Symfony Community",
                    "homepage": "https://symfony.com/contributors"
                }
            ],
            "description": "Symfony polyfill for intl's Normalizer class and related functions",
            "homepage": "https://symfony.com",
            "keywords": [
                "compatibility",
                "intl",
                "normalizer",
                "polyfill",
                "portable",
                "shim"
            ],
            "support": {
                "source": "https://github.com/symfony/polyfill-intl-normalizer/tree/v1.26.0"
            },
            "funding": [
                {
                    "url": "https://symfony.com/sponsor",
                    "type": "custom"
                },
                {
                    "url": "https://github.com/fabpot",
                    "type": "github"
                },
                {
                    "url": "https://tidelift.com/funding/github/packagist/symfony/symfony",
                    "type": "tidelift"
                }
            ],
            "time": "2022-05-24T11:49:31+00:00"
        },
        {
            "name": "symfony/polyfill-mbstring",
            "version": "v1.26.0",
            "source": {
                "type": "git",
                "url": "https://github.com/symfony/polyfill-mbstring.git",
                "reference": "9344f9cb97f3b19424af1a21a3b0e75b0a7d8d7e"
            },
            "dist": {
                "type": "zip",
                "url": "https://api.github.com/repos/symfony/polyfill-mbstring/zipball/9344f9cb97f3b19424af1a21a3b0e75b0a7d8d7e",
                "reference": "9344f9cb97f3b19424af1a21a3b0e75b0a7d8d7e",
                "shasum": ""
            },
            "require": {
                "php": ">=7.1"
            },
            "provide": {
                "ext-mbstring": "*"
            },
            "suggest": {
                "ext-mbstring": "For best performance"
            },
            "type": "library",
            "extra": {
                "branch-alias": {
                    "dev-main": "1.26-dev"
                },
                "thanks": {
                    "name": "symfony/polyfill",
                    "url": "https://github.com/symfony/polyfill"
                }
            },
            "autoload": {
                "files": [
                    "bootstrap.php"
                ],
                "psr-4": {
                    "Symfony\\Polyfill\\Mbstring\\": ""
                }
            },
            "notification-url": "https://packagist.org/downloads/",
            "license": [
                "MIT"
            ],
            "authors": [
                {
                    "name": "Nicolas Grekas",
                    "email": "p@tchwork.com"
                },
                {
                    "name": "Symfony Community",
                    "homepage": "https://symfony.com/contributors"
                }
            ],
            "description": "Symfony polyfill for the Mbstring extension",
            "homepage": "https://symfony.com",
            "keywords": [
                "compatibility",
                "mbstring",
                "polyfill",
                "portable",
                "shim"
            ],
            "support": {
                "source": "https://github.com/symfony/polyfill-mbstring/tree/v1.26.0"
            },
            "funding": [
                {
                    "url": "https://symfony.com/sponsor",
                    "type": "custom"
                },
                {
                    "url": "https://github.com/fabpot",
                    "type": "github"
                },
                {
                    "url": "https://tidelift.com/funding/github/packagist/symfony/symfony",
                    "type": "tidelift"
                }
            ],
            "time": "2022-05-24T11:49:31+00:00"
        },
        {
            "name": "symfony/process",
            "version": "v6.0.11",
            "source": {
                "type": "git",
                "url": "https://github.com/symfony/process.git",
                "reference": "44270a08ccb664143dede554ff1c00aaa2247a43"
            },
            "dist": {
                "type": "zip",
                "url": "https://api.github.com/repos/symfony/process/zipball/44270a08ccb664143dede554ff1c00aaa2247a43",
                "reference": "44270a08ccb664143dede554ff1c00aaa2247a43",
                "shasum": ""
            },
            "require": {
                "php": ">=8.0.2"
            },
            "type": "library",
            "autoload": {
                "psr-4": {
                    "Symfony\\Component\\Process\\": ""
                },
                "exclude-from-classmap": [
                    "/Tests/"
                ]
            },
            "notification-url": "https://packagist.org/downloads/",
            "license": [
                "MIT"
            ],
            "authors": [
                {
                    "name": "Fabien Potencier",
                    "email": "fabien@symfony.com"
                },
                {
                    "name": "Symfony Community",
                    "homepage": "https://symfony.com/contributors"
                }
            ],
            "description": "Executes commands in sub-processes",
            "homepage": "https://symfony.com",
            "support": {
                "source": "https://github.com/symfony/process/tree/v6.0.11"
            },
            "funding": [
                {
                    "url": "https://symfony.com/sponsor",
                    "type": "custom"
                },
                {
                    "url": "https://github.com/fabpot",
                    "type": "github"
                },
                {
                    "url": "https://tidelift.com/funding/github/packagist/symfony/symfony",
                    "type": "tidelift"
                }
            ],
            "time": "2022-06-27T17:10:44+00:00"
        },
        {
            "name": "symfony/service-contracts",
            "version": "v3.0.2",
            "source": {
                "type": "git",
                "url": "https://github.com/symfony/service-contracts.git",
                "reference": "d78d39c1599bd1188b8e26bb341da52c3c6d8a66"
            },
            "dist": {
                "type": "zip",
                "url": "https://api.github.com/repos/symfony/service-contracts/zipball/d78d39c1599bd1188b8e26bb341da52c3c6d8a66",
                "reference": "d78d39c1599bd1188b8e26bb341da52c3c6d8a66",
                "shasum": ""
            },
            "require": {
                "php": ">=8.0.2",
                "psr/container": "^2.0"
            },
            "conflict": {
                "ext-psr": "<1.1|>=2"
            },
            "suggest": {
                "symfony/service-implementation": ""
            },
            "type": "library",
            "extra": {
                "branch-alias": {
                    "dev-main": "3.0-dev"
                },
                "thanks": {
                    "name": "symfony/contracts",
                    "url": "https://github.com/symfony/contracts"
                }
            },
            "autoload": {
                "psr-4": {
                    "Symfony\\Contracts\\Service\\": ""
                }
            },
            "notification-url": "https://packagist.org/downloads/",
            "license": [
                "MIT"
            ],
            "authors": [
                {
                    "name": "Nicolas Grekas",
                    "email": "p@tchwork.com"
                },
                {
                    "name": "Symfony Community",
                    "homepage": "https://symfony.com/contributors"
                }
            ],
            "description": "Generic abstractions related to writing services",
            "homepage": "https://symfony.com",
            "keywords": [
                "abstractions",
                "contracts",
                "decoupling",
                "interfaces",
                "interoperability",
                "standards"
            ],
            "support": {
                "source": "https://github.com/symfony/service-contracts/tree/v3.0.2"
            },
            "funding": [
                {
                    "url": "https://symfony.com/sponsor",
                    "type": "custom"
                },
                {
                    "url": "https://github.com/fabpot",
                    "type": "github"
                },
                {
                    "url": "https://tidelift.com/funding/github/packagist/symfony/symfony",
                    "type": "tidelift"
                }
            ],
            "time": "2022-05-30T19:17:58+00:00"
        },
        {
            "name": "symfony/string",
            "version": "v6.0.11",
            "source": {
                "type": "git",
                "url": "https://github.com/symfony/string.git",
                "reference": "042b6bf0f6ccca6d456a0572eb788cfb8b1ff809"
            },
            "dist": {
                "type": "zip",
                "url": "https://api.github.com/repos/symfony/string/zipball/042b6bf0f6ccca6d456a0572eb788cfb8b1ff809",
                "reference": "042b6bf0f6ccca6d456a0572eb788cfb8b1ff809",
                "shasum": ""
            },
            "require": {
                "php": ">=8.0.2",
                "symfony/polyfill-ctype": "~1.8",
                "symfony/polyfill-intl-grapheme": "~1.0",
                "symfony/polyfill-intl-normalizer": "~1.0",
                "symfony/polyfill-mbstring": "~1.0"
            },
            "conflict": {
                "symfony/translation-contracts": "<2.0"
            },
            "require-dev": {
                "symfony/error-handler": "^5.4|^6.0",
                "symfony/http-client": "^5.4|^6.0",
                "symfony/translation-contracts": "^2.0|^3.0",
                "symfony/var-exporter": "^5.4|^6.0"
            },
            "type": "library",
            "autoload": {
                "files": [
                    "Resources/functions.php"
                ],
                "psr-4": {
                    "Symfony\\Component\\String\\": ""
                },
                "exclude-from-classmap": [
                    "/Tests/"
                ]
            },
            "notification-url": "https://packagist.org/downloads/",
            "license": [
                "MIT"
            ],
            "authors": [
                {
                    "name": "Nicolas Grekas",
                    "email": "p@tchwork.com"
                },
                {
                    "name": "Symfony Community",
                    "homepage": "https://symfony.com/contributors"
                }
            ],
            "description": "Provides an object-oriented API to strings and deals with bytes, UTF-8 code points and grapheme clusters in a unified way",
            "homepage": "https://symfony.com",
            "keywords": [
                "grapheme",
                "i18n",
                "string",
                "unicode",
                "utf-8",
                "utf8"
            ],
            "support": {
                "source": "https://github.com/symfony/string/tree/v6.0.11"
            },
            "funding": [
                {
                    "url": "https://symfony.com/sponsor",
                    "type": "custom"
                },
                {
                    "url": "https://github.com/fabpot",
                    "type": "github"
                },
                {
                    "url": "https://tidelift.com/funding/github/packagist/symfony/symfony",
                    "type": "tidelift"
                }
            ],
            "time": "2022-07-27T15:50:26+00:00"
        },
        {
            "name": "theseer/tokenizer",
            "version": "1.2.1",
            "source": {
                "type": "git",
                "url": "https://github.com/theseer/tokenizer.git",
                "reference": "34a41e998c2183e22995f158c581e7b5e755ab9e"
            },
            "dist": {
                "type": "zip",
                "url": "https://api.github.com/repos/theseer/tokenizer/zipball/34a41e998c2183e22995f158c581e7b5e755ab9e",
                "reference": "34a41e998c2183e22995f158c581e7b5e755ab9e",
                "shasum": ""
            },
            "require": {
                "ext-dom": "*",
                "ext-tokenizer": "*",
                "ext-xmlwriter": "*",
                "php": "^7.2 || ^8.0"
            },
            "type": "library",
            "autoload": {
                "classmap": [
                    "src/"
                ]
            },
            "notification-url": "https://packagist.org/downloads/",
            "license": [
                "BSD-3-Clause"
            ],
            "authors": [
                {
                    "name": "Arne Blankerts",
                    "email": "arne@blankerts.de",
                    "role": "Developer"
                }
            ],
            "description": "A small library for converting tokenized PHP source code into XML and potentially other formats",
            "support": {
                "issues": "https://github.com/theseer/tokenizer/issues",
                "source": "https://github.com/theseer/tokenizer/tree/1.2.1"
            },
            "funding": [
                {
                    "url": "https://github.com/theseer",
                    "type": "github"
                }
            ],
            "time": "2021-07-28T10:34:58+00:00"
        },
        {
            "name": "wikimedia/at-ease",
            "version": "v2.1.0",
            "source": {
                "type": "git",
                "url": "https://github.com/wikimedia/at-ease.git",
                "reference": "e8ebaa7bb7c8a8395481a05f6dc4deaceab11c33"
            },
            "dist": {
                "type": "zip",
                "url": "https://api.github.com/repos/wikimedia/at-ease/zipball/e8ebaa7bb7c8a8395481a05f6dc4deaceab11c33",
                "reference": "e8ebaa7bb7c8a8395481a05f6dc4deaceab11c33",
                "shasum": ""
            },
            "require": {
                "php": ">=7.2.9"
            },
            "require-dev": {
                "mediawiki/mediawiki-codesniffer": "35.0.0",
                "mediawiki/minus-x": "1.1.1",
                "ockcyp/covers-validator": "1.3.3",
                "php-parallel-lint/php-console-highlighter": "0.5.0",
                "php-parallel-lint/php-parallel-lint": "1.2.0",
                "phpunit/phpunit": "^8.5"
            },
            "type": "library",
            "autoload": {
                "files": [
                    "src/Wikimedia/Functions.php"
                ],
                "psr-4": {
                    "Wikimedia\\AtEase\\": "src/Wikimedia/AtEase/"
                }
            },
            "notification-url": "https://packagist.org/downloads/",
            "license": [
                "GPL-2.0-or-later"
            ],
            "authors": [
                {
                    "name": "Tim Starling",
                    "email": "tstarling@wikimedia.org"
                },
                {
                    "name": "MediaWiki developers",
                    "email": "wikitech-l@lists.wikimedia.org"
                }
            ],
            "description": "Safe replacement to @ for suppressing warnings.",
            "homepage": "https://www.mediawiki.org/wiki/at-ease",
            "support": {
                "source": "https://github.com/wikimedia/at-ease/tree/v2.1.0"
            },
            "time": "2021-02-27T15:53:37+00:00"
        },
        {
            "name": "yoast/phpunit-polyfills",
            "version": "1.0.3",
            "source": {
                "type": "git",
                "url": "https://github.com/Yoast/PHPUnit-Polyfills.git",
                "reference": "5ea3536428944955f969bc764bbe09738e151ada"
            },
            "dist": {
                "type": "zip",
                "url": "https://api.github.com/repos/Yoast/PHPUnit-Polyfills/zipball/5ea3536428944955f969bc764bbe09738e151ada",
                "reference": "5ea3536428944955f969bc764bbe09738e151ada",
                "shasum": ""
            },
            "require": {
                "php": ">=5.4",
                "phpunit/phpunit": "^4.8.36 || ^5.7.21 || ^6.0 || ^7.0 || ^8.0 || ^9.0"
            },
            "require-dev": {
                "yoast/yoastcs": "^2.2.0"
            },
            "type": "library",
            "extra": {
                "branch-alias": {
                    "dev-main": "1.x-dev",
                    "dev-develop": "1.x-dev"
                }
            },
            "autoload": {
                "files": [
                    "phpunitpolyfills-autoload.php"
                ]
            },
            "notification-url": "https://packagist.org/downloads/",
            "license": [
                "BSD-3-Clause"
            ],
            "authors": [
                {
                    "name": "Team Yoast",
                    "email": "support@yoast.com",
                    "homepage": "https://yoast.com"
                },
                {
                    "name": "Contributors",
                    "homepage": "https://github.com/Yoast/PHPUnit-Polyfills/graphs/contributors"
                }
            ],
            "description": "Set of polyfills for changed PHPUnit functionality to allow for creating PHPUnit cross-version compatible tests",
            "homepage": "https://github.com/Yoast/PHPUnit-Polyfills",
            "keywords": [
                "phpunit",
                "polyfill",
                "testing"
            ],
            "support": {
                "issues": "https://github.com/Yoast/PHPUnit-Polyfills/issues",
                "source": "https://github.com/Yoast/PHPUnit-Polyfills"
            },
            "time": "2021-11-23T01:37:03+00:00"
        }
    ],
    "aliases": [],
    "minimum-stability": "dev",
    "stability-flags": {
        "automattic/jetpack-a8c-mc-stats": 20,
        "automattic/jetpack-abtest": 20,
        "automattic/jetpack-assets": 20,
        "automattic/jetpack-autoloader": 20,
        "automattic/jetpack-backup": 20,
        "automattic/jetpack-blocks": 20,
        "automattic/jetpack-compat": 20,
        "automattic/jetpack-composer-plugin": 20,
        "automattic/jetpack-config": 20,
        "automattic/jetpack-connection": 20,
        "automattic/jetpack-connection-ui": 20,
        "automattic/jetpack-constants": 20,
        "automattic/jetpack-device-detection": 20,
        "automattic/jetpack-error": 20,
        "automattic/jetpack-google-fonts-provider": 20,
        "automattic/jetpack-identity-crisis": 20,
        "automattic/jetpack-jitm": 20,
        "automattic/jetpack-lazy-images": 20,
        "automattic/jetpack-licensing": 20,
        "automattic/jetpack-logo": 20,
        "automattic/jetpack-my-jetpack": 20,
        "automattic/jetpack-partner": 20,
        "automattic/jetpack-plugins-installer": 20,
        "automattic/jetpack-publicize": 20,
        "automattic/jetpack-redirect": 20,
        "automattic/jetpack-roles": 20,
        "automattic/jetpack-search": 20,
        "automattic/jetpack-status": 20,
        "automattic/jetpack-sync": 20,
        "automattic/jetpack-videopress": 20,
        "automattic/jetpack-waf": 20,
        "automattic/jetpack-wordads": 20,
        "automattic/jetpack-changelogger": 20
    },
    "prefer-stable": true,
    "prefer-lowest": false,
    "platform": {
        "ext-fileinfo": "*",
        "ext-json": "*",
        "ext-openssl": "*"
    },
    "platform-dev": [],
    "platform-overrides": {
        "ext-intl": "0.0.0"
    },
    "plugin-api-version": "2.3.0"
}<|MERGE_RESOLUTION|>--- conflicted
+++ resolved
@@ -1173,11 +1173,7 @@
             "dist": {
                 "type": "path",
                 "url": "../../packages/my-jetpack",
-<<<<<<< HEAD
-                "reference": "c5a38b137c33bdb49415d4213cbf1e807b5d73c9"
-=======
                 "reference": "91e0bd55a1ccedca20539140698ee40fc0e3ac18"
->>>>>>> d5e90d43
             },
             "require": {
                 "automattic/jetpack-admin-ui": "^0.2",
@@ -1837,11 +1833,7 @@
             "dist": {
                 "type": "path",
                 "url": "../../packages/videopress",
-<<<<<<< HEAD
-                "reference": "c51d7be56302465b2a37110ad9e560431e200c3a"
-=======
                 "reference": "1ded544062685b62c0fcb5c54926a6ff1ff5a288"
->>>>>>> d5e90d43
             },
             "require": {
                 "automattic/jetpack-admin-ui": "^0.2",
