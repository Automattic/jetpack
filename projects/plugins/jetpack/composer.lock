--- conflicted
+++ resolved
@@ -4,11 +4,7 @@
         "Read more about it at https://getcomposer.org/doc/01-basic-usage.md#installing-dependencies",
         "This file is @generated automatically"
     ],
-<<<<<<< HEAD
-    "content-hash": "7ec9abee60630ebb481ea5761458d35b",
-=======
     "content-hash": "98fdec18d783282aa71e2da19ecf28ec",
->>>>>>> fbeb5fdc
     "packages": [
         {
             "name": "automattic/jetpack-a8c-mc-stats",
