{
    "_readme": [
        "This file locks the dependencies of your project to a known state",
        "Read more about it at https://getcomposer.org/doc/01-basic-usage.md#installing-dependencies",
        "This file is @generated automatically"
    ],
<<<<<<< HEAD
    "content-hash": "fd98f7f26d0d69472bb204a0aa3ab1e8",
=======
    "content-hash": "27bfa12e8665a1d59d476b995cb840ff",
>>>>>>> b647ae72
    "packages": [
        {
            "name": "automattic/jetpack-a8c-mc-stats",
            "version": "dev-master",
            "dist": {
                "type": "path",
                "url": "../../packages/a8c-mc-stats",
                "reference": "c4becc4203eedffdc2d277fbc499b11105b82cba"
            },
            "require-dev": {
                "automattic/jetpack-changelogger": "^3.1",
                "yoast/phpunit-polyfills": "1.0.3"
            },
            "type": "jetpack-library",
            "extra": {
                "autotagger": true,
                "mirror-repo": "Automattic/jetpack-a8c-mc-stats",
                "changelogger": {
                    "link-template": "https://github.com/Automattic/jetpack-a8c-mc-stats/compare/v${old}...v${new}"
                },
                "branch-alias": {
                    "dev-master": "1.4.x-dev"
                }
            },
            "autoload": {
                "classmap": [
                    "src/"
                ]
            },
            "scripts": {
                "phpunit": [
                    "./vendor/phpunit/phpunit/phpunit --colors=always"
                ],
                "test-coverage": [
                    "php -dpcov.directory=. ./vendor/bin/phpunit --coverage-clover \"$COVERAGE_DIR/clover.xml\""
                ],
                "test-php": [
                    "@composer phpunit"
                ]
            },
            "license": [
                "GPL-2.0-or-later"
            ],
            "description": "Used to record internal usage stats for Automattic. Not visible to site owners.",
            "transport-options": {
                "relative": true
            }
        },
        {
            "name": "automattic/jetpack-abtest",
            "version": "dev-master",
            "dist": {
                "type": "path",
                "url": "../../packages/abtest",
                "reference": "c70fd908b6fa9963bbe33af610300cda9595a2c4"
            },
            "require": {
                "automattic/jetpack-connection": "^1.40",
                "automattic/jetpack-error": "^1.3"
            },
            "require-dev": {
                "automattic/jetpack-changelogger": "^3.1",
                "automattic/wordbless": "dev-master",
                "yoast/phpunit-polyfills": "1.0.3"
            },
            "type": "jetpack-library",
            "extra": {
                "autotagger": true,
                "mirror-repo": "Automattic/jetpack-abtest",
                "changelogger": {
                    "link-template": "https://github.com/Automattic/jetpack-abtest/compare/v${old}...v${new}"
                },
                "branch-alias": {
                    "dev-master": "1.10.x-dev"
                }
            },
            "autoload": {
                "classmap": [
                    "src/"
                ]
            },
            "scripts": {
                "phpunit": [
                    "./vendor/phpunit/phpunit/phpunit --colors=always"
                ],
                "post-update-cmd": [
                    "php -r \"copy('vendor/automattic/wordbless/src/dbless-wpdb.php', 'wordpress/wp-content/db.php');\""
                ],
                "test-coverage": [
                    "php -dpcov.directory=. ./vendor/bin/phpunit --coverage-clover \"$COVERAGE_DIR/clover.xml\""
                ],
                "test-php": [
                    "@composer phpunit"
                ]
            },
            "license": [
                "GPL-2.0-or-later"
            ],
            "description": "Provides an interface to the WP.com A/B tests.",
            "transport-options": {
                "relative": true
            }
        },
        {
            "name": "automattic/jetpack-admin-ui",
            "version": "dev-master",
            "dist": {
                "type": "path",
                "url": "../../packages/admin-ui",
                "reference": "431dfc5312dfafd99bf113eecad1642383e1544d"
            },
            "require-dev": {
                "automattic/jetpack-changelogger": "^3.1",
                "automattic/wordbless": "dev-master",
                "yoast/phpunit-polyfills": "1.0.3"
            },
            "type": "jetpack-library",
            "extra": {
                "autotagger": true,
                "mirror-repo": "Automattic/jetpack-admin-ui",
                "textdomain": "jetpack-admin-ui",
                "changelogger": {
                    "link-template": "https://github.com/Automattic/jetpack-admin-ui/compare/${old}...${new}"
                },
                "branch-alias": {
                    "dev-master": "0.2.x-dev"
                },
                "version-constants": {
                    "::PACKAGE_VERSION": "src/class-admin-menu.php"
                }
            },
            "autoload": {
                "classmap": [
                    "src/"
                ]
            },
            "scripts": {
                "phpunit": [
                    "./vendor/phpunit/phpunit/phpunit --colors=always"
                ],
                "test-coverage": [
                    "php -dpcov.directory=. ./vendor/bin/phpunit --coverage-clover \"$COVERAGE_DIR/clover.xml\""
                ],
                "test-php": [
                    "@composer phpunit"
                ],
                "post-update-cmd": [
                    "php -r \"copy('vendor/automattic/wordbless/src/dbless-wpdb.php', 'wordpress/wp-content/db.php');\""
                ]
            },
            "license": [
                "GPL-2.0-or-later"
            ],
            "description": "Generic Jetpack wp-admin UI elements",
            "transport-options": {
                "relative": true
            }
        },
        {
            "name": "automattic/jetpack-assets",
            "version": "dev-master",
            "dist": {
                "type": "path",
                "url": "../../packages/assets",
                "reference": "ddeea163e5a602e093e82e9b0597392e74cc086c"
            },
            "require": {
                "automattic/jetpack-constants": "^1.6"
            },
            "require-dev": {
                "automattic/jetpack-changelogger": "^3.1",
                "brain/monkey": "2.6.1",
                "wikimedia/testing-access-wrapper": "^1.0 || ^2.0",
                "yoast/phpunit-polyfills": "1.0.3"
            },
            "type": "jetpack-library",
            "extra": {
                "autotagger": true,
                "mirror-repo": "Automattic/jetpack-assets",
                "textdomain": "jetpack-assets",
                "changelogger": {
                    "link-template": "https://github.com/Automattic/jetpack-assets/compare/v${old}...v${new}"
                },
                "branch-alias": {
                    "dev-master": "1.17.x-dev"
                }
            },
            "autoload": {
                "files": [
                    "actions.php"
                ],
                "classmap": [
                    "src/"
                ]
            },
            "scripts": {
                "build-development": [
                    "pnpm run build"
                ],
                "build-production": [
                    "pnpm run build-production"
                ],
                "phpunit": [
                    "./vendor/phpunit/phpunit/phpunit --colors=always"
                ],
                "test-coverage": [
                    "php -dpcov.directory=. ./vendor/bin/phpunit --coverage-clover \"$COVERAGE_DIR/php/clover.xml\"",
                    "pnpm run test-coverage"
                ],
                "test-js": [
                    "pnpm run test"
                ],
                "test-php": [
                    "@composer phpunit"
                ]
            },
            "license": [
                "GPL-2.0-or-later"
            ],
            "description": "Asset management utilities for Jetpack ecosystem packages",
            "transport-options": {
                "relative": true
            }
        },
        {
            "name": "automattic/jetpack-autoloader",
            "version": "dev-master",
            "dist": {
                "type": "path",
                "url": "../../packages/autoloader",
                "reference": "4b278cf445826a854386cd03d1d7e56bde99cf29"
            },
            "require": {
                "composer-plugin-api": "^1.1 || ^2.0"
            },
            "require-dev": {
                "automattic/jetpack-changelogger": "^3.1",
                "yoast/phpunit-polyfills": "1.0.3"
            },
            "type": "composer-plugin",
            "extra": {
                "autotagger": true,
                "class": "Automattic\\Jetpack\\Autoloader\\CustomAutoloaderPlugin",
                "mirror-repo": "Automattic/jetpack-autoloader",
                "changelogger": {
                    "link-template": "https://github.com/Automattic/jetpack-autoloader/compare/v${old}...v${new}"
                },
                "branch-alias": {
                    "dev-master": "2.11.x-dev"
                }
            },
            "autoload": {
                "classmap": [
                    "src/AutoloadGenerator.php"
                ],
                "psr-4": {
                    "Automattic\\Jetpack\\Autoloader\\": "src"
                }
            },
            "scripts": {
                "phpunit": [
                    "./vendor/phpunit/phpunit/phpunit --colors=always"
                ],
                "test-coverage": [
                    "php -dpcov.directory=. ./vendor/bin/phpunit --coverage-php \"./tests/php/tmp/coverage-report.php\"",
                    "php ./tests/php/bin/test-coverage.php \"$COVERAGE_DIR/clover.xml\""
                ],
                "test-php": [
                    "@composer phpunit"
                ]
            },
            "license": [
                "GPL-2.0-or-later"
            ],
            "description": "Creates a custom autoloader for a plugin or theme.",
            "transport-options": {
                "relative": true
            }
        },
        {
            "name": "automattic/jetpack-backup",
            "version": "dev-master",
            "dist": {
                "type": "path",
                "url": "../../packages/backup",
                "reference": "bc25fe4dc1a5db053d0dea48d3c26996385ecbbf"
            },
            "require": {
                "automattic/jetpack-admin-ui": "^0.2",
                "automattic/jetpack-assets": "^1.17",
                "automattic/jetpack-autoloader": "^2.11",
                "automattic/jetpack-composer-plugin": "^1.1",
                "automattic/jetpack-config": "^1.9",
                "automattic/jetpack-connection": "^1.40",
                "automattic/jetpack-connection-ui": "^2.4",
                "automattic/jetpack-identity-crisis": "^0.8",
                "automattic/jetpack-my-jetpack": "^1.3",
                "automattic/jetpack-status": "^1.13",
                "automattic/jetpack-sync": "^1.32"
            },
            "require-dev": {
                "automattic/jetpack-changelogger": "^3.1",
                "automattic/wordbless": "@dev",
                "yoast/phpunit-polyfills": "1.0.3"
            },
            "type": "jetpack-library",
            "extra": {
                "autotagger": true,
                "mirror-repo": "Automattic/jetpack-backup",
                "textdomain": "jetpack-backup-pkg",
                "version-constants": {
                    "::PACKAGE_VERSION": "src/class-package-version.php"
                },
                "changelogger": {
                    "link-template": "https://github.com/Automattic/jetpack-backup/compare/v${old}...v${new}"
                },
                "branch-alias": {
                    "dev-master": "1.3.x-dev"
                }
            },
            "autoload": {
                "files": [
                    "actions.php"
                ],
                "classmap": [
                    "src/"
                ]
            },
            "scripts": {
                "phpunit": [
                    "./vendor/phpunit/phpunit/phpunit --colors=always"
                ],
                "test-coverage": [
                    "php -dpcov.directory=. ./vendor/bin/phpunit --coverage-clover \"$COVERAGE_DIR/clover.xml\""
                ],
                "test-php": [
                    "@composer phpunit"
                ],
                "post-update-cmd": [
                    "php -r \"copy('vendor/automattic/wordbless/src/dbless-wpdb.php', 'wordpress/wp-content/db.php');\""
                ],
                "build-development": [
                    "pnpm run build"
                ],
                "build-production": [
                    "pnpm run build-production-concurrently"
                ],
                "watch": [
                    "Composer\\Config::disableProcessTimeout",
                    "pnpm run watch"
                ]
            },
            "license": [
                "GPL-2.0-or-later"
            ],
            "description": "Tools to assist with backing up Jetpack sites.",
            "transport-options": {
                "relative": true
            }
        },
        {
            "name": "automattic/jetpack-blocks",
            "version": "dev-master",
            "dist": {
                "type": "path",
                "url": "../../packages/blocks",
                "reference": "a412a6eb5f613f1f3df25368efa545897461aa2d"
            },
            "require-dev": {
                "automattic/jetpack-changelogger": "^3.1",
                "automattic/wordbless": "dev-master",
                "brain/monkey": "2.6.1",
                "yoast/phpunit-polyfills": "1.0.3"
            },
            "type": "jetpack-library",
            "extra": {
                "autotagger": true,
                "mirror-repo": "Automattic/jetpack-blocks",
                "changelogger": {
                    "link-template": "https://github.com/Automattic/jetpack-blocks/compare/v${old}...v${new}"
                },
                "branch-alias": {
                    "dev-master": "1.4.x-dev"
                }
            },
            "autoload": {
                "classmap": [
                    "src/"
                ]
            },
            "scripts": {
                "phpunit": [
                    "./vendor/phpunit/phpunit/phpunit --colors=always"
                ],
                "post-update-cmd": [
                    "php -r \"copy('vendor/automattic/wordbless/src/dbless-wpdb.php', 'wordpress/wp-content/db.php');\""
                ],
                "test-coverage": [
                    "php -dpcov.directory=. ./vendor/bin/phpunit --coverage-clover \"$COVERAGE_DIR/clover.xml\""
                ],
                "test-php": [
                    "@composer phpunit"
                ]
            },
            "license": [
                "GPL-2.0-or-later"
            ],
            "description": "Register and manage blocks within a plugin. Used to manage block registration, enqueues, and more.",
            "transport-options": {
                "relative": true
            }
        },
        {
            "name": "automattic/jetpack-compat",
            "version": "dev-master",
            "dist": {
                "type": "path",
                "url": "../../packages/compat",
                "reference": "ed3d2aac9de2e786626f5113cdc8de478e38fce0"
            },
            "require-dev": {
                "automattic/jetpack-changelogger": "^3.1"
            },
            "type": "jetpack-library",
            "extra": {
                "autotagger": true,
                "mirror-repo": "Automattic/jetpack-compat",
                "textdomain": "jetpack-compat",
                "changelogger": {
                    "link-template": "https://github.com/Automattic/jetpack-compat/compare/v${old}...v${new}"
                },
                "branch-alias": {
                    "dev-master": "1.7.x-dev"
                }
            },
            "autoload": {
                "files": [
                    "functions.php"
                ],
                "classmap": [
                    "legacy"
                ]
            },
            "license": [
                "GPL-2.0-or-later"
            ],
            "description": "Compatibility layer with previous versions of Jetpack",
            "transport-options": {
                "relative": true
            }
        },
        {
            "name": "automattic/jetpack-composer-plugin",
            "version": "dev-master",
            "dist": {
                "type": "path",
                "url": "../../packages/composer-plugin",
                "reference": "04f3aac0bc58d9165b091eff25cd4a4da9b81cf8"
            },
            "require": {
                "composer-plugin-api": "^2.1.0"
            },
            "require-dev": {
                "automattic/jetpack-changelogger": "^3.1",
                "composer/composer": "2.2.12",
                "yoast/phpunit-polyfills": "1.0.3"
            },
            "type": "composer-plugin",
            "extra": {
                "plugin-modifies-install-path": true,
                "class": "Automattic\\Jetpack\\Composer\\Plugin",
                "mirror-repo": "Automattic/jetpack-composer-plugin",
                "changelogger": {
                    "link-template": "https://github.com/Automattic/jetpack-composer-plugin/compare/v${old}...v${new}"
                },
                "autotagger": true,
                "branch-alias": {
                    "dev-master": "1.1.x-dev"
                }
            },
            "autoload": {
                "classmap": [
                    "src/"
                ]
            },
            "scripts": {
                "phpunit": [
                    "./vendor/phpunit/phpunit/phpunit --colors=always"
                ],
                "test-coverage": [
                    "php -dpcov.directory=. ./vendor/bin/phpunit --coverage-clover \"$COVERAGE_DIR/clover.xml\""
                ],
                "test-php": [
                    "@composer phpunit"
                ]
            },
            "license": [
                "GPL-2.0-or-later"
            ],
            "description": "A custom installer plugin for Composer to move Jetpack packages out of `vendor/` so WordPress's translation infrastructure will find their strings.",
            "transport-options": {
                "relative": true
            }
        },
        {
            "name": "automattic/jetpack-config",
            "version": "dev-master",
            "dist": {
                "type": "path",
                "url": "../../packages/config",
                "reference": "f4b75345fa44397c0b326856f98ae0d8077f3da4"
            },
            "require-dev": {
                "automattic/jetpack-changelogger": "^3.1"
            },
            "type": "jetpack-library",
            "extra": {
                "autotagger": true,
                "mirror-repo": "Automattic/jetpack-config",
                "textdomain": "jetpack-config",
                "changelogger": {
                    "link-template": "https://github.com/Automattic/jetpack-config/compare/v${old}...v${new}"
                },
                "branch-alias": {
                    "dev-master": "1.9.x-dev"
                }
            },
            "autoload": {
                "classmap": [
                    "src/"
                ]
            },
            "license": [
                "GPL-2.0-or-later"
            ],
            "description": "Jetpack configuration package that initializes other packages and configures Jetpack's functionality. Can be used as a base for all variants of Jetpack package usage.",
            "transport-options": {
                "relative": true
            }
        },
        {
            "name": "automattic/jetpack-connection",
            "version": "dev-master",
            "dist": {
                "type": "path",
                "url": "../../packages/connection",
                "reference": "a4ecc94e298664a623d5b9e5568b4f0af4263cfc"
            },
            "require": {
                "automattic/jetpack-a8c-mc-stats": "^1.4",
                "automattic/jetpack-admin-ui": "^0.2",
                "automattic/jetpack-constants": "^1.6",
                "automattic/jetpack-redirect": "^1.7",
                "automattic/jetpack-roles": "^1.4",
                "automattic/jetpack-status": "^1.13"
            },
            "require-dev": {
                "automattic/jetpack-changelogger": "^3.1",
                "automattic/wordbless": "@dev",
                "brain/monkey": "2.6.1",
                "yoast/phpunit-polyfills": "1.0.3"
            },
            "type": "jetpack-library",
            "extra": {
                "autotagger": true,
                "mirror-repo": "Automattic/jetpack-connection",
                "textdomain": "jetpack-connection",
                "version-constants": {
                    "::PACKAGE_VERSION": "src/class-package-version.php"
                },
                "changelogger": {
                    "link-template": "https://github.com/Automattic/jetpack-connection/compare/v${old}...v${new}"
                },
                "branch-alias": {
                    "dev-master": "1.40.x-dev"
                }
            },
            "autoload": {
                "classmap": [
                    "legacy",
                    "src/",
                    "src/webhooks"
                ]
            },
            "scripts": {
                "build-production": [
                    "pnpm run build-production"
                ],
                "build-development": [
                    "pnpm run build"
                ],
                "phpunit": [
                    "./vendor/phpunit/phpunit/phpunit --colors=always"
                ],
                "post-update-cmd": [
                    "php -r \"copy('vendor/automattic/wordbless/src/dbless-wpdb.php', 'wordpress/wp-content/db.php');\""
                ],
                "test-coverage": [
                    "php -dpcov.directory=. ./vendor/bin/phpunit --coverage-clover \"$COVERAGE_DIR/clover.xml\""
                ],
                "test-php": [
                    "@composer phpunit"
                ]
            },
            "license": [
                "GPL-2.0-or-later"
            ],
            "description": "Everything needed to connect to the Jetpack infrastructure",
            "transport-options": {
                "relative": true
            }
        },
        {
            "name": "automattic/jetpack-connection-ui",
            "version": "dev-master",
            "dist": {
                "type": "path",
                "url": "../../packages/connection-ui",
                "reference": "5016bc4577844bd88d579eb1e0d4ddb65146b38a"
            },
            "require": {
                "automattic/jetpack-assets": "^1.17",
                "automattic/jetpack-connection": "^1.40",
                "automattic/jetpack-constants": "^1.6",
                "automattic/jetpack-device-detection": "^1.4",
                "automattic/jetpack-identity-crisis": "^0.8"
            },
            "require-dev": {
                "automattic/jetpack-changelogger": "^3.1"
            },
            "type": "jetpack-library",
            "extra": {
                "autotagger": true,
                "mirror-repo": "Automattic/jetpack-connection-ui",
                "textdomain": "jetpack-connection-ui",
                "changelogger": {
                    "link-template": "https://github.com/Automattic/jetpack-connection-ui/compare/v${old}...v${new}"
                },
                "branch-alias": {
                    "dev-master": "2.4.x-dev"
                }
            },
            "autoload": {
                "classmap": [
                    "src/"
                ]
            },
            "scripts": {
                "build-development": [
                    "pnpm run build"
                ],
                "build-production": [
                    "NODE_ENV=production pnpm run build"
                ],
                "watch": [
                    "Composer\\Config::disableProcessTimeout",
                    "pnpm run watch"
                ]
            },
            "license": [
                "GPL-2.0-or-later"
            ],
            "description": "Jetpack Connection UI",
            "transport-options": {
                "relative": true
            }
        },
        {
            "name": "automattic/jetpack-constants",
            "version": "dev-master",
            "dist": {
                "type": "path",
                "url": "../../packages/constants",
                "reference": "6c27d0bb8e75728e1bfcecb48651344b60dbf308"
            },
            "require-dev": {
                "automattic/jetpack-changelogger": "^3.1",
                "brain/monkey": "2.6.1",
                "yoast/phpunit-polyfills": "1.0.3"
            },
            "type": "jetpack-library",
            "extra": {
                "autotagger": true,
                "mirror-repo": "Automattic/jetpack-constants",
                "changelogger": {
                    "link-template": "https://github.com/Automattic/jetpack-constants/compare/v${old}...v${new}"
                },
                "branch-alias": {
                    "dev-master": "1.6.x-dev"
                }
            },
            "autoload": {
                "classmap": [
                    "src/"
                ]
            },
            "scripts": {
                "phpunit": [
                    "./vendor/phpunit/phpunit/phpunit --colors=always"
                ],
                "test-coverage": [
                    "php -dpcov.directory=. ./vendor/bin/phpunit --coverage-clover \"$COVERAGE_DIR/clover.xml\""
                ],
                "test-php": [
                    "@composer phpunit"
                ]
            },
            "license": [
                "GPL-2.0-or-later"
            ],
            "description": "A wrapper for defining constants in a more testable way.",
            "transport-options": {
                "relative": true
            }
        },
        {
            "name": "automattic/jetpack-device-detection",
            "version": "dev-master",
            "dist": {
                "type": "path",
                "url": "../../packages/device-detection",
                "reference": "1b5812ef04f1f62dfc39ff4e6202f9baf7d5ae5a"
            },
            "require-dev": {
                "automattic/jetpack-changelogger": "^3.1",
                "yoast/phpunit-polyfills": "1.0.3"
            },
            "type": "jetpack-library",
            "extra": {
                "autotagger": true,
                "mirror-repo": "Automattic/jetpack-device-detection",
                "changelogger": {
                    "link-template": "https://github.com/Automattic/jetpack-device-detection/compare/v${old}...v${new}"
                },
                "branch-alias": {
                    "dev-master": "1.4.x-dev"
                }
            },
            "autoload": {
                "classmap": [
                    "src/"
                ]
            },
            "scripts": {
                "phpunit": [
                    "./vendor/phpunit/phpunit/phpunit --colors=always"
                ],
                "test-coverage": [
                    "php -dpcov.directory=. ./vendor/bin/phpunit --coverage-clover \"$COVERAGE_DIR/clover.xml\""
                ],
                "test-php": [
                    "@composer phpunit"
                ]
            },
            "license": [
                "GPL-2.0-or-later"
            ],
            "description": "A way to detect device types based on User-Agent header.",
            "transport-options": {
                "relative": true
            }
        },
        {
            "name": "automattic/jetpack-error",
            "version": "dev-master",
            "dist": {
                "type": "path",
                "url": "../../packages/error",
                "reference": "808ab410bee6c047cfb5d1c38b366194149ce135"
            },
            "require-dev": {
                "automattic/jetpack-changelogger": "^3.1",
                "yoast/phpunit-polyfills": "1.0.3"
            },
            "type": "jetpack-library",
            "extra": {
                "autotagger": true,
                "mirror-repo": "Automattic/jetpack-error",
                "changelogger": {
                    "link-template": "https://github.com/Automattic/jetpack-error/compare/v${old}...v${new}"
                },
                "branch-alias": {
                    "dev-master": "1.3.x-dev"
                }
            },
            "autoload": {
                "classmap": [
                    "src/"
                ]
            },
            "scripts": {
                "phpunit": [
                    "./vendor/phpunit/phpunit/phpunit --colors=always"
                ],
                "test-coverage": [
                    "php -dpcov.directory=. ./vendor/bin/phpunit --coverage-clover \"$COVERAGE_DIR/clover.xml\""
                ],
                "test-php": [
                    "@composer phpunit"
                ]
            },
            "license": [
                "GPL-2.0-or-later"
            ],
            "description": "Jetpack Error - a wrapper around WP_Error.",
            "transport-options": {
                "relative": true
            }
        },
        {
            "name": "automattic/jetpack-google-fonts-provider",
            "version": "dev-master",
            "dist": {
                "type": "path",
                "url": "../../packages/google-fonts-provider",
                "reference": "2a9f43f9862565ab52142cd069ffb7aa1eb22734"
            },
            "require-dev": {
                "automattic/jetpack-changelogger": "^3.1",
                "brain/monkey": "2.6.1",
                "yoast/phpunit-polyfills": "1.0.3"
            },
            "type": "jetpack-library",
            "extra": {
                "autotagger": true,
                "mirror-repo": "Automattic/jetpack-google-fonts-provider",
                "changelogger": {
                    "link-template": "https://github.com/Automattic/jetpack-google-fonts-provider/compare/v${old}...v${new}"
                },
                "branch-alias": {
                    "dev-master": "0.3.x-dev"
                },
                "textdomain": "jetpack-google-fonts-provider"
            },
            "autoload": {
                "classmap": [
                    "src/"
                ]
            },
            "scripts": {
                "phpunit": [
                    "./vendor/phpunit/phpunit/phpunit --colors=always"
                ],
                "test-coverage": [
                    "php -dpcov.directory=. ./vendor/bin/phpunit --coverage-clover \"$COVERAGE_DIR/clover.xml\""
                ],
                "test-php": [
                    "@composer phpunit"
                ]
            },
            "license": [
                "GPL-2.0-or-later"
            ],
            "description": "WordPress Webfonts provider for Google Fonts",
            "transport-options": {
                "relative": true
            }
        },
        {
            "name": "automattic/jetpack-identity-crisis",
            "version": "dev-master",
            "dist": {
                "type": "path",
                "url": "../../packages/identity-crisis",
                "reference": "38a95658ceb9346bffaee877c1b1b255091abe67"
            },
            "require": {
                "automattic/jetpack-assets": "^1.17",
                "automattic/jetpack-connection": "^1.40",
                "automattic/jetpack-constants": "^1.6",
                "automattic/jetpack-logo": "^1.5",
                "automattic/jetpack-status": "^1.13"
            },
            "require-dev": {
                "automattic/jetpack-changelogger": "^3.1",
                "automattic/wordbless": "@dev",
                "yoast/phpunit-polyfills": "1.0.3"
            },
            "type": "jetpack-library",
            "extra": {
                "autotagger": true,
                "mirror-repo": "Automattic/jetpack-identity-crisis",
                "textdomain": "jetpack-idc",
                "version-constants": {
                    "::PACKAGE_VERSION": "src/class-identity-crisis.php"
                },
                "changelogger": {
                    "link-template": "https://github.com/Automattic/jetpack-identity-crisis/compare/v${old}...v${new}"
                },
                "branch-alias": {
                    "dev-master": "0.8.x-dev"
                }
            },
            "autoload": {
                "classmap": [
                    "src/"
                ]
            },
            "scripts": {
                "build-development": [
                    "pnpm run build"
                ],
                "build-production": [
                    "NODE_ENV='production' pnpm run build"
                ],
                "phpunit": [
                    "./vendor/phpunit/phpunit/phpunit --colors=always"
                ],
                "test-coverage": [
                    "php -dpcov.directory=. ./vendor/bin/phpunit --coverage-clover \"$COVERAGE_DIR/clover.xml\""
                ],
                "test-php": [
                    "@composer phpunit"
                ],
                "post-update-cmd": [
                    "php -r \"copy('vendor/automattic/wordbless/src/dbless-wpdb.php', 'wordpress/wp-content/db.php');\""
                ],
                "watch": [
                    "Composer\\Config::disableProcessTimeout",
                    "pnpm run watch"
                ]
            },
            "license": [
                "GPL-2.0-or-later"
            ],
            "description": "Identity Crisis.",
            "transport-options": {
                "relative": true
            }
        },
        {
            "name": "automattic/jetpack-jitm",
            "version": "dev-master",
            "dist": {
                "type": "path",
                "url": "../../packages/jitm",
                "reference": "74fb899f4d5e67383e6c5d2c5a577c4e233f2048"
            },
            "require": {
                "automattic/jetpack-a8c-mc-stats": "^1.4",
                "automattic/jetpack-assets": "^1.17",
                "automattic/jetpack-connection": "^1.40",
                "automattic/jetpack-device-detection": "^1.4",
                "automattic/jetpack-logo": "^1.5",
                "automattic/jetpack-partner": "^1.7",
                "automattic/jetpack-redirect": "^1.7",
                "automattic/jetpack-status": "^1.13"
            },
            "require-dev": {
                "automattic/jetpack-changelogger": "^3.1",
                "brain/monkey": "2.6.1",
                "yoast/phpunit-polyfills": "1.0.3"
            },
            "type": "jetpack-library",
            "extra": {
                "autotagger": true,
                "mirror-repo": "Automattic/jetpack-jitm",
                "textdomain": "jetpack-jitm",
                "version-constants": {
                    "::PACKAGE_VERSION": "src/class-jitm.php"
                },
                "changelogger": {
                    "link-template": "https://github.com/Automattic/jetpack-jitm/compare/v${old}...v${new}"
                },
                "branch-alias": {
                    "dev-master": "2.2.x-dev"
                }
            },
            "autoload": {
                "classmap": [
                    "src/"
                ]
            },
            "scripts": {
                "build-production": [
                    "pnpm run build-production"
                ],
                "build-development": [
                    "pnpm run build"
                ],
                "phpunit": [
                    "./vendor/phpunit/phpunit/phpunit --colors=always"
                ],
                "test-coverage": [
                    "php -dpcov.directory=. ./vendor/bin/phpunit --coverage-clover \"$COVERAGE_DIR/clover.xml\""
                ],
                "test-php": [
                    "@composer phpunit"
                ]
            },
            "license": [
                "GPL-2.0-or-later"
            ],
            "description": "Just in time messages for Jetpack",
            "transport-options": {
                "relative": true
            }
        },
        {
            "name": "automattic/jetpack-lazy-images",
            "version": "dev-master",
            "dist": {
                "type": "path",
                "url": "../../packages/lazy-images",
                "reference": "3ea891175f3d1432cfc130c8ced8dd0d49c6ebf4"
            },
            "require": {
                "automattic/jetpack-assets": "^1.17",
                "automattic/jetpack-constants": "^1.6"
            },
            "require-dev": {
                "automattic/jetpack-changelogger": "^3.1",
                "automattic/wordbless": "dev-master",
                "yoast/phpunit-polyfills": "1.0.3"
            },
            "type": "jetpack-library",
            "extra": {
                "autotagger": true,
                "mirror-repo": "Automattic/jetpack-lazy-images",
                "textdomain": "jetpack-lazy-images",
                "changelogger": {
                    "link-template": "https://github.com/Automattic/jetpack-lazy-images/compare/v${old}...v${new}"
                },
                "branch-alias": {
                    "dev-master": "2.1.x-dev"
                }
            },
            "autoload": {
                "classmap": [
                    "src/"
                ]
            },
            "scripts": {
                "build-production": [
                    "pnpm run build-production"
                ],
                "build-development": [
                    "pnpm run build"
                ],
                "phpunit": [
                    "./vendor/phpunit/phpunit/phpunit --colors=always"
                ],
                "post-update-cmd": [
                    "php -r \"copy('vendor/automattic/wordbless/src/dbless-wpdb.php', 'wordpress/wp-content/db.php');\""
                ],
                "test-coverage": [
                    "php -dpcov.directory=. ./vendor/bin/phpunit --coverage-clover \"$COVERAGE_DIR/clover.xml\""
                ],
                "test-php": [
                    "@composer phpunit"
                ]
            },
            "license": [
                "GPL-2.0-or-later"
            ],
            "description": "Speed up your site and create a smoother viewing experience by loading images as visitors scroll down the screen, instead of all at once.",
            "transport-options": {
                "relative": true
            }
        },
        {
            "name": "automattic/jetpack-licensing",
            "version": "dev-master",
            "dist": {
                "type": "path",
                "url": "../../packages/licensing",
                "reference": "5a34e5070dc28f9bc714c9e8c609c93027205a27"
            },
            "require": {
                "automattic/jetpack-connection": "^1.40"
            },
            "require-dev": {
                "automattic/jetpack-changelogger": "^3.1",
                "automattic/wordbless": "@dev",
                "yoast/phpunit-polyfills": "1.0.3"
            },
            "type": "jetpack-library",
            "extra": {
                "autotagger": true,
                "mirror-repo": "Automattic/jetpack-licensing",
                "textdomain": "jetpack-licensing",
                "changelogger": {
                    "link-template": "https://github.com/Automattic/jetpack-licensing/compare/v${old}...v${new}"
                },
                "branch-alias": {
                    "dev-master": "1.7.x-dev"
                }
            },
            "autoload": {
                "classmap": [
                    "src/"
                ]
            },
            "scripts": {
                "phpunit": [
                    "./vendor/phpunit/phpunit/phpunit --colors=always"
                ],
                "post-update-cmd": [
                    "php -r \"copy('vendor/automattic/wordbless/src/dbless-wpdb.php', 'wordpress/wp-content/db.php');\""
                ],
                "test-coverage": [
                    "php -dpcov.directory=. ./vendor/bin/phpunit --coverage-clover \"$COVERAGE_DIR/clover.xml\""
                ],
                "test-php": [
                    "@composer phpunit"
                ]
            },
            "license": [
                "GPL-2.0-or-later"
            ],
            "description": "Everything needed to manage Jetpack licenses client-side.",
            "transport-options": {
                "relative": true
            }
        },
        {
            "name": "automattic/jetpack-logo",
            "version": "dev-master",
            "dist": {
                "type": "path",
                "url": "../../packages/logo",
                "reference": "08461ed89e904bd3ae4ff49b6087d8a971a9e811"
            },
            "require-dev": {
                "automattic/jetpack-changelogger": "^3.1",
                "yoast/phpunit-polyfills": "1.0.3"
            },
            "type": "jetpack-library",
            "extra": {
                "autotagger": true,
                "mirror-repo": "Automattic/jetpack-logo",
                "changelogger": {
                    "link-template": "https://github.com/Automattic/jetpack-logo/compare/v${old}...v${new}"
                },
                "branch-alias": {
                    "dev-master": "1.5.x-dev"
                }
            },
            "autoload": {
                "classmap": [
                    "src/"
                ]
            },
            "scripts": {
                "phpunit": [
                    "./vendor/phpunit/phpunit/phpunit --colors=always"
                ],
                "test-coverage": [
                    "php -dpcov.directory=. ./vendor/bin/phpunit --coverage-clover \"$COVERAGE_DIR/clover.xml\""
                ],
                "test-php": [
                    "@composer phpunit"
                ]
            },
            "license": [
                "GPL-2.0-or-later"
            ],
            "description": "A logo for Jetpack",
            "transport-options": {
                "relative": true
            }
        },
        {
            "name": "automattic/jetpack-my-jetpack",
            "version": "dev-master",
            "dist": {
                "type": "path",
                "url": "../../packages/my-jetpack",
                "reference": "1850f7b082c85cddc144272e4e15f279ff0d0ca5"
            },
            "require": {
                "automattic/jetpack-admin-ui": "^0.2",
                "automattic/jetpack-assets": "^1.17",
                "automattic/jetpack-connection": "^1.40",
                "automattic/jetpack-licensing": "^1.7",
                "automattic/jetpack-plugins-installer": "^0.1",
                "automattic/jetpack-redirect": "^1.7"
            },
            "require-dev": {
                "automattic/jetpack-changelogger": "^3.1",
                "automattic/jetpack-constants": "^1.6",
                "automattic/wordbless": "@dev",
                "yoast/phpunit-polyfills": "1.0.3"
            },
            "type": "jetpack-library",
            "extra": {
                "autotagger": true,
                "mirror-repo": "Automattic/jetpack-my-jetpack",
                "textdomain": "jetpack-my-jetpack",
                "changelogger": {
                    "link-template": "https://github.com/Automattic/jetpack-my-jetpack/compare/${old}...${new}"
                },
                "branch-alias": {
                    "dev-master": "1.3.x-dev"
                },
                "version-constants": {
                    "::PACKAGE_VERSION": "src/class-initializer.php"
                }
            },
            "autoload": {
                "classmap": [
                    "src/",
                    "src/products"
                ]
            },
            "scripts": {
                "phpunit": [
                    "./vendor/phpunit/phpunit/phpunit --colors=always"
                ],
                "test-coverage": [
                    "php -dpcov.directory=. ./vendor/bin/phpunit --coverage-clover \"$COVERAGE_DIR/coverage.xml\"",
                    "pnpm run test -- --coverageDirectory=\"$COVERAGE_DIR\" --coverage --coverageReporters=clover"
                ],
                "test-php": [
                    "@composer phpunit"
                ],
                "test-js": [
                    "pnpm run test"
                ],
                "test-js-watch": [
                    "Composer\\Config::disableProcessTimeout",
                    "pnpm run test -- --watch"
                ],
                "build-development": [
                    "pnpm run build"
                ],
                "build-production": [
                    "NODE_ENV=production pnpm run build"
                ],
                "watch": [
                    "Composer\\Config::disableProcessTimeout",
                    "pnpm run watch"
                ],
                "post-update-cmd": [
                    "php -r \"copy('vendor/automattic/wordbless/src/dbless-wpdb.php', 'wordpress/wp-content/db.php');\""
                ]
            },
            "license": [
                "GPL-2.0-or-later"
            ],
            "description": "WP Admin page with information and configuration shared among all Jetpack stand-alone plugins",
            "transport-options": {
                "relative": true
            }
        },
        {
            "name": "automattic/jetpack-partner",
            "version": "dev-master",
            "dist": {
                "type": "path",
                "url": "../../packages/partner",
                "reference": "fc5ce9cd868cc9ec93b1585ccde85737ad8ee77b"
            },
            "require": {
                "automattic/jetpack-connection": "^1.40",
                "automattic/jetpack-status": "^1.13"
            },
            "require-dev": {
                "automattic/jetpack-changelogger": "^3.1",
                "automattic/wordbless": "@dev",
                "brain/monkey": "2.6.1",
                "yoast/phpunit-polyfills": "1.0.3"
            },
            "type": "jetpack-library",
            "extra": {
                "autotagger": true,
                "mirror-repo": "Automattic/jetpack-partner",
                "changelogger": {
                    "link-template": "https://github.com/Automattic/jetpack-partner/compare/v${old}...v${new}"
                },
                "branch-alias": {
                    "dev-master": "1.7.x-dev"
                }
            },
            "autoload": {
                "classmap": [
                    "src/"
                ]
            },
            "scripts": {
                "phpunit": [
                    "./vendor/phpunit/phpunit/phpunit --colors=always"
                ],
                "post-update-cmd": [
                    "php -r \"copy('vendor/automattic/wordbless/src/dbless-wpdb.php', 'wordpress/wp-content/db.php');\""
                ],
                "test-coverage": [
                    "php -dpcov.directory=. ./vendor/bin/phpunit --coverage-clover \"$COVERAGE_DIR/clover.xml\""
                ],
                "test-php": [
                    "@composer phpunit"
                ]
            },
            "license": [
                "GPL-2.0-or-later"
            ],
            "description": "Support functions for Jetpack hosting partners.",
            "transport-options": {
                "relative": true
            }
        },
        {
            "name": "automattic/jetpack-password-checker",
            "version": "dev-master",
            "dist": {
                "type": "path",
                "url": "../../packages/password-checker",
                "reference": "6af118c46cffe461382bafc8e5bf8c37cfa3db09"
            },
            "require-dev": {
                "automattic/jetpack-changelogger": "^3.1",
                "automattic/wordbless": "@dev",
                "yoast/phpunit-polyfills": "1.0.3"
            },
            "type": "jetpack-library",
            "extra": {
                "autotagger": true,
                "mirror-repo": "Automattic/jetpack-password-checker",
                "textdomain": "jetpack-password-checker",
                "changelogger": {
                    "link-template": "https://github.com/Automattic/jetpack-password-checker/compare/v${old}...v${new}"
                },
                "branch-alias": {
                    "dev-master": "0.2.x-dev"
                }
            },
            "autoload": {
                "classmap": [
                    "src/"
                ]
            },
            "scripts": {
                "phpunit": [
                    "./vendor/phpunit/phpunit/phpunit --colors=always"
                ],
                "test-coverage": [
                    "php -dpcov.directory=. ./vendor/bin/phpunit --coverage-clover \"$COVERAGE_DIR/clover.xml\""
                ],
                "test-php": [
                    "@composer phpunit"
                ],
                "post-update-cmd": [
                    "php -r \"copy('vendor/automattic/wordbless/src/dbless-wpdb.php', 'wordpress/wp-content/db.php');\""
                ]
            },
            "license": [
                "GPL-2.0-or-later"
            ],
            "description": "Password Checker.",
            "transport-options": {
                "relative": true
            }
        },
        {
            "name": "automattic/jetpack-plugins-installer",
            "version": "dev-master",
            "dist": {
                "type": "path",
                "url": "../../packages/plugins-installer",
                "reference": "cd818ad15a46c130bb1ea73a78a4826a3ef42722"
            },
            "require": {
                "automattic/jetpack-a8c-mc-stats": "^1.4"
            },
            "require-dev": {
                "automattic/jetpack-changelogger": "^3.1",
                "yoast/phpunit-polyfills": "1.0.3"
            },
            "type": "jetpack-library",
            "extra": {
                "branch-alias": {
                    "dev-master": "0.1.x-dev"
                },
                "mirror-repo": "Automattic/jetpack-plugins-installer",
                "changelogger": {
                    "link-template": "https://github.com/Automattic/jetpack-plugins-installer/compare/v${old}...v${new}"
                },
                "autotagger": true,
                "textdomain": "jetpack-plugins-installer"
            },
            "autoload": {
                "classmap": [
                    "src/"
                ]
            },
            "scripts": {
                "phpunit": [
                    "./vendor/phpunit/phpunit/phpunit --colors=always"
                ],
                "test-coverage": [
                    "php -dpcov.directory=. ./vendor/bin/phpunit --coverage-clover \"$COVERAGE_DIR/clover.xml\""
                ],
                "test-php": [
                    "@composer phpunit"
                ]
            },
            "license": [
                "GPL-2.0-or-later"
            ],
            "description": "Handle installation of plugins from WP.org",
            "transport-options": {
                "relative": true
            }
        },
        {
            "name": "automattic/jetpack-publicize",
            "version": "dev-master",
            "dist": {
                "type": "path",
                "url": "../../packages/publicize",
<<<<<<< HEAD
                "reference": "f5df821b8096f6f8b997913db23ad61aac7c3cb1"
=======
                "reference": "fa364b7de69cb67b1f9b77d928e61e4ffe1c4e75"
>>>>>>> b647ae72
            },
            "require": {
                "automattic/jetpack-autoloader": "^2.11",
                "automattic/jetpack-config": "^1.9",
                "automattic/jetpack-connection": "^1.40"
            },
            "require-dev": {
                "automattic/jetpack-changelogger": "^3.1",
                "automattic/wordbless": "^0.3.1",
                "yoast/phpunit-polyfills": "1.0.3"
            },
            "type": "jetpack-library",
            "extra": {
                "autotagger": true,
                "mirror-repo": "Automattic/jetpack-publicize",
                "textdomain": "jetpack-publicize-pkg",
                "changelogger": {
                    "link-template": "https://github.com/Automattic/jetpack-publicize/compare/v${old}...v${new}"
                },
                "branch-alias": {
                    "dev-master": "0.3.x-dev"
                }
            },
            "autoload": {
                "classmap": [
                    "src/"
                ]
            },
            "scripts": {
                "phpunit": [
                    "./vendor/phpunit/phpunit/phpunit --colors=always"
                ],
                "test-coverage": [
                    "php -dpcov.directory=. ./vendor/bin/phpunit --coverage-clover \"$COVERAGE_DIR/clover.xml\""
                ],
                "test-php": [
                    "@composer phpunit"
                ],
                "post-update-cmd": [
                    "php -r \"copy('vendor/automattic/wordbless/src/dbless-wpdb.php', 'wordpress/wp-content/db.php');\""
                ],
                "build-production": [
                    "echo 'Add your build step to composer.json, please!'"
                ],
                "build-development": [
                    "echo 'Add your build step to composer.json, please!'"
                ]
            },
            "license": [
                "GPL-2.0-or-later"
            ],
            "description": "Publicize makes it easy to share your site’s posts on several social media networks automatically when you publish a new post.",
            "transport-options": {
                "relative": true
            }
        },
        {
            "name": "automattic/jetpack-redirect",
            "version": "dev-master",
            "dist": {
                "type": "path",
                "url": "../../packages/redirect",
                "reference": "d129479662cecc04d01814529b99c5370db23bed"
            },
            "require": {
                "automattic/jetpack-status": "^1.13"
            },
            "require-dev": {
                "automattic/jetpack-changelogger": "^3.1",
                "brain/monkey": "2.6.1",
                "yoast/phpunit-polyfills": "1.0.3"
            },
            "type": "jetpack-library",
            "extra": {
                "autotagger": true,
                "mirror-repo": "Automattic/jetpack-redirect",
                "changelogger": {
                    "link-template": "https://github.com/Automattic/jetpack-redirect/compare/v${old}...v${new}"
                },
                "branch-alias": {
                    "dev-master": "1.7.x-dev"
                }
            },
            "autoload": {
                "classmap": [
                    "src/"
                ]
            },
            "scripts": {
                "phpunit": [
                    "./vendor/phpunit/phpunit/phpunit --colors=always"
                ],
                "test-coverage": [
                    "php -dpcov.directory=. ./vendor/bin/phpunit --coverage-clover \"$COVERAGE_DIR/clover.xml\""
                ],
                "test-php": [
                    "@composer phpunit"
                ]
            },
            "license": [
                "GPL-2.0-or-later"
            ],
            "description": "Utilities to build URLs to the jetpack.com/redirect/ service",
            "transport-options": {
                "relative": true
            }
        },
        {
            "name": "automattic/jetpack-roles",
            "version": "dev-master",
            "dist": {
                "type": "path",
                "url": "../../packages/roles",
                "reference": "9580de2bc0846b4c72269c6e7eceb08e039bf6ba"
            },
            "require-dev": {
                "automattic/jetpack-changelogger": "^3.1",
                "brain/monkey": "2.6.1",
                "yoast/phpunit-polyfills": "1.0.3"
            },
            "type": "jetpack-library",
            "extra": {
                "autotagger": true,
                "mirror-repo": "Automattic/jetpack-roles",
                "changelogger": {
                    "link-template": "https://github.com/Automattic/jetpack-roles/compare/v${old}...v${new}"
                },
                "branch-alias": {
                    "dev-master": "1.4.x-dev"
                }
            },
            "autoload": {
                "classmap": [
                    "src/"
                ]
            },
            "scripts": {
                "phpunit": [
                    "./vendor/phpunit/phpunit/phpunit --colors=always"
                ],
                "test-coverage": [
                    "php -dpcov.directory=. ./vendor/bin/phpunit --coverage-clover \"$COVERAGE_DIR/clover.xml\""
                ],
                "test-php": [
                    "@composer phpunit"
                ]
            },
            "license": [
                "GPL-2.0-or-later"
            ],
            "description": "Utilities, related with user roles and capabilities.",
            "transport-options": {
                "relative": true
            }
        },
        {
            "name": "automattic/jetpack-search",
            "version": "dev-master",
            "dist": {
                "type": "path",
                "url": "../../packages/search",
                "reference": "ff95c5de2b54e36f93995505ebf61c60376293ce"
            },
            "require": {
                "automattic/jetpack-assets": "^1.17",
                "automattic/jetpack-config": "^1.9",
                "automattic/jetpack-connection": "^1.40",
                "automattic/jetpack-constants": "^1.6",
                "automattic/jetpack-status": "^1.13"
            },
            "require-dev": {
                "automattic/jetpack-changelogger": "^3.1",
                "automattic/wordbless": "0.3.1",
                "yoast/phpunit-polyfills": "1.0.3"
            },
            "type": "jetpack-library",
            "extra": {
                "autotagger": true,
                "mirror-repo": "Automattic/jetpack-search",
                "textdomain": "jetpack-search-pkg",
                "changelogger": {
                    "link-template": "https://github.com/Automattic/jetpack-search/compare/v${old}...v${new}"
                },
                "branch-alias": {
                    "dev-master": "0.13.x-dev"
                },
                "version-constants": {
                    "::VERSION": "src/class-package.php"
                }
            },
            "autoload": {
                "classmap": [
                    "src/"
                ]
            },
            "scripts": {
                "build": [
                    "Composer\\Config::disableProcessTimeout",
                    "pnpm run build"
                ],
                "build-development": [
                    "pnpm run build-development"
                ],
                "build-production": [
                    "pnpm run build-production"
                ],
                "phpunit": [
                    "./vendor/phpunit/phpunit/phpunit --colors=always"
                ],
                "test-coverage": [
                    "php -dpcov.directory=. ./vendor/bin/phpunit --coverage-clover \"$COVERAGE_DIR/clover.xml\""
                ],
                "test-js": [
                    "pnpm run test"
                ],
                "test-php": [
                    "@composer phpunit"
                ],
                "post-update-cmd": [
                    "php -r \"copy('vendor/automattic/wordbless/src/dbless-wpdb.php', 'wordpress/wp-content/db.php');\""
                ],
                "watch": [
                    "Composer\\Config::disableProcessTimeout",
                    "pnpm run watch"
                ]
            },
            "license": [
                "GPL-2.0-or-later"
            ],
            "description": "Tools to assist with enabling cloud search for Jetpack sites.",
            "transport-options": {
                "relative": true
            }
        },
        {
            "name": "automattic/jetpack-status",
            "version": "dev-master",
            "dist": {
                "type": "path",
                "url": "../../packages/status",
                "reference": "68fea42eb08b33ca63325d953864d4455f833128"
            },
            "require": {
                "automattic/jetpack-constants": "^1.6"
            },
            "require-dev": {
                "automattic/jetpack-changelogger": "^3.1",
                "brain/monkey": "2.6.1",
                "yoast/phpunit-polyfills": "1.0.3"
            },
            "type": "jetpack-library",
            "extra": {
                "autotagger": true,
                "mirror-repo": "Automattic/jetpack-status",
                "changelogger": {
                    "link-template": "https://github.com/Automattic/jetpack-status/compare/v${old}...v${new}"
                },
                "branch-alias": {
                    "dev-master": "1.13.x-dev"
                }
            },
            "autoload": {
                "classmap": [
                    "src/"
                ]
            },
            "scripts": {
                "phpunit": [
                    "./vendor/phpunit/phpunit/phpunit --colors=always"
                ],
                "test-coverage": [
                    "php -dpcov.directory=. ./vendor/bin/phpunit --coverage-clover \"$COVERAGE_DIR/clover.xml\""
                ],
                "test-php": [
                    "@composer phpunit"
                ]
            },
            "license": [
                "GPL-2.0-or-later"
            ],
            "description": "Used to retrieve information about the current status of Jetpack and the site overall.",
            "transport-options": {
                "relative": true
            }
        },
        {
            "name": "automattic/jetpack-sync",
            "version": "dev-master",
            "dist": {
                "type": "path",
                "url": "../../packages/sync",
                "reference": "cc8164374248973872980e5d4e14d696de6d9c5b"
            },
            "require": {
                "automattic/jetpack-connection": "^1.40",
                "automattic/jetpack-constants": "^1.6",
                "automattic/jetpack-identity-crisis": "^0.8",
                "automattic/jetpack-password-checker": "^0.2",
                "automattic/jetpack-roles": "^1.4",
                "automattic/jetpack-status": "^1.13"
            },
            "require-dev": {
                "automattic/jetpack-changelogger": "^3.1",
                "automattic/wordbless": "@dev",
                "yoast/phpunit-polyfills": "1.0.3"
            },
            "type": "jetpack-library",
            "extra": {
                "autotagger": true,
                "mirror-repo": "Automattic/jetpack-sync",
                "textdomain": "jetpack-sync",
                "version-constants": {
                    "::PACKAGE_VERSION": "src/class-package-version.php"
                },
                "changelogger": {
                    "link-template": "https://github.com/Automattic/jetpack-sync/compare/v${old}...v${new}"
                },
                "branch-alias": {
                    "dev-master": "1.32.x-dev"
                }
            },
            "autoload": {
                "classmap": [
                    "src/"
                ]
            },
            "scripts": {
                "phpunit": [
                    "./vendor/phpunit/phpunit/phpunit --colors=always"
                ],
                "test-coverage": [
                    "php -dpcov.directory=. ./vendor/bin/phpunit --coverage-clover \"$COVERAGE_DIR/clover.xml\""
                ],
                "test-php": [
                    "@composer phpunit"
                ],
                "post-update-cmd": [
                    "php -r \"copy('vendor/automattic/wordbless/src/dbless-wpdb.php', 'wordpress/wp-content/db.php');\""
                ]
            },
            "license": [
                "GPL-2.0-or-later"
            ],
            "description": "Everything needed to allow syncing to the WP.com infrastructure.",
            "transport-options": {
                "relative": true
            }
        },
        {
            "name": "automattic/jetpack-waf",
            "version": "dev-master",
            "dist": {
                "type": "path",
                "url": "../../packages/waf",
                "reference": "84e6655eb1373cce6e59dd3b8add1feb9d49950e"
            },
            "require": {
                "wikimedia/aho-corasick": "^1.0"
            },
            "require-dev": {
                "automattic/jetpack-changelogger": "^3.1",
                "yoast/phpunit-polyfills": "1.0.3"
            },
            "type": "jetpack-library",
            "extra": {
                "autotagger": true,
                "mirror-repo": "Automattic/jetpack-waf",
                "textdomain": "jetpack-waf",
                "changelogger": {
                    "link-template": "https://github.com/Automattic/jetpack-waf/compare/v${old}...v${new}"
                },
                "branch-alias": {
                    "dev-master": "0.6.x-dev"
                }
            },
            "autoload": {
                "files": [
                    "actions.php",
                    "cli.php"
                ],
                "classmap": [
                    "src/"
                ]
            },
            "scripts": {
                "phpunit": [
                    "./vendor/phpunit/phpunit/phpunit --colors=always"
                ],
                "test-coverage": [
                    "php -dpcov.directory=. ./vendor/bin/phpunit --coverage-clover \"$COVERAGE_DIR/clover.xml\""
                ],
                "test-coverage-html": [
                    "php -dpcov.directory=. ./vendor/bin/phpunit --coverage-html ./coverage"
                ],
                "test-php": [
                    "@composer phpunit"
                ]
            },
            "license": [
                "GPL-2.0-or-later"
            ],
            "description": "Tools to assist with the Jetpack Web Application Firewall",
            "transport-options": {
                "relative": true
            }
        },
        {
            "name": "automattic/jetpack-wordads",
            "version": "dev-master",
            "dist": {
                "type": "path",
                "url": "../../packages/wordads",
                "reference": "73819e11c59026abcd61d434e11bd13b5cf9cc0c"
            },
            "require": {
                "automattic/jetpack-assets": "^1.17",
                "automattic/jetpack-config": "^1.9",
                "automattic/jetpack-connection": "^1.40",
                "automattic/jetpack-constants": "^1.6",
                "automattic/jetpack-status": "^1.13"
            },
            "require-dev": {
                "automattic/jetpack-changelogger": "^3.1",
                "yoast/phpunit-polyfills": "1.0.3"
            },
            "type": "jetpack-library",
            "extra": {
                "mirror-repo": "Automattic/jetpack-wordads",
                "changelogger": {
                    "link-template": "https://github.com/Automattic/jetpack-wordads/compare/v${old}...v${new}"
                },
                "autotagger": true,
                "branch-alias": {
                    "dev-master": "0.2.x-dev"
                },
                "textdomain": "jetpack-wordads",
                "version-constants": {
                    "::VERSION": "src/class-package.php"
                }
            },
            "autoload": {
                "classmap": [
                    "src/"
                ]
            },
            "scripts": {
                "build": [
                    "Composer\\Config::disableProcessTimeout",
                    "pnpm run build"
                ],
                "build-development": [
                    "pnpm run build-development"
                ],
                "build-production": [
                    "pnpm run build-production"
                ],
                "phpunit": [
                    "./vendor/phpunit/phpunit/phpunit --colors=always"
                ],
                "test-coverage": [
                    "php -dpcov.directory=. ./vendor/bin/phpunit --coverage-clover \"$COVERAGE_DIR/clover.xml\""
                ],
                "test-js": [
                    "pnpm run test"
                ],
                "test-php": [
                    "@composer phpunit"
                ],
                "watch": [
                    "Composer\\Config::disableProcessTimeout",
                    "pnpm run watch"
                ]
            },
            "license": [
                "GPL-2.0-or-later"
            ],
            "description": "Earn income by allowing Jetpack to display high quality ads.",
            "transport-options": {
                "relative": true
            }
        },
        {
            "name": "nojimage/twitter-text-php",
            "version": "v3.1.2",
            "source": {
                "type": "git",
                "url": "https://github.com/nojimage/twitter-text-php.git",
                "reference": "979bcf6a92d543b61588c7c0c0a87d0eb473d8f6"
            },
            "dist": {
                "type": "zip",
                "url": "https://api.github.com/repos/nojimage/twitter-text-php/zipball/979bcf6a92d543b61588c7c0c0a87d0eb473d8f6",
                "reference": "979bcf6a92d543b61588c7c0c0a87d0eb473d8f6",
                "shasum": ""
            },
            "require": {
                "ext-intl": "*",
                "ext-mbstring": "*",
                "php": ">=5.3.3"
            },
            "require-dev": {
                "ext-json": "*",
                "phpunit/phpunit": "4.8.*|5.7.*|6.5.*",
                "symfony/yaml": "^2.6.0|^3.4.0|^4.4.0|^5.0.0",
                "twitter/twitter-text": "^3.0.0"
            },
            "type": "library",
            "autoload": {
                "psr-0": {
                    "Twitter\\Text\\": "lib/"
                }
            },
            "notification-url": "https://packagist.org/downloads/",
            "license": [
                "Apache-2.0"
            ],
            "authors": [
                {
                    "name": "Matt Sanford",
                    "email": "matt@mzsanford.com",
                    "homepage": "http://mzsanford.com"
                },
                {
                    "name": "Mike Cochrane",
                    "email": "mikec@mikenz.geek.nz",
                    "homepage": "http://mikenz.geek.nz"
                },
                {
                    "name": "Nick Pope",
                    "email": "git@nickpope.me.uk",
                    "homepage": "http://www.nickpope.me.uk"
                },
                {
                    "name": "Takashi Nojima",
                    "homepage": "http://php-tips.com"
                }
            ],
            "description": "A library of PHP classes that provide auto-linking and extraction of usernames, lists, hashtags and URLs from tweets.",
            "homepage": "https://github.com/nojimage/twitter-text-php",
            "keywords": [
                "autolink",
                "extract",
                "text",
                "twitter"
            ],
            "support": {
                "issues": "https://github.com/nojimage/twitter-text-php/issues",
                "source": "https://github.com/nojimage/twitter-text-php/tree/v3.1.2"
            },
            "time": "2021-03-18T11:38:53+00:00"
        },
        {
            "name": "wikimedia/aho-corasick",
            "version": "v1.0.1",
            "source": {
                "type": "git",
                "url": "https://github.com/wikimedia/AhoCorasick.git",
                "reference": "2f3a1bd765913637a66eade658d11d82f0e551be"
            },
            "dist": {
                "type": "zip",
                "url": "https://api.github.com/repos/wikimedia/AhoCorasick/zipball/2f3a1bd765913637a66eade658d11d82f0e551be",
                "reference": "2f3a1bd765913637a66eade658d11d82f0e551be",
                "shasum": ""
            },
            "require": {
                "php": ">=5.5.9"
            },
            "require-dev": {
                "jakub-onderka/php-console-highlighter": "0.3.2",
                "jakub-onderka/php-parallel-lint": "1.0.0",
                "mediawiki/mediawiki-codesniffer": "18.0.0",
                "mediawiki/minus-x": "0.3.1",
                "phpunit/phpunit": "4.8.36 || ^6.5"
            },
            "type": "library",
            "autoload": {
                "classmap": [
                    "src/"
                ]
            },
            "notification-url": "https://packagist.org/downloads/",
            "license": [
                "Apache-2.0"
            ],
            "authors": [
                {
                    "name": "Ori Livneh",
                    "email": "ori@wikimedia.org"
                }
            ],
            "description": "An implementation of the Aho-Corasick string matching algorithm.",
            "homepage": "https://gerrit.wikimedia.org/g/AhoCorasick",
            "keywords": [
                "ahocorasick",
                "matcher"
            ],
            "support": {
                "source": "https://github.com/wikimedia/AhoCorasick/tree/v1.0.1"
            },
            "time": "2018-05-01T18:13:32+00:00"
        }
    ],
    "packages-dev": [
        {
            "name": "antecedent/patchwork",
            "version": "2.1.21",
            "source": {
                "type": "git",
                "url": "https://github.com/antecedent/patchwork.git",
                "reference": "25c1fa0cd9a6e6d0d13863d8df8f050b6733f16d"
            },
            "dist": {
                "type": "zip",
                "url": "https://api.github.com/repos/antecedent/patchwork/zipball/25c1fa0cd9a6e6d0d13863d8df8f050b6733f16d",
                "reference": "25c1fa0cd9a6e6d0d13863d8df8f050b6733f16d",
                "shasum": ""
            },
            "require": {
                "php": ">=5.4.0"
            },
            "require-dev": {
                "phpunit/phpunit": ">=4"
            },
            "type": "library",
            "notification-url": "https://packagist.org/downloads/",
            "license": [
                "MIT"
            ],
            "authors": [
                {
                    "name": "Ignas Rudaitis",
                    "email": "ignas.rudaitis@gmail.com"
                }
            ],
            "description": "Method redefinition (monkey-patching) functionality for PHP.",
            "homepage": "http://patchwork2.org/",
            "keywords": [
                "aop",
                "aspect",
                "interception",
                "monkeypatching",
                "redefinition",
                "runkit",
                "testing"
            ],
            "support": {
                "issues": "https://github.com/antecedent/patchwork/issues",
                "source": "https://github.com/antecedent/patchwork/tree/2.1.21"
            },
            "time": "2022-02-07T07:28:34+00:00"
        },
        {
            "name": "automattic/jetpack-changelogger",
            "version": "dev-master",
            "dist": {
                "type": "path",
                "url": "../../packages/changelogger",
                "reference": "7818e70646db9201be1957b342f0f13449bf2c45"
            },
            "require": {
                "php": ">=5.6",
                "symfony/console": "^3.4 || ^5.2",
                "symfony/process": "^3.4 || ^5.2",
                "wikimedia/at-ease": "^1.2 || ^2.0"
            },
            "require-dev": {
                "wikimedia/testing-access-wrapper": "^1.0 || ^2.0",
                "yoast/phpunit-polyfills": "1.0.3"
            },
            "bin": [
                "bin/changelogger"
            ],
            "type": "project",
            "extra": {
                "autotagger": true,
                "branch-alias": {
                    "dev-master": "3.1.x-dev"
                },
                "mirror-repo": "Automattic/jetpack-changelogger",
                "version-constants": {
                    "::VERSION": "src/Application.php"
                },
                "changelogger": {
                    "link-template": "https://github.com/Automattic/jetpack-changelogger/compare/${old}...${new}"
                }
            },
            "autoload": {
                "psr-4": {
                    "Automattic\\Jetpack\\Changelogger\\": "src",
                    "Automattic\\Jetpack\\Changelog\\": "lib"
                }
            },
            "autoload-dev": {
                "psr-4": {
                    "Automattic\\Jetpack\\Changelogger\\Tests\\": "tests/php/includes/src",
                    "Automattic\\Jetpack\\Changelog\\Tests\\": "tests/php/includes/lib"
                }
            },
            "scripts": {
                "phpunit": [
                    "./vendor/phpunit/phpunit/phpunit --colors=always"
                ],
                "test-coverage": [
                    "php -dpcov.directory=. ./vendor/bin/phpunit --coverage-clover \"$COVERAGE_DIR/clover.xml\""
                ],
                "test-php": [
                    "@composer phpunit"
                ],
                "post-install-cmd": [
                    "[ -e vendor/bin/changelogger ] || { cd vendor/bin && ln -s ../../bin/changelogger; }"
                ],
                "post-update-cmd": [
                    "[ -e vendor/bin/changelogger ] || { cd vendor/bin && ln -s ../../bin/changelogger; }"
                ]
            },
            "license": [
                "GPL-2.0-or-later"
            ],
            "description": "Jetpack Changelogger tool. Allows for managing changelogs by dropping change files into a changelog directory with each PR.",
            "transport-options": {
                "relative": true
            }
        },
        {
            "name": "doctrine/instantiator",
            "version": "1.4.1",
            "source": {
                "type": "git",
                "url": "https://github.com/doctrine/instantiator.git",
                "reference": "10dcfce151b967d20fde1b34ae6640712c3891bc"
            },
            "dist": {
                "type": "zip",
                "url": "https://api.github.com/repos/doctrine/instantiator/zipball/10dcfce151b967d20fde1b34ae6640712c3891bc",
                "reference": "10dcfce151b967d20fde1b34ae6640712c3891bc",
                "shasum": ""
            },
            "require": {
                "php": "^7.1 || ^8.0"
            },
            "require-dev": {
                "doctrine/coding-standard": "^9",
                "ext-pdo": "*",
                "ext-phar": "*",
                "phpbench/phpbench": "^0.16 || ^1",
                "phpstan/phpstan": "^1.4",
                "phpstan/phpstan-phpunit": "^1",
                "phpunit/phpunit": "^7.5 || ^8.5 || ^9.5",
                "vimeo/psalm": "^4.22"
            },
            "type": "library",
            "autoload": {
                "psr-4": {
                    "Doctrine\\Instantiator\\": "src/Doctrine/Instantiator/"
                }
            },
            "notification-url": "https://packagist.org/downloads/",
            "license": [
                "MIT"
            ],
            "authors": [
                {
                    "name": "Marco Pivetta",
                    "email": "ocramius@gmail.com",
                    "homepage": "https://ocramius.github.io/"
                }
            ],
            "description": "A small, lightweight utility to instantiate objects in PHP without invoking their constructors",
            "homepage": "https://www.doctrine-project.org/projects/instantiator.html",
            "keywords": [
                "constructor",
                "instantiate"
            ],
            "support": {
                "issues": "https://github.com/doctrine/instantiator/issues",
                "source": "https://github.com/doctrine/instantiator/tree/1.4.1"
            },
            "funding": [
                {
                    "url": "https://www.doctrine-project.org/sponsorship.html",
                    "type": "custom"
                },
                {
                    "url": "https://www.patreon.com/phpdoctrine",
                    "type": "patreon"
                },
                {
                    "url": "https://tidelift.com/funding/github/packagist/doctrine%2Finstantiator",
                    "type": "tidelift"
                }
            ],
            "time": "2022-03-03T08:28:38+00:00"
        },
        {
            "name": "johnkary/phpunit-speedtrap",
            "version": "v4.0.0",
            "source": {
                "type": "git",
                "url": "https://github.com/johnkary/phpunit-speedtrap.git",
                "reference": "5f9b160eac87e975f1c6ca9faee5125f0616fba3"
            },
            "dist": {
                "type": "zip",
                "url": "https://api.github.com/repos/johnkary/phpunit-speedtrap/zipball/5f9b160eac87e975f1c6ca9faee5125f0616fba3",
                "reference": "5f9b160eac87e975f1c6ca9faee5125f0616fba3",
                "shasum": ""
            },
            "require": {
                "php": ">=7.1",
                "phpunit/phpunit": "^7.0 || ^8.0 || ^9.0"
            },
            "type": "library",
            "extra": {
                "branch-alias": {
                    "dev-master": "4.0-dev"
                }
            },
            "autoload": {
                "psr-4": {
                    "JohnKary\\PHPUnit\\Listener\\": "src/"
                }
            },
            "notification-url": "https://packagist.org/downloads/",
            "license": [
                "MIT"
            ],
            "authors": [
                {
                    "name": "John Kary",
                    "email": "john@johnkary.net"
                }
            ],
            "description": "Find and report on slow tests in your PHPUnit test suite",
            "homepage": "https://github.com/johnkary/phpunit-speedtrap",
            "keywords": [
                "phpunit",
                "profile",
                "slow"
            ],
            "support": {
                "issues": "https://github.com/johnkary/phpunit-speedtrap/issues",
                "source": "https://github.com/johnkary/phpunit-speedtrap/tree/v4.0.0"
            },
            "time": "2021-05-03T02:37:05+00:00"
        },
        {
            "name": "myclabs/deep-copy",
            "version": "1.11.0",
            "source": {
                "type": "git",
                "url": "https://github.com/myclabs/DeepCopy.git",
                "reference": "14daed4296fae74d9e3201d2c4925d1acb7aa614"
            },
            "dist": {
                "type": "zip",
                "url": "https://api.github.com/repos/myclabs/DeepCopy/zipball/14daed4296fae74d9e3201d2c4925d1acb7aa614",
                "reference": "14daed4296fae74d9e3201d2c4925d1acb7aa614",
                "shasum": ""
            },
            "require": {
                "php": "^7.1 || ^8.0"
            },
            "conflict": {
                "doctrine/collections": "<1.6.8",
                "doctrine/common": "<2.13.3 || >=3,<3.2.2"
            },
            "require-dev": {
                "doctrine/collections": "^1.6.8",
                "doctrine/common": "^2.13.3 || ^3.2.2",
                "phpunit/phpunit": "^7.5.20 || ^8.5.23 || ^9.5.13"
            },
            "type": "library",
            "autoload": {
                "files": [
                    "src/DeepCopy/deep_copy.php"
                ],
                "psr-4": {
                    "DeepCopy\\": "src/DeepCopy/"
                }
            },
            "notification-url": "https://packagist.org/downloads/",
            "license": [
                "MIT"
            ],
            "description": "Create deep copies (clones) of your objects",
            "keywords": [
                "clone",
                "copy",
                "duplicate",
                "object",
                "object graph"
            ],
            "support": {
                "issues": "https://github.com/myclabs/DeepCopy/issues",
                "source": "https://github.com/myclabs/DeepCopy/tree/1.11.0"
            },
            "funding": [
                {
                    "url": "https://tidelift.com/funding/github/packagist/myclabs/deep-copy",
                    "type": "tidelift"
                }
            ],
            "time": "2022-03-03T13:19:32+00:00"
        },
        {
            "name": "nikic/php-parser",
            "version": "v4.13.2",
            "source": {
                "type": "git",
                "url": "https://github.com/nikic/PHP-Parser.git",
                "reference": "210577fe3cf7badcc5814d99455df46564f3c077"
            },
            "dist": {
                "type": "zip",
                "url": "https://api.github.com/repos/nikic/PHP-Parser/zipball/210577fe3cf7badcc5814d99455df46564f3c077",
                "reference": "210577fe3cf7badcc5814d99455df46564f3c077",
                "shasum": ""
            },
            "require": {
                "ext-tokenizer": "*",
                "php": ">=7.0"
            },
            "require-dev": {
                "ircmaxell/php-yacc": "^0.0.7",
                "phpunit/phpunit": "^6.5 || ^7.0 || ^8.0 || ^9.0"
            },
            "bin": [
                "bin/php-parse"
            ],
            "type": "library",
            "extra": {
                "branch-alias": {
                    "dev-master": "4.9-dev"
                }
            },
            "autoload": {
                "psr-4": {
                    "PhpParser\\": "lib/PhpParser"
                }
            },
            "notification-url": "https://packagist.org/downloads/",
            "license": [
                "BSD-3-Clause"
            ],
            "authors": [
                {
                    "name": "Nikita Popov"
                }
            ],
            "description": "A PHP parser written in PHP",
            "keywords": [
                "parser",
                "php"
            ],
            "support": {
                "issues": "https://github.com/nikic/PHP-Parser/issues",
                "source": "https://github.com/nikic/PHP-Parser/tree/v4.13.2"
            },
            "time": "2021-11-30T19:35:32+00:00"
        },
        {
            "name": "phar-io/manifest",
            "version": "2.0.3",
            "source": {
                "type": "git",
                "url": "https://github.com/phar-io/manifest.git",
                "reference": "97803eca37d319dfa7826cc2437fc020857acb53"
            },
            "dist": {
                "type": "zip",
                "url": "https://api.github.com/repos/phar-io/manifest/zipball/97803eca37d319dfa7826cc2437fc020857acb53",
                "reference": "97803eca37d319dfa7826cc2437fc020857acb53",
                "shasum": ""
            },
            "require": {
                "ext-dom": "*",
                "ext-phar": "*",
                "ext-xmlwriter": "*",
                "phar-io/version": "^3.0.1",
                "php": "^7.2 || ^8.0"
            },
            "type": "library",
            "extra": {
                "branch-alias": {
                    "dev-master": "2.0.x-dev"
                }
            },
            "autoload": {
                "classmap": [
                    "src/"
                ]
            },
            "notification-url": "https://packagist.org/downloads/",
            "license": [
                "BSD-3-Clause"
            ],
            "authors": [
                {
                    "name": "Arne Blankerts",
                    "email": "arne@blankerts.de",
                    "role": "Developer"
                },
                {
                    "name": "Sebastian Heuer",
                    "email": "sebastian@phpeople.de",
                    "role": "Developer"
                },
                {
                    "name": "Sebastian Bergmann",
                    "email": "sebastian@phpunit.de",
                    "role": "Developer"
                }
            ],
            "description": "Component for reading phar.io manifest information from a PHP Archive (PHAR)",
            "support": {
                "issues": "https://github.com/phar-io/manifest/issues",
                "source": "https://github.com/phar-io/manifest/tree/2.0.3"
            },
            "time": "2021-07-20T11:28:43+00:00"
        },
        {
            "name": "phar-io/version",
            "version": "3.2.1",
            "source": {
                "type": "git",
                "url": "https://github.com/phar-io/version.git",
                "reference": "4f7fd7836c6f332bb2933569e566a0d6c4cbed74"
            },
            "dist": {
                "type": "zip",
                "url": "https://api.github.com/repos/phar-io/version/zipball/4f7fd7836c6f332bb2933569e566a0d6c4cbed74",
                "reference": "4f7fd7836c6f332bb2933569e566a0d6c4cbed74",
                "shasum": ""
            },
            "require": {
                "php": "^7.2 || ^8.0"
            },
            "type": "library",
            "autoload": {
                "classmap": [
                    "src/"
                ]
            },
            "notification-url": "https://packagist.org/downloads/",
            "license": [
                "BSD-3-Clause"
            ],
            "authors": [
                {
                    "name": "Arne Blankerts",
                    "email": "arne@blankerts.de",
                    "role": "Developer"
                },
                {
                    "name": "Sebastian Heuer",
                    "email": "sebastian@phpeople.de",
                    "role": "Developer"
                },
                {
                    "name": "Sebastian Bergmann",
                    "email": "sebastian@phpunit.de",
                    "role": "Developer"
                }
            ],
            "description": "Library for handling version information and constraints",
            "support": {
                "issues": "https://github.com/phar-io/version/issues",
                "source": "https://github.com/phar-io/version/tree/3.2.1"
            },
            "time": "2022-02-21T01:04:05+00:00"
        },
        {
            "name": "phpdocumentor/reflection-common",
            "version": "2.2.0",
            "source": {
                "type": "git",
                "url": "https://github.com/phpDocumentor/ReflectionCommon.git",
                "reference": "1d01c49d4ed62f25aa84a747ad35d5a16924662b"
            },
            "dist": {
                "type": "zip",
                "url": "https://api.github.com/repos/phpDocumentor/ReflectionCommon/zipball/1d01c49d4ed62f25aa84a747ad35d5a16924662b",
                "reference": "1d01c49d4ed62f25aa84a747ad35d5a16924662b",
                "shasum": ""
            },
            "require": {
                "php": "^7.2 || ^8.0"
            },
            "type": "library",
            "extra": {
                "branch-alias": {
                    "dev-2.x": "2.x-dev"
                }
            },
            "autoload": {
                "psr-4": {
                    "phpDocumentor\\Reflection\\": "src/"
                }
            },
            "notification-url": "https://packagist.org/downloads/",
            "license": [
                "MIT"
            ],
            "authors": [
                {
                    "name": "Jaap van Otterdijk",
                    "email": "opensource@ijaap.nl"
                }
            ],
            "description": "Common reflection classes used by phpdocumentor to reflect the code structure",
            "homepage": "http://www.phpdoc.org",
            "keywords": [
                "FQSEN",
                "phpDocumentor",
                "phpdoc",
                "reflection",
                "static analysis"
            ],
            "support": {
                "issues": "https://github.com/phpDocumentor/ReflectionCommon/issues",
                "source": "https://github.com/phpDocumentor/ReflectionCommon/tree/2.x"
            },
            "time": "2020-06-27T09:03:43+00:00"
        },
        {
            "name": "phpdocumentor/reflection-docblock",
            "version": "5.3.0",
            "source": {
                "type": "git",
                "url": "https://github.com/phpDocumentor/ReflectionDocBlock.git",
                "reference": "622548b623e81ca6d78b721c5e029f4ce664f170"
            },
            "dist": {
                "type": "zip",
                "url": "https://api.github.com/repos/phpDocumentor/ReflectionDocBlock/zipball/622548b623e81ca6d78b721c5e029f4ce664f170",
                "reference": "622548b623e81ca6d78b721c5e029f4ce664f170",
                "shasum": ""
            },
            "require": {
                "ext-filter": "*",
                "php": "^7.2 || ^8.0",
                "phpdocumentor/reflection-common": "^2.2",
                "phpdocumentor/type-resolver": "^1.3",
                "webmozart/assert": "^1.9.1"
            },
            "require-dev": {
                "mockery/mockery": "~1.3.2",
                "psalm/phar": "^4.8"
            },
            "type": "library",
            "extra": {
                "branch-alias": {
                    "dev-master": "5.x-dev"
                }
            },
            "autoload": {
                "psr-4": {
                    "phpDocumentor\\Reflection\\": "src"
                }
            },
            "notification-url": "https://packagist.org/downloads/",
            "license": [
                "MIT"
            ],
            "authors": [
                {
                    "name": "Mike van Riel",
                    "email": "me@mikevanriel.com"
                },
                {
                    "name": "Jaap van Otterdijk",
                    "email": "account@ijaap.nl"
                }
            ],
            "description": "With this component, a library can provide support for annotations via DocBlocks or otherwise retrieve information that is embedded in a DocBlock.",
            "support": {
                "issues": "https://github.com/phpDocumentor/ReflectionDocBlock/issues",
                "source": "https://github.com/phpDocumentor/ReflectionDocBlock/tree/5.3.0"
            },
            "time": "2021-10-19T17:43:47+00:00"
        },
        {
            "name": "phpdocumentor/type-resolver",
            "version": "1.6.1",
            "source": {
                "type": "git",
                "url": "https://github.com/phpDocumentor/TypeResolver.git",
                "reference": "77a32518733312af16a44300404e945338981de3"
            },
            "dist": {
                "type": "zip",
                "url": "https://api.github.com/repos/phpDocumentor/TypeResolver/zipball/77a32518733312af16a44300404e945338981de3",
                "reference": "77a32518733312af16a44300404e945338981de3",
                "shasum": ""
            },
            "require": {
                "php": "^7.2 || ^8.0",
                "phpdocumentor/reflection-common": "^2.0"
            },
            "require-dev": {
                "ext-tokenizer": "*",
                "psalm/phar": "^4.8"
            },
            "type": "library",
            "extra": {
                "branch-alias": {
                    "dev-1.x": "1.x-dev"
                }
            },
            "autoload": {
                "psr-4": {
                    "phpDocumentor\\Reflection\\": "src"
                }
            },
            "notification-url": "https://packagist.org/downloads/",
            "license": [
                "MIT"
            ],
            "authors": [
                {
                    "name": "Mike van Riel",
                    "email": "me@mikevanriel.com"
                }
            ],
            "description": "A PSR-5 based resolver of Class names, Types and Structural Element Names",
            "support": {
                "issues": "https://github.com/phpDocumentor/TypeResolver/issues",
                "source": "https://github.com/phpDocumentor/TypeResolver/tree/1.6.1"
            },
            "time": "2022-03-15T21:29:03+00:00"
        },
        {
            "name": "phpspec/prophecy",
            "version": "v1.15.0",
            "source": {
                "type": "git",
                "url": "https://github.com/phpspec/prophecy.git",
                "reference": "bbcd7380b0ebf3961ee21409db7b38bc31d69a13"
            },
            "dist": {
                "type": "zip",
                "url": "https://api.github.com/repos/phpspec/prophecy/zipball/bbcd7380b0ebf3961ee21409db7b38bc31d69a13",
                "reference": "bbcd7380b0ebf3961ee21409db7b38bc31d69a13",
                "shasum": ""
            },
            "require": {
                "doctrine/instantiator": "^1.2",
                "php": "^7.2 || ~8.0, <8.2",
                "phpdocumentor/reflection-docblock": "^5.2",
                "sebastian/comparator": "^3.0 || ^4.0",
                "sebastian/recursion-context": "^3.0 || ^4.0"
            },
            "require-dev": {
                "phpspec/phpspec": "^6.0 || ^7.0",
                "phpunit/phpunit": "^8.0 || ^9.0"
            },
            "type": "library",
            "extra": {
                "branch-alias": {
                    "dev-master": "1.x-dev"
                }
            },
            "autoload": {
                "psr-4": {
                    "Prophecy\\": "src/Prophecy"
                }
            },
            "notification-url": "https://packagist.org/downloads/",
            "license": [
                "MIT"
            ],
            "authors": [
                {
                    "name": "Konstantin Kudryashov",
                    "email": "ever.zet@gmail.com",
                    "homepage": "http://everzet.com"
                },
                {
                    "name": "Marcello Duarte",
                    "email": "marcello.duarte@gmail.com"
                }
            ],
            "description": "Highly opinionated mocking framework for PHP 5.3+",
            "homepage": "https://github.com/phpspec/prophecy",
            "keywords": [
                "Double",
                "Dummy",
                "fake",
                "mock",
                "spy",
                "stub"
            ],
            "support": {
                "issues": "https://github.com/phpspec/prophecy/issues",
                "source": "https://github.com/phpspec/prophecy/tree/v1.15.0"
            },
            "time": "2021-12-08T12:19:24+00:00"
        },
        {
            "name": "phpunit/php-code-coverage",
            "version": "9.2.15",
            "source": {
                "type": "git",
                "url": "https://github.com/sebastianbergmann/php-code-coverage.git",
                "reference": "2e9da11878c4202f97915c1cb4bb1ca318a63f5f"
            },
            "dist": {
                "type": "zip",
                "url": "https://api.github.com/repos/sebastianbergmann/php-code-coverage/zipball/2e9da11878c4202f97915c1cb4bb1ca318a63f5f",
                "reference": "2e9da11878c4202f97915c1cb4bb1ca318a63f5f",
                "shasum": ""
            },
            "require": {
                "ext-dom": "*",
                "ext-libxml": "*",
                "ext-xmlwriter": "*",
                "nikic/php-parser": "^4.13.0",
                "php": ">=7.3",
                "phpunit/php-file-iterator": "^3.0.3",
                "phpunit/php-text-template": "^2.0.2",
                "sebastian/code-unit-reverse-lookup": "^2.0.2",
                "sebastian/complexity": "^2.0",
                "sebastian/environment": "^5.1.2",
                "sebastian/lines-of-code": "^1.0.3",
                "sebastian/version": "^3.0.1",
                "theseer/tokenizer": "^1.2.0"
            },
            "require-dev": {
                "phpunit/phpunit": "^9.3"
            },
            "suggest": {
                "ext-pcov": "*",
                "ext-xdebug": "*"
            },
            "type": "library",
            "extra": {
                "branch-alias": {
                    "dev-master": "9.2-dev"
                }
            },
            "autoload": {
                "classmap": [
                    "src/"
                ]
            },
            "notification-url": "https://packagist.org/downloads/",
            "license": [
                "BSD-3-Clause"
            ],
            "authors": [
                {
                    "name": "Sebastian Bergmann",
                    "email": "sebastian@phpunit.de",
                    "role": "lead"
                }
            ],
            "description": "Library that provides collection, processing, and rendering functionality for PHP code coverage information.",
            "homepage": "https://github.com/sebastianbergmann/php-code-coverage",
            "keywords": [
                "coverage",
                "testing",
                "xunit"
            ],
            "support": {
                "issues": "https://github.com/sebastianbergmann/php-code-coverage/issues",
                "source": "https://github.com/sebastianbergmann/php-code-coverage/tree/9.2.15"
            },
            "funding": [
                {
                    "url": "https://github.com/sebastianbergmann",
                    "type": "github"
                }
            ],
            "time": "2022-03-07T09:28:20+00:00"
        },
        {
            "name": "phpunit/php-file-iterator",
            "version": "3.0.6",
            "source": {
                "type": "git",
                "url": "https://github.com/sebastianbergmann/php-file-iterator.git",
                "reference": "cf1c2e7c203ac650e352f4cc675a7021e7d1b3cf"
            },
            "dist": {
                "type": "zip",
                "url": "https://api.github.com/repos/sebastianbergmann/php-file-iterator/zipball/cf1c2e7c203ac650e352f4cc675a7021e7d1b3cf",
                "reference": "cf1c2e7c203ac650e352f4cc675a7021e7d1b3cf",
                "shasum": ""
            },
            "require": {
                "php": ">=7.3"
            },
            "require-dev": {
                "phpunit/phpunit": "^9.3"
            },
            "type": "library",
            "extra": {
                "branch-alias": {
                    "dev-master": "3.0-dev"
                }
            },
            "autoload": {
                "classmap": [
                    "src/"
                ]
            },
            "notification-url": "https://packagist.org/downloads/",
            "license": [
                "BSD-3-Clause"
            ],
            "authors": [
                {
                    "name": "Sebastian Bergmann",
                    "email": "sebastian@phpunit.de",
                    "role": "lead"
                }
            ],
            "description": "FilterIterator implementation that filters files based on a list of suffixes.",
            "homepage": "https://github.com/sebastianbergmann/php-file-iterator/",
            "keywords": [
                "filesystem",
                "iterator"
            ],
            "support": {
                "issues": "https://github.com/sebastianbergmann/php-file-iterator/issues",
                "source": "https://github.com/sebastianbergmann/php-file-iterator/tree/3.0.6"
            },
            "funding": [
                {
                    "url": "https://github.com/sebastianbergmann",
                    "type": "github"
                }
            ],
            "time": "2021-12-02T12:48:52+00:00"
        },
        {
            "name": "phpunit/php-invoker",
            "version": "3.1.1",
            "source": {
                "type": "git",
                "url": "https://github.com/sebastianbergmann/php-invoker.git",
                "reference": "5a10147d0aaf65b58940a0b72f71c9ac0423cc67"
            },
            "dist": {
                "type": "zip",
                "url": "https://api.github.com/repos/sebastianbergmann/php-invoker/zipball/5a10147d0aaf65b58940a0b72f71c9ac0423cc67",
                "reference": "5a10147d0aaf65b58940a0b72f71c9ac0423cc67",
                "shasum": ""
            },
            "require": {
                "php": ">=7.3"
            },
            "require-dev": {
                "ext-pcntl": "*",
                "phpunit/phpunit": "^9.3"
            },
            "suggest": {
                "ext-pcntl": "*"
            },
            "type": "library",
            "extra": {
                "branch-alias": {
                    "dev-master": "3.1-dev"
                }
            },
            "autoload": {
                "classmap": [
                    "src/"
                ]
            },
            "notification-url": "https://packagist.org/downloads/",
            "license": [
                "BSD-3-Clause"
            ],
            "authors": [
                {
                    "name": "Sebastian Bergmann",
                    "email": "sebastian@phpunit.de",
                    "role": "lead"
                }
            ],
            "description": "Invoke callables with a timeout",
            "homepage": "https://github.com/sebastianbergmann/php-invoker/",
            "keywords": [
                "process"
            ],
            "support": {
                "issues": "https://github.com/sebastianbergmann/php-invoker/issues",
                "source": "https://github.com/sebastianbergmann/php-invoker/tree/3.1.1"
            },
            "funding": [
                {
                    "url": "https://github.com/sebastianbergmann",
                    "type": "github"
                }
            ],
            "time": "2020-09-28T05:58:55+00:00"
        },
        {
            "name": "phpunit/php-text-template",
            "version": "2.0.4",
            "source": {
                "type": "git",
                "url": "https://github.com/sebastianbergmann/php-text-template.git",
                "reference": "5da5f67fc95621df9ff4c4e5a84d6a8a2acf7c28"
            },
            "dist": {
                "type": "zip",
                "url": "https://api.github.com/repos/sebastianbergmann/php-text-template/zipball/5da5f67fc95621df9ff4c4e5a84d6a8a2acf7c28",
                "reference": "5da5f67fc95621df9ff4c4e5a84d6a8a2acf7c28",
                "shasum": ""
            },
            "require": {
                "php": ">=7.3"
            },
            "require-dev": {
                "phpunit/phpunit": "^9.3"
            },
            "type": "library",
            "extra": {
                "branch-alias": {
                    "dev-master": "2.0-dev"
                }
            },
            "autoload": {
                "classmap": [
                    "src/"
                ]
            },
            "notification-url": "https://packagist.org/downloads/",
            "license": [
                "BSD-3-Clause"
            ],
            "authors": [
                {
                    "name": "Sebastian Bergmann",
                    "email": "sebastian@phpunit.de",
                    "role": "lead"
                }
            ],
            "description": "Simple template engine.",
            "homepage": "https://github.com/sebastianbergmann/php-text-template/",
            "keywords": [
                "template"
            ],
            "support": {
                "issues": "https://github.com/sebastianbergmann/php-text-template/issues",
                "source": "https://github.com/sebastianbergmann/php-text-template/tree/2.0.4"
            },
            "funding": [
                {
                    "url": "https://github.com/sebastianbergmann",
                    "type": "github"
                }
            ],
            "time": "2020-10-26T05:33:50+00:00"
        },
        {
            "name": "phpunit/php-timer",
            "version": "5.0.3",
            "source": {
                "type": "git",
                "url": "https://github.com/sebastianbergmann/php-timer.git",
                "reference": "5a63ce20ed1b5bf577850e2c4e87f4aa902afbd2"
            },
            "dist": {
                "type": "zip",
                "url": "https://api.github.com/repos/sebastianbergmann/php-timer/zipball/5a63ce20ed1b5bf577850e2c4e87f4aa902afbd2",
                "reference": "5a63ce20ed1b5bf577850e2c4e87f4aa902afbd2",
                "shasum": ""
            },
            "require": {
                "php": ">=7.3"
            },
            "require-dev": {
                "phpunit/phpunit": "^9.3"
            },
            "type": "library",
            "extra": {
                "branch-alias": {
                    "dev-master": "5.0-dev"
                }
            },
            "autoload": {
                "classmap": [
                    "src/"
                ]
            },
            "notification-url": "https://packagist.org/downloads/",
            "license": [
                "BSD-3-Clause"
            ],
            "authors": [
                {
                    "name": "Sebastian Bergmann",
                    "email": "sebastian@phpunit.de",
                    "role": "lead"
                }
            ],
            "description": "Utility class for timing",
            "homepage": "https://github.com/sebastianbergmann/php-timer/",
            "keywords": [
                "timer"
            ],
            "support": {
                "issues": "https://github.com/sebastianbergmann/php-timer/issues",
                "source": "https://github.com/sebastianbergmann/php-timer/tree/5.0.3"
            },
            "funding": [
                {
                    "url": "https://github.com/sebastianbergmann",
                    "type": "github"
                }
            ],
            "time": "2020-10-26T13:16:10+00:00"
        },
        {
            "name": "phpunit/phpunit",
            "version": "9.5.20",
            "source": {
                "type": "git",
                "url": "https://github.com/sebastianbergmann/phpunit.git",
                "reference": "12bc8879fb65aef2138b26fc633cb1e3620cffba"
            },
            "dist": {
                "type": "zip",
                "url": "https://api.github.com/repos/sebastianbergmann/phpunit/zipball/12bc8879fb65aef2138b26fc633cb1e3620cffba",
                "reference": "12bc8879fb65aef2138b26fc633cb1e3620cffba",
                "shasum": ""
            },
            "require": {
                "doctrine/instantiator": "^1.3.1",
                "ext-dom": "*",
                "ext-json": "*",
                "ext-libxml": "*",
                "ext-mbstring": "*",
                "ext-xml": "*",
                "ext-xmlwriter": "*",
                "myclabs/deep-copy": "^1.10.1",
                "phar-io/manifest": "^2.0.3",
                "phar-io/version": "^3.0.2",
                "php": ">=7.3",
                "phpspec/prophecy": "^1.12.1",
                "phpunit/php-code-coverage": "^9.2.13",
                "phpunit/php-file-iterator": "^3.0.5",
                "phpunit/php-invoker": "^3.1.1",
                "phpunit/php-text-template": "^2.0.3",
                "phpunit/php-timer": "^5.0.2",
                "sebastian/cli-parser": "^1.0.1",
                "sebastian/code-unit": "^1.0.6",
                "sebastian/comparator": "^4.0.5",
                "sebastian/diff": "^4.0.3",
                "sebastian/environment": "^5.1.3",
                "sebastian/exporter": "^4.0.3",
                "sebastian/global-state": "^5.0.1",
                "sebastian/object-enumerator": "^4.0.3",
                "sebastian/resource-operations": "^3.0.3",
                "sebastian/type": "^3.0",
                "sebastian/version": "^3.0.2"
            },
            "require-dev": {
                "ext-pdo": "*",
                "phpspec/prophecy-phpunit": "^2.0.1"
            },
            "suggest": {
                "ext-soap": "*",
                "ext-xdebug": "*"
            },
            "bin": [
                "phpunit"
            ],
            "type": "library",
            "extra": {
                "branch-alias": {
                    "dev-master": "9.5-dev"
                }
            },
            "autoload": {
                "files": [
                    "src/Framework/Assert/Functions.php"
                ],
                "classmap": [
                    "src/"
                ]
            },
            "notification-url": "https://packagist.org/downloads/",
            "license": [
                "BSD-3-Clause"
            ],
            "authors": [
                {
                    "name": "Sebastian Bergmann",
                    "email": "sebastian@phpunit.de",
                    "role": "lead"
                }
            ],
            "description": "The PHP Unit Testing framework.",
            "homepage": "https://phpunit.de/",
            "keywords": [
                "phpunit",
                "testing",
                "xunit"
            ],
            "support": {
                "issues": "https://github.com/sebastianbergmann/phpunit/issues",
                "source": "https://github.com/sebastianbergmann/phpunit/tree/9.5.20"
            },
            "funding": [
                {
                    "url": "https://phpunit.de/sponsors.html",
                    "type": "custom"
                },
                {
                    "url": "https://github.com/sebastianbergmann",
                    "type": "github"
                }
            ],
            "time": "2022-04-01T12:37:26+00:00"
        },
        {
            "name": "psr/container",
            "version": "1.1.2",
            "source": {
                "type": "git",
                "url": "https://github.com/php-fig/container.git",
                "reference": "513e0666f7216c7459170d56df27dfcefe1689ea"
            },
            "dist": {
                "type": "zip",
                "url": "https://api.github.com/repos/php-fig/container/zipball/513e0666f7216c7459170d56df27dfcefe1689ea",
                "reference": "513e0666f7216c7459170d56df27dfcefe1689ea",
                "shasum": ""
            },
            "require": {
                "php": ">=7.4.0"
            },
            "type": "library",
            "autoload": {
                "psr-4": {
                    "Psr\\Container\\": "src/"
                }
            },
            "notification-url": "https://packagist.org/downloads/",
            "license": [
                "MIT"
            ],
            "authors": [
                {
                    "name": "PHP-FIG",
                    "homepage": "https://www.php-fig.org/"
                }
            ],
            "description": "Common Container Interface (PHP FIG PSR-11)",
            "homepage": "https://github.com/php-fig/container",
            "keywords": [
                "PSR-11",
                "container",
                "container-interface",
                "container-interop",
                "psr"
            ],
            "support": {
                "issues": "https://github.com/php-fig/container/issues",
                "source": "https://github.com/php-fig/container/tree/1.1.2"
            },
            "time": "2021-11-05T16:50:12+00:00"
        },
        {
            "name": "sebastian/cli-parser",
            "version": "1.0.1",
            "source": {
                "type": "git",
                "url": "https://github.com/sebastianbergmann/cli-parser.git",
                "reference": "442e7c7e687e42adc03470c7b668bc4b2402c0b2"
            },
            "dist": {
                "type": "zip",
                "url": "https://api.github.com/repos/sebastianbergmann/cli-parser/zipball/442e7c7e687e42adc03470c7b668bc4b2402c0b2",
                "reference": "442e7c7e687e42adc03470c7b668bc4b2402c0b2",
                "shasum": ""
            },
            "require": {
                "php": ">=7.3"
            },
            "require-dev": {
                "phpunit/phpunit": "^9.3"
            },
            "type": "library",
            "extra": {
                "branch-alias": {
                    "dev-master": "1.0-dev"
                }
            },
            "autoload": {
                "classmap": [
                    "src/"
                ]
            },
            "notification-url": "https://packagist.org/downloads/",
            "license": [
                "BSD-3-Clause"
            ],
            "authors": [
                {
                    "name": "Sebastian Bergmann",
                    "email": "sebastian@phpunit.de",
                    "role": "lead"
                }
            ],
            "description": "Library for parsing CLI options",
            "homepage": "https://github.com/sebastianbergmann/cli-parser",
            "support": {
                "issues": "https://github.com/sebastianbergmann/cli-parser/issues",
                "source": "https://github.com/sebastianbergmann/cli-parser/tree/1.0.1"
            },
            "funding": [
                {
                    "url": "https://github.com/sebastianbergmann",
                    "type": "github"
                }
            ],
            "time": "2020-09-28T06:08:49+00:00"
        },
        {
            "name": "sebastian/code-unit",
            "version": "1.0.8",
            "source": {
                "type": "git",
                "url": "https://github.com/sebastianbergmann/code-unit.git",
                "reference": "1fc9f64c0927627ef78ba436c9b17d967e68e120"
            },
            "dist": {
                "type": "zip",
                "url": "https://api.github.com/repos/sebastianbergmann/code-unit/zipball/1fc9f64c0927627ef78ba436c9b17d967e68e120",
                "reference": "1fc9f64c0927627ef78ba436c9b17d967e68e120",
                "shasum": ""
            },
            "require": {
                "php": ">=7.3"
            },
            "require-dev": {
                "phpunit/phpunit": "^9.3"
            },
            "type": "library",
            "extra": {
                "branch-alias": {
                    "dev-master": "1.0-dev"
                }
            },
            "autoload": {
                "classmap": [
                    "src/"
                ]
            },
            "notification-url": "https://packagist.org/downloads/",
            "license": [
                "BSD-3-Clause"
            ],
            "authors": [
                {
                    "name": "Sebastian Bergmann",
                    "email": "sebastian@phpunit.de",
                    "role": "lead"
                }
            ],
            "description": "Collection of value objects that represent the PHP code units",
            "homepage": "https://github.com/sebastianbergmann/code-unit",
            "support": {
                "issues": "https://github.com/sebastianbergmann/code-unit/issues",
                "source": "https://github.com/sebastianbergmann/code-unit/tree/1.0.8"
            },
            "funding": [
                {
                    "url": "https://github.com/sebastianbergmann",
                    "type": "github"
                }
            ],
            "time": "2020-10-26T13:08:54+00:00"
        },
        {
            "name": "sebastian/code-unit-reverse-lookup",
            "version": "2.0.3",
            "source": {
                "type": "git",
                "url": "https://github.com/sebastianbergmann/code-unit-reverse-lookup.git",
                "reference": "ac91f01ccec49fb77bdc6fd1e548bc70f7faa3e5"
            },
            "dist": {
                "type": "zip",
                "url": "https://api.github.com/repos/sebastianbergmann/code-unit-reverse-lookup/zipball/ac91f01ccec49fb77bdc6fd1e548bc70f7faa3e5",
                "reference": "ac91f01ccec49fb77bdc6fd1e548bc70f7faa3e5",
                "shasum": ""
            },
            "require": {
                "php": ">=7.3"
            },
            "require-dev": {
                "phpunit/phpunit": "^9.3"
            },
            "type": "library",
            "extra": {
                "branch-alias": {
                    "dev-master": "2.0-dev"
                }
            },
            "autoload": {
                "classmap": [
                    "src/"
                ]
            },
            "notification-url": "https://packagist.org/downloads/",
            "license": [
                "BSD-3-Clause"
            ],
            "authors": [
                {
                    "name": "Sebastian Bergmann",
                    "email": "sebastian@phpunit.de"
                }
            ],
            "description": "Looks up which function or method a line of code belongs to",
            "homepage": "https://github.com/sebastianbergmann/code-unit-reverse-lookup/",
            "support": {
                "issues": "https://github.com/sebastianbergmann/code-unit-reverse-lookup/issues",
                "source": "https://github.com/sebastianbergmann/code-unit-reverse-lookup/tree/2.0.3"
            },
            "funding": [
                {
                    "url": "https://github.com/sebastianbergmann",
                    "type": "github"
                }
            ],
            "time": "2020-09-28T05:30:19+00:00"
        },
        {
            "name": "sebastian/comparator",
            "version": "4.0.6",
            "source": {
                "type": "git",
                "url": "https://github.com/sebastianbergmann/comparator.git",
                "reference": "55f4261989e546dc112258c7a75935a81a7ce382"
            },
            "dist": {
                "type": "zip",
                "url": "https://api.github.com/repos/sebastianbergmann/comparator/zipball/55f4261989e546dc112258c7a75935a81a7ce382",
                "reference": "55f4261989e546dc112258c7a75935a81a7ce382",
                "shasum": ""
            },
            "require": {
                "php": ">=7.3",
                "sebastian/diff": "^4.0",
                "sebastian/exporter": "^4.0"
            },
            "require-dev": {
                "phpunit/phpunit": "^9.3"
            },
            "type": "library",
            "extra": {
                "branch-alias": {
                    "dev-master": "4.0-dev"
                }
            },
            "autoload": {
                "classmap": [
                    "src/"
                ]
            },
            "notification-url": "https://packagist.org/downloads/",
            "license": [
                "BSD-3-Clause"
            ],
            "authors": [
                {
                    "name": "Sebastian Bergmann",
                    "email": "sebastian@phpunit.de"
                },
                {
                    "name": "Jeff Welch",
                    "email": "whatthejeff@gmail.com"
                },
                {
                    "name": "Volker Dusch",
                    "email": "github@wallbash.com"
                },
                {
                    "name": "Bernhard Schussek",
                    "email": "bschussek@2bepublished.at"
                }
            ],
            "description": "Provides the functionality to compare PHP values for equality",
            "homepage": "https://github.com/sebastianbergmann/comparator",
            "keywords": [
                "comparator",
                "compare",
                "equality"
            ],
            "support": {
                "issues": "https://github.com/sebastianbergmann/comparator/issues",
                "source": "https://github.com/sebastianbergmann/comparator/tree/4.0.6"
            },
            "funding": [
                {
                    "url": "https://github.com/sebastianbergmann",
                    "type": "github"
                }
            ],
            "time": "2020-10-26T15:49:45+00:00"
        },
        {
            "name": "sebastian/complexity",
            "version": "2.0.2",
            "source": {
                "type": "git",
                "url": "https://github.com/sebastianbergmann/complexity.git",
                "reference": "739b35e53379900cc9ac327b2147867b8b6efd88"
            },
            "dist": {
                "type": "zip",
                "url": "https://api.github.com/repos/sebastianbergmann/complexity/zipball/739b35e53379900cc9ac327b2147867b8b6efd88",
                "reference": "739b35e53379900cc9ac327b2147867b8b6efd88",
                "shasum": ""
            },
            "require": {
                "nikic/php-parser": "^4.7",
                "php": ">=7.3"
            },
            "require-dev": {
                "phpunit/phpunit": "^9.3"
            },
            "type": "library",
            "extra": {
                "branch-alias": {
                    "dev-master": "2.0-dev"
                }
            },
            "autoload": {
                "classmap": [
                    "src/"
                ]
            },
            "notification-url": "https://packagist.org/downloads/",
            "license": [
                "BSD-3-Clause"
            ],
            "authors": [
                {
                    "name": "Sebastian Bergmann",
                    "email": "sebastian@phpunit.de",
                    "role": "lead"
                }
            ],
            "description": "Library for calculating the complexity of PHP code units",
            "homepage": "https://github.com/sebastianbergmann/complexity",
            "support": {
                "issues": "https://github.com/sebastianbergmann/complexity/issues",
                "source": "https://github.com/sebastianbergmann/complexity/tree/2.0.2"
            },
            "funding": [
                {
                    "url": "https://github.com/sebastianbergmann",
                    "type": "github"
                }
            ],
            "time": "2020-10-26T15:52:27+00:00"
        },
        {
            "name": "sebastian/diff",
            "version": "4.0.4",
            "source": {
                "type": "git",
                "url": "https://github.com/sebastianbergmann/diff.git",
                "reference": "3461e3fccc7cfdfc2720be910d3bd73c69be590d"
            },
            "dist": {
                "type": "zip",
                "url": "https://api.github.com/repos/sebastianbergmann/diff/zipball/3461e3fccc7cfdfc2720be910d3bd73c69be590d",
                "reference": "3461e3fccc7cfdfc2720be910d3bd73c69be590d",
                "shasum": ""
            },
            "require": {
                "php": ">=7.3"
            },
            "require-dev": {
                "phpunit/phpunit": "^9.3",
                "symfony/process": "^4.2 || ^5"
            },
            "type": "library",
            "extra": {
                "branch-alias": {
                    "dev-master": "4.0-dev"
                }
            },
            "autoload": {
                "classmap": [
                    "src/"
                ]
            },
            "notification-url": "https://packagist.org/downloads/",
            "license": [
                "BSD-3-Clause"
            ],
            "authors": [
                {
                    "name": "Sebastian Bergmann",
                    "email": "sebastian@phpunit.de"
                },
                {
                    "name": "Kore Nordmann",
                    "email": "mail@kore-nordmann.de"
                }
            ],
            "description": "Diff implementation",
            "homepage": "https://github.com/sebastianbergmann/diff",
            "keywords": [
                "diff",
                "udiff",
                "unidiff",
                "unified diff"
            ],
            "support": {
                "issues": "https://github.com/sebastianbergmann/diff/issues",
                "source": "https://github.com/sebastianbergmann/diff/tree/4.0.4"
            },
            "funding": [
                {
                    "url": "https://github.com/sebastianbergmann",
                    "type": "github"
                }
            ],
            "time": "2020-10-26T13:10:38+00:00"
        },
        {
            "name": "sebastian/environment",
            "version": "5.1.4",
            "source": {
                "type": "git",
                "url": "https://github.com/sebastianbergmann/environment.git",
                "reference": "1b5dff7bb151a4db11d49d90e5408e4e938270f7"
            },
            "dist": {
                "type": "zip",
                "url": "https://api.github.com/repos/sebastianbergmann/environment/zipball/1b5dff7bb151a4db11d49d90e5408e4e938270f7",
                "reference": "1b5dff7bb151a4db11d49d90e5408e4e938270f7",
                "shasum": ""
            },
            "require": {
                "php": ">=7.3"
            },
            "require-dev": {
                "phpunit/phpunit": "^9.3"
            },
            "suggest": {
                "ext-posix": "*"
            },
            "type": "library",
            "extra": {
                "branch-alias": {
                    "dev-master": "5.1-dev"
                }
            },
            "autoload": {
                "classmap": [
                    "src/"
                ]
            },
            "notification-url": "https://packagist.org/downloads/",
            "license": [
                "BSD-3-Clause"
            ],
            "authors": [
                {
                    "name": "Sebastian Bergmann",
                    "email": "sebastian@phpunit.de"
                }
            ],
            "description": "Provides functionality to handle HHVM/PHP environments",
            "homepage": "http://www.github.com/sebastianbergmann/environment",
            "keywords": [
                "Xdebug",
                "environment",
                "hhvm"
            ],
            "support": {
                "issues": "https://github.com/sebastianbergmann/environment/issues",
                "source": "https://github.com/sebastianbergmann/environment/tree/5.1.4"
            },
            "funding": [
                {
                    "url": "https://github.com/sebastianbergmann",
                    "type": "github"
                }
            ],
            "time": "2022-04-03T09:37:03+00:00"
        },
        {
            "name": "sebastian/exporter",
            "version": "4.0.4",
            "source": {
                "type": "git",
                "url": "https://github.com/sebastianbergmann/exporter.git",
                "reference": "65e8b7db476c5dd267e65eea9cab77584d3cfff9"
            },
            "dist": {
                "type": "zip",
                "url": "https://api.github.com/repos/sebastianbergmann/exporter/zipball/65e8b7db476c5dd267e65eea9cab77584d3cfff9",
                "reference": "65e8b7db476c5dd267e65eea9cab77584d3cfff9",
                "shasum": ""
            },
            "require": {
                "php": ">=7.3",
                "sebastian/recursion-context": "^4.0"
            },
            "require-dev": {
                "ext-mbstring": "*",
                "phpunit/phpunit": "^9.3"
            },
            "type": "library",
            "extra": {
                "branch-alias": {
                    "dev-master": "4.0-dev"
                }
            },
            "autoload": {
                "classmap": [
                    "src/"
                ]
            },
            "notification-url": "https://packagist.org/downloads/",
            "license": [
                "BSD-3-Clause"
            ],
            "authors": [
                {
                    "name": "Sebastian Bergmann",
                    "email": "sebastian@phpunit.de"
                },
                {
                    "name": "Jeff Welch",
                    "email": "whatthejeff@gmail.com"
                },
                {
                    "name": "Volker Dusch",
                    "email": "github@wallbash.com"
                },
                {
                    "name": "Adam Harvey",
                    "email": "aharvey@php.net"
                },
                {
                    "name": "Bernhard Schussek",
                    "email": "bschussek@gmail.com"
                }
            ],
            "description": "Provides the functionality to export PHP variables for visualization",
            "homepage": "https://www.github.com/sebastianbergmann/exporter",
            "keywords": [
                "export",
                "exporter"
            ],
            "support": {
                "issues": "https://github.com/sebastianbergmann/exporter/issues",
                "source": "https://github.com/sebastianbergmann/exporter/tree/4.0.4"
            },
            "funding": [
                {
                    "url": "https://github.com/sebastianbergmann",
                    "type": "github"
                }
            ],
            "time": "2021-11-11T14:18:36+00:00"
        },
        {
            "name": "sebastian/global-state",
            "version": "5.0.5",
            "source": {
                "type": "git",
                "url": "https://github.com/sebastianbergmann/global-state.git",
                "reference": "0ca8db5a5fc9c8646244e629625ac486fa286bf2"
            },
            "dist": {
                "type": "zip",
                "url": "https://api.github.com/repos/sebastianbergmann/global-state/zipball/0ca8db5a5fc9c8646244e629625ac486fa286bf2",
                "reference": "0ca8db5a5fc9c8646244e629625ac486fa286bf2",
                "shasum": ""
            },
            "require": {
                "php": ">=7.3",
                "sebastian/object-reflector": "^2.0",
                "sebastian/recursion-context": "^4.0"
            },
            "require-dev": {
                "ext-dom": "*",
                "phpunit/phpunit": "^9.3"
            },
            "suggest": {
                "ext-uopz": "*"
            },
            "type": "library",
            "extra": {
                "branch-alias": {
                    "dev-master": "5.0-dev"
                }
            },
            "autoload": {
                "classmap": [
                    "src/"
                ]
            },
            "notification-url": "https://packagist.org/downloads/",
            "license": [
                "BSD-3-Clause"
            ],
            "authors": [
                {
                    "name": "Sebastian Bergmann",
                    "email": "sebastian@phpunit.de"
                }
            ],
            "description": "Snapshotting of global state",
            "homepage": "http://www.github.com/sebastianbergmann/global-state",
            "keywords": [
                "global state"
            ],
            "support": {
                "issues": "https://github.com/sebastianbergmann/global-state/issues",
                "source": "https://github.com/sebastianbergmann/global-state/tree/5.0.5"
            },
            "funding": [
                {
                    "url": "https://github.com/sebastianbergmann",
                    "type": "github"
                }
            ],
            "time": "2022-02-14T08:28:10+00:00"
        },
        {
            "name": "sebastian/lines-of-code",
            "version": "1.0.3",
            "source": {
                "type": "git",
                "url": "https://github.com/sebastianbergmann/lines-of-code.git",
                "reference": "c1c2e997aa3146983ed888ad08b15470a2e22ecc"
            },
            "dist": {
                "type": "zip",
                "url": "https://api.github.com/repos/sebastianbergmann/lines-of-code/zipball/c1c2e997aa3146983ed888ad08b15470a2e22ecc",
                "reference": "c1c2e997aa3146983ed888ad08b15470a2e22ecc",
                "shasum": ""
            },
            "require": {
                "nikic/php-parser": "^4.6",
                "php": ">=7.3"
            },
            "require-dev": {
                "phpunit/phpunit": "^9.3"
            },
            "type": "library",
            "extra": {
                "branch-alias": {
                    "dev-master": "1.0-dev"
                }
            },
            "autoload": {
                "classmap": [
                    "src/"
                ]
            },
            "notification-url": "https://packagist.org/downloads/",
            "license": [
                "BSD-3-Clause"
            ],
            "authors": [
                {
                    "name": "Sebastian Bergmann",
                    "email": "sebastian@phpunit.de",
                    "role": "lead"
                }
            ],
            "description": "Library for counting the lines of code in PHP source code",
            "homepage": "https://github.com/sebastianbergmann/lines-of-code",
            "support": {
                "issues": "https://github.com/sebastianbergmann/lines-of-code/issues",
                "source": "https://github.com/sebastianbergmann/lines-of-code/tree/1.0.3"
            },
            "funding": [
                {
                    "url": "https://github.com/sebastianbergmann",
                    "type": "github"
                }
            ],
            "time": "2020-11-28T06:42:11+00:00"
        },
        {
            "name": "sebastian/object-enumerator",
            "version": "4.0.4",
            "source": {
                "type": "git",
                "url": "https://github.com/sebastianbergmann/object-enumerator.git",
                "reference": "5c9eeac41b290a3712d88851518825ad78f45c71"
            },
            "dist": {
                "type": "zip",
                "url": "https://api.github.com/repos/sebastianbergmann/object-enumerator/zipball/5c9eeac41b290a3712d88851518825ad78f45c71",
                "reference": "5c9eeac41b290a3712d88851518825ad78f45c71",
                "shasum": ""
            },
            "require": {
                "php": ">=7.3",
                "sebastian/object-reflector": "^2.0",
                "sebastian/recursion-context": "^4.0"
            },
            "require-dev": {
                "phpunit/phpunit": "^9.3"
            },
            "type": "library",
            "extra": {
                "branch-alias": {
                    "dev-master": "4.0-dev"
                }
            },
            "autoload": {
                "classmap": [
                    "src/"
                ]
            },
            "notification-url": "https://packagist.org/downloads/",
            "license": [
                "BSD-3-Clause"
            ],
            "authors": [
                {
                    "name": "Sebastian Bergmann",
                    "email": "sebastian@phpunit.de"
                }
            ],
            "description": "Traverses array structures and object graphs to enumerate all referenced objects",
            "homepage": "https://github.com/sebastianbergmann/object-enumerator/",
            "support": {
                "issues": "https://github.com/sebastianbergmann/object-enumerator/issues",
                "source": "https://github.com/sebastianbergmann/object-enumerator/tree/4.0.4"
            },
            "funding": [
                {
                    "url": "https://github.com/sebastianbergmann",
                    "type": "github"
                }
            ],
            "time": "2020-10-26T13:12:34+00:00"
        },
        {
            "name": "sebastian/object-reflector",
            "version": "2.0.4",
            "source": {
                "type": "git",
                "url": "https://github.com/sebastianbergmann/object-reflector.git",
                "reference": "b4f479ebdbf63ac605d183ece17d8d7fe49c15c7"
            },
            "dist": {
                "type": "zip",
                "url": "https://api.github.com/repos/sebastianbergmann/object-reflector/zipball/b4f479ebdbf63ac605d183ece17d8d7fe49c15c7",
                "reference": "b4f479ebdbf63ac605d183ece17d8d7fe49c15c7",
                "shasum": ""
            },
            "require": {
                "php": ">=7.3"
            },
            "require-dev": {
                "phpunit/phpunit": "^9.3"
            },
            "type": "library",
            "extra": {
                "branch-alias": {
                    "dev-master": "2.0-dev"
                }
            },
            "autoload": {
                "classmap": [
                    "src/"
                ]
            },
            "notification-url": "https://packagist.org/downloads/",
            "license": [
                "BSD-3-Clause"
            ],
            "authors": [
                {
                    "name": "Sebastian Bergmann",
                    "email": "sebastian@phpunit.de"
                }
            ],
            "description": "Allows reflection of object attributes, including inherited and non-public ones",
            "homepage": "https://github.com/sebastianbergmann/object-reflector/",
            "support": {
                "issues": "https://github.com/sebastianbergmann/object-reflector/issues",
                "source": "https://github.com/sebastianbergmann/object-reflector/tree/2.0.4"
            },
            "funding": [
                {
                    "url": "https://github.com/sebastianbergmann",
                    "type": "github"
                }
            ],
            "time": "2020-10-26T13:14:26+00:00"
        },
        {
            "name": "sebastian/recursion-context",
            "version": "4.0.4",
            "source": {
                "type": "git",
                "url": "https://github.com/sebastianbergmann/recursion-context.git",
                "reference": "cd9d8cf3c5804de4341c283ed787f099f5506172"
            },
            "dist": {
                "type": "zip",
                "url": "https://api.github.com/repos/sebastianbergmann/recursion-context/zipball/cd9d8cf3c5804de4341c283ed787f099f5506172",
                "reference": "cd9d8cf3c5804de4341c283ed787f099f5506172",
                "shasum": ""
            },
            "require": {
                "php": ">=7.3"
            },
            "require-dev": {
                "phpunit/phpunit": "^9.3"
            },
            "type": "library",
            "extra": {
                "branch-alias": {
                    "dev-master": "4.0-dev"
                }
            },
            "autoload": {
                "classmap": [
                    "src/"
                ]
            },
            "notification-url": "https://packagist.org/downloads/",
            "license": [
                "BSD-3-Clause"
            ],
            "authors": [
                {
                    "name": "Sebastian Bergmann",
                    "email": "sebastian@phpunit.de"
                },
                {
                    "name": "Jeff Welch",
                    "email": "whatthejeff@gmail.com"
                },
                {
                    "name": "Adam Harvey",
                    "email": "aharvey@php.net"
                }
            ],
            "description": "Provides functionality to recursively process PHP variables",
            "homepage": "http://www.github.com/sebastianbergmann/recursion-context",
            "support": {
                "issues": "https://github.com/sebastianbergmann/recursion-context/issues",
                "source": "https://github.com/sebastianbergmann/recursion-context/tree/4.0.4"
            },
            "funding": [
                {
                    "url": "https://github.com/sebastianbergmann",
                    "type": "github"
                }
            ],
            "time": "2020-10-26T13:17:30+00:00"
        },
        {
            "name": "sebastian/resource-operations",
            "version": "3.0.3",
            "source": {
                "type": "git",
                "url": "https://github.com/sebastianbergmann/resource-operations.git",
                "reference": "0f4443cb3a1d92ce809899753bc0d5d5a8dd19a8"
            },
            "dist": {
                "type": "zip",
                "url": "https://api.github.com/repos/sebastianbergmann/resource-operations/zipball/0f4443cb3a1d92ce809899753bc0d5d5a8dd19a8",
                "reference": "0f4443cb3a1d92ce809899753bc0d5d5a8dd19a8",
                "shasum": ""
            },
            "require": {
                "php": ">=7.3"
            },
            "require-dev": {
                "phpunit/phpunit": "^9.0"
            },
            "type": "library",
            "extra": {
                "branch-alias": {
                    "dev-master": "3.0-dev"
                }
            },
            "autoload": {
                "classmap": [
                    "src/"
                ]
            },
            "notification-url": "https://packagist.org/downloads/",
            "license": [
                "BSD-3-Clause"
            ],
            "authors": [
                {
                    "name": "Sebastian Bergmann",
                    "email": "sebastian@phpunit.de"
                }
            ],
            "description": "Provides a list of PHP built-in functions that operate on resources",
            "homepage": "https://www.github.com/sebastianbergmann/resource-operations",
            "support": {
                "issues": "https://github.com/sebastianbergmann/resource-operations/issues",
                "source": "https://github.com/sebastianbergmann/resource-operations/tree/3.0.3"
            },
            "funding": [
                {
                    "url": "https://github.com/sebastianbergmann",
                    "type": "github"
                }
            ],
            "time": "2020-09-28T06:45:17+00:00"
        },
        {
            "name": "sebastian/type",
            "version": "3.0.0",
            "source": {
                "type": "git",
                "url": "https://github.com/sebastianbergmann/type.git",
                "reference": "b233b84bc4465aff7b57cf1c4bc75c86d00d6dad"
            },
            "dist": {
                "type": "zip",
                "url": "https://api.github.com/repos/sebastianbergmann/type/zipball/b233b84bc4465aff7b57cf1c4bc75c86d00d6dad",
                "reference": "b233b84bc4465aff7b57cf1c4bc75c86d00d6dad",
                "shasum": ""
            },
            "require": {
                "php": ">=7.3"
            },
            "require-dev": {
                "phpunit/phpunit": "^9.5"
            },
            "type": "library",
            "extra": {
                "branch-alias": {
                    "dev-master": "3.0-dev"
                }
            },
            "autoload": {
                "classmap": [
                    "src/"
                ]
            },
            "notification-url": "https://packagist.org/downloads/",
            "license": [
                "BSD-3-Clause"
            ],
            "authors": [
                {
                    "name": "Sebastian Bergmann",
                    "email": "sebastian@phpunit.de",
                    "role": "lead"
                }
            ],
            "description": "Collection of value objects that represent the types of the PHP type system",
            "homepage": "https://github.com/sebastianbergmann/type",
            "support": {
                "issues": "https://github.com/sebastianbergmann/type/issues",
                "source": "https://github.com/sebastianbergmann/type/tree/3.0.0"
            },
            "funding": [
                {
                    "url": "https://github.com/sebastianbergmann",
                    "type": "github"
                }
            ],
            "time": "2022-03-15T09:54:48+00:00"
        },
        {
            "name": "sebastian/version",
            "version": "3.0.2",
            "source": {
                "type": "git",
                "url": "https://github.com/sebastianbergmann/version.git",
                "reference": "c6c1022351a901512170118436c764e473f6de8c"
            },
            "dist": {
                "type": "zip",
                "url": "https://api.github.com/repos/sebastianbergmann/version/zipball/c6c1022351a901512170118436c764e473f6de8c",
                "reference": "c6c1022351a901512170118436c764e473f6de8c",
                "shasum": ""
            },
            "require": {
                "php": ">=7.3"
            },
            "type": "library",
            "extra": {
                "branch-alias": {
                    "dev-master": "3.0-dev"
                }
            },
            "autoload": {
                "classmap": [
                    "src/"
                ]
            },
            "notification-url": "https://packagist.org/downloads/",
            "license": [
                "BSD-3-Clause"
            ],
            "authors": [
                {
                    "name": "Sebastian Bergmann",
                    "email": "sebastian@phpunit.de",
                    "role": "lead"
                }
            ],
            "description": "Library that helps with managing the version number of Git-hosted PHP projects",
            "homepage": "https://github.com/sebastianbergmann/version",
            "support": {
                "issues": "https://github.com/sebastianbergmann/version/issues",
                "source": "https://github.com/sebastianbergmann/version/tree/3.0.2"
            },
            "funding": [
                {
                    "url": "https://github.com/sebastianbergmann",
                    "type": "github"
                }
            ],
            "time": "2020-09-28T06:39:44+00:00"
        },
        {
            "name": "symfony/console",
            "version": "v5.4.8",
            "source": {
                "type": "git",
                "url": "https://github.com/symfony/console.git",
                "reference": "ffe3aed36c4d60da2cf1b0a1cee6b8f2e5fa881b"
            },
            "dist": {
                "type": "zip",
                "url": "https://api.github.com/repos/symfony/console/zipball/ffe3aed36c4d60da2cf1b0a1cee6b8f2e5fa881b",
                "reference": "ffe3aed36c4d60da2cf1b0a1cee6b8f2e5fa881b",
                "shasum": ""
            },
            "require": {
                "php": ">=7.2.5",
                "symfony/deprecation-contracts": "^2.1|^3",
                "symfony/polyfill-mbstring": "~1.0",
                "symfony/polyfill-php73": "^1.9",
                "symfony/polyfill-php80": "^1.16",
                "symfony/service-contracts": "^1.1|^2|^3",
                "symfony/string": "^5.1|^6.0"
            },
            "conflict": {
                "psr/log": ">=3",
                "symfony/dependency-injection": "<4.4",
                "symfony/dotenv": "<5.1",
                "symfony/event-dispatcher": "<4.4",
                "symfony/lock": "<4.4",
                "symfony/process": "<4.4"
            },
            "provide": {
                "psr/log-implementation": "1.0|2.0"
            },
            "require-dev": {
                "psr/log": "^1|^2",
                "symfony/config": "^4.4|^5.0|^6.0",
                "symfony/dependency-injection": "^4.4|^5.0|^6.0",
                "symfony/event-dispatcher": "^4.4|^5.0|^6.0",
                "symfony/lock": "^4.4|^5.0|^6.0",
                "symfony/process": "^4.4|^5.0|^6.0",
                "symfony/var-dumper": "^4.4|^5.0|^6.0"
            },
            "suggest": {
                "psr/log": "For using the console logger",
                "symfony/event-dispatcher": "",
                "symfony/lock": "",
                "symfony/process": ""
            },
            "type": "library",
            "autoload": {
                "psr-4": {
                    "Symfony\\Component\\Console\\": ""
                },
                "exclude-from-classmap": [
                    "/Tests/"
                ]
            },
            "notification-url": "https://packagist.org/downloads/",
            "license": [
                "MIT"
            ],
            "authors": [
                {
                    "name": "Fabien Potencier",
                    "email": "fabien@symfony.com"
                },
                {
                    "name": "Symfony Community",
                    "homepage": "https://symfony.com/contributors"
                }
            ],
            "description": "Eases the creation of beautiful and testable command line interfaces",
            "homepage": "https://symfony.com",
            "keywords": [
                "cli",
                "command line",
                "console",
                "terminal"
            ],
            "support": {
                "source": "https://github.com/symfony/console/tree/v5.4.8"
            },
            "funding": [
                {
                    "url": "https://symfony.com/sponsor",
                    "type": "custom"
                },
                {
                    "url": "https://github.com/fabpot",
                    "type": "github"
                },
                {
                    "url": "https://tidelift.com/funding/github/packagist/symfony/symfony",
                    "type": "tidelift"
                }
            ],
            "time": "2022-04-12T16:02:29+00:00"
        },
        {
            "name": "symfony/deprecation-contracts",
            "version": "v2.5.1",
            "source": {
                "type": "git",
                "url": "https://github.com/symfony/deprecation-contracts.git",
                "reference": "e8b495ea28c1d97b5e0c121748d6f9b53d075c66"
            },
            "dist": {
                "type": "zip",
                "url": "https://api.github.com/repos/symfony/deprecation-contracts/zipball/e8b495ea28c1d97b5e0c121748d6f9b53d075c66",
                "reference": "e8b495ea28c1d97b5e0c121748d6f9b53d075c66",
                "shasum": ""
            },
            "require": {
                "php": ">=7.1"
            },
            "type": "library",
            "extra": {
                "branch-alias": {
                    "dev-main": "2.5-dev"
                },
                "thanks": {
                    "name": "symfony/contracts",
                    "url": "https://github.com/symfony/contracts"
                }
            },
            "autoload": {
                "files": [
                    "function.php"
                ]
            },
            "notification-url": "https://packagist.org/downloads/",
            "license": [
                "MIT"
            ],
            "authors": [
                {
                    "name": "Nicolas Grekas",
                    "email": "p@tchwork.com"
                },
                {
                    "name": "Symfony Community",
                    "homepage": "https://symfony.com/contributors"
                }
            ],
            "description": "A generic function and convention to trigger deprecation notices",
            "homepage": "https://symfony.com",
            "support": {
                "source": "https://github.com/symfony/deprecation-contracts/tree/v2.5.1"
            },
            "funding": [
                {
                    "url": "https://symfony.com/sponsor",
                    "type": "custom"
                },
                {
                    "url": "https://github.com/fabpot",
                    "type": "github"
                },
                {
                    "url": "https://tidelift.com/funding/github/packagist/symfony/symfony",
                    "type": "tidelift"
                }
            ],
            "time": "2022-01-02T09:53:40+00:00"
        },
        {
            "name": "symfony/polyfill-ctype",
            "version": "v1.25.0",
            "source": {
                "type": "git",
                "url": "https://github.com/symfony/polyfill-ctype.git",
                "reference": "30885182c981ab175d4d034db0f6f469898070ab"
            },
            "dist": {
                "type": "zip",
                "url": "https://api.github.com/repos/symfony/polyfill-ctype/zipball/30885182c981ab175d4d034db0f6f469898070ab",
                "reference": "30885182c981ab175d4d034db0f6f469898070ab",
                "shasum": ""
            },
            "require": {
                "php": ">=7.1"
            },
            "provide": {
                "ext-ctype": "*"
            },
            "suggest": {
                "ext-ctype": "For best performance"
            },
            "type": "library",
            "extra": {
                "branch-alias": {
                    "dev-main": "1.23-dev"
                },
                "thanks": {
                    "name": "symfony/polyfill",
                    "url": "https://github.com/symfony/polyfill"
                }
            },
            "autoload": {
                "files": [
                    "bootstrap.php"
                ],
                "psr-4": {
                    "Symfony\\Polyfill\\Ctype\\": ""
                }
            },
            "notification-url": "https://packagist.org/downloads/",
            "license": [
                "MIT"
            ],
            "authors": [
                {
                    "name": "Gert de Pagter",
                    "email": "BackEndTea@gmail.com"
                },
                {
                    "name": "Symfony Community",
                    "homepage": "https://symfony.com/contributors"
                }
            ],
            "description": "Symfony polyfill for ctype functions",
            "homepage": "https://symfony.com",
            "keywords": [
                "compatibility",
                "ctype",
                "polyfill",
                "portable"
            ],
            "support": {
                "source": "https://github.com/symfony/polyfill-ctype/tree/v1.25.0"
            },
            "funding": [
                {
                    "url": "https://symfony.com/sponsor",
                    "type": "custom"
                },
                {
                    "url": "https://github.com/fabpot",
                    "type": "github"
                },
                {
                    "url": "https://tidelift.com/funding/github/packagist/symfony/symfony",
                    "type": "tidelift"
                }
            ],
            "time": "2021-10-20T20:35:02+00:00"
        },
        {
            "name": "symfony/polyfill-intl-grapheme",
            "version": "v1.25.0",
            "source": {
                "type": "git",
                "url": "https://github.com/symfony/polyfill-intl-grapheme.git",
                "reference": "81b86b50cf841a64252b439e738e97f4a34e2783"
            },
            "dist": {
                "type": "zip",
                "url": "https://api.github.com/repos/symfony/polyfill-intl-grapheme/zipball/81b86b50cf841a64252b439e738e97f4a34e2783",
                "reference": "81b86b50cf841a64252b439e738e97f4a34e2783",
                "shasum": ""
            },
            "require": {
                "php": ">=7.1"
            },
            "suggest": {
                "ext-intl": "For best performance"
            },
            "type": "library",
            "extra": {
                "branch-alias": {
                    "dev-main": "1.23-dev"
                },
                "thanks": {
                    "name": "symfony/polyfill",
                    "url": "https://github.com/symfony/polyfill"
                }
            },
            "autoload": {
                "files": [
                    "bootstrap.php"
                ],
                "psr-4": {
                    "Symfony\\Polyfill\\Intl\\Grapheme\\": ""
                }
            },
            "notification-url": "https://packagist.org/downloads/",
            "license": [
                "MIT"
            ],
            "authors": [
                {
                    "name": "Nicolas Grekas",
                    "email": "p@tchwork.com"
                },
                {
                    "name": "Symfony Community",
                    "homepage": "https://symfony.com/contributors"
                }
            ],
            "description": "Symfony polyfill for intl's grapheme_* functions",
            "homepage": "https://symfony.com",
            "keywords": [
                "compatibility",
                "grapheme",
                "intl",
                "polyfill",
                "portable",
                "shim"
            ],
            "support": {
                "source": "https://github.com/symfony/polyfill-intl-grapheme/tree/v1.25.0"
            },
            "funding": [
                {
                    "url": "https://symfony.com/sponsor",
                    "type": "custom"
                },
                {
                    "url": "https://github.com/fabpot",
                    "type": "github"
                },
                {
                    "url": "https://tidelift.com/funding/github/packagist/symfony/symfony",
                    "type": "tidelift"
                }
            ],
            "time": "2021-11-23T21:10:46+00:00"
        },
        {
            "name": "symfony/polyfill-intl-normalizer",
            "version": "v1.25.0",
            "source": {
                "type": "git",
                "url": "https://github.com/symfony/polyfill-intl-normalizer.git",
                "reference": "8590a5f561694770bdcd3f9b5c69dde6945028e8"
            },
            "dist": {
                "type": "zip",
                "url": "https://api.github.com/repos/symfony/polyfill-intl-normalizer/zipball/8590a5f561694770bdcd3f9b5c69dde6945028e8",
                "reference": "8590a5f561694770bdcd3f9b5c69dde6945028e8",
                "shasum": ""
            },
            "require": {
                "php": ">=7.1"
            },
            "suggest": {
                "ext-intl": "For best performance"
            },
            "type": "library",
            "extra": {
                "branch-alias": {
                    "dev-main": "1.23-dev"
                },
                "thanks": {
                    "name": "symfony/polyfill",
                    "url": "https://github.com/symfony/polyfill"
                }
            },
            "autoload": {
                "files": [
                    "bootstrap.php"
                ],
                "psr-4": {
                    "Symfony\\Polyfill\\Intl\\Normalizer\\": ""
                },
                "classmap": [
                    "Resources/stubs"
                ]
            },
            "notification-url": "https://packagist.org/downloads/",
            "license": [
                "MIT"
            ],
            "authors": [
                {
                    "name": "Nicolas Grekas",
                    "email": "p@tchwork.com"
                },
                {
                    "name": "Symfony Community",
                    "homepage": "https://symfony.com/contributors"
                }
            ],
            "description": "Symfony polyfill for intl's Normalizer class and related functions",
            "homepage": "https://symfony.com",
            "keywords": [
                "compatibility",
                "intl",
                "normalizer",
                "polyfill",
                "portable",
                "shim"
            ],
            "support": {
                "source": "https://github.com/symfony/polyfill-intl-normalizer/tree/v1.25.0"
            },
            "funding": [
                {
                    "url": "https://symfony.com/sponsor",
                    "type": "custom"
                },
                {
                    "url": "https://github.com/fabpot",
                    "type": "github"
                },
                {
                    "url": "https://tidelift.com/funding/github/packagist/symfony/symfony",
                    "type": "tidelift"
                }
            ],
            "time": "2021-02-19T12:13:01+00:00"
        },
        {
            "name": "symfony/polyfill-mbstring",
            "version": "v1.25.0",
            "source": {
                "type": "git",
                "url": "https://github.com/symfony/polyfill-mbstring.git",
                "reference": "0abb51d2f102e00a4eefcf46ba7fec406d245825"
            },
            "dist": {
                "type": "zip",
                "url": "https://api.github.com/repos/symfony/polyfill-mbstring/zipball/0abb51d2f102e00a4eefcf46ba7fec406d245825",
                "reference": "0abb51d2f102e00a4eefcf46ba7fec406d245825",
                "shasum": ""
            },
            "require": {
                "php": ">=7.1"
            },
            "provide": {
                "ext-mbstring": "*"
            },
            "suggest": {
                "ext-mbstring": "For best performance"
            },
            "type": "library",
            "extra": {
                "branch-alias": {
                    "dev-main": "1.23-dev"
                },
                "thanks": {
                    "name": "symfony/polyfill",
                    "url": "https://github.com/symfony/polyfill"
                }
            },
            "autoload": {
                "files": [
                    "bootstrap.php"
                ],
                "psr-4": {
                    "Symfony\\Polyfill\\Mbstring\\": ""
                }
            },
            "notification-url": "https://packagist.org/downloads/",
            "license": [
                "MIT"
            ],
            "authors": [
                {
                    "name": "Nicolas Grekas",
                    "email": "p@tchwork.com"
                },
                {
                    "name": "Symfony Community",
                    "homepage": "https://symfony.com/contributors"
                }
            ],
            "description": "Symfony polyfill for the Mbstring extension",
            "homepage": "https://symfony.com",
            "keywords": [
                "compatibility",
                "mbstring",
                "polyfill",
                "portable",
                "shim"
            ],
            "support": {
                "source": "https://github.com/symfony/polyfill-mbstring/tree/v1.25.0"
            },
            "funding": [
                {
                    "url": "https://symfony.com/sponsor",
                    "type": "custom"
                },
                {
                    "url": "https://github.com/fabpot",
                    "type": "github"
                },
                {
                    "url": "https://tidelift.com/funding/github/packagist/symfony/symfony",
                    "type": "tidelift"
                }
            ],
            "time": "2021-11-30T18:21:41+00:00"
        },
        {
            "name": "symfony/polyfill-php73",
            "version": "v1.25.0",
            "source": {
                "type": "git",
                "url": "https://github.com/symfony/polyfill-php73.git",
                "reference": "cc5db0e22b3cb4111010e48785a97f670b350ca5"
            },
            "dist": {
                "type": "zip",
                "url": "https://api.github.com/repos/symfony/polyfill-php73/zipball/cc5db0e22b3cb4111010e48785a97f670b350ca5",
                "reference": "cc5db0e22b3cb4111010e48785a97f670b350ca5",
                "shasum": ""
            },
            "require": {
                "php": ">=7.1"
            },
            "type": "library",
            "extra": {
                "branch-alias": {
                    "dev-main": "1.23-dev"
                },
                "thanks": {
                    "name": "symfony/polyfill",
                    "url": "https://github.com/symfony/polyfill"
                }
            },
            "autoload": {
                "files": [
                    "bootstrap.php"
                ],
                "psr-4": {
                    "Symfony\\Polyfill\\Php73\\": ""
                },
                "classmap": [
                    "Resources/stubs"
                ]
            },
            "notification-url": "https://packagist.org/downloads/",
            "license": [
                "MIT"
            ],
            "authors": [
                {
                    "name": "Nicolas Grekas",
                    "email": "p@tchwork.com"
                },
                {
                    "name": "Symfony Community",
                    "homepage": "https://symfony.com/contributors"
                }
            ],
            "description": "Symfony polyfill backporting some PHP 7.3+ features to lower PHP versions",
            "homepage": "https://symfony.com",
            "keywords": [
                "compatibility",
                "polyfill",
                "portable",
                "shim"
            ],
            "support": {
                "source": "https://github.com/symfony/polyfill-php73/tree/v1.25.0"
            },
            "funding": [
                {
                    "url": "https://symfony.com/sponsor",
                    "type": "custom"
                },
                {
                    "url": "https://github.com/fabpot",
                    "type": "github"
                },
                {
                    "url": "https://tidelift.com/funding/github/packagist/symfony/symfony",
                    "type": "tidelift"
                }
            ],
            "time": "2021-06-05T21:20:04+00:00"
        },
        {
            "name": "symfony/polyfill-php80",
            "version": "v1.25.0",
            "source": {
                "type": "git",
                "url": "https://github.com/symfony/polyfill-php80.git",
                "reference": "4407588e0d3f1f52efb65fbe92babe41f37fe50c"
            },
            "dist": {
                "type": "zip",
                "url": "https://api.github.com/repos/symfony/polyfill-php80/zipball/4407588e0d3f1f52efb65fbe92babe41f37fe50c",
                "reference": "4407588e0d3f1f52efb65fbe92babe41f37fe50c",
                "shasum": ""
            },
            "require": {
                "php": ">=7.1"
            },
            "type": "library",
            "extra": {
                "branch-alias": {
                    "dev-main": "1.23-dev"
                },
                "thanks": {
                    "name": "symfony/polyfill",
                    "url": "https://github.com/symfony/polyfill"
                }
            },
            "autoload": {
                "files": [
                    "bootstrap.php"
                ],
                "psr-4": {
                    "Symfony\\Polyfill\\Php80\\": ""
                },
                "classmap": [
                    "Resources/stubs"
                ]
            },
            "notification-url": "https://packagist.org/downloads/",
            "license": [
                "MIT"
            ],
            "authors": [
                {
                    "name": "Ion Bazan",
                    "email": "ion.bazan@gmail.com"
                },
                {
                    "name": "Nicolas Grekas",
                    "email": "p@tchwork.com"
                },
                {
                    "name": "Symfony Community",
                    "homepage": "https://symfony.com/contributors"
                }
            ],
            "description": "Symfony polyfill backporting some PHP 8.0+ features to lower PHP versions",
            "homepage": "https://symfony.com",
            "keywords": [
                "compatibility",
                "polyfill",
                "portable",
                "shim"
            ],
            "support": {
                "source": "https://github.com/symfony/polyfill-php80/tree/v1.25.0"
            },
            "funding": [
                {
                    "url": "https://symfony.com/sponsor",
                    "type": "custom"
                },
                {
                    "url": "https://github.com/fabpot",
                    "type": "github"
                },
                {
                    "url": "https://tidelift.com/funding/github/packagist/symfony/symfony",
                    "type": "tidelift"
                }
            ],
            "time": "2022-03-04T08:16:47+00:00"
        },
        {
            "name": "symfony/process",
            "version": "v5.4.8",
            "source": {
                "type": "git",
                "url": "https://github.com/symfony/process.git",
                "reference": "597f3fff8e3e91836bb0bd38f5718b56ddbde2f3"
            },
            "dist": {
                "type": "zip",
                "url": "https://api.github.com/repos/symfony/process/zipball/597f3fff8e3e91836bb0bd38f5718b56ddbde2f3",
                "reference": "597f3fff8e3e91836bb0bd38f5718b56ddbde2f3",
                "shasum": ""
            },
            "require": {
                "php": ">=7.2.5",
                "symfony/polyfill-php80": "^1.16"
            },
            "type": "library",
            "autoload": {
                "psr-4": {
                    "Symfony\\Component\\Process\\": ""
                },
                "exclude-from-classmap": [
                    "/Tests/"
                ]
            },
            "notification-url": "https://packagist.org/downloads/",
            "license": [
                "MIT"
            ],
            "authors": [
                {
                    "name": "Fabien Potencier",
                    "email": "fabien@symfony.com"
                },
                {
                    "name": "Symfony Community",
                    "homepage": "https://symfony.com/contributors"
                }
            ],
            "description": "Executes commands in sub-processes",
            "homepage": "https://symfony.com",
            "support": {
                "source": "https://github.com/symfony/process/tree/v5.4.8"
            },
            "funding": [
                {
                    "url": "https://symfony.com/sponsor",
                    "type": "custom"
                },
                {
                    "url": "https://github.com/fabpot",
                    "type": "github"
                },
                {
                    "url": "https://tidelift.com/funding/github/packagist/symfony/symfony",
                    "type": "tidelift"
                }
            ],
            "time": "2022-04-08T05:07:18+00:00"
        },
        {
            "name": "symfony/service-contracts",
            "version": "v2.5.1",
            "source": {
                "type": "git",
                "url": "https://github.com/symfony/service-contracts.git",
                "reference": "24d9dc654b83e91aa59f9d167b131bc3b5bea24c"
            },
            "dist": {
                "type": "zip",
                "url": "https://api.github.com/repos/symfony/service-contracts/zipball/24d9dc654b83e91aa59f9d167b131bc3b5bea24c",
                "reference": "24d9dc654b83e91aa59f9d167b131bc3b5bea24c",
                "shasum": ""
            },
            "require": {
                "php": ">=7.2.5",
                "psr/container": "^1.1",
                "symfony/deprecation-contracts": "^2.1|^3"
            },
            "conflict": {
                "ext-psr": "<1.1|>=2"
            },
            "suggest": {
                "symfony/service-implementation": ""
            },
            "type": "library",
            "extra": {
                "branch-alias": {
                    "dev-main": "2.5-dev"
                },
                "thanks": {
                    "name": "symfony/contracts",
                    "url": "https://github.com/symfony/contracts"
                }
            },
            "autoload": {
                "psr-4": {
                    "Symfony\\Contracts\\Service\\": ""
                }
            },
            "notification-url": "https://packagist.org/downloads/",
            "license": [
                "MIT"
            ],
            "authors": [
                {
                    "name": "Nicolas Grekas",
                    "email": "p@tchwork.com"
                },
                {
                    "name": "Symfony Community",
                    "homepage": "https://symfony.com/contributors"
                }
            ],
            "description": "Generic abstractions related to writing services",
            "homepage": "https://symfony.com",
            "keywords": [
                "abstractions",
                "contracts",
                "decoupling",
                "interfaces",
                "interoperability",
                "standards"
            ],
            "support": {
                "source": "https://github.com/symfony/service-contracts/tree/v2.5.1"
            },
            "funding": [
                {
                    "url": "https://symfony.com/sponsor",
                    "type": "custom"
                },
                {
                    "url": "https://github.com/fabpot",
                    "type": "github"
                },
                {
                    "url": "https://tidelift.com/funding/github/packagist/symfony/symfony",
                    "type": "tidelift"
                }
            ],
            "time": "2022-03-13T20:07:29+00:00"
        },
        {
            "name": "symfony/string",
            "version": "v5.4.8",
            "source": {
                "type": "git",
                "url": "https://github.com/symfony/string.git",
                "reference": "3c061a76bff6d6ea427d85e12ad1bb8ed8cd43e8"
            },
            "dist": {
                "type": "zip",
                "url": "https://api.github.com/repos/symfony/string/zipball/3c061a76bff6d6ea427d85e12ad1bb8ed8cd43e8",
                "reference": "3c061a76bff6d6ea427d85e12ad1bb8ed8cd43e8",
                "shasum": ""
            },
            "require": {
                "php": ">=7.2.5",
                "symfony/polyfill-ctype": "~1.8",
                "symfony/polyfill-intl-grapheme": "~1.0",
                "symfony/polyfill-intl-normalizer": "~1.0",
                "symfony/polyfill-mbstring": "~1.0",
                "symfony/polyfill-php80": "~1.15"
            },
            "conflict": {
                "symfony/translation-contracts": ">=3.0"
            },
            "require-dev": {
                "symfony/error-handler": "^4.4|^5.0|^6.0",
                "symfony/http-client": "^4.4|^5.0|^6.0",
                "symfony/translation-contracts": "^1.1|^2",
                "symfony/var-exporter": "^4.4|^5.0|^6.0"
            },
            "type": "library",
            "autoload": {
                "files": [
                    "Resources/functions.php"
                ],
                "psr-4": {
                    "Symfony\\Component\\String\\": ""
                },
                "exclude-from-classmap": [
                    "/Tests/"
                ]
            },
            "notification-url": "https://packagist.org/downloads/",
            "license": [
                "MIT"
            ],
            "authors": [
                {
                    "name": "Nicolas Grekas",
                    "email": "p@tchwork.com"
                },
                {
                    "name": "Symfony Community",
                    "homepage": "https://symfony.com/contributors"
                }
            ],
            "description": "Provides an object-oriented API to strings and deals with bytes, UTF-8 code points and grapheme clusters in a unified way",
            "homepage": "https://symfony.com",
            "keywords": [
                "grapheme",
                "i18n",
                "string",
                "unicode",
                "utf-8",
                "utf8"
            ],
            "support": {
                "source": "https://github.com/symfony/string/tree/v5.4.8"
            },
            "funding": [
                {
                    "url": "https://symfony.com/sponsor",
                    "type": "custom"
                },
                {
                    "url": "https://github.com/fabpot",
                    "type": "github"
                },
                {
                    "url": "https://tidelift.com/funding/github/packagist/symfony/symfony",
                    "type": "tidelift"
                }
            ],
            "time": "2022-04-19T10:40:37+00:00"
        },
        {
            "name": "theseer/tokenizer",
            "version": "1.2.1",
            "source": {
                "type": "git",
                "url": "https://github.com/theseer/tokenizer.git",
                "reference": "34a41e998c2183e22995f158c581e7b5e755ab9e"
            },
            "dist": {
                "type": "zip",
                "url": "https://api.github.com/repos/theseer/tokenizer/zipball/34a41e998c2183e22995f158c581e7b5e755ab9e",
                "reference": "34a41e998c2183e22995f158c581e7b5e755ab9e",
                "shasum": ""
            },
            "require": {
                "ext-dom": "*",
                "ext-tokenizer": "*",
                "ext-xmlwriter": "*",
                "php": "^7.2 || ^8.0"
            },
            "type": "library",
            "autoload": {
                "classmap": [
                    "src/"
                ]
            },
            "notification-url": "https://packagist.org/downloads/",
            "license": [
                "BSD-3-Clause"
            ],
            "authors": [
                {
                    "name": "Arne Blankerts",
                    "email": "arne@blankerts.de",
                    "role": "Developer"
                }
            ],
            "description": "A small library for converting tokenized PHP source code into XML and potentially other formats",
            "support": {
                "issues": "https://github.com/theseer/tokenizer/issues",
                "source": "https://github.com/theseer/tokenizer/tree/1.2.1"
            },
            "funding": [
                {
                    "url": "https://github.com/theseer",
                    "type": "github"
                }
            ],
            "time": "2021-07-28T10:34:58+00:00"
        },
        {
            "name": "webmozart/assert",
            "version": "1.10.0",
            "source": {
                "type": "git",
                "url": "https://github.com/webmozarts/assert.git",
                "reference": "6964c76c7804814a842473e0c8fd15bab0f18e25"
            },
            "dist": {
                "type": "zip",
                "url": "https://api.github.com/repos/webmozarts/assert/zipball/6964c76c7804814a842473e0c8fd15bab0f18e25",
                "reference": "6964c76c7804814a842473e0c8fd15bab0f18e25",
                "shasum": ""
            },
            "require": {
                "php": "^7.2 || ^8.0",
                "symfony/polyfill-ctype": "^1.8"
            },
            "conflict": {
                "phpstan/phpstan": "<0.12.20",
                "vimeo/psalm": "<4.6.1 || 4.6.2"
            },
            "require-dev": {
                "phpunit/phpunit": "^8.5.13"
            },
            "type": "library",
            "extra": {
                "branch-alias": {
                    "dev-master": "1.10-dev"
                }
            },
            "autoload": {
                "psr-4": {
                    "Webmozart\\Assert\\": "src/"
                }
            },
            "notification-url": "https://packagist.org/downloads/",
            "license": [
                "MIT"
            ],
            "authors": [
                {
                    "name": "Bernhard Schussek",
                    "email": "bschussek@gmail.com"
                }
            ],
            "description": "Assertions to validate method input/output with nice error messages.",
            "keywords": [
                "assert",
                "check",
                "validate"
            ],
            "support": {
                "issues": "https://github.com/webmozarts/assert/issues",
                "source": "https://github.com/webmozarts/assert/tree/1.10.0"
            },
            "time": "2021-03-09T10:59:23+00:00"
        },
        {
            "name": "wikimedia/at-ease",
            "version": "v2.1.0",
            "source": {
                "type": "git",
                "url": "https://github.com/wikimedia/at-ease.git",
                "reference": "e8ebaa7bb7c8a8395481a05f6dc4deaceab11c33"
            },
            "dist": {
                "type": "zip",
                "url": "https://api.github.com/repos/wikimedia/at-ease/zipball/e8ebaa7bb7c8a8395481a05f6dc4deaceab11c33",
                "reference": "e8ebaa7bb7c8a8395481a05f6dc4deaceab11c33",
                "shasum": ""
            },
            "require": {
                "php": ">=7.2.9"
            },
            "require-dev": {
                "mediawiki/mediawiki-codesniffer": "35.0.0",
                "mediawiki/minus-x": "1.1.1",
                "ockcyp/covers-validator": "1.3.3",
                "php-parallel-lint/php-console-highlighter": "0.5.0",
                "php-parallel-lint/php-parallel-lint": "1.2.0",
                "phpunit/phpunit": "^8.5"
            },
            "type": "library",
            "autoload": {
                "files": [
                    "src/Wikimedia/Functions.php"
                ],
                "psr-4": {
                    "Wikimedia\\AtEase\\": "src/Wikimedia/AtEase/"
                }
            },
            "notification-url": "https://packagist.org/downloads/",
            "license": [
                "GPL-2.0-or-later"
            ],
            "authors": [
                {
                    "name": "Tim Starling",
                    "email": "tstarling@wikimedia.org"
                },
                {
                    "name": "MediaWiki developers",
                    "email": "wikitech-l@lists.wikimedia.org"
                }
            ],
            "description": "Safe replacement to @ for suppressing warnings.",
            "homepage": "https://www.mediawiki.org/wiki/at-ease",
            "support": {
                "source": "https://github.com/wikimedia/at-ease/tree/v2.1.0"
            },
            "time": "2021-02-27T15:53:37+00:00"
        },
        {
            "name": "yoast/phpunit-polyfills",
            "version": "1.0.3",
            "source": {
                "type": "git",
                "url": "https://github.com/Yoast/PHPUnit-Polyfills.git",
                "reference": "5ea3536428944955f969bc764bbe09738e151ada"
            },
            "dist": {
                "type": "zip",
                "url": "https://api.github.com/repos/Yoast/PHPUnit-Polyfills/zipball/5ea3536428944955f969bc764bbe09738e151ada",
                "reference": "5ea3536428944955f969bc764bbe09738e151ada",
                "shasum": ""
            },
            "require": {
                "php": ">=5.4",
                "phpunit/phpunit": "^4.8.36 || ^5.7.21 || ^6.0 || ^7.0 || ^8.0 || ^9.0"
            },
            "require-dev": {
                "yoast/yoastcs": "^2.2.0"
            },
            "type": "library",
            "extra": {
                "branch-alias": {
                    "dev-main": "1.x-dev",
                    "dev-develop": "1.x-dev"
                }
            },
            "autoload": {
                "files": [
                    "phpunitpolyfills-autoload.php"
                ]
            },
            "notification-url": "https://packagist.org/downloads/",
            "license": [
                "BSD-3-Clause"
            ],
            "authors": [
                {
                    "name": "Team Yoast",
                    "email": "support@yoast.com",
                    "homepage": "https://yoast.com"
                },
                {
                    "name": "Contributors",
                    "homepage": "https://github.com/Yoast/PHPUnit-Polyfills/graphs/contributors"
                }
            ],
            "description": "Set of polyfills for changed PHPUnit functionality to allow for creating PHPUnit cross-version compatible tests",
            "homepage": "https://github.com/Yoast/PHPUnit-Polyfills",
            "keywords": [
                "phpunit",
                "polyfill",
                "testing"
            ],
            "support": {
                "issues": "https://github.com/Yoast/PHPUnit-Polyfills/issues",
                "source": "https://github.com/Yoast/PHPUnit-Polyfills"
            },
            "time": "2021-11-23T01:37:03+00:00"
        }
    ],
    "aliases": [],
    "minimum-stability": "dev",
    "stability-flags": {
        "automattic/jetpack-a8c-mc-stats": 20,
        "automattic/jetpack-abtest": 20,
        "automattic/jetpack-assets": 20,
        "automattic/jetpack-autoloader": 20,
        "automattic/jetpack-backup": 20,
        "automattic/jetpack-blocks": 20,
        "automattic/jetpack-compat": 20,
        "automattic/jetpack-composer-plugin": 20,
        "automattic/jetpack-config": 20,
        "automattic/jetpack-connection": 20,
        "automattic/jetpack-connection-ui": 20,
        "automattic/jetpack-constants": 20,
        "automattic/jetpack-device-detection": 20,
        "automattic/jetpack-error": 20,
        "automattic/jetpack-google-fonts-provider": 20,
        "automattic/jetpack-identity-crisis": 20,
        "automattic/jetpack-jitm": 20,
        "automattic/jetpack-lazy-images": 20,
        "automattic/jetpack-licensing": 20,
        "automattic/jetpack-logo": 20,
        "automattic/jetpack-my-jetpack": 20,
        "automattic/jetpack-partner": 20,
        "automattic/jetpack-plugins-installer": 20,
        "automattic/jetpack-publicize": 20,
        "automattic/jetpack-redirect": 20,
        "automattic/jetpack-roles": 20,
        "automattic/jetpack-search": 20,
        "automattic/jetpack-status": 20,
        "automattic/jetpack-sync": 20,
        "automattic/jetpack-waf": 20,
        "automattic/jetpack-wordads": 20,
        "automattic/jetpack-changelogger": 20
    },
    "prefer-stable": true,
    "prefer-lowest": false,
    "platform": {
        "ext-fileinfo": "*",
        "ext-json": "*",
        "ext-openssl": "*"
    },
    "platform-dev": [],
    "platform-overrides": {
        "ext-intl": "0.0.0"
    },
    "plugin-api-version": "2.3.0"
}<|MERGE_RESOLUTION|>--- conflicted
+++ resolved
@@ -4,11 +4,7 @@
         "Read more about it at https://getcomposer.org/doc/01-basic-usage.md#installing-dependencies",
         "This file is @generated automatically"
     ],
-<<<<<<< HEAD
-    "content-hash": "fd98f7f26d0d69472bb204a0aa3ab1e8",
-=======
     "content-hash": "27bfa12e8665a1d59d476b995cb840ff",
->>>>>>> b647ae72
     "packages": [
         {
             "name": "automattic/jetpack-a8c-mc-stats",
@@ -1419,11 +1415,7 @@
             "dist": {
                 "type": "path",
                 "url": "../../packages/publicize",
-<<<<<<< HEAD
-                "reference": "f5df821b8096f6f8b997913db23ad61aac7c3cb1"
-=======
                 "reference": "fa364b7de69cb67b1f9b77d928e61e4ffe1c4e75"
->>>>>>> b647ae72
             },
             "require": {
                 "automattic/jetpack-autoloader": "^2.11",
