{
    "_readme": [
        "This file locks the dependencies of your project to a known state",
        "Read more about it at https://getcomposer.org/doc/01-basic-usage.md#installing-dependencies",
        "This file is @generated automatically"
    ],
    "content-hash": "dcf84356c024c6e9724c897287cc9f85",
    "packages": [
        {
            "name": "automattic/jetpack-a8c-mc-stats",
            "version": "dev-master",
            "dist": {
                "type": "path",
                "url": "../../packages/a8c-mc-stats",
                "reference": "05c1399080a50526afc06f85e6494959ca3c1941"
            },
            "require-dev": {
                "automattic/jetpack-changelogger": "^3.0",
                "yoast/phpunit-polyfills": "1.0.3"
            },
            "type": "jetpack-library",
            "extra": {
                "autotagger": true,
                "mirror-repo": "Automattic/jetpack-a8c-mc-stats",
                "changelogger": {
                    "link-template": "https://github.com/Automattic/jetpack-a8c-mc-stats/compare/v${old}...v${new}"
                },
                "branch-alias": {
                    "dev-master": "1.4.x-dev"
                }
            },
            "autoload": {
                "classmap": [
                    "src/"
                ]
            },
            "scripts": {
                "phpunit": [
                    "./vendor/phpunit/phpunit/phpunit --colors=always"
                ],
                "test-coverage": [
                    "php -dpcov.directory=. ./vendor/bin/phpunit --coverage-clover \"$COVERAGE_DIR/clover.xml\""
                ],
                "test-php": [
                    "@composer phpunit"
                ]
            },
            "license": [
                "GPL-2.0-or-later"
            ],
            "description": "Used to record internal usage stats for Automattic. Not visible to site owners.",
            "transport-options": {
                "monorepo": true,
                "relative": true
            }
        },
        {
            "name": "automattic/jetpack-abtest",
            "version": "dev-master",
            "dist": {
                "type": "path",
                "url": "../../packages/abtest",
                "reference": "bf23d3a8cc5a24da04b392de5d99db522dc647b5"
            },
            "require": {
                "automattic/jetpack-connection": "^1.36",
                "automattic/jetpack-error": "^1.3"
            },
            "require-dev": {
                "automattic/jetpack-changelogger": "^3.0",
                "automattic/wordbless": "dev-master",
                "yoast/phpunit-polyfills": "1.0.3"
            },
            "type": "jetpack-library",
            "extra": {
                "autotagger": true,
                "mirror-repo": "Automattic/jetpack-abtest",
                "changelogger": {
                    "link-template": "https://github.com/Automattic/jetpack-abtest/compare/v${old}...v${new}"
                },
                "branch-alias": {
                    "dev-master": "1.9.x-dev"
                }
            },
            "autoload": {
                "classmap": [
                    "src/"
                ]
            },
            "scripts": {
                "phpunit": [
                    "./vendor/phpunit/phpunit/phpunit --colors=always"
                ],
                "post-update-cmd": [
                    "php -r \"copy('vendor/automattic/wordbless/src/dbless-wpdb.php', 'wordpress/wp-content/db.php');\""
                ],
                "test-coverage": [
                    "php -dpcov.directory=. ./vendor/bin/phpunit --coverage-clover \"$COVERAGE_DIR/clover.xml\""
                ],
                "test-php": [
                    "@composer phpunit"
                ]
            },
            "license": [
                "GPL-2.0-or-later"
            ],
            "description": "Provides an interface to the WP.com A/B tests.",
            "transport-options": {
                "monorepo": true,
                "relative": true
            }
        },
        {
            "name": "automattic/jetpack-admin-ui",
            "version": "dev-master",
            "dist": {
                "type": "path",
                "url": "../../packages/admin-ui",
                "reference": "bbb92b9b9852760e84b7aaee877ee081616efcb3"
            },
            "require-dev": {
                "automattic/jetpack-changelogger": "^3.0",
                "automattic/wordbless": "dev-master",
                "yoast/phpunit-polyfills": "1.0.3"
            },
            "type": "jetpack-library",
            "extra": {
                "autotagger": true,
                "mirror-repo": "Automattic/jetpack-admin-ui",
                "textdomain": "jetpack-admin-ui",
                "changelogger": {
                    "link-template": "https://github.com/Automattic/jetpack-admin-ui/compare/${old}...${new}"
                },
                "branch-alias": {
                    "dev-master": "0.2.x-dev"
                },
                "version-constants": {
                    "::PACKAGE_VERSION": "src/class-admin-menu.php"
                }
            },
            "autoload": {
                "classmap": [
                    "src/"
                ]
            },
            "scripts": {
                "phpunit": [
                    "./vendor/phpunit/phpunit/phpunit --colors=always"
                ],
                "test-coverage": [
                    "php -dpcov.directory=. ./vendor/bin/phpunit --coverage-clover \"$COVERAGE_DIR/clover.xml\""
                ],
                "test-php": [
                    "@composer phpunit"
                ],
                "post-update-cmd": [
                    "php -r \"copy('vendor/automattic/wordbless/src/dbless-wpdb.php', 'wordpress/wp-content/db.php');\""
                ]
            },
            "license": [
                "GPL-2.0-or-later"
            ],
            "description": "Generic Jetpack wp-admin UI elements",
            "transport-options": {
                "monorepo": true,
                "relative": true
            }
        },
        {
            "name": "automattic/jetpack-assets",
            "version": "dev-master",
            "dist": {
                "type": "path",
                "url": "../../packages/assets",
                "reference": "810134d18a0baedd94aae5398f2f506f213bac7b"
            },
            "require": {
                "automattic/jetpack-constants": "^1.6"
            },
            "require-dev": {
                "automattic/jetpack-changelogger": "^3.0",
                "brain/monkey": "2.6.1",
                "wikimedia/testing-access-wrapper": "^1.0 | ^2.0",
                "yoast/phpunit-polyfills": "1.0.3"
            },
            "type": "jetpack-library",
            "extra": {
                "autotagger": true,
                "mirror-repo": "Automattic/jetpack-assets",
                "textdomain": "jetpack-assets",
                "changelogger": {
                    "link-template": "https://github.com/Automattic/jetpack-assets/compare/v${old}...v${new}"
                },
                "branch-alias": {
                    "dev-master": "1.17.x-dev"
                }
            },
            "autoload": {
                "files": [
                    "actions.php"
                ],
                "classmap": [
                    "src/"
                ]
            },
            "scripts": {
                "build-development": [
                    "pnpm run build"
                ],
                "build-production": [
                    "pnpm run build-production"
                ],
                "phpunit": [
                    "./vendor/phpunit/phpunit/phpunit --colors=always"
                ],
                "test-coverage": [
                    "php -dpcov.directory=. ./vendor/bin/phpunit --coverage-clover \"$COVERAGE_DIR/php/clover.xml\"",
                    "pnpm run test-coverage"
                ],
                "test-js": [
                    "pnpm run test"
                ],
                "test-php": [
                    "@composer phpunit"
                ]
            },
            "license": [
                "GPL-2.0-or-later"
            ],
            "description": "Asset management utilities for Jetpack ecosystem packages",
            "transport-options": {
                "monorepo": true,
                "relative": true
            }
        },
        {
            "name": "automattic/jetpack-autoloader",
            "version": "dev-master",
            "dist": {
                "type": "path",
                "url": "../../packages/autoloader",
                "reference": "94478e1065cbd379d0c16dd1cc3bf977fdea7d2e"
            },
            "require": {
                "composer-plugin-api": "^1.1 || ^2.0"
            },
            "require-dev": {
                "automattic/jetpack-changelogger": "^3.0",
                "yoast/phpunit-polyfills": "1.0.3"
            },
            "type": "composer-plugin",
            "extra": {
                "autotagger": true,
                "class": "Automattic\\Jetpack\\Autoloader\\CustomAutoloaderPlugin",
                "mirror-repo": "Automattic/jetpack-autoloader",
                "changelogger": {
                    "link-template": "https://github.com/Automattic/jetpack-autoloader/compare/v${old}...v${new}"
                },
                "branch-alias": {
                    "dev-master": "2.10.x-dev"
                }
            },
            "autoload": {
                "classmap": [
                    "src/AutoloadGenerator.php"
                ],
                "psr-4": {
                    "Automattic\\Jetpack\\Autoloader\\": "src"
                }
            },
            "scripts": {
                "phpunit": [
                    "./vendor/phpunit/phpunit/phpunit --colors=always"
                ],
                "test-coverage": [
                    "php -dpcov.directory=. ./vendor/bin/phpunit --coverage-php \"./tests/php/tmp/coverage-report.php\"",
                    "php ./tests/php/bin/test-coverage.php \"$COVERAGE_DIR/clover.xml\""
                ],
                "test-php": [
                    "@composer phpunit"
                ]
            },
            "license": [
                "GPL-2.0-or-later"
            ],
            "description": "Creates a custom autoloader for a plugin or theme.",
            "transport-options": {
                "monorepo": true,
                "relative": true
            }
        },
        {
            "name": "automattic/jetpack-backup",
            "version": "dev-master",
            "dist": {
                "type": "path",
                "url": "../../packages/backup",
                "reference": "281aecc8c5f48a483bd931c61d64d50a66f3b741"
            },
            "require": {
                "automattic/jetpack-connection": "^1.36",
                "automattic/jetpack-sync": "^1.29"
            },
            "require-dev": {
                "automattic/jetpack-changelogger": "^3.0",
                "automattic/wordbless": "@dev",
                "yoast/phpunit-polyfills": "1.0.3"
            },
            "type": "jetpack-library",
            "extra": {
                "autotagger": true,
                "mirror-repo": "Automattic/jetpack-backup",
                "textdomain": "jetpack-backup-pkg",
                "version-constants": {
                    "::PACKAGE_VERSION": "src/class-package-version.php"
                },
                "changelogger": {
                    "link-template": "https://github.com/Automattic/jetpack-backup/compare/v${old}...v${new}"
                },
                "branch-alias": {
                    "dev-master": "1.2.x-dev"
                }
            },
            "autoload": {
                "files": [
                    "actions.php"
                ],
                "classmap": [
                    "src/"
                ]
            },
            "scripts": {
                "phpunit": [
                    "./vendor/phpunit/phpunit/phpunit --colors=always"
                ],
                "test-coverage": [
                    "php -dpcov.directory=. ./vendor/bin/phpunit --coverage-clover \"$COVERAGE_DIR/clover.xml\""
                ],
                "test-php": [
                    "@composer phpunit"
                ],
                "post-update-cmd": [
                    "php -r \"copy('vendor/automattic/wordbless/src/dbless-wpdb.php', 'wordpress/wp-content/db.php');\""
                ]
            },
            "license": [
                "GPL-2.0-or-later"
            ],
            "description": "Tools to assist with backing up Jetpack sites.",
            "transport-options": {
                "monorepo": true,
                "relative": true
            }
        },
        {
            "name": "automattic/jetpack-blocks",
            "version": "dev-master",
            "dist": {
                "type": "path",
                "url": "../../packages/blocks",
                "reference": "5fa39eec698e40b071be806a663367eb4555f557"
            },
            "require-dev": {
                "automattic/jetpack-changelogger": "^3.0",
                "automattic/wordbless": "dev-master",
                "brain/monkey": "2.6.1",
                "yoast/phpunit-polyfills": "1.0.3"
            },
            "type": "jetpack-library",
            "extra": {
                "autotagger": true,
                "mirror-repo": "Automattic/jetpack-blocks",
                "changelogger": {
                    "link-template": "https://github.com/Automattic/jetpack-blocks/compare/v${old}...v${new}"
                },
                "branch-alias": {
                    "dev-master": "1.4.x-dev"
                }
            },
            "autoload": {
                "classmap": [
                    "src/"
                ]
            },
            "scripts": {
                "phpunit": [
                    "./vendor/phpunit/phpunit/phpunit --colors=always"
                ],
                "post-update-cmd": [
                    "php -r \"copy('vendor/automattic/wordbless/src/dbless-wpdb.php', 'wordpress/wp-content/db.php');\""
                ],
                "test-coverage": [
                    "php -dpcov.directory=. ./vendor/bin/phpunit --coverage-clover \"$COVERAGE_DIR/clover.xml\""
                ],
                "test-php": [
                    "@composer phpunit"
                ]
            },
            "license": [
                "GPL-2.0-or-later"
            ],
            "description": "Register and manage blocks within a plugin. Used to manage block registration, enqueues, and more.",
            "transport-options": {
                "monorepo": true,
                "relative": true
            }
        },
        {
            "name": "automattic/jetpack-compat",
            "version": "dev-master",
            "dist": {
                "type": "path",
                "url": "../../packages/compat",
                "reference": "58a91c421de42eaab82bbe6eeef16f4d4e45bb40"
            },
            "require-dev": {
                "automattic/jetpack-changelogger": "^3.0"
            },
            "type": "jetpack-library",
            "extra": {
                "autotagger": true,
                "mirror-repo": "Automattic/jetpack-compat",
                "changelogger": {
                    "link-template": "https://github.com/Automattic/jetpack-compat/compare/v${old}...v${new}"
                },
                "branch-alias": {
                    "dev-master": "1.6.x-dev"
                }
            },
            "autoload": {
                "files": [
                    "functions.php"
                ],
                "classmap": [
                    "legacy"
                ]
            },
            "license": [
                "GPL-2.0-or-later"
            ],
            "description": "Compatibility layer with previous versions of Jetpack",
            "transport-options": {
                "monorepo": true,
                "relative": true
            }
        },
        {
            "name": "automattic/jetpack-composer-plugin",
            "version": "dev-master",
            "dist": {
                "type": "path",
                "url": "../../packages/composer-plugin",
                "reference": "c3fc0e4cf179c619f896174a6c9db8e70cff74c3"
            },
            "require": {
                "composer-plugin-api": "^2.1.0"
            },
            "require-dev": {
                "automattic/jetpack-changelogger": "^3.0",
                "composer/composer": "2.2.3",
                "yoast/phpunit-polyfills": "1.0.3"
            },
            "type": "composer-plugin",
            "extra": {
                "class": "Automattic\\Jetpack\\Composer\\Plugin",
                "mirror-repo": "Automattic/jetpack-composer-plugin",
                "changelogger": {
                    "link-template": "https://github.com/Automattic/jetpack-composer-plugin/compare/v${old}...v${new}"
                },
                "autotagger": true,
                "branch-alias": {
                    "dev-master": "1.1.x-dev"
                }
            },
            "autoload": {
                "classmap": [
                    "src/"
                ]
            },
            "scripts": {
                "phpunit": [
                    "./vendor/phpunit/phpunit/phpunit --colors=always"
                ],
                "test-coverage": [
                    "php -dpcov.directory=. ./vendor/bin/phpunit --coverage-clover \"$COVERAGE_DIR/clover.xml\""
                ],
                "test-php": [
                    "@composer phpunit"
                ]
            },
            "license": [
                "GPL-2.0-or-later"
            ],
            "description": "A custom installer plugin for Composer to move Jetpack packages out of `vendor/` so WordPress's translation infrastructure will find their strings.",
            "transport-options": {
                "monorepo": true,
                "relative": true
            }
        },
        {
            "name": "automattic/jetpack-config",
            "version": "dev-master",
            "dist": {
                "type": "path",
                "url": "../../packages/config",
                "reference": "fbcaa06ae1311c15b42f9e6c9330658592829af5"
            },
            "require-dev": {
                "automattic/jetpack-changelogger": "^3.0"
            },
            "type": "jetpack-library",
            "extra": {
                "autotagger": true,
                "mirror-repo": "Automattic/jetpack-config",
                "textdomain": "jetpack-config",
                "changelogger": {
                    "link-template": "https://github.com/Automattic/jetpack-config/compare/v${old}...v${new}"
                },
                "branch-alias": {
                    "dev-master": "1.6.x-dev"
                }
            },
            "autoload": {
                "classmap": [
                    "src/"
                ]
            },
            "license": [
                "GPL-2.0-or-later"
            ],
            "description": "Jetpack configuration package that initializes other packages and configures Jetpack's functionality. Can be used as a base for all variants of Jetpack package usage.",
            "transport-options": {
                "monorepo": true,
                "relative": true
            }
        },
        {
            "name": "automattic/jetpack-connection",
            "version": "dev-master",
            "dist": {
                "type": "path",
                "url": "../../packages/connection",
                "reference": "5bf3bebadaec57d95df9dc6e01b9d4b7e20a2284"
            },
            "require": {
                "automattic/jetpack-a8c-mc-stats": "^1.4",
                "automattic/jetpack-constants": "^1.6",
                "automattic/jetpack-heartbeat": "^1.4",
                "automattic/jetpack-options": "^1.14",
                "automattic/jetpack-redirect": "^1.7",
                "automattic/jetpack-roles": "^1.4",
                "automattic/jetpack-status": "^1.10",
                "automattic/jetpack-terms-of-service": "^1.9",
                "automattic/jetpack-tracking": "^1.14"
            },
            "require-dev": {
                "automattic/jetpack-changelogger": "^3.0",
                "automattic/wordbless": "@dev",
                "brain/monkey": "2.6.1",
                "yoast/phpunit-polyfills": "1.0.3"
            },
            "type": "jetpack-library",
            "extra": {
                "autotagger": true,
                "mirror-repo": "Automattic/jetpack-connection",
                "textdomain": "jetpack-connection",
                "version-constants": {
                    "::PACKAGE_VERSION": "src/class-package-version.php"
                },
                "changelogger": {
                    "link-template": "https://github.com/Automattic/jetpack-connection/compare/v${old}...v${new}"
                },
                "branch-alias": {
                    "dev-master": "1.36.x-dev"
                }
            },
            "autoload": {
                "classmap": [
                    "legacy",
                    "src/"
                ]
            },
            "scripts": {
                "phpunit": [
                    "./vendor/phpunit/phpunit/phpunit --colors=always"
                ],
                "post-update-cmd": [
                    "php -r \"copy('vendor/automattic/wordbless/src/dbless-wpdb.php', 'wordpress/wp-content/db.php');\""
                ],
                "test-coverage": [
                    "php -dpcov.directory=. ./vendor/bin/phpunit --coverage-clover \"$COVERAGE_DIR/clover.xml\""
                ],
                "test-php": [
                    "@composer phpunit"
                ]
            },
            "license": [
                "GPL-2.0-or-later"
            ],
            "description": "Everything needed to connect to the Jetpack infrastructure",
            "transport-options": {
                "monorepo": true,
                "relative": true
            }
        },
        {
            "name": "automattic/jetpack-connection-ui",
            "version": "dev-master",
            "dist": {
                "type": "path",
                "url": "../../packages/connection-ui",
                "reference": "af0b68a96950278824fbd56aad4fc5f5a2af4240"
            },
            "require": {
                "automattic/jetpack-assets": "^1.17",
                "automattic/jetpack-connection": "^1.36",
                "automattic/jetpack-constants": "^1.6",
                "automattic/jetpack-device-detection": "^1.4",
                "automattic/jetpack-identity-crisis": "^0.7"
            },
            "require-dev": {
                "automattic/jetpack-changelogger": "^3.0"
            },
            "type": "jetpack-library",
            "extra": {
                "autotagger": true,
                "mirror-repo": "Automattic/jetpack-connection-ui",
                "textdomain": "jetpack-connection-ui",
                "changelogger": {
                    "link-template": "https://github.com/Automattic/jetpack-connection-ui/compare/v${old}...v${new}"
                },
                "branch-alias": {
                    "dev-master": "2.3.x-dev"
                }
            },
            "autoload": {
                "classmap": [
                    "src/"
                ]
            },
            "scripts": {
                "build-development": [
                    "pnpm run build"
                ],
                "build-production": [
                    "NODE_ENV=production pnpm run build"
                ],
                "watch": [
                    "Composer\\Config::disableProcessTimeout",
                    "pnpm run watch"
                ]
            },
            "license": [
                "GPL-2.0-or-later"
            ],
            "description": "Jetpack Connection UI",
            "transport-options": {
                "monorepo": true,
                "relative": true
            }
        },
        {
            "name": "automattic/jetpack-constants",
            "version": "dev-master",
            "dist": {
                "type": "path",
                "url": "../../packages/constants",
                "reference": "c707667b702d06091f8183df68a2a2b0d230c2b3"
            },
            "require-dev": {
                "automattic/jetpack-changelogger": "^3.0",
                "brain/monkey": "2.6.1",
                "yoast/phpunit-polyfills": "1.0.3"
            },
            "type": "jetpack-library",
            "extra": {
                "autotagger": true,
                "mirror-repo": "Automattic/jetpack-constants",
                "changelogger": {
                    "link-template": "https://github.com/Automattic/jetpack-constants/compare/v${old}...v${new}"
                },
                "branch-alias": {
                    "dev-master": "1.6.x-dev"
                }
            },
            "autoload": {
                "classmap": [
                    "src/"
                ]
            },
            "scripts": {
                "phpunit": [
                    "./vendor/phpunit/phpunit/phpunit --colors=always"
                ],
                "test-coverage": [
                    "php -dpcov.directory=. ./vendor/bin/phpunit --coverage-clover \"$COVERAGE_DIR/clover.xml\""
                ],
                "test-php": [
                    "@composer phpunit"
                ]
            },
            "license": [
                "GPL-2.0-or-later"
            ],
            "description": "A wrapper for defining constants in a more testable way.",
            "transport-options": {
                "monorepo": true,
                "relative": true
            }
        },
        {
            "name": "automattic/jetpack-device-detection",
            "version": "dev-master",
            "dist": {
                "type": "path",
                "url": "../../packages/device-detection",
                "reference": "9e6dca88fa7d4e8d264d32f3f50007c124f98c97"
            },
            "require-dev": {
                "automattic/jetpack-changelogger": "^3.0",
                "yoast/phpunit-polyfills": "1.0.3"
            },
            "type": "jetpack-library",
            "extra": {
                "autotagger": true,
                "mirror-repo": "Automattic/jetpack-device-detection",
                "changelogger": {
                    "link-template": "https://github.com/Automattic/jetpack-device-detection/compare/v${old}...v${new}"
                },
                "branch-alias": {
                    "dev-master": "1.4.x-dev"
                }
            },
            "autoload": {
                "classmap": [
                    "src/"
                ]
            },
            "scripts": {
                "phpunit": [
                    "./vendor/phpunit/phpunit/phpunit --colors=always"
                ],
                "test-coverage": [
                    "php -dpcov.directory=. ./vendor/bin/phpunit --coverage-clover \"$COVERAGE_DIR/clover.xml\""
                ],
                "test-php": [
                    "@composer phpunit"
                ]
            },
            "license": [
                "GPL-2.0-or-later"
            ],
            "description": "A way to detect device types based on User-Agent header.",
            "transport-options": {
                "monorepo": true,
                "relative": true
            }
        },
        {
            "name": "automattic/jetpack-error",
            "version": "dev-master",
            "dist": {
                "type": "path",
                "url": "../../packages/error",
                "reference": "af8ed8b85889e26f768c006ac34b39c9ae5e3f53"
            },
            "require-dev": {
                "automattic/jetpack-changelogger": "^3.0",
                "yoast/phpunit-polyfills": "1.0.3"
            },
            "type": "jetpack-library",
            "extra": {
                "autotagger": true,
                "mirror-repo": "Automattic/jetpack-error",
                "changelogger": {
                    "link-template": "https://github.com/Automattic/jetpack-error/compare/v${old}...v${new}"
                },
                "branch-alias": {
                    "dev-master": "1.3.x-dev"
                }
            },
            "autoload": {
                "classmap": [
                    "src/"
                ]
            },
            "scripts": {
                "phpunit": [
                    "./vendor/phpunit/phpunit/phpunit --colors=always"
                ],
                "test-coverage": [
                    "php -dpcov.directory=. ./vendor/bin/phpunit --coverage-clover \"$COVERAGE_DIR/clover.xml\""
                ],
                "test-php": [
                    "@composer phpunit"
                ]
            },
            "license": [
                "GPL-2.0-or-later"
            ],
            "description": "Jetpack Error - a wrapper around WP_Error.",
            "transport-options": {
                "monorepo": true,
                "relative": true
            }
        },
        {
            "name": "automattic/jetpack-heartbeat",
            "version": "dev-master",
            "dist": {
                "type": "path",
                "url": "../../packages/heartbeat",
                "reference": "14c401c013c64fea324ea7fee4559aa90366293c"
            },
            "require": {
                "automattic/jetpack-a8c-mc-stats": "^1.4",
                "automattic/jetpack-options": "^1.14"
            },
            "require-dev": {
                "automattic/jetpack-changelogger": "^3.0"
            },
            "type": "jetpack-library",
            "extra": {
                "autotagger": true,
                "mirror-repo": "Automattic/jetpack-heartbeat",
                "textdomain": "jetpack-heartbeat",
                "changelogger": {
                    "link-template": "https://github.com/Automattic/jetpack-heartbeat/compare/v${old}...v${new}"
                },
                "branch-alias": {
                    "dev-master": "1.4.x-dev"
                }
            },
            "autoload": {
                "classmap": [
                    "src/"
                ]
            },
            "license": [
                "GPL-2.0-or-later"
            ],
            "description": "This adds a cronjob that sends a batch of internal automattic stats to wp.com once a day",
            "transport-options": {
                "monorepo": true,
                "relative": true
            }
        },
        {
            "name": "automattic/jetpack-identity-crisis",
            "version": "dev-master",
            "dist": {
                "type": "path",
                "url": "../../packages/identity-crisis",
                "reference": "80cc6904f5337f7cfa194199ad307e054fece278"
            },
            "require": {
                "automattic/jetpack-assets": "^1.17",
                "automattic/jetpack-connection": "^1.36",
                "automattic/jetpack-constants": "^1.6",
                "automattic/jetpack-logo": "^1.5",
                "automattic/jetpack-options": "^1.14",
                "automattic/jetpack-status": "^1.10",
                "automattic/jetpack-tracking": "^1.14"
            },
            "require-dev": {
                "automattic/jetpack-changelogger": "^3.0",
                "automattic/wordbless": "@dev",
                "yoast/phpunit-polyfills": "1.0.3"
            },
            "type": "jetpack-library",
            "extra": {
                "autotagger": true,
                "mirror-repo": "Automattic/jetpack-identity-crisis",
                "textdomain": "jetpack-idc",
                "version-constants": {
                    "::PACKAGE_VERSION": "src/class-identity-crisis.php"
                },
                "changelogger": {
                    "link-template": "https://github.com/Automattic/jetpack-identity-crisis/compare/v${old}...v${new}"
                },
                "branch-alias": {
                    "dev-master": "0.7.x-dev"
                }
            },
            "autoload": {
                "classmap": [
                    "src/"
                ]
            },
            "scripts": {
                "build-development": [
                    "pnpm run build"
                ],
                "build-production": [
                    "NODE_ENV='production' pnpm run build"
                ],
                "phpunit": [
                    "./vendor/phpunit/phpunit/phpunit --colors=always"
                ],
                "test-coverage": [
                    "php -dpcov.directory=. ./vendor/bin/phpunit --coverage-clover \"$COVERAGE_DIR/clover.xml\""
                ],
                "test-php": [
                    "@composer phpunit"
                ],
                "post-update-cmd": [
                    "php -r \"copy('vendor/automattic/wordbless/src/dbless-wpdb.php', 'wordpress/wp-content/db.php');\""
                ],
                "watch": [
                    "Composer\\Config::disableProcessTimeout",
                    "pnpm run watch"
                ]
            },
            "license": [
                "GPL-2.0-or-later"
            ],
            "description": "Identity Crisis.",
            "transport-options": {
                "monorepo": true,
                "relative": true
            }
        },
        {
            "name": "automattic/jetpack-jitm",
            "version": "dev-master",
            "dist": {
                "type": "path",
                "url": "../../packages/jitm",
                "reference": "77c9f7a8e922bf208437916dd6bfcae293c1dd26"
            },
            "require": {
                "automattic/jetpack-a8c-mc-stats": "^1.4",
                "automattic/jetpack-assets": "^1.17",
                "automattic/jetpack-connection": "^1.36",
                "automattic/jetpack-device-detection": "^1.4",
                "automattic/jetpack-logo": "^1.5",
                "automattic/jetpack-options": "^1.14",
                "automattic/jetpack-partner": "^1.6",
                "automattic/jetpack-redirect": "^1.7",
                "automattic/jetpack-status": "^1.10",
                "automattic/jetpack-tracking": "^1.14"
            },
            "require-dev": {
                "automattic/jetpack-changelogger": "^3.0",
                "brain/monkey": "2.6.1",
                "yoast/phpunit-polyfills": "1.0.3"
            },
            "type": "jetpack-library",
            "extra": {
                "autotagger": true,
                "mirror-repo": "Automattic/jetpack-jitm",
                "textdomain": "jetpack-jitm",
                "version-constants": {
                    "::PACKAGE_VERSION": "src/class-jitm.php"
                },
                "changelogger": {
                    "link-template": "https://github.com/Automattic/jetpack-jitm/compare/v${old}...v${new}"
                },
                "branch-alias": {
                    "dev-master": "2.2.x-dev"
                }
            },
            "autoload": {
                "classmap": [
                    "src/"
                ]
            },
            "scripts": {
                "build-production": [
                    "pnpm run build-production"
                ],
                "build-development": [
                    "pnpm run build"
                ],
                "phpunit": [
                    "./vendor/phpunit/phpunit/phpunit --colors=always"
                ],
                "test-coverage": [
                    "php -dpcov.directory=. ./vendor/bin/phpunit --coverage-clover \"$COVERAGE_DIR/clover.xml\""
                ],
                "test-php": [
                    "@composer phpunit"
                ]
            },
            "license": [
                "GPL-2.0-or-later"
            ],
            "description": "Just in time messages for Jetpack",
            "transport-options": {
                "monorepo": true,
                "relative": true
            }
        },
        {
            "name": "automattic/jetpack-lazy-images",
            "version": "dev-master",
            "dist": {
                "type": "path",
                "url": "../../packages/lazy-images",
                "reference": "c7115dc7f2f073b53f98584382773bb8db0ca68b"
            },
            "require": {
                "automattic/jetpack-assets": "^1.17",
                "automattic/jetpack-constants": "^1.6"
            },
            "require-dev": {
                "automattic/jetpack-changelogger": "^3.0",
                "automattic/wordbless": "dev-master",
                "yoast/phpunit-polyfills": "1.0.3"
            },
            "type": "jetpack-library",
            "extra": {
                "autotagger": true,
                "mirror-repo": "Automattic/jetpack-lazy-images",
                "textdomain": "jetpack-lazy-images",
                "changelogger": {
                    "link-template": "https://github.com/Automattic/jetpack-lazy-images/compare/v${old}...v${new}"
                },
                "branch-alias": {
                    "dev-master": "2.1.x-dev"
                }
            },
            "autoload": {
                "classmap": [
                    "src/"
                ]
            },
            "scripts": {
                "build-production": [
                    "pnpm run build-production"
                ],
                "build-development": [
                    "pnpm run build"
                ],
                "phpunit": [
                    "./vendor/phpunit/phpunit/phpunit --colors=always"
                ],
                "post-update-cmd": [
                    "php -r \"copy('vendor/automattic/wordbless/src/dbless-wpdb.php', 'wordpress/wp-content/db.php');\""
                ],
                "test-coverage": [
                    "php -dpcov.directory=. ./vendor/bin/phpunit --coverage-clover \"$COVERAGE_DIR/clover.xml\""
                ],
                "test-php": [
                    "@composer phpunit"
                ]
            },
            "license": [
                "GPL-2.0-or-later"
            ],
            "description": "Speed up your site and create a smoother viewing experience by loading images as visitors scroll down the screen, instead of all at once.",
            "transport-options": {
                "monorepo": true,
                "relative": true
            }
        },
        {
            "name": "automattic/jetpack-licensing",
            "version": "dev-master",
            "dist": {
                "type": "path",
                "url": "../../packages/licensing",
                "reference": "e3f1de928b8c29cb8897e9ceee7192bf450b4999"
            },
            "require": {
                "automattic/jetpack-connection": "^1.36",
                "automattic/jetpack-options": "^1.14"
            },
            "require-dev": {
                "automattic/jetpack-changelogger": "^3.0",
                "automattic/wordbless": "@dev",
                "yoast/phpunit-polyfills": "1.0.3"
            },
            "type": "jetpack-library",
            "extra": {
                "autotagger": true,
                "mirror-repo": "Automattic/jetpack-licensing",
                "textdomain": "jetpack-licensing",
                "changelogger": {
                    "link-template": "https://github.com/Automattic/jetpack-licensing/compare/v${old}...v${new}"
                },
                "branch-alias": {
                    "dev-master": "1.6.x-dev"
                }
            },
            "autoload": {
                "classmap": [
                    "src/"
                ]
            },
            "scripts": {
                "phpunit": [
                    "./vendor/phpunit/phpunit/phpunit --colors=always"
                ],
                "post-update-cmd": [
                    "php -r \"copy('vendor/automattic/wordbless/src/dbless-wpdb.php', 'wordpress/wp-content/db.php');\""
                ],
                "test-coverage": [
                    "php -dpcov.directory=. ./vendor/bin/phpunit --coverage-clover \"$COVERAGE_DIR/clover.xml\""
                ],
                "test-php": [
                    "@composer phpunit"
                ]
            },
            "license": [
                "GPL-2.0-or-later"
            ],
            "description": "Everything needed to manage Jetpack licenses client-side.",
            "transport-options": {
                "monorepo": true,
                "relative": true
            }
        },
        {
            "name": "automattic/jetpack-logo",
            "version": "dev-master",
            "dist": {
                "type": "path",
                "url": "../../packages/logo",
                "reference": "c0d7df78e0ea4d9d09a22ff937fce5ec13a08379"
            },
            "require-dev": {
                "automattic/jetpack-changelogger": "^3.0",
                "yoast/phpunit-polyfills": "1.0.3"
            },
            "type": "jetpack-library",
            "extra": {
                "autotagger": true,
                "mirror-repo": "Automattic/jetpack-logo",
                "changelogger": {
                    "link-template": "https://github.com/Automattic/jetpack-logo/compare/v${old}...v${new}"
                },
                "branch-alias": {
                    "dev-master": "1.5.x-dev"
                }
            },
            "autoload": {
                "classmap": [
                    "src/"
                ]
            },
            "scripts": {
                "phpunit": [
                    "./vendor/phpunit/phpunit/phpunit --colors=always"
                ],
                "test-coverage": [
                    "php -dpcov.directory=. ./vendor/bin/phpunit --coverage-clover \"$COVERAGE_DIR/clover.xml\""
                ],
                "test-php": [
                    "@composer phpunit"
                ]
            },
            "license": [
                "GPL-2.0-or-later"
            ],
            "description": "A logo for Jetpack",
            "transport-options": {
                "monorepo": true,
                "relative": true
            }
        },
        {
            "name": "automattic/jetpack-my-jetpack",
            "version": "dev-master",
            "dist": {
                "type": "path",
                "url": "../../packages/my-jetpack",
<<<<<<< HEAD
                "reference": "5ca3f982d2e026a0b72c4965a349812f9e321677"
=======
                "reference": "a441de113bf2be6a47891d1fabb0d9377c8bb17c"
>>>>>>> 8fff5d94
            },
            "require": {
                "automattic/jetpack-admin-ui": "^0.2",
                "automattic/jetpack-assets": "^1.17",
                "automattic/jetpack-connection": "^1.36",
                "automattic/jetpack-plugins-installer": "^0.1",
                "automattic/jetpack-terms-of-service": "^1.9",
                "automattic/jetpack-tracking": "^1.14"
            },
            "require-dev": {
                "automattic/jetpack-changelogger": "^3.0",
                "automattic/jetpack-options": "^1.14",
                "automattic/wordbless": "@dev",
                "yoast/phpunit-polyfills": "1.0.3"
            },
            "type": "jetpack-library",
            "extra": {
                "autotagger": true,
                "mirror-repo": "Automattic/jetpack-my-jetpack",
                "textdomain": "jetpack-my-jetpack",
                "changelogger": {
                    "link-template": "https://github.com/Automattic/jetpack-my-jetpack/compare/${old}...${new}"
                },
                "branch-alias": {
                    "dev-master": "0.6.x-dev"
                }
            },
            "autoload": {
                "classmap": [
                    "src/",
                    "src/products"
                ]
            },
            "scripts": {
                "phpunit": [
                    "./vendor/phpunit/phpunit/phpunit --colors=always"
                ],
                "test-coverage": [
                    "php -dpcov.directory=. ./vendor/bin/phpunit --coverage-clover \"$COVERAGE_DIR/coverage.xml\"",
                    "pnpm run test -- --coverageDirectory=\"$COVERAGE_DIR\" --coverage --coverageReporters=clover"
                ],
                "test-php": [
                    "@composer phpunit"
                ],
                "test-js": [
                    "pnpm run test"
                ],
                "test-js-watch": [
                    "Composer\\Config::disableProcessTimeout",
                    "pnpm run test -- --watch"
                ],
                "build-development": [
                    "pnpm run build"
                ],
                "build-production": [
                    "NODE_ENV=production pnpm run build"
                ],
                "watch": [
                    "Composer\\Config::disableProcessTimeout",
                    "pnpm run watch"
                ],
                "post-update-cmd": [
                    "php -r \"copy('vendor/automattic/wordbless/src/dbless-wpdb.php', 'wordpress/wp-content/db.php');\""
                ]
            },
            "license": [
                "GPL-2.0-or-later"
            ],
            "description": "WP Admin page with information and configuration shared among all Jetpack stand-alone plugins",
            "transport-options": {
                "monorepo": true,
                "relative": true
            }
        },
        {
            "name": "automattic/jetpack-options",
            "version": "dev-master",
            "dist": {
                "type": "path",
                "url": "../../packages/options",
                "reference": "ae4325a0569cc055a1c2649bb2572f15ab4d37bb"
            },
            "require": {
                "automattic/jetpack-constants": "^1.6"
            },
            "require-dev": {
                "automattic/jetpack-changelogger": "^3.0",
                "yoast/phpunit-polyfills": "1.0.3"
            },
            "type": "jetpack-library",
            "extra": {
                "autotagger": true,
                "mirror-repo": "Automattic/jetpack-options",
                "changelogger": {
                    "link-template": "https://github.com/Automattic/jetpack-options/compare/v${old}...v${new}"
                },
                "branch-alias": {
                    "dev-master": "1.14.x-dev"
                }
            },
            "autoload": {
                "classmap": [
                    "legacy"
                ]
            },
            "license": [
                "GPL-2.0-or-later"
            ],
            "description": "A wrapper for wp-options to manage specific Jetpack options.",
            "transport-options": {
                "monorepo": true,
                "relative": true
            }
        },
        {
            "name": "automattic/jetpack-partner",
            "version": "dev-master",
            "dist": {
                "type": "path",
                "url": "../../packages/partner",
                "reference": "ebfaa48c46285aa4dcb541879d50130f7d922492"
            },
            "require-dev": {
                "automattic/jetpack-changelogger": "^3.0",
                "automattic/jetpack-options": "^1.14",
                "automattic/wordbless": "@dev",
                "brain/monkey": "2.6.1",
                "yoast/phpunit-polyfills": "1.0.3"
            },
            "type": "jetpack-library",
            "extra": {
                "autotagger": true,
                "mirror-repo": "Automattic/jetpack-partner",
                "changelogger": {
                    "link-template": "https://github.com/Automattic/jetpack-partner/compare/v${old}...v${new}"
                },
                "branch-alias": {
                    "dev-master": "1.6.x-dev"
                }
            },
            "autoload": {
                "classmap": [
                    "src/"
                ]
            },
            "scripts": {
                "phpunit": [
                    "./vendor/phpunit/phpunit/phpunit --colors=always"
                ],
                "post-update-cmd": [
                    "php -r \"copy('vendor/automattic/wordbless/src/dbless-wpdb.php', 'wordpress/wp-content/db.php');\""
                ],
                "test-coverage": [
                    "php -dpcov.directory=. ./vendor/bin/phpunit --coverage-clover \"$COVERAGE_DIR/clover.xml\""
                ],
                "test-php": [
                    "@composer phpunit"
                ]
            },
            "license": [
                "GPL-2.0-or-later"
            ],
            "description": "Support functions for Jetpack hosting partners.",
            "transport-options": {
                "monorepo": true,
                "relative": true
            }
        },
        {
            "name": "automattic/jetpack-password-checker",
            "version": "dev-master",
            "dist": {
                "type": "path",
                "url": "../../packages/password-checker",
                "reference": "a9dd0d76a2a18a042898111f5ac279e5f32c2258"
            },
            "require-dev": {
                "automattic/jetpack-changelogger": "^3.0",
                "automattic/wordbless": "@dev",
                "yoast/phpunit-polyfills": "1.0.3"
            },
            "type": "jetpack-library",
            "extra": {
                "autotagger": true,
                "mirror-repo": "Automattic/jetpack-password-checker",
                "textdomain": "jetpack-password-checker",
                "changelogger": {
                    "link-template": "https://github.com/Automattic/jetpack-password-checker/compare/v${old}...v${new}"
                },
                "branch-alias": {
                    "dev-master": "0.2.x-dev"
                }
            },
            "autoload": {
                "classmap": [
                    "src/"
                ]
            },
            "scripts": {
                "phpunit": [
                    "./vendor/phpunit/phpunit/phpunit --colors=always"
                ],
                "test-coverage": [
                    "php -dpcov.directory=. ./vendor/bin/phpunit --coverage-clover \"$COVERAGE_DIR/clover.xml\""
                ],
                "test-php": [
                    "@composer phpunit"
                ],
                "post-update-cmd": [
                    "php -r \"copy('vendor/automattic/wordbless/src/dbless-wpdb.php', 'wordpress/wp-content/db.php');\""
                ]
            },
            "license": [
                "GPL-2.0-or-later"
            ],
            "description": "Password Checker.",
            "transport-options": {
                "monorepo": true,
                "relative": true
            }
        },
        {
            "name": "automattic/jetpack-plugins-installer",
            "version": "dev-master",
            "dist": {
                "type": "path",
                "url": "../../packages/plugins-installer",
                "reference": "19c930344c337c188d411a51938c7c870ea511a1"
            },
            "require": {
                "automattic/jetpack-a8c-mc-stats": "^1.4"
            },
            "require-dev": {
                "automattic/jetpack-changelogger": "^3.0",
                "yoast/phpunit-polyfills": "1.0.3"
            },
            "type": "library",
            "extra": {
                "branch-alias": {
                    "dev-master": "0.1.x-dev"
                },
                "mirror-repo": "Automattic/jetpack-plugins-installer",
                "changelogger": {
                    "link-template": "https://github.com/Automattic/jetpack-plugins-installer/compare/v${old}...v${new}"
                },
                "autotagger": true,
                "textdomain": "jetpack-plugins-installer"
            },
            "autoload": {
                "classmap": [
                    "src/"
                ]
            },
            "scripts": {
                "phpunit": [
                    "./vendor/phpunit/phpunit/phpunit --colors=always"
                ],
                "test-coverage": [
                    "php -dpcov.directory=. ./vendor/bin/phpunit --coverage-clover \"$COVERAGE_DIR/clover.xml\""
                ],
                "test-php": [
                    "@composer phpunit"
                ]
            },
            "license": [
                "GPL-2.0-or-later"
            ],
            "description": "Handle installation of plugins from WP.org",
            "transport-options": {
                "monorepo": true,
                "relative": true
            }
        },
        {
            "name": "automattic/jetpack-redirect",
            "version": "dev-master",
            "dist": {
                "type": "path",
                "url": "../../packages/redirect",
                "reference": "853a795a62f87b8c90e891c666d53c3efe81f622"
            },
            "require": {
                "automattic/jetpack-status": "^1.10"
            },
            "require-dev": {
                "automattic/jetpack-changelogger": "^3.0",
                "brain/monkey": "2.6.1",
                "yoast/phpunit-polyfills": "1.0.3"
            },
            "type": "jetpack-library",
            "extra": {
                "autotagger": true,
                "mirror-repo": "Automattic/jetpack-redirect",
                "changelogger": {
                    "link-template": "https://github.com/Automattic/jetpack-redirect/compare/v${old}...v${new}"
                },
                "branch-alias": {
                    "dev-master": "1.7.x-dev"
                }
            },
            "autoload": {
                "classmap": [
                    "src/"
                ]
            },
            "scripts": {
                "phpunit": [
                    "./vendor/phpunit/phpunit/phpunit --colors=always"
                ],
                "test-coverage": [
                    "php -dpcov.directory=. ./vendor/bin/phpunit --coverage-clover \"$COVERAGE_DIR/clover.xml\""
                ],
                "test-php": [
                    "@composer phpunit"
                ]
            },
            "license": [
                "GPL-2.0-or-later"
            ],
            "description": "Utilities to build URLs to the jetpack.com/redirect/ service",
            "transport-options": {
                "monorepo": true,
                "relative": true
            }
        },
        {
            "name": "automattic/jetpack-roles",
            "version": "dev-master",
            "dist": {
                "type": "path",
                "url": "../../packages/roles",
                "reference": "865b6ca769a59af99b25f560a1f0e7e6a19bff1f"
            },
            "require-dev": {
                "automattic/jetpack-changelogger": "^3.0",
                "brain/monkey": "2.6.1",
                "yoast/phpunit-polyfills": "1.0.3"
            },
            "type": "jetpack-library",
            "extra": {
                "autotagger": true,
                "mirror-repo": "Automattic/jetpack-roles",
                "changelogger": {
                    "link-template": "https://github.com/Automattic/jetpack-roles/compare/v${old}...v${new}"
                },
                "branch-alias": {
                    "dev-master": "1.4.x-dev"
                }
            },
            "autoload": {
                "classmap": [
                    "src/"
                ]
            },
            "scripts": {
                "phpunit": [
                    "./vendor/phpunit/phpunit/phpunit --colors=always"
                ],
                "test-coverage": [
                    "php -dpcov.directory=. ./vendor/bin/phpunit --coverage-clover \"$COVERAGE_DIR/clover.xml\""
                ],
                "test-php": [
                    "@composer phpunit"
                ]
            },
            "license": [
                "GPL-2.0-or-later"
            ],
            "description": "Utilities, related with user roles and capabilities.",
            "transport-options": {
                "monorepo": true,
                "relative": true
            }
        },
        {
            "name": "automattic/jetpack-search",
            "version": "dev-master",
            "dist": {
                "type": "path",
                "url": "../../packages/search",
                "reference": "7755f7ba56dd4ebd45432b82a54b4622eeee025b"
            },
            "require": {
                "automattic/jetpack-assets": "^1.17",
                "automattic/jetpack-connection": "^1.36",
                "automattic/jetpack-constants": "^1.6",
                "automattic/jetpack-options": "^1.14",
                "automattic/jetpack-status": "^1.10",
                "automattic/jetpack-tracking": "^1.14"
            },
            "require-dev": {
                "automattic/jetpack-changelogger": "^3.0",
                "automattic/wordbless": "0.3.1",
                "yoast/phpunit-polyfills": "1.0.3"
            },
            "type": "jetpack-library",
            "extra": {
                "autotagger": true,
                "mirror-repo": "Automattic/jetpack-search",
                "textdomain": "jetpack-search-pkg",
                "changelogger": {
                    "link-template": "https://github.com/Automattic/jetpack-search/compare/v${old}...v${new}"
                },
                "branch-alias": {
                    "dev-master": "0.7.x-dev"
                },
                "version-constants": {
                    "JETPACK_SEARCH_PKG__VERSION": "search.php"
                }
            },
            "autoload": {
                "files": [
                    "search.php"
                ],
                "classmap": [
                    "src/"
                ]
            },
            "scripts": {
                "build": [
                    "Composer\\Config::disableProcessTimeout",
                    "pnpm run build"
                ],
                "build-development": [
                    "pnpm run build-development"
                ],
                "build-production": [
                    "pnpm run build-production"
                ],
                "phpunit": [
                    "./vendor/phpunit/phpunit/phpunit --colors=always"
                ],
                "test-coverage": [
                    "php -dpcov.directory=. ./vendor/bin/phpunit --coverage-clover \"$COVERAGE_DIR/clover.xml\""
                ],
                "test-js": [
                    "pnpm run test"
                ],
                "test-php": [
                    "@composer phpunit"
                ],
                "post-update-cmd": [
                    "php -r \"copy('vendor/automattic/wordbless/src/dbless-wpdb.php', 'wordpress/wp-content/db.php');\""
                ],
                "watch": [
                    "Composer\\Config::disableProcessTimeout",
                    "pnpm run watch"
                ]
            },
            "license": [
                "GPL-2.0-or-later"
            ],
            "description": "Tools to assist with enabling cloud search for Jetpack sites.",
            "transport-options": {
                "monorepo": true,
                "relative": true
            }
        },
        {
            "name": "automattic/jetpack-status",
            "version": "dev-master",
            "dist": {
                "type": "path",
                "url": "../../packages/status",
                "reference": "110f7056a6fd5fb0cc77e39b8b561e2512c1ef5b"
            },
            "require": {
                "automattic/jetpack-constants": "^1.6"
            },
            "require-dev": {
                "automattic/jetpack-changelogger": "^3.0",
                "brain/monkey": "2.6.1",
                "yoast/phpunit-polyfills": "1.0.3"
            },
            "type": "jetpack-library",
            "extra": {
                "autotagger": true,
                "mirror-repo": "Automattic/jetpack-status",
                "changelogger": {
                    "link-template": "https://github.com/Automattic/jetpack-status/compare/v${old}...v${new}"
                },
                "branch-alias": {
                    "dev-master": "1.10.x-dev"
                }
            },
            "autoload": {
                "classmap": [
                    "src/"
                ]
            },
            "scripts": {
                "phpunit": [
                    "./vendor/phpunit/phpunit/phpunit --colors=always"
                ],
                "test-coverage": [
                    "php -dpcov.directory=. ./vendor/bin/phpunit --coverage-clover \"$COVERAGE_DIR/clover.xml\""
                ],
                "test-php": [
                    "@composer phpunit"
                ]
            },
            "license": [
                "GPL-2.0-or-later"
            ],
            "description": "Used to retrieve information about the current status of Jetpack and the site overall.",
            "transport-options": {
                "monorepo": true,
                "relative": true
            }
        },
        {
            "name": "automattic/jetpack-sync",
            "version": "dev-master",
            "dist": {
                "type": "path",
                "url": "../../packages/sync",
                "reference": "08c63a81a1ac29072c140383f3bf9266a4c3c6be"
            },
            "require": {
                "automattic/jetpack-connection": "^1.36",
                "automattic/jetpack-constants": "^1.6",
                "automattic/jetpack-heartbeat": "^1.4",
                "automattic/jetpack-identity-crisis": "^0.7",
                "automattic/jetpack-options": "^1.14",
                "automattic/jetpack-password-checker": "^0.2",
                "automattic/jetpack-roles": "^1.4",
                "automattic/jetpack-status": "^1.10"
            },
            "require-dev": {
                "automattic/jetpack-changelogger": "^3.0",
                "automattic/wordbless": "@dev",
                "yoast/phpunit-polyfills": "1.0.3"
            },
            "type": "jetpack-library",
            "extra": {
                "autotagger": true,
                "mirror-repo": "Automattic/jetpack-sync",
                "textdomain": "jetpack-sync",
                "version-constants": {
                    "::PACKAGE_VERSION": "src/class-package-version.php"
                },
                "changelogger": {
                    "link-template": "https://github.com/Automattic/jetpack-sync/compare/v${old}...v${new}"
                },
                "branch-alias": {
                    "dev-master": "1.29.x-dev"
                }
            },
            "autoload": {
                "classmap": [
                    "src/"
                ]
            },
            "scripts": {
                "phpunit": [
                    "./vendor/phpunit/phpunit/phpunit --colors=always"
                ],
                "test-coverage": [
                    "php -dpcov.directory=. ./vendor/bin/phpunit --coverage-clover \"$COVERAGE_DIR/clover.xml\""
                ],
                "test-php": [
                    "@composer phpunit"
                ],
                "post-update-cmd": [
                    "php -r \"copy('vendor/automattic/wordbless/src/dbless-wpdb.php', 'wordpress/wp-content/db.php');\""
                ]
            },
            "license": [
                "GPL-2.0-or-later"
            ],
            "description": "Everything needed to allow syncing to the WP.com infrastructure.",
            "transport-options": {
                "monorepo": true,
                "relative": true
            }
        },
        {
            "name": "automattic/jetpack-terms-of-service",
            "version": "dev-master",
            "dist": {
                "type": "path",
                "url": "../../packages/terms-of-service",
                "reference": "706eb81842e2098c9f91b8cb911e396d905ad7a4"
            },
            "require": {
                "automattic/jetpack-options": "^1.14",
                "automattic/jetpack-status": "^1.10"
            },
            "require-dev": {
                "automattic/jetpack-changelogger": "^3.0",
                "brain/monkey": "2.6.1",
                "yoast/phpunit-polyfills": "1.0.3"
            },
            "type": "jetpack-library",
            "extra": {
                "autotagger": true,
                "mirror-repo": "Automattic/jetpack-terms-of-service",
                "changelogger": {
                    "link-template": "https://github.com/Automattic/jetpack-terms-of-service/compare/v${old}...v${new}"
                },
                "branch-alias": {
                    "dev-master": "1.9.x-dev"
                }
            },
            "autoload": {
                "classmap": [
                    "src/"
                ]
            },
            "scripts": {
                "phpunit": [
                    "./vendor/phpunit/phpunit/phpunit --colors=always"
                ],
                "test-coverage": [
                    "php -dpcov.directory=. ./vendor/bin/phpunit --coverage-clover \"$COVERAGE_DIR/clover.xml\""
                ],
                "test-php": [
                    "@composer phpunit"
                ]
            },
            "license": [
                "GPL-2.0-or-later"
            ],
            "description": "Everything need to manage the terms of service state",
            "transport-options": {
                "monorepo": true,
                "relative": true
            }
        },
        {
            "name": "automattic/jetpack-tracking",
            "version": "dev-master",
            "dist": {
                "type": "path",
                "url": "../../packages/tracking",
                "reference": "60dd2a4462221bcc460aadf9f86daeb308fd8027"
            },
            "require": {
                "automattic/jetpack-assets": "^1.17",
                "automattic/jetpack-options": "^1.14",
                "automattic/jetpack-status": "^1.10",
                "automattic/jetpack-terms-of-service": "^1.9"
            },
            "require-dev": {
                "automattic/jetpack-changelogger": "^3.0",
                "brain/monkey": "2.6.1",
                "yoast/phpunit-polyfills": "1.0.3"
            },
            "type": "jetpack-library",
            "extra": {
                "autotagger": true,
                "mirror-repo": "Automattic/jetpack-tracking",
                "textdomain": "jetpack-tracking",
                "changelogger": {
                    "link-template": "https://github.com/Automattic/jetpack-tracking/compare/v${old}...v${new}"
                },
                "branch-alias": {
                    "dev-master": "1.14.x-dev"
                }
            },
            "autoload": {
                "classmap": [
                    "legacy",
                    "src/"
                ]
            },
            "scripts": {
                "phpunit": [
                    "./vendor/phpunit/phpunit/phpunit --colors=always"
                ],
                "test-coverage": [
                    "php -dpcov.directory=. ./vendor/bin/phpunit --coverage-clover \"$COVERAGE_DIR/clover.xml\""
                ],
                "test-php": [
                    "@composer phpunit"
                ]
            },
            "license": [
                "GPL-2.0-or-later"
            ],
            "description": "Tracking for Jetpack",
            "transport-options": {
                "monorepo": true,
                "relative": true
            }
        },
        {
            "name": "nojimage/twitter-text-php",
            "version": "v3.1.2",
            "source": {
                "type": "git",
                "url": "https://github.com/nojimage/twitter-text-php.git",
                "reference": "979bcf6a92d543b61588c7c0c0a87d0eb473d8f6"
            },
            "dist": {
                "type": "zip",
                "url": "https://api.github.com/repos/nojimage/twitter-text-php/zipball/979bcf6a92d543b61588c7c0c0a87d0eb473d8f6",
                "reference": "979bcf6a92d543b61588c7c0c0a87d0eb473d8f6",
                "shasum": ""
            },
            "require": {
                "ext-intl": "*",
                "ext-mbstring": "*",
                "php": ">=5.3.3"
            },
            "require-dev": {
                "ext-json": "*",
                "phpunit/phpunit": "4.8.*|5.7.*|6.5.*",
                "symfony/yaml": "^2.6.0|^3.4.0|^4.4.0|^5.0.0",
                "twitter/twitter-text": "^3.0.0"
            },
            "type": "library",
            "autoload": {
                "psr-0": {
                    "Twitter\\Text\\": "lib/"
                }
            },
            "notification-url": "https://packagist.org/downloads/",
            "license": [
                "Apache-2.0"
            ],
            "authors": [
                {
                    "name": "Matt Sanford",
                    "email": "matt@mzsanford.com",
                    "homepage": "http://mzsanford.com"
                },
                {
                    "name": "Mike Cochrane",
                    "email": "mikec@mikenz.geek.nz",
                    "homepage": "http://mikenz.geek.nz"
                },
                {
                    "name": "Nick Pope",
                    "email": "git@nickpope.me.uk",
                    "homepage": "http://www.nickpope.me.uk"
                },
                {
                    "name": "Takashi Nojima",
                    "homepage": "http://php-tips.com"
                }
            ],
            "description": "A library of PHP classes that provide auto-linking and extraction of usernames, lists, hashtags and URLs from tweets.",
            "homepage": "https://github.com/nojimage/twitter-text-php",
            "keywords": [
                "autolink",
                "extract",
                "text",
                "twitter"
            ],
            "support": {
                "issues": "https://github.com/nojimage/twitter-text-php/issues",
                "source": "https://github.com/nojimage/twitter-text-php/tree/v3.1.2"
            },
            "time": "2021-03-18T11:38:53+00:00"
        }
    ],
    "packages-dev": [
        {
            "name": "antecedent/patchwork",
            "version": "2.1.17",
            "source": {
                "type": "git",
                "url": "https://github.com/antecedent/patchwork.git",
                "reference": "df5aba175a44c2996ced4edf8ec9f9081b5348c0"
            },
            "dist": {
                "type": "zip",
                "url": "https://api.github.com/repos/antecedent/patchwork/zipball/df5aba175a44c2996ced4edf8ec9f9081b5348c0",
                "reference": "df5aba175a44c2996ced4edf8ec9f9081b5348c0",
                "shasum": ""
            },
            "require": {
                "php": ">=5.4.0"
            },
            "require-dev": {
                "phpunit/phpunit": ">=4"
            },
            "type": "library",
            "notification-url": "https://packagist.org/downloads/",
            "license": [
                "MIT"
            ],
            "authors": [
                {
                    "name": "Ignas Rudaitis",
                    "email": "ignas.rudaitis@gmail.com"
                }
            ],
            "description": "Method redefinition (monkey-patching) functionality for PHP.",
            "homepage": "http://patchwork2.org/",
            "keywords": [
                "aop",
                "aspect",
                "interception",
                "monkeypatching",
                "redefinition",
                "runkit",
                "testing"
            ],
            "support": {
                "issues": "https://github.com/antecedent/patchwork/issues",
                "source": "https://github.com/antecedent/patchwork/tree/2.1.17"
            },
            "time": "2021-10-21T14:22:43+00:00"
        },
        {
            "name": "automattic/jetpack-changelogger",
            "version": "dev-master",
            "dist": {
                "type": "path",
                "url": "../../packages/changelogger",
                "reference": "3de69373c0ba949ee1f759b7db0bfe1d16b7c355"
            },
            "require": {
                "php": ">=5.6",
                "symfony/console": "^3.4 | ^5.2",
                "symfony/process": "^3.4 | ^5.2",
                "wikimedia/at-ease": "^1.2 | ^2.0"
            },
            "require-dev": {
                "wikimedia/testing-access-wrapper": "^1.0 | ^2.0",
                "yoast/phpunit-polyfills": "1.0.3"
            },
            "bin": [
                "bin/changelogger"
            ],
            "type": "project",
            "extra": {
                "autotagger": true,
                "branch-alias": {
                    "dev-master": "3.0.x-dev"
                },
                "mirror-repo": "Automattic/jetpack-changelogger",
                "version-constants": {
                    "::VERSION": "src/Application.php"
                },
                "changelogger": {
                    "link-template": "https://github.com/Automattic/jetpack-changelogger/compare/${old}...${new}"
                }
            },
            "autoload": {
                "psr-4": {
                    "Automattic\\Jetpack\\Changelogger\\": "src",
                    "Automattic\\Jetpack\\Changelog\\": "lib"
                }
            },
            "autoload-dev": {
                "psr-4": {
                    "Automattic\\Jetpack\\Changelogger\\Tests\\": "tests/php/includes/src",
                    "Automattic\\Jetpack\\Changelog\\Tests\\": "tests/php/includes/lib"
                }
            },
            "scripts": {
                "phpunit": [
                    "./vendor/phpunit/phpunit/phpunit --colors=always"
                ],
                "test-coverage": [
                    "php -dpcov.directory=. ./vendor/bin/phpunit --coverage-clover \"$COVERAGE_DIR/clover.xml\""
                ],
                "test-php": [
                    "@composer phpunit"
                ],
                "post-install-cmd": [
                    "[ -e vendor/bin/changelogger ] || { cd vendor/bin && ln -s ../../bin/changelogger; }"
                ],
                "post-update-cmd": [
                    "[ -e vendor/bin/changelogger ] || { cd vendor/bin && ln -s ../../bin/changelogger; }"
                ]
            },
            "license": [
                "GPL-2.0-or-later"
            ],
            "description": "Jetpack Changelogger tool. Allows for managing changelogs by dropping change files into a changelog directory with each PR.",
            "transport-options": {
                "monorepo": true,
                "relative": true
            }
        },
        {
            "name": "doctrine/instantiator",
            "version": "1.4.0",
            "source": {
                "type": "git",
                "url": "https://github.com/doctrine/instantiator.git",
                "reference": "d56bf6102915de5702778fe20f2de3b2fe570b5b"
            },
            "dist": {
                "type": "zip",
                "url": "https://api.github.com/repos/doctrine/instantiator/zipball/d56bf6102915de5702778fe20f2de3b2fe570b5b",
                "reference": "d56bf6102915de5702778fe20f2de3b2fe570b5b",
                "shasum": ""
            },
            "require": {
                "php": "^7.1 || ^8.0"
            },
            "require-dev": {
                "doctrine/coding-standard": "^8.0",
                "ext-pdo": "*",
                "ext-phar": "*",
                "phpbench/phpbench": "^0.13 || 1.0.0-alpha2",
                "phpstan/phpstan": "^0.12",
                "phpstan/phpstan-phpunit": "^0.12",
                "phpunit/phpunit": "^7.0 || ^8.0 || ^9.0"
            },
            "type": "library",
            "autoload": {
                "psr-4": {
                    "Doctrine\\Instantiator\\": "src/Doctrine/Instantiator/"
                }
            },
            "notification-url": "https://packagist.org/downloads/",
            "license": [
                "MIT"
            ],
            "authors": [
                {
                    "name": "Marco Pivetta",
                    "email": "ocramius@gmail.com",
                    "homepage": "https://ocramius.github.io/"
                }
            ],
            "description": "A small, lightweight utility to instantiate objects in PHP without invoking their constructors",
            "homepage": "https://www.doctrine-project.org/projects/instantiator.html",
            "keywords": [
                "constructor",
                "instantiate"
            ],
            "support": {
                "issues": "https://github.com/doctrine/instantiator/issues",
                "source": "https://github.com/doctrine/instantiator/tree/1.4.0"
            },
            "funding": [
                {
                    "url": "https://www.doctrine-project.org/sponsorship.html",
                    "type": "custom"
                },
                {
                    "url": "https://www.patreon.com/phpdoctrine",
                    "type": "patreon"
                },
                {
                    "url": "https://tidelift.com/funding/github/packagist/doctrine%2Finstantiator",
                    "type": "tidelift"
                }
            ],
            "time": "2020-11-10T18:47:58+00:00"
        },
        {
            "name": "johnkary/phpunit-speedtrap",
            "version": "v4.0.0",
            "source": {
                "type": "git",
                "url": "https://github.com/johnkary/phpunit-speedtrap.git",
                "reference": "5f9b160eac87e975f1c6ca9faee5125f0616fba3"
            },
            "dist": {
                "type": "zip",
                "url": "https://api.github.com/repos/johnkary/phpunit-speedtrap/zipball/5f9b160eac87e975f1c6ca9faee5125f0616fba3",
                "reference": "5f9b160eac87e975f1c6ca9faee5125f0616fba3",
                "shasum": ""
            },
            "require": {
                "php": ">=7.1",
                "phpunit/phpunit": "^7.0 || ^8.0 || ^9.0"
            },
            "type": "library",
            "extra": {
                "branch-alias": {
                    "dev-master": "4.0-dev"
                }
            },
            "autoload": {
                "psr-4": {
                    "JohnKary\\PHPUnit\\Listener\\": "src/"
                }
            },
            "notification-url": "https://packagist.org/downloads/",
            "license": [
                "MIT"
            ],
            "authors": [
                {
                    "name": "John Kary",
                    "email": "john@johnkary.net"
                }
            ],
            "description": "Find and report on slow tests in your PHPUnit test suite",
            "homepage": "https://github.com/johnkary/phpunit-speedtrap",
            "keywords": [
                "phpunit",
                "profile",
                "slow"
            ],
            "support": {
                "issues": "https://github.com/johnkary/phpunit-speedtrap/issues",
                "source": "https://github.com/johnkary/phpunit-speedtrap/tree/v4.0.0"
            },
            "time": "2021-05-03T02:37:05+00:00"
        },
        {
            "name": "myclabs/deep-copy",
            "version": "1.10.2",
            "source": {
                "type": "git",
                "url": "https://github.com/myclabs/DeepCopy.git",
                "reference": "776f831124e9c62e1a2c601ecc52e776d8bb7220"
            },
            "dist": {
                "type": "zip",
                "url": "https://api.github.com/repos/myclabs/DeepCopy/zipball/776f831124e9c62e1a2c601ecc52e776d8bb7220",
                "reference": "776f831124e9c62e1a2c601ecc52e776d8bb7220",
                "shasum": ""
            },
            "require": {
                "php": "^7.1 || ^8.0"
            },
            "require-dev": {
                "doctrine/collections": "^1.0",
                "doctrine/common": "^2.6",
                "phpunit/phpunit": "^7.1"
            },
            "type": "library",
            "autoload": {
                "psr-4": {
                    "DeepCopy\\": "src/DeepCopy/"
                },
                "files": [
                    "src/DeepCopy/deep_copy.php"
                ]
            },
            "notification-url": "https://packagist.org/downloads/",
            "license": [
                "MIT"
            ],
            "description": "Create deep copies (clones) of your objects",
            "keywords": [
                "clone",
                "copy",
                "duplicate",
                "object",
                "object graph"
            ],
            "support": {
                "issues": "https://github.com/myclabs/DeepCopy/issues",
                "source": "https://github.com/myclabs/DeepCopy/tree/1.10.2"
            },
            "funding": [
                {
                    "url": "https://tidelift.com/funding/github/packagist/myclabs/deep-copy",
                    "type": "tidelift"
                }
            ],
            "time": "2020-11-13T09:40:50+00:00"
        },
        {
            "name": "nikic/php-parser",
            "version": "v4.13.2",
            "source": {
                "type": "git",
                "url": "https://github.com/nikic/PHP-Parser.git",
                "reference": "210577fe3cf7badcc5814d99455df46564f3c077"
            },
            "dist": {
                "type": "zip",
                "url": "https://api.github.com/repos/nikic/PHP-Parser/zipball/210577fe3cf7badcc5814d99455df46564f3c077",
                "reference": "210577fe3cf7badcc5814d99455df46564f3c077",
                "shasum": ""
            },
            "require": {
                "ext-tokenizer": "*",
                "php": ">=7.0"
            },
            "require-dev": {
                "ircmaxell/php-yacc": "^0.0.7",
                "phpunit/phpunit": "^6.5 || ^7.0 || ^8.0 || ^9.0"
            },
            "bin": [
                "bin/php-parse"
            ],
            "type": "library",
            "extra": {
                "branch-alias": {
                    "dev-master": "4.9-dev"
                }
            },
            "autoload": {
                "psr-4": {
                    "PhpParser\\": "lib/PhpParser"
                }
            },
            "notification-url": "https://packagist.org/downloads/",
            "license": [
                "BSD-3-Clause"
            ],
            "authors": [
                {
                    "name": "Nikita Popov"
                }
            ],
            "description": "A PHP parser written in PHP",
            "keywords": [
                "parser",
                "php"
            ],
            "support": {
                "issues": "https://github.com/nikic/PHP-Parser/issues",
                "source": "https://github.com/nikic/PHP-Parser/tree/v4.13.2"
            },
            "time": "2021-11-30T19:35:32+00:00"
        },
        {
            "name": "phar-io/manifest",
            "version": "2.0.3",
            "source": {
                "type": "git",
                "url": "https://github.com/phar-io/manifest.git",
                "reference": "97803eca37d319dfa7826cc2437fc020857acb53"
            },
            "dist": {
                "type": "zip",
                "url": "https://api.github.com/repos/phar-io/manifest/zipball/97803eca37d319dfa7826cc2437fc020857acb53",
                "reference": "97803eca37d319dfa7826cc2437fc020857acb53",
                "shasum": ""
            },
            "require": {
                "ext-dom": "*",
                "ext-phar": "*",
                "ext-xmlwriter": "*",
                "phar-io/version": "^3.0.1",
                "php": "^7.2 || ^8.0"
            },
            "type": "library",
            "extra": {
                "branch-alias": {
                    "dev-master": "2.0.x-dev"
                }
            },
            "autoload": {
                "classmap": [
                    "src/"
                ]
            },
            "notification-url": "https://packagist.org/downloads/",
            "license": [
                "BSD-3-Clause"
            ],
            "authors": [
                {
                    "name": "Arne Blankerts",
                    "email": "arne@blankerts.de",
                    "role": "Developer"
                },
                {
                    "name": "Sebastian Heuer",
                    "email": "sebastian@phpeople.de",
                    "role": "Developer"
                },
                {
                    "name": "Sebastian Bergmann",
                    "email": "sebastian@phpunit.de",
                    "role": "Developer"
                }
            ],
            "description": "Component for reading phar.io manifest information from a PHP Archive (PHAR)",
            "support": {
                "issues": "https://github.com/phar-io/manifest/issues",
                "source": "https://github.com/phar-io/manifest/tree/2.0.3"
            },
            "time": "2021-07-20T11:28:43+00:00"
        },
        {
            "name": "phar-io/version",
            "version": "3.1.0",
            "source": {
                "type": "git",
                "url": "https://github.com/phar-io/version.git",
                "reference": "bae7c545bef187884426f042434e561ab1ddb182"
            },
            "dist": {
                "type": "zip",
                "url": "https://api.github.com/repos/phar-io/version/zipball/bae7c545bef187884426f042434e561ab1ddb182",
                "reference": "bae7c545bef187884426f042434e561ab1ddb182",
                "shasum": ""
            },
            "require": {
                "php": "^7.2 || ^8.0"
            },
            "type": "library",
            "autoload": {
                "classmap": [
                    "src/"
                ]
            },
            "notification-url": "https://packagist.org/downloads/",
            "license": [
                "BSD-3-Clause"
            ],
            "authors": [
                {
                    "name": "Arne Blankerts",
                    "email": "arne@blankerts.de",
                    "role": "Developer"
                },
                {
                    "name": "Sebastian Heuer",
                    "email": "sebastian@phpeople.de",
                    "role": "Developer"
                },
                {
                    "name": "Sebastian Bergmann",
                    "email": "sebastian@phpunit.de",
                    "role": "Developer"
                }
            ],
            "description": "Library for handling version information and constraints",
            "support": {
                "issues": "https://github.com/phar-io/version/issues",
                "source": "https://github.com/phar-io/version/tree/3.1.0"
            },
            "time": "2021-02-23T14:00:09+00:00"
        },
        {
            "name": "phpdocumentor/reflection-common",
            "version": "2.2.0",
            "source": {
                "type": "git",
                "url": "https://github.com/phpDocumentor/ReflectionCommon.git",
                "reference": "1d01c49d4ed62f25aa84a747ad35d5a16924662b"
            },
            "dist": {
                "type": "zip",
                "url": "https://api.github.com/repos/phpDocumentor/ReflectionCommon/zipball/1d01c49d4ed62f25aa84a747ad35d5a16924662b",
                "reference": "1d01c49d4ed62f25aa84a747ad35d5a16924662b",
                "shasum": ""
            },
            "require": {
                "php": "^7.2 || ^8.0"
            },
            "type": "library",
            "extra": {
                "branch-alias": {
                    "dev-2.x": "2.x-dev"
                }
            },
            "autoload": {
                "psr-4": {
                    "phpDocumentor\\Reflection\\": "src/"
                }
            },
            "notification-url": "https://packagist.org/downloads/",
            "license": [
                "MIT"
            ],
            "authors": [
                {
                    "name": "Jaap van Otterdijk",
                    "email": "opensource@ijaap.nl"
                }
            ],
            "description": "Common reflection classes used by phpdocumentor to reflect the code structure",
            "homepage": "http://www.phpdoc.org",
            "keywords": [
                "FQSEN",
                "phpDocumentor",
                "phpdoc",
                "reflection",
                "static analysis"
            ],
            "support": {
                "issues": "https://github.com/phpDocumentor/ReflectionCommon/issues",
                "source": "https://github.com/phpDocumentor/ReflectionCommon/tree/2.x"
            },
            "time": "2020-06-27T09:03:43+00:00"
        },
        {
            "name": "phpdocumentor/reflection-docblock",
            "version": "5.3.0",
            "source": {
                "type": "git",
                "url": "https://github.com/phpDocumentor/ReflectionDocBlock.git",
                "reference": "622548b623e81ca6d78b721c5e029f4ce664f170"
            },
            "dist": {
                "type": "zip",
                "url": "https://api.github.com/repos/phpDocumentor/ReflectionDocBlock/zipball/622548b623e81ca6d78b721c5e029f4ce664f170",
                "reference": "622548b623e81ca6d78b721c5e029f4ce664f170",
                "shasum": ""
            },
            "require": {
                "ext-filter": "*",
                "php": "^7.2 || ^8.0",
                "phpdocumentor/reflection-common": "^2.2",
                "phpdocumentor/type-resolver": "^1.3",
                "webmozart/assert": "^1.9.1"
            },
            "require-dev": {
                "mockery/mockery": "~1.3.2",
                "psalm/phar": "^4.8"
            },
            "type": "library",
            "extra": {
                "branch-alias": {
                    "dev-master": "5.x-dev"
                }
            },
            "autoload": {
                "psr-4": {
                    "phpDocumentor\\Reflection\\": "src"
                }
            },
            "notification-url": "https://packagist.org/downloads/",
            "license": [
                "MIT"
            ],
            "authors": [
                {
                    "name": "Mike van Riel",
                    "email": "me@mikevanriel.com"
                },
                {
                    "name": "Jaap van Otterdijk",
                    "email": "account@ijaap.nl"
                }
            ],
            "description": "With this component, a library can provide support for annotations via DocBlocks or otherwise retrieve information that is embedded in a DocBlock.",
            "support": {
                "issues": "https://github.com/phpDocumentor/ReflectionDocBlock/issues",
                "source": "https://github.com/phpDocumentor/ReflectionDocBlock/tree/5.3.0"
            },
            "time": "2021-10-19T17:43:47+00:00"
        },
        {
            "name": "phpdocumentor/type-resolver",
            "version": "1.6.0",
            "source": {
                "type": "git",
                "url": "https://github.com/phpDocumentor/TypeResolver.git",
                "reference": "93ebd0014cab80c4ea9f5e297ea48672f1b87706"
            },
            "dist": {
                "type": "zip",
                "url": "https://api.github.com/repos/phpDocumentor/TypeResolver/zipball/93ebd0014cab80c4ea9f5e297ea48672f1b87706",
                "reference": "93ebd0014cab80c4ea9f5e297ea48672f1b87706",
                "shasum": ""
            },
            "require": {
                "php": "^7.2 || ^8.0",
                "phpdocumentor/reflection-common": "^2.0"
            },
            "require-dev": {
                "ext-tokenizer": "*",
                "psalm/phar": "^4.8"
            },
            "type": "library",
            "extra": {
                "branch-alias": {
                    "dev-1.x": "1.x-dev"
                }
            },
            "autoload": {
                "psr-4": {
                    "phpDocumentor\\Reflection\\": "src"
                }
            },
            "notification-url": "https://packagist.org/downloads/",
            "license": [
                "MIT"
            ],
            "authors": [
                {
                    "name": "Mike van Riel",
                    "email": "me@mikevanriel.com"
                }
            ],
            "description": "A PSR-5 based resolver of Class names, Types and Structural Element Names",
            "support": {
                "issues": "https://github.com/phpDocumentor/TypeResolver/issues",
                "source": "https://github.com/phpDocumentor/TypeResolver/tree/1.6.0"
            },
            "time": "2022-01-04T19:58:01+00:00"
        },
        {
            "name": "phpspec/prophecy",
            "version": "v1.15.0",
            "source": {
                "type": "git",
                "url": "https://github.com/phpspec/prophecy.git",
                "reference": "bbcd7380b0ebf3961ee21409db7b38bc31d69a13"
            },
            "dist": {
                "type": "zip",
                "url": "https://api.github.com/repos/phpspec/prophecy/zipball/bbcd7380b0ebf3961ee21409db7b38bc31d69a13",
                "reference": "bbcd7380b0ebf3961ee21409db7b38bc31d69a13",
                "shasum": ""
            },
            "require": {
                "doctrine/instantiator": "^1.2",
                "php": "^7.2 || ~8.0, <8.2",
                "phpdocumentor/reflection-docblock": "^5.2",
                "sebastian/comparator": "^3.0 || ^4.0",
                "sebastian/recursion-context": "^3.0 || ^4.0"
            },
            "require-dev": {
                "phpspec/phpspec": "^6.0 || ^7.0",
                "phpunit/phpunit": "^8.0 || ^9.0"
            },
            "type": "library",
            "extra": {
                "branch-alias": {
                    "dev-master": "1.x-dev"
                }
            },
            "autoload": {
                "psr-4": {
                    "Prophecy\\": "src/Prophecy"
                }
            },
            "notification-url": "https://packagist.org/downloads/",
            "license": [
                "MIT"
            ],
            "authors": [
                {
                    "name": "Konstantin Kudryashov",
                    "email": "ever.zet@gmail.com",
                    "homepage": "http://everzet.com"
                },
                {
                    "name": "Marcello Duarte",
                    "email": "marcello.duarte@gmail.com"
                }
            ],
            "description": "Highly opinionated mocking framework for PHP 5.3+",
            "homepage": "https://github.com/phpspec/prophecy",
            "keywords": [
                "Double",
                "Dummy",
                "fake",
                "mock",
                "spy",
                "stub"
            ],
            "support": {
                "issues": "https://github.com/phpspec/prophecy/issues",
                "source": "https://github.com/phpspec/prophecy/tree/v1.15.0"
            },
            "time": "2021-12-08T12:19:24+00:00"
        },
        {
            "name": "phpunit/php-code-coverage",
            "version": "9.2.10",
            "source": {
                "type": "git",
                "url": "https://github.com/sebastianbergmann/php-code-coverage.git",
                "reference": "d5850aaf931743067f4bfc1ae4cbd06468400687"
            },
            "dist": {
                "type": "zip",
                "url": "https://api.github.com/repos/sebastianbergmann/php-code-coverage/zipball/d5850aaf931743067f4bfc1ae4cbd06468400687",
                "reference": "d5850aaf931743067f4bfc1ae4cbd06468400687",
                "shasum": ""
            },
            "require": {
                "ext-dom": "*",
                "ext-libxml": "*",
                "ext-xmlwriter": "*",
                "nikic/php-parser": "^4.13.0",
                "php": ">=7.3",
                "phpunit/php-file-iterator": "^3.0.3",
                "phpunit/php-text-template": "^2.0.2",
                "sebastian/code-unit-reverse-lookup": "^2.0.2",
                "sebastian/complexity": "^2.0",
                "sebastian/environment": "^5.1.2",
                "sebastian/lines-of-code": "^1.0.3",
                "sebastian/version": "^3.0.1",
                "theseer/tokenizer": "^1.2.0"
            },
            "require-dev": {
                "phpunit/phpunit": "^9.3"
            },
            "suggest": {
                "ext-pcov": "*",
                "ext-xdebug": "*"
            },
            "type": "library",
            "extra": {
                "branch-alias": {
                    "dev-master": "9.2-dev"
                }
            },
            "autoload": {
                "classmap": [
                    "src/"
                ]
            },
            "notification-url": "https://packagist.org/downloads/",
            "license": [
                "BSD-3-Clause"
            ],
            "authors": [
                {
                    "name": "Sebastian Bergmann",
                    "email": "sebastian@phpunit.de",
                    "role": "lead"
                }
            ],
            "description": "Library that provides collection, processing, and rendering functionality for PHP code coverage information.",
            "homepage": "https://github.com/sebastianbergmann/php-code-coverage",
            "keywords": [
                "coverage",
                "testing",
                "xunit"
            ],
            "support": {
                "issues": "https://github.com/sebastianbergmann/php-code-coverage/issues",
                "source": "https://github.com/sebastianbergmann/php-code-coverage/tree/9.2.10"
            },
            "funding": [
                {
                    "url": "https://github.com/sebastianbergmann",
                    "type": "github"
                }
            ],
            "time": "2021-12-05T09:12:13+00:00"
        },
        {
            "name": "phpunit/php-file-iterator",
            "version": "3.0.6",
            "source": {
                "type": "git",
                "url": "https://github.com/sebastianbergmann/php-file-iterator.git",
                "reference": "cf1c2e7c203ac650e352f4cc675a7021e7d1b3cf"
            },
            "dist": {
                "type": "zip",
                "url": "https://api.github.com/repos/sebastianbergmann/php-file-iterator/zipball/cf1c2e7c203ac650e352f4cc675a7021e7d1b3cf",
                "reference": "cf1c2e7c203ac650e352f4cc675a7021e7d1b3cf",
                "shasum": ""
            },
            "require": {
                "php": ">=7.3"
            },
            "require-dev": {
                "phpunit/phpunit": "^9.3"
            },
            "type": "library",
            "extra": {
                "branch-alias": {
                    "dev-master": "3.0-dev"
                }
            },
            "autoload": {
                "classmap": [
                    "src/"
                ]
            },
            "notification-url": "https://packagist.org/downloads/",
            "license": [
                "BSD-3-Clause"
            ],
            "authors": [
                {
                    "name": "Sebastian Bergmann",
                    "email": "sebastian@phpunit.de",
                    "role": "lead"
                }
            ],
            "description": "FilterIterator implementation that filters files based on a list of suffixes.",
            "homepage": "https://github.com/sebastianbergmann/php-file-iterator/",
            "keywords": [
                "filesystem",
                "iterator"
            ],
            "support": {
                "issues": "https://github.com/sebastianbergmann/php-file-iterator/issues",
                "source": "https://github.com/sebastianbergmann/php-file-iterator/tree/3.0.6"
            },
            "funding": [
                {
                    "url": "https://github.com/sebastianbergmann",
                    "type": "github"
                }
            ],
            "time": "2021-12-02T12:48:52+00:00"
        },
        {
            "name": "phpunit/php-invoker",
            "version": "3.1.1",
            "source": {
                "type": "git",
                "url": "https://github.com/sebastianbergmann/php-invoker.git",
                "reference": "5a10147d0aaf65b58940a0b72f71c9ac0423cc67"
            },
            "dist": {
                "type": "zip",
                "url": "https://api.github.com/repos/sebastianbergmann/php-invoker/zipball/5a10147d0aaf65b58940a0b72f71c9ac0423cc67",
                "reference": "5a10147d0aaf65b58940a0b72f71c9ac0423cc67",
                "shasum": ""
            },
            "require": {
                "php": ">=7.3"
            },
            "require-dev": {
                "ext-pcntl": "*",
                "phpunit/phpunit": "^9.3"
            },
            "suggest": {
                "ext-pcntl": "*"
            },
            "type": "library",
            "extra": {
                "branch-alias": {
                    "dev-master": "3.1-dev"
                }
            },
            "autoload": {
                "classmap": [
                    "src/"
                ]
            },
            "notification-url": "https://packagist.org/downloads/",
            "license": [
                "BSD-3-Clause"
            ],
            "authors": [
                {
                    "name": "Sebastian Bergmann",
                    "email": "sebastian@phpunit.de",
                    "role": "lead"
                }
            ],
            "description": "Invoke callables with a timeout",
            "homepage": "https://github.com/sebastianbergmann/php-invoker/",
            "keywords": [
                "process"
            ],
            "support": {
                "issues": "https://github.com/sebastianbergmann/php-invoker/issues",
                "source": "https://github.com/sebastianbergmann/php-invoker/tree/3.1.1"
            },
            "funding": [
                {
                    "url": "https://github.com/sebastianbergmann",
                    "type": "github"
                }
            ],
            "time": "2020-09-28T05:58:55+00:00"
        },
        {
            "name": "phpunit/php-text-template",
            "version": "2.0.4",
            "source": {
                "type": "git",
                "url": "https://github.com/sebastianbergmann/php-text-template.git",
                "reference": "5da5f67fc95621df9ff4c4e5a84d6a8a2acf7c28"
            },
            "dist": {
                "type": "zip",
                "url": "https://api.github.com/repos/sebastianbergmann/php-text-template/zipball/5da5f67fc95621df9ff4c4e5a84d6a8a2acf7c28",
                "reference": "5da5f67fc95621df9ff4c4e5a84d6a8a2acf7c28",
                "shasum": ""
            },
            "require": {
                "php": ">=7.3"
            },
            "require-dev": {
                "phpunit/phpunit": "^9.3"
            },
            "type": "library",
            "extra": {
                "branch-alias": {
                    "dev-master": "2.0-dev"
                }
            },
            "autoload": {
                "classmap": [
                    "src/"
                ]
            },
            "notification-url": "https://packagist.org/downloads/",
            "license": [
                "BSD-3-Clause"
            ],
            "authors": [
                {
                    "name": "Sebastian Bergmann",
                    "email": "sebastian@phpunit.de",
                    "role": "lead"
                }
            ],
            "description": "Simple template engine.",
            "homepage": "https://github.com/sebastianbergmann/php-text-template/",
            "keywords": [
                "template"
            ],
            "support": {
                "issues": "https://github.com/sebastianbergmann/php-text-template/issues",
                "source": "https://github.com/sebastianbergmann/php-text-template/tree/2.0.4"
            },
            "funding": [
                {
                    "url": "https://github.com/sebastianbergmann",
                    "type": "github"
                }
            ],
            "time": "2020-10-26T05:33:50+00:00"
        },
        {
            "name": "phpunit/php-timer",
            "version": "5.0.3",
            "source": {
                "type": "git",
                "url": "https://github.com/sebastianbergmann/php-timer.git",
                "reference": "5a63ce20ed1b5bf577850e2c4e87f4aa902afbd2"
            },
            "dist": {
                "type": "zip",
                "url": "https://api.github.com/repos/sebastianbergmann/php-timer/zipball/5a63ce20ed1b5bf577850e2c4e87f4aa902afbd2",
                "reference": "5a63ce20ed1b5bf577850e2c4e87f4aa902afbd2",
                "shasum": ""
            },
            "require": {
                "php": ">=7.3"
            },
            "require-dev": {
                "phpunit/phpunit": "^9.3"
            },
            "type": "library",
            "extra": {
                "branch-alias": {
                    "dev-master": "5.0-dev"
                }
            },
            "autoload": {
                "classmap": [
                    "src/"
                ]
            },
            "notification-url": "https://packagist.org/downloads/",
            "license": [
                "BSD-3-Clause"
            ],
            "authors": [
                {
                    "name": "Sebastian Bergmann",
                    "email": "sebastian@phpunit.de",
                    "role": "lead"
                }
            ],
            "description": "Utility class for timing",
            "homepage": "https://github.com/sebastianbergmann/php-timer/",
            "keywords": [
                "timer"
            ],
            "support": {
                "issues": "https://github.com/sebastianbergmann/php-timer/issues",
                "source": "https://github.com/sebastianbergmann/php-timer/tree/5.0.3"
            },
            "funding": [
                {
                    "url": "https://github.com/sebastianbergmann",
                    "type": "github"
                }
            ],
            "time": "2020-10-26T13:16:10+00:00"
        },
        {
            "name": "phpunit/phpunit",
            "version": "9.5.13",
            "source": {
                "type": "git",
                "url": "https://github.com/sebastianbergmann/phpunit.git",
                "reference": "597cb647654ede35e43b137926dfdfef0fb11743"
            },
            "dist": {
                "type": "zip",
                "url": "https://api.github.com/repos/sebastianbergmann/phpunit/zipball/597cb647654ede35e43b137926dfdfef0fb11743",
                "reference": "597cb647654ede35e43b137926dfdfef0fb11743",
                "shasum": ""
            },
            "require": {
                "doctrine/instantiator": "^1.3.1",
                "ext-dom": "*",
                "ext-json": "*",
                "ext-libxml": "*",
                "ext-mbstring": "*",
                "ext-xml": "*",
                "ext-xmlwriter": "*",
                "myclabs/deep-copy": "^1.10.1",
                "phar-io/manifest": "^2.0.3",
                "phar-io/version": "^3.0.2",
                "php": ">=7.3",
                "phpspec/prophecy": "^1.12.1",
                "phpunit/php-code-coverage": "^9.2.7",
                "phpunit/php-file-iterator": "^3.0.5",
                "phpunit/php-invoker": "^3.1.1",
                "phpunit/php-text-template": "^2.0.3",
                "phpunit/php-timer": "^5.0.2",
                "sebastian/cli-parser": "^1.0.1",
                "sebastian/code-unit": "^1.0.6",
                "sebastian/comparator": "^4.0.5",
                "sebastian/diff": "^4.0.3",
                "sebastian/environment": "^5.1.3",
                "sebastian/exporter": "^4.0.3",
                "sebastian/global-state": "^5.0.1",
                "sebastian/object-enumerator": "^4.0.3",
                "sebastian/resource-operations": "^3.0.3",
                "sebastian/type": "^2.3.4",
                "sebastian/version": "^3.0.2"
            },
            "require-dev": {
                "ext-pdo": "*",
                "phpspec/prophecy-phpunit": "^2.0.1"
            },
            "suggest": {
                "ext-soap": "*",
                "ext-xdebug": "*"
            },
            "bin": [
                "phpunit"
            ],
            "type": "library",
            "extra": {
                "branch-alias": {
                    "dev-master": "9.5-dev"
                }
            },
            "autoload": {
                "classmap": [
                    "src/"
                ],
                "files": [
                    "src/Framework/Assert/Functions.php"
                ]
            },
            "notification-url": "https://packagist.org/downloads/",
            "license": [
                "BSD-3-Clause"
            ],
            "authors": [
                {
                    "name": "Sebastian Bergmann",
                    "email": "sebastian@phpunit.de",
                    "role": "lead"
                }
            ],
            "description": "The PHP Unit Testing framework.",
            "homepage": "https://phpunit.de/",
            "keywords": [
                "phpunit",
                "testing",
                "xunit"
            ],
            "support": {
                "issues": "https://github.com/sebastianbergmann/phpunit/issues",
                "source": "https://github.com/sebastianbergmann/phpunit/tree/9.5.13"
            },
            "funding": [
                {
                    "url": "https://phpunit.de/sponsors.html",
                    "type": "custom"
                },
                {
                    "url": "https://github.com/sebastianbergmann",
                    "type": "github"
                }
            ],
            "time": "2022-01-24T07:33:35+00:00"
        },
        {
            "name": "psr/container",
            "version": "2.0.2",
            "source": {
                "type": "git",
                "url": "https://github.com/php-fig/container.git",
                "reference": "c71ecc56dfe541dbd90c5360474fbc405f8d5963"
            },
            "dist": {
                "type": "zip",
                "url": "https://api.github.com/repos/php-fig/container/zipball/c71ecc56dfe541dbd90c5360474fbc405f8d5963",
                "reference": "c71ecc56dfe541dbd90c5360474fbc405f8d5963",
                "shasum": ""
            },
            "require": {
                "php": ">=7.4.0"
            },
            "type": "library",
            "extra": {
                "branch-alias": {
                    "dev-master": "2.0.x-dev"
                }
            },
            "autoload": {
                "psr-4": {
                    "Psr\\Container\\": "src/"
                }
            },
            "notification-url": "https://packagist.org/downloads/",
            "license": [
                "MIT"
            ],
            "authors": [
                {
                    "name": "PHP-FIG",
                    "homepage": "https://www.php-fig.org/"
                }
            ],
            "description": "Common Container Interface (PHP FIG PSR-11)",
            "homepage": "https://github.com/php-fig/container",
            "keywords": [
                "PSR-11",
                "container",
                "container-interface",
                "container-interop",
                "psr"
            ],
            "support": {
                "issues": "https://github.com/php-fig/container/issues",
                "source": "https://github.com/php-fig/container/tree/2.0.2"
            },
            "time": "2021-11-05T16:47:00+00:00"
        },
        {
            "name": "sebastian/cli-parser",
            "version": "1.0.1",
            "source": {
                "type": "git",
                "url": "https://github.com/sebastianbergmann/cli-parser.git",
                "reference": "442e7c7e687e42adc03470c7b668bc4b2402c0b2"
            },
            "dist": {
                "type": "zip",
                "url": "https://api.github.com/repos/sebastianbergmann/cli-parser/zipball/442e7c7e687e42adc03470c7b668bc4b2402c0b2",
                "reference": "442e7c7e687e42adc03470c7b668bc4b2402c0b2",
                "shasum": ""
            },
            "require": {
                "php": ">=7.3"
            },
            "require-dev": {
                "phpunit/phpunit": "^9.3"
            },
            "type": "library",
            "extra": {
                "branch-alias": {
                    "dev-master": "1.0-dev"
                }
            },
            "autoload": {
                "classmap": [
                    "src/"
                ]
            },
            "notification-url": "https://packagist.org/downloads/",
            "license": [
                "BSD-3-Clause"
            ],
            "authors": [
                {
                    "name": "Sebastian Bergmann",
                    "email": "sebastian@phpunit.de",
                    "role": "lead"
                }
            ],
            "description": "Library for parsing CLI options",
            "homepage": "https://github.com/sebastianbergmann/cli-parser",
            "support": {
                "issues": "https://github.com/sebastianbergmann/cli-parser/issues",
                "source": "https://github.com/sebastianbergmann/cli-parser/tree/1.0.1"
            },
            "funding": [
                {
                    "url": "https://github.com/sebastianbergmann",
                    "type": "github"
                }
            ],
            "time": "2020-09-28T06:08:49+00:00"
        },
        {
            "name": "sebastian/code-unit",
            "version": "1.0.8",
            "source": {
                "type": "git",
                "url": "https://github.com/sebastianbergmann/code-unit.git",
                "reference": "1fc9f64c0927627ef78ba436c9b17d967e68e120"
            },
            "dist": {
                "type": "zip",
                "url": "https://api.github.com/repos/sebastianbergmann/code-unit/zipball/1fc9f64c0927627ef78ba436c9b17d967e68e120",
                "reference": "1fc9f64c0927627ef78ba436c9b17d967e68e120",
                "shasum": ""
            },
            "require": {
                "php": ">=7.3"
            },
            "require-dev": {
                "phpunit/phpunit": "^9.3"
            },
            "type": "library",
            "extra": {
                "branch-alias": {
                    "dev-master": "1.0-dev"
                }
            },
            "autoload": {
                "classmap": [
                    "src/"
                ]
            },
            "notification-url": "https://packagist.org/downloads/",
            "license": [
                "BSD-3-Clause"
            ],
            "authors": [
                {
                    "name": "Sebastian Bergmann",
                    "email": "sebastian@phpunit.de",
                    "role": "lead"
                }
            ],
            "description": "Collection of value objects that represent the PHP code units",
            "homepage": "https://github.com/sebastianbergmann/code-unit",
            "support": {
                "issues": "https://github.com/sebastianbergmann/code-unit/issues",
                "source": "https://github.com/sebastianbergmann/code-unit/tree/1.0.8"
            },
            "funding": [
                {
                    "url": "https://github.com/sebastianbergmann",
                    "type": "github"
                }
            ],
            "time": "2020-10-26T13:08:54+00:00"
        },
        {
            "name": "sebastian/code-unit-reverse-lookup",
            "version": "2.0.3",
            "source": {
                "type": "git",
                "url": "https://github.com/sebastianbergmann/code-unit-reverse-lookup.git",
                "reference": "ac91f01ccec49fb77bdc6fd1e548bc70f7faa3e5"
            },
            "dist": {
                "type": "zip",
                "url": "https://api.github.com/repos/sebastianbergmann/code-unit-reverse-lookup/zipball/ac91f01ccec49fb77bdc6fd1e548bc70f7faa3e5",
                "reference": "ac91f01ccec49fb77bdc6fd1e548bc70f7faa3e5",
                "shasum": ""
            },
            "require": {
                "php": ">=7.3"
            },
            "require-dev": {
                "phpunit/phpunit": "^9.3"
            },
            "type": "library",
            "extra": {
                "branch-alias": {
                    "dev-master": "2.0-dev"
                }
            },
            "autoload": {
                "classmap": [
                    "src/"
                ]
            },
            "notification-url": "https://packagist.org/downloads/",
            "license": [
                "BSD-3-Clause"
            ],
            "authors": [
                {
                    "name": "Sebastian Bergmann",
                    "email": "sebastian@phpunit.de"
                }
            ],
            "description": "Looks up which function or method a line of code belongs to",
            "homepage": "https://github.com/sebastianbergmann/code-unit-reverse-lookup/",
            "support": {
                "issues": "https://github.com/sebastianbergmann/code-unit-reverse-lookup/issues",
                "source": "https://github.com/sebastianbergmann/code-unit-reverse-lookup/tree/2.0.3"
            },
            "funding": [
                {
                    "url": "https://github.com/sebastianbergmann",
                    "type": "github"
                }
            ],
            "time": "2020-09-28T05:30:19+00:00"
        },
        {
            "name": "sebastian/comparator",
            "version": "4.0.6",
            "source": {
                "type": "git",
                "url": "https://github.com/sebastianbergmann/comparator.git",
                "reference": "55f4261989e546dc112258c7a75935a81a7ce382"
            },
            "dist": {
                "type": "zip",
                "url": "https://api.github.com/repos/sebastianbergmann/comparator/zipball/55f4261989e546dc112258c7a75935a81a7ce382",
                "reference": "55f4261989e546dc112258c7a75935a81a7ce382",
                "shasum": ""
            },
            "require": {
                "php": ">=7.3",
                "sebastian/diff": "^4.0",
                "sebastian/exporter": "^4.0"
            },
            "require-dev": {
                "phpunit/phpunit": "^9.3"
            },
            "type": "library",
            "extra": {
                "branch-alias": {
                    "dev-master": "4.0-dev"
                }
            },
            "autoload": {
                "classmap": [
                    "src/"
                ]
            },
            "notification-url": "https://packagist.org/downloads/",
            "license": [
                "BSD-3-Clause"
            ],
            "authors": [
                {
                    "name": "Sebastian Bergmann",
                    "email": "sebastian@phpunit.de"
                },
                {
                    "name": "Jeff Welch",
                    "email": "whatthejeff@gmail.com"
                },
                {
                    "name": "Volker Dusch",
                    "email": "github@wallbash.com"
                },
                {
                    "name": "Bernhard Schussek",
                    "email": "bschussek@2bepublished.at"
                }
            ],
            "description": "Provides the functionality to compare PHP values for equality",
            "homepage": "https://github.com/sebastianbergmann/comparator",
            "keywords": [
                "comparator",
                "compare",
                "equality"
            ],
            "support": {
                "issues": "https://github.com/sebastianbergmann/comparator/issues",
                "source": "https://github.com/sebastianbergmann/comparator/tree/4.0.6"
            },
            "funding": [
                {
                    "url": "https://github.com/sebastianbergmann",
                    "type": "github"
                }
            ],
            "time": "2020-10-26T15:49:45+00:00"
        },
        {
            "name": "sebastian/complexity",
            "version": "2.0.2",
            "source": {
                "type": "git",
                "url": "https://github.com/sebastianbergmann/complexity.git",
                "reference": "739b35e53379900cc9ac327b2147867b8b6efd88"
            },
            "dist": {
                "type": "zip",
                "url": "https://api.github.com/repos/sebastianbergmann/complexity/zipball/739b35e53379900cc9ac327b2147867b8b6efd88",
                "reference": "739b35e53379900cc9ac327b2147867b8b6efd88",
                "shasum": ""
            },
            "require": {
                "nikic/php-parser": "^4.7",
                "php": ">=7.3"
            },
            "require-dev": {
                "phpunit/phpunit": "^9.3"
            },
            "type": "library",
            "extra": {
                "branch-alias": {
                    "dev-master": "2.0-dev"
                }
            },
            "autoload": {
                "classmap": [
                    "src/"
                ]
            },
            "notification-url": "https://packagist.org/downloads/",
            "license": [
                "BSD-3-Clause"
            ],
            "authors": [
                {
                    "name": "Sebastian Bergmann",
                    "email": "sebastian@phpunit.de",
                    "role": "lead"
                }
            ],
            "description": "Library for calculating the complexity of PHP code units",
            "homepage": "https://github.com/sebastianbergmann/complexity",
            "support": {
                "issues": "https://github.com/sebastianbergmann/complexity/issues",
                "source": "https://github.com/sebastianbergmann/complexity/tree/2.0.2"
            },
            "funding": [
                {
                    "url": "https://github.com/sebastianbergmann",
                    "type": "github"
                }
            ],
            "time": "2020-10-26T15:52:27+00:00"
        },
        {
            "name": "sebastian/diff",
            "version": "4.0.4",
            "source": {
                "type": "git",
                "url": "https://github.com/sebastianbergmann/diff.git",
                "reference": "3461e3fccc7cfdfc2720be910d3bd73c69be590d"
            },
            "dist": {
                "type": "zip",
                "url": "https://api.github.com/repos/sebastianbergmann/diff/zipball/3461e3fccc7cfdfc2720be910d3bd73c69be590d",
                "reference": "3461e3fccc7cfdfc2720be910d3bd73c69be590d",
                "shasum": ""
            },
            "require": {
                "php": ">=7.3"
            },
            "require-dev": {
                "phpunit/phpunit": "^9.3",
                "symfony/process": "^4.2 || ^5"
            },
            "type": "library",
            "extra": {
                "branch-alias": {
                    "dev-master": "4.0-dev"
                }
            },
            "autoload": {
                "classmap": [
                    "src/"
                ]
            },
            "notification-url": "https://packagist.org/downloads/",
            "license": [
                "BSD-3-Clause"
            ],
            "authors": [
                {
                    "name": "Sebastian Bergmann",
                    "email": "sebastian@phpunit.de"
                },
                {
                    "name": "Kore Nordmann",
                    "email": "mail@kore-nordmann.de"
                }
            ],
            "description": "Diff implementation",
            "homepage": "https://github.com/sebastianbergmann/diff",
            "keywords": [
                "diff",
                "udiff",
                "unidiff",
                "unified diff"
            ],
            "support": {
                "issues": "https://github.com/sebastianbergmann/diff/issues",
                "source": "https://github.com/sebastianbergmann/diff/tree/4.0.4"
            },
            "funding": [
                {
                    "url": "https://github.com/sebastianbergmann",
                    "type": "github"
                }
            ],
            "time": "2020-10-26T13:10:38+00:00"
        },
        {
            "name": "sebastian/environment",
            "version": "5.1.3",
            "source": {
                "type": "git",
                "url": "https://github.com/sebastianbergmann/environment.git",
                "reference": "388b6ced16caa751030f6a69e588299fa09200ac"
            },
            "dist": {
                "type": "zip",
                "url": "https://api.github.com/repos/sebastianbergmann/environment/zipball/388b6ced16caa751030f6a69e588299fa09200ac",
                "reference": "388b6ced16caa751030f6a69e588299fa09200ac",
                "shasum": ""
            },
            "require": {
                "php": ">=7.3"
            },
            "require-dev": {
                "phpunit/phpunit": "^9.3"
            },
            "suggest": {
                "ext-posix": "*"
            },
            "type": "library",
            "extra": {
                "branch-alias": {
                    "dev-master": "5.1-dev"
                }
            },
            "autoload": {
                "classmap": [
                    "src/"
                ]
            },
            "notification-url": "https://packagist.org/downloads/",
            "license": [
                "BSD-3-Clause"
            ],
            "authors": [
                {
                    "name": "Sebastian Bergmann",
                    "email": "sebastian@phpunit.de"
                }
            ],
            "description": "Provides functionality to handle HHVM/PHP environments",
            "homepage": "http://www.github.com/sebastianbergmann/environment",
            "keywords": [
                "Xdebug",
                "environment",
                "hhvm"
            ],
            "support": {
                "issues": "https://github.com/sebastianbergmann/environment/issues",
                "source": "https://github.com/sebastianbergmann/environment/tree/5.1.3"
            },
            "funding": [
                {
                    "url": "https://github.com/sebastianbergmann",
                    "type": "github"
                }
            ],
            "time": "2020-09-28T05:52:38+00:00"
        },
        {
            "name": "sebastian/exporter",
            "version": "4.0.4",
            "source": {
                "type": "git",
                "url": "https://github.com/sebastianbergmann/exporter.git",
                "reference": "65e8b7db476c5dd267e65eea9cab77584d3cfff9"
            },
            "dist": {
                "type": "zip",
                "url": "https://api.github.com/repos/sebastianbergmann/exporter/zipball/65e8b7db476c5dd267e65eea9cab77584d3cfff9",
                "reference": "65e8b7db476c5dd267e65eea9cab77584d3cfff9",
                "shasum": ""
            },
            "require": {
                "php": ">=7.3",
                "sebastian/recursion-context": "^4.0"
            },
            "require-dev": {
                "ext-mbstring": "*",
                "phpunit/phpunit": "^9.3"
            },
            "type": "library",
            "extra": {
                "branch-alias": {
                    "dev-master": "4.0-dev"
                }
            },
            "autoload": {
                "classmap": [
                    "src/"
                ]
            },
            "notification-url": "https://packagist.org/downloads/",
            "license": [
                "BSD-3-Clause"
            ],
            "authors": [
                {
                    "name": "Sebastian Bergmann",
                    "email": "sebastian@phpunit.de"
                },
                {
                    "name": "Jeff Welch",
                    "email": "whatthejeff@gmail.com"
                },
                {
                    "name": "Volker Dusch",
                    "email": "github@wallbash.com"
                },
                {
                    "name": "Adam Harvey",
                    "email": "aharvey@php.net"
                },
                {
                    "name": "Bernhard Schussek",
                    "email": "bschussek@gmail.com"
                }
            ],
            "description": "Provides the functionality to export PHP variables for visualization",
            "homepage": "https://www.github.com/sebastianbergmann/exporter",
            "keywords": [
                "export",
                "exporter"
            ],
            "support": {
                "issues": "https://github.com/sebastianbergmann/exporter/issues",
                "source": "https://github.com/sebastianbergmann/exporter/tree/4.0.4"
            },
            "funding": [
                {
                    "url": "https://github.com/sebastianbergmann",
                    "type": "github"
                }
            ],
            "time": "2021-11-11T14:18:36+00:00"
        },
        {
            "name": "sebastian/global-state",
            "version": "5.0.3",
            "source": {
                "type": "git",
                "url": "https://github.com/sebastianbergmann/global-state.git",
                "reference": "23bd5951f7ff26f12d4e3242864df3e08dec4e49"
            },
            "dist": {
                "type": "zip",
                "url": "https://api.github.com/repos/sebastianbergmann/global-state/zipball/23bd5951f7ff26f12d4e3242864df3e08dec4e49",
                "reference": "23bd5951f7ff26f12d4e3242864df3e08dec4e49",
                "shasum": ""
            },
            "require": {
                "php": ">=7.3",
                "sebastian/object-reflector": "^2.0",
                "sebastian/recursion-context": "^4.0"
            },
            "require-dev": {
                "ext-dom": "*",
                "phpunit/phpunit": "^9.3"
            },
            "suggest": {
                "ext-uopz": "*"
            },
            "type": "library",
            "extra": {
                "branch-alias": {
                    "dev-master": "5.0-dev"
                }
            },
            "autoload": {
                "classmap": [
                    "src/"
                ]
            },
            "notification-url": "https://packagist.org/downloads/",
            "license": [
                "BSD-3-Clause"
            ],
            "authors": [
                {
                    "name": "Sebastian Bergmann",
                    "email": "sebastian@phpunit.de"
                }
            ],
            "description": "Snapshotting of global state",
            "homepage": "http://www.github.com/sebastianbergmann/global-state",
            "keywords": [
                "global state"
            ],
            "support": {
                "issues": "https://github.com/sebastianbergmann/global-state/issues",
                "source": "https://github.com/sebastianbergmann/global-state/tree/5.0.3"
            },
            "funding": [
                {
                    "url": "https://github.com/sebastianbergmann",
                    "type": "github"
                }
            ],
            "time": "2021-06-11T13:31:12+00:00"
        },
        {
            "name": "sebastian/lines-of-code",
            "version": "1.0.3",
            "source": {
                "type": "git",
                "url": "https://github.com/sebastianbergmann/lines-of-code.git",
                "reference": "c1c2e997aa3146983ed888ad08b15470a2e22ecc"
            },
            "dist": {
                "type": "zip",
                "url": "https://api.github.com/repos/sebastianbergmann/lines-of-code/zipball/c1c2e997aa3146983ed888ad08b15470a2e22ecc",
                "reference": "c1c2e997aa3146983ed888ad08b15470a2e22ecc",
                "shasum": ""
            },
            "require": {
                "nikic/php-parser": "^4.6",
                "php": ">=7.3"
            },
            "require-dev": {
                "phpunit/phpunit": "^9.3"
            },
            "type": "library",
            "extra": {
                "branch-alias": {
                    "dev-master": "1.0-dev"
                }
            },
            "autoload": {
                "classmap": [
                    "src/"
                ]
            },
            "notification-url": "https://packagist.org/downloads/",
            "license": [
                "BSD-3-Clause"
            ],
            "authors": [
                {
                    "name": "Sebastian Bergmann",
                    "email": "sebastian@phpunit.de",
                    "role": "lead"
                }
            ],
            "description": "Library for counting the lines of code in PHP source code",
            "homepage": "https://github.com/sebastianbergmann/lines-of-code",
            "support": {
                "issues": "https://github.com/sebastianbergmann/lines-of-code/issues",
                "source": "https://github.com/sebastianbergmann/lines-of-code/tree/1.0.3"
            },
            "funding": [
                {
                    "url": "https://github.com/sebastianbergmann",
                    "type": "github"
                }
            ],
            "time": "2020-11-28T06:42:11+00:00"
        },
        {
            "name": "sebastian/object-enumerator",
            "version": "4.0.4",
            "source": {
                "type": "git",
                "url": "https://github.com/sebastianbergmann/object-enumerator.git",
                "reference": "5c9eeac41b290a3712d88851518825ad78f45c71"
            },
            "dist": {
                "type": "zip",
                "url": "https://api.github.com/repos/sebastianbergmann/object-enumerator/zipball/5c9eeac41b290a3712d88851518825ad78f45c71",
                "reference": "5c9eeac41b290a3712d88851518825ad78f45c71",
                "shasum": ""
            },
            "require": {
                "php": ">=7.3",
                "sebastian/object-reflector": "^2.0",
                "sebastian/recursion-context": "^4.0"
            },
            "require-dev": {
                "phpunit/phpunit": "^9.3"
            },
            "type": "library",
            "extra": {
                "branch-alias": {
                    "dev-master": "4.0-dev"
                }
            },
            "autoload": {
                "classmap": [
                    "src/"
                ]
            },
            "notification-url": "https://packagist.org/downloads/",
            "license": [
                "BSD-3-Clause"
            ],
            "authors": [
                {
                    "name": "Sebastian Bergmann",
                    "email": "sebastian@phpunit.de"
                }
            ],
            "description": "Traverses array structures and object graphs to enumerate all referenced objects",
            "homepage": "https://github.com/sebastianbergmann/object-enumerator/",
            "support": {
                "issues": "https://github.com/sebastianbergmann/object-enumerator/issues",
                "source": "https://github.com/sebastianbergmann/object-enumerator/tree/4.0.4"
            },
            "funding": [
                {
                    "url": "https://github.com/sebastianbergmann",
                    "type": "github"
                }
            ],
            "time": "2020-10-26T13:12:34+00:00"
        },
        {
            "name": "sebastian/object-reflector",
            "version": "2.0.4",
            "source": {
                "type": "git",
                "url": "https://github.com/sebastianbergmann/object-reflector.git",
                "reference": "b4f479ebdbf63ac605d183ece17d8d7fe49c15c7"
            },
            "dist": {
                "type": "zip",
                "url": "https://api.github.com/repos/sebastianbergmann/object-reflector/zipball/b4f479ebdbf63ac605d183ece17d8d7fe49c15c7",
                "reference": "b4f479ebdbf63ac605d183ece17d8d7fe49c15c7",
                "shasum": ""
            },
            "require": {
                "php": ">=7.3"
            },
            "require-dev": {
                "phpunit/phpunit": "^9.3"
            },
            "type": "library",
            "extra": {
                "branch-alias": {
                    "dev-master": "2.0-dev"
                }
            },
            "autoload": {
                "classmap": [
                    "src/"
                ]
            },
            "notification-url": "https://packagist.org/downloads/",
            "license": [
                "BSD-3-Clause"
            ],
            "authors": [
                {
                    "name": "Sebastian Bergmann",
                    "email": "sebastian@phpunit.de"
                }
            ],
            "description": "Allows reflection of object attributes, including inherited and non-public ones",
            "homepage": "https://github.com/sebastianbergmann/object-reflector/",
            "support": {
                "issues": "https://github.com/sebastianbergmann/object-reflector/issues",
                "source": "https://github.com/sebastianbergmann/object-reflector/tree/2.0.4"
            },
            "funding": [
                {
                    "url": "https://github.com/sebastianbergmann",
                    "type": "github"
                }
            ],
            "time": "2020-10-26T13:14:26+00:00"
        },
        {
            "name": "sebastian/recursion-context",
            "version": "4.0.4",
            "source": {
                "type": "git",
                "url": "https://github.com/sebastianbergmann/recursion-context.git",
                "reference": "cd9d8cf3c5804de4341c283ed787f099f5506172"
            },
            "dist": {
                "type": "zip",
                "url": "https://api.github.com/repos/sebastianbergmann/recursion-context/zipball/cd9d8cf3c5804de4341c283ed787f099f5506172",
                "reference": "cd9d8cf3c5804de4341c283ed787f099f5506172",
                "shasum": ""
            },
            "require": {
                "php": ">=7.3"
            },
            "require-dev": {
                "phpunit/phpunit": "^9.3"
            },
            "type": "library",
            "extra": {
                "branch-alias": {
                    "dev-master": "4.0-dev"
                }
            },
            "autoload": {
                "classmap": [
                    "src/"
                ]
            },
            "notification-url": "https://packagist.org/downloads/",
            "license": [
                "BSD-3-Clause"
            ],
            "authors": [
                {
                    "name": "Sebastian Bergmann",
                    "email": "sebastian@phpunit.de"
                },
                {
                    "name": "Jeff Welch",
                    "email": "whatthejeff@gmail.com"
                },
                {
                    "name": "Adam Harvey",
                    "email": "aharvey@php.net"
                }
            ],
            "description": "Provides functionality to recursively process PHP variables",
            "homepage": "http://www.github.com/sebastianbergmann/recursion-context",
            "support": {
                "issues": "https://github.com/sebastianbergmann/recursion-context/issues",
                "source": "https://github.com/sebastianbergmann/recursion-context/tree/4.0.4"
            },
            "funding": [
                {
                    "url": "https://github.com/sebastianbergmann",
                    "type": "github"
                }
            ],
            "time": "2020-10-26T13:17:30+00:00"
        },
        {
            "name": "sebastian/resource-operations",
            "version": "3.0.3",
            "source": {
                "type": "git",
                "url": "https://github.com/sebastianbergmann/resource-operations.git",
                "reference": "0f4443cb3a1d92ce809899753bc0d5d5a8dd19a8"
            },
            "dist": {
                "type": "zip",
                "url": "https://api.github.com/repos/sebastianbergmann/resource-operations/zipball/0f4443cb3a1d92ce809899753bc0d5d5a8dd19a8",
                "reference": "0f4443cb3a1d92ce809899753bc0d5d5a8dd19a8",
                "shasum": ""
            },
            "require": {
                "php": ">=7.3"
            },
            "require-dev": {
                "phpunit/phpunit": "^9.0"
            },
            "type": "library",
            "extra": {
                "branch-alias": {
                    "dev-master": "3.0-dev"
                }
            },
            "autoload": {
                "classmap": [
                    "src/"
                ]
            },
            "notification-url": "https://packagist.org/downloads/",
            "license": [
                "BSD-3-Clause"
            ],
            "authors": [
                {
                    "name": "Sebastian Bergmann",
                    "email": "sebastian@phpunit.de"
                }
            ],
            "description": "Provides a list of PHP built-in functions that operate on resources",
            "homepage": "https://www.github.com/sebastianbergmann/resource-operations",
            "support": {
                "issues": "https://github.com/sebastianbergmann/resource-operations/issues",
                "source": "https://github.com/sebastianbergmann/resource-operations/tree/3.0.3"
            },
            "funding": [
                {
                    "url": "https://github.com/sebastianbergmann",
                    "type": "github"
                }
            ],
            "time": "2020-09-28T06:45:17+00:00"
        },
        {
            "name": "sebastian/type",
            "version": "2.3.4",
            "source": {
                "type": "git",
                "url": "https://github.com/sebastianbergmann/type.git",
                "reference": "b8cd8a1c753c90bc1a0f5372170e3e489136f914"
            },
            "dist": {
                "type": "zip",
                "url": "https://api.github.com/repos/sebastianbergmann/type/zipball/b8cd8a1c753c90bc1a0f5372170e3e489136f914",
                "reference": "b8cd8a1c753c90bc1a0f5372170e3e489136f914",
                "shasum": ""
            },
            "require": {
                "php": ">=7.3"
            },
            "require-dev": {
                "phpunit/phpunit": "^9.3"
            },
            "type": "library",
            "extra": {
                "branch-alias": {
                    "dev-master": "2.3-dev"
                }
            },
            "autoload": {
                "classmap": [
                    "src/"
                ]
            },
            "notification-url": "https://packagist.org/downloads/",
            "license": [
                "BSD-3-Clause"
            ],
            "authors": [
                {
                    "name": "Sebastian Bergmann",
                    "email": "sebastian@phpunit.de",
                    "role": "lead"
                }
            ],
            "description": "Collection of value objects that represent the types of the PHP type system",
            "homepage": "https://github.com/sebastianbergmann/type",
            "support": {
                "issues": "https://github.com/sebastianbergmann/type/issues",
                "source": "https://github.com/sebastianbergmann/type/tree/2.3.4"
            },
            "funding": [
                {
                    "url": "https://github.com/sebastianbergmann",
                    "type": "github"
                }
            ],
            "time": "2021-06-15T12:49:02+00:00"
        },
        {
            "name": "sebastian/version",
            "version": "3.0.2",
            "source": {
                "type": "git",
                "url": "https://github.com/sebastianbergmann/version.git",
                "reference": "c6c1022351a901512170118436c764e473f6de8c"
            },
            "dist": {
                "type": "zip",
                "url": "https://api.github.com/repos/sebastianbergmann/version/zipball/c6c1022351a901512170118436c764e473f6de8c",
                "reference": "c6c1022351a901512170118436c764e473f6de8c",
                "shasum": ""
            },
            "require": {
                "php": ">=7.3"
            },
            "type": "library",
            "extra": {
                "branch-alias": {
                    "dev-master": "3.0-dev"
                }
            },
            "autoload": {
                "classmap": [
                    "src/"
                ]
            },
            "notification-url": "https://packagist.org/downloads/",
            "license": [
                "BSD-3-Clause"
            ],
            "authors": [
                {
                    "name": "Sebastian Bergmann",
                    "email": "sebastian@phpunit.de",
                    "role": "lead"
                }
            ],
            "description": "Library that helps with managing the version number of Git-hosted PHP projects",
            "homepage": "https://github.com/sebastianbergmann/version",
            "support": {
                "issues": "https://github.com/sebastianbergmann/version/issues",
                "source": "https://github.com/sebastianbergmann/version/tree/3.0.2"
            },
            "funding": [
                {
                    "url": "https://github.com/sebastianbergmann",
                    "type": "github"
                }
            ],
            "time": "2020-09-28T06:39:44+00:00"
        },
        {
            "name": "symfony/console",
            "version": "v5.4.2",
            "source": {
                "type": "git",
                "url": "https://github.com/symfony/console.git",
                "reference": "a2c6b7ced2eb7799a35375fb9022519282b5405e"
            },
            "dist": {
                "type": "zip",
                "url": "https://api.github.com/repos/symfony/console/zipball/a2c6b7ced2eb7799a35375fb9022519282b5405e",
                "reference": "a2c6b7ced2eb7799a35375fb9022519282b5405e",
                "shasum": ""
            },
            "require": {
                "php": ">=7.2.5",
                "symfony/deprecation-contracts": "^2.1|^3",
                "symfony/polyfill-mbstring": "~1.0",
                "symfony/polyfill-php73": "^1.9",
                "symfony/polyfill-php80": "^1.16",
                "symfony/service-contracts": "^1.1|^2|^3",
                "symfony/string": "^5.1|^6.0"
            },
            "conflict": {
                "psr/log": ">=3",
                "symfony/dependency-injection": "<4.4",
                "symfony/dotenv": "<5.1",
                "symfony/event-dispatcher": "<4.4",
                "symfony/lock": "<4.4",
                "symfony/process": "<4.4"
            },
            "provide": {
                "psr/log-implementation": "1.0|2.0"
            },
            "require-dev": {
                "psr/log": "^1|^2",
                "symfony/config": "^4.4|^5.0|^6.0",
                "symfony/dependency-injection": "^4.4|^5.0|^6.0",
                "symfony/event-dispatcher": "^4.4|^5.0|^6.0",
                "symfony/lock": "^4.4|^5.0|^6.0",
                "symfony/process": "^4.4|^5.0|^6.0",
                "symfony/var-dumper": "^4.4|^5.0|^6.0"
            },
            "suggest": {
                "psr/log": "For using the console logger",
                "symfony/event-dispatcher": "",
                "symfony/lock": "",
                "symfony/process": ""
            },
            "type": "library",
            "autoload": {
                "psr-4": {
                    "Symfony\\Component\\Console\\": ""
                },
                "exclude-from-classmap": [
                    "/Tests/"
                ]
            },
            "notification-url": "https://packagist.org/downloads/",
            "license": [
                "MIT"
            ],
            "authors": [
                {
                    "name": "Fabien Potencier",
                    "email": "fabien@symfony.com"
                },
                {
                    "name": "Symfony Community",
                    "homepage": "https://symfony.com/contributors"
                }
            ],
            "description": "Eases the creation of beautiful and testable command line interfaces",
            "homepage": "https://symfony.com",
            "keywords": [
                "cli",
                "command line",
                "console",
                "terminal"
            ],
            "support": {
                "source": "https://github.com/symfony/console/tree/v5.4.2"
            },
            "funding": [
                {
                    "url": "https://symfony.com/sponsor",
                    "type": "custom"
                },
                {
                    "url": "https://github.com/fabpot",
                    "type": "github"
                },
                {
                    "url": "https://tidelift.com/funding/github/packagist/symfony/symfony",
                    "type": "tidelift"
                }
            ],
            "time": "2021-12-20T16:11:12+00:00"
        },
        {
            "name": "symfony/deprecation-contracts",
            "version": "v3.0.0",
            "source": {
                "type": "git",
                "url": "https://github.com/symfony/deprecation-contracts.git",
                "reference": "c726b64c1ccfe2896cb7df2e1331c357ad1c8ced"
            },
            "dist": {
                "type": "zip",
                "url": "https://api.github.com/repos/symfony/deprecation-contracts/zipball/c726b64c1ccfe2896cb7df2e1331c357ad1c8ced",
                "reference": "c726b64c1ccfe2896cb7df2e1331c357ad1c8ced",
                "shasum": ""
            },
            "require": {
                "php": ">=8.0.2"
            },
            "type": "library",
            "extra": {
                "branch-alias": {
                    "dev-main": "3.0-dev"
                },
                "thanks": {
                    "name": "symfony/contracts",
                    "url": "https://github.com/symfony/contracts"
                }
            },
            "autoload": {
                "files": [
                    "function.php"
                ]
            },
            "notification-url": "https://packagist.org/downloads/",
            "license": [
                "MIT"
            ],
            "authors": [
                {
                    "name": "Nicolas Grekas",
                    "email": "p@tchwork.com"
                },
                {
                    "name": "Symfony Community",
                    "homepage": "https://symfony.com/contributors"
                }
            ],
            "description": "A generic function and convention to trigger deprecation notices",
            "homepage": "https://symfony.com",
            "support": {
                "source": "https://github.com/symfony/deprecation-contracts/tree/v3.0.0"
            },
            "funding": [
                {
                    "url": "https://symfony.com/sponsor",
                    "type": "custom"
                },
                {
                    "url": "https://github.com/fabpot",
                    "type": "github"
                },
                {
                    "url": "https://tidelift.com/funding/github/packagist/symfony/symfony",
                    "type": "tidelift"
                }
            ],
            "time": "2021-11-01T23:48:49+00:00"
        },
        {
            "name": "symfony/polyfill-ctype",
            "version": "v1.24.0",
            "source": {
                "type": "git",
                "url": "https://github.com/symfony/polyfill-ctype.git",
                "reference": "30885182c981ab175d4d034db0f6f469898070ab"
            },
            "dist": {
                "type": "zip",
                "url": "https://api.github.com/repos/symfony/polyfill-ctype/zipball/30885182c981ab175d4d034db0f6f469898070ab",
                "reference": "30885182c981ab175d4d034db0f6f469898070ab",
                "shasum": ""
            },
            "require": {
                "php": ">=7.1"
            },
            "provide": {
                "ext-ctype": "*"
            },
            "suggest": {
                "ext-ctype": "For best performance"
            },
            "type": "library",
            "extra": {
                "branch-alias": {
                    "dev-main": "1.23-dev"
                },
                "thanks": {
                    "name": "symfony/polyfill",
                    "url": "https://github.com/symfony/polyfill"
                }
            },
            "autoload": {
                "psr-4": {
                    "Symfony\\Polyfill\\Ctype\\": ""
                },
                "files": [
                    "bootstrap.php"
                ]
            },
            "notification-url": "https://packagist.org/downloads/",
            "license": [
                "MIT"
            ],
            "authors": [
                {
                    "name": "Gert de Pagter",
                    "email": "BackEndTea@gmail.com"
                },
                {
                    "name": "Symfony Community",
                    "homepage": "https://symfony.com/contributors"
                }
            ],
            "description": "Symfony polyfill for ctype functions",
            "homepage": "https://symfony.com",
            "keywords": [
                "compatibility",
                "ctype",
                "polyfill",
                "portable"
            ],
            "support": {
                "source": "https://github.com/symfony/polyfill-ctype/tree/v1.24.0"
            },
            "funding": [
                {
                    "url": "https://symfony.com/sponsor",
                    "type": "custom"
                },
                {
                    "url": "https://github.com/fabpot",
                    "type": "github"
                },
                {
                    "url": "https://tidelift.com/funding/github/packagist/symfony/symfony",
                    "type": "tidelift"
                }
            ],
            "time": "2021-10-20T20:35:02+00:00"
        },
        {
            "name": "symfony/polyfill-intl-grapheme",
            "version": "v1.24.0",
            "source": {
                "type": "git",
                "url": "https://github.com/symfony/polyfill-intl-grapheme.git",
                "reference": "81b86b50cf841a64252b439e738e97f4a34e2783"
            },
            "dist": {
                "type": "zip",
                "url": "https://api.github.com/repos/symfony/polyfill-intl-grapheme/zipball/81b86b50cf841a64252b439e738e97f4a34e2783",
                "reference": "81b86b50cf841a64252b439e738e97f4a34e2783",
                "shasum": ""
            },
            "require": {
                "php": ">=7.1"
            },
            "suggest": {
                "ext-intl": "For best performance"
            },
            "type": "library",
            "extra": {
                "branch-alias": {
                    "dev-main": "1.23-dev"
                },
                "thanks": {
                    "name": "symfony/polyfill",
                    "url": "https://github.com/symfony/polyfill"
                }
            },
            "autoload": {
                "psr-4": {
                    "Symfony\\Polyfill\\Intl\\Grapheme\\": ""
                },
                "files": [
                    "bootstrap.php"
                ]
            },
            "notification-url": "https://packagist.org/downloads/",
            "license": [
                "MIT"
            ],
            "authors": [
                {
                    "name": "Nicolas Grekas",
                    "email": "p@tchwork.com"
                },
                {
                    "name": "Symfony Community",
                    "homepage": "https://symfony.com/contributors"
                }
            ],
            "description": "Symfony polyfill for intl's grapheme_* functions",
            "homepage": "https://symfony.com",
            "keywords": [
                "compatibility",
                "grapheme",
                "intl",
                "polyfill",
                "portable",
                "shim"
            ],
            "support": {
                "source": "https://github.com/symfony/polyfill-intl-grapheme/tree/v1.24.0"
            },
            "funding": [
                {
                    "url": "https://symfony.com/sponsor",
                    "type": "custom"
                },
                {
                    "url": "https://github.com/fabpot",
                    "type": "github"
                },
                {
                    "url": "https://tidelift.com/funding/github/packagist/symfony/symfony",
                    "type": "tidelift"
                }
            ],
            "time": "2021-11-23T21:10:46+00:00"
        },
        {
            "name": "symfony/polyfill-intl-normalizer",
            "version": "v1.24.0",
            "source": {
                "type": "git",
                "url": "https://github.com/symfony/polyfill-intl-normalizer.git",
                "reference": "8590a5f561694770bdcd3f9b5c69dde6945028e8"
            },
            "dist": {
                "type": "zip",
                "url": "https://api.github.com/repos/symfony/polyfill-intl-normalizer/zipball/8590a5f561694770bdcd3f9b5c69dde6945028e8",
                "reference": "8590a5f561694770bdcd3f9b5c69dde6945028e8",
                "shasum": ""
            },
            "require": {
                "php": ">=7.1"
            },
            "suggest": {
                "ext-intl": "For best performance"
            },
            "type": "library",
            "extra": {
                "branch-alias": {
                    "dev-main": "1.23-dev"
                },
                "thanks": {
                    "name": "symfony/polyfill",
                    "url": "https://github.com/symfony/polyfill"
                }
            },
            "autoload": {
                "psr-4": {
                    "Symfony\\Polyfill\\Intl\\Normalizer\\": ""
                },
                "files": [
                    "bootstrap.php"
                ],
                "classmap": [
                    "Resources/stubs"
                ]
            },
            "notification-url": "https://packagist.org/downloads/",
            "license": [
                "MIT"
            ],
            "authors": [
                {
                    "name": "Nicolas Grekas",
                    "email": "p@tchwork.com"
                },
                {
                    "name": "Symfony Community",
                    "homepage": "https://symfony.com/contributors"
                }
            ],
            "description": "Symfony polyfill for intl's Normalizer class and related functions",
            "homepage": "https://symfony.com",
            "keywords": [
                "compatibility",
                "intl",
                "normalizer",
                "polyfill",
                "portable",
                "shim"
            ],
            "support": {
                "source": "https://github.com/symfony/polyfill-intl-normalizer/tree/v1.24.0"
            },
            "funding": [
                {
                    "url": "https://symfony.com/sponsor",
                    "type": "custom"
                },
                {
                    "url": "https://github.com/fabpot",
                    "type": "github"
                },
                {
                    "url": "https://tidelift.com/funding/github/packagist/symfony/symfony",
                    "type": "tidelift"
                }
            ],
            "time": "2021-02-19T12:13:01+00:00"
        },
        {
            "name": "symfony/polyfill-mbstring",
            "version": "v1.24.0",
            "source": {
                "type": "git",
                "url": "https://github.com/symfony/polyfill-mbstring.git",
                "reference": "0abb51d2f102e00a4eefcf46ba7fec406d245825"
            },
            "dist": {
                "type": "zip",
                "url": "https://api.github.com/repos/symfony/polyfill-mbstring/zipball/0abb51d2f102e00a4eefcf46ba7fec406d245825",
                "reference": "0abb51d2f102e00a4eefcf46ba7fec406d245825",
                "shasum": ""
            },
            "require": {
                "php": ">=7.1"
            },
            "provide": {
                "ext-mbstring": "*"
            },
            "suggest": {
                "ext-mbstring": "For best performance"
            },
            "type": "library",
            "extra": {
                "branch-alias": {
                    "dev-main": "1.23-dev"
                },
                "thanks": {
                    "name": "symfony/polyfill",
                    "url": "https://github.com/symfony/polyfill"
                }
            },
            "autoload": {
                "psr-4": {
                    "Symfony\\Polyfill\\Mbstring\\": ""
                },
                "files": [
                    "bootstrap.php"
                ]
            },
            "notification-url": "https://packagist.org/downloads/",
            "license": [
                "MIT"
            ],
            "authors": [
                {
                    "name": "Nicolas Grekas",
                    "email": "p@tchwork.com"
                },
                {
                    "name": "Symfony Community",
                    "homepage": "https://symfony.com/contributors"
                }
            ],
            "description": "Symfony polyfill for the Mbstring extension",
            "homepage": "https://symfony.com",
            "keywords": [
                "compatibility",
                "mbstring",
                "polyfill",
                "portable",
                "shim"
            ],
            "support": {
                "source": "https://github.com/symfony/polyfill-mbstring/tree/v1.24.0"
            },
            "funding": [
                {
                    "url": "https://symfony.com/sponsor",
                    "type": "custom"
                },
                {
                    "url": "https://github.com/fabpot",
                    "type": "github"
                },
                {
                    "url": "https://tidelift.com/funding/github/packagist/symfony/symfony",
                    "type": "tidelift"
                }
            ],
            "time": "2021-11-30T18:21:41+00:00"
        },
        {
            "name": "symfony/polyfill-php73",
            "version": "v1.24.0",
            "source": {
                "type": "git",
                "url": "https://github.com/symfony/polyfill-php73.git",
                "reference": "cc5db0e22b3cb4111010e48785a97f670b350ca5"
            },
            "dist": {
                "type": "zip",
                "url": "https://api.github.com/repos/symfony/polyfill-php73/zipball/cc5db0e22b3cb4111010e48785a97f670b350ca5",
                "reference": "cc5db0e22b3cb4111010e48785a97f670b350ca5",
                "shasum": ""
            },
            "require": {
                "php": ">=7.1"
            },
            "type": "library",
            "extra": {
                "branch-alias": {
                    "dev-main": "1.23-dev"
                },
                "thanks": {
                    "name": "symfony/polyfill",
                    "url": "https://github.com/symfony/polyfill"
                }
            },
            "autoload": {
                "psr-4": {
                    "Symfony\\Polyfill\\Php73\\": ""
                },
                "files": [
                    "bootstrap.php"
                ],
                "classmap": [
                    "Resources/stubs"
                ]
            },
            "notification-url": "https://packagist.org/downloads/",
            "license": [
                "MIT"
            ],
            "authors": [
                {
                    "name": "Nicolas Grekas",
                    "email": "p@tchwork.com"
                },
                {
                    "name": "Symfony Community",
                    "homepage": "https://symfony.com/contributors"
                }
            ],
            "description": "Symfony polyfill backporting some PHP 7.3+ features to lower PHP versions",
            "homepage": "https://symfony.com",
            "keywords": [
                "compatibility",
                "polyfill",
                "portable",
                "shim"
            ],
            "support": {
                "source": "https://github.com/symfony/polyfill-php73/tree/v1.24.0"
            },
            "funding": [
                {
                    "url": "https://symfony.com/sponsor",
                    "type": "custom"
                },
                {
                    "url": "https://github.com/fabpot",
                    "type": "github"
                },
                {
                    "url": "https://tidelift.com/funding/github/packagist/symfony/symfony",
                    "type": "tidelift"
                }
            ],
            "time": "2021-06-05T21:20:04+00:00"
        },
        {
            "name": "symfony/polyfill-php80",
            "version": "v1.24.0",
            "source": {
                "type": "git",
                "url": "https://github.com/symfony/polyfill-php80.git",
                "reference": "57b712b08eddb97c762a8caa32c84e037892d2e9"
            },
            "dist": {
                "type": "zip",
                "url": "https://api.github.com/repos/symfony/polyfill-php80/zipball/57b712b08eddb97c762a8caa32c84e037892d2e9",
                "reference": "57b712b08eddb97c762a8caa32c84e037892d2e9",
                "shasum": ""
            },
            "require": {
                "php": ">=7.1"
            },
            "type": "library",
            "extra": {
                "branch-alias": {
                    "dev-main": "1.23-dev"
                },
                "thanks": {
                    "name": "symfony/polyfill",
                    "url": "https://github.com/symfony/polyfill"
                }
            },
            "autoload": {
                "psr-4": {
                    "Symfony\\Polyfill\\Php80\\": ""
                },
                "files": [
                    "bootstrap.php"
                ],
                "classmap": [
                    "Resources/stubs"
                ]
            },
            "notification-url": "https://packagist.org/downloads/",
            "license": [
                "MIT"
            ],
            "authors": [
                {
                    "name": "Ion Bazan",
                    "email": "ion.bazan@gmail.com"
                },
                {
                    "name": "Nicolas Grekas",
                    "email": "p@tchwork.com"
                },
                {
                    "name": "Symfony Community",
                    "homepage": "https://symfony.com/contributors"
                }
            ],
            "description": "Symfony polyfill backporting some PHP 8.0+ features to lower PHP versions",
            "homepage": "https://symfony.com",
            "keywords": [
                "compatibility",
                "polyfill",
                "portable",
                "shim"
            ],
            "support": {
                "source": "https://github.com/symfony/polyfill-php80/tree/v1.24.0"
            },
            "funding": [
                {
                    "url": "https://symfony.com/sponsor",
                    "type": "custom"
                },
                {
                    "url": "https://github.com/fabpot",
                    "type": "github"
                },
                {
                    "url": "https://tidelift.com/funding/github/packagist/symfony/symfony",
                    "type": "tidelift"
                }
            ],
            "time": "2021-09-13T13:58:33+00:00"
        },
        {
            "name": "symfony/process",
            "version": "v5.4.2",
            "source": {
                "type": "git",
                "url": "https://github.com/symfony/process.git",
                "reference": "2b3ba8722c4aaf3e88011be5e7f48710088fb5e4"
            },
            "dist": {
                "type": "zip",
                "url": "https://api.github.com/repos/symfony/process/zipball/2b3ba8722c4aaf3e88011be5e7f48710088fb5e4",
                "reference": "2b3ba8722c4aaf3e88011be5e7f48710088fb5e4",
                "shasum": ""
            },
            "require": {
                "php": ">=7.2.5",
                "symfony/polyfill-php80": "^1.16"
            },
            "type": "library",
            "autoload": {
                "psr-4": {
                    "Symfony\\Component\\Process\\": ""
                },
                "exclude-from-classmap": [
                    "/Tests/"
                ]
            },
            "notification-url": "https://packagist.org/downloads/",
            "license": [
                "MIT"
            ],
            "authors": [
                {
                    "name": "Fabien Potencier",
                    "email": "fabien@symfony.com"
                },
                {
                    "name": "Symfony Community",
                    "homepage": "https://symfony.com/contributors"
                }
            ],
            "description": "Executes commands in sub-processes",
            "homepage": "https://symfony.com",
            "support": {
                "source": "https://github.com/symfony/process/tree/v5.4.2"
            },
            "funding": [
                {
                    "url": "https://symfony.com/sponsor",
                    "type": "custom"
                },
                {
                    "url": "https://github.com/fabpot",
                    "type": "github"
                },
                {
                    "url": "https://tidelift.com/funding/github/packagist/symfony/symfony",
                    "type": "tidelift"
                }
            ],
            "time": "2021-12-27T21:01:00+00:00"
        },
        {
            "name": "symfony/service-contracts",
            "version": "v3.0.0",
            "source": {
                "type": "git",
                "url": "https://github.com/symfony/service-contracts.git",
                "reference": "36715ebf9fb9db73db0cb24263c79077c6fe8603"
            },
            "dist": {
                "type": "zip",
                "url": "https://api.github.com/repos/symfony/service-contracts/zipball/36715ebf9fb9db73db0cb24263c79077c6fe8603",
                "reference": "36715ebf9fb9db73db0cb24263c79077c6fe8603",
                "shasum": ""
            },
            "require": {
                "php": ">=8.0.2",
                "psr/container": "^2.0"
            },
            "conflict": {
                "ext-psr": "<1.1|>=2"
            },
            "suggest": {
                "symfony/service-implementation": ""
            },
            "type": "library",
            "extra": {
                "branch-alias": {
                    "dev-main": "3.0-dev"
                },
                "thanks": {
                    "name": "symfony/contracts",
                    "url": "https://github.com/symfony/contracts"
                }
            },
            "autoload": {
                "psr-4": {
                    "Symfony\\Contracts\\Service\\": ""
                }
            },
            "notification-url": "https://packagist.org/downloads/",
            "license": [
                "MIT"
            ],
            "authors": [
                {
                    "name": "Nicolas Grekas",
                    "email": "p@tchwork.com"
                },
                {
                    "name": "Symfony Community",
                    "homepage": "https://symfony.com/contributors"
                }
            ],
            "description": "Generic abstractions related to writing services",
            "homepage": "https://symfony.com",
            "keywords": [
                "abstractions",
                "contracts",
                "decoupling",
                "interfaces",
                "interoperability",
                "standards"
            ],
            "support": {
                "source": "https://github.com/symfony/service-contracts/tree/v3.0.0"
            },
            "funding": [
                {
                    "url": "https://symfony.com/sponsor",
                    "type": "custom"
                },
                {
                    "url": "https://github.com/fabpot",
                    "type": "github"
                },
                {
                    "url": "https://tidelift.com/funding/github/packagist/symfony/symfony",
                    "type": "tidelift"
                }
            ],
            "time": "2021-11-04T17:53:12+00:00"
        },
        {
            "name": "symfony/string",
            "version": "v6.0.2",
            "source": {
                "type": "git",
                "url": "https://github.com/symfony/string.git",
                "reference": "bae261d0c3ac38a1f802b4dfed42094296100631"
            },
            "dist": {
                "type": "zip",
                "url": "https://api.github.com/repos/symfony/string/zipball/bae261d0c3ac38a1f802b4dfed42094296100631",
                "reference": "bae261d0c3ac38a1f802b4dfed42094296100631",
                "shasum": ""
            },
            "require": {
                "php": ">=8.0.2",
                "symfony/polyfill-ctype": "~1.8",
                "symfony/polyfill-intl-grapheme": "~1.0",
                "symfony/polyfill-intl-normalizer": "~1.0",
                "symfony/polyfill-mbstring": "~1.0"
            },
            "conflict": {
                "symfony/translation-contracts": "<2.0"
            },
            "require-dev": {
                "symfony/error-handler": "^5.4|^6.0",
                "symfony/http-client": "^5.4|^6.0",
                "symfony/translation-contracts": "^2.0|^3.0",
                "symfony/var-exporter": "^5.4|^6.0"
            },
            "type": "library",
            "autoload": {
                "psr-4": {
                    "Symfony\\Component\\String\\": ""
                },
                "files": [
                    "Resources/functions.php"
                ],
                "exclude-from-classmap": [
                    "/Tests/"
                ]
            },
            "notification-url": "https://packagist.org/downloads/",
            "license": [
                "MIT"
            ],
            "authors": [
                {
                    "name": "Nicolas Grekas",
                    "email": "p@tchwork.com"
                },
                {
                    "name": "Symfony Community",
                    "homepage": "https://symfony.com/contributors"
                }
            ],
            "description": "Provides an object-oriented API to strings and deals with bytes, UTF-8 code points and grapheme clusters in a unified way",
            "homepage": "https://symfony.com",
            "keywords": [
                "grapheme",
                "i18n",
                "string",
                "unicode",
                "utf-8",
                "utf8"
            ],
            "support": {
                "source": "https://github.com/symfony/string/tree/v6.0.2"
            },
            "funding": [
                {
                    "url": "https://symfony.com/sponsor",
                    "type": "custom"
                },
                {
                    "url": "https://github.com/fabpot",
                    "type": "github"
                },
                {
                    "url": "https://tidelift.com/funding/github/packagist/symfony/symfony",
                    "type": "tidelift"
                }
            ],
            "time": "2021-12-16T22:13:01+00:00"
        },
        {
            "name": "theseer/tokenizer",
            "version": "1.2.1",
            "source": {
                "type": "git",
                "url": "https://github.com/theseer/tokenizer.git",
                "reference": "34a41e998c2183e22995f158c581e7b5e755ab9e"
            },
            "dist": {
                "type": "zip",
                "url": "https://api.github.com/repos/theseer/tokenizer/zipball/34a41e998c2183e22995f158c581e7b5e755ab9e",
                "reference": "34a41e998c2183e22995f158c581e7b5e755ab9e",
                "shasum": ""
            },
            "require": {
                "ext-dom": "*",
                "ext-tokenizer": "*",
                "ext-xmlwriter": "*",
                "php": "^7.2 || ^8.0"
            },
            "type": "library",
            "autoload": {
                "classmap": [
                    "src/"
                ]
            },
            "notification-url": "https://packagist.org/downloads/",
            "license": [
                "BSD-3-Clause"
            ],
            "authors": [
                {
                    "name": "Arne Blankerts",
                    "email": "arne@blankerts.de",
                    "role": "Developer"
                }
            ],
            "description": "A small library for converting tokenized PHP source code into XML and potentially other formats",
            "support": {
                "issues": "https://github.com/theseer/tokenizer/issues",
                "source": "https://github.com/theseer/tokenizer/tree/1.2.1"
            },
            "funding": [
                {
                    "url": "https://github.com/theseer",
                    "type": "github"
                }
            ],
            "time": "2021-07-28T10:34:58+00:00"
        },
        {
            "name": "webmozart/assert",
            "version": "1.10.0",
            "source": {
                "type": "git",
                "url": "https://github.com/webmozarts/assert.git",
                "reference": "6964c76c7804814a842473e0c8fd15bab0f18e25"
            },
            "dist": {
                "type": "zip",
                "url": "https://api.github.com/repos/webmozarts/assert/zipball/6964c76c7804814a842473e0c8fd15bab0f18e25",
                "reference": "6964c76c7804814a842473e0c8fd15bab0f18e25",
                "shasum": ""
            },
            "require": {
                "php": "^7.2 || ^8.0",
                "symfony/polyfill-ctype": "^1.8"
            },
            "conflict": {
                "phpstan/phpstan": "<0.12.20",
                "vimeo/psalm": "<4.6.1 || 4.6.2"
            },
            "require-dev": {
                "phpunit/phpunit": "^8.5.13"
            },
            "type": "library",
            "extra": {
                "branch-alias": {
                    "dev-master": "1.10-dev"
                }
            },
            "autoload": {
                "psr-4": {
                    "Webmozart\\Assert\\": "src/"
                }
            },
            "notification-url": "https://packagist.org/downloads/",
            "license": [
                "MIT"
            ],
            "authors": [
                {
                    "name": "Bernhard Schussek",
                    "email": "bschussek@gmail.com"
                }
            ],
            "description": "Assertions to validate method input/output with nice error messages.",
            "keywords": [
                "assert",
                "check",
                "validate"
            ],
            "support": {
                "issues": "https://github.com/webmozarts/assert/issues",
                "source": "https://github.com/webmozarts/assert/tree/1.10.0"
            },
            "time": "2021-03-09T10:59:23+00:00"
        },
        {
            "name": "wikimedia/at-ease",
            "version": "v2.1.0",
            "source": {
                "type": "git",
                "url": "https://github.com/wikimedia/at-ease.git",
                "reference": "e8ebaa7bb7c8a8395481a05f6dc4deaceab11c33"
            },
            "dist": {
                "type": "zip",
                "url": "https://api.github.com/repos/wikimedia/at-ease/zipball/e8ebaa7bb7c8a8395481a05f6dc4deaceab11c33",
                "reference": "e8ebaa7bb7c8a8395481a05f6dc4deaceab11c33",
                "shasum": ""
            },
            "require": {
                "php": ">=7.2.9"
            },
            "require-dev": {
                "mediawiki/mediawiki-codesniffer": "35.0.0",
                "mediawiki/minus-x": "1.1.1",
                "ockcyp/covers-validator": "1.3.3",
                "php-parallel-lint/php-console-highlighter": "0.5.0",
                "php-parallel-lint/php-parallel-lint": "1.2.0",
                "phpunit/phpunit": "^8.5"
            },
            "type": "library",
            "autoload": {
                "psr-4": {
                    "Wikimedia\\AtEase\\": "src/Wikimedia/AtEase/"
                },
                "files": [
                    "src/Wikimedia/Functions.php"
                ]
            },
            "notification-url": "https://packagist.org/downloads/",
            "license": [
                "GPL-2.0-or-later"
            ],
            "authors": [
                {
                    "name": "Tim Starling",
                    "email": "tstarling@wikimedia.org"
                },
                {
                    "name": "MediaWiki developers",
                    "email": "wikitech-l@lists.wikimedia.org"
                }
            ],
            "description": "Safe replacement to @ for suppressing warnings.",
            "homepage": "https://www.mediawiki.org/wiki/at-ease",
            "support": {
                "source": "https://github.com/wikimedia/at-ease/tree/v2.1.0"
            },
            "time": "2021-02-27T15:53:37+00:00"
        },
        {
            "name": "yoast/phpunit-polyfills",
            "version": "1.0.3",
            "source": {
                "type": "git",
                "url": "https://github.com/Yoast/PHPUnit-Polyfills.git",
                "reference": "5ea3536428944955f969bc764bbe09738e151ada"
            },
            "dist": {
                "type": "zip",
                "url": "https://api.github.com/repos/Yoast/PHPUnit-Polyfills/zipball/5ea3536428944955f969bc764bbe09738e151ada",
                "reference": "5ea3536428944955f969bc764bbe09738e151ada",
                "shasum": ""
            },
            "require": {
                "php": ">=5.4",
                "phpunit/phpunit": "^4.8.36 || ^5.7.21 || ^6.0 || ^7.0 || ^8.0 || ^9.0"
            },
            "require-dev": {
                "yoast/yoastcs": "^2.2.0"
            },
            "type": "library",
            "extra": {
                "branch-alias": {
                    "dev-main": "1.x-dev",
                    "dev-develop": "1.x-dev"
                }
            },
            "autoload": {
                "files": [
                    "phpunitpolyfills-autoload.php"
                ]
            },
            "notification-url": "https://packagist.org/downloads/",
            "license": [
                "BSD-3-Clause"
            ],
            "authors": [
                {
                    "name": "Team Yoast",
                    "email": "support@yoast.com",
                    "homepage": "https://yoast.com"
                },
                {
                    "name": "Contributors",
                    "homepage": "https://github.com/Yoast/PHPUnit-Polyfills/graphs/contributors"
                }
            ],
            "description": "Set of polyfills for changed PHPUnit functionality to allow for creating PHPUnit cross-version compatible tests",
            "homepage": "https://github.com/Yoast/PHPUnit-Polyfills",
            "keywords": [
                "phpunit",
                "polyfill",
                "testing"
            ],
            "support": {
                "issues": "https://github.com/Yoast/PHPUnit-Polyfills/issues",
                "source": "https://github.com/Yoast/PHPUnit-Polyfills"
            },
            "time": "2021-11-23T01:37:03+00:00"
        }
    ],
    "aliases": [],
    "minimum-stability": "dev",
    "stability-flags": {
        "automattic/jetpack-a8c-mc-stats": 20,
        "automattic/jetpack-abtest": 20,
        "automattic/jetpack-assets": 20,
        "automattic/jetpack-autoloader": 20,
        "automattic/jetpack-backup": 20,
        "automattic/jetpack-blocks": 20,
        "automattic/jetpack-compat": 20,
        "automattic/jetpack-composer-plugin": 20,
        "automattic/jetpack-config": 20,
        "automattic/jetpack-connection": 20,
        "automattic/jetpack-connection-ui": 20,
        "automattic/jetpack-constants": 20,
        "automattic/jetpack-device-detection": 20,
        "automattic/jetpack-error": 20,
        "automattic/jetpack-heartbeat": 20,
        "automattic/jetpack-identity-crisis": 20,
        "automattic/jetpack-jitm": 20,
        "automattic/jetpack-lazy-images": 20,
        "automattic/jetpack-licensing": 20,
        "automattic/jetpack-logo": 20,
        "automattic/jetpack-my-jetpack": 20,
        "automattic/jetpack-options": 20,
        "automattic/jetpack-partner": 20,
        "automattic/jetpack-plugins-installer": 20,
        "automattic/jetpack-redirect": 20,
        "automattic/jetpack-roles": 20,
        "automattic/jetpack-search": 20,
        "automattic/jetpack-status": 20,
        "automattic/jetpack-sync": 20,
        "automattic/jetpack-terms-of-service": 20,
        "automattic/jetpack-tracking": 20,
        "automattic/jetpack-changelogger": 20
    },
    "prefer-stable": true,
    "prefer-lowest": false,
    "platform": {
        "ext-fileinfo": "*",
        "ext-json": "*",
        "ext-openssl": "*"
    },
    "platform-dev": [],
    "platform-overrides": {
        "ext-intl": "0.0.0"
    },
    "plugin-api-version": "2.2.0"
}<|MERGE_RESOLUTION|>--- conflicted
+++ resolved
@@ -1165,11 +1165,7 @@
             "dist": {
                 "type": "path",
                 "url": "../../packages/my-jetpack",
-<<<<<<< HEAD
-                "reference": "5ca3f982d2e026a0b72c4965a349812f9e321677"
-=======
-                "reference": "a441de113bf2be6a47891d1fabb0d9377c8bb17c"
->>>>>>> 8fff5d94
+                "reference": "b7f4da28e31ec2691ee67b3be8dbc1a26a64a06e"
             },
             "require": {
                 "automattic/jetpack-admin-ui": "^0.2",
