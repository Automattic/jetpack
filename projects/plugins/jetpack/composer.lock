{
    "_readme": [
        "This file locks the dependencies of your project to a known state",
        "Read more about it at https://getcomposer.org/doc/01-basic-usage.md#installing-dependencies",
        "This file is @generated automatically"
    ],
<<<<<<< HEAD
    "content-hash": "d59099249ca6c61a8a3964cbfd847f1e",
=======
    "content-hash": "f231d45c575838addafdf3d83a46a50c",
>>>>>>> db266239
    "packages": [
        {
            "name": "automattic/jetpack-a8c-mc-stats",
            "version": "dev-master",
            "dist": {
                "type": "path",
                "url": "../../packages/a8c-mc-stats",
                "reference": "05c1399080a50526afc06f85e6494959ca3c1941"
            },
            "require-dev": {
                "automattic/jetpack-changelogger": "^3.0",
                "yoast/phpunit-polyfills": "1.0.3"
            },
            "type": "jetpack-library",
            "extra": {
                "autotagger": true,
                "mirror-repo": "Automattic/jetpack-a8c-mc-stats",
                "changelogger": {
                    "link-template": "https://github.com/Automattic/jetpack-a8c-mc-stats/compare/v${old}...v${new}"
                },
                "branch-alias": {
                    "dev-master": "1.4.x-dev"
                }
            },
            "autoload": {
                "classmap": [
                    "src/"
                ]
            },
            "scripts": {
                "phpunit": [
                    "./vendor/phpunit/phpunit/phpunit --colors=always"
                ],
                "test-coverage": [
                    "php -dpcov.directory=. ./vendor/bin/phpunit --coverage-clover \"$COVERAGE_DIR/clover.xml\""
                ],
                "test-php": [
                    "@composer phpunit"
                ]
            },
            "license": [
                "GPL-2.0-or-later"
            ],
            "description": "Used to record internal usage stats for Automattic. Not visible to site owners.",
            "transport-options": {
                "relative": true
            }
        },
        {
            "name": "automattic/jetpack-abtest",
            "version": "dev-master",
            "dist": {
                "type": "path",
                "url": "../../packages/abtest",
                "reference": "b070d936270352b56482cbee909f2cbf133af903"
            },
            "require": {
                "automattic/jetpack-connection": "^1.38",
                "automattic/jetpack-error": "^1.3"
            },
            "require-dev": {
                "automattic/jetpack-changelogger": "^3.0",
                "automattic/wordbless": "dev-master",
                "yoast/phpunit-polyfills": "1.0.3"
            },
            "type": "jetpack-library",
            "extra": {
                "autotagger": true,
                "mirror-repo": "Automattic/jetpack-abtest",
                "changelogger": {
                    "link-template": "https://github.com/Automattic/jetpack-abtest/compare/v${old}...v${new}"
                },
                "branch-alias": {
                    "dev-master": "1.9.x-dev"
                }
            },
            "autoload": {
                "classmap": [
                    "src/"
                ]
            },
            "scripts": {
                "phpunit": [
                    "./vendor/phpunit/phpunit/phpunit --colors=always"
                ],
                "post-update-cmd": [
                    "php -r \"copy('vendor/automattic/wordbless/src/dbless-wpdb.php', 'wordpress/wp-content/db.php');\""
                ],
                "test-coverage": [
                    "php -dpcov.directory=. ./vendor/bin/phpunit --coverage-clover \"$COVERAGE_DIR/clover.xml\""
                ],
                "test-php": [
                    "@composer phpunit"
                ]
            },
            "license": [
                "GPL-2.0-or-later"
            ],
            "description": "Provides an interface to the WP.com A/B tests.",
            "transport-options": {
                "relative": true
            }
        },
        {
            "name": "automattic/jetpack-admin-ui",
            "version": "dev-master",
            "dist": {
                "type": "path",
                "url": "../../packages/admin-ui",
                "reference": "bbb92b9b9852760e84b7aaee877ee081616efcb3"
            },
            "require-dev": {
                "automattic/jetpack-changelogger": "^3.0",
                "automattic/wordbless": "dev-master",
                "yoast/phpunit-polyfills": "1.0.3"
            },
            "type": "jetpack-library",
            "extra": {
                "autotagger": true,
                "mirror-repo": "Automattic/jetpack-admin-ui",
                "textdomain": "jetpack-admin-ui",
                "changelogger": {
                    "link-template": "https://github.com/Automattic/jetpack-admin-ui/compare/${old}...${new}"
                },
                "branch-alias": {
                    "dev-master": "0.2.x-dev"
                },
                "version-constants": {
                    "::PACKAGE_VERSION": "src/class-admin-menu.php"
                }
            },
            "autoload": {
                "classmap": [
                    "src/"
                ]
            },
            "scripts": {
                "phpunit": [
                    "./vendor/phpunit/phpunit/phpunit --colors=always"
                ],
                "test-coverage": [
                    "php -dpcov.directory=. ./vendor/bin/phpunit --coverage-clover \"$COVERAGE_DIR/clover.xml\""
                ],
                "test-php": [
                    "@composer phpunit"
                ],
                "post-update-cmd": [
                    "php -r \"copy('vendor/automattic/wordbless/src/dbless-wpdb.php', 'wordpress/wp-content/db.php');\""
                ]
            },
            "license": [
                "GPL-2.0-or-later"
            ],
            "description": "Generic Jetpack wp-admin UI elements",
            "transport-options": {
                "relative": true
            }
        },
        {
            "name": "automattic/jetpack-assets",
            "version": "dev-master",
            "dist": {
                "type": "path",
                "url": "../../packages/assets",
                "reference": "52fb1f734112badb778f56637476365c7c81af35"
            },
            "require": {
                "automattic/jetpack-constants": "^1.6"
            },
            "require-dev": {
                "automattic/jetpack-changelogger": "^3.0",
                "brain/monkey": "2.6.1",
                "wikimedia/testing-access-wrapper": "^1.0 || ^2.0",
                "yoast/phpunit-polyfills": "1.0.3"
            },
            "type": "jetpack-library",
            "extra": {
                "autotagger": true,
                "mirror-repo": "Automattic/jetpack-assets",
                "textdomain": "jetpack-assets",
                "changelogger": {
                    "link-template": "https://github.com/Automattic/jetpack-assets/compare/v${old}...v${new}"
                },
                "branch-alias": {
                    "dev-master": "1.17.x-dev"
                }
            },
            "autoload": {
                "files": [
                    "actions.php"
                ],
                "classmap": [
                    "src/"
                ]
            },
            "scripts": {
                "build-development": [
                    "pnpm run build"
                ],
                "build-production": [
                    "pnpm run build-production"
                ],
                "phpunit": [
                    "./vendor/phpunit/phpunit/phpunit --colors=always"
                ],
                "test-coverage": [
                    "php -dpcov.directory=. ./vendor/bin/phpunit --coverage-clover \"$COVERAGE_DIR/php/clover.xml\"",
                    "pnpm run test-coverage"
                ],
                "test-js": [
                    "pnpm run test"
                ],
                "test-php": [
                    "@composer phpunit"
                ]
            },
            "license": [
                "GPL-2.0-or-later"
            ],
            "description": "Asset management utilities for Jetpack ecosystem packages",
            "transport-options": {
                "relative": true
            }
        },
        {
            "name": "automattic/jetpack-autoloader",
            "version": "dev-master",
            "dist": {
                "type": "path",
                "url": "../../packages/autoloader",
                "reference": "0d14c81f42c4da64b4d3b2a7878e3b058d1af7c8"
            },
            "require": {
                "composer-plugin-api": "^1.1 || ^2.0"
            },
            "require-dev": {
                "automattic/jetpack-changelogger": "^3.0",
                "yoast/phpunit-polyfills": "1.0.3"
            },
            "type": "composer-plugin",
            "extra": {
                "autotagger": true,
                "class": "Automattic\\Jetpack\\Autoloader\\CustomAutoloaderPlugin",
                "mirror-repo": "Automattic/jetpack-autoloader",
                "changelogger": {
                    "link-template": "https://github.com/Automattic/jetpack-autoloader/compare/v${old}...v${new}"
                },
                "branch-alias": {
                    "dev-master": "2.11.x-dev"
                }
            },
            "autoload": {
                "classmap": [
                    "src/AutoloadGenerator.php"
                ],
                "psr-4": {
                    "Automattic\\Jetpack\\Autoloader\\": "src"
                }
            },
            "scripts": {
                "phpunit": [
                    "./vendor/phpunit/phpunit/phpunit --colors=always"
                ],
                "test-coverage": [
                    "php -dpcov.directory=. ./vendor/bin/phpunit --coverage-php \"./tests/php/tmp/coverage-report.php\"",
                    "php ./tests/php/bin/test-coverage.php \"$COVERAGE_DIR/clover.xml\""
                ],
                "test-php": [
                    "@composer phpunit"
                ]
            },
            "license": [
                "GPL-2.0-or-later"
            ],
            "description": "Creates a custom autoloader for a plugin or theme.",
            "transport-options": {
                "relative": true
            }
        },
        {
            "name": "automattic/jetpack-backup",
            "version": "dev-master",
            "dist": {
                "type": "path",
                "url": "../../packages/backup",
                "reference": "78502e5546d6f1292832b98398eaaf61d99539e9"
            },
            "require": {
                "automattic/jetpack-connection": "^1.38",
                "automattic/jetpack-sync": "^1.30"
            },
            "require-dev": {
                "automattic/jetpack-changelogger": "^3.0",
                "automattic/wordbless": "@dev",
                "yoast/phpunit-polyfills": "1.0.3"
            },
            "type": "jetpack-library",
            "extra": {
                "autotagger": true,
                "mirror-repo": "Automattic/jetpack-backup",
                "textdomain": "jetpack-backup-pkg",
                "version-constants": {
                    "::PACKAGE_VERSION": "src/class-package-version.php"
                },
                "changelogger": {
                    "link-template": "https://github.com/Automattic/jetpack-backup/compare/v${old}...v${new}"
                },
                "branch-alias": {
                    "dev-master": "1.2.x-dev"
                }
            },
            "autoload": {
                "files": [
                    "actions.php"
                ],
                "classmap": [
                    "src/"
                ]
            },
            "scripts": {
                "phpunit": [
                    "./vendor/phpunit/phpunit/phpunit --colors=always"
                ],
                "test-coverage": [
                    "php -dpcov.directory=. ./vendor/bin/phpunit --coverage-clover \"$COVERAGE_DIR/clover.xml\""
                ],
                "test-php": [
                    "@composer phpunit"
                ],
                "post-update-cmd": [
                    "php -r \"copy('vendor/automattic/wordbless/src/dbless-wpdb.php', 'wordpress/wp-content/db.php');\""
                ]
            },
            "license": [
                "GPL-2.0-or-later"
            ],
            "description": "Tools to assist with backing up Jetpack sites.",
            "transport-options": {
                "relative": true
            }
        },
        {
            "name": "automattic/jetpack-blocks",
            "version": "dev-master",
            "dist": {
                "type": "path",
                "url": "../../packages/blocks",
                "reference": "5fa39eec698e40b071be806a663367eb4555f557"
            },
            "require-dev": {
                "automattic/jetpack-changelogger": "^3.0",
                "automattic/wordbless": "dev-master",
                "brain/monkey": "2.6.1",
                "yoast/phpunit-polyfills": "1.0.3"
            },
            "type": "jetpack-library",
            "extra": {
                "autotagger": true,
                "mirror-repo": "Automattic/jetpack-blocks",
                "changelogger": {
                    "link-template": "https://github.com/Automattic/jetpack-blocks/compare/v${old}...v${new}"
                },
                "branch-alias": {
                    "dev-master": "1.4.x-dev"
                }
            },
            "autoload": {
                "classmap": [
                    "src/"
                ]
            },
            "scripts": {
                "phpunit": [
                    "./vendor/phpunit/phpunit/phpunit --colors=always"
                ],
                "post-update-cmd": [
                    "php -r \"copy('vendor/automattic/wordbless/src/dbless-wpdb.php', 'wordpress/wp-content/db.php');\""
                ],
                "test-coverage": [
                    "php -dpcov.directory=. ./vendor/bin/phpunit --coverage-clover \"$COVERAGE_DIR/clover.xml\""
                ],
                "test-php": [
                    "@composer phpunit"
                ]
            },
            "license": [
                "GPL-2.0-or-later"
            ],
            "description": "Register and manage blocks within a plugin. Used to manage block registration, enqueues, and more.",
            "transport-options": {
                "relative": true
            }
        },
        {
            "name": "automattic/jetpack-compat",
            "version": "dev-master",
            "dist": {
                "type": "path",
                "url": "../../packages/compat",
                "reference": "b7df09e6dd884b03fb8b2198bf1a11371d05d40f"
            },
            "require-dev": {
                "automattic/jetpack-changelogger": "^3.0"
            },
            "type": "jetpack-library",
            "extra": {
                "autotagger": true,
                "mirror-repo": "Automattic/jetpack-compat",
                "textdomain": "jetpack-compat",
                "changelogger": {
                    "link-template": "https://github.com/Automattic/jetpack-compat/compare/v${old}...v${new}"
                },
                "branch-alias": {
                    "dev-master": "1.7.x-dev"
                }
            },
            "autoload": {
                "files": [
                    "functions.php"
                ],
                "classmap": [
                    "legacy"
                ]
            },
            "license": [
                "GPL-2.0-or-later"
            ],
            "description": "Compatibility layer with previous versions of Jetpack",
            "transport-options": {
                "relative": true
            }
        },
        {
            "name": "automattic/jetpack-composer-plugin",
            "version": "dev-master",
            "dist": {
                "type": "path",
                "url": "../../packages/composer-plugin",
                "reference": "fd26ae83f0d0d8b8b3dcf3bd75ae5ce89403360c"
            },
            "require": {
                "composer-plugin-api": "^2.1.0"
            },
            "require-dev": {
                "automattic/jetpack-changelogger": "^3.0",
                "composer/composer": "2.2.3",
                "yoast/phpunit-polyfills": "1.0.3"
            },
            "type": "composer-plugin",
            "extra": {
                "plugin-modifies-install-path": true,
                "class": "Automattic\\Jetpack\\Composer\\Plugin",
                "mirror-repo": "Automattic/jetpack-composer-plugin",
                "changelogger": {
                    "link-template": "https://github.com/Automattic/jetpack-composer-plugin/compare/v${old}...v${new}"
                },
                "autotagger": true,
                "branch-alias": {
                    "dev-master": "1.1.x-dev"
                }
            },
            "autoload": {
                "classmap": [
                    "src/"
                ]
            },
            "scripts": {
                "phpunit": [
                    "./vendor/phpunit/phpunit/phpunit --colors=always"
                ],
                "test-coverage": [
                    "php -dpcov.directory=. ./vendor/bin/phpunit --coverage-clover \"$COVERAGE_DIR/clover.xml\""
                ],
                "test-php": [
                    "@composer phpunit"
                ]
            },
            "license": [
                "GPL-2.0-or-later"
            ],
            "description": "A custom installer plugin for Composer to move Jetpack packages out of `vendor/` so WordPress's translation infrastructure will find their strings.",
            "transport-options": {
                "relative": true
            }
        },
        {
            "name": "automattic/jetpack-config",
            "version": "dev-master",
            "dist": {
                "type": "path",
                "url": "../../packages/config",
                "reference": "7ed065622e06c9992d7f659458c42b85a9864c8d"
            },
            "require-dev": {
                "automattic/jetpack-changelogger": "^3.0"
            },
            "type": "jetpack-library",
            "extra": {
                "autotagger": true,
                "mirror-repo": "Automattic/jetpack-config",
                "textdomain": "jetpack-config",
                "changelogger": {
                    "link-template": "https://github.com/Automattic/jetpack-config/compare/v${old}...v${new}"
                },
                "branch-alias": {
                    "dev-master": "1.7.x-dev"
                }
            },
            "autoload": {
                "classmap": [
                    "src/"
                ]
            },
            "license": [
                "GPL-2.0-or-later"
            ],
            "description": "Jetpack configuration package that initializes other packages and configures Jetpack's functionality. Can be used as a base for all variants of Jetpack package usage.",
            "transport-options": {
                "relative": true
            }
        },
        {
            "name": "automattic/jetpack-connection",
            "version": "dev-master",
            "dist": {
                "type": "path",
                "url": "../../packages/connection",
                "reference": "58967f97bcd012aa2389824c42ca1da24d9fc180"
            },
            "require": {
                "automattic/jetpack-a8c-mc-stats": "^1.4",
                "automattic/jetpack-admin-ui": "^0.2",
                "automattic/jetpack-constants": "^1.6",
                "automattic/jetpack-heartbeat": "^1.4",
                "automattic/jetpack-options": "^1.15",
                "automattic/jetpack-redirect": "^1.7",
                "automattic/jetpack-roles": "^1.4",
                "automattic/jetpack-status": "^1.13"
            },
            "require-dev": {
                "automattic/jetpack-changelogger": "^3.0",
                "automattic/wordbless": "@dev",
                "brain/monkey": "2.6.1",
                "yoast/phpunit-polyfills": "1.0.3"
            },
            "type": "jetpack-library",
            "extra": {
                "autotagger": true,
                "mirror-repo": "Automattic/jetpack-connection",
                "textdomain": "jetpack-connection",
                "version-constants": {
                    "::PACKAGE_VERSION": "src/class-package-version.php"
                },
                "changelogger": {
                    "link-template": "https://github.com/Automattic/jetpack-connection/compare/v${old}...v${new}"
                },
                "branch-alias": {
                    "dev-master": "1.38.x-dev"
                }
            },
            "autoload": {
                "classmap": [
                    "legacy",
                    "src/",
                    "src/webhooks"
                ]
            },
            "scripts": {
                "phpunit": [
                    "./vendor/phpunit/phpunit/phpunit --colors=always"
                ],
                "post-update-cmd": [
                    "php -r \"copy('vendor/automattic/wordbless/src/dbless-wpdb.php', 'wordpress/wp-content/db.php');\""
                ],
                "test-coverage": [
                    "php -dpcov.directory=. ./vendor/bin/phpunit --coverage-clover \"$COVERAGE_DIR/clover.xml\""
                ],
                "test-php": [
                    "@composer phpunit"
                ]
            },
            "license": [
                "GPL-2.0-or-later"
            ],
            "description": "Everything needed to connect to the Jetpack infrastructure",
            "transport-options": {
                "relative": true
            }
        },
        {
            "name": "automattic/jetpack-connection-ui",
            "version": "dev-master",
            "dist": {
                "type": "path",
                "url": "../../packages/connection-ui",
<<<<<<< HEAD
                "reference": "aa9c371465bbcf557feea4e55730a7bcc00c217a"
=======
                "reference": "35bdbe11f1eea0a90d2005fb00c971964b2b4ba5"
>>>>>>> db266239
            },
            "require": {
                "automattic/jetpack-assets": "^1.17",
                "automattic/jetpack-connection": "^1.38",
                "automattic/jetpack-constants": "^1.6",
                "automattic/jetpack-device-detection": "^1.4",
                "automattic/jetpack-identity-crisis": "^0.8"
            },
            "require-dev": {
                "automattic/jetpack-changelogger": "^3.0"
            },
            "type": "jetpack-library",
            "extra": {
                "autotagger": true,
                "mirror-repo": "Automattic/jetpack-connection-ui",
                "textdomain": "jetpack-connection-ui",
                "changelogger": {
                    "link-template": "https://github.com/Automattic/jetpack-connection-ui/compare/v${old}...v${new}"
                },
                "branch-alias": {
                    "dev-master": "2.4.x-dev"
                }
            },
            "autoload": {
                "classmap": [
                    "src/"
                ]
            },
            "scripts": {
                "build-development": [
                    "pnpm run build"
                ],
                "build-production": [
                    "NODE_ENV=production pnpm run build"
                ],
                "watch": [
                    "Composer\\Config::disableProcessTimeout",
                    "pnpm run watch"
                ]
            },
            "license": [
                "GPL-2.0-or-later"
            ],
            "description": "Jetpack Connection UI",
            "transport-options": {
                "relative": true
            }
        },
        {
            "name": "automattic/jetpack-constants",
            "version": "dev-master",
            "dist": {
                "type": "path",
                "url": "../../packages/constants",
                "reference": "c707667b702d06091f8183df68a2a2b0d230c2b3"
            },
            "require-dev": {
                "automattic/jetpack-changelogger": "^3.0",
                "brain/monkey": "2.6.1",
                "yoast/phpunit-polyfills": "1.0.3"
            },
            "type": "jetpack-library",
            "extra": {
                "autotagger": true,
                "mirror-repo": "Automattic/jetpack-constants",
                "changelogger": {
                    "link-template": "https://github.com/Automattic/jetpack-constants/compare/v${old}...v${new}"
                },
                "branch-alias": {
                    "dev-master": "1.6.x-dev"
                }
            },
            "autoload": {
                "classmap": [
                    "src/"
                ]
            },
            "scripts": {
                "phpunit": [
                    "./vendor/phpunit/phpunit/phpunit --colors=always"
                ],
                "test-coverage": [
                    "php -dpcov.directory=. ./vendor/bin/phpunit --coverage-clover \"$COVERAGE_DIR/clover.xml\""
                ],
                "test-php": [
                    "@composer phpunit"
                ]
            },
            "license": [
                "GPL-2.0-or-later"
            ],
            "description": "A wrapper for defining constants in a more testable way.",
            "transport-options": {
                "relative": true
            }
        },
        {
            "name": "automattic/jetpack-device-detection",
            "version": "dev-master",
            "dist": {
                "type": "path",
                "url": "../../packages/device-detection",
                "reference": "9e6dca88fa7d4e8d264d32f3f50007c124f98c97"
            },
            "require-dev": {
                "automattic/jetpack-changelogger": "^3.0",
                "yoast/phpunit-polyfills": "1.0.3"
            },
            "type": "jetpack-library",
            "extra": {
                "autotagger": true,
                "mirror-repo": "Automattic/jetpack-device-detection",
                "changelogger": {
                    "link-template": "https://github.com/Automattic/jetpack-device-detection/compare/v${old}...v${new}"
                },
                "branch-alias": {
                    "dev-master": "1.4.x-dev"
                }
            },
            "autoload": {
                "classmap": [
                    "src/"
                ]
            },
            "scripts": {
                "phpunit": [
                    "./vendor/phpunit/phpunit/phpunit --colors=always"
                ],
                "test-coverage": [
                    "php -dpcov.directory=. ./vendor/bin/phpunit --coverage-clover \"$COVERAGE_DIR/clover.xml\""
                ],
                "test-php": [
                    "@composer phpunit"
                ]
            },
            "license": [
                "GPL-2.0-or-later"
            ],
            "description": "A way to detect device types based on User-Agent header.",
            "transport-options": {
                "relative": true
            }
        },
        {
            "name": "automattic/jetpack-error",
            "version": "dev-master",
            "dist": {
                "type": "path",
                "url": "../../packages/error",
                "reference": "af8ed8b85889e26f768c006ac34b39c9ae5e3f53"
            },
            "require-dev": {
                "automattic/jetpack-changelogger": "^3.0",
                "yoast/phpunit-polyfills": "1.0.3"
            },
            "type": "jetpack-library",
            "extra": {
                "autotagger": true,
                "mirror-repo": "Automattic/jetpack-error",
                "changelogger": {
                    "link-template": "https://github.com/Automattic/jetpack-error/compare/v${old}...v${new}"
                },
                "branch-alias": {
                    "dev-master": "1.3.x-dev"
                }
            },
            "autoload": {
                "classmap": [
                    "src/"
                ]
            },
            "scripts": {
                "phpunit": [
                    "./vendor/phpunit/phpunit/phpunit --colors=always"
                ],
                "test-coverage": [
                    "php -dpcov.directory=. ./vendor/bin/phpunit --coverage-clover \"$COVERAGE_DIR/clover.xml\""
                ],
                "test-php": [
                    "@composer phpunit"
                ]
            },
            "license": [
                "GPL-2.0-or-later"
            ],
            "description": "Jetpack Error - a wrapper around WP_Error.",
            "transport-options": {
                "relative": true
            }
        },
        {
            "name": "automattic/jetpack-google-fonts-provider",
            "version": "dev-master",
            "dist": {
                "type": "path",
                "url": "../../packages/google-fonts-provider",
                "reference": "b4505b57b156ce9fb2a2eee1adebae621c7b3f96"
            },
            "require-dev": {
                "automattic/jetpack-changelogger": "^3.0",
                "brain/monkey": "2.6.1",
                "yoast/phpunit-polyfills": "1.0.3"
            },
            "type": "jetpack-library",
            "extra": {
                "autotagger": true,
                "mirror-repo": "Automattic/jetpack-google-fonts-provider",
                "changelogger": {
                    "link-template": "https://github.com/Automattic/jetpack-google-fonts-provider/compare/v${old}...v${new}"
                },
                "branch-alias": {
                    "dev-master": "0.2.x-dev"
                },
                "textdomain": "jetpack-google-fonts-provider"
            },
            "autoload": {
                "classmap": [
                    "src/"
                ]
            },
            "scripts": {
                "phpunit": [
                    "./vendor/phpunit/phpunit/phpunit --colors=always"
                ],
                "test-coverage": [
                    "php -dpcov.directory=. ./vendor/bin/phpunit --coverage-clover \"$COVERAGE_DIR/clover.xml\""
                ],
                "test-php": [
                    "@composer phpunit"
                ]
            },
            "license": [
                "GPL-2.0-or-later"
            ],
            "description": "WordPress Webfonts provider for Google Fonts",
            "transport-options": {
                "relative": true
            }
        },
        {
            "name": "automattic/jetpack-heartbeat",
            "version": "dev-master",
            "dist": {
                "type": "path",
                "url": "../../packages/heartbeat",
                "reference": "89d4466f3ccf924afcbe3f6e80a15f2b39895def"
            },
            "require": {
                "automattic/jetpack-a8c-mc-stats": "^1.4",
                "automattic/jetpack-options": "^1.15"
            },
            "require-dev": {
                "automattic/jetpack-changelogger": "^3.0"
            },
            "type": "jetpack-library",
            "extra": {
                "autotagger": true,
                "mirror-repo": "Automattic/jetpack-heartbeat",
                "textdomain": "jetpack-heartbeat",
                "changelogger": {
                    "link-template": "https://github.com/Automattic/jetpack-heartbeat/compare/v${old}...v${new}"
                },
                "branch-alias": {
                    "dev-master": "1.4.x-dev"
                }
            },
            "autoload": {
                "classmap": [
                    "src/"
                ]
            },
            "license": [
                "GPL-2.0-or-later"
            ],
            "description": "This adds a cronjob that sends a batch of internal automattic stats to wp.com once a day",
            "transport-options": {
                "relative": true
            }
        },
        {
            "name": "automattic/jetpack-identity-crisis",
            "version": "dev-master",
            "dist": {
                "type": "path",
                "url": "../../packages/identity-crisis",
                "reference": "3c5fa5d4829eb86d387b727915c3b21928ace466"
            },
            "require": {
                "automattic/jetpack-assets": "^1.17",
                "automattic/jetpack-connection": "^1.38",
                "automattic/jetpack-constants": "^1.6",
                "automattic/jetpack-logo": "^1.5",
                "automattic/jetpack-options": "^1.15",
                "automattic/jetpack-status": "^1.13"
            },
            "require-dev": {
                "automattic/jetpack-changelogger": "^3.0",
                "automattic/wordbless": "@dev",
                "yoast/phpunit-polyfills": "1.0.3"
            },
            "type": "jetpack-library",
            "extra": {
                "autotagger": true,
                "mirror-repo": "Automattic/jetpack-identity-crisis",
                "textdomain": "jetpack-idc",
                "version-constants": {
                    "::PACKAGE_VERSION": "src/class-identity-crisis.php"
                },
                "changelogger": {
                    "link-template": "https://github.com/Automattic/jetpack-identity-crisis/compare/v${old}...v${new}"
                },
                "branch-alias": {
                    "dev-master": "0.8.x-dev"
                }
            },
            "autoload": {
                "classmap": [
                    "src/"
                ]
            },
            "scripts": {
                "build-development": [
                    "pnpm run build"
                ],
                "build-production": [
                    "NODE_ENV='production' pnpm run build"
                ],
                "phpunit": [
                    "./vendor/phpunit/phpunit/phpunit --colors=always"
                ],
                "test-coverage": [
                    "php -dpcov.directory=. ./vendor/bin/phpunit --coverage-clover \"$COVERAGE_DIR/clover.xml\""
                ],
                "test-php": [
                    "@composer phpunit"
                ],
                "post-update-cmd": [
                    "php -r \"copy('vendor/automattic/wordbless/src/dbless-wpdb.php', 'wordpress/wp-content/db.php');\""
                ],
                "watch": [
                    "Composer\\Config::disableProcessTimeout",
                    "pnpm run watch"
                ]
            },
            "license": [
                "GPL-2.0-or-later"
            ],
            "description": "Identity Crisis.",
            "transport-options": {
                "relative": true
            }
        },
        {
            "name": "automattic/jetpack-jitm",
            "version": "dev-master",
            "dist": {
                "type": "path",
                "url": "../../packages/jitm",
                "reference": "c38776432f52c22f870343685499d33ac16d3ba3"
            },
            "require": {
                "automattic/jetpack-a8c-mc-stats": "^1.4",
                "automattic/jetpack-assets": "^1.17",
                "automattic/jetpack-connection": "^1.38",
                "automattic/jetpack-device-detection": "^1.4",
                "automattic/jetpack-logo": "^1.5",
                "automattic/jetpack-options": "^1.15",
                "automattic/jetpack-partner": "^1.7",
                "automattic/jetpack-redirect": "^1.7",
                "automattic/jetpack-status": "^1.13"
            },
            "require-dev": {
                "automattic/jetpack-changelogger": "^3.0",
                "brain/monkey": "2.6.1",
                "yoast/phpunit-polyfills": "1.0.3"
            },
            "type": "jetpack-library",
            "extra": {
                "autotagger": true,
                "mirror-repo": "Automattic/jetpack-jitm",
                "textdomain": "jetpack-jitm",
                "version-constants": {
                    "::PACKAGE_VERSION": "src/class-jitm.php"
                },
                "changelogger": {
                    "link-template": "https://github.com/Automattic/jetpack-jitm/compare/v${old}...v${new}"
                },
                "branch-alias": {
                    "dev-master": "2.2.x-dev"
                }
            },
            "autoload": {
                "classmap": [
                    "src/"
                ]
            },
            "scripts": {
                "build-production": [
                    "pnpm run build-production"
                ],
                "build-development": [
                    "pnpm run build"
                ],
                "phpunit": [
                    "./vendor/phpunit/phpunit/phpunit --colors=always"
                ],
                "test-coverage": [
                    "php -dpcov.directory=. ./vendor/bin/phpunit --coverage-clover \"$COVERAGE_DIR/clover.xml\""
                ],
                "test-php": [
                    "@composer phpunit"
                ]
            },
            "license": [
                "GPL-2.0-or-later"
            ],
            "description": "Just in time messages for Jetpack",
            "transport-options": {
                "relative": true
            }
        },
        {
            "name": "automattic/jetpack-lazy-images",
            "version": "dev-master",
            "dist": {
                "type": "path",
                "url": "../../packages/lazy-images",
                "reference": "c7115dc7f2f073b53f98584382773bb8db0ca68b"
            },
            "require": {
                "automattic/jetpack-assets": "^1.17",
                "automattic/jetpack-constants": "^1.6"
            },
            "require-dev": {
                "automattic/jetpack-changelogger": "^3.0",
                "automattic/wordbless": "dev-master",
                "yoast/phpunit-polyfills": "1.0.3"
            },
            "type": "jetpack-library",
            "extra": {
                "autotagger": true,
                "mirror-repo": "Automattic/jetpack-lazy-images",
                "textdomain": "jetpack-lazy-images",
                "changelogger": {
                    "link-template": "https://github.com/Automattic/jetpack-lazy-images/compare/v${old}...v${new}"
                },
                "branch-alias": {
                    "dev-master": "2.1.x-dev"
                }
            },
            "autoload": {
                "classmap": [
                    "src/"
                ]
            },
            "scripts": {
                "build-production": [
                    "pnpm run build-production"
                ],
                "build-development": [
                    "pnpm run build"
                ],
                "phpunit": [
                    "./vendor/phpunit/phpunit/phpunit --colors=always"
                ],
                "post-update-cmd": [
                    "php -r \"copy('vendor/automattic/wordbless/src/dbless-wpdb.php', 'wordpress/wp-content/db.php');\""
                ],
                "test-coverage": [
                    "php -dpcov.directory=. ./vendor/bin/phpunit --coverage-clover \"$COVERAGE_DIR/clover.xml\""
                ],
                "test-php": [
                    "@composer phpunit"
                ]
            },
            "license": [
                "GPL-2.0-or-later"
            ],
            "description": "Speed up your site and create a smoother viewing experience by loading images as visitors scroll down the screen, instead of all at once.",
            "transport-options": {
                "relative": true
            }
        },
        {
            "name": "automattic/jetpack-licensing",
            "version": "dev-master",
            "dist": {
                "type": "path",
                "url": "../../packages/licensing",
<<<<<<< HEAD
                "reference": "0eecb0f72e1d84f72d4fb1f1154a0c5d6e44ae2b"
=======
                "reference": "0af1ed7d30a1d2d002a394da3917c860df86239f"
>>>>>>> db266239
            },
            "require": {
                "automattic/jetpack-connection": "^1.38",
                "automattic/jetpack-options": "^1.15"
            },
            "require-dev": {
                "automattic/jetpack-changelogger": "^3.0",
                "automattic/wordbless": "@dev",
                "yoast/phpunit-polyfills": "1.0.3"
            },
            "type": "jetpack-library",
            "extra": {
                "autotagger": true,
                "mirror-repo": "Automattic/jetpack-licensing",
                "textdomain": "jetpack-licensing",
                "changelogger": {
                    "link-template": "https://github.com/Automattic/jetpack-licensing/compare/v${old}...v${new}"
                },
                "branch-alias": {
                    "dev-master": "1.7.x-dev"
                }
            },
            "autoload": {
                "classmap": [
                    "src/"
                ]
            },
            "scripts": {
                "phpunit": [
                    "./vendor/phpunit/phpunit/phpunit --colors=always"
                ],
                "post-update-cmd": [
                    "php -r \"copy('vendor/automattic/wordbless/src/dbless-wpdb.php', 'wordpress/wp-content/db.php');\""
                ],
                "test-coverage": [
                    "php -dpcov.directory=. ./vendor/bin/phpunit --coverage-clover \"$COVERAGE_DIR/clover.xml\""
                ],
                "test-php": [
                    "@composer phpunit"
                ]
            },
            "license": [
                "GPL-2.0-or-later"
            ],
            "description": "Everything needed to manage Jetpack licenses client-side.",
            "transport-options": {
                "relative": true
            }
        },
        {
            "name": "automattic/jetpack-logo",
            "version": "dev-master",
            "dist": {
                "type": "path",
                "url": "../../packages/logo",
                "reference": "c0d7df78e0ea4d9d09a22ff937fce5ec13a08379"
            },
            "require-dev": {
                "automattic/jetpack-changelogger": "^3.0",
                "yoast/phpunit-polyfills": "1.0.3"
            },
            "type": "jetpack-library",
            "extra": {
                "autotagger": true,
                "mirror-repo": "Automattic/jetpack-logo",
                "changelogger": {
                    "link-template": "https://github.com/Automattic/jetpack-logo/compare/v${old}...v${new}"
                },
                "branch-alias": {
                    "dev-master": "1.5.x-dev"
                }
            },
            "autoload": {
                "classmap": [
                    "src/"
                ]
            },
            "scripts": {
                "phpunit": [
                    "./vendor/phpunit/phpunit/phpunit --colors=always"
                ],
                "test-coverage": [
                    "php -dpcov.directory=. ./vendor/bin/phpunit --coverage-clover \"$COVERAGE_DIR/clover.xml\""
                ],
                "test-php": [
                    "@composer phpunit"
                ]
            },
            "license": [
                "GPL-2.0-or-later"
            ],
            "description": "A logo for Jetpack",
            "transport-options": {
                "relative": true
            }
        },
        {
            "name": "automattic/jetpack-my-jetpack",
            "version": "dev-master",
            "dist": {
                "type": "path",
                "url": "../../packages/my-jetpack",
<<<<<<< HEAD
                "reference": "fd9569d632fd853932963d5115e8be6695a148bd"
=======
                "reference": "6baa42d9f139fe8115cfedee1b7b649acad66b45"
>>>>>>> db266239
            },
            "require": {
                "automattic/jetpack-admin-ui": "^0.2",
                "automattic/jetpack-assets": "^1.17",
                "automattic/jetpack-connection": "^1.38",
                "automattic/jetpack-plugins-installer": "^0.1",
                "automattic/jetpack-redirect": "^1.7"
            },
            "require-dev": {
                "automattic/jetpack-changelogger": "^3.0",
                "automattic/jetpack-constants": "^1.6",
                "automattic/jetpack-options": "^1.15",
                "automattic/wordbless": "@dev",
                "yoast/phpunit-polyfills": "1.0.3"
            },
            "type": "jetpack-library",
            "extra": {
                "autotagger": true,
                "mirror-repo": "Automattic/jetpack-my-jetpack",
                "textdomain": "jetpack-my-jetpack",
                "changelogger": {
                    "link-template": "https://github.com/Automattic/jetpack-my-jetpack/compare/${old}...${new}"
                },
                "branch-alias": {
                    "dev-master": "1.1.x-dev"
                },
                "version-constants": {
                    "::PACKAGE_VERSION": "src/class-initializer.php"
                }
            },
            "autoload": {
                "classmap": [
                    "src/",
                    "src/products"
                ]
            },
            "scripts": {
                "phpunit": [
                    "./vendor/phpunit/phpunit/phpunit --colors=always"
                ],
                "test-coverage": [
                    "php -dpcov.directory=. ./vendor/bin/phpunit --coverage-clover \"$COVERAGE_DIR/coverage.xml\"",
                    "pnpm run test -- --coverageDirectory=\"$COVERAGE_DIR\" --coverage --coverageReporters=clover"
                ],
                "test-php": [
                    "@composer phpunit"
                ],
                "test-js": [
                    "pnpm run test"
                ],
                "test-js-watch": [
                    "Composer\\Config::disableProcessTimeout",
                    "pnpm run test -- --watch"
                ],
                "build-development": [
                    "pnpm run build"
                ],
                "build-production": [
                    "NODE_ENV=production pnpm run build"
                ],
                "watch": [
                    "Composer\\Config::disableProcessTimeout",
                    "pnpm run watch"
                ],
                "post-update-cmd": [
                    "php -r \"copy('vendor/automattic/wordbless/src/dbless-wpdb.php', 'wordpress/wp-content/db.php');\""
                ]
            },
            "license": [
                "GPL-2.0-or-later"
            ],
            "description": "WP Admin page with information and configuration shared among all Jetpack stand-alone plugins",
            "transport-options": {
                "relative": true
            }
        },
        {
            "name": "automattic/jetpack-options",
            "version": "dev-master",
            "dist": {
                "type": "path",
                "url": "../../packages/options",
                "reference": "780c1a02e1e7040fc0855438f9d57094e3314173"
            },
            "require": {
                "automattic/jetpack-constants": "^1.6"
            },
            "require-dev": {
                "automattic/jetpack-changelogger": "^3.0",
                "yoast/phpunit-polyfills": "1.0.3"
            },
            "type": "jetpack-library",
            "extra": {
                "autotagger": true,
                "mirror-repo": "Automattic/jetpack-options",
                "changelogger": {
                    "link-template": "https://github.com/Automattic/jetpack-options/compare/v${old}...v${new}"
                },
                "branch-alias": {
                    "dev-master": "1.15.x-dev"
                }
            },
            "autoload": {
                "classmap": [
                    "legacy"
                ]
            },
            "license": [
                "GPL-2.0-or-later"
            ],
            "description": "A wrapper for wp-options to manage specific Jetpack options.",
            "transport-options": {
                "relative": true
            }
        },
        {
            "name": "automattic/jetpack-partner",
            "version": "dev-master",
            "dist": {
                "type": "path",
                "url": "../../packages/partner",
                "reference": "46b2ef9b3b59179ce4dd854efae27e0bd21bb4ca"
            },
            "require": {
                "automattic/jetpack-connection": "^1.38",
                "automattic/jetpack-options": "^1.15",
                "automattic/jetpack-status": "^1.13"
            },
            "require-dev": {
                "automattic/jetpack-changelogger": "^3.0",
                "automattic/wordbless": "@dev",
                "brain/monkey": "2.6.1",
                "yoast/phpunit-polyfills": "1.0.3"
            },
            "type": "jetpack-library",
            "extra": {
                "autotagger": true,
                "mirror-repo": "Automattic/jetpack-partner",
                "changelogger": {
                    "link-template": "https://github.com/Automattic/jetpack-partner/compare/v${old}...v${new}"
                },
                "branch-alias": {
                    "dev-master": "1.7.x-dev"
                }
            },
            "autoload": {
                "classmap": [
                    "src/"
                ]
            },
            "scripts": {
                "phpunit": [
                    "./vendor/phpunit/phpunit/phpunit --colors=always"
                ],
                "post-update-cmd": [
                    "php -r \"copy('vendor/automattic/wordbless/src/dbless-wpdb.php', 'wordpress/wp-content/db.php');\""
                ],
                "test-coverage": [
                    "php -dpcov.directory=. ./vendor/bin/phpunit --coverage-clover \"$COVERAGE_DIR/clover.xml\""
                ],
                "test-php": [
                    "@composer phpunit"
                ]
            },
            "license": [
                "GPL-2.0-or-later"
            ],
            "description": "Support functions for Jetpack hosting partners.",
            "transport-options": {
                "relative": true
            }
        },
        {
            "name": "automattic/jetpack-password-checker",
            "version": "dev-master",
            "dist": {
                "type": "path",
                "url": "../../packages/password-checker",
                "reference": "a9dd0d76a2a18a042898111f5ac279e5f32c2258"
            },
            "require-dev": {
                "automattic/jetpack-changelogger": "^3.0",
                "automattic/wordbless": "@dev",
                "yoast/phpunit-polyfills": "1.0.3"
            },
            "type": "jetpack-library",
            "extra": {
                "autotagger": true,
                "mirror-repo": "Automattic/jetpack-password-checker",
                "textdomain": "jetpack-password-checker",
                "changelogger": {
                    "link-template": "https://github.com/Automattic/jetpack-password-checker/compare/v${old}...v${new}"
                },
                "branch-alias": {
                    "dev-master": "0.2.x-dev"
                }
            },
            "autoload": {
                "classmap": [
                    "src/"
                ]
            },
            "scripts": {
                "phpunit": [
                    "./vendor/phpunit/phpunit/phpunit --colors=always"
                ],
                "test-coverage": [
                    "php -dpcov.directory=. ./vendor/bin/phpunit --coverage-clover \"$COVERAGE_DIR/clover.xml\""
                ],
                "test-php": [
                    "@composer phpunit"
                ],
                "post-update-cmd": [
                    "php -r \"copy('vendor/automattic/wordbless/src/dbless-wpdb.php', 'wordpress/wp-content/db.php');\""
                ]
            },
            "license": [
                "GPL-2.0-or-later"
            ],
            "description": "Password Checker.",
            "transport-options": {
                "relative": true
            }
        },
        {
            "name": "automattic/jetpack-plugins-installer",
            "version": "dev-master",
            "dist": {
                "type": "path",
                "url": "../../packages/plugins-installer",
                "reference": "0b68b85dd5075ccbecfe63a877b31a848feecca0"
            },
            "require": {
                "automattic/jetpack-a8c-mc-stats": "^1.4"
            },
            "require-dev": {
                "automattic/jetpack-changelogger": "^3.0",
                "yoast/phpunit-polyfills": "1.0.3"
            },
            "type": "jetpack-library",
            "extra": {
                "branch-alias": {
                    "dev-master": "0.1.x-dev"
                },
                "mirror-repo": "Automattic/jetpack-plugins-installer",
                "changelogger": {
                    "link-template": "https://github.com/Automattic/jetpack-plugins-installer/compare/v${old}...v${new}"
                },
                "autotagger": true,
                "textdomain": "jetpack-plugins-installer"
            },
            "autoload": {
                "classmap": [
                    "src/"
                ]
            },
            "scripts": {
                "phpunit": [
                    "./vendor/phpunit/phpunit/phpunit --colors=always"
                ],
                "test-coverage": [
                    "php -dpcov.directory=. ./vendor/bin/phpunit --coverage-clover \"$COVERAGE_DIR/clover.xml\""
                ],
                "test-php": [
                    "@composer phpunit"
                ]
            },
            "license": [
                "GPL-2.0-or-later"
            ],
            "description": "Handle installation of plugins from WP.org",
            "transport-options": {
                "relative": true
            }
        },
        {
            "name": "automattic/jetpack-redirect",
            "version": "dev-master",
            "dist": {
                "type": "path",
                "url": "../../packages/redirect",
                "reference": "6f4d901d139ae90d55cb772c0cdbe8d08d202792"
            },
            "require": {
                "automattic/jetpack-status": "^1.13"
            },
            "require-dev": {
                "automattic/jetpack-changelogger": "^3.0",
                "brain/monkey": "2.6.1",
                "yoast/phpunit-polyfills": "1.0.3"
            },
            "type": "jetpack-library",
            "extra": {
                "autotagger": true,
                "mirror-repo": "Automattic/jetpack-redirect",
                "changelogger": {
                    "link-template": "https://github.com/Automattic/jetpack-redirect/compare/v${old}...v${new}"
                },
                "branch-alias": {
                    "dev-master": "1.7.x-dev"
                }
            },
            "autoload": {
                "classmap": [
                    "src/"
                ]
            },
            "scripts": {
                "phpunit": [
                    "./vendor/phpunit/phpunit/phpunit --colors=always"
                ],
                "test-coverage": [
                    "php -dpcov.directory=. ./vendor/bin/phpunit --coverage-clover \"$COVERAGE_DIR/clover.xml\""
                ],
                "test-php": [
                    "@composer phpunit"
                ]
            },
            "license": [
                "GPL-2.0-or-later"
            ],
            "description": "Utilities to build URLs to the jetpack.com/redirect/ service",
            "transport-options": {
                "relative": true
            }
        },
        {
            "name": "automattic/jetpack-roles",
            "version": "dev-master",
            "dist": {
                "type": "path",
                "url": "../../packages/roles",
                "reference": "865b6ca769a59af99b25f560a1f0e7e6a19bff1f"
            },
            "require-dev": {
                "automattic/jetpack-changelogger": "^3.0",
                "brain/monkey": "2.6.1",
                "yoast/phpunit-polyfills": "1.0.3"
            },
            "type": "jetpack-library",
            "extra": {
                "autotagger": true,
                "mirror-repo": "Automattic/jetpack-roles",
                "changelogger": {
                    "link-template": "https://github.com/Automattic/jetpack-roles/compare/v${old}...v${new}"
                },
                "branch-alias": {
                    "dev-master": "1.4.x-dev"
                }
            },
            "autoload": {
                "classmap": [
                    "src/"
                ]
            },
            "scripts": {
                "phpunit": [
                    "./vendor/phpunit/phpunit/phpunit --colors=always"
                ],
                "test-coverage": [
                    "php -dpcov.directory=. ./vendor/bin/phpunit --coverage-clover \"$COVERAGE_DIR/clover.xml\""
                ],
                "test-php": [
                    "@composer phpunit"
                ]
            },
            "license": [
                "GPL-2.0-or-later"
            ],
            "description": "Utilities, related with user roles and capabilities.",
            "transport-options": {
                "relative": true
            }
        },
        {
            "name": "automattic/jetpack-search",
            "version": "dev-master",
            "dist": {
                "type": "path",
                "url": "../../packages/search",
<<<<<<< HEAD
                "reference": "911904ca0d75c501d48810fa7459ea03c73a2516"
=======
                "reference": "a239505e310f4a1631854bf32e7e4a1c40755201"
>>>>>>> db266239
            },
            "require": {
                "automattic/jetpack-assets": "^1.17",
                "automattic/jetpack-config": "^1.7",
                "automattic/jetpack-connection": "^1.38",
                "automattic/jetpack-constants": "^1.6",
                "automattic/jetpack-options": "^1.15",
                "automattic/jetpack-status": "^1.13",
                "automattic/jetpack-tracking": "^1.14"
            },
            "require-dev": {
                "automattic/jetpack-changelogger": "^3.0",
                "automattic/wordbless": "0.3.1",
                "yoast/phpunit-polyfills": "1.0.3"
            },
            "type": "jetpack-library",
            "extra": {
                "autotagger": true,
                "mirror-repo": "Automattic/jetpack-search",
                "textdomain": "jetpack-search-pkg",
                "changelogger": {
                    "link-template": "https://github.com/Automattic/jetpack-search/compare/v${old}...v${new}"
                },
                "branch-alias": {
                    "dev-master": "0.13.x-dev"
                },
                "version-constants": {
                    "::VERSION": "src/class-package.php"
                }
            },
            "autoload": {
                "classmap": [
                    "src/"
                ]
            },
            "scripts": {
                "build": [
                    "Composer\\Config::disableProcessTimeout",
                    "pnpm run build"
                ],
                "build-development": [
                    "pnpm run build-development"
                ],
                "build-production": [
                    "pnpm run build-production"
                ],
                "phpunit": [
                    "./vendor/phpunit/phpunit/phpunit --colors=always"
                ],
                "test-coverage": [
                    "php -dpcov.directory=. ./vendor/bin/phpunit --coverage-clover \"$COVERAGE_DIR/clover.xml\""
                ],
                "test-js": [
                    "pnpm run test"
                ],
                "test-php": [
                    "@composer phpunit"
                ],
                "post-update-cmd": [
                    "php -r \"copy('vendor/automattic/wordbless/src/dbless-wpdb.php', 'wordpress/wp-content/db.php');\""
                ],
                "watch": [
                    "Composer\\Config::disableProcessTimeout",
                    "pnpm run watch"
                ]
            },
            "license": [
                "GPL-2.0-or-later"
            ],
            "description": "Tools to assist with enabling cloud search for Jetpack sites.",
            "transport-options": {
                "relative": true
            }
        },
        {
            "name": "automattic/jetpack-status",
            "version": "dev-master",
            "dist": {
                "type": "path",
                "url": "../../packages/status",
                "reference": "818ba9c80f04d1c68607832d91a3e5286662dd12"
            },
            "require": {
                "automattic/jetpack-constants": "^1.6"
            },
            "require-dev": {
                "automattic/jetpack-changelogger": "^3.0",
                "brain/monkey": "2.6.1",
                "yoast/phpunit-polyfills": "1.0.3"
            },
            "type": "jetpack-library",
            "extra": {
                "autotagger": true,
                "mirror-repo": "Automattic/jetpack-status",
                "changelogger": {
                    "link-template": "https://github.com/Automattic/jetpack-status/compare/v${old}...v${new}"
                },
                "branch-alias": {
                    "dev-master": "1.13.x-dev"
                }
            },
            "autoload": {
                "classmap": [
                    "src/"
                ]
            },
            "scripts": {
                "phpunit": [
                    "./vendor/phpunit/phpunit/phpunit --colors=always"
                ],
                "test-coverage": [
                    "php -dpcov.directory=. ./vendor/bin/phpunit --coverage-clover \"$COVERAGE_DIR/clover.xml\""
                ],
                "test-php": [
                    "@composer phpunit"
                ]
            },
            "license": [
                "GPL-2.0-or-later"
            ],
            "description": "Used to retrieve information about the current status of Jetpack and the site overall.",
            "transport-options": {
                "relative": true
            }
        },
        {
            "name": "automattic/jetpack-sync",
            "version": "dev-master",
            "dist": {
                "type": "path",
                "url": "../../packages/sync",
                "reference": "ebda0afe1e63fe9d159beac10baa988ee965351c"
            },
            "require": {
                "automattic/jetpack-connection": "^1.38",
                "automattic/jetpack-constants": "^1.6",
                "automattic/jetpack-heartbeat": "^1.4",
                "automattic/jetpack-identity-crisis": "^0.8",
                "automattic/jetpack-options": "^1.15",
                "automattic/jetpack-password-checker": "^0.2",
                "automattic/jetpack-roles": "^1.4",
                "automattic/jetpack-status": "^1.13"
            },
            "require-dev": {
                "automattic/jetpack-changelogger": "^3.0",
                "automattic/wordbless": "@dev",
                "yoast/phpunit-polyfills": "1.0.3"
            },
            "type": "jetpack-library",
            "extra": {
                "autotagger": true,
                "mirror-repo": "Automattic/jetpack-sync",
                "textdomain": "jetpack-sync",
                "version-constants": {
                    "::PACKAGE_VERSION": "src/class-package-version.php"
                },
                "changelogger": {
                    "link-template": "https://github.com/Automattic/jetpack-sync/compare/v${old}...v${new}"
                },
                "branch-alias": {
                    "dev-master": "1.30.x-dev"
                }
            },
            "autoload": {
                "classmap": [
                    "src/"
                ]
            },
            "scripts": {
                "phpunit": [
                    "./vendor/phpunit/phpunit/phpunit --colors=always"
                ],
                "test-coverage": [
                    "php -dpcov.directory=. ./vendor/bin/phpunit --coverage-clover \"$COVERAGE_DIR/clover.xml\""
                ],
                "test-php": [
                    "@composer phpunit"
                ],
                "post-update-cmd": [
                    "php -r \"copy('vendor/automattic/wordbless/src/dbless-wpdb.php', 'wordpress/wp-content/db.php');\""
                ]
            },
            "license": [
                "GPL-2.0-or-later"
            ],
            "description": "Everything needed to allow syncing to the WP.com infrastructure.",
            "transport-options": {
                "relative": true
            }
        },
        {
            "name": "automattic/jetpack-tracking",
            "version": "dev-master",
            "dist": {
                "type": "path",
                "url": "../../packages/tracking",
                "reference": "12d178faea8145fcf32f6d9f47010b660c08d735"
            },
            "require": {
                "automattic/jetpack-assets": "^1.17",
                "automattic/jetpack-connection": "^1.38",
                "automattic/jetpack-options": "^1.15",
                "automattic/jetpack-status": "^1.13"
            },
            "require-dev": {
                "automattic/jetpack-changelogger": "^3.0"
            },
            "type": "jetpack-library",
            "extra": {
                "autotagger": true,
                "mirror-repo": "Automattic/jetpack-tracking",
                "textdomain": "jetpack-tracking",
                "changelogger": {
                    "link-template": "https://github.com/Automattic/jetpack-tracking/compare/v${old}...v${new}"
                },
                "branch-alias": {
                    "dev-master": "1.14.x-dev"
                }
            },
            "autoload": {
                "classmap": [
                    "legacy",
                    "src/"
                ]
            },
            "license": [
                "GPL-2.0-or-later"
            ],
            "description": "Tracking for Jetpack",
            "abandoned": "automattic/jetpack-connection",
            "transport-options": {
                "relative": true
            }
        },
        {
            "name": "automattic/jetpack-waf",
            "version": "dev-master",
            "dist": {
                "type": "path",
                "url": "../../packages/waf",
                "reference": "85ad1057ddda57dee8f4c230e423cb5808190fcd"
            },
            "require": {
                "wikimedia/aho-corasick": "^1.0"
            },
            "require-dev": {
                "automattic/jetpack-changelogger": "^3.0",
                "yoast/phpunit-polyfills": "1.0.3"
            },
            "type": "jetpack-library",
            "extra": {
                "autotagger": true,
                "mirror-repo": "Automattic/jetpack-waf",
                "textdomain": "jetpack-waf",
                "changelogger": {
                    "link-template": "https://github.com/Automattic/jetpack-waf/compare/v${old}...v${new}"
                },
                "branch-alias": {
                    "dev-master": "0.4.x-dev"
                }
            },
            "autoload": {
                "files": [
                    "actions.php",
                    "cli.php"
                ],
                "classmap": [
                    "src/"
                ]
            },
            "scripts": {
                "phpunit": [
                    "./vendor/phpunit/phpunit/phpunit --colors=always"
                ],
                "test-coverage": [
                    "php -dpcov.directory=. ./vendor/bin/phpunit --coverage-clover \"$COVERAGE_DIR/clover.xml\""
                ],
                "test-coverage-html": [
                    "php -dpcov.directory=. ./vendor/bin/phpunit --coverage-html ./coverage"
                ],
                "test-php": [
                    "@composer phpunit"
                ]
            },
            "license": [
                "GPL-2.0-or-later"
            ],
            "description": "Tools to assist with the Jetpack Web Application Firewall",
            "transport-options": {
                "relative": true
            }
        },
        {
            "name": "automattic/jetpack-wordads",
            "version": "dev-master",
            "dist": {
                "type": "path",
                "url": "../../packages/wordads",
                "reference": "503281d26a8def62f2271c46b5e3523fcfc898f8"
            },
            "require": {
                "automattic/jetpack-assets": "^1.17",
                "automattic/jetpack-config": "^1.7",
                "automattic/jetpack-connection": "^1.38",
                "automattic/jetpack-constants": "^1.6",
                "automattic/jetpack-options": "^1.15",
                "automattic/jetpack-status": "^1.13",
                "automattic/jetpack-tracking": "^1.14"
            },
            "require-dev": {
                "automattic/jetpack-changelogger": "^3.0",
                "yoast/phpunit-polyfills": "1.0.3"
            },
            "type": "jetpack-library",
            "extra": {
                "mirror-repo": "Automattic/jetpack-wordads",
                "changelogger": {
                    "link-template": "https://github.com/Automattic/jetpack-wordads/compare/v${old}...v${new}"
                },
                "autotagger": true,
                "branch-alias": {
                    "dev-master": "0.1.x-dev"
                },
                "textdomain": "jetpack-wordads",
                "version-constants": {
                    "::VERSION": "src/class-package.php"
                }
            },
            "autoload": {
                "classmap": [
                    "src/"
                ]
            },
            "scripts": {
                "build": [
                    "Composer\\Config::disableProcessTimeout",
                    "pnpm run build"
                ],
                "build-development": [
                    "pnpm run build-development"
                ],
                "build-production": [
                    "pnpm run build-production"
                ],
                "phpunit": [
                    "./vendor/phpunit/phpunit/phpunit --colors=always"
                ],
                "test-coverage": [
                    "php -dpcov.directory=. ./vendor/bin/phpunit --coverage-clover \"$COVERAGE_DIR/clover.xml\""
                ],
                "test-js": [
                    "pnpm run test"
                ],
                "test-php": [
                    "@composer phpunit"
                ],
                "watch": [
                    "Composer\\Config::disableProcessTimeout",
                    "pnpm run watch"
                ]
            },
            "license": [
                "GPL-2.0-or-later"
            ],
            "description": "Earn income by allowing Jetpack to display high quality ads.",
            "transport-options": {
                "relative": true
            }
        },
        {
            "name": "nojimage/twitter-text-php",
            "version": "v3.1.2",
            "source": {
                "type": "git",
                "url": "https://github.com/nojimage/twitter-text-php.git",
                "reference": "979bcf6a92d543b61588c7c0c0a87d0eb473d8f6"
            },
            "dist": {
                "type": "zip",
                "url": "https://api.github.com/repos/nojimage/twitter-text-php/zipball/979bcf6a92d543b61588c7c0c0a87d0eb473d8f6",
                "reference": "979bcf6a92d543b61588c7c0c0a87d0eb473d8f6",
                "shasum": ""
            },
            "require": {
                "ext-intl": "*",
                "ext-mbstring": "*",
                "php": ">=5.3.3"
            },
            "require-dev": {
                "ext-json": "*",
                "phpunit/phpunit": "4.8.*|5.7.*|6.5.*",
                "symfony/yaml": "^2.6.0|^3.4.0|^4.4.0|^5.0.0",
                "twitter/twitter-text": "^3.0.0"
            },
            "type": "library",
            "autoload": {
                "psr-0": {
                    "Twitter\\Text\\": "lib/"
                }
            },
            "notification-url": "https://packagist.org/downloads/",
            "license": [
                "Apache-2.0"
            ],
            "authors": [
                {
                    "name": "Matt Sanford",
                    "email": "matt@mzsanford.com",
                    "homepage": "http://mzsanford.com"
                },
                {
                    "name": "Mike Cochrane",
                    "email": "mikec@mikenz.geek.nz",
                    "homepage": "http://mikenz.geek.nz"
                },
                {
                    "name": "Nick Pope",
                    "email": "git@nickpope.me.uk",
                    "homepage": "http://www.nickpope.me.uk"
                },
                {
                    "name": "Takashi Nojima",
                    "homepage": "http://php-tips.com"
                }
            ],
            "description": "A library of PHP classes that provide auto-linking and extraction of usernames, lists, hashtags and URLs from tweets.",
            "homepage": "https://github.com/nojimage/twitter-text-php",
            "keywords": [
                "autolink",
                "extract",
                "text",
                "twitter"
            ],
            "support": {
                "issues": "https://github.com/nojimage/twitter-text-php/issues",
                "source": "https://github.com/nojimage/twitter-text-php/tree/v3.1.2"
            },
            "time": "2021-03-18T11:38:53+00:00"
        },
        {
            "name": "wikimedia/aho-corasick",
            "version": "v1.0.1",
            "source": {
                "type": "git",
                "url": "https://github.com/wikimedia/AhoCorasick.git",
                "reference": "2f3a1bd765913637a66eade658d11d82f0e551be"
            },
            "dist": {
                "type": "zip",
                "url": "https://api.github.com/repos/wikimedia/AhoCorasick/zipball/2f3a1bd765913637a66eade658d11d82f0e551be",
                "reference": "2f3a1bd765913637a66eade658d11d82f0e551be",
                "shasum": ""
            },
            "require": {
                "php": ">=5.5.9"
            },
            "require-dev": {
                "jakub-onderka/php-console-highlighter": "0.3.2",
                "jakub-onderka/php-parallel-lint": "1.0.0",
                "mediawiki/mediawiki-codesniffer": "18.0.0",
                "mediawiki/minus-x": "0.3.1",
                "phpunit/phpunit": "4.8.36 || ^6.5"
            },
            "type": "library",
            "autoload": {
                "classmap": [
                    "src/"
                ]
            },
            "notification-url": "https://packagist.org/downloads/",
            "license": [
                "Apache-2.0"
            ],
            "authors": [
                {
                    "name": "Ori Livneh",
                    "email": "ori@wikimedia.org"
                }
            ],
            "description": "An implementation of the Aho-Corasick string matching algorithm.",
            "homepage": "https://gerrit.wikimedia.org/g/AhoCorasick",
            "keywords": [
                "ahocorasick",
                "matcher"
            ],
            "support": {
                "source": "https://github.com/wikimedia/AhoCorasick/tree/v1.0.1"
            },
            "time": "2018-05-01T18:13:32+00:00"
        }
    ],
    "packages-dev": [
        {
            "name": "antecedent/patchwork",
            "version": "2.1.21",
            "source": {
                "type": "git",
                "url": "https://github.com/antecedent/patchwork.git",
                "reference": "25c1fa0cd9a6e6d0d13863d8df8f050b6733f16d"
            },
            "dist": {
                "type": "zip",
                "url": "https://api.github.com/repos/antecedent/patchwork/zipball/25c1fa0cd9a6e6d0d13863d8df8f050b6733f16d",
                "reference": "25c1fa0cd9a6e6d0d13863d8df8f050b6733f16d",
                "shasum": ""
            },
            "require": {
                "php": ">=5.4.0"
            },
            "require-dev": {
                "phpunit/phpunit": ">=4"
            },
            "type": "library",
            "notification-url": "https://packagist.org/downloads/",
            "license": [
                "MIT"
            ],
            "authors": [
                {
                    "name": "Ignas Rudaitis",
                    "email": "ignas.rudaitis@gmail.com"
                }
            ],
            "description": "Method redefinition (monkey-patching) functionality for PHP.",
            "homepage": "http://patchwork2.org/",
            "keywords": [
                "aop",
                "aspect",
                "interception",
                "monkeypatching",
                "redefinition",
                "runkit",
                "testing"
            ],
            "support": {
                "issues": "https://github.com/antecedent/patchwork/issues",
                "source": "https://github.com/antecedent/patchwork/tree/2.1.21"
            },
            "time": "2022-02-07T07:28:34+00:00"
        },
        {
            "name": "automattic/jetpack-changelogger",
            "version": "dev-master",
            "dist": {
                "type": "path",
                "url": "../../packages/changelogger",
                "reference": "370ad5f2cc8af110c19227a87686028ae8e468b7"
            },
            "require": {
                "php": ">=5.6",
                "symfony/console": "^3.4 || ^5.2",
                "symfony/process": "^3.4 || ^5.2",
                "wikimedia/at-ease": "^1.2 || ^2.0"
            },
            "require-dev": {
                "wikimedia/testing-access-wrapper": "^1.0 || ^2.0",
                "yoast/phpunit-polyfills": "1.0.3"
            },
            "bin": [
                "bin/changelogger"
            ],
            "type": "project",
            "extra": {
                "autotagger": true,
                "branch-alias": {
                    "dev-master": "3.0.x-dev"
                },
                "mirror-repo": "Automattic/jetpack-changelogger",
                "version-constants": {
                    "::VERSION": "src/Application.php"
                },
                "changelogger": {
                    "link-template": "https://github.com/Automattic/jetpack-changelogger/compare/${old}...${new}"
                }
            },
            "autoload": {
                "psr-4": {
                    "Automattic\\Jetpack\\Changelogger\\": "src",
                    "Automattic\\Jetpack\\Changelog\\": "lib"
                }
            },
            "autoload-dev": {
                "psr-4": {
                    "Automattic\\Jetpack\\Changelogger\\Tests\\": "tests/php/includes/src",
                    "Automattic\\Jetpack\\Changelog\\Tests\\": "tests/php/includes/lib"
                }
            },
            "scripts": {
                "phpunit": [
                    "./vendor/phpunit/phpunit/phpunit --colors=always"
                ],
                "test-coverage": [
                    "php -dpcov.directory=. ./vendor/bin/phpunit --coverage-clover \"$COVERAGE_DIR/clover.xml\""
                ],
                "test-php": [
                    "@composer phpunit"
                ],
                "post-install-cmd": [
                    "[ -e vendor/bin/changelogger ] || { cd vendor/bin && ln -s ../../bin/changelogger; }"
                ],
                "post-update-cmd": [
                    "[ -e vendor/bin/changelogger ] || { cd vendor/bin && ln -s ../../bin/changelogger; }"
                ]
            },
            "license": [
                "GPL-2.0-or-later"
            ],
            "description": "Jetpack Changelogger tool. Allows for managing changelogs by dropping change files into a changelog directory with each PR.",
            "transport-options": {
                "relative": true
            }
        },
        {
            "name": "doctrine/instantiator",
            "version": "1.4.1",
            "source": {
                "type": "git",
                "url": "https://github.com/doctrine/instantiator.git",
                "reference": "10dcfce151b967d20fde1b34ae6640712c3891bc"
            },
            "dist": {
                "type": "zip",
                "url": "https://api.github.com/repos/doctrine/instantiator/zipball/10dcfce151b967d20fde1b34ae6640712c3891bc",
                "reference": "10dcfce151b967d20fde1b34ae6640712c3891bc",
                "shasum": ""
            },
            "require": {
                "php": "^7.1 || ^8.0"
            },
            "require-dev": {
                "doctrine/coding-standard": "^9",
                "ext-pdo": "*",
                "ext-phar": "*",
                "phpbench/phpbench": "^0.16 || ^1",
                "phpstan/phpstan": "^1.4",
                "phpstan/phpstan-phpunit": "^1",
                "phpunit/phpunit": "^7.5 || ^8.5 || ^9.5",
                "vimeo/psalm": "^4.22"
            },
            "type": "library",
            "autoload": {
                "psr-4": {
                    "Doctrine\\Instantiator\\": "src/Doctrine/Instantiator/"
                }
            },
            "notification-url": "https://packagist.org/downloads/",
            "license": [
                "MIT"
            ],
            "authors": [
                {
                    "name": "Marco Pivetta",
                    "email": "ocramius@gmail.com",
                    "homepage": "https://ocramius.github.io/"
                }
            ],
            "description": "A small, lightweight utility to instantiate objects in PHP without invoking their constructors",
            "homepage": "https://www.doctrine-project.org/projects/instantiator.html",
            "keywords": [
                "constructor",
                "instantiate"
            ],
            "support": {
                "issues": "https://github.com/doctrine/instantiator/issues",
                "source": "https://github.com/doctrine/instantiator/tree/1.4.1"
            },
            "funding": [
                {
                    "url": "https://www.doctrine-project.org/sponsorship.html",
                    "type": "custom"
                },
                {
                    "url": "https://www.patreon.com/phpdoctrine",
                    "type": "patreon"
                },
                {
                    "url": "https://tidelift.com/funding/github/packagist/doctrine%2Finstantiator",
                    "type": "tidelift"
                }
            ],
            "time": "2022-03-03T08:28:38+00:00"
        },
        {
            "name": "johnkary/phpunit-speedtrap",
            "version": "v4.0.0",
            "source": {
                "type": "git",
                "url": "https://github.com/johnkary/phpunit-speedtrap.git",
                "reference": "5f9b160eac87e975f1c6ca9faee5125f0616fba3"
            },
            "dist": {
                "type": "zip",
                "url": "https://api.github.com/repos/johnkary/phpunit-speedtrap/zipball/5f9b160eac87e975f1c6ca9faee5125f0616fba3",
                "reference": "5f9b160eac87e975f1c6ca9faee5125f0616fba3",
                "shasum": ""
            },
            "require": {
                "php": ">=7.1",
                "phpunit/phpunit": "^7.0 || ^8.0 || ^9.0"
            },
            "type": "library",
            "extra": {
                "branch-alias": {
                    "dev-master": "4.0-dev"
                }
            },
            "autoload": {
                "psr-4": {
                    "JohnKary\\PHPUnit\\Listener\\": "src/"
                }
            },
            "notification-url": "https://packagist.org/downloads/",
            "license": [
                "MIT"
            ],
            "authors": [
                {
                    "name": "John Kary",
                    "email": "john@johnkary.net"
                }
            ],
            "description": "Find and report on slow tests in your PHPUnit test suite",
            "homepage": "https://github.com/johnkary/phpunit-speedtrap",
            "keywords": [
                "phpunit",
                "profile",
                "slow"
            ],
            "support": {
                "issues": "https://github.com/johnkary/phpunit-speedtrap/issues",
                "source": "https://github.com/johnkary/phpunit-speedtrap/tree/v4.0.0"
            },
            "time": "2021-05-03T02:37:05+00:00"
        },
        {
            "name": "myclabs/deep-copy",
            "version": "1.11.0",
            "source": {
                "type": "git",
                "url": "https://github.com/myclabs/DeepCopy.git",
                "reference": "14daed4296fae74d9e3201d2c4925d1acb7aa614"
            },
            "dist": {
                "type": "zip",
                "url": "https://api.github.com/repos/myclabs/DeepCopy/zipball/14daed4296fae74d9e3201d2c4925d1acb7aa614",
                "reference": "14daed4296fae74d9e3201d2c4925d1acb7aa614",
                "shasum": ""
            },
            "require": {
                "php": "^7.1 || ^8.0"
            },
            "conflict": {
                "doctrine/collections": "<1.6.8",
                "doctrine/common": "<2.13.3 || >=3,<3.2.2"
            },
            "require-dev": {
                "doctrine/collections": "^1.6.8",
                "doctrine/common": "^2.13.3 || ^3.2.2",
                "phpunit/phpunit": "^7.5.20 || ^8.5.23 || ^9.5.13"
            },
            "type": "library",
            "autoload": {
                "files": [
                    "src/DeepCopy/deep_copy.php"
                ],
                "psr-4": {
                    "DeepCopy\\": "src/DeepCopy/"
                }
            },
            "notification-url": "https://packagist.org/downloads/",
            "license": [
                "MIT"
            ],
            "description": "Create deep copies (clones) of your objects",
            "keywords": [
                "clone",
                "copy",
                "duplicate",
                "object",
                "object graph"
            ],
            "support": {
                "issues": "https://github.com/myclabs/DeepCopy/issues",
                "source": "https://github.com/myclabs/DeepCopy/tree/1.11.0"
            },
            "funding": [
                {
                    "url": "https://tidelift.com/funding/github/packagist/myclabs/deep-copy",
                    "type": "tidelift"
                }
            ],
            "time": "2022-03-03T13:19:32+00:00"
        },
        {
            "name": "nikic/php-parser",
            "version": "v4.13.2",
            "source": {
                "type": "git",
                "url": "https://github.com/nikic/PHP-Parser.git",
                "reference": "210577fe3cf7badcc5814d99455df46564f3c077"
            },
            "dist": {
                "type": "zip",
                "url": "https://api.github.com/repos/nikic/PHP-Parser/zipball/210577fe3cf7badcc5814d99455df46564f3c077",
                "reference": "210577fe3cf7badcc5814d99455df46564f3c077",
                "shasum": ""
            },
            "require": {
                "ext-tokenizer": "*",
                "php": ">=7.0"
            },
            "require-dev": {
                "ircmaxell/php-yacc": "^0.0.7",
                "phpunit/phpunit": "^6.5 || ^7.0 || ^8.0 || ^9.0"
            },
            "bin": [
                "bin/php-parse"
            ],
            "type": "library",
            "extra": {
                "branch-alias": {
                    "dev-master": "4.9-dev"
                }
            },
            "autoload": {
                "psr-4": {
                    "PhpParser\\": "lib/PhpParser"
                }
            },
            "notification-url": "https://packagist.org/downloads/",
            "license": [
                "BSD-3-Clause"
            ],
            "authors": [
                {
                    "name": "Nikita Popov"
                }
            ],
            "description": "A PHP parser written in PHP",
            "keywords": [
                "parser",
                "php"
            ],
            "support": {
                "issues": "https://github.com/nikic/PHP-Parser/issues",
                "source": "https://github.com/nikic/PHP-Parser/tree/v4.13.2"
            },
            "time": "2021-11-30T19:35:32+00:00"
        },
        {
            "name": "phar-io/manifest",
            "version": "2.0.3",
            "source": {
                "type": "git",
                "url": "https://github.com/phar-io/manifest.git",
                "reference": "97803eca37d319dfa7826cc2437fc020857acb53"
            },
            "dist": {
                "type": "zip",
                "url": "https://api.github.com/repos/phar-io/manifest/zipball/97803eca37d319dfa7826cc2437fc020857acb53",
                "reference": "97803eca37d319dfa7826cc2437fc020857acb53",
                "shasum": ""
            },
            "require": {
                "ext-dom": "*",
                "ext-phar": "*",
                "ext-xmlwriter": "*",
                "phar-io/version": "^3.0.1",
                "php": "^7.2 || ^8.0"
            },
            "type": "library",
            "extra": {
                "branch-alias": {
                    "dev-master": "2.0.x-dev"
                }
            },
            "autoload": {
                "classmap": [
                    "src/"
                ]
            },
            "notification-url": "https://packagist.org/downloads/",
            "license": [
                "BSD-3-Clause"
            ],
            "authors": [
                {
                    "name": "Arne Blankerts",
                    "email": "arne@blankerts.de",
                    "role": "Developer"
                },
                {
                    "name": "Sebastian Heuer",
                    "email": "sebastian@phpeople.de",
                    "role": "Developer"
                },
                {
                    "name": "Sebastian Bergmann",
                    "email": "sebastian@phpunit.de",
                    "role": "Developer"
                }
            ],
            "description": "Component for reading phar.io manifest information from a PHP Archive (PHAR)",
            "support": {
                "issues": "https://github.com/phar-io/manifest/issues",
                "source": "https://github.com/phar-io/manifest/tree/2.0.3"
            },
            "time": "2021-07-20T11:28:43+00:00"
        },
        {
            "name": "phar-io/version",
            "version": "3.2.1",
            "source": {
                "type": "git",
                "url": "https://github.com/phar-io/version.git",
                "reference": "4f7fd7836c6f332bb2933569e566a0d6c4cbed74"
            },
            "dist": {
                "type": "zip",
                "url": "https://api.github.com/repos/phar-io/version/zipball/4f7fd7836c6f332bb2933569e566a0d6c4cbed74",
                "reference": "4f7fd7836c6f332bb2933569e566a0d6c4cbed74",
                "shasum": ""
            },
            "require": {
                "php": "^7.2 || ^8.0"
            },
            "type": "library",
            "autoload": {
                "classmap": [
                    "src/"
                ]
            },
            "notification-url": "https://packagist.org/downloads/",
            "license": [
                "BSD-3-Clause"
            ],
            "authors": [
                {
                    "name": "Arne Blankerts",
                    "email": "arne@blankerts.de",
                    "role": "Developer"
                },
                {
                    "name": "Sebastian Heuer",
                    "email": "sebastian@phpeople.de",
                    "role": "Developer"
                },
                {
                    "name": "Sebastian Bergmann",
                    "email": "sebastian@phpunit.de",
                    "role": "Developer"
                }
            ],
            "description": "Library for handling version information and constraints",
            "support": {
                "issues": "https://github.com/phar-io/version/issues",
                "source": "https://github.com/phar-io/version/tree/3.2.1"
            },
            "time": "2022-02-21T01:04:05+00:00"
        },
        {
            "name": "phpdocumentor/reflection-common",
            "version": "2.2.0",
            "source": {
                "type": "git",
                "url": "https://github.com/phpDocumentor/ReflectionCommon.git",
                "reference": "1d01c49d4ed62f25aa84a747ad35d5a16924662b"
            },
            "dist": {
                "type": "zip",
                "url": "https://api.github.com/repos/phpDocumentor/ReflectionCommon/zipball/1d01c49d4ed62f25aa84a747ad35d5a16924662b",
                "reference": "1d01c49d4ed62f25aa84a747ad35d5a16924662b",
                "shasum": ""
            },
            "require": {
                "php": "^7.2 || ^8.0"
            },
            "type": "library",
            "extra": {
                "branch-alias": {
                    "dev-2.x": "2.x-dev"
                }
            },
            "autoload": {
                "psr-4": {
                    "phpDocumentor\\Reflection\\": "src/"
                }
            },
            "notification-url": "https://packagist.org/downloads/",
            "license": [
                "MIT"
            ],
            "authors": [
                {
                    "name": "Jaap van Otterdijk",
                    "email": "opensource@ijaap.nl"
                }
            ],
            "description": "Common reflection classes used by phpdocumentor to reflect the code structure",
            "homepage": "http://www.phpdoc.org",
            "keywords": [
                "FQSEN",
                "phpDocumentor",
                "phpdoc",
                "reflection",
                "static analysis"
            ],
            "support": {
                "issues": "https://github.com/phpDocumentor/ReflectionCommon/issues",
                "source": "https://github.com/phpDocumentor/ReflectionCommon/tree/2.x"
            },
            "time": "2020-06-27T09:03:43+00:00"
        },
        {
            "name": "phpdocumentor/reflection-docblock",
            "version": "5.3.0",
            "source": {
                "type": "git",
                "url": "https://github.com/phpDocumentor/ReflectionDocBlock.git",
                "reference": "622548b623e81ca6d78b721c5e029f4ce664f170"
            },
            "dist": {
                "type": "zip",
                "url": "https://api.github.com/repos/phpDocumentor/ReflectionDocBlock/zipball/622548b623e81ca6d78b721c5e029f4ce664f170",
                "reference": "622548b623e81ca6d78b721c5e029f4ce664f170",
                "shasum": ""
            },
            "require": {
                "ext-filter": "*",
                "php": "^7.2 || ^8.0",
                "phpdocumentor/reflection-common": "^2.2",
                "phpdocumentor/type-resolver": "^1.3",
                "webmozart/assert": "^1.9.1"
            },
            "require-dev": {
                "mockery/mockery": "~1.3.2",
                "psalm/phar": "^4.8"
            },
            "type": "library",
            "extra": {
                "branch-alias": {
                    "dev-master": "5.x-dev"
                }
            },
            "autoload": {
                "psr-4": {
                    "phpDocumentor\\Reflection\\": "src"
                }
            },
            "notification-url": "https://packagist.org/downloads/",
            "license": [
                "MIT"
            ],
            "authors": [
                {
                    "name": "Mike van Riel",
                    "email": "me@mikevanriel.com"
                },
                {
                    "name": "Jaap van Otterdijk",
                    "email": "account@ijaap.nl"
                }
            ],
            "description": "With this component, a library can provide support for annotations via DocBlocks or otherwise retrieve information that is embedded in a DocBlock.",
            "support": {
                "issues": "https://github.com/phpDocumentor/ReflectionDocBlock/issues",
                "source": "https://github.com/phpDocumentor/ReflectionDocBlock/tree/5.3.0"
            },
            "time": "2021-10-19T17:43:47+00:00"
        },
        {
            "name": "phpdocumentor/type-resolver",
            "version": "1.6.1",
            "source": {
                "type": "git",
                "url": "https://github.com/phpDocumentor/TypeResolver.git",
                "reference": "77a32518733312af16a44300404e945338981de3"
            },
            "dist": {
                "type": "zip",
                "url": "https://api.github.com/repos/phpDocumentor/TypeResolver/zipball/77a32518733312af16a44300404e945338981de3",
                "reference": "77a32518733312af16a44300404e945338981de3",
                "shasum": ""
            },
            "require": {
                "php": "^7.2 || ^8.0",
                "phpdocumentor/reflection-common": "^2.0"
            },
            "require-dev": {
                "ext-tokenizer": "*",
                "psalm/phar": "^4.8"
            },
            "type": "library",
            "extra": {
                "branch-alias": {
                    "dev-1.x": "1.x-dev"
                }
            },
            "autoload": {
                "psr-4": {
                    "phpDocumentor\\Reflection\\": "src"
                }
            },
            "notification-url": "https://packagist.org/downloads/",
            "license": [
                "MIT"
            ],
            "authors": [
                {
                    "name": "Mike van Riel",
                    "email": "me@mikevanriel.com"
                }
            ],
            "description": "A PSR-5 based resolver of Class names, Types and Structural Element Names",
            "support": {
                "issues": "https://github.com/phpDocumentor/TypeResolver/issues",
                "source": "https://github.com/phpDocumentor/TypeResolver/tree/1.6.1"
            },
            "time": "2022-03-15T21:29:03+00:00"
        },
        {
            "name": "phpspec/prophecy",
            "version": "v1.15.0",
            "source": {
                "type": "git",
                "url": "https://github.com/phpspec/prophecy.git",
                "reference": "bbcd7380b0ebf3961ee21409db7b38bc31d69a13"
            },
            "dist": {
                "type": "zip",
                "url": "https://api.github.com/repos/phpspec/prophecy/zipball/bbcd7380b0ebf3961ee21409db7b38bc31d69a13",
                "reference": "bbcd7380b0ebf3961ee21409db7b38bc31d69a13",
                "shasum": ""
            },
            "require": {
                "doctrine/instantiator": "^1.2",
                "php": "^7.2 || ~8.0, <8.2",
                "phpdocumentor/reflection-docblock": "^5.2",
                "sebastian/comparator": "^3.0 || ^4.0",
                "sebastian/recursion-context": "^3.0 || ^4.0"
            },
            "require-dev": {
                "phpspec/phpspec": "^6.0 || ^7.0",
                "phpunit/phpunit": "^8.0 || ^9.0"
            },
            "type": "library",
            "extra": {
                "branch-alias": {
                    "dev-master": "1.x-dev"
                }
            },
            "autoload": {
                "psr-4": {
                    "Prophecy\\": "src/Prophecy"
                }
            },
            "notification-url": "https://packagist.org/downloads/",
            "license": [
                "MIT"
            ],
            "authors": [
                {
                    "name": "Konstantin Kudryashov",
                    "email": "ever.zet@gmail.com",
                    "homepage": "http://everzet.com"
                },
                {
                    "name": "Marcello Duarte",
                    "email": "marcello.duarte@gmail.com"
                }
            ],
            "description": "Highly opinionated mocking framework for PHP 5.3+",
            "homepage": "https://github.com/phpspec/prophecy",
            "keywords": [
                "Double",
                "Dummy",
                "fake",
                "mock",
                "spy",
                "stub"
            ],
            "support": {
                "issues": "https://github.com/phpspec/prophecy/issues",
                "source": "https://github.com/phpspec/prophecy/tree/v1.15.0"
            },
            "time": "2021-12-08T12:19:24+00:00"
        },
        {
            "name": "phpunit/php-code-coverage",
            "version": "9.2.15",
            "source": {
                "type": "git",
                "url": "https://github.com/sebastianbergmann/php-code-coverage.git",
                "reference": "2e9da11878c4202f97915c1cb4bb1ca318a63f5f"
            },
            "dist": {
                "type": "zip",
                "url": "https://api.github.com/repos/sebastianbergmann/php-code-coverage/zipball/2e9da11878c4202f97915c1cb4bb1ca318a63f5f",
                "reference": "2e9da11878c4202f97915c1cb4bb1ca318a63f5f",
                "shasum": ""
            },
            "require": {
                "ext-dom": "*",
                "ext-libxml": "*",
                "ext-xmlwriter": "*",
                "nikic/php-parser": "^4.13.0",
                "php": ">=7.3",
                "phpunit/php-file-iterator": "^3.0.3",
                "phpunit/php-text-template": "^2.0.2",
                "sebastian/code-unit-reverse-lookup": "^2.0.2",
                "sebastian/complexity": "^2.0",
                "sebastian/environment": "^5.1.2",
                "sebastian/lines-of-code": "^1.0.3",
                "sebastian/version": "^3.0.1",
                "theseer/tokenizer": "^1.2.0"
            },
            "require-dev": {
                "phpunit/phpunit": "^9.3"
            },
            "suggest": {
                "ext-pcov": "*",
                "ext-xdebug": "*"
            },
            "type": "library",
            "extra": {
                "branch-alias": {
                    "dev-master": "9.2-dev"
                }
            },
            "autoload": {
                "classmap": [
                    "src/"
                ]
            },
            "notification-url": "https://packagist.org/downloads/",
            "license": [
                "BSD-3-Clause"
            ],
            "authors": [
                {
                    "name": "Sebastian Bergmann",
                    "email": "sebastian@phpunit.de",
                    "role": "lead"
                }
            ],
            "description": "Library that provides collection, processing, and rendering functionality for PHP code coverage information.",
            "homepage": "https://github.com/sebastianbergmann/php-code-coverage",
            "keywords": [
                "coverage",
                "testing",
                "xunit"
            ],
            "support": {
                "issues": "https://github.com/sebastianbergmann/php-code-coverage/issues",
                "source": "https://github.com/sebastianbergmann/php-code-coverage/tree/9.2.15"
            },
            "funding": [
                {
                    "url": "https://github.com/sebastianbergmann",
                    "type": "github"
                }
            ],
            "time": "2022-03-07T09:28:20+00:00"
        },
        {
            "name": "phpunit/php-file-iterator",
            "version": "3.0.6",
            "source": {
                "type": "git",
                "url": "https://github.com/sebastianbergmann/php-file-iterator.git",
                "reference": "cf1c2e7c203ac650e352f4cc675a7021e7d1b3cf"
            },
            "dist": {
                "type": "zip",
                "url": "https://api.github.com/repos/sebastianbergmann/php-file-iterator/zipball/cf1c2e7c203ac650e352f4cc675a7021e7d1b3cf",
                "reference": "cf1c2e7c203ac650e352f4cc675a7021e7d1b3cf",
                "shasum": ""
            },
            "require": {
                "php": ">=7.3"
            },
            "require-dev": {
                "phpunit/phpunit": "^9.3"
            },
            "type": "library",
            "extra": {
                "branch-alias": {
                    "dev-master": "3.0-dev"
                }
            },
            "autoload": {
                "classmap": [
                    "src/"
                ]
            },
            "notification-url": "https://packagist.org/downloads/",
            "license": [
                "BSD-3-Clause"
            ],
            "authors": [
                {
                    "name": "Sebastian Bergmann",
                    "email": "sebastian@phpunit.de",
                    "role": "lead"
                }
            ],
            "description": "FilterIterator implementation that filters files based on a list of suffixes.",
            "homepage": "https://github.com/sebastianbergmann/php-file-iterator/",
            "keywords": [
                "filesystem",
                "iterator"
            ],
            "support": {
                "issues": "https://github.com/sebastianbergmann/php-file-iterator/issues",
                "source": "https://github.com/sebastianbergmann/php-file-iterator/tree/3.0.6"
            },
            "funding": [
                {
                    "url": "https://github.com/sebastianbergmann",
                    "type": "github"
                }
            ],
            "time": "2021-12-02T12:48:52+00:00"
        },
        {
            "name": "phpunit/php-invoker",
            "version": "3.1.1",
            "source": {
                "type": "git",
                "url": "https://github.com/sebastianbergmann/php-invoker.git",
                "reference": "5a10147d0aaf65b58940a0b72f71c9ac0423cc67"
            },
            "dist": {
                "type": "zip",
                "url": "https://api.github.com/repos/sebastianbergmann/php-invoker/zipball/5a10147d0aaf65b58940a0b72f71c9ac0423cc67",
                "reference": "5a10147d0aaf65b58940a0b72f71c9ac0423cc67",
                "shasum": ""
            },
            "require": {
                "php": ">=7.3"
            },
            "require-dev": {
                "ext-pcntl": "*",
                "phpunit/phpunit": "^9.3"
            },
            "suggest": {
                "ext-pcntl": "*"
            },
            "type": "library",
            "extra": {
                "branch-alias": {
                    "dev-master": "3.1-dev"
                }
            },
            "autoload": {
                "classmap": [
                    "src/"
                ]
            },
            "notification-url": "https://packagist.org/downloads/",
            "license": [
                "BSD-3-Clause"
            ],
            "authors": [
                {
                    "name": "Sebastian Bergmann",
                    "email": "sebastian@phpunit.de",
                    "role": "lead"
                }
            ],
            "description": "Invoke callables with a timeout",
            "homepage": "https://github.com/sebastianbergmann/php-invoker/",
            "keywords": [
                "process"
            ],
            "support": {
                "issues": "https://github.com/sebastianbergmann/php-invoker/issues",
                "source": "https://github.com/sebastianbergmann/php-invoker/tree/3.1.1"
            },
            "funding": [
                {
                    "url": "https://github.com/sebastianbergmann",
                    "type": "github"
                }
            ],
            "time": "2020-09-28T05:58:55+00:00"
        },
        {
            "name": "phpunit/php-text-template",
            "version": "2.0.4",
            "source": {
                "type": "git",
                "url": "https://github.com/sebastianbergmann/php-text-template.git",
                "reference": "5da5f67fc95621df9ff4c4e5a84d6a8a2acf7c28"
            },
            "dist": {
                "type": "zip",
                "url": "https://api.github.com/repos/sebastianbergmann/php-text-template/zipball/5da5f67fc95621df9ff4c4e5a84d6a8a2acf7c28",
                "reference": "5da5f67fc95621df9ff4c4e5a84d6a8a2acf7c28",
                "shasum": ""
            },
            "require": {
                "php": ">=7.3"
            },
            "require-dev": {
                "phpunit/phpunit": "^9.3"
            },
            "type": "library",
            "extra": {
                "branch-alias": {
                    "dev-master": "2.0-dev"
                }
            },
            "autoload": {
                "classmap": [
                    "src/"
                ]
            },
            "notification-url": "https://packagist.org/downloads/",
            "license": [
                "BSD-3-Clause"
            ],
            "authors": [
                {
                    "name": "Sebastian Bergmann",
                    "email": "sebastian@phpunit.de",
                    "role": "lead"
                }
            ],
            "description": "Simple template engine.",
            "homepage": "https://github.com/sebastianbergmann/php-text-template/",
            "keywords": [
                "template"
            ],
            "support": {
                "issues": "https://github.com/sebastianbergmann/php-text-template/issues",
                "source": "https://github.com/sebastianbergmann/php-text-template/tree/2.0.4"
            },
            "funding": [
                {
                    "url": "https://github.com/sebastianbergmann",
                    "type": "github"
                }
            ],
            "time": "2020-10-26T05:33:50+00:00"
        },
        {
            "name": "phpunit/php-timer",
            "version": "5.0.3",
            "source": {
                "type": "git",
                "url": "https://github.com/sebastianbergmann/php-timer.git",
                "reference": "5a63ce20ed1b5bf577850e2c4e87f4aa902afbd2"
            },
            "dist": {
                "type": "zip",
                "url": "https://api.github.com/repos/sebastianbergmann/php-timer/zipball/5a63ce20ed1b5bf577850e2c4e87f4aa902afbd2",
                "reference": "5a63ce20ed1b5bf577850e2c4e87f4aa902afbd2",
                "shasum": ""
            },
            "require": {
                "php": ">=7.3"
            },
            "require-dev": {
                "phpunit/phpunit": "^9.3"
            },
            "type": "library",
            "extra": {
                "branch-alias": {
                    "dev-master": "5.0-dev"
                }
            },
            "autoload": {
                "classmap": [
                    "src/"
                ]
            },
            "notification-url": "https://packagist.org/downloads/",
            "license": [
                "BSD-3-Clause"
            ],
            "authors": [
                {
                    "name": "Sebastian Bergmann",
                    "email": "sebastian@phpunit.de",
                    "role": "lead"
                }
            ],
            "description": "Utility class for timing",
            "homepage": "https://github.com/sebastianbergmann/php-timer/",
            "keywords": [
                "timer"
            ],
            "support": {
                "issues": "https://github.com/sebastianbergmann/php-timer/issues",
                "source": "https://github.com/sebastianbergmann/php-timer/tree/5.0.3"
            },
            "funding": [
                {
                    "url": "https://github.com/sebastianbergmann",
                    "type": "github"
                }
            ],
            "time": "2020-10-26T13:16:10+00:00"
        },
        {
            "name": "phpunit/phpunit",
            "version": "9.5.20",
            "source": {
                "type": "git",
                "url": "https://github.com/sebastianbergmann/phpunit.git",
                "reference": "12bc8879fb65aef2138b26fc633cb1e3620cffba"
            },
            "dist": {
                "type": "zip",
                "url": "https://api.github.com/repos/sebastianbergmann/phpunit/zipball/12bc8879fb65aef2138b26fc633cb1e3620cffba",
                "reference": "12bc8879fb65aef2138b26fc633cb1e3620cffba",
                "shasum": ""
            },
            "require": {
                "doctrine/instantiator": "^1.3.1",
                "ext-dom": "*",
                "ext-json": "*",
                "ext-libxml": "*",
                "ext-mbstring": "*",
                "ext-xml": "*",
                "ext-xmlwriter": "*",
                "myclabs/deep-copy": "^1.10.1",
                "phar-io/manifest": "^2.0.3",
                "phar-io/version": "^3.0.2",
                "php": ">=7.3",
                "phpspec/prophecy": "^1.12.1",
                "phpunit/php-code-coverage": "^9.2.13",
                "phpunit/php-file-iterator": "^3.0.5",
                "phpunit/php-invoker": "^3.1.1",
                "phpunit/php-text-template": "^2.0.3",
                "phpunit/php-timer": "^5.0.2",
                "sebastian/cli-parser": "^1.0.1",
                "sebastian/code-unit": "^1.0.6",
                "sebastian/comparator": "^4.0.5",
                "sebastian/diff": "^4.0.3",
                "sebastian/environment": "^5.1.3",
                "sebastian/exporter": "^4.0.3",
                "sebastian/global-state": "^5.0.1",
                "sebastian/object-enumerator": "^4.0.3",
                "sebastian/resource-operations": "^3.0.3",
                "sebastian/type": "^3.0",
                "sebastian/version": "^3.0.2"
            },
            "require-dev": {
                "ext-pdo": "*",
                "phpspec/prophecy-phpunit": "^2.0.1"
            },
            "suggest": {
                "ext-soap": "*",
                "ext-xdebug": "*"
            },
            "bin": [
                "phpunit"
            ],
            "type": "library",
            "extra": {
                "branch-alias": {
                    "dev-master": "9.5-dev"
                }
            },
            "autoload": {
                "files": [
                    "src/Framework/Assert/Functions.php"
                ],
                "classmap": [
                    "src/"
                ]
            },
            "notification-url": "https://packagist.org/downloads/",
            "license": [
                "BSD-3-Clause"
            ],
            "authors": [
                {
                    "name": "Sebastian Bergmann",
                    "email": "sebastian@phpunit.de",
                    "role": "lead"
                }
            ],
            "description": "The PHP Unit Testing framework.",
            "homepage": "https://phpunit.de/",
            "keywords": [
                "phpunit",
                "testing",
                "xunit"
            ],
            "support": {
                "issues": "https://github.com/sebastianbergmann/phpunit/issues",
                "source": "https://github.com/sebastianbergmann/phpunit/tree/9.5.20"
            },
            "funding": [
                {
                    "url": "https://phpunit.de/sponsors.html",
                    "type": "custom"
                },
                {
                    "url": "https://github.com/sebastianbergmann",
                    "type": "github"
                }
            ],
            "time": "2022-04-01T12:37:26+00:00"
        },
        {
            "name": "psr/container",
            "version": "2.0.2",
            "source": {
                "type": "git",
                "url": "https://github.com/php-fig/container.git",
                "reference": "c71ecc56dfe541dbd90c5360474fbc405f8d5963"
            },
            "dist": {
                "type": "zip",
                "url": "https://api.github.com/repos/php-fig/container/zipball/c71ecc56dfe541dbd90c5360474fbc405f8d5963",
                "reference": "c71ecc56dfe541dbd90c5360474fbc405f8d5963",
                "shasum": ""
            },
            "require": {
                "php": ">=7.4.0"
            },
            "type": "library",
            "extra": {
                "branch-alias": {
                    "dev-master": "2.0.x-dev"
                }
            },
            "autoload": {
                "psr-4": {
                    "Psr\\Container\\": "src/"
                }
            },
            "notification-url": "https://packagist.org/downloads/",
            "license": [
                "MIT"
            ],
            "authors": [
                {
                    "name": "PHP-FIG",
                    "homepage": "https://www.php-fig.org/"
                }
            ],
            "description": "Common Container Interface (PHP FIG PSR-11)",
            "homepage": "https://github.com/php-fig/container",
            "keywords": [
                "PSR-11",
                "container",
                "container-interface",
                "container-interop",
                "psr"
            ],
            "support": {
                "issues": "https://github.com/php-fig/container/issues",
                "source": "https://github.com/php-fig/container/tree/2.0.2"
            },
            "time": "2021-11-05T16:47:00+00:00"
        },
        {
            "name": "sebastian/cli-parser",
            "version": "1.0.1",
            "source": {
                "type": "git",
                "url": "https://github.com/sebastianbergmann/cli-parser.git",
                "reference": "442e7c7e687e42adc03470c7b668bc4b2402c0b2"
            },
            "dist": {
                "type": "zip",
                "url": "https://api.github.com/repos/sebastianbergmann/cli-parser/zipball/442e7c7e687e42adc03470c7b668bc4b2402c0b2",
                "reference": "442e7c7e687e42adc03470c7b668bc4b2402c0b2",
                "shasum": ""
            },
            "require": {
                "php": ">=7.3"
            },
            "require-dev": {
                "phpunit/phpunit": "^9.3"
            },
            "type": "library",
            "extra": {
                "branch-alias": {
                    "dev-master": "1.0-dev"
                }
            },
            "autoload": {
                "classmap": [
                    "src/"
                ]
            },
            "notification-url": "https://packagist.org/downloads/",
            "license": [
                "BSD-3-Clause"
            ],
            "authors": [
                {
                    "name": "Sebastian Bergmann",
                    "email": "sebastian@phpunit.de",
                    "role": "lead"
                }
            ],
            "description": "Library for parsing CLI options",
            "homepage": "https://github.com/sebastianbergmann/cli-parser",
            "support": {
                "issues": "https://github.com/sebastianbergmann/cli-parser/issues",
                "source": "https://github.com/sebastianbergmann/cli-parser/tree/1.0.1"
            },
            "funding": [
                {
                    "url": "https://github.com/sebastianbergmann",
                    "type": "github"
                }
            ],
            "time": "2020-09-28T06:08:49+00:00"
        },
        {
            "name": "sebastian/code-unit",
            "version": "1.0.8",
            "source": {
                "type": "git",
                "url": "https://github.com/sebastianbergmann/code-unit.git",
                "reference": "1fc9f64c0927627ef78ba436c9b17d967e68e120"
            },
            "dist": {
                "type": "zip",
                "url": "https://api.github.com/repos/sebastianbergmann/code-unit/zipball/1fc9f64c0927627ef78ba436c9b17d967e68e120",
                "reference": "1fc9f64c0927627ef78ba436c9b17d967e68e120",
                "shasum": ""
            },
            "require": {
                "php": ">=7.3"
            },
            "require-dev": {
                "phpunit/phpunit": "^9.3"
            },
            "type": "library",
            "extra": {
                "branch-alias": {
                    "dev-master": "1.0-dev"
                }
            },
            "autoload": {
                "classmap": [
                    "src/"
                ]
            },
            "notification-url": "https://packagist.org/downloads/",
            "license": [
                "BSD-3-Clause"
            ],
            "authors": [
                {
                    "name": "Sebastian Bergmann",
                    "email": "sebastian@phpunit.de",
                    "role": "lead"
                }
            ],
            "description": "Collection of value objects that represent the PHP code units",
            "homepage": "https://github.com/sebastianbergmann/code-unit",
            "support": {
                "issues": "https://github.com/sebastianbergmann/code-unit/issues",
                "source": "https://github.com/sebastianbergmann/code-unit/tree/1.0.8"
            },
            "funding": [
                {
                    "url": "https://github.com/sebastianbergmann",
                    "type": "github"
                }
            ],
            "time": "2020-10-26T13:08:54+00:00"
        },
        {
            "name": "sebastian/code-unit-reverse-lookup",
            "version": "2.0.3",
            "source": {
                "type": "git",
                "url": "https://github.com/sebastianbergmann/code-unit-reverse-lookup.git",
                "reference": "ac91f01ccec49fb77bdc6fd1e548bc70f7faa3e5"
            },
            "dist": {
                "type": "zip",
                "url": "https://api.github.com/repos/sebastianbergmann/code-unit-reverse-lookup/zipball/ac91f01ccec49fb77bdc6fd1e548bc70f7faa3e5",
                "reference": "ac91f01ccec49fb77bdc6fd1e548bc70f7faa3e5",
                "shasum": ""
            },
            "require": {
                "php": ">=7.3"
            },
            "require-dev": {
                "phpunit/phpunit": "^9.3"
            },
            "type": "library",
            "extra": {
                "branch-alias": {
                    "dev-master": "2.0-dev"
                }
            },
            "autoload": {
                "classmap": [
                    "src/"
                ]
            },
            "notification-url": "https://packagist.org/downloads/",
            "license": [
                "BSD-3-Clause"
            ],
            "authors": [
                {
                    "name": "Sebastian Bergmann",
                    "email": "sebastian@phpunit.de"
                }
            ],
            "description": "Looks up which function or method a line of code belongs to",
            "homepage": "https://github.com/sebastianbergmann/code-unit-reverse-lookup/",
            "support": {
                "issues": "https://github.com/sebastianbergmann/code-unit-reverse-lookup/issues",
                "source": "https://github.com/sebastianbergmann/code-unit-reverse-lookup/tree/2.0.3"
            },
            "funding": [
                {
                    "url": "https://github.com/sebastianbergmann",
                    "type": "github"
                }
            ],
            "time": "2020-09-28T05:30:19+00:00"
        },
        {
            "name": "sebastian/comparator",
            "version": "4.0.6",
            "source": {
                "type": "git",
                "url": "https://github.com/sebastianbergmann/comparator.git",
                "reference": "55f4261989e546dc112258c7a75935a81a7ce382"
            },
            "dist": {
                "type": "zip",
                "url": "https://api.github.com/repos/sebastianbergmann/comparator/zipball/55f4261989e546dc112258c7a75935a81a7ce382",
                "reference": "55f4261989e546dc112258c7a75935a81a7ce382",
                "shasum": ""
            },
            "require": {
                "php": ">=7.3",
                "sebastian/diff": "^4.0",
                "sebastian/exporter": "^4.0"
            },
            "require-dev": {
                "phpunit/phpunit": "^9.3"
            },
            "type": "library",
            "extra": {
                "branch-alias": {
                    "dev-master": "4.0-dev"
                }
            },
            "autoload": {
                "classmap": [
                    "src/"
                ]
            },
            "notification-url": "https://packagist.org/downloads/",
            "license": [
                "BSD-3-Clause"
            ],
            "authors": [
                {
                    "name": "Sebastian Bergmann",
                    "email": "sebastian@phpunit.de"
                },
                {
                    "name": "Jeff Welch",
                    "email": "whatthejeff@gmail.com"
                },
                {
                    "name": "Volker Dusch",
                    "email": "github@wallbash.com"
                },
                {
                    "name": "Bernhard Schussek",
                    "email": "bschussek@2bepublished.at"
                }
            ],
            "description": "Provides the functionality to compare PHP values for equality",
            "homepage": "https://github.com/sebastianbergmann/comparator",
            "keywords": [
                "comparator",
                "compare",
                "equality"
            ],
            "support": {
                "issues": "https://github.com/sebastianbergmann/comparator/issues",
                "source": "https://github.com/sebastianbergmann/comparator/tree/4.0.6"
            },
            "funding": [
                {
                    "url": "https://github.com/sebastianbergmann",
                    "type": "github"
                }
            ],
            "time": "2020-10-26T15:49:45+00:00"
        },
        {
            "name": "sebastian/complexity",
            "version": "2.0.2",
            "source": {
                "type": "git",
                "url": "https://github.com/sebastianbergmann/complexity.git",
                "reference": "739b35e53379900cc9ac327b2147867b8b6efd88"
            },
            "dist": {
                "type": "zip",
                "url": "https://api.github.com/repos/sebastianbergmann/complexity/zipball/739b35e53379900cc9ac327b2147867b8b6efd88",
                "reference": "739b35e53379900cc9ac327b2147867b8b6efd88",
                "shasum": ""
            },
            "require": {
                "nikic/php-parser": "^4.7",
                "php": ">=7.3"
            },
            "require-dev": {
                "phpunit/phpunit": "^9.3"
            },
            "type": "library",
            "extra": {
                "branch-alias": {
                    "dev-master": "2.0-dev"
                }
            },
            "autoload": {
                "classmap": [
                    "src/"
                ]
            },
            "notification-url": "https://packagist.org/downloads/",
            "license": [
                "BSD-3-Clause"
            ],
            "authors": [
                {
                    "name": "Sebastian Bergmann",
                    "email": "sebastian@phpunit.de",
                    "role": "lead"
                }
            ],
            "description": "Library for calculating the complexity of PHP code units",
            "homepage": "https://github.com/sebastianbergmann/complexity",
            "support": {
                "issues": "https://github.com/sebastianbergmann/complexity/issues",
                "source": "https://github.com/sebastianbergmann/complexity/tree/2.0.2"
            },
            "funding": [
                {
                    "url": "https://github.com/sebastianbergmann",
                    "type": "github"
                }
            ],
            "time": "2020-10-26T15:52:27+00:00"
        },
        {
            "name": "sebastian/diff",
            "version": "4.0.4",
            "source": {
                "type": "git",
                "url": "https://github.com/sebastianbergmann/diff.git",
                "reference": "3461e3fccc7cfdfc2720be910d3bd73c69be590d"
            },
            "dist": {
                "type": "zip",
                "url": "https://api.github.com/repos/sebastianbergmann/diff/zipball/3461e3fccc7cfdfc2720be910d3bd73c69be590d",
                "reference": "3461e3fccc7cfdfc2720be910d3bd73c69be590d",
                "shasum": ""
            },
            "require": {
                "php": ">=7.3"
            },
            "require-dev": {
                "phpunit/phpunit": "^9.3",
                "symfony/process": "^4.2 || ^5"
            },
            "type": "library",
            "extra": {
                "branch-alias": {
                    "dev-master": "4.0-dev"
                }
            },
            "autoload": {
                "classmap": [
                    "src/"
                ]
            },
            "notification-url": "https://packagist.org/downloads/",
            "license": [
                "BSD-3-Clause"
            ],
            "authors": [
                {
                    "name": "Sebastian Bergmann",
                    "email": "sebastian@phpunit.de"
                },
                {
                    "name": "Kore Nordmann",
                    "email": "mail@kore-nordmann.de"
                }
            ],
            "description": "Diff implementation",
            "homepage": "https://github.com/sebastianbergmann/diff",
            "keywords": [
                "diff",
                "udiff",
                "unidiff",
                "unified diff"
            ],
            "support": {
                "issues": "https://github.com/sebastianbergmann/diff/issues",
                "source": "https://github.com/sebastianbergmann/diff/tree/4.0.4"
            },
            "funding": [
                {
                    "url": "https://github.com/sebastianbergmann",
                    "type": "github"
                }
            ],
            "time": "2020-10-26T13:10:38+00:00"
        },
        {
            "name": "sebastian/environment",
            "version": "5.1.4",
            "source": {
                "type": "git",
                "url": "https://github.com/sebastianbergmann/environment.git",
                "reference": "1b5dff7bb151a4db11d49d90e5408e4e938270f7"
            },
            "dist": {
                "type": "zip",
                "url": "https://api.github.com/repos/sebastianbergmann/environment/zipball/1b5dff7bb151a4db11d49d90e5408e4e938270f7",
                "reference": "1b5dff7bb151a4db11d49d90e5408e4e938270f7",
                "shasum": ""
            },
            "require": {
                "php": ">=7.3"
            },
            "require-dev": {
                "phpunit/phpunit": "^9.3"
            },
            "suggest": {
                "ext-posix": "*"
            },
            "type": "library",
            "extra": {
                "branch-alias": {
                    "dev-master": "5.1-dev"
                }
            },
            "autoload": {
                "classmap": [
                    "src/"
                ]
            },
            "notification-url": "https://packagist.org/downloads/",
            "license": [
                "BSD-3-Clause"
            ],
            "authors": [
                {
                    "name": "Sebastian Bergmann",
                    "email": "sebastian@phpunit.de"
                }
            ],
            "description": "Provides functionality to handle HHVM/PHP environments",
            "homepage": "http://www.github.com/sebastianbergmann/environment",
            "keywords": [
                "Xdebug",
                "environment",
                "hhvm"
            ],
            "support": {
                "issues": "https://github.com/sebastianbergmann/environment/issues",
                "source": "https://github.com/sebastianbergmann/environment/tree/5.1.4"
            },
            "funding": [
                {
                    "url": "https://github.com/sebastianbergmann",
                    "type": "github"
                }
            ],
            "time": "2022-04-03T09:37:03+00:00"
        },
        {
            "name": "sebastian/exporter",
            "version": "4.0.4",
            "source": {
                "type": "git",
                "url": "https://github.com/sebastianbergmann/exporter.git",
                "reference": "65e8b7db476c5dd267e65eea9cab77584d3cfff9"
            },
            "dist": {
                "type": "zip",
                "url": "https://api.github.com/repos/sebastianbergmann/exporter/zipball/65e8b7db476c5dd267e65eea9cab77584d3cfff9",
                "reference": "65e8b7db476c5dd267e65eea9cab77584d3cfff9",
                "shasum": ""
            },
            "require": {
                "php": ">=7.3",
                "sebastian/recursion-context": "^4.0"
            },
            "require-dev": {
                "ext-mbstring": "*",
                "phpunit/phpunit": "^9.3"
            },
            "type": "library",
            "extra": {
                "branch-alias": {
                    "dev-master": "4.0-dev"
                }
            },
            "autoload": {
                "classmap": [
                    "src/"
                ]
            },
            "notification-url": "https://packagist.org/downloads/",
            "license": [
                "BSD-3-Clause"
            ],
            "authors": [
                {
                    "name": "Sebastian Bergmann",
                    "email": "sebastian@phpunit.de"
                },
                {
                    "name": "Jeff Welch",
                    "email": "whatthejeff@gmail.com"
                },
                {
                    "name": "Volker Dusch",
                    "email": "github@wallbash.com"
                },
                {
                    "name": "Adam Harvey",
                    "email": "aharvey@php.net"
                },
                {
                    "name": "Bernhard Schussek",
                    "email": "bschussek@gmail.com"
                }
            ],
            "description": "Provides the functionality to export PHP variables for visualization",
            "homepage": "https://www.github.com/sebastianbergmann/exporter",
            "keywords": [
                "export",
                "exporter"
            ],
            "support": {
                "issues": "https://github.com/sebastianbergmann/exporter/issues",
                "source": "https://github.com/sebastianbergmann/exporter/tree/4.0.4"
            },
            "funding": [
                {
                    "url": "https://github.com/sebastianbergmann",
                    "type": "github"
                }
            ],
            "time": "2021-11-11T14:18:36+00:00"
        },
        {
            "name": "sebastian/global-state",
            "version": "5.0.5",
            "source": {
                "type": "git",
                "url": "https://github.com/sebastianbergmann/global-state.git",
                "reference": "0ca8db5a5fc9c8646244e629625ac486fa286bf2"
            },
            "dist": {
                "type": "zip",
                "url": "https://api.github.com/repos/sebastianbergmann/global-state/zipball/0ca8db5a5fc9c8646244e629625ac486fa286bf2",
                "reference": "0ca8db5a5fc9c8646244e629625ac486fa286bf2",
                "shasum": ""
            },
            "require": {
                "php": ">=7.3",
                "sebastian/object-reflector": "^2.0",
                "sebastian/recursion-context": "^4.0"
            },
            "require-dev": {
                "ext-dom": "*",
                "phpunit/phpunit": "^9.3"
            },
            "suggest": {
                "ext-uopz": "*"
            },
            "type": "library",
            "extra": {
                "branch-alias": {
                    "dev-master": "5.0-dev"
                }
            },
            "autoload": {
                "classmap": [
                    "src/"
                ]
            },
            "notification-url": "https://packagist.org/downloads/",
            "license": [
                "BSD-3-Clause"
            ],
            "authors": [
                {
                    "name": "Sebastian Bergmann",
                    "email": "sebastian@phpunit.de"
                }
            ],
            "description": "Snapshotting of global state",
            "homepage": "http://www.github.com/sebastianbergmann/global-state",
            "keywords": [
                "global state"
            ],
            "support": {
                "issues": "https://github.com/sebastianbergmann/global-state/issues",
                "source": "https://github.com/sebastianbergmann/global-state/tree/5.0.5"
            },
            "funding": [
                {
                    "url": "https://github.com/sebastianbergmann",
                    "type": "github"
                }
            ],
            "time": "2022-02-14T08:28:10+00:00"
        },
        {
            "name": "sebastian/lines-of-code",
            "version": "1.0.3",
            "source": {
                "type": "git",
                "url": "https://github.com/sebastianbergmann/lines-of-code.git",
                "reference": "c1c2e997aa3146983ed888ad08b15470a2e22ecc"
            },
            "dist": {
                "type": "zip",
                "url": "https://api.github.com/repos/sebastianbergmann/lines-of-code/zipball/c1c2e997aa3146983ed888ad08b15470a2e22ecc",
                "reference": "c1c2e997aa3146983ed888ad08b15470a2e22ecc",
                "shasum": ""
            },
            "require": {
                "nikic/php-parser": "^4.6",
                "php": ">=7.3"
            },
            "require-dev": {
                "phpunit/phpunit": "^9.3"
            },
            "type": "library",
            "extra": {
                "branch-alias": {
                    "dev-master": "1.0-dev"
                }
            },
            "autoload": {
                "classmap": [
                    "src/"
                ]
            },
            "notification-url": "https://packagist.org/downloads/",
            "license": [
                "BSD-3-Clause"
            ],
            "authors": [
                {
                    "name": "Sebastian Bergmann",
                    "email": "sebastian@phpunit.de",
                    "role": "lead"
                }
            ],
            "description": "Library for counting the lines of code in PHP source code",
            "homepage": "https://github.com/sebastianbergmann/lines-of-code",
            "support": {
                "issues": "https://github.com/sebastianbergmann/lines-of-code/issues",
                "source": "https://github.com/sebastianbergmann/lines-of-code/tree/1.0.3"
            },
            "funding": [
                {
                    "url": "https://github.com/sebastianbergmann",
                    "type": "github"
                }
            ],
            "time": "2020-11-28T06:42:11+00:00"
        },
        {
            "name": "sebastian/object-enumerator",
            "version": "4.0.4",
            "source": {
                "type": "git",
                "url": "https://github.com/sebastianbergmann/object-enumerator.git",
                "reference": "5c9eeac41b290a3712d88851518825ad78f45c71"
            },
            "dist": {
                "type": "zip",
                "url": "https://api.github.com/repos/sebastianbergmann/object-enumerator/zipball/5c9eeac41b290a3712d88851518825ad78f45c71",
                "reference": "5c9eeac41b290a3712d88851518825ad78f45c71",
                "shasum": ""
            },
            "require": {
                "php": ">=7.3",
                "sebastian/object-reflector": "^2.0",
                "sebastian/recursion-context": "^4.0"
            },
            "require-dev": {
                "phpunit/phpunit": "^9.3"
            },
            "type": "library",
            "extra": {
                "branch-alias": {
                    "dev-master": "4.0-dev"
                }
            },
            "autoload": {
                "classmap": [
                    "src/"
                ]
            },
            "notification-url": "https://packagist.org/downloads/",
            "license": [
                "BSD-3-Clause"
            ],
            "authors": [
                {
                    "name": "Sebastian Bergmann",
                    "email": "sebastian@phpunit.de"
                }
            ],
            "description": "Traverses array structures and object graphs to enumerate all referenced objects",
            "homepage": "https://github.com/sebastianbergmann/object-enumerator/",
            "support": {
                "issues": "https://github.com/sebastianbergmann/object-enumerator/issues",
                "source": "https://github.com/sebastianbergmann/object-enumerator/tree/4.0.4"
            },
            "funding": [
                {
                    "url": "https://github.com/sebastianbergmann",
                    "type": "github"
                }
            ],
            "time": "2020-10-26T13:12:34+00:00"
        },
        {
            "name": "sebastian/object-reflector",
            "version": "2.0.4",
            "source": {
                "type": "git",
                "url": "https://github.com/sebastianbergmann/object-reflector.git",
                "reference": "b4f479ebdbf63ac605d183ece17d8d7fe49c15c7"
            },
            "dist": {
                "type": "zip",
                "url": "https://api.github.com/repos/sebastianbergmann/object-reflector/zipball/b4f479ebdbf63ac605d183ece17d8d7fe49c15c7",
                "reference": "b4f479ebdbf63ac605d183ece17d8d7fe49c15c7",
                "shasum": ""
            },
            "require": {
                "php": ">=7.3"
            },
            "require-dev": {
                "phpunit/phpunit": "^9.3"
            },
            "type": "library",
            "extra": {
                "branch-alias": {
                    "dev-master": "2.0-dev"
                }
            },
            "autoload": {
                "classmap": [
                    "src/"
                ]
            },
            "notification-url": "https://packagist.org/downloads/",
            "license": [
                "BSD-3-Clause"
            ],
            "authors": [
                {
                    "name": "Sebastian Bergmann",
                    "email": "sebastian@phpunit.de"
                }
            ],
            "description": "Allows reflection of object attributes, including inherited and non-public ones",
            "homepage": "https://github.com/sebastianbergmann/object-reflector/",
            "support": {
                "issues": "https://github.com/sebastianbergmann/object-reflector/issues",
                "source": "https://github.com/sebastianbergmann/object-reflector/tree/2.0.4"
            },
            "funding": [
                {
                    "url": "https://github.com/sebastianbergmann",
                    "type": "github"
                }
            ],
            "time": "2020-10-26T13:14:26+00:00"
        },
        {
            "name": "sebastian/recursion-context",
            "version": "4.0.4",
            "source": {
                "type": "git",
                "url": "https://github.com/sebastianbergmann/recursion-context.git",
                "reference": "cd9d8cf3c5804de4341c283ed787f099f5506172"
            },
            "dist": {
                "type": "zip",
                "url": "https://api.github.com/repos/sebastianbergmann/recursion-context/zipball/cd9d8cf3c5804de4341c283ed787f099f5506172",
                "reference": "cd9d8cf3c5804de4341c283ed787f099f5506172",
                "shasum": ""
            },
            "require": {
                "php": ">=7.3"
            },
            "require-dev": {
                "phpunit/phpunit": "^9.3"
            },
            "type": "library",
            "extra": {
                "branch-alias": {
                    "dev-master": "4.0-dev"
                }
            },
            "autoload": {
                "classmap": [
                    "src/"
                ]
            },
            "notification-url": "https://packagist.org/downloads/",
            "license": [
                "BSD-3-Clause"
            ],
            "authors": [
                {
                    "name": "Sebastian Bergmann",
                    "email": "sebastian@phpunit.de"
                },
                {
                    "name": "Jeff Welch",
                    "email": "whatthejeff@gmail.com"
                },
                {
                    "name": "Adam Harvey",
                    "email": "aharvey@php.net"
                }
            ],
            "description": "Provides functionality to recursively process PHP variables",
            "homepage": "http://www.github.com/sebastianbergmann/recursion-context",
            "support": {
                "issues": "https://github.com/sebastianbergmann/recursion-context/issues",
                "source": "https://github.com/sebastianbergmann/recursion-context/tree/4.0.4"
            },
            "funding": [
                {
                    "url": "https://github.com/sebastianbergmann",
                    "type": "github"
                }
            ],
            "time": "2020-10-26T13:17:30+00:00"
        },
        {
            "name": "sebastian/resource-operations",
            "version": "3.0.3",
            "source": {
                "type": "git",
                "url": "https://github.com/sebastianbergmann/resource-operations.git",
                "reference": "0f4443cb3a1d92ce809899753bc0d5d5a8dd19a8"
            },
            "dist": {
                "type": "zip",
                "url": "https://api.github.com/repos/sebastianbergmann/resource-operations/zipball/0f4443cb3a1d92ce809899753bc0d5d5a8dd19a8",
                "reference": "0f4443cb3a1d92ce809899753bc0d5d5a8dd19a8",
                "shasum": ""
            },
            "require": {
                "php": ">=7.3"
            },
            "require-dev": {
                "phpunit/phpunit": "^9.0"
            },
            "type": "library",
            "extra": {
                "branch-alias": {
                    "dev-master": "3.0-dev"
                }
            },
            "autoload": {
                "classmap": [
                    "src/"
                ]
            },
            "notification-url": "https://packagist.org/downloads/",
            "license": [
                "BSD-3-Clause"
            ],
            "authors": [
                {
                    "name": "Sebastian Bergmann",
                    "email": "sebastian@phpunit.de"
                }
            ],
            "description": "Provides a list of PHP built-in functions that operate on resources",
            "homepage": "https://www.github.com/sebastianbergmann/resource-operations",
            "support": {
                "issues": "https://github.com/sebastianbergmann/resource-operations/issues",
                "source": "https://github.com/sebastianbergmann/resource-operations/tree/3.0.3"
            },
            "funding": [
                {
                    "url": "https://github.com/sebastianbergmann",
                    "type": "github"
                }
            ],
            "time": "2020-09-28T06:45:17+00:00"
        },
        {
            "name": "sebastian/type",
            "version": "3.0.0",
            "source": {
                "type": "git",
                "url": "https://github.com/sebastianbergmann/type.git",
                "reference": "b233b84bc4465aff7b57cf1c4bc75c86d00d6dad"
            },
            "dist": {
                "type": "zip",
                "url": "https://api.github.com/repos/sebastianbergmann/type/zipball/b233b84bc4465aff7b57cf1c4bc75c86d00d6dad",
                "reference": "b233b84bc4465aff7b57cf1c4bc75c86d00d6dad",
                "shasum": ""
            },
            "require": {
                "php": ">=7.3"
            },
            "require-dev": {
                "phpunit/phpunit": "^9.5"
            },
            "type": "library",
            "extra": {
                "branch-alias": {
                    "dev-master": "3.0-dev"
                }
            },
            "autoload": {
                "classmap": [
                    "src/"
                ]
            },
            "notification-url": "https://packagist.org/downloads/",
            "license": [
                "BSD-3-Clause"
            ],
            "authors": [
                {
                    "name": "Sebastian Bergmann",
                    "email": "sebastian@phpunit.de",
                    "role": "lead"
                }
            ],
            "description": "Collection of value objects that represent the types of the PHP type system",
            "homepage": "https://github.com/sebastianbergmann/type",
            "support": {
                "issues": "https://github.com/sebastianbergmann/type/issues",
                "source": "https://github.com/sebastianbergmann/type/tree/3.0.0"
            },
            "funding": [
                {
                    "url": "https://github.com/sebastianbergmann",
                    "type": "github"
                }
            ],
            "time": "2022-03-15T09:54:48+00:00"
        },
        {
            "name": "sebastian/version",
            "version": "3.0.2",
            "source": {
                "type": "git",
                "url": "https://github.com/sebastianbergmann/version.git",
                "reference": "c6c1022351a901512170118436c764e473f6de8c"
            },
            "dist": {
                "type": "zip",
                "url": "https://api.github.com/repos/sebastianbergmann/version/zipball/c6c1022351a901512170118436c764e473f6de8c",
                "reference": "c6c1022351a901512170118436c764e473f6de8c",
                "shasum": ""
            },
            "require": {
                "php": ">=7.3"
            },
            "type": "library",
            "extra": {
                "branch-alias": {
                    "dev-master": "3.0-dev"
                }
            },
            "autoload": {
                "classmap": [
                    "src/"
                ]
            },
            "notification-url": "https://packagist.org/downloads/",
            "license": [
                "BSD-3-Clause"
            ],
            "authors": [
                {
                    "name": "Sebastian Bergmann",
                    "email": "sebastian@phpunit.de",
                    "role": "lead"
                }
            ],
            "description": "Library that helps with managing the version number of Git-hosted PHP projects",
            "homepage": "https://github.com/sebastianbergmann/version",
            "support": {
                "issues": "https://github.com/sebastianbergmann/version/issues",
                "source": "https://github.com/sebastianbergmann/version/tree/3.0.2"
            },
            "funding": [
                {
                    "url": "https://github.com/sebastianbergmann",
                    "type": "github"
                }
            ],
            "time": "2020-09-28T06:39:44+00:00"
        },
        {
            "name": "symfony/console",
            "version": "v5.4.7",
            "source": {
                "type": "git",
                "url": "https://github.com/symfony/console.git",
                "reference": "900275254f0a1a2afff1ab0e11abd5587a10e1d6"
            },
            "dist": {
                "type": "zip",
                "url": "https://api.github.com/repos/symfony/console/zipball/900275254f0a1a2afff1ab0e11abd5587a10e1d6",
                "reference": "900275254f0a1a2afff1ab0e11abd5587a10e1d6",
                "shasum": ""
            },
            "require": {
                "php": ">=7.2.5",
                "symfony/deprecation-contracts": "^2.1|^3",
                "symfony/polyfill-mbstring": "~1.0",
                "symfony/polyfill-php73": "^1.9",
                "symfony/polyfill-php80": "^1.16",
                "symfony/service-contracts": "^1.1|^2|^3",
                "symfony/string": "^5.1|^6.0"
            },
            "conflict": {
                "psr/log": ">=3",
                "symfony/dependency-injection": "<4.4",
                "symfony/dotenv": "<5.1",
                "symfony/event-dispatcher": "<4.4",
                "symfony/lock": "<4.4",
                "symfony/process": "<4.4"
            },
            "provide": {
                "psr/log-implementation": "1.0|2.0"
            },
            "require-dev": {
                "psr/log": "^1|^2",
                "symfony/config": "^4.4|^5.0|^6.0",
                "symfony/dependency-injection": "^4.4|^5.0|^6.0",
                "symfony/event-dispatcher": "^4.4|^5.0|^6.0",
                "symfony/lock": "^4.4|^5.0|^6.0",
                "symfony/process": "^4.4|^5.0|^6.0",
                "symfony/var-dumper": "^4.4|^5.0|^6.0"
            },
            "suggest": {
                "psr/log": "For using the console logger",
                "symfony/event-dispatcher": "",
                "symfony/lock": "",
                "symfony/process": ""
            },
            "type": "library",
            "autoload": {
                "psr-4": {
                    "Symfony\\Component\\Console\\": ""
                },
                "exclude-from-classmap": [
                    "/Tests/"
                ]
            },
            "notification-url": "https://packagist.org/downloads/",
            "license": [
                "MIT"
            ],
            "authors": [
                {
                    "name": "Fabien Potencier",
                    "email": "fabien@symfony.com"
                },
                {
                    "name": "Symfony Community",
                    "homepage": "https://symfony.com/contributors"
                }
            ],
            "description": "Eases the creation of beautiful and testable command line interfaces",
            "homepage": "https://symfony.com",
            "keywords": [
                "cli",
                "command line",
                "console",
                "terminal"
            ],
            "support": {
                "source": "https://github.com/symfony/console/tree/v5.4.7"
            },
            "funding": [
                {
                    "url": "https://symfony.com/sponsor",
                    "type": "custom"
                },
                {
                    "url": "https://github.com/fabpot",
                    "type": "github"
                },
                {
                    "url": "https://tidelift.com/funding/github/packagist/symfony/symfony",
                    "type": "tidelift"
                }
            ],
            "time": "2022-03-31T17:09:19+00:00"
        },
        {
            "name": "symfony/deprecation-contracts",
            "version": "v3.0.1",
            "source": {
                "type": "git",
                "url": "https://github.com/symfony/deprecation-contracts.git",
                "reference": "26954b3d62a6c5fd0ea8a2a00c0353a14978d05c"
            },
            "dist": {
                "type": "zip",
                "url": "https://api.github.com/repos/symfony/deprecation-contracts/zipball/26954b3d62a6c5fd0ea8a2a00c0353a14978d05c",
                "reference": "26954b3d62a6c5fd0ea8a2a00c0353a14978d05c",
                "shasum": ""
            },
            "require": {
                "php": ">=8.0.2"
            },
            "type": "library",
            "extra": {
                "branch-alias": {
                    "dev-main": "3.0-dev"
                },
                "thanks": {
                    "name": "symfony/contracts",
                    "url": "https://github.com/symfony/contracts"
                }
            },
            "autoload": {
                "files": [
                    "function.php"
                ]
            },
            "notification-url": "https://packagist.org/downloads/",
            "license": [
                "MIT"
            ],
            "authors": [
                {
                    "name": "Nicolas Grekas",
                    "email": "p@tchwork.com"
                },
                {
                    "name": "Symfony Community",
                    "homepage": "https://symfony.com/contributors"
                }
            ],
            "description": "A generic function and convention to trigger deprecation notices",
            "homepage": "https://symfony.com",
            "support": {
                "source": "https://github.com/symfony/deprecation-contracts/tree/v3.0.1"
            },
            "funding": [
                {
                    "url": "https://symfony.com/sponsor",
                    "type": "custom"
                },
                {
                    "url": "https://github.com/fabpot",
                    "type": "github"
                },
                {
                    "url": "https://tidelift.com/funding/github/packagist/symfony/symfony",
                    "type": "tidelift"
                }
            ],
            "time": "2022-01-02T09:55:41+00:00"
        },
        {
            "name": "symfony/polyfill-ctype",
            "version": "v1.25.0",
            "source": {
                "type": "git",
                "url": "https://github.com/symfony/polyfill-ctype.git",
                "reference": "30885182c981ab175d4d034db0f6f469898070ab"
            },
            "dist": {
                "type": "zip",
                "url": "https://api.github.com/repos/symfony/polyfill-ctype/zipball/30885182c981ab175d4d034db0f6f469898070ab",
                "reference": "30885182c981ab175d4d034db0f6f469898070ab",
                "shasum": ""
            },
            "require": {
                "php": ">=7.1"
            },
            "provide": {
                "ext-ctype": "*"
            },
            "suggest": {
                "ext-ctype": "For best performance"
            },
            "type": "library",
            "extra": {
                "branch-alias": {
                    "dev-main": "1.23-dev"
                },
                "thanks": {
                    "name": "symfony/polyfill",
                    "url": "https://github.com/symfony/polyfill"
                }
            },
            "autoload": {
                "files": [
                    "bootstrap.php"
                ],
                "psr-4": {
                    "Symfony\\Polyfill\\Ctype\\": ""
                }
            },
            "notification-url": "https://packagist.org/downloads/",
            "license": [
                "MIT"
            ],
            "authors": [
                {
                    "name": "Gert de Pagter",
                    "email": "BackEndTea@gmail.com"
                },
                {
                    "name": "Symfony Community",
                    "homepage": "https://symfony.com/contributors"
                }
            ],
            "description": "Symfony polyfill for ctype functions",
            "homepage": "https://symfony.com",
            "keywords": [
                "compatibility",
                "ctype",
                "polyfill",
                "portable"
            ],
            "support": {
                "source": "https://github.com/symfony/polyfill-ctype/tree/v1.25.0"
            },
            "funding": [
                {
                    "url": "https://symfony.com/sponsor",
                    "type": "custom"
                },
                {
                    "url": "https://github.com/fabpot",
                    "type": "github"
                },
                {
                    "url": "https://tidelift.com/funding/github/packagist/symfony/symfony",
                    "type": "tidelift"
                }
            ],
            "time": "2021-10-20T20:35:02+00:00"
        },
        {
            "name": "symfony/polyfill-intl-grapheme",
            "version": "v1.25.0",
            "source": {
                "type": "git",
                "url": "https://github.com/symfony/polyfill-intl-grapheme.git",
                "reference": "81b86b50cf841a64252b439e738e97f4a34e2783"
            },
            "dist": {
                "type": "zip",
                "url": "https://api.github.com/repos/symfony/polyfill-intl-grapheme/zipball/81b86b50cf841a64252b439e738e97f4a34e2783",
                "reference": "81b86b50cf841a64252b439e738e97f4a34e2783",
                "shasum": ""
            },
            "require": {
                "php": ">=7.1"
            },
            "suggest": {
                "ext-intl": "For best performance"
            },
            "type": "library",
            "extra": {
                "branch-alias": {
                    "dev-main": "1.23-dev"
                },
                "thanks": {
                    "name": "symfony/polyfill",
                    "url": "https://github.com/symfony/polyfill"
                }
            },
            "autoload": {
                "files": [
                    "bootstrap.php"
                ],
                "psr-4": {
                    "Symfony\\Polyfill\\Intl\\Grapheme\\": ""
                }
            },
            "notification-url": "https://packagist.org/downloads/",
            "license": [
                "MIT"
            ],
            "authors": [
                {
                    "name": "Nicolas Grekas",
                    "email": "p@tchwork.com"
                },
                {
                    "name": "Symfony Community",
                    "homepage": "https://symfony.com/contributors"
                }
            ],
            "description": "Symfony polyfill for intl's grapheme_* functions",
            "homepage": "https://symfony.com",
            "keywords": [
                "compatibility",
                "grapheme",
                "intl",
                "polyfill",
                "portable",
                "shim"
            ],
            "support": {
                "source": "https://github.com/symfony/polyfill-intl-grapheme/tree/v1.25.0"
            },
            "funding": [
                {
                    "url": "https://symfony.com/sponsor",
                    "type": "custom"
                },
                {
                    "url": "https://github.com/fabpot",
                    "type": "github"
                },
                {
                    "url": "https://tidelift.com/funding/github/packagist/symfony/symfony",
                    "type": "tidelift"
                }
            ],
            "time": "2021-11-23T21:10:46+00:00"
        },
        {
            "name": "symfony/polyfill-intl-normalizer",
            "version": "v1.25.0",
            "source": {
                "type": "git",
                "url": "https://github.com/symfony/polyfill-intl-normalizer.git",
                "reference": "8590a5f561694770bdcd3f9b5c69dde6945028e8"
            },
            "dist": {
                "type": "zip",
                "url": "https://api.github.com/repos/symfony/polyfill-intl-normalizer/zipball/8590a5f561694770bdcd3f9b5c69dde6945028e8",
                "reference": "8590a5f561694770bdcd3f9b5c69dde6945028e8",
                "shasum": ""
            },
            "require": {
                "php": ">=7.1"
            },
            "suggest": {
                "ext-intl": "For best performance"
            },
            "type": "library",
            "extra": {
                "branch-alias": {
                    "dev-main": "1.23-dev"
                },
                "thanks": {
                    "name": "symfony/polyfill",
                    "url": "https://github.com/symfony/polyfill"
                }
            },
            "autoload": {
                "files": [
                    "bootstrap.php"
                ],
                "psr-4": {
                    "Symfony\\Polyfill\\Intl\\Normalizer\\": ""
                },
                "classmap": [
                    "Resources/stubs"
                ]
            },
            "notification-url": "https://packagist.org/downloads/",
            "license": [
                "MIT"
            ],
            "authors": [
                {
                    "name": "Nicolas Grekas",
                    "email": "p@tchwork.com"
                },
                {
                    "name": "Symfony Community",
                    "homepage": "https://symfony.com/contributors"
                }
            ],
            "description": "Symfony polyfill for intl's Normalizer class and related functions",
            "homepage": "https://symfony.com",
            "keywords": [
                "compatibility",
                "intl",
                "normalizer",
                "polyfill",
                "portable",
                "shim"
            ],
            "support": {
                "source": "https://github.com/symfony/polyfill-intl-normalizer/tree/v1.25.0"
            },
            "funding": [
                {
                    "url": "https://symfony.com/sponsor",
                    "type": "custom"
                },
                {
                    "url": "https://github.com/fabpot",
                    "type": "github"
                },
                {
                    "url": "https://tidelift.com/funding/github/packagist/symfony/symfony",
                    "type": "tidelift"
                }
            ],
            "time": "2021-02-19T12:13:01+00:00"
        },
        {
            "name": "symfony/polyfill-mbstring",
            "version": "v1.25.0",
            "source": {
                "type": "git",
                "url": "https://github.com/symfony/polyfill-mbstring.git",
                "reference": "0abb51d2f102e00a4eefcf46ba7fec406d245825"
            },
            "dist": {
                "type": "zip",
                "url": "https://api.github.com/repos/symfony/polyfill-mbstring/zipball/0abb51d2f102e00a4eefcf46ba7fec406d245825",
                "reference": "0abb51d2f102e00a4eefcf46ba7fec406d245825",
                "shasum": ""
            },
            "require": {
                "php": ">=7.1"
            },
            "provide": {
                "ext-mbstring": "*"
            },
            "suggest": {
                "ext-mbstring": "For best performance"
            },
            "type": "library",
            "extra": {
                "branch-alias": {
                    "dev-main": "1.23-dev"
                },
                "thanks": {
                    "name": "symfony/polyfill",
                    "url": "https://github.com/symfony/polyfill"
                }
            },
            "autoload": {
                "files": [
                    "bootstrap.php"
                ],
                "psr-4": {
                    "Symfony\\Polyfill\\Mbstring\\": ""
                }
            },
            "notification-url": "https://packagist.org/downloads/",
            "license": [
                "MIT"
            ],
            "authors": [
                {
                    "name": "Nicolas Grekas",
                    "email": "p@tchwork.com"
                },
                {
                    "name": "Symfony Community",
                    "homepage": "https://symfony.com/contributors"
                }
            ],
            "description": "Symfony polyfill for the Mbstring extension",
            "homepage": "https://symfony.com",
            "keywords": [
                "compatibility",
                "mbstring",
                "polyfill",
                "portable",
                "shim"
            ],
            "support": {
                "source": "https://github.com/symfony/polyfill-mbstring/tree/v1.25.0"
            },
            "funding": [
                {
                    "url": "https://symfony.com/sponsor",
                    "type": "custom"
                },
                {
                    "url": "https://github.com/fabpot",
                    "type": "github"
                },
                {
                    "url": "https://tidelift.com/funding/github/packagist/symfony/symfony",
                    "type": "tidelift"
                }
            ],
            "time": "2021-11-30T18:21:41+00:00"
        },
        {
            "name": "symfony/polyfill-php73",
            "version": "v1.25.0",
            "source": {
                "type": "git",
                "url": "https://github.com/symfony/polyfill-php73.git",
                "reference": "cc5db0e22b3cb4111010e48785a97f670b350ca5"
            },
            "dist": {
                "type": "zip",
                "url": "https://api.github.com/repos/symfony/polyfill-php73/zipball/cc5db0e22b3cb4111010e48785a97f670b350ca5",
                "reference": "cc5db0e22b3cb4111010e48785a97f670b350ca5",
                "shasum": ""
            },
            "require": {
                "php": ">=7.1"
            },
            "type": "library",
            "extra": {
                "branch-alias": {
                    "dev-main": "1.23-dev"
                },
                "thanks": {
                    "name": "symfony/polyfill",
                    "url": "https://github.com/symfony/polyfill"
                }
            },
            "autoload": {
                "files": [
                    "bootstrap.php"
                ],
                "psr-4": {
                    "Symfony\\Polyfill\\Php73\\": ""
                },
                "classmap": [
                    "Resources/stubs"
                ]
            },
            "notification-url": "https://packagist.org/downloads/",
            "license": [
                "MIT"
            ],
            "authors": [
                {
                    "name": "Nicolas Grekas",
                    "email": "p@tchwork.com"
                },
                {
                    "name": "Symfony Community",
                    "homepage": "https://symfony.com/contributors"
                }
            ],
            "description": "Symfony polyfill backporting some PHP 7.3+ features to lower PHP versions",
            "homepage": "https://symfony.com",
            "keywords": [
                "compatibility",
                "polyfill",
                "portable",
                "shim"
            ],
            "support": {
                "source": "https://github.com/symfony/polyfill-php73/tree/v1.25.0"
            },
            "funding": [
                {
                    "url": "https://symfony.com/sponsor",
                    "type": "custom"
                },
                {
                    "url": "https://github.com/fabpot",
                    "type": "github"
                },
                {
                    "url": "https://tidelift.com/funding/github/packagist/symfony/symfony",
                    "type": "tidelift"
                }
            ],
            "time": "2021-06-05T21:20:04+00:00"
        },
        {
            "name": "symfony/polyfill-php80",
            "version": "v1.25.0",
            "source": {
                "type": "git",
                "url": "https://github.com/symfony/polyfill-php80.git",
                "reference": "4407588e0d3f1f52efb65fbe92babe41f37fe50c"
            },
            "dist": {
                "type": "zip",
                "url": "https://api.github.com/repos/symfony/polyfill-php80/zipball/4407588e0d3f1f52efb65fbe92babe41f37fe50c",
                "reference": "4407588e0d3f1f52efb65fbe92babe41f37fe50c",
                "shasum": ""
            },
            "require": {
                "php": ">=7.1"
            },
            "type": "library",
            "extra": {
                "branch-alias": {
                    "dev-main": "1.23-dev"
                },
                "thanks": {
                    "name": "symfony/polyfill",
                    "url": "https://github.com/symfony/polyfill"
                }
            },
            "autoload": {
                "files": [
                    "bootstrap.php"
                ],
                "psr-4": {
                    "Symfony\\Polyfill\\Php80\\": ""
                },
                "classmap": [
                    "Resources/stubs"
                ]
            },
            "notification-url": "https://packagist.org/downloads/",
            "license": [
                "MIT"
            ],
            "authors": [
                {
                    "name": "Ion Bazan",
                    "email": "ion.bazan@gmail.com"
                },
                {
                    "name": "Nicolas Grekas",
                    "email": "p@tchwork.com"
                },
                {
                    "name": "Symfony Community",
                    "homepage": "https://symfony.com/contributors"
                }
            ],
            "description": "Symfony polyfill backporting some PHP 8.0+ features to lower PHP versions",
            "homepage": "https://symfony.com",
            "keywords": [
                "compatibility",
                "polyfill",
                "portable",
                "shim"
            ],
            "support": {
                "source": "https://github.com/symfony/polyfill-php80/tree/v1.25.0"
            },
            "funding": [
                {
                    "url": "https://symfony.com/sponsor",
                    "type": "custom"
                },
                {
                    "url": "https://github.com/fabpot",
                    "type": "github"
                },
                {
                    "url": "https://tidelift.com/funding/github/packagist/symfony/symfony",
                    "type": "tidelift"
                }
            ],
            "time": "2022-03-04T08:16:47+00:00"
        },
        {
            "name": "symfony/process",
            "version": "v5.4.7",
            "source": {
                "type": "git",
                "url": "https://github.com/symfony/process.git",
                "reference": "38a44b2517b470a436e1c944bf9b9ba3961137fb"
            },
            "dist": {
                "type": "zip",
                "url": "https://api.github.com/repos/symfony/process/zipball/38a44b2517b470a436e1c944bf9b9ba3961137fb",
                "reference": "38a44b2517b470a436e1c944bf9b9ba3961137fb",
                "shasum": ""
            },
            "require": {
                "php": ">=7.2.5",
                "symfony/polyfill-php80": "^1.16"
            },
            "type": "library",
            "autoload": {
                "psr-4": {
                    "Symfony\\Component\\Process\\": ""
                },
                "exclude-from-classmap": [
                    "/Tests/"
                ]
            },
            "notification-url": "https://packagist.org/downloads/",
            "license": [
                "MIT"
            ],
            "authors": [
                {
                    "name": "Fabien Potencier",
                    "email": "fabien@symfony.com"
                },
                {
                    "name": "Symfony Community",
                    "homepage": "https://symfony.com/contributors"
                }
            ],
            "description": "Executes commands in sub-processes",
            "homepage": "https://symfony.com",
            "support": {
                "source": "https://github.com/symfony/process/tree/v5.4.7"
            },
            "funding": [
                {
                    "url": "https://symfony.com/sponsor",
                    "type": "custom"
                },
                {
                    "url": "https://github.com/fabpot",
                    "type": "github"
                },
                {
                    "url": "https://tidelift.com/funding/github/packagist/symfony/symfony",
                    "type": "tidelift"
                }
            ],
            "time": "2022-03-18T16:18:52+00:00"
        },
        {
            "name": "symfony/service-contracts",
            "version": "v3.0.1",
            "source": {
                "type": "git",
                "url": "https://github.com/symfony/service-contracts.git",
                "reference": "e517458f278c2131ca9f262f8fbaf01410f2c65c"
            },
            "dist": {
                "type": "zip",
                "url": "https://api.github.com/repos/symfony/service-contracts/zipball/e517458f278c2131ca9f262f8fbaf01410f2c65c",
                "reference": "e517458f278c2131ca9f262f8fbaf01410f2c65c",
                "shasum": ""
            },
            "require": {
                "php": ">=8.0.2",
                "psr/container": "^2.0"
            },
            "conflict": {
                "ext-psr": "<1.1|>=2"
            },
            "suggest": {
                "symfony/service-implementation": ""
            },
            "type": "library",
            "extra": {
                "branch-alias": {
                    "dev-main": "3.0-dev"
                },
                "thanks": {
                    "name": "symfony/contracts",
                    "url": "https://github.com/symfony/contracts"
                }
            },
            "autoload": {
                "psr-4": {
                    "Symfony\\Contracts\\Service\\": ""
                }
            },
            "notification-url": "https://packagist.org/downloads/",
            "license": [
                "MIT"
            ],
            "authors": [
                {
                    "name": "Nicolas Grekas",
                    "email": "p@tchwork.com"
                },
                {
                    "name": "Symfony Community",
                    "homepage": "https://symfony.com/contributors"
                }
            ],
            "description": "Generic abstractions related to writing services",
            "homepage": "https://symfony.com",
            "keywords": [
                "abstractions",
                "contracts",
                "decoupling",
                "interfaces",
                "interoperability",
                "standards"
            ],
            "support": {
                "source": "https://github.com/symfony/service-contracts/tree/v3.0.1"
            },
            "funding": [
                {
                    "url": "https://symfony.com/sponsor",
                    "type": "custom"
                },
                {
                    "url": "https://github.com/fabpot",
                    "type": "github"
                },
                {
                    "url": "https://tidelift.com/funding/github/packagist/symfony/symfony",
                    "type": "tidelift"
                }
            ],
            "time": "2022-03-13T20:10:05+00:00"
        },
        {
            "name": "symfony/string",
            "version": "v6.0.3",
            "source": {
                "type": "git",
                "url": "https://github.com/symfony/string.git",
                "reference": "522144f0c4c004c80d56fa47e40e17028e2eefc2"
            },
            "dist": {
                "type": "zip",
                "url": "https://api.github.com/repos/symfony/string/zipball/522144f0c4c004c80d56fa47e40e17028e2eefc2",
                "reference": "522144f0c4c004c80d56fa47e40e17028e2eefc2",
                "shasum": ""
            },
            "require": {
                "php": ">=8.0.2",
                "symfony/polyfill-ctype": "~1.8",
                "symfony/polyfill-intl-grapheme": "~1.0",
                "symfony/polyfill-intl-normalizer": "~1.0",
                "symfony/polyfill-mbstring": "~1.0"
            },
            "conflict": {
                "symfony/translation-contracts": "<2.0"
            },
            "require-dev": {
                "symfony/error-handler": "^5.4|^6.0",
                "symfony/http-client": "^5.4|^6.0",
                "symfony/translation-contracts": "^2.0|^3.0",
                "symfony/var-exporter": "^5.4|^6.0"
            },
            "type": "library",
            "autoload": {
                "files": [
                    "Resources/functions.php"
                ],
                "psr-4": {
                    "Symfony\\Component\\String\\": ""
                },
                "exclude-from-classmap": [
                    "/Tests/"
                ]
            },
            "notification-url": "https://packagist.org/downloads/",
            "license": [
                "MIT"
            ],
            "authors": [
                {
                    "name": "Nicolas Grekas",
                    "email": "p@tchwork.com"
                },
                {
                    "name": "Symfony Community",
                    "homepage": "https://symfony.com/contributors"
                }
            ],
            "description": "Provides an object-oriented API to strings and deals with bytes, UTF-8 code points and grapheme clusters in a unified way",
            "homepage": "https://symfony.com",
            "keywords": [
                "grapheme",
                "i18n",
                "string",
                "unicode",
                "utf-8",
                "utf8"
            ],
            "support": {
                "source": "https://github.com/symfony/string/tree/v6.0.3"
            },
            "funding": [
                {
                    "url": "https://symfony.com/sponsor",
                    "type": "custom"
                },
                {
                    "url": "https://github.com/fabpot",
                    "type": "github"
                },
                {
                    "url": "https://tidelift.com/funding/github/packagist/symfony/symfony",
                    "type": "tidelift"
                }
            ],
            "time": "2022-01-02T09:55:41+00:00"
        },
        {
            "name": "theseer/tokenizer",
            "version": "1.2.1",
            "source": {
                "type": "git",
                "url": "https://github.com/theseer/tokenizer.git",
                "reference": "34a41e998c2183e22995f158c581e7b5e755ab9e"
            },
            "dist": {
                "type": "zip",
                "url": "https://api.github.com/repos/theseer/tokenizer/zipball/34a41e998c2183e22995f158c581e7b5e755ab9e",
                "reference": "34a41e998c2183e22995f158c581e7b5e755ab9e",
                "shasum": ""
            },
            "require": {
                "ext-dom": "*",
                "ext-tokenizer": "*",
                "ext-xmlwriter": "*",
                "php": "^7.2 || ^8.0"
            },
            "type": "library",
            "autoload": {
                "classmap": [
                    "src/"
                ]
            },
            "notification-url": "https://packagist.org/downloads/",
            "license": [
                "BSD-3-Clause"
            ],
            "authors": [
                {
                    "name": "Arne Blankerts",
                    "email": "arne@blankerts.de",
                    "role": "Developer"
                }
            ],
            "description": "A small library for converting tokenized PHP source code into XML and potentially other formats",
            "support": {
                "issues": "https://github.com/theseer/tokenizer/issues",
                "source": "https://github.com/theseer/tokenizer/tree/1.2.1"
            },
            "funding": [
                {
                    "url": "https://github.com/theseer",
                    "type": "github"
                }
            ],
            "time": "2021-07-28T10:34:58+00:00"
        },
        {
            "name": "webmozart/assert",
            "version": "1.10.0",
            "source": {
                "type": "git",
                "url": "https://github.com/webmozarts/assert.git",
                "reference": "6964c76c7804814a842473e0c8fd15bab0f18e25"
            },
            "dist": {
                "type": "zip",
                "url": "https://api.github.com/repos/webmozarts/assert/zipball/6964c76c7804814a842473e0c8fd15bab0f18e25",
                "reference": "6964c76c7804814a842473e0c8fd15bab0f18e25",
                "shasum": ""
            },
            "require": {
                "php": "^7.2 || ^8.0",
                "symfony/polyfill-ctype": "^1.8"
            },
            "conflict": {
                "phpstan/phpstan": "<0.12.20",
                "vimeo/psalm": "<4.6.1 || 4.6.2"
            },
            "require-dev": {
                "phpunit/phpunit": "^8.5.13"
            },
            "type": "library",
            "extra": {
                "branch-alias": {
                    "dev-master": "1.10-dev"
                }
            },
            "autoload": {
                "psr-4": {
                    "Webmozart\\Assert\\": "src/"
                }
            },
            "notification-url": "https://packagist.org/downloads/",
            "license": [
                "MIT"
            ],
            "authors": [
                {
                    "name": "Bernhard Schussek",
                    "email": "bschussek@gmail.com"
                }
            ],
            "description": "Assertions to validate method input/output with nice error messages.",
            "keywords": [
                "assert",
                "check",
                "validate"
            ],
            "support": {
                "issues": "https://github.com/webmozarts/assert/issues",
                "source": "https://github.com/webmozarts/assert/tree/1.10.0"
            },
            "time": "2021-03-09T10:59:23+00:00"
        },
        {
            "name": "wikimedia/at-ease",
            "version": "v2.1.0",
            "source": {
                "type": "git",
                "url": "https://github.com/wikimedia/at-ease.git",
                "reference": "e8ebaa7bb7c8a8395481a05f6dc4deaceab11c33"
            },
            "dist": {
                "type": "zip",
                "url": "https://api.github.com/repos/wikimedia/at-ease/zipball/e8ebaa7bb7c8a8395481a05f6dc4deaceab11c33",
                "reference": "e8ebaa7bb7c8a8395481a05f6dc4deaceab11c33",
                "shasum": ""
            },
            "require": {
                "php": ">=7.2.9"
            },
            "require-dev": {
                "mediawiki/mediawiki-codesniffer": "35.0.0",
                "mediawiki/minus-x": "1.1.1",
                "ockcyp/covers-validator": "1.3.3",
                "php-parallel-lint/php-console-highlighter": "0.5.0",
                "php-parallel-lint/php-parallel-lint": "1.2.0",
                "phpunit/phpunit": "^8.5"
            },
            "type": "library",
            "autoload": {
                "files": [
                    "src/Wikimedia/Functions.php"
                ],
                "psr-4": {
                    "Wikimedia\\AtEase\\": "src/Wikimedia/AtEase/"
                }
            },
            "notification-url": "https://packagist.org/downloads/",
            "license": [
                "GPL-2.0-or-later"
            ],
            "authors": [
                {
                    "name": "Tim Starling",
                    "email": "tstarling@wikimedia.org"
                },
                {
                    "name": "MediaWiki developers",
                    "email": "wikitech-l@lists.wikimedia.org"
                }
            ],
            "description": "Safe replacement to @ for suppressing warnings.",
            "homepage": "https://www.mediawiki.org/wiki/at-ease",
            "support": {
                "source": "https://github.com/wikimedia/at-ease/tree/v2.1.0"
            },
            "time": "2021-02-27T15:53:37+00:00"
        },
        {
            "name": "yoast/phpunit-polyfills",
            "version": "1.0.3",
            "source": {
                "type": "git",
                "url": "https://github.com/Yoast/PHPUnit-Polyfills.git",
                "reference": "5ea3536428944955f969bc764bbe09738e151ada"
            },
            "dist": {
                "type": "zip",
                "url": "https://api.github.com/repos/Yoast/PHPUnit-Polyfills/zipball/5ea3536428944955f969bc764bbe09738e151ada",
                "reference": "5ea3536428944955f969bc764bbe09738e151ada",
                "shasum": ""
            },
            "require": {
                "php": ">=5.4",
                "phpunit/phpunit": "^4.8.36 || ^5.7.21 || ^6.0 || ^7.0 || ^8.0 || ^9.0"
            },
            "require-dev": {
                "yoast/yoastcs": "^2.2.0"
            },
            "type": "library",
            "extra": {
                "branch-alias": {
                    "dev-main": "1.x-dev",
                    "dev-develop": "1.x-dev"
                }
            },
            "autoload": {
                "files": [
                    "phpunitpolyfills-autoload.php"
                ]
            },
            "notification-url": "https://packagist.org/downloads/",
            "license": [
                "BSD-3-Clause"
            ],
            "authors": [
                {
                    "name": "Team Yoast",
                    "email": "support@yoast.com",
                    "homepage": "https://yoast.com"
                },
                {
                    "name": "Contributors",
                    "homepage": "https://github.com/Yoast/PHPUnit-Polyfills/graphs/contributors"
                }
            ],
            "description": "Set of polyfills for changed PHPUnit functionality to allow for creating PHPUnit cross-version compatible tests",
            "homepage": "https://github.com/Yoast/PHPUnit-Polyfills",
            "keywords": [
                "phpunit",
                "polyfill",
                "testing"
            ],
            "support": {
                "issues": "https://github.com/Yoast/PHPUnit-Polyfills/issues",
                "source": "https://github.com/Yoast/PHPUnit-Polyfills"
            },
            "time": "2021-11-23T01:37:03+00:00"
        }
    ],
    "aliases": [],
    "minimum-stability": "dev",
    "stability-flags": {
        "automattic/jetpack-a8c-mc-stats": 20,
        "automattic/jetpack-abtest": 20,
        "automattic/jetpack-assets": 20,
        "automattic/jetpack-autoloader": 20,
        "automattic/jetpack-backup": 20,
        "automattic/jetpack-blocks": 20,
        "automattic/jetpack-compat": 20,
        "automattic/jetpack-composer-plugin": 20,
        "automattic/jetpack-config": 20,
        "automattic/jetpack-connection": 20,
        "automattic/jetpack-connection-ui": 20,
        "automattic/jetpack-constants": 20,
        "automattic/jetpack-device-detection": 20,
        "automattic/jetpack-error": 20,
        "automattic/jetpack-google-fonts-provider": 20,
        "automattic/jetpack-heartbeat": 20,
        "automattic/jetpack-identity-crisis": 20,
        "automattic/jetpack-jitm": 20,
        "automattic/jetpack-lazy-images": 20,
        "automattic/jetpack-licensing": 20,
        "automattic/jetpack-logo": 20,
        "automattic/jetpack-my-jetpack": 20,
        "automattic/jetpack-options": 20,
        "automattic/jetpack-partner": 20,
        "automattic/jetpack-plugins-installer": 20,
        "automattic/jetpack-redirect": 20,
        "automattic/jetpack-roles": 20,
        "automattic/jetpack-search": 20,
        "automattic/jetpack-status": 20,
        "automattic/jetpack-sync": 20,
        "automattic/jetpack-tracking": 20,
        "automattic/jetpack-waf": 20,
        "automattic/jetpack-wordads": 20,
        "automattic/jetpack-changelogger": 20
    },
    "prefer-stable": true,
    "prefer-lowest": false,
    "platform": {
        "ext-fileinfo": "*",
        "ext-json": "*",
        "ext-openssl": "*"
    },
    "platform-dev": [],
    "platform-overrides": {
        "ext-intl": "0.0.0"
    },
    "plugin-api-version": "2.2.0"
}<|MERGE_RESOLUTION|>--- conflicted
+++ resolved
@@ -4,11 +4,7 @@
         "Read more about it at https://getcomposer.org/doc/01-basic-usage.md#installing-dependencies",
         "This file is @generated automatically"
     ],
-<<<<<<< HEAD
-    "content-hash": "d59099249ca6c61a8a3964cbfd847f1e",
-=======
     "content-hash": "f231d45c575838addafdf3d83a46a50c",
->>>>>>> db266239
     "packages": [
         {
             "name": "automattic/jetpack-a8c-mc-stats",
@@ -604,11 +600,7 @@
             "dist": {
                 "type": "path",
                 "url": "../../packages/connection-ui",
-<<<<<<< HEAD
-                "reference": "aa9c371465bbcf557feea4e55730a7bcc00c217a"
-=======
                 "reference": "35bdbe11f1eea0a90d2005fb00c971964b2b4ba5"
->>>>>>> db266239
             },
             "require": {
                 "automattic/jetpack-assets": "^1.17",
@@ -1098,11 +1090,7 @@
             "dist": {
                 "type": "path",
                 "url": "../../packages/licensing",
-<<<<<<< HEAD
-                "reference": "0eecb0f72e1d84f72d4fb1f1154a0c5d6e44ae2b"
-=======
                 "reference": "0af1ed7d30a1d2d002a394da3917c860df86239f"
->>>>>>> db266239
             },
             "require": {
                 "automattic/jetpack-connection": "^1.38",
@@ -1205,11 +1193,7 @@
             "dist": {
                 "type": "path",
                 "url": "../../packages/my-jetpack",
-<<<<<<< HEAD
-                "reference": "fd9569d632fd853932963d5115e8be6695a148bd"
-=======
                 "reference": "6baa42d9f139fe8115cfedee1b7b649acad66b45"
->>>>>>> db266239
             },
             "require": {
                 "automattic/jetpack-admin-ui": "^0.2",
@@ -1590,11 +1574,7 @@
             "dist": {
                 "type": "path",
                 "url": "../../packages/search",
-<<<<<<< HEAD
-                "reference": "911904ca0d75c501d48810fa7459ea03c73a2516"
-=======
                 "reference": "a239505e310f4a1631854bf32e7e4a1c40755201"
->>>>>>> db266239
             },
             "require": {
                 "automattic/jetpack-assets": "^1.17",
