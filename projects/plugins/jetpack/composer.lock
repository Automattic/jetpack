{
    "_readme": [
        "This file locks the dependencies of your project to a known state",
        "Read more about it at https://getcomposer.org/doc/01-basic-usage.md#installing-dependencies",
        "This file is @generated automatically"
    ],
<<<<<<< HEAD
    "content-hash": "8e15cd5e586d04ca00af3175522e090f",
=======
    "content-hash": "860b0aebba916d5196d652f088b38a18",
>>>>>>> 05710179
    "packages": [
        {
            "name": "automattic/jetpack-a8c-mc-stats",
            "version": "dev-master",
            "dist": {
                "type": "path",
                "url": "../../packages/a8c-mc-stats",
                "reference": "bbea9c55c383f3ae0872e0f3c28b6be498e10747"
            },
            "require-dev": {
                "automattic/jetpack-changelogger": "^3.0",
                "yoast/phpunit-polyfills": "1.0.2"
            },
            "type": "jetpack-library",
            "extra": {
                "autotagger": true,
                "mirror-repo": "Automattic/jetpack-a8c-mc-stats",
                "changelogger": {
                    "link-template": "https://github.com/Automattic/jetpack-a8c-mc-stats/compare/v${old}...v${new}"
                },
                "branch-alias": {
                    "dev-master": "1.4.x-dev"
                }
            },
            "autoload": {
                "classmap": [
                    "src/"
                ]
            },
            "scripts": {
                "phpunit": [
                    "./vendor/phpunit/phpunit/phpunit --colors=always"
                ],
                "test-coverage": [
                    "@composer update",
                    "phpdbg -d memory_limit=2048M -d max_execution_time=900 -qrr ./vendor/bin/phpunit --coverage-clover \"$COVERAGE_DIR/clover.xml\""
                ],
                "test-php": [
                    "@composer update",
                    "@composer phpunit"
                ]
            },
            "license": [
                "GPL-2.0-or-later"
            ],
            "description": "Used to record internal usage stats for Automattic. Not visible to site owners.",
            "transport-options": {
                "monorepo": true,
                "relative": true
            }
        },
        {
            "name": "automattic/jetpack-abtest",
            "version": "dev-master",
            "dist": {
                "type": "path",
                "url": "../../packages/abtest",
                "reference": "35ab9b14881909c15c87b67bc96324a2319635be"
            },
            "require": {
                "automattic/jetpack-connection": "^1.33",
                "automattic/jetpack-error": "^1.3"
            },
            "require-dev": {
                "automattic/jetpack-changelogger": "^3.0",
                "automattic/wordbless": "dev-master",
                "yoast/phpunit-polyfills": "1.0.2"
            },
            "type": "jetpack-library",
            "extra": {
                "autotagger": true,
                "mirror-repo": "Automattic/jetpack-abtest",
                "changelogger": {
                    "link-template": "https://github.com/Automattic/jetpack-abtest/compare/v${old}...v${new}"
                },
                "branch-alias": {
                    "dev-master": "1.9.x-dev"
                }
            },
            "autoload": {
                "classmap": [
                    "src/"
                ]
            },
            "scripts": {
                "phpunit": [
                    "./vendor/phpunit/phpunit/phpunit --colors=always"
                ],
                "post-update-cmd": [
                    "php -r \"copy('vendor/automattic/wordbless/src/dbless-wpdb.php', 'wordpress/wp-content/db.php');\""
                ],
                "test-coverage": [
                    "@composer update",
                    "phpdbg -d memory_limit=2048M -d max_execution_time=900 -qrr ./vendor/bin/phpunit --coverage-clover \"$COVERAGE_DIR/clover.xml\""
                ],
                "test-php": [
                    "@composer update",
                    "@composer phpunit"
                ]
            },
            "license": [
                "GPL-2.0-or-later"
            ],
            "description": "Provides an interface to the WP.com A/B tests.",
            "transport-options": {
                "monorepo": true,
                "relative": true
            }
        },
        {
            "name": "automattic/jetpack-admin-ui",
            "version": "dev-master",
            "dist": {
                "type": "path",
                "url": "../../packages/admin-ui",
                "reference": "eda6e9f2a28a1b20f9622f06cd604e72e7591af3"
            },
            "require-dev": {
                "automattic/jetpack-changelogger": "^3.0",
                "automattic/wordbless": "dev-master",
                "yoast/phpunit-polyfills": "1.0.2"
            },
            "type": "jetpack-library",
            "extra": {
                "autotagger": true,
                "mirror-repo": "Automattic/jetpack-admin-ui",
                "changelogger": {
                    "link-template": "https://github.com/Automattic/jetpack-admin-ui/compare/${old}...${new}"
                },
                "branch-alias": {
                    "dev-master": "0.2.x-dev"
                },
                "version-constants": {
                    "::PACKAGE_VERSION": "src/class-admin-menu.php"
                }
            },
            "autoload": {
                "classmap": [
                    "src/"
                ]
            },
            "scripts": {
                "phpunit": [
                    "./vendor/phpunit/phpunit/phpunit --colors=always"
                ],
                "test-coverage": [
                    "@composer install",
                    "phpdbg -d memory_limit=2048M -d max_execution_time=900 -qrr ./vendor/bin/phpunit --coverage-clover \"$COVERAGE_DIR/clover.xml\""
                ],
                "test-php": [
                    "@composer install",
                    "@composer phpunit"
                ],
                "post-update-cmd": [
                    "php -r \"copy('vendor/automattic/wordbless/src/dbless-wpdb.php', 'wordpress/wp-content/db.php');\""
                ]
            },
            "license": [
                "GPL-2.0-or-later"
            ],
            "description": "Generic Jetpack wp-admin UI elements",
            "transport-options": {
                "monorepo": true,
                "relative": true
            }
        },
        {
            "name": "automattic/jetpack-assets",
            "version": "dev-master",
            "dist": {
                "type": "path",
                "url": "../../packages/assets",
                "reference": "eada358ef29aa64b35432c2baacb8975a4efdb31"
            },
            "require": {
                "automattic/jetpack-constants": "^1.6"
            },
            "require-dev": {
                "automattic/jetpack-changelogger": "^3.0",
                "brain/monkey": "2.6.1",
                "wikimedia/testing-access-wrapper": "^1.0 | ^2.0",
                "yoast/phpunit-polyfills": "1.0.2"
            },
            "type": "jetpack-library",
            "extra": {
                "autotagger": true,
                "mirror-repo": "Automattic/jetpack-assets",
                "changelogger": {
                    "link-template": "https://github.com/Automattic/jetpack-assets/compare/v${old}...v${new}"
                },
                "branch-alias": {
                    "dev-master": "1.15.x-dev"
                }
            },
            "autoload": {
                "files": [
                    "actions.php"
                ],
                "classmap": [
                    "src/"
                ]
            },
            "scripts": {
                "phpunit": [
                    "./vendor/phpunit/phpunit/phpunit --colors=always"
                ],
                "test-coverage": [
                    "@composer update",
                    "phpdbg -d memory_limit=2048M -d max_execution_time=900 -qrr ./vendor/bin/phpunit --coverage-clover \"$COVERAGE_DIR/clover.xml\""
                ],
                "test-php": [
                    "@composer update",
                    "@composer phpunit"
                ]
            },
            "license": [
                "GPL-2.0-or-later"
            ],
            "description": "Asset management utilities for Jetpack ecosystem packages",
            "transport-options": {
                "monorepo": true,
                "relative": true
            }
        },
        {
            "name": "automattic/jetpack-autoloader",
            "version": "dev-master",
            "dist": {
                "type": "path",
                "url": "../../packages/autoloader",
                "reference": "5498d51fdb8c0a7b50a818a52a419ef539c998fb"
            },
            "require": {
                "composer-plugin-api": "^1.1 || ^2.0"
            },
            "require-dev": {
                "automattic/jetpack-changelogger": "^3.0",
                "yoast/phpunit-polyfills": "1.0.2"
            },
            "type": "composer-plugin",
            "extra": {
                "autotagger": true,
                "class": "Automattic\\Jetpack\\Autoloader\\CustomAutoloaderPlugin",
                "mirror-repo": "Automattic/jetpack-autoloader",
                "changelogger": {
                    "link-template": "https://github.com/Automattic/jetpack-autoloader/compare/v${old}...v${new}"
                },
                "branch-alias": {
                    "dev-master": "2.10.x-dev"
                }
            },
            "autoload": {
                "classmap": [
                    "src/AutoloadGenerator.php"
                ],
                "psr-4": {
                    "Automattic\\Jetpack\\Autoloader\\": "src"
                }
            },
            "scripts": {
                "phpunit": [
                    "./vendor/phpunit/phpunit/phpunit --colors=always"
                ],
                "test-coverage": [
                    "@composer update",
                    "phpdbg -d memory_limit=2048M -d max_execution_time=900 -qrr ./vendor/bin/phpunit --coverage-php \"./tests/php/tmp/coverage-report.php\"",
                    "php ./tests/php/bin/test-coverage.php \"$COVERAGE_DIR/clover.xml\""
                ],
                "test-php": [
                    "@composer update",
                    "@composer phpunit"
                ]
            },
            "license": [
                "GPL-2.0-or-later"
            ],
            "description": "Creates a custom autoloader for a plugin or theme.",
            "transport-options": {
                "monorepo": true,
                "relative": true
            }
        },
        {
            "name": "automattic/jetpack-backup",
            "version": "dev-master",
            "dist": {
                "type": "path",
                "url": "../../packages/backup",
                "reference": "776794a0123d918e6b668a60fee916865b247181"
            },
            "require": {
                "automattic/jetpack-connection": "^1.33",
                "automattic/jetpack-sync": "^1.27"
            },
            "require-dev": {
                "automattic/jetpack-changelogger": "^3.0",
                "automattic/wordbless": "@dev",
                "yoast/phpunit-polyfills": "1.0.2"
            },
            "type": "jetpack-library",
            "extra": {
                "autotagger": true,
                "mirror-repo": "Automattic/jetpack-backup",
                "version-constants": {
                    "::PACKAGE_VERSION": "src/class-package-version.php"
                },
                "changelogger": {
                    "link-template": "https://github.com/Automattic/jetpack-backup/compare/v${old}...v${new}"
                },
                "branch-alias": {
                    "dev-master": "1.1.x-dev"
                }
            },
            "autoload": {
                "files": [
                    "actions.php"
                ],
                "classmap": [
                    "src/"
                ]
            },
            "scripts": {
                "phpunit": [
                    "./vendor/phpunit/phpunit/phpunit --colors=always"
                ],
                "test-coverage": [
                    "@composer install",
                    "phpdbg -d memory_limit=2048M -d max_execution_time=900 -qrr ./vendor/bin/phpunit --coverage-clover \"$COVERAGE_DIR/clover.xml\""
                ],
                "test-php": [
                    "@composer install",
                    "@composer phpunit"
                ],
                "post-update-cmd": [
                    "php -r \"copy('vendor/automattic/wordbless/src/dbless-wpdb.php', 'wordpress/wp-content/db.php');\""
                ]
            },
            "license": [
                "GPL-2.0-or-later"
            ],
            "description": "Tools to assist with backing up Jetpack sites.",
            "transport-options": {
                "monorepo": true,
                "relative": true
            }
        },
        {
            "name": "automattic/jetpack-blocks",
            "version": "dev-master",
            "dist": {
                "type": "path",
                "url": "../../packages/blocks",
                "reference": "11aaa0969036098ac9b27f7aa5e40c05ffe7bb36"
            },
            "require-dev": {
                "automattic/jetpack-changelogger": "^3.0",
                "automattic/wordbless": "dev-master",
                "brain/monkey": "2.6.1",
                "yoast/phpunit-polyfills": "1.0.2"
            },
            "type": "jetpack-library",
            "extra": {
                "autotagger": true,
                "mirror-repo": "Automattic/jetpack-blocks",
                "changelogger": {
                    "link-template": "https://github.com/Automattic/jetpack-blocks/compare/v${old}...v${new}"
                },
                "branch-alias": {
                    "dev-master": "1.4.x-dev"
                }
            },
            "autoload": {
                "classmap": [
                    "src/"
                ]
            },
            "scripts": {
                "phpunit": [
                    "./vendor/phpunit/phpunit/phpunit --colors=always"
                ],
                "post-update-cmd": [
                    "php -r \"copy('vendor/automattic/wordbless/src/dbless-wpdb.php', 'wordpress/wp-content/db.php');\""
                ],
                "test-coverage": [
                    "@composer update",
                    "phpdbg -d memory_limit=2048M -d max_execution_time=900 -qrr ./vendor/bin/phpunit --coverage-clover \"$COVERAGE_DIR/clover.xml\""
                ],
                "test-php": [
                    "@composer update",
                    "@composer phpunit"
                ]
            },
            "license": [
                "GPL-2.0-or-later"
            ],
            "description": "Register and manage blocks within a plugin. Used to manage block registration, enqueues, and more.",
            "transport-options": {
                "monorepo": true,
                "relative": true
            }
        },
        {
            "name": "automattic/jetpack-compat",
            "version": "dev-master",
            "dist": {
                "type": "path",
                "url": "../../packages/compat",
                "reference": "58a91c421de42eaab82bbe6eeef16f4d4e45bb40"
            },
            "require-dev": {
                "automattic/jetpack-changelogger": "^3.0"
            },
            "type": "jetpack-library",
            "extra": {
                "autotagger": true,
                "mirror-repo": "Automattic/jetpack-compat",
                "changelogger": {
                    "link-template": "https://github.com/Automattic/jetpack-compat/compare/v${old}...v${new}"
                },
                "branch-alias": {
                    "dev-master": "1.6.x-dev"
                }
            },
            "autoload": {
                "files": [
                    "functions.php"
                ],
                "classmap": [
                    "legacy"
                ]
            },
            "license": [
                "GPL-2.0-or-later"
            ],
            "description": "Compatibility layer with previous versions of Jetpack",
            "transport-options": {
                "monorepo": true,
                "relative": true
            }
        },
        {
            "name": "automattic/jetpack-composer-plugin",
            "version": "dev-master",
            "dist": {
                "type": "path",
                "url": "../../packages/composer-plugin",
                "reference": "890b8c21a300d3b0ed5022bd3aa9a466d735f273"
            },
            "require": {
                "composer-plugin-api": "^2.1.0"
            },
            "require-dev": {
                "automattic/jetpack-changelogger": "^3.0",
                "composer/composer": "^2.1",
                "yoast/phpunit-polyfills": "1.0.2"
            },
            "type": "composer-plugin",
            "extra": {
                "class": "Automattic\\Jetpack\\Composer\\Plugin",
                "mirror-repo": "Automattic/jetpack-composer-plugin",
                "changelogger": {
                    "link-template": "https://github.com/Automattic/jetpack-composer-plugin/compare/v${old}...v${new}"
                },
                "autotagger": true,
                "branch-alias": {
                    "dev-master": "0.2.x-dev"
                }
            },
            "autoload": {
                "classmap": [
                    "src/"
                ]
            },
            "scripts": {
                "phpunit": [
                    "./vendor/phpunit/phpunit/phpunit --colors=always"
                ],
                "test-coverage": [
                    "@composer install",
                    "phpdbg -d memory_limit=2048M -d max_execution_time=900 -qrr ./vendor/bin/phpunit --coverage-clover \"$COVERAGE_DIR/clover.xml\""
                ],
                "test-php": [
                    "@composer install",
                    "@composer phpunit"
                ]
            },
            "license": [
                "GPL-2.0-or-later"
            ],
            "description": "A custom installer plugin for Composer to move Jetpack packages out of `vendor/` so WordPress's translation infrastructure will find their strings.",
            "transport-options": {
                "monorepo": true,
                "relative": true
            }
        },
        {
            "name": "automattic/jetpack-config",
            "version": "dev-master",
            "dist": {
                "type": "path",
                "url": "../../packages/config",
                "reference": "a4dfba6a9d6855d65c29c5793713243eff5fc907"
            },
            "require-dev": {
                "automattic/jetpack-changelogger": "^3.0"
            },
            "type": "jetpack-library",
            "extra": {
                "autotagger": true,
                "mirror-repo": "Automattic/jetpack-config",
                "changelogger": {
                    "link-template": "https://github.com/Automattic/jetpack-config/compare/v${old}...v${new}"
                },
                "branch-alias": {
                    "dev-master": "1.5.x-dev"
                }
            },
            "autoload": {
                "classmap": [
                    "src/"
                ]
            },
            "license": [
                "GPL-2.0-or-later"
            ],
            "description": "Jetpack configuration package that initializes other packages and configures Jetpack's functionality. Can be used as a base for all variants of Jetpack package usage.",
            "transport-options": {
                "monorepo": true,
                "relative": true
            }
        },
        {
            "name": "automattic/jetpack-connection",
            "version": "dev-master",
            "dist": {
                "type": "path",
                "url": "../../packages/connection",
                "reference": "5dc2155ba0bc6dd3f7106bb9febf3210b09f72d5"
            },
            "require": {
                "automattic/jetpack-a8c-mc-stats": "^1.4",
                "automattic/jetpack-constants": "^1.6",
                "automattic/jetpack-heartbeat": "^1.3",
                "automattic/jetpack-options": "^1.14",
                "automattic/jetpack-redirect": "^1.7",
                "automattic/jetpack-roles": "^1.4",
                "automattic/jetpack-status": "^1.9",
                "automattic/jetpack-terms-of-service": "^1.9",
                "automattic/jetpack-tracking": "^1.13"
            },
            "require-dev": {
                "automattic/jetpack-changelogger": "^3.0",
                "automattic/wordbless": "@dev",
                "brain/monkey": "2.6.1",
                "yoast/phpunit-polyfills": "1.0.2"
            },
            "type": "jetpack-library",
            "extra": {
                "autotagger": true,
                "mirror-repo": "Automattic/jetpack-connection",
                "version-constants": {
                    "::PACKAGE_VERSION": "src/class-package-version.php"
                },
                "changelogger": {
                    "link-template": "https://github.com/Automattic/jetpack-connection/compare/v${old}...v${new}"
                },
                "branch-alias": {
                    "dev-master": "1.33.x-dev"
                }
            },
            "autoload": {
                "classmap": [
                    "legacy",
                    "src/"
                ]
            },
            "scripts": {
                "phpunit": [
                    "./vendor/phpunit/phpunit/phpunit --colors=always"
                ],
                "post-update-cmd": [
                    "php -r \"copy('vendor/automattic/wordbless/src/dbless-wpdb.php', 'wordpress/wp-content/db.php');\""
                ],
                "test-coverage": [
                    "@composer update",
                    "phpdbg -d memory_limit=2048M -d max_execution_time=900 -qrr ./vendor/bin/phpunit --coverage-clover \"$COVERAGE_DIR/clover.xml\""
                ],
                "test-php": [
                    "@composer update",
                    "@composer phpunit"
                ]
            },
            "license": [
                "GPL-2.0-or-later"
            ],
            "description": "Everything needed to connect to the Jetpack infrastructure",
            "transport-options": {
                "monorepo": true,
                "relative": true
            }
        },
        {
            "name": "automattic/jetpack-connection-ui",
            "version": "dev-master",
            "dist": {
                "type": "path",
                "url": "../../packages/connection-ui",
                "reference": "324391767bedf3f55344993e8fca80248882dac6"
            },
            "require": {
                "automattic/jetpack-assets": "^1.15",
                "automattic/jetpack-connection": "^1.33",
                "automattic/jetpack-constants": "^1.6",
                "automattic/jetpack-device-detection": "^1.4",
                "automattic/jetpack-identity-crisis": "^0.5"
            },
            "require-dev": {
                "automattic/jetpack-changelogger": "^3.0"
            },
            "type": "jetpack-library",
            "extra": {
                "autotagger": true,
                "mirror-repo": "Automattic/jetpack-connection-ui",
                "changelogger": {
                    "link-template": "https://github.com/Automattic/jetpack-connection-ui/compare/v${old}...v${new}"
                },
                "branch-alias": {
                    "dev-master": "2.2.x-dev"
                }
            },
            "autoload": {
                "classmap": [
                    "src/"
                ]
            },
            "scripts": {
                "build-development": [
                    "Composer\\Config::disableProcessTimeout",
                    "pnpm run build"
                ],
                "build-production": [
                    "Composer\\Config::disableProcessTimeout",
                    "NODE_ENV=production pnpm run build"
                ],
                "watch": [
                    "Composer\\Config::disableProcessTimeout",
                    "pnpm run watch"
                ]
            },
            "license": [
                "GPL-2.0-or-later"
            ],
            "description": "Jetpack Connection UI",
            "transport-options": {
                "monorepo": true,
                "relative": true
            }
        },
        {
            "name": "automattic/jetpack-constants",
            "version": "dev-master",
            "dist": {
                "type": "path",
                "url": "../../packages/constants",
                "reference": "d7297c5bb15e2d6bef458303fe95fff52c21a5b7"
            },
            "require-dev": {
                "automattic/jetpack-changelogger": "^3.0",
                "brain/monkey": "2.6.1",
                "yoast/phpunit-polyfills": "1.0.2"
            },
            "type": "jetpack-library",
            "extra": {
                "autotagger": true,
                "mirror-repo": "Automattic/jetpack-constants",
                "changelogger": {
                    "link-template": "https://github.com/Automattic/jetpack-constants/compare/v${old}...v${new}"
                },
                "branch-alias": {
                    "dev-master": "1.6.x-dev"
                }
            },
            "autoload": {
                "classmap": [
                    "src/"
                ]
            },
            "scripts": {
                "phpunit": [
                    "./vendor/phpunit/phpunit/phpunit --colors=always"
                ],
                "test-coverage": [
                    "@composer update",
                    "phpdbg -d memory_limit=2048M -d max_execution_time=900 -qrr ./vendor/bin/phpunit --coverage-clover \"$COVERAGE_DIR/clover.xml\""
                ],
                "test-php": [
                    "@composer update",
                    "@composer phpunit"
                ]
            },
            "license": [
                "GPL-2.0-or-later"
            ],
            "description": "A wrapper for defining constants in a more testable way.",
            "transport-options": {
                "monorepo": true,
                "relative": true
            }
        },
        {
            "name": "automattic/jetpack-device-detection",
            "version": "dev-master",
            "dist": {
                "type": "path",
                "url": "../../packages/device-detection",
                "reference": "db0745fd050867ffd825984404aee7e507618951"
            },
            "require-dev": {
                "automattic/jetpack-changelogger": "^3.0",
                "yoast/phpunit-polyfills": "1.0.2"
            },
            "type": "jetpack-library",
            "extra": {
                "autotagger": true,
                "mirror-repo": "Automattic/jetpack-device-detection",
                "changelogger": {
                    "link-template": "https://github.com/Automattic/jetpack-device-detection/compare/v${old}...v${new}"
                },
                "branch-alias": {
                    "dev-master": "1.4.x-dev"
                }
            },
            "autoload": {
                "classmap": [
                    "src/"
                ]
            },
            "scripts": {
                "phpunit": [
                    "./vendor/phpunit/phpunit/phpunit --colors=always"
                ],
                "test-coverage": [
                    "@composer update",
                    "phpdbg -d memory_limit=2048M -d max_execution_time=900 -qrr ./vendor/bin/phpunit --coverage-clover \"$COVERAGE_DIR/clover.xml\""
                ],
                "test-php": [
                    "@composer update",
                    "@composer phpunit"
                ]
            },
            "license": [
                "GPL-2.0-or-later"
            ],
            "description": "A way to detect device types based on User-Agent header.",
            "transport-options": {
                "monorepo": true,
                "relative": true
            }
        },
        {
            "name": "automattic/jetpack-error",
            "version": "dev-master",
            "dist": {
                "type": "path",
                "url": "../../packages/error",
                "reference": "831fa3a0c004d8965ab55a170497c41693751433"
            },
            "require-dev": {
                "automattic/jetpack-changelogger": "^3.0",
                "yoast/phpunit-polyfills": "1.0.2"
            },
            "type": "jetpack-library",
            "extra": {
                "autotagger": true,
                "mirror-repo": "Automattic/jetpack-error",
                "changelogger": {
                    "link-template": "https://github.com/Automattic/jetpack-error/compare/v${old}...v${new}"
                },
                "branch-alias": {
                    "dev-master": "1.3.x-dev"
                }
            },
            "autoload": {
                "classmap": [
                    "src/"
                ]
            },
            "scripts": {
                "phpunit": [
                    "./vendor/phpunit/phpunit/phpunit --colors=always"
                ],
                "test-coverage": [
                    "@composer update",
                    "phpdbg -d memory_limit=2048M -d max_execution_time=900 -qrr ./vendor/bin/phpunit --coverage-clover \"$COVERAGE_DIR/clover.xml\""
                ],
                "test-php": [
                    "@composer update",
                    "@composer phpunit"
                ]
            },
            "license": [
                "GPL-2.0-or-later"
            ],
            "description": "Jetpack Error - a wrapper around WP_Error.",
            "transport-options": {
                "monorepo": true,
                "relative": true
            }
        },
        {
            "name": "automattic/jetpack-heartbeat",
            "version": "dev-master",
            "dist": {
                "type": "path",
                "url": "../../packages/heartbeat",
                "reference": "b8eb07913b4161cc362e17fb0f6a64c836671b40"
            },
            "require": {
                "automattic/jetpack-a8c-mc-stats": "^1.4",
                "automattic/jetpack-options": "^1.14"
            },
            "require-dev": {
                "automattic/jetpack-changelogger": "^3.0"
            },
            "type": "jetpack-library",
            "extra": {
                "autotagger": true,
                "mirror-repo": "Automattic/jetpack-heartbeat",
                "changelogger": {
                    "link-template": "https://github.com/Automattic/jetpack-heartbeat/compare/v${old}...v${new}"
                },
                "branch-alias": {
                    "dev-master": "1.3.x-dev"
                }
            },
            "autoload": {
                "classmap": [
                    "src/"
                ]
            },
            "license": [
                "GPL-2.0-or-later"
            ],
            "description": "This adds a cronjob that sends a batch of internal automattic stats to wp.com once a day",
            "transport-options": {
                "monorepo": true,
                "relative": true
            }
        },
        {
            "name": "automattic/jetpack-identity-crisis",
            "version": "dev-master",
            "dist": {
                "type": "path",
                "url": "../../packages/identity-crisis",
                "reference": "9634e64b317f9e08553f79fdb416d94e846fe0ac"
            },
            "require": {
                "automattic/jetpack-connection": "^1.33",
                "automattic/jetpack-constants": "^1.6",
                "automattic/jetpack-logo": "^1.5",
                "automattic/jetpack-options": "^1.14",
                "automattic/jetpack-status": "^1.9",
                "automattic/jetpack-tracking": "^1.13"
            },
            "require-dev": {
                "automattic/jetpack-changelogger": "^3.0",
                "automattic/wordbless": "@dev",
                "yoast/phpunit-polyfills": "1.0.2"
            },
            "type": "jetpack-library",
            "extra": {
                "autotagger": true,
                "mirror-repo": "Automattic/jetpack-identity-crisis",
                "version-constants": {
                    "::PACKAGE_VERSION": "src/class-identity-crisis.php"
                },
                "changelogger": {
                    "link-template": "https://github.com/Automattic/jetpack-identity-crisis/compare/v${old}...v${new}"
                },
                "branch-alias": {
                    "dev-master": "0.5.x-dev"
                }
            },
            "autoload": {
                "classmap": [
                    "src/"
                ]
            },
            "scripts": {
                "build-development": [
                    "Composer\\Config::disableProcessTimeout",
                    "pnpm run build"
                ],
                "build-production": [
                    "Composer\\Config::disableProcessTimeout",
                    "NODE_ENV='production' pnpm run build"
                ],
                "phpunit": [
                    "./vendor/phpunit/phpunit/phpunit --colors=always"
                ],
                "test-coverage": [
                    "@composer install",
                    "phpdbg -d memory_limit=2048M -d max_execution_time=900 -qrr ./vendor/bin/phpunit --coverage-clover \"$COVERAGE_DIR/clover.xml\""
                ],
                "test-php": [
                    "@composer install",
                    "@composer phpunit"
                ],
                "post-update-cmd": [
                    "php -r \"copy('vendor/automattic/wordbless/src/dbless-wpdb.php', 'wordpress/wp-content/db.php');\""
                ]
            },
            "license": [
                "GPL-2.0-or-later"
            ],
            "description": "Identity Crisis.",
            "transport-options": {
                "monorepo": true,
                "relative": true
            }
        },
        {
            "name": "automattic/jetpack-jitm",
            "version": "dev-master",
            "dist": {
                "type": "path",
                "url": "../../packages/jitm",
                "reference": "c654b26c8a645bb8c3ab427d36f51fc24de46872"
            },
            "require": {
                "automattic/jetpack-a8c-mc-stats": "^1.4",
                "automattic/jetpack-assets": "^1.15",
                "automattic/jetpack-connection": "^1.33",
                "automattic/jetpack-device-detection": "^1.4",
                "automattic/jetpack-logo": "^1.5",
                "automattic/jetpack-options": "^1.14",
                "automattic/jetpack-partner": "^1.6",
                "automattic/jetpack-redirect": "^1.7",
                "automattic/jetpack-status": "^1.9",
                "automattic/jetpack-tracking": "^1.13"
            },
            "require-dev": {
                "automattic/jetpack-changelogger": "^3.0",
                "brain/monkey": "2.6.1",
                "yoast/phpunit-polyfills": "1.0.2"
            },
            "type": "jetpack-library",
            "extra": {
                "autotagger": true,
                "mirror-repo": "Automattic/jetpack-jitm",
                "version-constants": {
                    "::PACKAGE_VERSION": "src/class-jitm.php"
                },
                "changelogger": {
                    "link-template": "https://github.com/Automattic/jetpack-jitm/compare/v${old}...v${new}"
                },
                "branch-alias": {
                    "dev-master": "2.1.x-dev"
                }
            },
            "autoload": {
                "classmap": [
                    "src/"
                ]
            },
            "scripts": {
                "build-production": [
                    "Composer\\Config::disableProcessTimeout",
                    "pnpm run build-production"
                ],
                "build-development": [
                    "Composer\\Config::disableProcessTimeout",
                    "pnpm run build"
                ],
                "phpunit": [
                    "./vendor/phpunit/phpunit/phpunit --colors=always"
                ],
                "test-coverage": [
                    "@composer update",
                    "phpdbg -d memory_limit=2048M -d max_execution_time=900 -qrr ./vendor/bin/phpunit --coverage-clover \"$COVERAGE_DIR/clover.xml\""
                ],
                "test-php": [
                    "@composer update",
                    "@composer phpunit"
                ]
            },
            "license": [
                "GPL-2.0-or-later"
            ],
            "description": "Just in time messages for Jetpack",
            "transport-options": {
                "monorepo": true,
                "relative": true
            }
        },
        {
            "name": "automattic/jetpack-lazy-images",
            "version": "dev-master",
            "dist": {
                "type": "path",
                "url": "../../packages/lazy-images",
                "reference": "b3f5c18b00298f84d6f73c1f9c663ac0dbadb4a7"
            },
            "require": {
                "automattic/jetpack-assets": "^1.15",
                "automattic/jetpack-constants": "^1.6"
            },
            "require-dev": {
                "automattic/jetpack-changelogger": "^3.0",
                "automattic/wordbless": "dev-master",
                "yoast/phpunit-polyfills": "1.0.2"
            },
            "type": "jetpack-library",
            "extra": {
                "autotagger": true,
                "mirror-repo": "Automattic/jetpack-lazy-images",
                "changelogger": {
                    "link-template": "https://github.com/Automattic/jetpack-lazy-images/compare/v${old}...v${new}"
                },
                "branch-alias": {
                    "dev-master": "2.0.x-dev"
                }
            },
            "autoload": {
                "classmap": [
                    "src/"
                ]
            },
            "scripts": {
                "build-production": [
                    "Composer\\Config::disableProcessTimeout",
                    "pnpm run build-production"
                ],
                "build-development": [
                    "Composer\\Config::disableProcessTimeout",
                    "pnpm run build"
                ],
                "phpunit": [
                    "./vendor/phpunit/phpunit/phpunit --colors=always"
                ],
                "post-update-cmd": [
                    "php -r \"copy('vendor/automattic/wordbless/src/dbless-wpdb.php', 'wordpress/wp-content/db.php');\""
                ],
                "test-coverage": [
                    "@composer update",
                    "phpdbg -d memory_limit=2048M -d max_execution_time=900 -qrr ./vendor/bin/phpunit --coverage-clover \"$COVERAGE_DIR/clover.xml\""
                ],
                "test-php": [
                    "@composer update",
                    "@composer phpunit"
                ]
            },
            "license": [
                "GPL-2.0-or-later"
            ],
            "description": "Speed up your site and create a smoother viewing experience by loading images as visitors scroll down the screen, instead of all at once.",
            "transport-options": {
                "monorepo": true,
                "relative": true
            }
        },
        {
            "name": "automattic/jetpack-licensing",
            "version": "dev-master",
            "dist": {
                "type": "path",
                "url": "../../packages/licensing",
                "reference": "ff6a49aeceb5be5023dc8c31ec76278a838284fa"
            },
            "require": {
                "automattic/jetpack-connection": "^1.33",
                "automattic/jetpack-options": "^1.14"
            },
            "require-dev": {
                "automattic/jetpack-changelogger": "^3.0",
                "automattic/wordbless": "@dev",
                "yoast/phpunit-polyfills": "1.0.2"
            },
            "type": "jetpack-library",
            "extra": {
                "autotagger": true,
                "mirror-repo": "Automattic/jetpack-licensing",
                "changelogger": {
                    "link-template": "https://github.com/Automattic/jetpack-licensing/compare/v${old}...v${new}"
                },
                "branch-alias": {
                    "dev-master": "1.5.x-dev"
                }
            },
            "autoload": {
                "classmap": [
                    "src/"
                ]
            },
            "scripts": {
                "phpunit": [
                    "./vendor/phpunit/phpunit/phpunit --colors=always"
                ],
                "post-update-cmd": [
                    "php -r \"copy('vendor/automattic/wordbless/src/dbless-wpdb.php', 'wordpress/wp-content/db.php');\""
                ],
                "test-coverage": [
                    "@composer update",
                    "phpdbg -d memory_limit=2048M -d max_execution_time=900 -qrr ./vendor/bin/phpunit --coverage-clover \"$COVERAGE_DIR/clover.xml\""
                ],
                "test-php": [
                    "@composer update",
                    "@composer phpunit"
                ]
            },
            "license": [
                "GPL-2.0-or-later"
            ],
            "description": "Everything needed to manage Jetpack licenses client-side.",
            "transport-options": {
                "monorepo": true,
                "relative": true
            }
        },
        {
            "name": "automattic/jetpack-logo",
            "version": "dev-master",
            "dist": {
                "type": "path",
                "url": "../../packages/logo",
                "reference": "c8e44578d45745e1c9d0ab3afe1052bb33c6fde9"
            },
            "require-dev": {
                "automattic/jetpack-changelogger": "^3.0",
                "yoast/phpunit-polyfills": "1.0.2"
            },
            "type": "jetpack-library",
            "extra": {
                "autotagger": true,
                "mirror-repo": "Automattic/jetpack-logo",
                "changelogger": {
                    "link-template": "https://github.com/Automattic/jetpack-logo/compare/v${old}...v${new}"
                },
                "branch-alias": {
                    "dev-master": "1.5.x-dev"
                }
            },
            "autoload": {
                "classmap": [
                    "src/"
                ]
            },
            "scripts": {
                "phpunit": [
                    "./vendor/phpunit/phpunit/phpunit --colors=always"
                ],
                "test-coverage": [
                    "@composer update",
                    "phpdbg -d memory_limit=2048M -d max_execution_time=900 -qrr ./vendor/bin/phpunit --coverage-clover \"$COVERAGE_DIR/clover.xml\""
                ],
                "test-php": [
                    "@composer update",
                    "@composer phpunit"
                ]
            },
            "license": [
                "GPL-2.0-or-later"
            ],
            "description": "A logo for Jetpack",
            "transport-options": {
                "monorepo": true,
                "relative": true
            }
        },
        {
            "name": "automattic/jetpack-my-jetpack",
            "version": "dev-master",
            "dist": {
                "type": "path",
                "url": "../../packages/my-jetpack",
                "reference": "9ec2ffc40a13fb67c5783d4e8888d10a692546ca"
            },
            "require": {
                "automattic/jetpack-admin-ui": "^0.2",
                "automattic/jetpack-assets": "^1.15",
                "automattic/jetpack-connection": "^1.33"
            },
            "require-dev": {
                "automattic/jetpack-changelogger": "^3.0",
                "yoast/phpunit-polyfills": "1.0.2"
            },
            "type": "jetpack-library",
            "extra": {
                "autotagger": true,
                "mirror-repo": "Automattic/jetpack-my-jetpack",
                "changelogger": {
                    "link-template": "https://github.com/Automattic/jetpack-my-jetpack/compare/${old}...${new}"
                },
                "branch-alias": {
                    "dev-master": "0.2.x-dev"
                }
            },
            "autoload": {
                "classmap": [
                    "src/"
                ]
            },
            "scripts": {
                "phpunit": [
                    "./vendor/phpunit/phpunit/phpunit --colors=always"
                ],
                "test-coverage": [
                    "@composer install",
                    "phpdbg -d memory_limit=2048M -d max_execution_time=900 -qrr ./vendor/bin/phpunit --coverage-clover \"$COVERAGE_DIR/clover.xml\""
                ],
                "test-php": [
                    "@composer install",
                    "@composer phpunit"
                ],
                "build-development": [
                    "Composer\\Config::disableProcessTimeout",
                    "pnpm run build"
                ],
                "build-production": [
                    "Composer\\Config::disableProcessTimeout",
                    "NODE_ENV=production pnpm run build"
                ],
                "watch": [
                    "Composer\\Config::disableProcessTimeout",
                    "pnpm run watch"
                ]
            },
            "license": [
                "GPL-2.0-or-later"
            ],
            "description": "WP Admin page with information and configuration shared among all Jetpack stand-alone plugins",
            "transport-options": {
                "monorepo": true,
                "relative": true
            }
        },
        {
            "name": "automattic/jetpack-options",
            "version": "dev-master",
            "dist": {
                "type": "path",
                "url": "../../packages/options",
                "reference": "f28127b14d488befa2f6375dc737286a1c1fed89"
            },
            "require": {
                "automattic/jetpack-constants": "^1.6"
            },
            "require-dev": {
                "automattic/jetpack-changelogger": "^3.0",
                "yoast/phpunit-polyfills": "1.0.2"
            },
            "type": "jetpack-library",
            "extra": {
                "autotagger": true,
                "mirror-repo": "Automattic/jetpack-options",
                "changelogger": {
                    "link-template": "https://github.com/Automattic/jetpack-options/compare/v${old}...v${new}"
                },
                "branch-alias": {
                    "dev-master": "1.14.x-dev"
                }
            },
            "autoload": {
                "classmap": [
                    "legacy"
                ]
            },
            "license": [
                "GPL-2.0-or-later"
            ],
            "description": "A wrapper for wp-options to manage specific Jetpack options.",
            "transport-options": {
                "monorepo": true,
                "relative": true
            }
        },
        {
            "name": "automattic/jetpack-partner",
            "version": "dev-master",
            "dist": {
                "type": "path",
                "url": "../../packages/partner",
                "reference": "bc87263ca3cb668f498b15dc7a61e7d84c147a34"
            },
            "require-dev": {
                "automattic/jetpack-changelogger": "^3.0",
                "automattic/jetpack-options": "^1.14",
                "automattic/wordbless": "@dev",
                "brain/monkey": "2.6.1",
                "yoast/phpunit-polyfills": "1.0.2"
            },
            "type": "jetpack-library",
            "extra": {
                "autotagger": true,
                "mirror-repo": "Automattic/jetpack-partner",
                "changelogger": {
                    "link-template": "https://github.com/Automattic/jetpack-partner/compare/v${old}...v${new}"
                },
                "branch-alias": {
                    "dev-master": "1.6.x-dev"
                }
            },
            "autoload": {
                "classmap": [
                    "src/"
                ]
            },
            "scripts": {
                "phpunit": [
                    "./vendor/phpunit/phpunit/phpunit --colors=always"
                ],
                "post-update-cmd": [
                    "php -r \"copy('vendor/automattic/wordbless/src/dbless-wpdb.php', 'wordpress/wp-content/db.php');\""
                ],
                "test-coverage": [
                    "@composer update",
                    "phpdbg -d memory_limit=2048M -d max_execution_time=900 -qrr ./vendor/bin/phpunit --coverage-clover \"$COVERAGE_DIR/clover.xml\""
                ],
                "test-php": [
                    "@composer update",
                    "@composer phpunit"
                ]
            },
            "license": [
                "GPL-2.0-or-later"
            ],
            "description": "Support functions for Jetpack hosting partners.",
            "transport-options": {
                "monorepo": true,
                "relative": true
            }
        },
        {
            "name": "automattic/jetpack-password-checker",
            "version": "dev-master",
            "dist": {
                "type": "path",
                "url": "../../packages/password-checker",
                "reference": "0646cf50f4b435ad94dff4fd547a654021f5cc3b"
            },
            "require-dev": {
                "automattic/jetpack-changelogger": "^3.0",
                "automattic/wordbless": "@dev",
                "yoast/phpunit-polyfills": "1.0.2"
            },
            "type": "jetpack-library",
            "extra": {
                "autotagger": true,
                "mirror-repo": "Automattic/jetpack-password-checker",
                "changelogger": {
                    "link-template": "https://github.com/Automattic/jetpack-password-checker/compare/v${old}...v${new}"
                },
                "branch-alias": {
                    "dev-master": "0.1.x-dev"
                }
            },
            "autoload": {
                "classmap": [
                    "src/"
                ]
            },
            "scripts": {
                "phpunit": [
                    "./vendor/phpunit/phpunit/phpunit --colors=always"
                ],
                "test-coverage": [
                    "@composer update",
                    "phpdbg -d memory_limit=2048M -d max_execution_time=900 -qrr ./vendor/bin/phpunit --coverage-clover \"$COVERAGE_DIR/clover.xml\""
                ],
                "test-php": [
                    "@composer update",
                    "@composer phpunit"
                ],
                "post-update-cmd": [
                    "php -r \"copy('vendor/automattic/wordbless/src/dbless-wpdb.php', 'wordpress/wp-content/db.php');\""
                ]
            },
            "license": [
                "GPL-2.0-or-later"
            ],
            "description": "Password Checker.",
            "transport-options": {
                "monorepo": true,
                "relative": true
            }
        },
        {
            "name": "automattic/jetpack-redirect",
            "version": "dev-master",
            "dist": {
                "type": "path",
                "url": "../../packages/redirect",
                "reference": "f5b3b17f86739013e31061d4a7b3ed86bc2fedb0"
            },
            "require": {
                "automattic/jetpack-status": "^1.9"
            },
            "require-dev": {
                "automattic/jetpack-changelogger": "^3.0",
                "brain/monkey": "2.6.1",
                "yoast/phpunit-polyfills": "1.0.2"
            },
            "type": "jetpack-library",
            "extra": {
                "autotagger": true,
                "mirror-repo": "Automattic/jetpack-redirect",
                "changelogger": {
                    "link-template": "https://github.com/Automattic/jetpack-redirect/compare/v${old}...v${new}"
                },
                "branch-alias": {
                    "dev-master": "1.7.x-dev"
                }
            },
            "autoload": {
                "classmap": [
                    "src/"
                ]
            },
            "scripts": {
                "phpunit": [
                    "./vendor/phpunit/phpunit/phpunit --colors=always"
                ],
                "test-coverage": [
                    "@composer update",
                    "phpdbg -d memory_limit=2048M -d max_execution_time=900 -qrr ./vendor/bin/phpunit --coverage-clover \"$COVERAGE_DIR/clover.xml\""
                ],
                "test-php": [
                    "@composer update",
                    "@composer phpunit"
                ]
            },
            "license": [
                "GPL-2.0-or-later"
            ],
            "description": "Utilities to build URLs to the jetpack.com/redirect/ service",
            "transport-options": {
                "monorepo": true,
                "relative": true
            }
        },
        {
            "name": "automattic/jetpack-roles",
            "version": "dev-master",
            "dist": {
                "type": "path",
                "url": "../../packages/roles",
                "reference": "b9f9dc04a1989cead8ced1d8e49dc011dfc6edbc"
            },
            "require-dev": {
                "automattic/jetpack-changelogger": "^3.0",
                "brain/monkey": "2.6.1",
                "yoast/phpunit-polyfills": "1.0.2"
            },
            "type": "jetpack-library",
            "extra": {
                "autotagger": true,
                "mirror-repo": "Automattic/jetpack-roles",
                "changelogger": {
                    "link-template": "https://github.com/Automattic/jetpack-roles/compare/v${old}...v${new}"
                },
                "branch-alias": {
                    "dev-master": "1.4.x-dev"
                }
            },
            "autoload": {
                "classmap": [
                    "src/"
                ]
            },
            "scripts": {
                "phpunit": [
                    "./vendor/phpunit/phpunit/phpunit --colors=always"
                ],
                "test-coverage": [
                    "@composer update",
                    "phpdbg -d memory_limit=2048M -d max_execution_time=900 -qrr ./vendor/bin/phpunit --coverage-clover \"$COVERAGE_DIR/clover.xml\""
                ],
                "test-php": [
                    "@composer update",
                    "@composer phpunit"
                ]
            },
            "license": [
                "GPL-2.0-or-later"
            ],
            "description": "Utilities, related with user roles and capabilities.",
            "transport-options": {
                "monorepo": true,
                "relative": true
            }
        },
        {
            "name": "automattic/jetpack-search",
            "version": "dev-master",
            "dist": {
                "type": "path",
                "url": "../../packages/search",
                "reference": "d668d7b616f58ed0a6aa92c2d0e36a28eaa0f7e2"
            },
            "require": {
                "automattic/jetpack-assets": "^1.14",
                "automattic/jetpack-connection": "^1.33",
                "automattic/jetpack-constants": "^1.6",
                "automattic/jetpack-options": "^1.14",
                "automattic/jetpack-status": "^1.9",
                "automattic/jetpack-tracking": "^1.13"
            },
            "require-dev": {
                "automattic/jetpack-changelogger": "^3.0",
                "automattic/wordbless": "0.3.1",
                "yoast/phpunit-polyfills": "1.0.2"
            },
            "type": "jetpack-library",
            "extra": {
                "autotagger": true,
                "mirror-repo": "Automattic/jetpack-search",
                "changelogger": {
                    "link-template": "https://github.com/Automattic/jetpack-search/compare/v${old}...v${new}"
                },
                "branch-alias": {
                    "dev-master": "0.4.x-dev"
                }
            },
            "autoload": {
                "classmap": [
                    "src/"
                ]
            },
            "scripts": {
                "build": [
                    "Composer\\Config::disableProcessTimeout",
                    "pnpm run build"
                ],
                "build-development": [
                    "Composer\\Config::disableProcessTimeout",
                    "pnpm run build-development"
                ],
                "build-production": [
                    "Composer\\Config::disableProcessTimeout",
                    "pnpm run build-production"
                ],
                "phpunit": [
                    "./vendor/phpunit/phpunit/phpunit --colors=always"
                ],
                "test-coverage": [
                    "@composer install",
                    "phpdbg -d memory_limit=2048M -d max_execution_time=900 -qrr ./vendor/bin/phpunit --coverage-clover \"$COVERAGE_DIR/clover.xml\""
                ],
                "test-php": [
                    "@composer install",
                    "@composer phpunit"
                ],
                "post-update-cmd": [
                    "php -r \"copy('vendor/automattic/wordbless/src/dbless-wpdb.php', 'wordpress/wp-content/db.php');\""
                ]
            },
            "license": [
                "GPL-2.0-or-later"
            ],
            "description": "Tools to assist with enabling cloud search for Jetpack sites.",
            "transport-options": {
                "monorepo": true,
                "relative": true
            }
        },
        {
            "name": "automattic/jetpack-status",
            "version": "dev-master",
            "dist": {
                "type": "path",
                "url": "../../packages/status",
                "reference": "5b06759038ff6bb74f330f1eb5ec09a643574242"
            },
            "require": {
                "automattic/jetpack-constants": "^1.6"
            },
            "require-dev": {
                "automattic/jetpack-changelogger": "^3.0",
                "brain/monkey": "2.6.1",
                "yoast/phpunit-polyfills": "1.0.2"
            },
            "type": "jetpack-library",
            "extra": {
                "autotagger": true,
                "mirror-repo": "Automattic/jetpack-status",
                "changelogger": {
                    "link-template": "https://github.com/Automattic/jetpack-status/compare/v${old}...v${new}"
                },
                "branch-alias": {
                    "dev-master": "1.9.x-dev"
                }
            },
            "autoload": {
                "classmap": [
                    "src/"
                ]
            },
            "scripts": {
                "phpunit": [
                    "./vendor/phpunit/phpunit/phpunit --colors=always"
                ],
                "test-coverage": [
                    "@composer update",
                    "phpdbg -d memory_limit=2048M -d max_execution_time=900 -qrr ./vendor/bin/phpunit --coverage-clover \"$COVERAGE_DIR/clover.xml\""
                ],
                "test-php": [
                    "@composer update",
                    "@composer phpunit"
                ]
            },
            "license": [
                "GPL-2.0-or-later"
            ],
            "description": "Used to retrieve information about the current status of Jetpack and the site overall.",
            "transport-options": {
                "monorepo": true,
                "relative": true
            }
        },
        {
            "name": "automattic/jetpack-sync",
            "version": "dev-master",
            "dist": {
                "type": "path",
                "url": "../../packages/sync",
                "reference": "643bc80828a9140df5b925742fd97d9b0fb84428"
            },
            "require": {
                "automattic/jetpack-connection": "^1.33",
                "automattic/jetpack-constants": "^1.6",
                "automattic/jetpack-heartbeat": "^1.3",
                "automattic/jetpack-identity-crisis": "^0.5",
                "automattic/jetpack-options": "^1.14",
                "automattic/jetpack-password-checker": "^0.1",
                "automattic/jetpack-roles": "^1.4",
                "automattic/jetpack-status": "^1.9"
            },
            "require-dev": {
                "automattic/jetpack-changelogger": "^3.0",
                "automattic/wordbless": "@dev",
                "yoast/phpunit-polyfills": "1.0.2"
            },
            "type": "jetpack-library",
            "extra": {
                "autotagger": true,
                "mirror-repo": "Automattic/jetpack-sync",
                "version-constants": {
                    "::PACKAGE_VERSION": "src/class-package-version.php"
                },
                "changelogger": {
                    "link-template": "https://github.com/Automattic/jetpack-sync/compare/v${old}...v${new}"
                },
                "branch-alias": {
                    "dev-master": "1.27.x-dev"
                }
            },
            "autoload": {
                "classmap": [
                    "src/"
                ]
            },
            "scripts": {
                "phpunit": [
                    "./vendor/phpunit/phpunit/phpunit --colors=always"
                ],
                "test-coverage": [
                    "@composer install",
                    "phpdbg -d memory_limit=2048M -d max_execution_time=900 -qrr ./vendor/bin/phpunit --coverage-clover \"$COVERAGE_DIR/clover.xml\""
                ],
                "test-php": [
                    "@composer install",
                    "@composer phpunit"
                ],
                "post-update-cmd": [
                    "php -r \"copy('vendor/automattic/wordbless/src/dbless-wpdb.php', 'wordpress/wp-content/db.php');\""
                ]
            },
            "license": [
                "GPL-2.0-or-later"
            ],
            "description": "Everything needed to allow syncing to the WP.com infrastructure.",
            "transport-options": {
                "monorepo": true,
                "relative": true
            }
        },
        {
            "name": "automattic/jetpack-terms-of-service",
            "version": "dev-master",
            "dist": {
                "type": "path",
                "url": "../../packages/terms-of-service",
                "reference": "db81cc4045245eb03c85a2a6efe7dcdfde4be0ea"
            },
            "require": {
                "automattic/jetpack-options": "^1.14",
                "automattic/jetpack-status": "^1.9"
            },
            "require-dev": {
                "automattic/jetpack-changelogger": "^3.0",
                "brain/monkey": "2.6.1",
                "yoast/phpunit-polyfills": "1.0.2"
            },
            "type": "jetpack-library",
            "extra": {
                "autotagger": true,
                "mirror-repo": "Automattic/jetpack-terms-of-service",
                "changelogger": {
                    "link-template": "https://github.com/Automattic/jetpack-terms-of-service/compare/v${old}...v${new}"
                },
                "branch-alias": {
                    "dev-master": "1.9.x-dev"
                }
            },
            "autoload": {
                "classmap": [
                    "src/"
                ]
            },
            "scripts": {
                "phpunit": [
                    "./vendor/phpunit/phpunit/phpunit --colors=always"
                ],
                "test-coverage": [
                    "@composer update",
                    "phpdbg -d memory_limit=2048M -d max_execution_time=900 -qrr ./vendor/bin/phpunit --coverage-clover \"$COVERAGE_DIR/clover.xml\""
                ],
                "test-php": [
                    "@composer update",
                    "@composer phpunit"
                ]
            },
            "license": [
                "GPL-2.0-or-later"
            ],
            "description": "Everything need to manage the terms of service state",
            "transport-options": {
                "monorepo": true,
                "relative": true
            }
        },
        {
            "name": "automattic/jetpack-tracking",
            "version": "dev-master",
            "dist": {
                "type": "path",
                "url": "../../packages/tracking",
                "reference": "f727a1f82029f200bf7d4b4b63b080963edda25e"
            },
            "require": {
                "automattic/jetpack-assets": "^1.15",
                "automattic/jetpack-options": "^1.14",
                "automattic/jetpack-status": "^1.9",
                "automattic/jetpack-terms-of-service": "^1.9"
            },
            "require-dev": {
                "automattic/jetpack-changelogger": "^3.0",
                "brain/monkey": "2.6.1",
                "yoast/phpunit-polyfills": "1.0.2"
            },
            "type": "jetpack-library",
            "extra": {
                "autotagger": true,
                "mirror-repo": "Automattic/jetpack-tracking",
                "changelogger": {
                    "link-template": "https://github.com/Automattic/jetpack-tracking/compare/v${old}...v${new}"
                },
                "branch-alias": {
                    "dev-master": "1.13.x-dev"
                }
            },
            "autoload": {
                "classmap": [
                    "legacy",
                    "src/"
                ]
            },
            "scripts": {
                "phpunit": [
                    "./vendor/phpunit/phpunit/phpunit --colors=always"
                ],
                "test-coverage": [
                    "@composer update",
                    "phpdbg -d memory_limit=2048M -d max_execution_time=900 -qrr ./vendor/bin/phpunit --coverage-clover \"$COVERAGE_DIR/clover.xml\""
                ],
                "test-php": [
                    "@composer update",
                    "@composer phpunit"
                ]
            },
            "license": [
                "GPL-2.0-or-later"
            ],
            "description": "Tracking for Jetpack",
            "transport-options": {
                "monorepo": true,
                "relative": true
            }
        },
        {
            "name": "nojimage/twitter-text-php",
            "version": "v3.1.2",
            "source": {
                "type": "git",
                "url": "https://github.com/nojimage/twitter-text-php.git",
                "reference": "979bcf6a92d543b61588c7c0c0a87d0eb473d8f6"
            },
            "dist": {
                "type": "zip",
                "url": "https://api.github.com/repos/nojimage/twitter-text-php/zipball/979bcf6a92d543b61588c7c0c0a87d0eb473d8f6",
                "reference": "979bcf6a92d543b61588c7c0c0a87d0eb473d8f6",
                "shasum": ""
            },
            "require": {
                "ext-intl": "*",
                "ext-mbstring": "*",
                "php": ">=5.3.3"
            },
            "require-dev": {
                "ext-json": "*",
                "phpunit/phpunit": "4.8.*|5.7.*|6.5.*",
                "symfony/yaml": "^2.6.0|^3.4.0|^4.4.0|^5.0.0",
                "twitter/twitter-text": "^3.0.0"
            },
            "type": "library",
            "autoload": {
                "psr-0": {
                    "Twitter\\Text\\": "lib/"
                }
            },
            "notification-url": "https://packagist.org/downloads/",
            "license": [
                "Apache-2.0"
            ],
            "authors": [
                {
                    "name": "Matt Sanford",
                    "email": "matt@mzsanford.com",
                    "homepage": "http://mzsanford.com"
                },
                {
                    "name": "Mike Cochrane",
                    "email": "mikec@mikenz.geek.nz",
                    "homepage": "http://mikenz.geek.nz"
                },
                {
                    "name": "Nick Pope",
                    "email": "git@nickpope.me.uk",
                    "homepage": "http://www.nickpope.me.uk"
                },
                {
                    "name": "Takashi Nojima",
                    "homepage": "http://php-tips.com"
                }
            ],
            "description": "A library of PHP classes that provide auto-linking and extraction of usernames, lists, hashtags and URLs from tweets.",
            "homepage": "https://github.com/nojimage/twitter-text-php",
            "keywords": [
                "autolink",
                "extract",
                "text",
                "twitter"
            ],
            "support": {
                "issues": "https://github.com/nojimage/twitter-text-php/issues",
                "source": "https://github.com/nojimage/twitter-text-php/tree/v3.1.2"
            },
            "time": "2021-03-18T11:38:53+00:00"
        }
    ],
    "packages-dev": [
        {
            "name": "antecedent/patchwork",
            "version": "2.1.17",
            "source": {
                "type": "git",
                "url": "https://github.com/antecedent/patchwork.git",
                "reference": "df5aba175a44c2996ced4edf8ec9f9081b5348c0"
            },
            "dist": {
                "type": "zip",
                "url": "https://api.github.com/repos/antecedent/patchwork/zipball/df5aba175a44c2996ced4edf8ec9f9081b5348c0",
                "reference": "df5aba175a44c2996ced4edf8ec9f9081b5348c0",
                "shasum": ""
            },
            "require": {
                "php": ">=5.4.0"
            },
            "require-dev": {
                "phpunit/phpunit": ">=4"
            },
            "type": "library",
            "notification-url": "https://packagist.org/downloads/",
            "license": [
                "MIT"
            ],
            "authors": [
                {
                    "name": "Ignas Rudaitis",
                    "email": "ignas.rudaitis@gmail.com"
                }
            ],
            "description": "Method redefinition (monkey-patching) functionality for PHP.",
            "homepage": "http://patchwork2.org/",
            "keywords": [
                "aop",
                "aspect",
                "interception",
                "monkeypatching",
                "redefinition",
                "runkit",
                "testing"
            ],
            "support": {
                "issues": "https://github.com/antecedent/patchwork/issues",
                "source": "https://github.com/antecedent/patchwork/tree/2.1.17"
            },
            "time": "2021-10-21T14:22:43+00:00"
        },
        {
            "name": "automattic/jetpack-changelogger",
            "version": "dev-master",
            "dist": {
                "type": "path",
                "url": "../../packages/changelogger",
                "reference": "d219e673c8cb1b6b9ce85dac0f6df570a2af4af8"
            },
            "require": {
                "php": ">=5.6",
                "symfony/console": "^3.4 | ^5.2",
                "symfony/process": "^3.4 | ^5.2",
                "wikimedia/at-ease": "^1.2 | ^2.0"
            },
            "require-dev": {
                "wikimedia/testing-access-wrapper": "^1.0 | ^2.0",
                "yoast/phpunit-polyfills": "1.0.2"
            },
            "bin": [
                "bin/changelogger"
            ],
            "type": "project",
            "extra": {
                "autotagger": true,
                "branch-alias": {
                    "dev-master": "3.0.x-dev"
                },
                "mirror-repo": "Automattic/jetpack-changelogger",
                "version-constants": {
                    "::VERSION": "src/Application.php"
                },
                "changelogger": {
                    "link-template": "https://github.com/Automattic/jetpack-changelogger/compare/${old}...${new}"
                }
            },
            "autoload": {
                "psr-4": {
                    "Automattic\\Jetpack\\Changelogger\\": "src",
                    "Automattic\\Jetpack\\Changelog\\": "lib"
                }
            },
            "autoload-dev": {
                "psr-4": {
                    "Automattic\\Jetpack\\Changelogger\\Tests\\": "tests/php/includes/src",
                    "Automattic\\Jetpack\\Changelog\\Tests\\": "tests/php/includes/lib"
                }
            },
            "scripts": {
                "phpunit": [
                    "./vendor/phpunit/phpunit/phpunit --colors=always"
                ],
                "test-coverage": [
                    "@composer update",
                    "phpdbg -d memory_limit=2048M -d max_execution_time=900 -qrr ./vendor/bin/phpunit --coverage-clover \"$COVERAGE_DIR/clover.xml\""
                ],
                "test-php": [
                    "@composer update",
                    "@composer phpunit"
                ],
                "post-install-cmd": [
                    "[ -e vendor/bin/changelogger ] || { cd vendor/bin && ln -s ../../bin/changelogger; }"
                ],
                "post-update-cmd": [
                    "[ -e vendor/bin/changelogger ] || { cd vendor/bin && ln -s ../../bin/changelogger; }"
                ]
            },
            "license": [
                "GPL-2.0-or-later"
            ],
            "description": "Jetpack Changelogger tool. Allows for managing changelogs by dropping change files into a changelog directory with each PR.",
            "transport-options": {
                "monorepo": true,
                "relative": true
            }
        },
        {
            "name": "doctrine/instantiator",
            "version": "1.4.0",
            "source": {
                "type": "git",
                "url": "https://github.com/doctrine/instantiator.git",
                "reference": "d56bf6102915de5702778fe20f2de3b2fe570b5b"
            },
            "dist": {
                "type": "zip",
                "url": "https://api.github.com/repos/doctrine/instantiator/zipball/d56bf6102915de5702778fe20f2de3b2fe570b5b",
                "reference": "d56bf6102915de5702778fe20f2de3b2fe570b5b",
                "shasum": ""
            },
            "require": {
                "php": "^7.1 || ^8.0"
            },
            "require-dev": {
                "doctrine/coding-standard": "^8.0",
                "ext-pdo": "*",
                "ext-phar": "*",
                "phpbench/phpbench": "^0.13 || 1.0.0-alpha2",
                "phpstan/phpstan": "^0.12",
                "phpstan/phpstan-phpunit": "^0.12",
                "phpunit/phpunit": "^7.0 || ^8.0 || ^9.0"
            },
            "type": "library",
            "autoload": {
                "psr-4": {
                    "Doctrine\\Instantiator\\": "src/Doctrine/Instantiator/"
                }
            },
            "notification-url": "https://packagist.org/downloads/",
            "license": [
                "MIT"
            ],
            "authors": [
                {
                    "name": "Marco Pivetta",
                    "email": "ocramius@gmail.com",
                    "homepage": "https://ocramius.github.io/"
                }
            ],
            "description": "A small, lightweight utility to instantiate objects in PHP without invoking their constructors",
            "homepage": "https://www.doctrine-project.org/projects/instantiator.html",
            "keywords": [
                "constructor",
                "instantiate"
            ],
            "support": {
                "issues": "https://github.com/doctrine/instantiator/issues",
                "source": "https://github.com/doctrine/instantiator/tree/1.4.0"
            },
            "funding": [
                {
                    "url": "https://www.doctrine-project.org/sponsorship.html",
                    "type": "custom"
                },
                {
                    "url": "https://www.patreon.com/phpdoctrine",
                    "type": "patreon"
                },
                {
                    "url": "https://tidelift.com/funding/github/packagist/doctrine%2Finstantiator",
                    "type": "tidelift"
                }
            ],
            "time": "2020-11-10T18:47:58+00:00"
        },
        {
            "name": "johnkary/phpunit-speedtrap",
            "version": "v4.0.0",
            "source": {
                "type": "git",
                "url": "https://github.com/johnkary/phpunit-speedtrap.git",
                "reference": "5f9b160eac87e975f1c6ca9faee5125f0616fba3"
            },
            "dist": {
                "type": "zip",
                "url": "https://api.github.com/repos/johnkary/phpunit-speedtrap/zipball/5f9b160eac87e975f1c6ca9faee5125f0616fba3",
                "reference": "5f9b160eac87e975f1c6ca9faee5125f0616fba3",
                "shasum": ""
            },
            "require": {
                "php": ">=7.1",
                "phpunit/phpunit": "^7.0 || ^8.0 || ^9.0"
            },
            "type": "library",
            "extra": {
                "branch-alias": {
                    "dev-master": "4.0-dev"
                }
            },
            "autoload": {
                "psr-4": {
                    "JohnKary\\PHPUnit\\Listener\\": "src/"
                }
            },
            "notification-url": "https://packagist.org/downloads/",
            "license": [
                "MIT"
            ],
            "authors": [
                {
                    "name": "John Kary",
                    "email": "john@johnkary.net"
                }
            ],
            "description": "Find and report on slow tests in your PHPUnit test suite",
            "homepage": "https://github.com/johnkary/phpunit-speedtrap",
            "keywords": [
                "phpunit",
                "profile",
                "slow"
            ],
            "support": {
                "issues": "https://github.com/johnkary/phpunit-speedtrap/issues",
                "source": "https://github.com/johnkary/phpunit-speedtrap/tree/v4.0.0"
            },
            "time": "2021-05-03T02:37:05+00:00"
        },
        {
            "name": "myclabs/deep-copy",
            "version": "1.10.2",
            "source": {
                "type": "git",
                "url": "https://github.com/myclabs/DeepCopy.git",
                "reference": "776f831124e9c62e1a2c601ecc52e776d8bb7220"
            },
            "dist": {
                "type": "zip",
                "url": "https://api.github.com/repos/myclabs/DeepCopy/zipball/776f831124e9c62e1a2c601ecc52e776d8bb7220",
                "reference": "776f831124e9c62e1a2c601ecc52e776d8bb7220",
                "shasum": ""
            },
            "require": {
                "php": "^7.1 || ^8.0"
            },
            "replace": {
                "myclabs/deep-copy": "self.version"
            },
            "require-dev": {
                "doctrine/collections": "^1.0",
                "doctrine/common": "^2.6",
                "phpunit/phpunit": "^7.1"
            },
            "type": "library",
            "autoload": {
                "psr-4": {
                    "DeepCopy\\": "src/DeepCopy/"
                },
                "files": [
                    "src/DeepCopy/deep_copy.php"
                ]
            },
            "notification-url": "https://packagist.org/downloads/",
            "license": [
                "MIT"
            ],
            "description": "Create deep copies (clones) of your objects",
            "keywords": [
                "clone",
                "copy",
                "duplicate",
                "object",
                "object graph"
            ],
            "support": {
                "issues": "https://github.com/myclabs/DeepCopy/issues",
                "source": "https://github.com/myclabs/DeepCopy/tree/1.10.2"
            },
            "funding": [
                {
                    "url": "https://tidelift.com/funding/github/packagist/myclabs/deep-copy",
                    "type": "tidelift"
                }
            ],
            "time": "2020-11-13T09:40:50+00:00"
        },
        {
            "name": "nikic/php-parser",
            "version": "v4.13.2",
            "source": {
                "type": "git",
                "url": "https://github.com/nikic/PHP-Parser.git",
                "reference": "210577fe3cf7badcc5814d99455df46564f3c077"
            },
            "dist": {
                "type": "zip",
                "url": "https://api.github.com/repos/nikic/PHP-Parser/zipball/210577fe3cf7badcc5814d99455df46564f3c077",
                "reference": "210577fe3cf7badcc5814d99455df46564f3c077",
                "shasum": ""
            },
            "require": {
                "ext-tokenizer": "*",
                "php": ">=7.0"
            },
            "require-dev": {
                "ircmaxell/php-yacc": "^0.0.7",
                "phpunit/phpunit": "^6.5 || ^7.0 || ^8.0 || ^9.0"
            },
            "bin": [
                "bin/php-parse"
            ],
            "type": "library",
            "extra": {
                "branch-alias": {
                    "dev-master": "4.9-dev"
                }
            },
            "autoload": {
                "psr-4": {
                    "PhpParser\\": "lib/PhpParser"
                }
            },
            "notification-url": "https://packagist.org/downloads/",
            "license": [
                "BSD-3-Clause"
            ],
            "authors": [
                {
                    "name": "Nikita Popov"
                }
            ],
            "description": "A PHP parser written in PHP",
            "keywords": [
                "parser",
                "php"
            ],
            "support": {
                "issues": "https://github.com/nikic/PHP-Parser/issues",
                "source": "https://github.com/nikic/PHP-Parser/tree/v4.13.2"
            },
            "time": "2021-11-30T19:35:32+00:00"
        },
        {
            "name": "phar-io/manifest",
            "version": "2.0.3",
            "source": {
                "type": "git",
                "url": "https://github.com/phar-io/manifest.git",
                "reference": "97803eca37d319dfa7826cc2437fc020857acb53"
            },
            "dist": {
                "type": "zip",
                "url": "https://api.github.com/repos/phar-io/manifest/zipball/97803eca37d319dfa7826cc2437fc020857acb53",
                "reference": "97803eca37d319dfa7826cc2437fc020857acb53",
                "shasum": ""
            },
            "require": {
                "ext-dom": "*",
                "ext-phar": "*",
                "ext-xmlwriter": "*",
                "phar-io/version": "^3.0.1",
                "php": "^7.2 || ^8.0"
            },
            "type": "library",
            "extra": {
                "branch-alias": {
                    "dev-master": "2.0.x-dev"
                }
            },
            "autoload": {
                "classmap": [
                    "src/"
                ]
            },
            "notification-url": "https://packagist.org/downloads/",
            "license": [
                "BSD-3-Clause"
            ],
            "authors": [
                {
                    "name": "Arne Blankerts",
                    "email": "arne@blankerts.de",
                    "role": "Developer"
                },
                {
                    "name": "Sebastian Heuer",
                    "email": "sebastian@phpeople.de",
                    "role": "Developer"
                },
                {
                    "name": "Sebastian Bergmann",
                    "email": "sebastian@phpunit.de",
                    "role": "Developer"
                }
            ],
            "description": "Component for reading phar.io manifest information from a PHP Archive (PHAR)",
            "support": {
                "issues": "https://github.com/phar-io/manifest/issues",
                "source": "https://github.com/phar-io/manifest/tree/2.0.3"
            },
            "time": "2021-07-20T11:28:43+00:00"
        },
        {
            "name": "phar-io/version",
            "version": "3.1.0",
            "source": {
                "type": "git",
                "url": "https://github.com/phar-io/version.git",
                "reference": "bae7c545bef187884426f042434e561ab1ddb182"
            },
            "dist": {
                "type": "zip",
                "url": "https://api.github.com/repos/phar-io/version/zipball/bae7c545bef187884426f042434e561ab1ddb182",
                "reference": "bae7c545bef187884426f042434e561ab1ddb182",
                "shasum": ""
            },
            "require": {
                "php": "^7.2 || ^8.0"
            },
            "type": "library",
            "autoload": {
                "classmap": [
                    "src/"
                ]
            },
            "notification-url": "https://packagist.org/downloads/",
            "license": [
                "BSD-3-Clause"
            ],
            "authors": [
                {
                    "name": "Arne Blankerts",
                    "email": "arne@blankerts.de",
                    "role": "Developer"
                },
                {
                    "name": "Sebastian Heuer",
                    "email": "sebastian@phpeople.de",
                    "role": "Developer"
                },
                {
                    "name": "Sebastian Bergmann",
                    "email": "sebastian@phpunit.de",
                    "role": "Developer"
                }
            ],
            "description": "Library for handling version information and constraints",
            "support": {
                "issues": "https://github.com/phar-io/version/issues",
                "source": "https://github.com/phar-io/version/tree/3.1.0"
            },
            "time": "2021-02-23T14:00:09+00:00"
        },
        {
            "name": "phpdocumentor/reflection-common",
            "version": "2.2.0",
            "source": {
                "type": "git",
                "url": "https://github.com/phpDocumentor/ReflectionCommon.git",
                "reference": "1d01c49d4ed62f25aa84a747ad35d5a16924662b"
            },
            "dist": {
                "type": "zip",
                "url": "https://api.github.com/repos/phpDocumentor/ReflectionCommon/zipball/1d01c49d4ed62f25aa84a747ad35d5a16924662b",
                "reference": "1d01c49d4ed62f25aa84a747ad35d5a16924662b",
                "shasum": ""
            },
            "require": {
                "php": "^7.2 || ^8.0"
            },
            "type": "library",
            "extra": {
                "branch-alias": {
                    "dev-2.x": "2.x-dev"
                }
            },
            "autoload": {
                "psr-4": {
                    "phpDocumentor\\Reflection\\": "src/"
                }
            },
            "notification-url": "https://packagist.org/downloads/",
            "license": [
                "MIT"
            ],
            "authors": [
                {
                    "name": "Jaap van Otterdijk",
                    "email": "opensource@ijaap.nl"
                }
            ],
            "description": "Common reflection classes used by phpdocumentor to reflect the code structure",
            "homepage": "http://www.phpdoc.org",
            "keywords": [
                "FQSEN",
                "phpDocumentor",
                "phpdoc",
                "reflection",
                "static analysis"
            ],
            "support": {
                "issues": "https://github.com/phpDocumentor/ReflectionCommon/issues",
                "source": "https://github.com/phpDocumentor/ReflectionCommon/tree/2.x"
            },
            "time": "2020-06-27T09:03:43+00:00"
        },
        {
            "name": "phpdocumentor/reflection-docblock",
            "version": "5.3.0",
            "source": {
                "type": "git",
                "url": "https://github.com/phpDocumentor/ReflectionDocBlock.git",
                "reference": "622548b623e81ca6d78b721c5e029f4ce664f170"
            },
            "dist": {
                "type": "zip",
                "url": "https://api.github.com/repos/phpDocumentor/ReflectionDocBlock/zipball/622548b623e81ca6d78b721c5e029f4ce664f170",
                "reference": "622548b623e81ca6d78b721c5e029f4ce664f170",
                "shasum": ""
            },
            "require": {
                "ext-filter": "*",
                "php": "^7.2 || ^8.0",
                "phpdocumentor/reflection-common": "^2.2",
                "phpdocumentor/type-resolver": "^1.3",
                "webmozart/assert": "^1.9.1"
            },
            "require-dev": {
                "mockery/mockery": "~1.3.2",
                "psalm/phar": "^4.8"
            },
            "type": "library",
            "extra": {
                "branch-alias": {
                    "dev-master": "5.x-dev"
                }
            },
            "autoload": {
                "psr-4": {
                    "phpDocumentor\\Reflection\\": "src"
                }
            },
            "notification-url": "https://packagist.org/downloads/",
            "license": [
                "MIT"
            ],
            "authors": [
                {
                    "name": "Mike van Riel",
                    "email": "me@mikevanriel.com"
                },
                {
                    "name": "Jaap van Otterdijk",
                    "email": "account@ijaap.nl"
                }
            ],
            "description": "With this component, a library can provide support for annotations via DocBlocks or otherwise retrieve information that is embedded in a DocBlock.",
            "support": {
                "issues": "https://github.com/phpDocumentor/ReflectionDocBlock/issues",
                "source": "https://github.com/phpDocumentor/ReflectionDocBlock/tree/5.3.0"
            },
            "time": "2021-10-19T17:43:47+00:00"
        },
        {
            "name": "phpdocumentor/type-resolver",
            "version": "1.5.1",
            "source": {
                "type": "git",
                "url": "https://github.com/phpDocumentor/TypeResolver.git",
                "reference": "a12f7e301eb7258bb68acd89d4aefa05c2906cae"
            },
            "dist": {
                "type": "zip",
                "url": "https://api.github.com/repos/phpDocumentor/TypeResolver/zipball/a12f7e301eb7258bb68acd89d4aefa05c2906cae",
                "reference": "a12f7e301eb7258bb68acd89d4aefa05c2906cae",
                "shasum": ""
            },
            "require": {
                "php": "^7.2 || ^8.0",
                "phpdocumentor/reflection-common": "^2.0"
            },
            "require-dev": {
                "ext-tokenizer": "*",
                "psalm/phar": "^4.8"
            },
            "type": "library",
            "extra": {
                "branch-alias": {
                    "dev-1.x": "1.x-dev"
                }
            },
            "autoload": {
                "psr-4": {
                    "phpDocumentor\\Reflection\\": "src"
                }
            },
            "notification-url": "https://packagist.org/downloads/",
            "license": [
                "MIT"
            ],
            "authors": [
                {
                    "name": "Mike van Riel",
                    "email": "me@mikevanriel.com"
                }
            ],
            "description": "A PSR-5 based resolver of Class names, Types and Structural Element Names",
            "support": {
                "issues": "https://github.com/phpDocumentor/TypeResolver/issues",
                "source": "https://github.com/phpDocumentor/TypeResolver/tree/1.5.1"
            },
            "time": "2021-10-02T14:08:47+00:00"
        },
        {
            "name": "phpspec/prophecy",
            "version": "v1.15.0",
            "source": {
                "type": "git",
                "url": "https://github.com/phpspec/prophecy.git",
                "reference": "bbcd7380b0ebf3961ee21409db7b38bc31d69a13"
            },
            "dist": {
                "type": "zip",
                "url": "https://api.github.com/repos/phpspec/prophecy/zipball/bbcd7380b0ebf3961ee21409db7b38bc31d69a13",
                "reference": "bbcd7380b0ebf3961ee21409db7b38bc31d69a13",
                "shasum": ""
            },
            "require": {
                "doctrine/instantiator": "^1.2",
                "php": "^7.2 || ~8.0, <8.2",
                "phpdocumentor/reflection-docblock": "^5.2",
                "sebastian/comparator": "^3.0 || ^4.0",
                "sebastian/recursion-context": "^3.0 || ^4.0"
            },
            "require-dev": {
                "phpspec/phpspec": "^6.0 || ^7.0",
                "phpunit/phpunit": "^8.0 || ^9.0"
            },
            "type": "library",
            "extra": {
                "branch-alias": {
                    "dev-master": "1.x-dev"
                }
            },
            "autoload": {
                "psr-4": {
                    "Prophecy\\": "src/Prophecy"
                }
            },
            "notification-url": "https://packagist.org/downloads/",
            "license": [
                "MIT"
            ],
            "authors": [
                {
                    "name": "Konstantin Kudryashov",
                    "email": "ever.zet@gmail.com",
                    "homepage": "http://everzet.com"
                },
                {
                    "name": "Marcello Duarte",
                    "email": "marcello.duarte@gmail.com"
                }
            ],
            "description": "Highly opinionated mocking framework for PHP 5.3+",
            "homepage": "https://github.com/phpspec/prophecy",
            "keywords": [
                "Double",
                "Dummy",
                "fake",
                "mock",
                "spy",
                "stub"
            ],
            "support": {
                "issues": "https://github.com/phpspec/prophecy/issues",
                "source": "https://github.com/phpspec/prophecy/tree/v1.15.0"
            },
            "time": "2021-12-08T12:19:24+00:00"
        },
        {
            "name": "phpunit/php-code-coverage",
            "version": "9.2.10",
            "source": {
                "type": "git",
                "url": "https://github.com/sebastianbergmann/php-code-coverage.git",
                "reference": "d5850aaf931743067f4bfc1ae4cbd06468400687"
            },
            "dist": {
                "type": "zip",
                "url": "https://api.github.com/repos/sebastianbergmann/php-code-coverage/zipball/d5850aaf931743067f4bfc1ae4cbd06468400687",
                "reference": "d5850aaf931743067f4bfc1ae4cbd06468400687",
                "shasum": ""
            },
            "require": {
                "ext-dom": "*",
                "ext-libxml": "*",
                "ext-xmlwriter": "*",
                "nikic/php-parser": "^4.13.0",
                "php": ">=7.3",
                "phpunit/php-file-iterator": "^3.0.3",
                "phpunit/php-text-template": "^2.0.2",
                "sebastian/code-unit-reverse-lookup": "^2.0.2",
                "sebastian/complexity": "^2.0",
                "sebastian/environment": "^5.1.2",
                "sebastian/lines-of-code": "^1.0.3",
                "sebastian/version": "^3.0.1",
                "theseer/tokenizer": "^1.2.0"
            },
            "require-dev": {
                "phpunit/phpunit": "^9.3"
            },
            "suggest": {
                "ext-pcov": "*",
                "ext-xdebug": "*"
            },
            "type": "library",
            "extra": {
                "branch-alias": {
                    "dev-master": "9.2-dev"
                }
            },
            "autoload": {
                "classmap": [
                    "src/"
                ]
            },
            "notification-url": "https://packagist.org/downloads/",
            "license": [
                "BSD-3-Clause"
            ],
            "authors": [
                {
                    "name": "Sebastian Bergmann",
                    "email": "sebastian@phpunit.de",
                    "role": "lead"
                }
            ],
            "description": "Library that provides collection, processing, and rendering functionality for PHP code coverage information.",
            "homepage": "https://github.com/sebastianbergmann/php-code-coverage",
            "keywords": [
                "coverage",
                "testing",
                "xunit"
            ],
            "support": {
                "issues": "https://github.com/sebastianbergmann/php-code-coverage/issues",
                "source": "https://github.com/sebastianbergmann/php-code-coverage/tree/9.2.10"
            },
            "funding": [
                {
                    "url": "https://github.com/sebastianbergmann",
                    "type": "github"
                }
            ],
            "time": "2021-12-05T09:12:13+00:00"
        },
        {
            "name": "phpunit/php-file-iterator",
            "version": "3.0.6",
            "source": {
                "type": "git",
                "url": "https://github.com/sebastianbergmann/php-file-iterator.git",
                "reference": "cf1c2e7c203ac650e352f4cc675a7021e7d1b3cf"
            },
            "dist": {
                "type": "zip",
                "url": "https://api.github.com/repos/sebastianbergmann/php-file-iterator/zipball/cf1c2e7c203ac650e352f4cc675a7021e7d1b3cf",
                "reference": "cf1c2e7c203ac650e352f4cc675a7021e7d1b3cf",
                "shasum": ""
            },
            "require": {
                "php": ">=7.3"
            },
            "require-dev": {
                "phpunit/phpunit": "^9.3"
            },
            "type": "library",
            "extra": {
                "branch-alias": {
                    "dev-master": "3.0-dev"
                }
            },
            "autoload": {
                "classmap": [
                    "src/"
                ]
            },
            "notification-url": "https://packagist.org/downloads/",
            "license": [
                "BSD-3-Clause"
            ],
            "authors": [
                {
                    "name": "Sebastian Bergmann",
                    "email": "sebastian@phpunit.de",
                    "role": "lead"
                }
            ],
            "description": "FilterIterator implementation that filters files based on a list of suffixes.",
            "homepage": "https://github.com/sebastianbergmann/php-file-iterator/",
            "keywords": [
                "filesystem",
                "iterator"
            ],
            "support": {
                "issues": "https://github.com/sebastianbergmann/php-file-iterator/issues",
                "source": "https://github.com/sebastianbergmann/php-file-iterator/tree/3.0.6"
            },
            "funding": [
                {
                    "url": "https://github.com/sebastianbergmann",
                    "type": "github"
                }
            ],
            "time": "2021-12-02T12:48:52+00:00"
        },
        {
            "name": "phpunit/php-invoker",
            "version": "3.1.1",
            "source": {
                "type": "git",
                "url": "https://github.com/sebastianbergmann/php-invoker.git",
                "reference": "5a10147d0aaf65b58940a0b72f71c9ac0423cc67"
            },
            "dist": {
                "type": "zip",
                "url": "https://api.github.com/repos/sebastianbergmann/php-invoker/zipball/5a10147d0aaf65b58940a0b72f71c9ac0423cc67",
                "reference": "5a10147d0aaf65b58940a0b72f71c9ac0423cc67",
                "shasum": ""
            },
            "require": {
                "php": ">=7.3"
            },
            "require-dev": {
                "ext-pcntl": "*",
                "phpunit/phpunit": "^9.3"
            },
            "suggest": {
                "ext-pcntl": "*"
            },
            "type": "library",
            "extra": {
                "branch-alias": {
                    "dev-master": "3.1-dev"
                }
            },
            "autoload": {
                "classmap": [
                    "src/"
                ]
            },
            "notification-url": "https://packagist.org/downloads/",
            "license": [
                "BSD-3-Clause"
            ],
            "authors": [
                {
                    "name": "Sebastian Bergmann",
                    "email": "sebastian@phpunit.de",
                    "role": "lead"
                }
            ],
            "description": "Invoke callables with a timeout",
            "homepage": "https://github.com/sebastianbergmann/php-invoker/",
            "keywords": [
                "process"
            ],
            "support": {
                "issues": "https://github.com/sebastianbergmann/php-invoker/issues",
                "source": "https://github.com/sebastianbergmann/php-invoker/tree/3.1.1"
            },
            "funding": [
                {
                    "url": "https://github.com/sebastianbergmann",
                    "type": "github"
                }
            ],
            "time": "2020-09-28T05:58:55+00:00"
        },
        {
            "name": "phpunit/php-text-template",
            "version": "2.0.4",
            "source": {
                "type": "git",
                "url": "https://github.com/sebastianbergmann/php-text-template.git",
                "reference": "5da5f67fc95621df9ff4c4e5a84d6a8a2acf7c28"
            },
            "dist": {
                "type": "zip",
                "url": "https://api.github.com/repos/sebastianbergmann/php-text-template/zipball/5da5f67fc95621df9ff4c4e5a84d6a8a2acf7c28",
                "reference": "5da5f67fc95621df9ff4c4e5a84d6a8a2acf7c28",
                "shasum": ""
            },
            "require": {
                "php": ">=7.3"
            },
            "require-dev": {
                "phpunit/phpunit": "^9.3"
            },
            "type": "library",
            "extra": {
                "branch-alias": {
                    "dev-master": "2.0-dev"
                }
            },
            "autoload": {
                "classmap": [
                    "src/"
                ]
            },
            "notification-url": "https://packagist.org/downloads/",
            "license": [
                "BSD-3-Clause"
            ],
            "authors": [
                {
                    "name": "Sebastian Bergmann",
                    "email": "sebastian@phpunit.de",
                    "role": "lead"
                }
            ],
            "description": "Simple template engine.",
            "homepage": "https://github.com/sebastianbergmann/php-text-template/",
            "keywords": [
                "template"
            ],
            "support": {
                "issues": "https://github.com/sebastianbergmann/php-text-template/issues",
                "source": "https://github.com/sebastianbergmann/php-text-template/tree/2.0.4"
            },
            "funding": [
                {
                    "url": "https://github.com/sebastianbergmann",
                    "type": "github"
                }
            ],
            "time": "2020-10-26T05:33:50+00:00"
        },
        {
            "name": "phpunit/php-timer",
            "version": "5.0.3",
            "source": {
                "type": "git",
                "url": "https://github.com/sebastianbergmann/php-timer.git",
                "reference": "5a63ce20ed1b5bf577850e2c4e87f4aa902afbd2"
            },
            "dist": {
                "type": "zip",
                "url": "https://api.github.com/repos/sebastianbergmann/php-timer/zipball/5a63ce20ed1b5bf577850e2c4e87f4aa902afbd2",
                "reference": "5a63ce20ed1b5bf577850e2c4e87f4aa902afbd2",
                "shasum": ""
            },
            "require": {
                "php": ">=7.3"
            },
            "require-dev": {
                "phpunit/phpunit": "^9.3"
            },
            "type": "library",
            "extra": {
                "branch-alias": {
                    "dev-master": "5.0-dev"
                }
            },
            "autoload": {
                "classmap": [
                    "src/"
                ]
            },
            "notification-url": "https://packagist.org/downloads/",
            "license": [
                "BSD-3-Clause"
            ],
            "authors": [
                {
                    "name": "Sebastian Bergmann",
                    "email": "sebastian@phpunit.de",
                    "role": "lead"
                }
            ],
            "description": "Utility class for timing",
            "homepage": "https://github.com/sebastianbergmann/php-timer/",
            "keywords": [
                "timer"
            ],
            "support": {
                "issues": "https://github.com/sebastianbergmann/php-timer/issues",
                "source": "https://github.com/sebastianbergmann/php-timer/tree/5.0.3"
            },
            "funding": [
                {
                    "url": "https://github.com/sebastianbergmann",
                    "type": "github"
                }
            ],
            "time": "2020-10-26T13:16:10+00:00"
        },
        {
            "name": "phpunit/phpunit",
            "version": "9.5.10",
            "source": {
                "type": "git",
                "url": "https://github.com/sebastianbergmann/phpunit.git",
                "reference": "c814a05837f2edb0d1471d6e3f4ab3501ca3899a"
            },
            "dist": {
                "type": "zip",
                "url": "https://api.github.com/repos/sebastianbergmann/phpunit/zipball/c814a05837f2edb0d1471d6e3f4ab3501ca3899a",
                "reference": "c814a05837f2edb0d1471d6e3f4ab3501ca3899a",
                "shasum": ""
            },
            "require": {
                "doctrine/instantiator": "^1.3.1",
                "ext-dom": "*",
                "ext-json": "*",
                "ext-libxml": "*",
                "ext-mbstring": "*",
                "ext-xml": "*",
                "ext-xmlwriter": "*",
                "myclabs/deep-copy": "^1.10.1",
                "phar-io/manifest": "^2.0.3",
                "phar-io/version": "^3.0.2",
                "php": ">=7.3",
                "phpspec/prophecy": "^1.12.1",
                "phpunit/php-code-coverage": "^9.2.7",
                "phpunit/php-file-iterator": "^3.0.5",
                "phpunit/php-invoker": "^3.1.1",
                "phpunit/php-text-template": "^2.0.3",
                "phpunit/php-timer": "^5.0.2",
                "sebastian/cli-parser": "^1.0.1",
                "sebastian/code-unit": "^1.0.6",
                "sebastian/comparator": "^4.0.5",
                "sebastian/diff": "^4.0.3",
                "sebastian/environment": "^5.1.3",
                "sebastian/exporter": "^4.0.3",
                "sebastian/global-state": "^5.0.1",
                "sebastian/object-enumerator": "^4.0.3",
                "sebastian/resource-operations": "^3.0.3",
                "sebastian/type": "^2.3.4",
                "sebastian/version": "^3.0.2"
            },
            "require-dev": {
                "ext-pdo": "*",
                "phpspec/prophecy-phpunit": "^2.0.1"
            },
            "suggest": {
                "ext-soap": "*",
                "ext-xdebug": "*"
            },
            "bin": [
                "phpunit"
            ],
            "type": "library",
            "extra": {
                "branch-alias": {
                    "dev-master": "9.5-dev"
                }
            },
            "autoload": {
                "classmap": [
                    "src/"
                ],
                "files": [
                    "src/Framework/Assert/Functions.php"
                ]
            },
            "notification-url": "https://packagist.org/downloads/",
            "license": [
                "BSD-3-Clause"
            ],
            "authors": [
                {
                    "name": "Sebastian Bergmann",
                    "email": "sebastian@phpunit.de",
                    "role": "lead"
                }
            ],
            "description": "The PHP Unit Testing framework.",
            "homepage": "https://phpunit.de/",
            "keywords": [
                "phpunit",
                "testing",
                "xunit"
            ],
            "support": {
                "issues": "https://github.com/sebastianbergmann/phpunit/issues",
                "source": "https://github.com/sebastianbergmann/phpunit/tree/9.5.10"
            },
            "funding": [
                {
                    "url": "https://phpunit.de/donate.html",
                    "type": "custom"
                },
                {
                    "url": "https://github.com/sebastianbergmann",
                    "type": "github"
                }
            ],
            "time": "2021-09-25T07:38:51+00:00"
        },
        {
            "name": "psr/container",
            "version": "1.1.2",
            "source": {
                "type": "git",
                "url": "https://github.com/php-fig/container.git",
                "reference": "513e0666f7216c7459170d56df27dfcefe1689ea"
            },
            "dist": {
                "type": "zip",
                "url": "https://api.github.com/repos/php-fig/container/zipball/513e0666f7216c7459170d56df27dfcefe1689ea",
                "reference": "513e0666f7216c7459170d56df27dfcefe1689ea",
                "shasum": ""
            },
            "require": {
                "php": ">=7.4.0"
            },
            "type": "library",
            "autoload": {
                "psr-4": {
                    "Psr\\Container\\": "src/"
                }
            },
            "notification-url": "https://packagist.org/downloads/",
            "license": [
                "MIT"
            ],
            "authors": [
                {
                    "name": "PHP-FIG",
                    "homepage": "https://www.php-fig.org/"
                }
            ],
            "description": "Common Container Interface (PHP FIG PSR-11)",
            "homepage": "https://github.com/php-fig/container",
            "keywords": [
                "PSR-11",
                "container",
                "container-interface",
                "container-interop",
                "psr"
            ],
            "support": {
                "issues": "https://github.com/php-fig/container/issues",
                "source": "https://github.com/php-fig/container/tree/1.1.2"
            },
            "time": "2021-11-05T16:50:12+00:00"
        },
        {
            "name": "sebastian/cli-parser",
            "version": "1.0.1",
            "source": {
                "type": "git",
                "url": "https://github.com/sebastianbergmann/cli-parser.git",
                "reference": "442e7c7e687e42adc03470c7b668bc4b2402c0b2"
            },
            "dist": {
                "type": "zip",
                "url": "https://api.github.com/repos/sebastianbergmann/cli-parser/zipball/442e7c7e687e42adc03470c7b668bc4b2402c0b2",
                "reference": "442e7c7e687e42adc03470c7b668bc4b2402c0b2",
                "shasum": ""
            },
            "require": {
                "php": ">=7.3"
            },
            "require-dev": {
                "phpunit/phpunit": "^9.3"
            },
            "type": "library",
            "extra": {
                "branch-alias": {
                    "dev-master": "1.0-dev"
                }
            },
            "autoload": {
                "classmap": [
                    "src/"
                ]
            },
            "notification-url": "https://packagist.org/downloads/",
            "license": [
                "BSD-3-Clause"
            ],
            "authors": [
                {
                    "name": "Sebastian Bergmann",
                    "email": "sebastian@phpunit.de",
                    "role": "lead"
                }
            ],
            "description": "Library for parsing CLI options",
            "homepage": "https://github.com/sebastianbergmann/cli-parser",
            "support": {
                "issues": "https://github.com/sebastianbergmann/cli-parser/issues",
                "source": "https://github.com/sebastianbergmann/cli-parser/tree/1.0.1"
            },
            "funding": [
                {
                    "url": "https://github.com/sebastianbergmann",
                    "type": "github"
                }
            ],
            "time": "2020-09-28T06:08:49+00:00"
        },
        {
            "name": "sebastian/code-unit",
            "version": "1.0.8",
            "source": {
                "type": "git",
                "url": "https://github.com/sebastianbergmann/code-unit.git",
                "reference": "1fc9f64c0927627ef78ba436c9b17d967e68e120"
            },
            "dist": {
                "type": "zip",
                "url": "https://api.github.com/repos/sebastianbergmann/code-unit/zipball/1fc9f64c0927627ef78ba436c9b17d967e68e120",
                "reference": "1fc9f64c0927627ef78ba436c9b17d967e68e120",
                "shasum": ""
            },
            "require": {
                "php": ">=7.3"
            },
            "require-dev": {
                "phpunit/phpunit": "^9.3"
            },
            "type": "library",
            "extra": {
                "branch-alias": {
                    "dev-master": "1.0-dev"
                }
            },
            "autoload": {
                "classmap": [
                    "src/"
                ]
            },
            "notification-url": "https://packagist.org/downloads/",
            "license": [
                "BSD-3-Clause"
            ],
            "authors": [
                {
                    "name": "Sebastian Bergmann",
                    "email": "sebastian@phpunit.de",
                    "role": "lead"
                }
            ],
            "description": "Collection of value objects that represent the PHP code units",
            "homepage": "https://github.com/sebastianbergmann/code-unit",
            "support": {
                "issues": "https://github.com/sebastianbergmann/code-unit/issues",
                "source": "https://github.com/sebastianbergmann/code-unit/tree/1.0.8"
            },
            "funding": [
                {
                    "url": "https://github.com/sebastianbergmann",
                    "type": "github"
                }
            ],
            "time": "2020-10-26T13:08:54+00:00"
        },
        {
            "name": "sebastian/code-unit-reverse-lookup",
            "version": "2.0.3",
            "source": {
                "type": "git",
                "url": "https://github.com/sebastianbergmann/code-unit-reverse-lookup.git",
                "reference": "ac91f01ccec49fb77bdc6fd1e548bc70f7faa3e5"
            },
            "dist": {
                "type": "zip",
                "url": "https://api.github.com/repos/sebastianbergmann/code-unit-reverse-lookup/zipball/ac91f01ccec49fb77bdc6fd1e548bc70f7faa3e5",
                "reference": "ac91f01ccec49fb77bdc6fd1e548bc70f7faa3e5",
                "shasum": ""
            },
            "require": {
                "php": ">=7.3"
            },
            "require-dev": {
                "phpunit/phpunit": "^9.3"
            },
            "type": "library",
            "extra": {
                "branch-alias": {
                    "dev-master": "2.0-dev"
                }
            },
            "autoload": {
                "classmap": [
                    "src/"
                ]
            },
            "notification-url": "https://packagist.org/downloads/",
            "license": [
                "BSD-3-Clause"
            ],
            "authors": [
                {
                    "name": "Sebastian Bergmann",
                    "email": "sebastian@phpunit.de"
                }
            ],
            "description": "Looks up which function or method a line of code belongs to",
            "homepage": "https://github.com/sebastianbergmann/code-unit-reverse-lookup/",
            "support": {
                "issues": "https://github.com/sebastianbergmann/code-unit-reverse-lookup/issues",
                "source": "https://github.com/sebastianbergmann/code-unit-reverse-lookup/tree/2.0.3"
            },
            "funding": [
                {
                    "url": "https://github.com/sebastianbergmann",
                    "type": "github"
                }
            ],
            "time": "2020-09-28T05:30:19+00:00"
        },
        {
            "name": "sebastian/comparator",
            "version": "4.0.6",
            "source": {
                "type": "git",
                "url": "https://github.com/sebastianbergmann/comparator.git",
                "reference": "55f4261989e546dc112258c7a75935a81a7ce382"
            },
            "dist": {
                "type": "zip",
                "url": "https://api.github.com/repos/sebastianbergmann/comparator/zipball/55f4261989e546dc112258c7a75935a81a7ce382",
                "reference": "55f4261989e546dc112258c7a75935a81a7ce382",
                "shasum": ""
            },
            "require": {
                "php": ">=7.3",
                "sebastian/diff": "^4.0",
                "sebastian/exporter": "^4.0"
            },
            "require-dev": {
                "phpunit/phpunit": "^9.3"
            },
            "type": "library",
            "extra": {
                "branch-alias": {
                    "dev-master": "4.0-dev"
                }
            },
            "autoload": {
                "classmap": [
                    "src/"
                ]
            },
            "notification-url": "https://packagist.org/downloads/",
            "license": [
                "BSD-3-Clause"
            ],
            "authors": [
                {
                    "name": "Sebastian Bergmann",
                    "email": "sebastian@phpunit.de"
                },
                {
                    "name": "Jeff Welch",
                    "email": "whatthejeff@gmail.com"
                },
                {
                    "name": "Volker Dusch",
                    "email": "github@wallbash.com"
                },
                {
                    "name": "Bernhard Schussek",
                    "email": "bschussek@2bepublished.at"
                }
            ],
            "description": "Provides the functionality to compare PHP values for equality",
            "homepage": "https://github.com/sebastianbergmann/comparator",
            "keywords": [
                "comparator",
                "compare",
                "equality"
            ],
            "support": {
                "issues": "https://github.com/sebastianbergmann/comparator/issues",
                "source": "https://github.com/sebastianbergmann/comparator/tree/4.0.6"
            },
            "funding": [
                {
                    "url": "https://github.com/sebastianbergmann",
                    "type": "github"
                }
            ],
            "time": "2020-10-26T15:49:45+00:00"
        },
        {
            "name": "sebastian/complexity",
            "version": "2.0.2",
            "source": {
                "type": "git",
                "url": "https://github.com/sebastianbergmann/complexity.git",
                "reference": "739b35e53379900cc9ac327b2147867b8b6efd88"
            },
            "dist": {
                "type": "zip",
                "url": "https://api.github.com/repos/sebastianbergmann/complexity/zipball/739b35e53379900cc9ac327b2147867b8b6efd88",
                "reference": "739b35e53379900cc9ac327b2147867b8b6efd88",
                "shasum": ""
            },
            "require": {
                "nikic/php-parser": "^4.7",
                "php": ">=7.3"
            },
            "require-dev": {
                "phpunit/phpunit": "^9.3"
            },
            "type": "library",
            "extra": {
                "branch-alias": {
                    "dev-master": "2.0-dev"
                }
            },
            "autoload": {
                "classmap": [
                    "src/"
                ]
            },
            "notification-url": "https://packagist.org/downloads/",
            "license": [
                "BSD-3-Clause"
            ],
            "authors": [
                {
                    "name": "Sebastian Bergmann",
                    "email": "sebastian@phpunit.de",
                    "role": "lead"
                }
            ],
            "description": "Library for calculating the complexity of PHP code units",
            "homepage": "https://github.com/sebastianbergmann/complexity",
            "support": {
                "issues": "https://github.com/sebastianbergmann/complexity/issues",
                "source": "https://github.com/sebastianbergmann/complexity/tree/2.0.2"
            },
            "funding": [
                {
                    "url": "https://github.com/sebastianbergmann",
                    "type": "github"
                }
            ],
            "time": "2020-10-26T15:52:27+00:00"
        },
        {
            "name": "sebastian/diff",
            "version": "4.0.4",
            "source": {
                "type": "git",
                "url": "https://github.com/sebastianbergmann/diff.git",
                "reference": "3461e3fccc7cfdfc2720be910d3bd73c69be590d"
            },
            "dist": {
                "type": "zip",
                "url": "https://api.github.com/repos/sebastianbergmann/diff/zipball/3461e3fccc7cfdfc2720be910d3bd73c69be590d",
                "reference": "3461e3fccc7cfdfc2720be910d3bd73c69be590d",
                "shasum": ""
            },
            "require": {
                "php": ">=7.3"
            },
            "require-dev": {
                "phpunit/phpunit": "^9.3",
                "symfony/process": "^4.2 || ^5"
            },
            "type": "library",
            "extra": {
                "branch-alias": {
                    "dev-master": "4.0-dev"
                }
            },
            "autoload": {
                "classmap": [
                    "src/"
                ]
            },
            "notification-url": "https://packagist.org/downloads/",
            "license": [
                "BSD-3-Clause"
            ],
            "authors": [
                {
                    "name": "Sebastian Bergmann",
                    "email": "sebastian@phpunit.de"
                },
                {
                    "name": "Kore Nordmann",
                    "email": "mail@kore-nordmann.de"
                }
            ],
            "description": "Diff implementation",
            "homepage": "https://github.com/sebastianbergmann/diff",
            "keywords": [
                "diff",
                "udiff",
                "unidiff",
                "unified diff"
            ],
            "support": {
                "issues": "https://github.com/sebastianbergmann/diff/issues",
                "source": "https://github.com/sebastianbergmann/diff/tree/4.0.4"
            },
            "funding": [
                {
                    "url": "https://github.com/sebastianbergmann",
                    "type": "github"
                }
            ],
            "time": "2020-10-26T13:10:38+00:00"
        },
        {
            "name": "sebastian/environment",
            "version": "5.1.3",
            "source": {
                "type": "git",
                "url": "https://github.com/sebastianbergmann/environment.git",
                "reference": "388b6ced16caa751030f6a69e588299fa09200ac"
            },
            "dist": {
                "type": "zip",
                "url": "https://api.github.com/repos/sebastianbergmann/environment/zipball/388b6ced16caa751030f6a69e588299fa09200ac",
                "reference": "388b6ced16caa751030f6a69e588299fa09200ac",
                "shasum": ""
            },
            "require": {
                "php": ">=7.3"
            },
            "require-dev": {
                "phpunit/phpunit": "^9.3"
            },
            "suggest": {
                "ext-posix": "*"
            },
            "type": "library",
            "extra": {
                "branch-alias": {
                    "dev-master": "5.1-dev"
                }
            },
            "autoload": {
                "classmap": [
                    "src/"
                ]
            },
            "notification-url": "https://packagist.org/downloads/",
            "license": [
                "BSD-3-Clause"
            ],
            "authors": [
                {
                    "name": "Sebastian Bergmann",
                    "email": "sebastian@phpunit.de"
                }
            ],
            "description": "Provides functionality to handle HHVM/PHP environments",
            "homepage": "http://www.github.com/sebastianbergmann/environment",
            "keywords": [
                "Xdebug",
                "environment",
                "hhvm"
            ],
            "support": {
                "issues": "https://github.com/sebastianbergmann/environment/issues",
                "source": "https://github.com/sebastianbergmann/environment/tree/5.1.3"
            },
            "funding": [
                {
                    "url": "https://github.com/sebastianbergmann",
                    "type": "github"
                }
            ],
            "time": "2020-09-28T05:52:38+00:00"
        },
        {
            "name": "sebastian/exporter",
            "version": "4.0.4",
            "source": {
                "type": "git",
                "url": "https://github.com/sebastianbergmann/exporter.git",
                "reference": "65e8b7db476c5dd267e65eea9cab77584d3cfff9"
            },
            "dist": {
                "type": "zip",
                "url": "https://api.github.com/repos/sebastianbergmann/exporter/zipball/65e8b7db476c5dd267e65eea9cab77584d3cfff9",
                "reference": "65e8b7db476c5dd267e65eea9cab77584d3cfff9",
                "shasum": ""
            },
            "require": {
                "php": ">=7.3",
                "sebastian/recursion-context": "^4.0"
            },
            "require-dev": {
                "ext-mbstring": "*",
                "phpunit/phpunit": "^9.3"
            },
            "type": "library",
            "extra": {
                "branch-alias": {
                    "dev-master": "4.0-dev"
                }
            },
            "autoload": {
                "classmap": [
                    "src/"
                ]
            },
            "notification-url": "https://packagist.org/downloads/",
            "license": [
                "BSD-3-Clause"
            ],
            "authors": [
                {
                    "name": "Sebastian Bergmann",
                    "email": "sebastian@phpunit.de"
                },
                {
                    "name": "Jeff Welch",
                    "email": "whatthejeff@gmail.com"
                },
                {
                    "name": "Volker Dusch",
                    "email": "github@wallbash.com"
                },
                {
                    "name": "Adam Harvey",
                    "email": "aharvey@php.net"
                },
                {
                    "name": "Bernhard Schussek",
                    "email": "bschussek@gmail.com"
                }
            ],
            "description": "Provides the functionality to export PHP variables for visualization",
            "homepage": "https://www.github.com/sebastianbergmann/exporter",
            "keywords": [
                "export",
                "exporter"
            ],
            "support": {
                "issues": "https://github.com/sebastianbergmann/exporter/issues",
                "source": "https://github.com/sebastianbergmann/exporter/tree/4.0.4"
            },
            "funding": [
                {
                    "url": "https://github.com/sebastianbergmann",
                    "type": "github"
                }
            ],
            "time": "2021-11-11T14:18:36+00:00"
        },
        {
            "name": "sebastian/global-state",
            "version": "5.0.3",
            "source": {
                "type": "git",
                "url": "https://github.com/sebastianbergmann/global-state.git",
                "reference": "23bd5951f7ff26f12d4e3242864df3e08dec4e49"
            },
            "dist": {
                "type": "zip",
                "url": "https://api.github.com/repos/sebastianbergmann/global-state/zipball/23bd5951f7ff26f12d4e3242864df3e08dec4e49",
                "reference": "23bd5951f7ff26f12d4e3242864df3e08dec4e49",
                "shasum": ""
            },
            "require": {
                "php": ">=7.3",
                "sebastian/object-reflector": "^2.0",
                "sebastian/recursion-context": "^4.0"
            },
            "require-dev": {
                "ext-dom": "*",
                "phpunit/phpunit": "^9.3"
            },
            "suggest": {
                "ext-uopz": "*"
            },
            "type": "library",
            "extra": {
                "branch-alias": {
                    "dev-master": "5.0-dev"
                }
            },
            "autoload": {
                "classmap": [
                    "src/"
                ]
            },
            "notification-url": "https://packagist.org/downloads/",
            "license": [
                "BSD-3-Clause"
            ],
            "authors": [
                {
                    "name": "Sebastian Bergmann",
                    "email": "sebastian@phpunit.de"
                }
            ],
            "description": "Snapshotting of global state",
            "homepage": "http://www.github.com/sebastianbergmann/global-state",
            "keywords": [
                "global state"
            ],
            "support": {
                "issues": "https://github.com/sebastianbergmann/global-state/issues",
                "source": "https://github.com/sebastianbergmann/global-state/tree/5.0.3"
            },
            "funding": [
                {
                    "url": "https://github.com/sebastianbergmann",
                    "type": "github"
                }
            ],
            "time": "2021-06-11T13:31:12+00:00"
        },
        {
            "name": "sebastian/lines-of-code",
            "version": "1.0.3",
            "source": {
                "type": "git",
                "url": "https://github.com/sebastianbergmann/lines-of-code.git",
                "reference": "c1c2e997aa3146983ed888ad08b15470a2e22ecc"
            },
            "dist": {
                "type": "zip",
                "url": "https://api.github.com/repos/sebastianbergmann/lines-of-code/zipball/c1c2e997aa3146983ed888ad08b15470a2e22ecc",
                "reference": "c1c2e997aa3146983ed888ad08b15470a2e22ecc",
                "shasum": ""
            },
            "require": {
                "nikic/php-parser": "^4.6",
                "php": ">=7.3"
            },
            "require-dev": {
                "phpunit/phpunit": "^9.3"
            },
            "type": "library",
            "extra": {
                "branch-alias": {
                    "dev-master": "1.0-dev"
                }
            },
            "autoload": {
                "classmap": [
                    "src/"
                ]
            },
            "notification-url": "https://packagist.org/downloads/",
            "license": [
                "BSD-3-Clause"
            ],
            "authors": [
                {
                    "name": "Sebastian Bergmann",
                    "email": "sebastian@phpunit.de",
                    "role": "lead"
                }
            ],
            "description": "Library for counting the lines of code in PHP source code",
            "homepage": "https://github.com/sebastianbergmann/lines-of-code",
            "support": {
                "issues": "https://github.com/sebastianbergmann/lines-of-code/issues",
                "source": "https://github.com/sebastianbergmann/lines-of-code/tree/1.0.3"
            },
            "funding": [
                {
                    "url": "https://github.com/sebastianbergmann",
                    "type": "github"
                }
            ],
            "time": "2020-11-28T06:42:11+00:00"
        },
        {
            "name": "sebastian/object-enumerator",
            "version": "4.0.4",
            "source": {
                "type": "git",
                "url": "https://github.com/sebastianbergmann/object-enumerator.git",
                "reference": "5c9eeac41b290a3712d88851518825ad78f45c71"
            },
            "dist": {
                "type": "zip",
                "url": "https://api.github.com/repos/sebastianbergmann/object-enumerator/zipball/5c9eeac41b290a3712d88851518825ad78f45c71",
                "reference": "5c9eeac41b290a3712d88851518825ad78f45c71",
                "shasum": ""
            },
            "require": {
                "php": ">=7.3",
                "sebastian/object-reflector": "^2.0",
                "sebastian/recursion-context": "^4.0"
            },
            "require-dev": {
                "phpunit/phpunit": "^9.3"
            },
            "type": "library",
            "extra": {
                "branch-alias": {
                    "dev-master": "4.0-dev"
                }
            },
            "autoload": {
                "classmap": [
                    "src/"
                ]
            },
            "notification-url": "https://packagist.org/downloads/",
            "license": [
                "BSD-3-Clause"
            ],
            "authors": [
                {
                    "name": "Sebastian Bergmann",
                    "email": "sebastian@phpunit.de"
                }
            ],
            "description": "Traverses array structures and object graphs to enumerate all referenced objects",
            "homepage": "https://github.com/sebastianbergmann/object-enumerator/",
            "support": {
                "issues": "https://github.com/sebastianbergmann/object-enumerator/issues",
                "source": "https://github.com/sebastianbergmann/object-enumerator/tree/4.0.4"
            },
            "funding": [
                {
                    "url": "https://github.com/sebastianbergmann",
                    "type": "github"
                }
            ],
            "time": "2020-10-26T13:12:34+00:00"
        },
        {
            "name": "sebastian/object-reflector",
            "version": "2.0.4",
            "source": {
                "type": "git",
                "url": "https://github.com/sebastianbergmann/object-reflector.git",
                "reference": "b4f479ebdbf63ac605d183ece17d8d7fe49c15c7"
            },
            "dist": {
                "type": "zip",
                "url": "https://api.github.com/repos/sebastianbergmann/object-reflector/zipball/b4f479ebdbf63ac605d183ece17d8d7fe49c15c7",
                "reference": "b4f479ebdbf63ac605d183ece17d8d7fe49c15c7",
                "shasum": ""
            },
            "require": {
                "php": ">=7.3"
            },
            "require-dev": {
                "phpunit/phpunit": "^9.3"
            },
            "type": "library",
            "extra": {
                "branch-alias": {
                    "dev-master": "2.0-dev"
                }
            },
            "autoload": {
                "classmap": [
                    "src/"
                ]
            },
            "notification-url": "https://packagist.org/downloads/",
            "license": [
                "BSD-3-Clause"
            ],
            "authors": [
                {
                    "name": "Sebastian Bergmann",
                    "email": "sebastian@phpunit.de"
                }
            ],
            "description": "Allows reflection of object attributes, including inherited and non-public ones",
            "homepage": "https://github.com/sebastianbergmann/object-reflector/",
            "support": {
                "issues": "https://github.com/sebastianbergmann/object-reflector/issues",
                "source": "https://github.com/sebastianbergmann/object-reflector/tree/2.0.4"
            },
            "funding": [
                {
                    "url": "https://github.com/sebastianbergmann",
                    "type": "github"
                }
            ],
            "time": "2020-10-26T13:14:26+00:00"
        },
        {
            "name": "sebastian/recursion-context",
            "version": "4.0.4",
            "source": {
                "type": "git",
                "url": "https://github.com/sebastianbergmann/recursion-context.git",
                "reference": "cd9d8cf3c5804de4341c283ed787f099f5506172"
            },
            "dist": {
                "type": "zip",
                "url": "https://api.github.com/repos/sebastianbergmann/recursion-context/zipball/cd9d8cf3c5804de4341c283ed787f099f5506172",
                "reference": "cd9d8cf3c5804de4341c283ed787f099f5506172",
                "shasum": ""
            },
            "require": {
                "php": ">=7.3"
            },
            "require-dev": {
                "phpunit/phpunit": "^9.3"
            },
            "type": "library",
            "extra": {
                "branch-alias": {
                    "dev-master": "4.0-dev"
                }
            },
            "autoload": {
                "classmap": [
                    "src/"
                ]
            },
            "notification-url": "https://packagist.org/downloads/",
            "license": [
                "BSD-3-Clause"
            ],
            "authors": [
                {
                    "name": "Sebastian Bergmann",
                    "email": "sebastian@phpunit.de"
                },
                {
                    "name": "Jeff Welch",
                    "email": "whatthejeff@gmail.com"
                },
                {
                    "name": "Adam Harvey",
                    "email": "aharvey@php.net"
                }
            ],
            "description": "Provides functionality to recursively process PHP variables",
            "homepage": "http://www.github.com/sebastianbergmann/recursion-context",
            "support": {
                "issues": "https://github.com/sebastianbergmann/recursion-context/issues",
                "source": "https://github.com/sebastianbergmann/recursion-context/tree/4.0.4"
            },
            "funding": [
                {
                    "url": "https://github.com/sebastianbergmann",
                    "type": "github"
                }
            ],
            "time": "2020-10-26T13:17:30+00:00"
        },
        {
            "name": "sebastian/resource-operations",
            "version": "3.0.3",
            "source": {
                "type": "git",
                "url": "https://github.com/sebastianbergmann/resource-operations.git",
                "reference": "0f4443cb3a1d92ce809899753bc0d5d5a8dd19a8"
            },
            "dist": {
                "type": "zip",
                "url": "https://api.github.com/repos/sebastianbergmann/resource-operations/zipball/0f4443cb3a1d92ce809899753bc0d5d5a8dd19a8",
                "reference": "0f4443cb3a1d92ce809899753bc0d5d5a8dd19a8",
                "shasum": ""
            },
            "require": {
                "php": ">=7.3"
            },
            "require-dev": {
                "phpunit/phpunit": "^9.0"
            },
            "type": "library",
            "extra": {
                "branch-alias": {
                    "dev-master": "3.0-dev"
                }
            },
            "autoload": {
                "classmap": [
                    "src/"
                ]
            },
            "notification-url": "https://packagist.org/downloads/",
            "license": [
                "BSD-3-Clause"
            ],
            "authors": [
                {
                    "name": "Sebastian Bergmann",
                    "email": "sebastian@phpunit.de"
                }
            ],
            "description": "Provides a list of PHP built-in functions that operate on resources",
            "homepage": "https://www.github.com/sebastianbergmann/resource-operations",
            "support": {
                "issues": "https://github.com/sebastianbergmann/resource-operations/issues",
                "source": "https://github.com/sebastianbergmann/resource-operations/tree/3.0.3"
            },
            "funding": [
                {
                    "url": "https://github.com/sebastianbergmann",
                    "type": "github"
                }
            ],
            "time": "2020-09-28T06:45:17+00:00"
        },
        {
            "name": "sebastian/type",
            "version": "2.3.4",
            "source": {
                "type": "git",
                "url": "https://github.com/sebastianbergmann/type.git",
                "reference": "b8cd8a1c753c90bc1a0f5372170e3e489136f914"
            },
            "dist": {
                "type": "zip",
                "url": "https://api.github.com/repos/sebastianbergmann/type/zipball/b8cd8a1c753c90bc1a0f5372170e3e489136f914",
                "reference": "b8cd8a1c753c90bc1a0f5372170e3e489136f914",
                "shasum": ""
            },
            "require": {
                "php": ">=7.3"
            },
            "require-dev": {
                "phpunit/phpunit": "^9.3"
            },
            "type": "library",
            "extra": {
                "branch-alias": {
                    "dev-master": "2.3-dev"
                }
            },
            "autoload": {
                "classmap": [
                    "src/"
                ]
            },
            "notification-url": "https://packagist.org/downloads/",
            "license": [
                "BSD-3-Clause"
            ],
            "authors": [
                {
                    "name": "Sebastian Bergmann",
                    "email": "sebastian@phpunit.de",
                    "role": "lead"
                }
            ],
            "description": "Collection of value objects that represent the types of the PHP type system",
            "homepage": "https://github.com/sebastianbergmann/type",
            "support": {
                "issues": "https://github.com/sebastianbergmann/type/issues",
                "source": "https://github.com/sebastianbergmann/type/tree/2.3.4"
            },
            "funding": [
                {
                    "url": "https://github.com/sebastianbergmann",
                    "type": "github"
                }
            ],
            "time": "2021-06-15T12:49:02+00:00"
        },
        {
            "name": "sebastian/version",
            "version": "3.0.2",
            "source": {
                "type": "git",
                "url": "https://github.com/sebastianbergmann/version.git",
                "reference": "c6c1022351a901512170118436c764e473f6de8c"
            },
            "dist": {
                "type": "zip",
                "url": "https://api.github.com/repos/sebastianbergmann/version/zipball/c6c1022351a901512170118436c764e473f6de8c",
                "reference": "c6c1022351a901512170118436c764e473f6de8c",
                "shasum": ""
            },
            "require": {
                "php": ">=7.3"
            },
            "type": "library",
            "extra": {
                "branch-alias": {
                    "dev-master": "3.0-dev"
                }
            },
            "autoload": {
                "classmap": [
                    "src/"
                ]
            },
            "notification-url": "https://packagist.org/downloads/",
            "license": [
                "BSD-3-Clause"
            ],
            "authors": [
                {
                    "name": "Sebastian Bergmann",
                    "email": "sebastian@phpunit.de",
                    "role": "lead"
                }
            ],
            "description": "Library that helps with managing the version number of Git-hosted PHP projects",
            "homepage": "https://github.com/sebastianbergmann/version",
            "support": {
                "issues": "https://github.com/sebastianbergmann/version/issues",
                "source": "https://github.com/sebastianbergmann/version/tree/3.0.2"
            },
            "funding": [
                {
                    "url": "https://github.com/sebastianbergmann",
                    "type": "github"
                }
            ],
            "time": "2020-09-28T06:39:44+00:00"
        },
        {
            "name": "symfony/console",
            "version": "v5.4.1",
            "source": {
                "type": "git",
                "url": "https://github.com/symfony/console.git",
                "reference": "9130e1a0fc93cb0faadca4ee917171bd2ca9e5f4"
            },
            "dist": {
                "type": "zip",
                "url": "https://api.github.com/repos/symfony/console/zipball/9130e1a0fc93cb0faadca4ee917171bd2ca9e5f4",
                "reference": "9130e1a0fc93cb0faadca4ee917171bd2ca9e5f4",
                "shasum": ""
            },
            "require": {
                "php": ">=7.2.5",
                "symfony/deprecation-contracts": "^2.1|^3",
                "symfony/polyfill-mbstring": "~1.0",
                "symfony/polyfill-php73": "^1.9",
                "symfony/polyfill-php80": "^1.16",
                "symfony/service-contracts": "^1.1|^2|^3",
                "symfony/string": "^5.1|^6.0"
            },
            "conflict": {
                "psr/log": ">=3",
                "symfony/dependency-injection": "<4.4",
                "symfony/dotenv": "<5.1",
                "symfony/event-dispatcher": "<4.4",
                "symfony/lock": "<4.4",
                "symfony/process": "<4.4"
            },
            "provide": {
                "psr/log-implementation": "1.0|2.0"
            },
            "require-dev": {
                "psr/log": "^1|^2",
                "symfony/config": "^4.4|^5.0|^6.0",
                "symfony/dependency-injection": "^4.4|^5.0|^6.0",
                "symfony/event-dispatcher": "^4.4|^5.0|^6.0",
                "symfony/lock": "^4.4|^5.0|^6.0",
                "symfony/process": "^4.4|^5.0|^6.0",
                "symfony/var-dumper": "^4.4|^5.0|^6.0"
            },
            "suggest": {
                "psr/log": "For using the console logger",
                "symfony/event-dispatcher": "",
                "symfony/lock": "",
                "symfony/process": ""
            },
            "type": "library",
            "autoload": {
                "psr-4": {
                    "Symfony\\Component\\Console\\": ""
                },
                "exclude-from-classmap": [
                    "/Tests/"
                ]
            },
            "notification-url": "https://packagist.org/downloads/",
            "license": [
                "MIT"
            ],
            "authors": [
                {
                    "name": "Fabien Potencier",
                    "email": "fabien@symfony.com"
                },
                {
                    "name": "Symfony Community",
                    "homepage": "https://symfony.com/contributors"
                }
            ],
            "description": "Eases the creation of beautiful and testable command line interfaces",
            "homepage": "https://symfony.com",
            "keywords": [
                "cli",
                "command line",
                "console",
                "terminal"
            ],
            "support": {
                "source": "https://github.com/symfony/console/tree/v5.4.1"
            },
            "funding": [
                {
                    "url": "https://symfony.com/sponsor",
                    "type": "custom"
                },
                {
                    "url": "https://github.com/fabpot",
                    "type": "github"
                },
                {
                    "url": "https://tidelift.com/funding/github/packagist/symfony/symfony",
                    "type": "tidelift"
                }
            ],
            "time": "2021-12-09T11:22:43+00:00"
        },
        {
            "name": "symfony/deprecation-contracts",
            "version": "v2.5.0",
            "source": {
                "type": "git",
                "url": "https://github.com/symfony/deprecation-contracts.git",
                "reference": "6f981ee24cf69ee7ce9736146d1c57c2780598a8"
            },
            "dist": {
                "type": "zip",
                "url": "https://api.github.com/repos/symfony/deprecation-contracts/zipball/6f981ee24cf69ee7ce9736146d1c57c2780598a8",
                "reference": "6f981ee24cf69ee7ce9736146d1c57c2780598a8",
                "shasum": ""
            },
            "require": {
                "php": ">=7.1"
            },
            "type": "library",
            "extra": {
                "branch-alias": {
                    "dev-main": "2.5-dev"
                },
                "thanks": {
                    "name": "symfony/contracts",
                    "url": "https://github.com/symfony/contracts"
                }
            },
            "autoload": {
                "files": [
                    "function.php"
                ]
            },
            "notification-url": "https://packagist.org/downloads/",
            "license": [
                "MIT"
            ],
            "authors": [
                {
                    "name": "Nicolas Grekas",
                    "email": "p@tchwork.com"
                },
                {
                    "name": "Symfony Community",
                    "homepage": "https://symfony.com/contributors"
                }
            ],
            "description": "A generic function and convention to trigger deprecation notices",
            "homepage": "https://symfony.com",
            "support": {
                "source": "https://github.com/symfony/deprecation-contracts/tree/v2.5.0"
            },
            "funding": [
                {
                    "url": "https://symfony.com/sponsor",
                    "type": "custom"
                },
                {
                    "url": "https://github.com/fabpot",
                    "type": "github"
                },
                {
                    "url": "https://tidelift.com/funding/github/packagist/symfony/symfony",
                    "type": "tidelift"
                }
            ],
            "time": "2021-07-12T14:48:14+00:00"
        },
        {
            "name": "symfony/polyfill-ctype",
            "version": "v1.23.0",
            "source": {
                "type": "git",
                "url": "https://github.com/symfony/polyfill-ctype.git",
                "reference": "46cd95797e9df938fdd2b03693b5fca5e64b01ce"
            },
            "dist": {
                "type": "zip",
                "url": "https://api.github.com/repos/symfony/polyfill-ctype/zipball/46cd95797e9df938fdd2b03693b5fca5e64b01ce",
                "reference": "46cd95797e9df938fdd2b03693b5fca5e64b01ce",
                "shasum": ""
            },
            "require": {
                "php": ">=7.1"
            },
            "suggest": {
                "ext-ctype": "For best performance"
            },
            "type": "library",
            "extra": {
                "branch-alias": {
                    "dev-main": "1.23-dev"
                },
                "thanks": {
                    "name": "symfony/polyfill",
                    "url": "https://github.com/symfony/polyfill"
                }
            },
            "autoload": {
                "psr-4": {
                    "Symfony\\Polyfill\\Ctype\\": ""
                },
                "files": [
                    "bootstrap.php"
                ]
            },
            "notification-url": "https://packagist.org/downloads/",
            "license": [
                "MIT"
            ],
            "authors": [
                {
                    "name": "Gert de Pagter",
                    "email": "BackEndTea@gmail.com"
                },
                {
                    "name": "Symfony Community",
                    "homepage": "https://symfony.com/contributors"
                }
            ],
            "description": "Symfony polyfill for ctype functions",
            "homepage": "https://symfony.com",
            "keywords": [
                "compatibility",
                "ctype",
                "polyfill",
                "portable"
            ],
            "support": {
                "source": "https://github.com/symfony/polyfill-ctype/tree/v1.23.0"
            },
            "funding": [
                {
                    "url": "https://symfony.com/sponsor",
                    "type": "custom"
                },
                {
                    "url": "https://github.com/fabpot",
                    "type": "github"
                },
                {
                    "url": "https://tidelift.com/funding/github/packagist/symfony/symfony",
                    "type": "tidelift"
                }
            ],
            "time": "2021-02-19T12:13:01+00:00"
        },
        {
            "name": "symfony/polyfill-intl-grapheme",
            "version": "v1.23.1",
            "source": {
                "type": "git",
                "url": "https://github.com/symfony/polyfill-intl-grapheme.git",
                "reference": "16880ba9c5ebe3642d1995ab866db29270b36535"
            },
            "dist": {
                "type": "zip",
                "url": "https://api.github.com/repos/symfony/polyfill-intl-grapheme/zipball/16880ba9c5ebe3642d1995ab866db29270b36535",
                "reference": "16880ba9c5ebe3642d1995ab866db29270b36535",
                "shasum": ""
            },
            "require": {
                "php": ">=7.1"
            },
            "suggest": {
                "ext-intl": "For best performance"
            },
            "type": "library",
            "extra": {
                "branch-alias": {
                    "dev-main": "1.23-dev"
                },
                "thanks": {
                    "name": "symfony/polyfill",
                    "url": "https://github.com/symfony/polyfill"
                }
            },
            "autoload": {
                "psr-4": {
                    "Symfony\\Polyfill\\Intl\\Grapheme\\": ""
                },
                "files": [
                    "bootstrap.php"
                ]
            },
            "notification-url": "https://packagist.org/downloads/",
            "license": [
                "MIT"
            ],
            "authors": [
                {
                    "name": "Nicolas Grekas",
                    "email": "p@tchwork.com"
                },
                {
                    "name": "Symfony Community",
                    "homepage": "https://symfony.com/contributors"
                }
            ],
            "description": "Symfony polyfill for intl's grapheme_* functions",
            "homepage": "https://symfony.com",
            "keywords": [
                "compatibility",
                "grapheme",
                "intl",
                "polyfill",
                "portable",
                "shim"
            ],
            "support": {
                "source": "https://github.com/symfony/polyfill-intl-grapheme/tree/v1.23.1"
            },
            "funding": [
                {
                    "url": "https://symfony.com/sponsor",
                    "type": "custom"
                },
                {
                    "url": "https://github.com/fabpot",
                    "type": "github"
                },
                {
                    "url": "https://tidelift.com/funding/github/packagist/symfony/symfony",
                    "type": "tidelift"
                }
            ],
            "time": "2021-05-27T12:26:48+00:00"
        },
        {
            "name": "symfony/polyfill-intl-normalizer",
            "version": "v1.23.0",
            "source": {
                "type": "git",
                "url": "https://github.com/symfony/polyfill-intl-normalizer.git",
                "reference": "8590a5f561694770bdcd3f9b5c69dde6945028e8"
            },
            "dist": {
                "type": "zip",
                "url": "https://api.github.com/repos/symfony/polyfill-intl-normalizer/zipball/8590a5f561694770bdcd3f9b5c69dde6945028e8",
                "reference": "8590a5f561694770bdcd3f9b5c69dde6945028e8",
                "shasum": ""
            },
            "require": {
                "php": ">=7.1"
            },
            "suggest": {
                "ext-intl": "For best performance"
            },
            "type": "library",
            "extra": {
                "branch-alias": {
                    "dev-main": "1.23-dev"
                },
                "thanks": {
                    "name": "symfony/polyfill",
                    "url": "https://github.com/symfony/polyfill"
                }
            },
            "autoload": {
                "psr-4": {
                    "Symfony\\Polyfill\\Intl\\Normalizer\\": ""
                },
                "files": [
                    "bootstrap.php"
                ],
                "classmap": [
                    "Resources/stubs"
                ]
            },
            "notification-url": "https://packagist.org/downloads/",
            "license": [
                "MIT"
            ],
            "authors": [
                {
                    "name": "Nicolas Grekas",
                    "email": "p@tchwork.com"
                },
                {
                    "name": "Symfony Community",
                    "homepage": "https://symfony.com/contributors"
                }
            ],
            "description": "Symfony polyfill for intl's Normalizer class and related functions",
            "homepage": "https://symfony.com",
            "keywords": [
                "compatibility",
                "intl",
                "normalizer",
                "polyfill",
                "portable",
                "shim"
            ],
            "support": {
                "source": "https://github.com/symfony/polyfill-intl-normalizer/tree/v1.23.0"
            },
            "funding": [
                {
                    "url": "https://symfony.com/sponsor",
                    "type": "custom"
                },
                {
                    "url": "https://github.com/fabpot",
                    "type": "github"
                },
                {
                    "url": "https://tidelift.com/funding/github/packagist/symfony/symfony",
                    "type": "tidelift"
                }
            ],
            "time": "2021-02-19T12:13:01+00:00"
        },
        {
            "name": "symfony/polyfill-mbstring",
            "version": "v1.23.1",
            "source": {
                "type": "git",
                "url": "https://github.com/symfony/polyfill-mbstring.git",
                "reference": "9174a3d80210dca8daa7f31fec659150bbeabfc6"
            },
            "dist": {
                "type": "zip",
                "url": "https://api.github.com/repos/symfony/polyfill-mbstring/zipball/9174a3d80210dca8daa7f31fec659150bbeabfc6",
                "reference": "9174a3d80210dca8daa7f31fec659150bbeabfc6",
                "shasum": ""
            },
            "require": {
                "php": ">=7.1"
            },
            "suggest": {
                "ext-mbstring": "For best performance"
            },
            "type": "library",
            "extra": {
                "branch-alias": {
                    "dev-main": "1.23-dev"
                },
                "thanks": {
                    "name": "symfony/polyfill",
                    "url": "https://github.com/symfony/polyfill"
                }
            },
            "autoload": {
                "psr-4": {
                    "Symfony\\Polyfill\\Mbstring\\": ""
                },
                "files": [
                    "bootstrap.php"
                ]
            },
            "notification-url": "https://packagist.org/downloads/",
            "license": [
                "MIT"
            ],
            "authors": [
                {
                    "name": "Nicolas Grekas",
                    "email": "p@tchwork.com"
                },
                {
                    "name": "Symfony Community",
                    "homepage": "https://symfony.com/contributors"
                }
            ],
            "description": "Symfony polyfill for the Mbstring extension",
            "homepage": "https://symfony.com",
            "keywords": [
                "compatibility",
                "mbstring",
                "polyfill",
                "portable",
                "shim"
            ],
            "support": {
                "source": "https://github.com/symfony/polyfill-mbstring/tree/v1.23.1"
            },
            "funding": [
                {
                    "url": "https://symfony.com/sponsor",
                    "type": "custom"
                },
                {
                    "url": "https://github.com/fabpot",
                    "type": "github"
                },
                {
                    "url": "https://tidelift.com/funding/github/packagist/symfony/symfony",
                    "type": "tidelift"
                }
            ],
            "time": "2021-05-27T12:26:48+00:00"
        },
        {
            "name": "symfony/polyfill-php73",
            "version": "v1.23.0",
            "source": {
                "type": "git",
                "url": "https://github.com/symfony/polyfill-php73.git",
                "reference": "fba8933c384d6476ab14fb7b8526e5287ca7e010"
            },
            "dist": {
                "type": "zip",
                "url": "https://api.github.com/repos/symfony/polyfill-php73/zipball/fba8933c384d6476ab14fb7b8526e5287ca7e010",
                "reference": "fba8933c384d6476ab14fb7b8526e5287ca7e010",
                "shasum": ""
            },
            "require": {
                "php": ">=7.1"
            },
            "type": "library",
            "extra": {
                "branch-alias": {
                    "dev-main": "1.23-dev"
                },
                "thanks": {
                    "name": "symfony/polyfill",
                    "url": "https://github.com/symfony/polyfill"
                }
            },
            "autoload": {
                "psr-4": {
                    "Symfony\\Polyfill\\Php73\\": ""
                },
                "files": [
                    "bootstrap.php"
                ],
                "classmap": [
                    "Resources/stubs"
                ]
            },
            "notification-url": "https://packagist.org/downloads/",
            "license": [
                "MIT"
            ],
            "authors": [
                {
                    "name": "Nicolas Grekas",
                    "email": "p@tchwork.com"
                },
                {
                    "name": "Symfony Community",
                    "homepage": "https://symfony.com/contributors"
                }
            ],
            "description": "Symfony polyfill backporting some PHP 7.3+ features to lower PHP versions",
            "homepage": "https://symfony.com",
            "keywords": [
                "compatibility",
                "polyfill",
                "portable",
                "shim"
            ],
            "support": {
                "source": "https://github.com/symfony/polyfill-php73/tree/v1.23.0"
            },
            "funding": [
                {
                    "url": "https://symfony.com/sponsor",
                    "type": "custom"
                },
                {
                    "url": "https://github.com/fabpot",
                    "type": "github"
                },
                {
                    "url": "https://tidelift.com/funding/github/packagist/symfony/symfony",
                    "type": "tidelift"
                }
            ],
            "time": "2021-02-19T12:13:01+00:00"
        },
        {
            "name": "symfony/polyfill-php80",
            "version": "v1.23.1",
            "source": {
                "type": "git",
                "url": "https://github.com/symfony/polyfill-php80.git",
                "reference": "1100343ed1a92e3a38f9ae122fc0eb21602547be"
            },
            "dist": {
                "type": "zip",
                "url": "https://api.github.com/repos/symfony/polyfill-php80/zipball/1100343ed1a92e3a38f9ae122fc0eb21602547be",
                "reference": "1100343ed1a92e3a38f9ae122fc0eb21602547be",
                "shasum": ""
            },
            "require": {
                "php": ">=7.1"
            },
            "type": "library",
            "extra": {
                "branch-alias": {
                    "dev-main": "1.23-dev"
                },
                "thanks": {
                    "name": "symfony/polyfill",
                    "url": "https://github.com/symfony/polyfill"
                }
            },
            "autoload": {
                "psr-4": {
                    "Symfony\\Polyfill\\Php80\\": ""
                },
                "files": [
                    "bootstrap.php"
                ],
                "classmap": [
                    "Resources/stubs"
                ]
            },
            "notification-url": "https://packagist.org/downloads/",
            "license": [
                "MIT"
            ],
            "authors": [
                {
                    "name": "Ion Bazan",
                    "email": "ion.bazan@gmail.com"
                },
                {
                    "name": "Nicolas Grekas",
                    "email": "p@tchwork.com"
                },
                {
                    "name": "Symfony Community",
                    "homepage": "https://symfony.com/contributors"
                }
            ],
            "description": "Symfony polyfill backporting some PHP 8.0+ features to lower PHP versions",
            "homepage": "https://symfony.com",
            "keywords": [
                "compatibility",
                "polyfill",
                "portable",
                "shim"
            ],
            "support": {
                "source": "https://github.com/symfony/polyfill-php80/tree/v1.23.1"
            },
            "funding": [
                {
                    "url": "https://symfony.com/sponsor",
                    "type": "custom"
                },
                {
                    "url": "https://github.com/fabpot",
                    "type": "github"
                },
                {
                    "url": "https://tidelift.com/funding/github/packagist/symfony/symfony",
                    "type": "tidelift"
                }
            ],
            "time": "2021-07-28T13:41:28+00:00"
        },
        {
            "name": "symfony/process",
            "version": "v5.4.0",
            "source": {
                "type": "git",
                "url": "https://github.com/symfony/process.git",
                "reference": "5be20b3830f726e019162b26223110c8f47cf274"
            },
            "dist": {
                "type": "zip",
                "url": "https://api.github.com/repos/symfony/process/zipball/5be20b3830f726e019162b26223110c8f47cf274",
                "reference": "5be20b3830f726e019162b26223110c8f47cf274",
                "shasum": ""
            },
            "require": {
                "php": ">=7.2.5",
                "symfony/polyfill-php80": "^1.16"
            },
            "type": "library",
            "autoload": {
                "psr-4": {
                    "Symfony\\Component\\Process\\": ""
                },
                "exclude-from-classmap": [
                    "/Tests/"
                ]
            },
            "notification-url": "https://packagist.org/downloads/",
            "license": [
                "MIT"
            ],
            "authors": [
                {
                    "name": "Fabien Potencier",
                    "email": "fabien@symfony.com"
                },
                {
                    "name": "Symfony Community",
                    "homepage": "https://symfony.com/contributors"
                }
            ],
            "description": "Executes commands in sub-processes",
            "homepage": "https://symfony.com",
            "support": {
                "source": "https://github.com/symfony/process/tree/v5.4.0"
            },
            "funding": [
                {
                    "url": "https://symfony.com/sponsor",
                    "type": "custom"
                },
                {
                    "url": "https://github.com/fabpot",
                    "type": "github"
                },
                {
                    "url": "https://tidelift.com/funding/github/packagist/symfony/symfony",
                    "type": "tidelift"
                }
            ],
            "time": "2021-11-28T15:25:38+00:00"
        },
        {
            "name": "symfony/service-contracts",
            "version": "v2.5.0",
            "source": {
                "type": "git",
                "url": "https://github.com/symfony/service-contracts.git",
                "reference": "1ab11b933cd6bc5464b08e81e2c5b07dec58b0fc"
            },
            "dist": {
                "type": "zip",
                "url": "https://api.github.com/repos/symfony/service-contracts/zipball/1ab11b933cd6bc5464b08e81e2c5b07dec58b0fc",
                "reference": "1ab11b933cd6bc5464b08e81e2c5b07dec58b0fc",
                "shasum": ""
            },
            "require": {
                "php": ">=7.2.5",
                "psr/container": "^1.1",
                "symfony/deprecation-contracts": "^2.1"
            },
            "conflict": {
                "ext-psr": "<1.1|>=2"
            },
            "suggest": {
                "symfony/service-implementation": ""
            },
            "type": "library",
            "extra": {
                "branch-alias": {
                    "dev-main": "2.5-dev"
                },
                "thanks": {
                    "name": "symfony/contracts",
                    "url": "https://github.com/symfony/contracts"
                }
            },
            "autoload": {
                "psr-4": {
                    "Symfony\\Contracts\\Service\\": ""
                }
            },
            "notification-url": "https://packagist.org/downloads/",
            "license": [
                "MIT"
            ],
            "authors": [
                {
                    "name": "Nicolas Grekas",
                    "email": "p@tchwork.com"
                },
                {
                    "name": "Symfony Community",
                    "homepage": "https://symfony.com/contributors"
                }
            ],
            "description": "Generic abstractions related to writing services",
            "homepage": "https://symfony.com",
            "keywords": [
                "abstractions",
                "contracts",
                "decoupling",
                "interfaces",
                "interoperability",
                "standards"
            ],
            "support": {
                "source": "https://github.com/symfony/service-contracts/tree/v2.5.0"
            },
            "funding": [
                {
                    "url": "https://symfony.com/sponsor",
                    "type": "custom"
                },
                {
                    "url": "https://github.com/fabpot",
                    "type": "github"
                },
                {
                    "url": "https://tidelift.com/funding/github/packagist/symfony/symfony",
                    "type": "tidelift"
                }
            ],
            "time": "2021-11-04T16:48:04+00:00"
        },
        {
            "name": "symfony/string",
            "version": "v5.4.0",
            "source": {
                "type": "git",
                "url": "https://github.com/symfony/string.git",
                "reference": "9ffaaba53c61ba75a3c7a3a779051d1e9ec4fd2d"
            },
            "dist": {
                "type": "zip",
                "url": "https://api.github.com/repos/symfony/string/zipball/9ffaaba53c61ba75a3c7a3a779051d1e9ec4fd2d",
                "reference": "9ffaaba53c61ba75a3c7a3a779051d1e9ec4fd2d",
                "shasum": ""
            },
            "require": {
                "php": ">=7.2.5",
                "symfony/polyfill-ctype": "~1.8",
                "symfony/polyfill-intl-grapheme": "~1.0",
                "symfony/polyfill-intl-normalizer": "~1.0",
                "symfony/polyfill-mbstring": "~1.0",
                "symfony/polyfill-php80": "~1.15"
            },
            "conflict": {
                "symfony/translation-contracts": ">=3.0"
            },
            "require-dev": {
                "symfony/error-handler": "^4.4|^5.0|^6.0",
                "symfony/http-client": "^4.4|^5.0|^6.0",
                "symfony/translation-contracts": "^1.1|^2",
                "symfony/var-exporter": "^4.4|^5.0|^6.0"
            },
            "type": "library",
            "autoload": {
                "psr-4": {
                    "Symfony\\Component\\String\\": ""
                },
                "files": [
                    "Resources/functions.php"
                ],
                "exclude-from-classmap": [
                    "/Tests/"
                ]
            },
            "notification-url": "https://packagist.org/downloads/",
            "license": [
                "MIT"
            ],
            "authors": [
                {
                    "name": "Nicolas Grekas",
                    "email": "p@tchwork.com"
                },
                {
                    "name": "Symfony Community",
                    "homepage": "https://symfony.com/contributors"
                }
            ],
            "description": "Provides an object-oriented API to strings and deals with bytes, UTF-8 code points and grapheme clusters in a unified way",
            "homepage": "https://symfony.com",
            "keywords": [
                "grapheme",
                "i18n",
                "string",
                "unicode",
                "utf-8",
                "utf8"
            ],
            "support": {
                "source": "https://github.com/symfony/string/tree/v5.4.0"
            },
            "funding": [
                {
                    "url": "https://symfony.com/sponsor",
                    "type": "custom"
                },
                {
                    "url": "https://github.com/fabpot",
                    "type": "github"
                },
                {
                    "url": "https://tidelift.com/funding/github/packagist/symfony/symfony",
                    "type": "tidelift"
                }
            ],
            "time": "2021-11-24T10:02:00+00:00"
        },
        {
            "name": "theseer/tokenizer",
            "version": "1.2.1",
            "source": {
                "type": "git",
                "url": "https://github.com/theseer/tokenizer.git",
                "reference": "34a41e998c2183e22995f158c581e7b5e755ab9e"
            },
            "dist": {
                "type": "zip",
                "url": "https://api.github.com/repos/theseer/tokenizer/zipball/34a41e998c2183e22995f158c581e7b5e755ab9e",
                "reference": "34a41e998c2183e22995f158c581e7b5e755ab9e",
                "shasum": ""
            },
            "require": {
                "ext-dom": "*",
                "ext-tokenizer": "*",
                "ext-xmlwriter": "*",
                "php": "^7.2 || ^8.0"
            },
            "type": "library",
            "autoload": {
                "classmap": [
                    "src/"
                ]
            },
            "notification-url": "https://packagist.org/downloads/",
            "license": [
                "BSD-3-Clause"
            ],
            "authors": [
                {
                    "name": "Arne Blankerts",
                    "email": "arne@blankerts.de",
                    "role": "Developer"
                }
            ],
            "description": "A small library for converting tokenized PHP source code into XML and potentially other formats",
            "support": {
                "issues": "https://github.com/theseer/tokenizer/issues",
                "source": "https://github.com/theseer/tokenizer/tree/1.2.1"
            },
            "funding": [
                {
                    "url": "https://github.com/theseer",
                    "type": "github"
                }
            ],
            "time": "2021-07-28T10:34:58+00:00"
        },
        {
            "name": "webmozart/assert",
            "version": "1.10.0",
            "source": {
                "type": "git",
                "url": "https://github.com/webmozarts/assert.git",
                "reference": "6964c76c7804814a842473e0c8fd15bab0f18e25"
            },
            "dist": {
                "type": "zip",
                "url": "https://api.github.com/repos/webmozarts/assert/zipball/6964c76c7804814a842473e0c8fd15bab0f18e25",
                "reference": "6964c76c7804814a842473e0c8fd15bab0f18e25",
                "shasum": ""
            },
            "require": {
                "php": "^7.2 || ^8.0",
                "symfony/polyfill-ctype": "^1.8"
            },
            "conflict": {
                "phpstan/phpstan": "<0.12.20",
                "vimeo/psalm": "<4.6.1 || 4.6.2"
            },
            "require-dev": {
                "phpunit/phpunit": "^8.5.13"
            },
            "type": "library",
            "extra": {
                "branch-alias": {
                    "dev-master": "1.10-dev"
                }
            },
            "autoload": {
                "psr-4": {
                    "Webmozart\\Assert\\": "src/"
                }
            },
            "notification-url": "https://packagist.org/downloads/",
            "license": [
                "MIT"
            ],
            "authors": [
                {
                    "name": "Bernhard Schussek",
                    "email": "bschussek@gmail.com"
                }
            ],
            "description": "Assertions to validate method input/output with nice error messages.",
            "keywords": [
                "assert",
                "check",
                "validate"
            ],
            "support": {
                "issues": "https://github.com/webmozarts/assert/issues",
                "source": "https://github.com/webmozarts/assert/tree/1.10.0"
            },
            "time": "2021-03-09T10:59:23+00:00"
        },
        {
            "name": "wikimedia/at-ease",
            "version": "v2.1.0",
            "source": {
                "type": "git",
                "url": "https://github.com/wikimedia/at-ease.git",
                "reference": "e8ebaa7bb7c8a8395481a05f6dc4deaceab11c33"
            },
            "dist": {
                "type": "zip",
                "url": "https://api.github.com/repos/wikimedia/at-ease/zipball/e8ebaa7bb7c8a8395481a05f6dc4deaceab11c33",
                "reference": "e8ebaa7bb7c8a8395481a05f6dc4deaceab11c33",
                "shasum": ""
            },
            "require": {
                "php": ">=7.2.9"
            },
            "require-dev": {
                "mediawiki/mediawiki-codesniffer": "35.0.0",
                "mediawiki/minus-x": "1.1.1",
                "ockcyp/covers-validator": "1.3.3",
                "php-parallel-lint/php-console-highlighter": "0.5.0",
                "php-parallel-lint/php-parallel-lint": "1.2.0",
                "phpunit/phpunit": "^8.5"
            },
            "type": "library",
            "autoload": {
                "psr-4": {
                    "Wikimedia\\AtEase\\": "src/Wikimedia/AtEase/"
                },
                "files": [
                    "src/Wikimedia/Functions.php"
                ]
            },
            "notification-url": "https://packagist.org/downloads/",
            "license": [
                "GPL-2.0-or-later"
            ],
            "authors": [
                {
                    "name": "Tim Starling",
                    "email": "tstarling@wikimedia.org"
                },
                {
                    "name": "MediaWiki developers",
                    "email": "wikitech-l@lists.wikimedia.org"
                }
            ],
            "description": "Safe replacement to @ for suppressing warnings.",
            "homepage": "https://www.mediawiki.org/wiki/at-ease",
            "support": {
                "source": "https://github.com/wikimedia/at-ease/tree/v2.1.0"
            },
            "time": "2021-02-27T15:53:37+00:00"
        },
        {
            "name": "yoast/phpunit-polyfills",
            "version": "1.0.2",
            "source": {
                "type": "git",
                "url": "https://github.com/Yoast/PHPUnit-Polyfills.git",
                "reference": "1a582ab1d91e86aa450340c4d35631a85314ff9f"
            },
            "dist": {
                "type": "zip",
                "url": "https://api.github.com/repos/Yoast/PHPUnit-Polyfills/zipball/1a582ab1d91e86aa450340c4d35631a85314ff9f",
                "reference": "1a582ab1d91e86aa450340c4d35631a85314ff9f",
                "shasum": ""
            },
            "require": {
                "php": ">=5.4",
                "phpunit/phpunit": "^4.8.36 || ^5.7.21 || ^6.0 || ^7.0 || ^8.0 || ^9.0"
            },
            "require-dev": {
                "yoast/yoastcs": "^2.2.0"
            },
            "type": "library",
            "extra": {
                "branch-alias": {
                    "dev-main": "1.x-dev",
                    "dev-develop": "1.x-dev"
                }
            },
            "autoload": {
                "files": [
                    "phpunitpolyfills-autoload.php"
                ]
            },
            "notification-url": "https://packagist.org/downloads/",
            "license": [
                "BSD-3-Clause"
            ],
            "authors": [
                {
                    "name": "Team Yoast",
                    "email": "support@yoast.com",
                    "homepage": "https://yoast.com"
                },
                {
                    "name": "Contributors",
                    "homepage": "https://github.com/Yoast/PHPUnit-Polyfills/graphs/contributors"
                }
            ],
            "description": "Set of polyfills for changed PHPUnit functionality to allow for creating PHPUnit cross-version compatible tests",
            "homepage": "https://github.com/Yoast/PHPUnit-Polyfills",
            "keywords": [
                "phpunit",
                "polyfill",
                "testing"
            ],
            "support": {
                "issues": "https://github.com/Yoast/PHPUnit-Polyfills/issues",
                "source": "https://github.com/Yoast/PHPUnit-Polyfills"
            },
            "time": "2021-10-03T08:40:26+00:00"
        }
    ],
    "aliases": [],
    "minimum-stability": "dev",
    "stability-flags": {
        "automattic/jetpack-a8c-mc-stats": 20,
        "automattic/jetpack-abtest": 20,
        "automattic/jetpack-assets": 20,
        "automattic/jetpack-autoloader": 20,
        "automattic/jetpack-backup": 20,
        "automattic/jetpack-blocks": 20,
        "automattic/jetpack-compat": 20,
        "automattic/jetpack-composer-plugin": 20,
        "automattic/jetpack-config": 20,
        "automattic/jetpack-connection": 20,
        "automattic/jetpack-connection-ui": 20,
        "automattic/jetpack-constants": 20,
        "automattic/jetpack-device-detection": 20,
        "automattic/jetpack-error": 20,
        "automattic/jetpack-heartbeat": 20,
        "automattic/jetpack-identity-crisis": 20,
        "automattic/jetpack-jitm": 20,
        "automattic/jetpack-lazy-images": 20,
        "automattic/jetpack-licensing": 20,
        "automattic/jetpack-logo": 20,
        "automattic/jetpack-my-jetpack": 20,
        "automattic/jetpack-options": 20,
        "automattic/jetpack-partner": 20,
        "automattic/jetpack-redirect": 20,
        "automattic/jetpack-roles": 20,
        "automattic/jetpack-search": 20,
        "automattic/jetpack-status": 20,
        "automattic/jetpack-sync": 20,
        "automattic/jetpack-terms-of-service": 20,
        "automattic/jetpack-tracking": 20,
        "automattic/jetpack-changelogger": 20
    },
    "prefer-stable": true,
    "prefer-lowest": false,
    "platform": {
        "ext-fileinfo": "*",
        "ext-json": "*",
        "ext-openssl": "*"
    },
    "platform-dev": [],
    "platform-overrides": {
        "ext-intl": "0.0.0"
    },
    "plugin-api-version": "2.1.0"
}<|MERGE_RESOLUTION|>--- conflicted
+++ resolved
@@ -4,11 +4,7 @@
         "Read more about it at https://getcomposer.org/doc/01-basic-usage.md#installing-dependencies",
         "This file is @generated automatically"
     ],
-<<<<<<< HEAD
     "content-hash": "8e15cd5e586d04ca00af3175522e090f",
-=======
-    "content-hash": "860b0aebba916d5196d652f088b38a18",
->>>>>>> 05710179
     "packages": [
         {
             "name": "automattic/jetpack-a8c-mc-stats",
