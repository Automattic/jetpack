--- conflicted
+++ resolved
@@ -875,11 +875,7 @@
             "dist": {
                 "type": "path",
                 "url": "../../packages/forms",
-<<<<<<< HEAD
                 "reference": "62f3aef0a6cd6f853136a6146a5ff238e7dc2ae8"
-=======
-                "reference": "18f8f1fc449e666d94fd0443543f5550188c16e7"
->>>>>>> 70526462
             },
             "require": {
                 "automattic/jetpack-assets": "@dev",
