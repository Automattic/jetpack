{
    "_readme": [
        "This file locks the dependencies of your project to a known state",
        "Read more about it at https://getcomposer.org/doc/01-basic-usage.md#installing-dependencies",
        "This file is @generated automatically"
    ],
<<<<<<< HEAD
    "content-hash": "ddd809ae779901e9dc61246eb4940b4d",
=======
    "content-hash": "5752a99dcb950763109d37e3e6ecf5a6",
>>>>>>> c436e309
    "packages": [
        {
            "name": "automattic/jetpack-a8c-mc-stats",
            "version": "dev-master",
            "dist": {
                "type": "path",
                "url": "../../packages/a8c-mc-stats",
                "reference": "a0c0c657875ba4ab7254d59778e249a144b01347"
            },
            "require-dev": {
                "automattic/jetpack-changelogger": "^3.0",
                "yoast/phpunit-polyfills": "1.0.2"
            },
            "type": "library",
            "extra": {
                "autotagger": true,
                "mirror-repo": "Automattic/jetpack-a8c-mc-stats",
                "changelogger": {
                    "link-template": "https://github.com/Automattic/jetpack-a8c-mc-stats/compare/v${old}...v${new}"
                },
                "branch-alias": {
                    "dev-master": "1.4.x-dev"
                }
            },
            "autoload": {
                "classmap": [
                    "src/"
                ]
            },
            "scripts": {
                "phpunit": [
                    "./vendor/phpunit/phpunit/phpunit --colors=always"
                ],
                "test-coverage": [
                    "@composer update",
                    "phpdbg -d memory_limit=2048M -d max_execution_time=900 -qrr ./vendor/bin/phpunit --coverage-clover \"$COVERAGE_DIR/clover.xml\""
                ],
                "test-php": [
                    "@composer update",
                    "@composer phpunit"
                ]
            },
            "license": [
                "GPL-2.0-or-later"
            ],
            "description": "Used to record internal usage stats for Automattic. Not visible to site owners.",
            "transport-options": {
                "monorepo": true,
                "relative": true
            }
        },
        {
            "name": "automattic/jetpack-abtest",
            "version": "dev-master",
            "dist": {
                "type": "path",
                "url": "../../packages/abtest",
                "reference": "13c52d932438b41ae6b9eef226d8d58ccf8af7a2"
            },
            "require": {
                "automattic/jetpack-connection": "^1.31",
                "automattic/jetpack-error": "^1.3"
            },
            "require-dev": {
                "automattic/jetpack-changelogger": "^3.0",
                "automattic/wordbless": "dev-master",
                "yoast/phpunit-polyfills": "1.0.2"
            },
            "type": "library",
            "extra": {
                "autotagger": true,
                "mirror-repo": "Automattic/jetpack-abtest",
                "changelogger": {
                    "link-template": "https://github.com/Automattic/jetpack-abtest/compare/v${old}...v${new}"
                },
                "branch-alias": {
                    "dev-master": "1.9.x-dev"
                }
            },
            "autoload": {
                "classmap": [
                    "src/"
                ]
            },
            "scripts": {
                "phpunit": [
                    "./vendor/phpunit/phpunit/phpunit --colors=always"
                ],
                "post-update-cmd": [
                    "php -r \"copy('vendor/automattic/wordbless/src/dbless-wpdb.php', 'wordpress/wp-content/db.php');\""
                ],
                "test-coverage": [
                    "@composer update",
                    "phpdbg -d memory_limit=2048M -d max_execution_time=900 -qrr ./vendor/bin/phpunit --coverage-clover \"$COVERAGE_DIR/clover.xml\""
                ],
                "test-php": [
                    "@composer update",
                    "@composer phpunit"
                ]
            },
            "license": [
                "GPL-2.0-or-later"
            ],
            "description": "Provides an interface to the WP.com A/B tests.",
            "transport-options": {
                "monorepo": true,
                "relative": true
            }
        },
        {
            "name": "automattic/jetpack-admin-ui",
            "version": "dev-master",
            "dist": {
                "type": "path",
                "url": "../../packages/admin-ui",
                "reference": "7f51620d80a931c94e60f286dad541ff15836ef1"
            },
            "require-dev": {
                "automattic/jetpack-changelogger": "^3.0",
                "automattic/wordbless": "dev-master",
                "yoast/phpunit-polyfills": "1.0.2"
            },
            "type": "library",
            "extra": {
                "autotagger": true,
                "mirror-repo": "Automattic/jetpack-admin-ui",
                "changelogger": {
                    "link-template": "https://github.com/Automattic/jetpack-admin-ui/compare/${old}...${new}"
                },
                "branch-alias": {
                    "dev-master": "0.1.x-dev"
                },
                "version-constants": {
                    "::PACKAGE_VERSION": "src/class-admin-menu.php"
                }
            },
            "autoload": {
                "classmap": [
                    "src/"
                ]
            },
            "scripts": {
                "phpunit": [
                    "./vendor/phpunit/phpunit/phpunit --colors=always"
                ],
                "test-coverage": [
                    "@composer install",
                    "phpdbg -d memory_limit=2048M -d max_execution_time=900 -qrr ./vendor/bin/phpunit --coverage-clover \"$COVERAGE_DIR/clover.xml\""
                ],
                "test-php": [
                    "@composer install",
                    "@composer phpunit"
                ],
                "post-update-cmd": [
                    "php -r \"copy('vendor/automattic/wordbless/src/dbless-wpdb.php', 'wordpress/wp-content/db.php');\""
                ]
            },
            "license": [
                "GPL-2.0-or-later"
            ],
            "description": "Generic Jetpack wp-admin UI elements",
            "transport-options": {
                "monorepo": true,
                "relative": true
            }
        },
        {
            "name": "automattic/jetpack-assets",
            "version": "dev-master",
            "dist": {
                "type": "path",
                "url": "../../packages/assets",
                "reference": "3181e0507db74e367f2788b9c71c2bb8fc1b3e33"
            },
            "require": {
                "automattic/jetpack-constants": "^1.6"
            },
            "require-dev": {
                "automattic/jetpack-changelogger": "^3.0",
                "brain/monkey": "2.6.1",
                "yoast/phpunit-polyfills": "1.0.2"
            },
            "type": "library",
            "extra": {
                "autotagger": true,
                "mirror-repo": "Automattic/jetpack-assets",
                "changelogger": {
                    "link-template": "https://github.com/Automattic/jetpack-assets/compare/v${old}...v${new}"
                },
                "branch-alias": {
                    "dev-master": "1.13.x-dev"
                }
            },
            "autoload": {
                "classmap": [
                    "src/"
                ]
            },
            "scripts": {
                "phpunit": [
                    "./vendor/phpunit/phpunit/phpunit --colors=always"
                ],
                "test-coverage": [
                    "@composer update",
                    "phpdbg -d memory_limit=2048M -d max_execution_time=900 -qrr ./vendor/bin/phpunit --coverage-clover \"$COVERAGE_DIR/clover.xml\""
                ],
                "test-php": [
                    "@composer update",
                    "@composer phpunit"
                ]
            },
            "license": [
                "GPL-2.0-or-later"
            ],
            "description": "Asset management utilities for Jetpack ecosystem packages",
            "transport-options": {
                "monorepo": true,
                "relative": true
            }
        },
        {
            "name": "automattic/jetpack-autoloader",
            "version": "dev-master",
            "dist": {
                "type": "path",
                "url": "../../packages/autoloader",
                "reference": "5498d51fdb8c0a7b50a818a52a419ef539c998fb"
            },
            "require": {
                "composer-plugin-api": "^1.1 || ^2.0"
            },
            "require-dev": {
                "automattic/jetpack-changelogger": "^3.0",
                "yoast/phpunit-polyfills": "1.0.2"
            },
            "type": "composer-plugin",
            "extra": {
                "autotagger": true,
                "class": "Automattic\\Jetpack\\Autoloader\\CustomAutoloaderPlugin",
                "mirror-repo": "Automattic/jetpack-autoloader",
                "changelogger": {
                    "link-template": "https://github.com/Automattic/jetpack-autoloader/compare/v${old}...v${new}"
                },
                "branch-alias": {
                    "dev-master": "2.10.x-dev"
                }
            },
            "autoload": {
                "classmap": [
                    "src/AutoloadGenerator.php"
                ],
                "psr-4": {
                    "Automattic\\Jetpack\\Autoloader\\": "src"
                }
            },
            "scripts": {
                "phpunit": [
                    "./vendor/phpunit/phpunit/phpunit --colors=always"
                ],
                "test-coverage": [
                    "@composer update",
                    "phpdbg -d memory_limit=2048M -d max_execution_time=900 -qrr ./vendor/bin/phpunit --coverage-php \"./tests/php/tmp/coverage-report.php\"",
                    "php ./tests/php/bin/test-coverage.php \"$COVERAGE_DIR/clover.xml\""
                ],
                "test-php": [
                    "@composer update",
                    "@composer phpunit"
                ]
            },
            "license": [
                "GPL-2.0-or-later"
            ],
            "description": "Creates a custom autoloader for a plugin or theme.",
            "transport-options": {
                "monorepo": true,
                "relative": true
            }
        },
        {
            "name": "automattic/jetpack-backup",
            "version": "dev-master",
            "dist": {
                "type": "path",
                "url": "../../packages/backup",
                "reference": "6e2aa3fa602a8061f83c1f98c8528f25e68fcb3f"
            },
            "require": {
                "automattic/jetpack-connection": "^1.31",
                "automattic/jetpack-sync": "^1.27"
            },
            "require-dev": {
                "automattic/jetpack-changelogger": "^3.0",
                "automattic/wordbless": "@dev",
                "yoast/phpunit-polyfills": "1.0.2"
            },
            "type": "library",
            "extra": {
                "autotagger": true,
                "mirror-repo": "Automattic/jetpack-backup",
                "version-constants": {
                    "::PACKAGE_VERSION": "src/class-package-version.php"
                },
                "changelogger": {
                    "link-template": "https://github.com/Automattic/jetpack-backup/compare/v${old}...v${new}"
                },
                "branch-alias": {
                    "dev-master": "1.1.x-dev"
                }
            },
            "autoload": {
                "files": [
                    "actions.php"
                ],
                "classmap": [
                    "src/"
                ]
            },
            "scripts": {
                "phpunit": [
                    "./vendor/phpunit/phpunit/phpunit --colors=always"
                ],
                "test-coverage": [
                    "@composer install",
                    "phpdbg -d memory_limit=2048M -d max_execution_time=900 -qrr ./vendor/bin/phpunit --coverage-clover \"$COVERAGE_DIR/clover.xml\""
                ],
                "test-php": [
                    "@composer install",
                    "@composer phpunit"
                ],
                "post-update-cmd": [
                    "php -r \"copy('vendor/automattic/wordbless/src/dbless-wpdb.php', 'wordpress/wp-content/db.php');\""
                ]
            },
            "license": [
                "GPL-2.0-or-later"
            ],
            "description": "Tools to assist with backing up Jetpack sites.",
            "transport-options": {
                "monorepo": true,
                "relative": true
            }
        },
        {
            "name": "automattic/jetpack-blocks",
            "version": "dev-master",
            "dist": {
                "type": "path",
                "url": "../../packages/blocks",
                "reference": "5b26d36f5cafb03256fa4cb7f2c5131e49a92fab"
            },
            "require-dev": {
                "automattic/jetpack-changelogger": "^3.0",
                "automattic/wordbless": "dev-master",
                "brain/monkey": "2.6.1",
                "yoast/phpunit-polyfills": "1.0.2"
            },
            "type": "library",
            "extra": {
                "autotagger": true,
                "mirror-repo": "Automattic/jetpack-blocks",
                "changelogger": {
                    "link-template": "https://github.com/Automattic/jetpack-blocks/compare/v${old}...v${new}"
                },
                "branch-alias": {
                    "dev-master": "1.4.x-dev"
                }
            },
            "autoload": {
                "classmap": [
                    "src/"
                ]
            },
            "scripts": {
                "phpunit": [
                    "./vendor/phpunit/phpunit/phpunit --colors=always"
                ],
                "post-update-cmd": [
                    "php -r \"copy('vendor/automattic/wordbless/src/dbless-wpdb.php', 'wordpress/wp-content/db.php');\""
                ],
                "test-coverage": [
                    "@composer update",
                    "phpdbg -d memory_limit=2048M -d max_execution_time=900 -qrr ./vendor/bin/phpunit --coverage-clover \"$COVERAGE_DIR/clover.xml\""
                ],
                "test-php": [
                    "@composer update",
                    "@composer phpunit"
                ]
            },
            "license": [
                "GPL-2.0-or-later"
            ],
            "description": "Register and manage blocks within a plugin. Used to manage block registration, enqueues, and more.",
            "transport-options": {
                "monorepo": true,
                "relative": true
            }
        },
        {
            "name": "automattic/jetpack-compat",
            "version": "dev-master",
            "dist": {
                "type": "path",
                "url": "../../packages/compat",
                "reference": "9ed14d0ae3bd70cca4538a3e298f4b29df7c41f4"
            },
            "require-dev": {
                "automattic/jetpack-changelogger": "^3.0"
            },
            "type": "library",
            "extra": {
                "autotagger": true,
                "mirror-repo": "Automattic/jetpack-compat",
                "changelogger": {
                    "link-template": "https://github.com/Automattic/jetpack-compat/compare/v${old}...v${new}"
                },
                "branch-alias": {
                    "dev-master": "1.6.x-dev"
                }
            },
            "autoload": {
                "files": [
                    "functions.php"
                ],
                "classmap": [
                    "legacy"
                ]
            },
            "license": [
                "GPL-2.0-or-later"
            ],
            "description": "Compatibility layer with previous versions of Jetpack",
            "transport-options": {
                "monorepo": true,
                "relative": true
            }
        },
        {
            "name": "automattic/jetpack-config",
            "version": "dev-master",
            "dist": {
                "type": "path",
                "url": "../../packages/config",
                "reference": "c6408e82a9c80f5be6beccaf23c392151a9b9420"
            },
            "require-dev": {
                "automattic/jetpack-changelogger": "^3.0"
            },
            "type": "library",
            "extra": {
                "autotagger": true,
                "mirror-repo": "Automattic/jetpack-config",
                "changelogger": {
                    "link-template": "https://github.com/Automattic/jetpack-config/compare/v${old}...v${new}"
                },
                "branch-alias": {
                    "dev-master": "1.5.x-dev"
                }
            },
            "autoload": {
                "classmap": [
                    "src/"
                ]
            },
            "license": [
                "GPL-2.0-or-later"
            ],
            "description": "Jetpack configuration package that initializes other packages and configures Jetpack's functionality. Can be used as a base for all variants of Jetpack package usage.",
            "transport-options": {
                "monorepo": true,
                "relative": true
            }
        },
        {
            "name": "automattic/jetpack-connection",
            "version": "dev-master",
            "dist": {
                "type": "path",
                "url": "../../packages/connection",
                "reference": "4ed03e88c0adfff186c8937ad1a9eb764406be8a"
            },
            "require": {
                "automattic/jetpack-a8c-mc-stats": "^1.4",
                "automattic/jetpack-constants": "^1.6",
                "automattic/jetpack-heartbeat": "^1.3",
                "automattic/jetpack-options": "^1.13",
                "automattic/jetpack-redirect": "^1.7",
                "automattic/jetpack-roles": "^1.4",
                "automattic/jetpack-status": "^1.9",
                "automattic/jetpack-terms-of-service": "^1.9",
                "automattic/jetpack-tracking": "^1.13"
            },
            "require-dev": {
                "automattic/jetpack-changelogger": "^3.0",
                "automattic/wordbless": "@dev",
                "brain/monkey": "2.6.1",
                "yoast/phpunit-polyfills": "1.0.2"
            },
            "type": "library",
            "extra": {
                "autotagger": true,
                "mirror-repo": "Automattic/jetpack-connection",
                "version-constants": {
                    "::PACKAGE_VERSION": "src/class-package-version.php"
                },
                "changelogger": {
                    "link-template": "https://github.com/Automattic/jetpack-connection/compare/v${old}...v${new}"
                },
                "branch-alias": {
                    "dev-master": "1.31.x-dev"
                }
            },
            "autoload": {
                "classmap": [
                    "legacy",
                    "src/"
                ]
            },
            "scripts": {
                "phpunit": [
                    "./vendor/phpunit/phpunit/phpunit --colors=always"
                ],
                "post-update-cmd": [
                    "php -r \"copy('vendor/automattic/wordbless/src/dbless-wpdb.php', 'wordpress/wp-content/db.php');\""
                ],
                "test-coverage": [
                    "@composer update",
                    "phpdbg -d memory_limit=2048M -d max_execution_time=900 -qrr ./vendor/bin/phpunit --coverage-clover \"$COVERAGE_DIR/clover.xml\""
                ],
                "test-php": [
                    "@composer update",
                    "@composer phpunit"
                ]
            },
            "license": [
                "GPL-2.0-or-later"
            ],
            "description": "Everything needed to connect to the Jetpack infrastructure",
            "transport-options": {
                "monorepo": true,
                "relative": true
            }
        },
        {
            "name": "automattic/jetpack-connection-ui",
            "version": "dev-master",
            "dist": {
                "type": "path",
                "url": "../../packages/connection-ui",
<<<<<<< HEAD
                "reference": "b308f54f4aa0c85834b3579ffb69ef69710472ea"
            },
            "require": {
                "automattic/jetpack-assets": "^1.13",
                "automattic/jetpack-connection": "^1.30",
=======
                "reference": "bdf9662722f29e7393500b9ccc2d4ab4568bd61f"
            },
            "require": {
                "automattic/jetpack-assets": "^1.12",
                "automattic/jetpack-connection": "^1.31",
>>>>>>> c436e309
                "automattic/jetpack-constants": "^1.6",
                "automattic/jetpack-device-detection": "^1.4",
                "automattic/jetpack-identity-crisis": "^0.4"
            },
            "require-dev": {
                "automattic/jetpack-changelogger": "^3.0"
            },
            "type": "library",
            "extra": {
                "autotagger": true,
                "mirror-repo": "Automattic/jetpack-connection-ui",
                "changelogger": {
                    "link-template": "https://github.com/Automattic/jetpack-connection-ui/compare/v${old}...v${new}"
                },
                "branch-alias": {
                    "dev-master": "2.1.x-dev"
                }
            },
            "autoload": {
                "classmap": [
                    "src/"
                ]
            },
            "scripts": {
                "build-development": [
                    "Composer\\Config::disableProcessTimeout",
                    "pnpm run build"
                ],
                "build-production": [
                    "Composer\\Config::disableProcessTimeout",
                    "pnpm run build"
                ]
            },
            "license": [
                "GPL-2.0-or-later"
            ],
            "description": "Jetpack Connection UI",
            "transport-options": {
                "monorepo": true,
                "relative": true
            }
        },
        {
            "name": "automattic/jetpack-constants",
            "version": "dev-master",
            "dist": {
                "type": "path",
                "url": "../../packages/constants",
                "reference": "ee6c8dbcb53bfe79a4dba8ac1756f5467e90bc7a"
            },
            "require-dev": {
                "automattic/jetpack-changelogger": "^3.0",
                "brain/monkey": "2.6.1",
                "yoast/phpunit-polyfills": "1.0.2"
            },
            "type": "library",
            "extra": {
                "autotagger": true,
                "mirror-repo": "Automattic/jetpack-constants",
                "changelogger": {
                    "link-template": "https://github.com/Automattic/jetpack-constants/compare/v${old}...v${new}"
                },
                "branch-alias": {
                    "dev-master": "1.6.x-dev"
                }
            },
            "autoload": {
                "classmap": [
                    "src/"
                ]
            },
            "scripts": {
                "phpunit": [
                    "./vendor/phpunit/phpunit/phpunit --colors=always"
                ],
                "test-coverage": [
                    "@composer update",
                    "phpdbg -d memory_limit=2048M -d max_execution_time=900 -qrr ./vendor/bin/phpunit --coverage-clover \"$COVERAGE_DIR/clover.xml\""
                ],
                "test-php": [
                    "@composer update",
                    "@composer phpunit"
                ]
            },
            "license": [
                "GPL-2.0-or-later"
            ],
            "description": "A wrapper for defining constants in a more testable way.",
            "transport-options": {
                "monorepo": true,
                "relative": true
            }
        },
        {
            "name": "automattic/jetpack-device-detection",
            "version": "dev-master",
            "dist": {
                "type": "path",
                "url": "../../packages/device-detection",
                "reference": "7111b6eddc47e60bcd74e67acc19f7c2389d9dd7"
            },
            "require-dev": {
                "automattic/jetpack-changelogger": "^3.0",
                "yoast/phpunit-polyfills": "1.0.2"
            },
            "type": "library",
            "extra": {
                "autotagger": true,
                "mirror-repo": "Automattic/jetpack-device-detection",
                "changelogger": {
                    "link-template": "https://github.com/Automattic/jetpack-device-detection/compare/v${old}...v${new}"
                },
                "branch-alias": {
                    "dev-master": "1.4.x-dev"
                }
            },
            "autoload": {
                "classmap": [
                    "src/"
                ]
            },
            "scripts": {
                "phpunit": [
                    "./vendor/phpunit/phpunit/phpunit --colors=always"
                ],
                "test-coverage": [
                    "@composer update",
                    "phpdbg -d memory_limit=2048M -d max_execution_time=900 -qrr ./vendor/bin/phpunit --coverage-clover \"$COVERAGE_DIR/clover.xml\""
                ],
                "test-php": [
                    "@composer update",
                    "@composer phpunit"
                ]
            },
            "license": [
                "GPL-2.0-or-later"
            ],
            "description": "A way to detect device types based on User-Agent header.",
            "transport-options": {
                "monorepo": true,
                "relative": true
            }
        },
        {
            "name": "automattic/jetpack-error",
            "version": "dev-master",
            "dist": {
                "type": "path",
                "url": "../../packages/error",
                "reference": "e8e66a2478f95dd0efe8540bd5dcec1bc017e9f1"
            },
            "require-dev": {
                "automattic/jetpack-changelogger": "^3.0",
                "yoast/phpunit-polyfills": "1.0.2"
            },
            "type": "library",
            "extra": {
                "autotagger": true,
                "mirror-repo": "Automattic/jetpack-error",
                "changelogger": {
                    "link-template": "https://github.com/Automattic/jetpack-error/compare/v${old}...v${new}"
                },
                "branch-alias": {
                    "dev-master": "1.3.x-dev"
                }
            },
            "autoload": {
                "classmap": [
                    "src/"
                ]
            },
            "scripts": {
                "phpunit": [
                    "./vendor/phpunit/phpunit/phpunit --colors=always"
                ],
                "test-coverage": [
                    "@composer update",
                    "phpdbg -d memory_limit=2048M -d max_execution_time=900 -qrr ./vendor/bin/phpunit --coverage-clover \"$COVERAGE_DIR/clover.xml\""
                ],
                "test-php": [
                    "@composer update",
                    "@composer phpunit"
                ]
            },
            "license": [
                "GPL-2.0-or-later"
            ],
            "description": "Jetpack Error - a wrapper around WP_Error.",
            "transport-options": {
                "monorepo": true,
                "relative": true
            }
        },
        {
            "name": "automattic/jetpack-heartbeat",
            "version": "dev-master",
            "dist": {
                "type": "path",
                "url": "../../packages/heartbeat",
                "reference": "db71df78bd3feff1b6894a8ab73bd0a8ed7463cd"
            },
            "require": {
                "automattic/jetpack-a8c-mc-stats": "^1.4",
                "automattic/jetpack-options": "^1.13"
            },
            "require-dev": {
                "automattic/jetpack-changelogger": "^3.0"
            },
            "type": "library",
            "extra": {
                "autotagger": true,
                "mirror-repo": "Automattic/jetpack-heartbeat",
                "changelogger": {
                    "link-template": "https://github.com/Automattic/jetpack-heartbeat/compare/v${old}...v${new}"
                },
                "branch-alias": {
                    "dev-master": "1.3.x-dev"
                }
            },
            "autoload": {
                "classmap": [
                    "src/"
                ]
            },
            "license": [
                "GPL-2.0-or-later"
            ],
            "description": "This adds a cronjob that sends a batch of internal automattic stats to wp.com once a day",
            "transport-options": {
                "monorepo": true,
                "relative": true
            }
        },
        {
            "name": "automattic/jetpack-identity-crisis",
            "version": "dev-master",
            "dist": {
                "type": "path",
                "url": "../../packages/identity-crisis",
                "reference": "842bdd21f1d97db8bf3680d41eadc750c557fe3b"
            },
            "require": {
                "automattic/jetpack-connection": "^1.31",
                "automattic/jetpack-constants": "^1.6",
                "automattic/jetpack-logo": "^1.5",
                "automattic/jetpack-options": "^1.13",
                "automattic/jetpack-status": "^1.9",
                "automattic/jetpack-tracking": "^1.13"
            },
            "require-dev": {
                "automattic/jetpack-changelogger": "^3.0",
                "automattic/wordbless": "@dev",
                "yoast/phpunit-polyfills": "1.0.2"
            },
            "type": "library",
            "extra": {
                "autotagger": true,
                "mirror-repo": "Automattic/jetpack-identity-crisis",
                "version-constants": {
                    "::PACKAGE_VERSION": "src/class-identity-crisis.php"
                },
                "changelogger": {
                    "link-template": "https://github.com/Automattic/jetpack-identity-crisis/compare/v${old}...v${new}"
                },
                "branch-alias": {
                    "dev-master": "0.4.x-dev"
                }
            },
            "autoload": {
                "classmap": [
                    "src/"
                ]
            },
            "scripts": {
                "build-development": [
                    "Composer\\Config::disableProcessTimeout",
                    "pnpm run build"
                ],
                "build-production": [
                    "Composer\\Config::disableProcessTimeout",
                    "NODE_ENV='production' pnpm run build"
                ],
                "phpunit": [
                    "./vendor/phpunit/phpunit/phpunit --colors=always"
                ],
                "test-coverage": [
                    "@composer install",
                    "phpdbg -d memory_limit=2048M -d max_execution_time=900 -qrr ./vendor/bin/phpunit --coverage-clover \"$COVERAGE_DIR/clover.xml\""
                ],
                "test-php": [
                    "@composer install",
                    "@composer phpunit"
                ],
                "post-update-cmd": [
                    "php -r \"copy('vendor/automattic/wordbless/src/dbless-wpdb.php', 'wordpress/wp-content/db.php');\""
                ]
            },
            "license": [
                "GPL-2.0-or-later"
            ],
            "description": "Identity Crisis.",
            "transport-options": {
                "monorepo": true,
                "relative": true
            }
        },
        {
            "name": "automattic/jetpack-jitm",
            "version": "dev-master",
            "dist": {
                "type": "path",
                "url": "../../packages/jitm",
<<<<<<< HEAD
                "reference": "319acf933397250d50e2f05b86f5a60aaacd6239"
            },
            "require": {
                "automattic/jetpack-a8c-mc-stats": "^1.4",
                "automattic/jetpack-assets": "^1.13",
                "automattic/jetpack-connection": "^1.30",
=======
                "reference": "d9d438a75657829b766e7d53781c4ead185d12b2"
            },
            "require": {
                "automattic/jetpack-a8c-mc-stats": "^1.4",
                "automattic/jetpack-assets": "^1.12",
                "automattic/jetpack-connection": "^1.31",
>>>>>>> c436e309
                "automattic/jetpack-device-detection": "^1.4",
                "automattic/jetpack-logo": "^1.5",
                "automattic/jetpack-options": "^1.13",
                "automattic/jetpack-partner": "^1.5",
                "automattic/jetpack-redirect": "^1.7",
                "automattic/jetpack-status": "^1.9",
                "automattic/jetpack-tracking": "^1.13"
            },
            "require-dev": {
                "automattic/jetpack-changelogger": "^3.0",
                "brain/monkey": "2.6.1",
                "yoast/phpunit-polyfills": "1.0.2"
            },
            "type": "library",
            "extra": {
                "autotagger": true,
                "mirror-repo": "Automattic/jetpack-jitm",
                "version-constants": {
                    "::PACKAGE_VERSION": "src/class-jitm.php"
                },
                "changelogger": {
                    "link-template": "https://github.com/Automattic/jetpack-jitm/compare/v${old}...v${new}"
                },
                "branch-alias": {
                    "dev-master": "2.0.x-dev"
                }
            },
            "autoload": {
                "classmap": [
                    "src/"
                ]
            },
            "scripts": {
                "build-production": [
                    "Composer\\Config::disableProcessTimeout",
                    "pnpm run build-production"
                ],
                "build-development": [
                    "Composer\\Config::disableProcessTimeout",
                    "pnpm run build"
                ],
                "phpunit": [
                    "./vendor/phpunit/phpunit/phpunit --colors=always"
                ],
                "test-coverage": [
                    "@composer update",
                    "phpdbg -d memory_limit=2048M -d max_execution_time=900 -qrr ./vendor/bin/phpunit --coverage-clover \"$COVERAGE_DIR/clover.xml\""
                ],
                "test-php": [
                    "@composer update",
                    "@composer phpunit"
                ]
            },
            "license": [
                "GPL-2.0-or-later"
            ],
            "description": "Just in time messages for Jetpack",
            "transport-options": {
                "monorepo": true,
                "relative": true
            }
        },
        {
            "name": "automattic/jetpack-lazy-images",
            "version": "dev-master",
            "dist": {
                "type": "path",
                "url": "../../packages/lazy-images",
                "reference": "730b58b2c3d11ad6c27ffa76dadb590e2e6cfb30"
            },
            "require": {
                "automattic/jetpack-assets": "^1.13",
                "automattic/jetpack-constants": "^1.6"
            },
            "require-dev": {
                "automattic/jetpack-changelogger": "^3.0",
                "automattic/wordbless": "dev-master",
                "yoast/phpunit-polyfills": "1.0.2"
            },
            "type": "library",
            "extra": {
                "autotagger": true,
                "mirror-repo": "Automattic/jetpack-lazy-images",
                "changelogger": {
                    "link-template": "https://github.com/Automattic/jetpack-lazy-images/compare/v${old}...v${new}"
                },
                "branch-alias": {
                    "dev-master": "2.0.x-dev"
                }
            },
            "autoload": {
                "classmap": [
                    "src/"
                ]
            },
            "scripts": {
                "build-production": [
                    "Composer\\Config::disableProcessTimeout",
                    "pnpm run build-production"
                ],
                "build-development": [
                    "Composer\\Config::disableProcessTimeout",
                    "pnpm run build"
                ],
                "phpunit": [
                    "./vendor/phpunit/phpunit/phpunit --colors=always"
                ],
                "post-update-cmd": [
                    "php -r \"copy('vendor/automattic/wordbless/src/dbless-wpdb.php', 'wordpress/wp-content/db.php');\""
                ],
                "test-coverage": [
                    "@composer update",
                    "phpdbg -d memory_limit=2048M -d max_execution_time=900 -qrr ./vendor/bin/phpunit --coverage-clover \"$COVERAGE_DIR/clover.xml\""
                ],
                "test-php": [
                    "@composer update",
                    "@composer phpunit"
                ]
            },
            "license": [
                "GPL-2.0-or-later"
            ],
            "description": "Speed up your site and create a smoother viewing experience by loading images as visitors scroll down the screen, instead of all at once.",
            "transport-options": {
                "monorepo": true,
                "relative": true
            }
        },
        {
            "name": "automattic/jetpack-licensing",
            "version": "dev-master",
            "dist": {
                "type": "path",
                "url": "../../packages/licensing",
                "reference": "58056130e6d31556ab453a3bc4bbf335b8d05439"
            },
            "require": {
                "automattic/jetpack-connection": "^1.31",
                "automattic/jetpack-options": "^1.13"
            },
            "require-dev": {
                "automattic/jetpack-changelogger": "^3.0",
                "automattic/wordbless": "@dev",
                "yoast/phpunit-polyfills": "1.0.2"
            },
            "type": "library",
            "extra": {
                "autotagger": true,
                "mirror-repo": "Automattic/jetpack-licensing",
                "changelogger": {
                    "link-template": "https://github.com/Automattic/jetpack-licensing/compare/v${old}...v${new}"
                },
                "branch-alias": {
                    "dev-master": "1.5.x-dev"
                }
            },
            "autoload": {
                "classmap": [
                    "src/"
                ]
            },
            "scripts": {
                "phpunit": [
                    "./vendor/phpunit/phpunit/phpunit --colors=always"
                ],
                "post-update-cmd": [
                    "php -r \"copy('vendor/automattic/wordbless/src/dbless-wpdb.php', 'wordpress/wp-content/db.php');\""
                ],
                "test-coverage": [
                    "@composer update",
                    "phpdbg -d memory_limit=2048M -d max_execution_time=900 -qrr ./vendor/bin/phpunit --coverage-clover \"$COVERAGE_DIR/clover.xml\""
                ],
                "test-php": [
                    "@composer update",
                    "@composer phpunit"
                ]
            },
            "license": [
                "GPL-2.0-or-later"
            ],
            "description": "Everything needed to manage Jetpack licenses client-side.",
            "transport-options": {
                "monorepo": true,
                "relative": true
            }
        },
        {
            "name": "automattic/jetpack-logo",
            "version": "dev-master",
            "dist": {
                "type": "path",
                "url": "../../packages/logo",
                "reference": "5f8c92293d5dbac172809957f0c1bf1e6be058ac"
            },
            "require-dev": {
                "automattic/jetpack-changelogger": "^3.0",
                "yoast/phpunit-polyfills": "1.0.2"
            },
            "type": "library",
            "extra": {
                "autotagger": true,
                "mirror-repo": "Automattic/jetpack-logo",
                "changelogger": {
                    "link-template": "https://github.com/Automattic/jetpack-logo/compare/v${old}...v${new}"
                },
                "branch-alias": {
                    "dev-master": "1.5.x-dev"
                }
            },
            "autoload": {
                "classmap": [
                    "src/"
                ]
            },
            "scripts": {
                "phpunit": [
                    "./vendor/phpunit/phpunit/phpunit --colors=always"
                ],
                "test-coverage": [
                    "@composer update",
                    "phpdbg -d memory_limit=2048M -d max_execution_time=900 -qrr ./vendor/bin/phpunit --coverage-clover \"$COVERAGE_DIR/clover.xml\""
                ],
                "test-php": [
                    "@composer update",
                    "@composer phpunit"
                ]
            },
            "license": [
                "GPL-2.0-or-later"
            ],
            "description": "A logo for Jetpack",
            "transport-options": {
                "monorepo": true,
                "relative": true
            }
        },
        {
            "name": "automattic/jetpack-my-jetpack",
            "version": "dev-master",
            "dist": {
                "type": "path",
                "url": "../../packages/my-jetpack",
                "reference": "84d83b3ef58c34555b17bf1af26e21ea252e4d62"
            },
            "require": {
                "automattic/jetpack-admin-ui": "^0.1",
                "automattic/jetpack-assets": "^1.13"
            },
            "require-dev": {
                "automattic/jetpack-changelogger": "^3.0",
                "yoast/phpunit-polyfills": "1.0.2"
            },
            "type": "library",
            "extra": {
                "branch-alias": {
                    "dev-master": "0.1.x-dev"
                }
            },
            "autoload": {
                "classmap": [
                    "src/"
                ]
            },
            "scripts": {
                "phpunit": [
                    "./vendor/phpunit/phpunit/phpunit --colors=always"
                ],
                "test-coverage": [
                    "@composer install",
                    "phpdbg -d memory_limit=2048M -d max_execution_time=900 -qrr ./vendor/bin/phpunit --coverage-clover \"$COVERAGE_DIR/clover.xml\""
                ],
                "test-php": [
                    "@composer install",
                    "@composer phpunit"
                ],
                "build-development": [
                    "Composer\\Config::disableProcessTimeout",
                    "pnpm run build"
                ],
                "build-production": [
                    "Composer\\Config::disableProcessTimeout",
                    "pnpm run build"
                ]
            },
            "license": [
                "GPL-2.0-or-later"
            ],
            "description": "WP Admin page with information and configuration shared among all Jetpack stand-alone plugins",
            "transport-options": {
                "monorepo": true,
                "relative": true
            }
        },
        {
            "name": "automattic/jetpack-options",
            "version": "dev-master",
            "dist": {
                "type": "path",
                "url": "../../packages/options",
                "reference": "6c37fc10cec857ecf8e4ac0d60cac4287ec5f00e"
            },
            "require": {
                "automattic/jetpack-constants": "^1.6"
            },
            "require-dev": {
                "automattic/jetpack-changelogger": "^3.0",
                "yoast/phpunit-polyfills": "1.0.2"
            },
            "type": "library",
            "extra": {
                "autotagger": true,
                "mirror-repo": "Automattic/jetpack-options",
                "changelogger": {
                    "link-template": "https://github.com/Automattic/jetpack-options/compare/v${old}...v${new}"
                },
                "branch-alias": {
                    "dev-master": "1.13.x-dev"
                }
            },
            "autoload": {
                "classmap": [
                    "legacy"
                ]
            },
            "license": [
                "GPL-2.0-or-later"
            ],
            "description": "A wrapper for wp-options to manage specific Jetpack options.",
            "transport-options": {
                "monorepo": true,
                "relative": true
            }
        },
        {
            "name": "automattic/jetpack-partner",
            "version": "dev-master",
            "dist": {
                "type": "path",
                "url": "../../packages/partner",
                "reference": "46a2393a76951dce93e46fc4c90fc8b0e3432b49"
            },
            "require-dev": {
                "automattic/jetpack-changelogger": "^3.0",
                "brain/monkey": "2.6.1",
                "yoast/phpunit-polyfills": "1.0.2"
            },
            "type": "library",
            "extra": {
                "autotagger": true,
                "mirror-repo": "Automattic/jetpack-partner",
                "changelogger": {
                    "link-template": "https://github.com/Automattic/jetpack-partner/compare/v${old}...v${new}"
                },
                "branch-alias": {
                    "dev-master": "1.5.x-dev"
                }
            },
            "autoload": {
                "classmap": [
                    "src/"
                ]
            },
            "scripts": {
                "phpunit": [
                    "./vendor/phpunit/phpunit/phpunit --colors=always"
                ],
                "test-coverage": [
                    "@composer update",
                    "phpdbg -d memory_limit=2048M -d max_execution_time=900 -qrr ./vendor/bin/phpunit --coverage-clover \"$COVERAGE_DIR/clover.xml\""
                ],
                "test-php": [
                    "@composer update",
                    "@composer phpunit"
                ]
            },
            "license": [
                "GPL-2.0-or-later"
            ],
            "description": "Support functions for Jetpack hosting partners.",
            "transport-options": {
                "monorepo": true,
                "relative": true
            }
        },
        {
            "name": "automattic/jetpack-password-checker",
            "version": "dev-master",
            "dist": {
                "type": "path",
                "url": "../../packages/password-checker",
                "reference": "bd020fe0c038f22446ca8de6e2b3b49144d88884"
            },
            "require-dev": {
                "automattic/jetpack-changelogger": "^3.0",
                "automattic/wordbless": "@dev",
                "yoast/phpunit-polyfills": "1.0.2"
            },
            "type": "library",
            "extra": {
                "autotagger": true,
                "mirror-repo": "Automattic/jetpack-password-checker",
                "changelogger": {
                    "link-template": "https://github.com/Automattic/jetpack-password-checker/compare/v${old}...v${new}"
                },
                "branch-alias": {
                    "dev-master": "0.1.x-dev"
                }
            },
            "autoload": {
                "classmap": [
                    "src/"
                ]
            },
            "scripts": {
                "phpunit": [
                    "./vendor/phpunit/phpunit/phpunit --colors=always"
                ],
                "test-coverage": [
                    "@composer update",
                    "phpdbg -d memory_limit=2048M -d max_execution_time=900 -qrr ./vendor/bin/phpunit --coverage-clover \"$COVERAGE_DIR/clover.xml\""
                ],
                "test-php": [
                    "@composer update",
                    "@composer phpunit"
                ],
                "post-update-cmd": [
                    "php -r \"copy('vendor/automattic/wordbless/src/dbless-wpdb.php', 'wordpress/wp-content/db.php');\""
                ]
            },
            "license": [
                "GPL-2.0-or-later"
            ],
            "description": "Password Checker.",
            "transport-options": {
                "monorepo": true,
                "relative": true
            }
        },
        {
            "name": "automattic/jetpack-redirect",
            "version": "dev-master",
            "dist": {
                "type": "path",
                "url": "../../packages/redirect",
                "reference": "aeaca4673e7061add1caa4f4321d78d2fd065ec7"
            },
            "require": {
                "automattic/jetpack-status": "^1.9"
            },
            "require-dev": {
                "automattic/jetpack-changelogger": "^3.0",
                "brain/monkey": "2.6.1",
                "yoast/phpunit-polyfills": "1.0.2"
            },
            "type": "library",
            "extra": {
                "autotagger": true,
                "mirror-repo": "Automattic/jetpack-redirect",
                "changelogger": {
                    "link-template": "https://github.com/Automattic/jetpack-redirect/compare/v${old}...v${new}"
                },
                "branch-alias": {
                    "dev-master": "1.7.x-dev"
                }
            },
            "autoload": {
                "classmap": [
                    "src/"
                ]
            },
            "scripts": {
                "phpunit": [
                    "./vendor/phpunit/phpunit/phpunit --colors=always"
                ],
                "test-coverage": [
                    "@composer update",
                    "phpdbg -d memory_limit=2048M -d max_execution_time=900 -qrr ./vendor/bin/phpunit --coverage-clover \"$COVERAGE_DIR/clover.xml\""
                ],
                "test-php": [
                    "@composer update",
                    "@composer phpunit"
                ]
            },
            "license": [
                "GPL-2.0-or-later"
            ],
            "description": "Utilities to build URLs to the jetpack.com/redirect/ service",
            "transport-options": {
                "monorepo": true,
                "relative": true
            }
        },
        {
            "name": "automattic/jetpack-roles",
            "version": "dev-master",
            "dist": {
                "type": "path",
                "url": "../../packages/roles",
                "reference": "64df99cd77b5e9e615bc09b4ad695ab13509fb8c"
            },
            "require-dev": {
                "automattic/jetpack-changelogger": "^3.0",
                "brain/monkey": "2.6.1",
                "yoast/phpunit-polyfills": "1.0.2"
            },
            "type": "library",
            "extra": {
                "autotagger": true,
                "mirror-repo": "Automattic/jetpack-roles",
                "changelogger": {
                    "link-template": "https://github.com/Automattic/jetpack-roles/compare/v${old}...v${new}"
                },
                "branch-alias": {
                    "dev-master": "1.4.x-dev"
                }
            },
            "autoload": {
                "classmap": [
                    "src/"
                ]
            },
            "scripts": {
                "phpunit": [
                    "./vendor/phpunit/phpunit/phpunit --colors=always"
                ],
                "test-coverage": [
                    "@composer update",
                    "phpdbg -d memory_limit=2048M -d max_execution_time=900 -qrr ./vendor/bin/phpunit --coverage-clover \"$COVERAGE_DIR/clover.xml\""
                ],
                "test-php": [
                    "@composer update",
                    "@composer phpunit"
                ]
            },
            "license": [
                "GPL-2.0-or-later"
            ],
            "description": "Utilities, related with user roles and capabilities.",
            "transport-options": {
                "monorepo": true,
                "relative": true
            }
        },
        {
            "name": "automattic/jetpack-search",
            "version": "dev-master",
            "dist": {
                "type": "path",
                "url": "../../packages/search",
                "reference": "8b3cf6895223e44cb728fc1c89fd5b26b390b1ea"
            },
            "require-dev": {
                "automattic/jetpack-changelogger": "^3.0",
                "yoast/phpunit-polyfills": "1.0.2"
            },
            "type": "library",
            "extra": {
                "autotagger": true,
                "mirror-repo": "Automattic/jetpack-search",
                "changelogger": {
                    "link-template": "https://github.com/Automattic/jetpack-search/compare/v${old}...v${new}"
                },
                "branch-alias": {
                    "dev-master": "0.1.x-dev"
                }
            },
            "autoload": {
                "classmap": [
                    "src/"
                ]
            },
            "scripts": {
                "phpunit": [
                    "./vendor/phpunit/phpunit/phpunit --colors=always"
                ],
                "test-coverage": [
                    "@composer install",
                    "phpdbg -d memory_limit=2048M -d max_execution_time=900 -qrr ./vendor/bin/phpunit --coverage-clover \"$COVERAGE_DIR/clover.xml\""
                ],
                "test-php": [
                    "@composer install",
                    "@composer phpunit"
                ],
                "post-update-cmd": [
                    "php -r \"copy('vendor/automattic/wordbless/src/dbless-wpdb.php', 'wordpress/wp-content/db.php');\""
                ]
            },
            "license": [
                "GPL-2.0-or-later"
            ],
            "description": "Tools to assist with enabling cloud search for Jetpack sites.",
            "transport-options": {
                "monorepo": true,
                "relative": true
            }
        },
        {
            "name": "automattic/jetpack-status",
            "version": "dev-master",
            "dist": {
                "type": "path",
                "url": "../../packages/status",
                "reference": "08795a48ee5af039b8e2d3d1a3e7e10582ccfb32"
            },
            "require": {
                "automattic/jetpack-constants": "^1.6"
            },
            "require-dev": {
                "automattic/jetpack-changelogger": "^3.0",
                "brain/monkey": "2.6.1",
                "yoast/phpunit-polyfills": "1.0.2"
            },
            "type": "library",
            "extra": {
                "autotagger": true,
                "mirror-repo": "Automattic/jetpack-status",
                "changelogger": {
                    "link-template": "https://github.com/Automattic/jetpack-status/compare/v${old}...v${new}"
                },
                "branch-alias": {
                    "dev-master": "1.9.x-dev"
                }
            },
            "autoload": {
                "classmap": [
                    "src/"
                ]
            },
            "scripts": {
                "phpunit": [
                    "./vendor/phpunit/phpunit/phpunit --colors=always"
                ],
                "test-coverage": [
                    "@composer update",
                    "phpdbg -d memory_limit=2048M -d max_execution_time=900 -qrr ./vendor/bin/phpunit --coverage-clover \"$COVERAGE_DIR/clover.xml\""
                ],
                "test-php": [
                    "@composer update",
                    "@composer phpunit"
                ]
            },
            "license": [
                "GPL-2.0-or-later"
            ],
            "description": "Used to retrieve information about the current status of Jetpack and the site overall.",
            "transport-options": {
                "monorepo": true,
                "relative": true
            }
        },
        {
            "name": "automattic/jetpack-sync",
            "version": "dev-master",
            "dist": {
                "type": "path",
                "url": "../../packages/sync",
                "reference": "04ca2d421ee1c356756baede7a19b30c93798f59"
            },
            "require": {
                "automattic/jetpack-connection": "^1.31",
                "automattic/jetpack-constants": "^1.6",
                "automattic/jetpack-heartbeat": "^1.3",
                "automattic/jetpack-identity-crisis": "^0.4",
                "automattic/jetpack-options": "^1.13",
                "automattic/jetpack-password-checker": "^0.1",
                "automattic/jetpack-roles": "^1.4",
                "automattic/jetpack-status": "^1.9"
            },
            "require-dev": {
                "automattic/jetpack-changelogger": "^3.0",
                "automattic/wordbless": "@dev",
                "yoast/phpunit-polyfills": "1.0.2"
            },
            "type": "library",
            "extra": {
                "autotagger": true,
                "mirror-repo": "Automattic/jetpack-sync",
                "version-constants": {
                    "::PACKAGE_VERSION": "src/class-package-version.php"
                },
                "changelogger": {
                    "link-template": "https://github.com/Automattic/jetpack-sync/compare/v${old}...v${new}"
                },
                "branch-alias": {
                    "dev-master": "1.27.x-dev"
                }
            },
            "autoload": {
                "classmap": [
                    "src/"
                ]
            },
            "scripts": {
                "phpunit": [
                    "./vendor/phpunit/phpunit/phpunit --colors=always"
                ],
                "test-coverage": [
                    "@composer install",
                    "phpdbg -d memory_limit=2048M -d max_execution_time=900 -qrr ./vendor/bin/phpunit --coverage-clover \"$COVERAGE_DIR/clover.xml\""
                ],
                "test-php": [
                    "@composer install",
                    "@composer phpunit"
                ],
                "post-update-cmd": [
                    "php -r \"copy('vendor/automattic/wordbless/src/dbless-wpdb.php', 'wordpress/wp-content/db.php');\""
                ]
            },
            "license": [
                "GPL-2.0-or-later"
            ],
            "description": "Everything needed to allow syncing to the WP.com infrastructure.",
            "transport-options": {
                "monorepo": true,
                "relative": true
            }
        },
        {
            "name": "automattic/jetpack-terms-of-service",
            "version": "dev-master",
            "dist": {
                "type": "path",
                "url": "../../packages/terms-of-service",
                "reference": "9e984623e74b29a7c02348344c1d1e7a07e2e810"
            },
            "require": {
                "automattic/jetpack-options": "^1.13",
                "automattic/jetpack-status": "^1.9"
            },
            "require-dev": {
                "automattic/jetpack-changelogger": "^3.0",
                "brain/monkey": "2.6.1",
                "yoast/phpunit-polyfills": "1.0.2"
            },
            "type": "library",
            "extra": {
                "autotagger": true,
                "mirror-repo": "Automattic/jetpack-terms-of-service",
                "changelogger": {
                    "link-template": "https://github.com/Automattic/jetpack-terms-of-service/compare/v${old}...v${new}"
                },
                "branch-alias": {
                    "dev-master": "1.9.x-dev"
                }
            },
            "autoload": {
                "classmap": [
                    "src/"
                ]
            },
            "scripts": {
                "phpunit": [
                    "./vendor/phpunit/phpunit/phpunit --colors=always"
                ],
                "test-coverage": [
                    "@composer update",
                    "phpdbg -d memory_limit=2048M -d max_execution_time=900 -qrr ./vendor/bin/phpunit --coverage-clover \"$COVERAGE_DIR/clover.xml\""
                ],
                "test-php": [
                    "@composer update",
                    "@composer phpunit"
                ]
            },
            "license": [
                "GPL-2.0-or-later"
            ],
            "description": "Everything need to manage the terms of service state",
            "transport-options": {
                "monorepo": true,
                "relative": true
            }
        },
        {
            "name": "automattic/jetpack-tracking",
            "version": "dev-master",
            "dist": {
                "type": "path",
                "url": "../../packages/tracking",
                "reference": "262df36c419e62e6579ec958fd55c0b20acd9bc7"
            },
            "require": {
                "automattic/jetpack-assets": "^1.13",
                "automattic/jetpack-options": "^1.13",
                "automattic/jetpack-status": "^1.9",
                "automattic/jetpack-terms-of-service": "^1.9"
            },
            "require-dev": {
                "automattic/jetpack-changelogger": "^3.0",
                "brain/monkey": "2.6.1",
                "yoast/phpunit-polyfills": "1.0.2"
            },
            "type": "library",
            "extra": {
                "autotagger": true,
                "mirror-repo": "Automattic/jetpack-tracking",
                "changelogger": {
                    "link-template": "https://github.com/Automattic/jetpack-tracking/compare/v${old}...v${new}"
                },
                "branch-alias": {
                    "dev-master": "1.13.x-dev"
                }
            },
            "autoload": {
                "classmap": [
                    "legacy",
                    "src/"
                ]
            },
            "scripts": {
                "phpunit": [
                    "./vendor/phpunit/phpunit/phpunit --colors=always"
                ],
                "test-coverage": [
                    "@composer update",
                    "phpdbg -d memory_limit=2048M -d max_execution_time=900 -qrr ./vendor/bin/phpunit --coverage-clover \"$COVERAGE_DIR/clover.xml\""
                ],
                "test-php": [
                    "@composer update",
                    "@composer phpunit"
                ]
            },
            "license": [
                "GPL-2.0-or-later"
            ],
            "description": "Tracking for Jetpack",
            "transport-options": {
                "monorepo": true,
                "relative": true
            }
        },
        {
            "name": "nojimage/twitter-text-php",
            "version": "v3.1.2",
            "source": {
                "type": "git",
                "url": "https://github.com/nojimage/twitter-text-php.git",
                "reference": "979bcf6a92d543b61588c7c0c0a87d0eb473d8f6"
            },
            "dist": {
                "type": "zip",
                "url": "https://api.github.com/repos/nojimage/twitter-text-php/zipball/979bcf6a92d543b61588c7c0c0a87d0eb473d8f6",
                "reference": "979bcf6a92d543b61588c7c0c0a87d0eb473d8f6",
                "shasum": ""
            },
            "require": {
                "ext-intl": "*",
                "ext-mbstring": "*",
                "php": ">=5.3.3"
            },
            "require-dev": {
                "ext-json": "*",
                "phpunit/phpunit": "4.8.*|5.7.*|6.5.*",
                "symfony/yaml": "^2.6.0|^3.4.0|^4.4.0|^5.0.0",
                "twitter/twitter-text": "^3.0.0"
            },
            "type": "library",
            "autoload": {
                "psr-0": {
                    "Twitter\\Text\\": "lib/"
                }
            },
            "notification-url": "https://packagist.org/downloads/",
            "license": [
                "Apache-2.0"
            ],
            "authors": [
                {
                    "name": "Matt Sanford",
                    "email": "matt@mzsanford.com",
                    "homepage": "http://mzsanford.com"
                },
                {
                    "name": "Mike Cochrane",
                    "email": "mikec@mikenz.geek.nz",
                    "homepage": "http://mikenz.geek.nz"
                },
                {
                    "name": "Nick Pope",
                    "email": "git@nickpope.me.uk",
                    "homepage": "http://www.nickpope.me.uk"
                },
                {
                    "name": "Takashi Nojima",
                    "homepage": "http://php-tips.com"
                }
            ],
            "description": "A library of PHP classes that provide auto-linking and extraction of usernames, lists, hashtags and URLs from tweets.",
            "homepage": "https://github.com/nojimage/twitter-text-php",
            "keywords": [
                "autolink",
                "extract",
                "text",
                "twitter"
            ],
            "support": {
                "issues": "https://github.com/nojimage/twitter-text-php/issues",
                "source": "https://github.com/nojimage/twitter-text-php/tree/v3.1.2"
            },
            "time": "2021-03-18T11:38:53+00:00"
        }
    ],
    "packages-dev": [
        {
            "name": "antecedent/patchwork",
            "version": "2.1.17",
            "source": {
                "type": "git",
                "url": "https://github.com/antecedent/patchwork.git",
                "reference": "df5aba175a44c2996ced4edf8ec9f9081b5348c0"
            },
            "dist": {
                "type": "zip",
                "url": "https://api.github.com/repos/antecedent/patchwork/zipball/df5aba175a44c2996ced4edf8ec9f9081b5348c0",
                "reference": "df5aba175a44c2996ced4edf8ec9f9081b5348c0",
                "shasum": ""
            },
            "require": {
                "php": ">=5.4.0"
            },
            "require-dev": {
                "phpunit/phpunit": ">=4"
            },
            "type": "library",
            "notification-url": "https://packagist.org/downloads/",
            "license": [
                "MIT"
            ],
            "authors": [
                {
                    "name": "Ignas Rudaitis",
                    "email": "ignas.rudaitis@gmail.com"
                }
            ],
            "description": "Method redefinition (monkey-patching) functionality for PHP.",
            "homepage": "http://patchwork2.org/",
            "keywords": [
                "aop",
                "aspect",
                "interception",
                "monkeypatching",
                "redefinition",
                "runkit",
                "testing"
            ],
            "support": {
                "issues": "https://github.com/antecedent/patchwork/issues",
                "source": "https://github.com/antecedent/patchwork/tree/2.1.17"
            },
            "time": "2021-10-21T14:22:43+00:00"
        },
        {
            "name": "automattic/jetpack-changelogger",
            "version": "dev-master",
            "dist": {
                "type": "path",
                "url": "../../packages/changelogger",
                "reference": "d219e673c8cb1b6b9ce85dac0f6df570a2af4af8"
            },
            "require": {
                "php": ">=5.6",
                "symfony/console": "^3.4 | ^5.2",
                "symfony/process": "^3.4 | ^5.2",
                "wikimedia/at-ease": "^1.2 | ^2.0"
            },
            "require-dev": {
                "wikimedia/testing-access-wrapper": "^1.0 | ^2.0",
                "yoast/phpunit-polyfills": "1.0.2"
            },
            "bin": [
                "bin/changelogger"
            ],
            "type": "project",
            "extra": {
                "autotagger": true,
                "branch-alias": {
                    "dev-master": "3.0.x-dev"
                },
                "mirror-repo": "Automattic/jetpack-changelogger",
                "version-constants": {
                    "::VERSION": "src/Application.php"
                },
                "changelogger": {
                    "link-template": "https://github.com/Automattic/jetpack-changelogger/compare/${old}...${new}"
                }
            },
            "autoload": {
                "psr-4": {
                    "Automattic\\Jetpack\\Changelogger\\": "src",
                    "Automattic\\Jetpack\\Changelog\\": "lib"
                }
            },
            "autoload-dev": {
                "psr-4": {
                    "Automattic\\Jetpack\\Changelogger\\Tests\\": "tests/php/includes/src",
                    "Automattic\\Jetpack\\Changelog\\Tests\\": "tests/php/includes/lib"
                }
            },
            "scripts": {
                "phpunit": [
                    "./vendor/phpunit/phpunit/phpunit --colors=always"
                ],
                "test-coverage": [
                    "@composer update",
                    "phpdbg -d memory_limit=2048M -d max_execution_time=900 -qrr ./vendor/bin/phpunit --coverage-clover \"$COVERAGE_DIR/clover.xml\""
                ],
                "test-php": [
                    "@composer update",
                    "@composer phpunit"
                ],
                "post-install-cmd": [
                    "[ -e vendor/bin/changelogger ] || { cd vendor/bin && ln -s ../../bin/changelogger; }"
                ],
                "post-update-cmd": [
                    "[ -e vendor/bin/changelogger ] || { cd vendor/bin && ln -s ../../bin/changelogger; }"
                ]
            },
            "license": [
                "GPL-2.0-or-later"
            ],
            "description": "Jetpack Changelogger tool. Allows for managing changelogs by dropping change files into a changelog directory with each PR.",
            "transport-options": {
                "monorepo": true,
                "relative": true
            }
        },
        {
            "name": "doctrine/instantiator",
            "version": "1.4.0",
            "source": {
                "type": "git",
                "url": "https://github.com/doctrine/instantiator.git",
                "reference": "d56bf6102915de5702778fe20f2de3b2fe570b5b"
            },
            "dist": {
                "type": "zip",
                "url": "https://api.github.com/repos/doctrine/instantiator/zipball/d56bf6102915de5702778fe20f2de3b2fe570b5b",
                "reference": "d56bf6102915de5702778fe20f2de3b2fe570b5b",
                "shasum": ""
            },
            "require": {
                "php": "^7.1 || ^8.0"
            },
            "require-dev": {
                "doctrine/coding-standard": "^8.0",
                "ext-pdo": "*",
                "ext-phar": "*",
                "phpbench/phpbench": "^0.13 || 1.0.0-alpha2",
                "phpstan/phpstan": "^0.12",
                "phpstan/phpstan-phpunit": "^0.12",
                "phpunit/phpunit": "^7.0 || ^8.0 || ^9.0"
            },
            "type": "library",
            "autoload": {
                "psr-4": {
                    "Doctrine\\Instantiator\\": "src/Doctrine/Instantiator/"
                }
            },
            "notification-url": "https://packagist.org/downloads/",
            "license": [
                "MIT"
            ],
            "authors": [
                {
                    "name": "Marco Pivetta",
                    "email": "ocramius@gmail.com",
                    "homepage": "https://ocramius.github.io/"
                }
            ],
            "description": "A small, lightweight utility to instantiate objects in PHP without invoking their constructors",
            "homepage": "https://www.doctrine-project.org/projects/instantiator.html",
            "keywords": [
                "constructor",
                "instantiate"
            ],
            "support": {
                "issues": "https://github.com/doctrine/instantiator/issues",
                "source": "https://github.com/doctrine/instantiator/tree/1.4.0"
            },
            "funding": [
                {
                    "url": "https://www.doctrine-project.org/sponsorship.html",
                    "type": "custom"
                },
                {
                    "url": "https://www.patreon.com/phpdoctrine",
                    "type": "patreon"
                },
                {
                    "url": "https://tidelift.com/funding/github/packagist/doctrine%2Finstantiator",
                    "type": "tidelift"
                }
            ],
            "time": "2020-11-10T18:47:58+00:00"
        },
        {
            "name": "johnkary/phpunit-speedtrap",
            "version": "v4.0.0",
            "source": {
                "type": "git",
                "url": "https://github.com/johnkary/phpunit-speedtrap.git",
                "reference": "5f9b160eac87e975f1c6ca9faee5125f0616fba3"
            },
            "dist": {
                "type": "zip",
                "url": "https://api.github.com/repos/johnkary/phpunit-speedtrap/zipball/5f9b160eac87e975f1c6ca9faee5125f0616fba3",
                "reference": "5f9b160eac87e975f1c6ca9faee5125f0616fba3",
                "shasum": ""
            },
            "require": {
                "php": ">=7.1",
                "phpunit/phpunit": "^7.0 || ^8.0 || ^9.0"
            },
            "type": "library",
            "extra": {
                "branch-alias": {
                    "dev-master": "4.0-dev"
                }
            },
            "autoload": {
                "psr-4": {
                    "JohnKary\\PHPUnit\\Listener\\": "src/"
                }
            },
            "notification-url": "https://packagist.org/downloads/",
            "license": [
                "MIT"
            ],
            "authors": [
                {
                    "name": "John Kary",
                    "email": "john@johnkary.net"
                }
            ],
            "description": "Find and report on slow tests in your PHPUnit test suite",
            "homepage": "https://github.com/johnkary/phpunit-speedtrap",
            "keywords": [
                "phpunit",
                "profile",
                "slow"
            ],
            "support": {
                "issues": "https://github.com/johnkary/phpunit-speedtrap/issues",
                "source": "https://github.com/johnkary/phpunit-speedtrap/tree/v4.0.0"
            },
            "time": "2021-05-03T02:37:05+00:00"
        },
        {
            "name": "myclabs/deep-copy",
            "version": "1.10.2",
            "source": {
                "type": "git",
                "url": "https://github.com/myclabs/DeepCopy.git",
                "reference": "776f831124e9c62e1a2c601ecc52e776d8bb7220"
            },
            "dist": {
                "type": "zip",
                "url": "https://api.github.com/repos/myclabs/DeepCopy/zipball/776f831124e9c62e1a2c601ecc52e776d8bb7220",
                "reference": "776f831124e9c62e1a2c601ecc52e776d8bb7220",
                "shasum": ""
            },
            "require": {
                "php": "^7.1 || ^8.0"
            },
            "replace": {
                "myclabs/deep-copy": "self.version"
            },
            "require-dev": {
                "doctrine/collections": "^1.0",
                "doctrine/common": "^2.6",
                "phpunit/phpunit": "^7.1"
            },
            "type": "library",
            "autoload": {
                "psr-4": {
                    "DeepCopy\\": "src/DeepCopy/"
                },
                "files": [
                    "src/DeepCopy/deep_copy.php"
                ]
            },
            "notification-url": "https://packagist.org/downloads/",
            "license": [
                "MIT"
            ],
            "description": "Create deep copies (clones) of your objects",
            "keywords": [
                "clone",
                "copy",
                "duplicate",
                "object",
                "object graph"
            ],
            "support": {
                "issues": "https://github.com/myclabs/DeepCopy/issues",
                "source": "https://github.com/myclabs/DeepCopy/tree/1.10.2"
            },
            "funding": [
                {
                    "url": "https://tidelift.com/funding/github/packagist/myclabs/deep-copy",
                    "type": "tidelift"
                }
            ],
            "time": "2020-11-13T09:40:50+00:00"
        },
        {
            "name": "nikic/php-parser",
            "version": "v4.13.1",
            "source": {
                "type": "git",
                "url": "https://github.com/nikic/PHP-Parser.git",
                "reference": "63a79e8daa781cac14e5195e63ed8ae231dd10fd"
            },
            "dist": {
                "type": "zip",
                "url": "https://api.github.com/repos/nikic/PHP-Parser/zipball/63a79e8daa781cac14e5195e63ed8ae231dd10fd",
                "reference": "63a79e8daa781cac14e5195e63ed8ae231dd10fd",
                "shasum": ""
            },
            "require": {
                "ext-tokenizer": "*",
                "php": ">=7.0"
            },
            "require-dev": {
                "ircmaxell/php-yacc": "^0.0.7",
                "phpunit/phpunit": "^6.5 || ^7.0 || ^8.0 || ^9.0"
            },
            "bin": [
                "bin/php-parse"
            ],
            "type": "library",
            "extra": {
                "branch-alias": {
                    "dev-master": "4.9-dev"
                }
            },
            "autoload": {
                "psr-4": {
                    "PhpParser\\": "lib/PhpParser"
                }
            },
            "notification-url": "https://packagist.org/downloads/",
            "license": [
                "BSD-3-Clause"
            ],
            "authors": [
                {
                    "name": "Nikita Popov"
                }
            ],
            "description": "A PHP parser written in PHP",
            "keywords": [
                "parser",
                "php"
            ],
            "support": {
                "issues": "https://github.com/nikic/PHP-Parser/issues",
                "source": "https://github.com/nikic/PHP-Parser/tree/v4.13.1"
            },
            "time": "2021-11-03T20:52:16+00:00"
        },
        {
            "name": "phar-io/manifest",
            "version": "2.0.3",
            "source": {
                "type": "git",
                "url": "https://github.com/phar-io/manifest.git",
                "reference": "97803eca37d319dfa7826cc2437fc020857acb53"
            },
            "dist": {
                "type": "zip",
                "url": "https://api.github.com/repos/phar-io/manifest/zipball/97803eca37d319dfa7826cc2437fc020857acb53",
                "reference": "97803eca37d319dfa7826cc2437fc020857acb53",
                "shasum": ""
            },
            "require": {
                "ext-dom": "*",
                "ext-phar": "*",
                "ext-xmlwriter": "*",
                "phar-io/version": "^3.0.1",
                "php": "^7.2 || ^8.0"
            },
            "type": "library",
            "extra": {
                "branch-alias": {
                    "dev-master": "2.0.x-dev"
                }
            },
            "autoload": {
                "classmap": [
                    "src/"
                ]
            },
            "notification-url": "https://packagist.org/downloads/",
            "license": [
                "BSD-3-Clause"
            ],
            "authors": [
                {
                    "name": "Arne Blankerts",
                    "email": "arne@blankerts.de",
                    "role": "Developer"
                },
                {
                    "name": "Sebastian Heuer",
                    "email": "sebastian@phpeople.de",
                    "role": "Developer"
                },
                {
                    "name": "Sebastian Bergmann",
                    "email": "sebastian@phpunit.de",
                    "role": "Developer"
                }
            ],
            "description": "Component for reading phar.io manifest information from a PHP Archive (PHAR)",
            "support": {
                "issues": "https://github.com/phar-io/manifest/issues",
                "source": "https://github.com/phar-io/manifest/tree/2.0.3"
            },
            "time": "2021-07-20T11:28:43+00:00"
        },
        {
            "name": "phar-io/version",
            "version": "3.1.0",
            "source": {
                "type": "git",
                "url": "https://github.com/phar-io/version.git",
                "reference": "bae7c545bef187884426f042434e561ab1ddb182"
            },
            "dist": {
                "type": "zip",
                "url": "https://api.github.com/repos/phar-io/version/zipball/bae7c545bef187884426f042434e561ab1ddb182",
                "reference": "bae7c545bef187884426f042434e561ab1ddb182",
                "shasum": ""
            },
            "require": {
                "php": "^7.2 || ^8.0"
            },
            "type": "library",
            "autoload": {
                "classmap": [
                    "src/"
                ]
            },
            "notification-url": "https://packagist.org/downloads/",
            "license": [
                "BSD-3-Clause"
            ],
            "authors": [
                {
                    "name": "Arne Blankerts",
                    "email": "arne@blankerts.de",
                    "role": "Developer"
                },
                {
                    "name": "Sebastian Heuer",
                    "email": "sebastian@phpeople.de",
                    "role": "Developer"
                },
                {
                    "name": "Sebastian Bergmann",
                    "email": "sebastian@phpunit.de",
                    "role": "Developer"
                }
            ],
            "description": "Library for handling version information and constraints",
            "support": {
                "issues": "https://github.com/phar-io/version/issues",
                "source": "https://github.com/phar-io/version/tree/3.1.0"
            },
            "time": "2021-02-23T14:00:09+00:00"
        },
        {
            "name": "phpdocumentor/reflection-common",
            "version": "2.2.0",
            "source": {
                "type": "git",
                "url": "https://github.com/phpDocumentor/ReflectionCommon.git",
                "reference": "1d01c49d4ed62f25aa84a747ad35d5a16924662b"
            },
            "dist": {
                "type": "zip",
                "url": "https://api.github.com/repos/phpDocumentor/ReflectionCommon/zipball/1d01c49d4ed62f25aa84a747ad35d5a16924662b",
                "reference": "1d01c49d4ed62f25aa84a747ad35d5a16924662b",
                "shasum": ""
            },
            "require": {
                "php": "^7.2 || ^8.0"
            },
            "type": "library",
            "extra": {
                "branch-alias": {
                    "dev-2.x": "2.x-dev"
                }
            },
            "autoload": {
                "psr-4": {
                    "phpDocumentor\\Reflection\\": "src/"
                }
            },
            "notification-url": "https://packagist.org/downloads/",
            "license": [
                "MIT"
            ],
            "authors": [
                {
                    "name": "Jaap van Otterdijk",
                    "email": "opensource@ijaap.nl"
                }
            ],
            "description": "Common reflection classes used by phpdocumentor to reflect the code structure",
            "homepage": "http://www.phpdoc.org",
            "keywords": [
                "FQSEN",
                "phpDocumentor",
                "phpdoc",
                "reflection",
                "static analysis"
            ],
            "support": {
                "issues": "https://github.com/phpDocumentor/ReflectionCommon/issues",
                "source": "https://github.com/phpDocumentor/ReflectionCommon/tree/2.x"
            },
            "time": "2020-06-27T09:03:43+00:00"
        },
        {
            "name": "phpdocumentor/reflection-docblock",
            "version": "5.3.0",
            "source": {
                "type": "git",
                "url": "https://github.com/phpDocumentor/ReflectionDocBlock.git",
                "reference": "622548b623e81ca6d78b721c5e029f4ce664f170"
            },
            "dist": {
                "type": "zip",
                "url": "https://api.github.com/repos/phpDocumentor/ReflectionDocBlock/zipball/622548b623e81ca6d78b721c5e029f4ce664f170",
                "reference": "622548b623e81ca6d78b721c5e029f4ce664f170",
                "shasum": ""
            },
            "require": {
                "ext-filter": "*",
                "php": "^7.2 || ^8.0",
                "phpdocumentor/reflection-common": "^2.2",
                "phpdocumentor/type-resolver": "^1.3",
                "webmozart/assert": "^1.9.1"
            },
            "require-dev": {
                "mockery/mockery": "~1.3.2",
                "psalm/phar": "^4.8"
            },
            "type": "library",
            "extra": {
                "branch-alias": {
                    "dev-master": "5.x-dev"
                }
            },
            "autoload": {
                "psr-4": {
                    "phpDocumentor\\Reflection\\": "src"
                }
            },
            "notification-url": "https://packagist.org/downloads/",
            "license": [
                "MIT"
            ],
            "authors": [
                {
                    "name": "Mike van Riel",
                    "email": "me@mikevanriel.com"
                },
                {
                    "name": "Jaap van Otterdijk",
                    "email": "account@ijaap.nl"
                }
            ],
            "description": "With this component, a library can provide support for annotations via DocBlocks or otherwise retrieve information that is embedded in a DocBlock.",
            "support": {
                "issues": "https://github.com/phpDocumentor/ReflectionDocBlock/issues",
                "source": "https://github.com/phpDocumentor/ReflectionDocBlock/tree/5.3.0"
            },
            "time": "2021-10-19T17:43:47+00:00"
        },
        {
            "name": "phpdocumentor/type-resolver",
            "version": "1.5.1",
            "source": {
                "type": "git",
                "url": "https://github.com/phpDocumentor/TypeResolver.git",
                "reference": "a12f7e301eb7258bb68acd89d4aefa05c2906cae"
            },
            "dist": {
                "type": "zip",
                "url": "https://api.github.com/repos/phpDocumentor/TypeResolver/zipball/a12f7e301eb7258bb68acd89d4aefa05c2906cae",
                "reference": "a12f7e301eb7258bb68acd89d4aefa05c2906cae",
                "shasum": ""
            },
            "require": {
                "php": "^7.2 || ^8.0",
                "phpdocumentor/reflection-common": "^2.0"
            },
            "require-dev": {
                "ext-tokenizer": "*",
                "psalm/phar": "^4.8"
            },
            "type": "library",
            "extra": {
                "branch-alias": {
                    "dev-1.x": "1.x-dev"
                }
            },
            "autoload": {
                "psr-4": {
                    "phpDocumentor\\Reflection\\": "src"
                }
            },
            "notification-url": "https://packagist.org/downloads/",
            "license": [
                "MIT"
            ],
            "authors": [
                {
                    "name": "Mike van Riel",
                    "email": "me@mikevanriel.com"
                }
            ],
            "description": "A PSR-5 based resolver of Class names, Types and Structural Element Names",
            "support": {
                "issues": "https://github.com/phpDocumentor/TypeResolver/issues",
                "source": "https://github.com/phpDocumentor/TypeResolver/tree/1.5.1"
            },
            "time": "2021-10-02T14:08:47+00:00"
        },
        {
            "name": "phpspec/prophecy",
            "version": "1.14.0",
            "source": {
                "type": "git",
                "url": "https://github.com/phpspec/prophecy.git",
                "reference": "d86dfc2e2a3cd366cee475e52c6bb3bbc371aa0e"
            },
            "dist": {
                "type": "zip",
                "url": "https://api.github.com/repos/phpspec/prophecy/zipball/d86dfc2e2a3cd366cee475e52c6bb3bbc371aa0e",
                "reference": "d86dfc2e2a3cd366cee475e52c6bb3bbc371aa0e",
                "shasum": ""
            },
            "require": {
                "doctrine/instantiator": "^1.2",
                "php": "^7.2 || ~8.0, <8.2",
                "phpdocumentor/reflection-docblock": "^5.2",
                "sebastian/comparator": "^3.0 || ^4.0",
                "sebastian/recursion-context": "^3.0 || ^4.0"
            },
            "require-dev": {
                "phpspec/phpspec": "^6.0 || ^7.0",
                "phpunit/phpunit": "^8.0 || ^9.0"
            },
            "type": "library",
            "extra": {
                "branch-alias": {
                    "dev-master": "1.x-dev"
                }
            },
            "autoload": {
                "psr-4": {
                    "Prophecy\\": "src/Prophecy"
                }
            },
            "notification-url": "https://packagist.org/downloads/",
            "license": [
                "MIT"
            ],
            "authors": [
                {
                    "name": "Konstantin Kudryashov",
                    "email": "ever.zet@gmail.com",
                    "homepage": "http://everzet.com"
                },
                {
                    "name": "Marcello Duarte",
                    "email": "marcello.duarte@gmail.com"
                }
            ],
            "description": "Highly opinionated mocking framework for PHP 5.3+",
            "homepage": "https://github.com/phpspec/prophecy",
            "keywords": [
                "Double",
                "Dummy",
                "fake",
                "mock",
                "spy",
                "stub"
            ],
            "support": {
                "issues": "https://github.com/phpspec/prophecy/issues",
                "source": "https://github.com/phpspec/prophecy/tree/1.14.0"
            },
            "time": "2021-09-10T09:02:12+00:00"
        },
        {
            "name": "phpunit/php-code-coverage",
            "version": "9.2.8",
            "source": {
                "type": "git",
                "url": "https://github.com/sebastianbergmann/php-code-coverage.git",
                "reference": "cf04e88a2e3c56fc1a65488afd493325b4c1bc3e"
            },
            "dist": {
                "type": "zip",
                "url": "https://api.github.com/repos/sebastianbergmann/php-code-coverage/zipball/cf04e88a2e3c56fc1a65488afd493325b4c1bc3e",
                "reference": "cf04e88a2e3c56fc1a65488afd493325b4c1bc3e",
                "shasum": ""
            },
            "require": {
                "ext-dom": "*",
                "ext-libxml": "*",
                "ext-xmlwriter": "*",
                "nikic/php-parser": "^4.13.0",
                "php": ">=7.3",
                "phpunit/php-file-iterator": "^3.0.3",
                "phpunit/php-text-template": "^2.0.2",
                "sebastian/code-unit-reverse-lookup": "^2.0.2",
                "sebastian/complexity": "^2.0",
                "sebastian/environment": "^5.1.2",
                "sebastian/lines-of-code": "^1.0.3",
                "sebastian/version": "^3.0.1",
                "theseer/tokenizer": "^1.2.0"
            },
            "require-dev": {
                "phpunit/phpunit": "^9.3"
            },
            "suggest": {
                "ext-pcov": "*",
                "ext-xdebug": "*"
            },
            "type": "library",
            "extra": {
                "branch-alias": {
                    "dev-master": "9.2-dev"
                }
            },
            "autoload": {
                "classmap": [
                    "src/"
                ]
            },
            "notification-url": "https://packagist.org/downloads/",
            "license": [
                "BSD-3-Clause"
            ],
            "authors": [
                {
                    "name": "Sebastian Bergmann",
                    "email": "sebastian@phpunit.de",
                    "role": "lead"
                }
            ],
            "description": "Library that provides collection, processing, and rendering functionality for PHP code coverage information.",
            "homepage": "https://github.com/sebastianbergmann/php-code-coverage",
            "keywords": [
                "coverage",
                "testing",
                "xunit"
            ],
            "support": {
                "issues": "https://github.com/sebastianbergmann/php-code-coverage/issues",
                "source": "https://github.com/sebastianbergmann/php-code-coverage/tree/9.2.8"
            },
            "funding": [
                {
                    "url": "https://github.com/sebastianbergmann",
                    "type": "github"
                }
            ],
            "time": "2021-10-30T08:01:38+00:00"
        },
        {
            "name": "phpunit/php-file-iterator",
            "version": "3.0.5",
            "source": {
                "type": "git",
                "url": "https://github.com/sebastianbergmann/php-file-iterator.git",
                "reference": "aa4be8575f26070b100fccb67faabb28f21f66f8"
            },
            "dist": {
                "type": "zip",
                "url": "https://api.github.com/repos/sebastianbergmann/php-file-iterator/zipball/aa4be8575f26070b100fccb67faabb28f21f66f8",
                "reference": "aa4be8575f26070b100fccb67faabb28f21f66f8",
                "shasum": ""
            },
            "require": {
                "php": ">=7.3"
            },
            "require-dev": {
                "phpunit/phpunit": "^9.3"
            },
            "type": "library",
            "extra": {
                "branch-alias": {
                    "dev-master": "3.0-dev"
                }
            },
            "autoload": {
                "classmap": [
                    "src/"
                ]
            },
            "notification-url": "https://packagist.org/downloads/",
            "license": [
                "BSD-3-Clause"
            ],
            "authors": [
                {
                    "name": "Sebastian Bergmann",
                    "email": "sebastian@phpunit.de",
                    "role": "lead"
                }
            ],
            "description": "FilterIterator implementation that filters files based on a list of suffixes.",
            "homepage": "https://github.com/sebastianbergmann/php-file-iterator/",
            "keywords": [
                "filesystem",
                "iterator"
            ],
            "support": {
                "issues": "https://github.com/sebastianbergmann/php-file-iterator/issues",
                "source": "https://github.com/sebastianbergmann/php-file-iterator/tree/3.0.5"
            },
            "funding": [
                {
                    "url": "https://github.com/sebastianbergmann",
                    "type": "github"
                }
            ],
            "time": "2020-09-28T05:57:25+00:00"
        },
        {
            "name": "phpunit/php-invoker",
            "version": "3.1.1",
            "source": {
                "type": "git",
                "url": "https://github.com/sebastianbergmann/php-invoker.git",
                "reference": "5a10147d0aaf65b58940a0b72f71c9ac0423cc67"
            },
            "dist": {
                "type": "zip",
                "url": "https://api.github.com/repos/sebastianbergmann/php-invoker/zipball/5a10147d0aaf65b58940a0b72f71c9ac0423cc67",
                "reference": "5a10147d0aaf65b58940a0b72f71c9ac0423cc67",
                "shasum": ""
            },
            "require": {
                "php": ">=7.3"
            },
            "require-dev": {
                "ext-pcntl": "*",
                "phpunit/phpunit": "^9.3"
            },
            "suggest": {
                "ext-pcntl": "*"
            },
            "type": "library",
            "extra": {
                "branch-alias": {
                    "dev-master": "3.1-dev"
                }
            },
            "autoload": {
                "classmap": [
                    "src/"
                ]
            },
            "notification-url": "https://packagist.org/downloads/",
            "license": [
                "BSD-3-Clause"
            ],
            "authors": [
                {
                    "name": "Sebastian Bergmann",
                    "email": "sebastian@phpunit.de",
                    "role": "lead"
                }
            ],
            "description": "Invoke callables with a timeout",
            "homepage": "https://github.com/sebastianbergmann/php-invoker/",
            "keywords": [
                "process"
            ],
            "support": {
                "issues": "https://github.com/sebastianbergmann/php-invoker/issues",
                "source": "https://github.com/sebastianbergmann/php-invoker/tree/3.1.1"
            },
            "funding": [
                {
                    "url": "https://github.com/sebastianbergmann",
                    "type": "github"
                }
            ],
            "time": "2020-09-28T05:58:55+00:00"
        },
        {
            "name": "phpunit/php-text-template",
            "version": "2.0.4",
            "source": {
                "type": "git",
                "url": "https://github.com/sebastianbergmann/php-text-template.git",
                "reference": "5da5f67fc95621df9ff4c4e5a84d6a8a2acf7c28"
            },
            "dist": {
                "type": "zip",
                "url": "https://api.github.com/repos/sebastianbergmann/php-text-template/zipball/5da5f67fc95621df9ff4c4e5a84d6a8a2acf7c28",
                "reference": "5da5f67fc95621df9ff4c4e5a84d6a8a2acf7c28",
                "shasum": ""
            },
            "require": {
                "php": ">=7.3"
            },
            "require-dev": {
                "phpunit/phpunit": "^9.3"
            },
            "type": "library",
            "extra": {
                "branch-alias": {
                    "dev-master": "2.0-dev"
                }
            },
            "autoload": {
                "classmap": [
                    "src/"
                ]
            },
            "notification-url": "https://packagist.org/downloads/",
            "license": [
                "BSD-3-Clause"
            ],
            "authors": [
                {
                    "name": "Sebastian Bergmann",
                    "email": "sebastian@phpunit.de",
                    "role": "lead"
                }
            ],
            "description": "Simple template engine.",
            "homepage": "https://github.com/sebastianbergmann/php-text-template/",
            "keywords": [
                "template"
            ],
            "support": {
                "issues": "https://github.com/sebastianbergmann/php-text-template/issues",
                "source": "https://github.com/sebastianbergmann/php-text-template/tree/2.0.4"
            },
            "funding": [
                {
                    "url": "https://github.com/sebastianbergmann",
                    "type": "github"
                }
            ],
            "time": "2020-10-26T05:33:50+00:00"
        },
        {
            "name": "phpunit/php-timer",
            "version": "5.0.3",
            "source": {
                "type": "git",
                "url": "https://github.com/sebastianbergmann/php-timer.git",
                "reference": "5a63ce20ed1b5bf577850e2c4e87f4aa902afbd2"
            },
            "dist": {
                "type": "zip",
                "url": "https://api.github.com/repos/sebastianbergmann/php-timer/zipball/5a63ce20ed1b5bf577850e2c4e87f4aa902afbd2",
                "reference": "5a63ce20ed1b5bf577850e2c4e87f4aa902afbd2",
                "shasum": ""
            },
            "require": {
                "php": ">=7.3"
            },
            "require-dev": {
                "phpunit/phpunit": "^9.3"
            },
            "type": "library",
            "extra": {
                "branch-alias": {
                    "dev-master": "5.0-dev"
                }
            },
            "autoload": {
                "classmap": [
                    "src/"
                ]
            },
            "notification-url": "https://packagist.org/downloads/",
            "license": [
                "BSD-3-Clause"
            ],
            "authors": [
                {
                    "name": "Sebastian Bergmann",
                    "email": "sebastian@phpunit.de",
                    "role": "lead"
                }
            ],
            "description": "Utility class for timing",
            "homepage": "https://github.com/sebastianbergmann/php-timer/",
            "keywords": [
                "timer"
            ],
            "support": {
                "issues": "https://github.com/sebastianbergmann/php-timer/issues",
                "source": "https://github.com/sebastianbergmann/php-timer/tree/5.0.3"
            },
            "funding": [
                {
                    "url": "https://github.com/sebastianbergmann",
                    "type": "github"
                }
            ],
            "time": "2020-10-26T13:16:10+00:00"
        },
        {
            "name": "phpunit/phpunit",
            "version": "9.5.10",
            "source": {
                "type": "git",
                "url": "https://github.com/sebastianbergmann/phpunit.git",
                "reference": "c814a05837f2edb0d1471d6e3f4ab3501ca3899a"
            },
            "dist": {
                "type": "zip",
                "url": "https://api.github.com/repos/sebastianbergmann/phpunit/zipball/c814a05837f2edb0d1471d6e3f4ab3501ca3899a",
                "reference": "c814a05837f2edb0d1471d6e3f4ab3501ca3899a",
                "shasum": ""
            },
            "require": {
                "doctrine/instantiator": "^1.3.1",
                "ext-dom": "*",
                "ext-json": "*",
                "ext-libxml": "*",
                "ext-mbstring": "*",
                "ext-xml": "*",
                "ext-xmlwriter": "*",
                "myclabs/deep-copy": "^1.10.1",
                "phar-io/manifest": "^2.0.3",
                "phar-io/version": "^3.0.2",
                "php": ">=7.3",
                "phpspec/prophecy": "^1.12.1",
                "phpunit/php-code-coverage": "^9.2.7",
                "phpunit/php-file-iterator": "^3.0.5",
                "phpunit/php-invoker": "^3.1.1",
                "phpunit/php-text-template": "^2.0.3",
                "phpunit/php-timer": "^5.0.2",
                "sebastian/cli-parser": "^1.0.1",
                "sebastian/code-unit": "^1.0.6",
                "sebastian/comparator": "^4.0.5",
                "sebastian/diff": "^4.0.3",
                "sebastian/environment": "^5.1.3",
                "sebastian/exporter": "^4.0.3",
                "sebastian/global-state": "^5.0.1",
                "sebastian/object-enumerator": "^4.0.3",
                "sebastian/resource-operations": "^3.0.3",
                "sebastian/type": "^2.3.4",
                "sebastian/version": "^3.0.2"
            },
            "require-dev": {
                "ext-pdo": "*",
                "phpspec/prophecy-phpunit": "^2.0.1"
            },
            "suggest": {
                "ext-soap": "*",
                "ext-xdebug": "*"
            },
            "bin": [
                "phpunit"
            ],
            "type": "library",
            "extra": {
                "branch-alias": {
                    "dev-master": "9.5-dev"
                }
            },
            "autoload": {
                "classmap": [
                    "src/"
                ],
                "files": [
                    "src/Framework/Assert/Functions.php"
                ]
            },
            "notification-url": "https://packagist.org/downloads/",
            "license": [
                "BSD-3-Clause"
            ],
            "authors": [
                {
                    "name": "Sebastian Bergmann",
                    "email": "sebastian@phpunit.de",
                    "role": "lead"
                }
            ],
            "description": "The PHP Unit Testing framework.",
            "homepage": "https://phpunit.de/",
            "keywords": [
                "phpunit",
                "testing",
                "xunit"
            ],
            "support": {
                "issues": "https://github.com/sebastianbergmann/phpunit/issues",
                "source": "https://github.com/sebastianbergmann/phpunit/tree/9.5.10"
            },
            "funding": [
                {
                    "url": "https://phpunit.de/donate.html",
                    "type": "custom"
                },
                {
                    "url": "https://github.com/sebastianbergmann",
                    "type": "github"
                }
            ],
            "time": "2021-09-25T07:38:51+00:00"
        },
        {
            "name": "psr/container",
            "version": "1.1.2",
            "source": {
                "type": "git",
                "url": "https://github.com/php-fig/container.git",
                "reference": "513e0666f7216c7459170d56df27dfcefe1689ea"
            },
            "dist": {
                "type": "zip",
                "url": "https://api.github.com/repos/php-fig/container/zipball/513e0666f7216c7459170d56df27dfcefe1689ea",
                "reference": "513e0666f7216c7459170d56df27dfcefe1689ea",
                "shasum": ""
            },
            "require": {
                "php": ">=7.4.0"
            },
            "type": "library",
            "autoload": {
                "psr-4": {
                    "Psr\\Container\\": "src/"
                }
            },
            "notification-url": "https://packagist.org/downloads/",
            "license": [
                "MIT"
            ],
            "authors": [
                {
                    "name": "PHP-FIG",
                    "homepage": "https://www.php-fig.org/"
                }
            ],
            "description": "Common Container Interface (PHP FIG PSR-11)",
            "homepage": "https://github.com/php-fig/container",
            "keywords": [
                "PSR-11",
                "container",
                "container-interface",
                "container-interop",
                "psr"
            ],
            "support": {
                "issues": "https://github.com/php-fig/container/issues",
                "source": "https://github.com/php-fig/container/tree/1.1.2"
            },
            "time": "2021-11-05T16:50:12+00:00"
        },
        {
            "name": "sebastian/cli-parser",
            "version": "1.0.1",
            "source": {
                "type": "git",
                "url": "https://github.com/sebastianbergmann/cli-parser.git",
                "reference": "442e7c7e687e42adc03470c7b668bc4b2402c0b2"
            },
            "dist": {
                "type": "zip",
                "url": "https://api.github.com/repos/sebastianbergmann/cli-parser/zipball/442e7c7e687e42adc03470c7b668bc4b2402c0b2",
                "reference": "442e7c7e687e42adc03470c7b668bc4b2402c0b2",
                "shasum": ""
            },
            "require": {
                "php": ">=7.3"
            },
            "require-dev": {
                "phpunit/phpunit": "^9.3"
            },
            "type": "library",
            "extra": {
                "branch-alias": {
                    "dev-master": "1.0-dev"
                }
            },
            "autoload": {
                "classmap": [
                    "src/"
                ]
            },
            "notification-url": "https://packagist.org/downloads/",
            "license": [
                "BSD-3-Clause"
            ],
            "authors": [
                {
                    "name": "Sebastian Bergmann",
                    "email": "sebastian@phpunit.de",
                    "role": "lead"
                }
            ],
            "description": "Library for parsing CLI options",
            "homepage": "https://github.com/sebastianbergmann/cli-parser",
            "support": {
                "issues": "https://github.com/sebastianbergmann/cli-parser/issues",
                "source": "https://github.com/sebastianbergmann/cli-parser/tree/1.0.1"
            },
            "funding": [
                {
                    "url": "https://github.com/sebastianbergmann",
                    "type": "github"
                }
            ],
            "time": "2020-09-28T06:08:49+00:00"
        },
        {
            "name": "sebastian/code-unit",
            "version": "1.0.8",
            "source": {
                "type": "git",
                "url": "https://github.com/sebastianbergmann/code-unit.git",
                "reference": "1fc9f64c0927627ef78ba436c9b17d967e68e120"
            },
            "dist": {
                "type": "zip",
                "url": "https://api.github.com/repos/sebastianbergmann/code-unit/zipball/1fc9f64c0927627ef78ba436c9b17d967e68e120",
                "reference": "1fc9f64c0927627ef78ba436c9b17d967e68e120",
                "shasum": ""
            },
            "require": {
                "php": ">=7.3"
            },
            "require-dev": {
                "phpunit/phpunit": "^9.3"
            },
            "type": "library",
            "extra": {
                "branch-alias": {
                    "dev-master": "1.0-dev"
                }
            },
            "autoload": {
                "classmap": [
                    "src/"
                ]
            },
            "notification-url": "https://packagist.org/downloads/",
            "license": [
                "BSD-3-Clause"
            ],
            "authors": [
                {
                    "name": "Sebastian Bergmann",
                    "email": "sebastian@phpunit.de",
                    "role": "lead"
                }
            ],
            "description": "Collection of value objects that represent the PHP code units",
            "homepage": "https://github.com/sebastianbergmann/code-unit",
            "support": {
                "issues": "https://github.com/sebastianbergmann/code-unit/issues",
                "source": "https://github.com/sebastianbergmann/code-unit/tree/1.0.8"
            },
            "funding": [
                {
                    "url": "https://github.com/sebastianbergmann",
                    "type": "github"
                }
            ],
            "time": "2020-10-26T13:08:54+00:00"
        },
        {
            "name": "sebastian/code-unit-reverse-lookup",
            "version": "2.0.3",
            "source": {
                "type": "git",
                "url": "https://github.com/sebastianbergmann/code-unit-reverse-lookup.git",
                "reference": "ac91f01ccec49fb77bdc6fd1e548bc70f7faa3e5"
            },
            "dist": {
                "type": "zip",
                "url": "https://api.github.com/repos/sebastianbergmann/code-unit-reverse-lookup/zipball/ac91f01ccec49fb77bdc6fd1e548bc70f7faa3e5",
                "reference": "ac91f01ccec49fb77bdc6fd1e548bc70f7faa3e5",
                "shasum": ""
            },
            "require": {
                "php": ">=7.3"
            },
            "require-dev": {
                "phpunit/phpunit": "^9.3"
            },
            "type": "library",
            "extra": {
                "branch-alias": {
                    "dev-master": "2.0-dev"
                }
            },
            "autoload": {
                "classmap": [
                    "src/"
                ]
            },
            "notification-url": "https://packagist.org/downloads/",
            "license": [
                "BSD-3-Clause"
            ],
            "authors": [
                {
                    "name": "Sebastian Bergmann",
                    "email": "sebastian@phpunit.de"
                }
            ],
            "description": "Looks up which function or method a line of code belongs to",
            "homepage": "https://github.com/sebastianbergmann/code-unit-reverse-lookup/",
            "support": {
                "issues": "https://github.com/sebastianbergmann/code-unit-reverse-lookup/issues",
                "source": "https://github.com/sebastianbergmann/code-unit-reverse-lookup/tree/2.0.3"
            },
            "funding": [
                {
                    "url": "https://github.com/sebastianbergmann",
                    "type": "github"
                }
            ],
            "time": "2020-09-28T05:30:19+00:00"
        },
        {
            "name": "sebastian/comparator",
            "version": "4.0.6",
            "source": {
                "type": "git",
                "url": "https://github.com/sebastianbergmann/comparator.git",
                "reference": "55f4261989e546dc112258c7a75935a81a7ce382"
            },
            "dist": {
                "type": "zip",
                "url": "https://api.github.com/repos/sebastianbergmann/comparator/zipball/55f4261989e546dc112258c7a75935a81a7ce382",
                "reference": "55f4261989e546dc112258c7a75935a81a7ce382",
                "shasum": ""
            },
            "require": {
                "php": ">=7.3",
                "sebastian/diff": "^4.0",
                "sebastian/exporter": "^4.0"
            },
            "require-dev": {
                "phpunit/phpunit": "^9.3"
            },
            "type": "library",
            "extra": {
                "branch-alias": {
                    "dev-master": "4.0-dev"
                }
            },
            "autoload": {
                "classmap": [
                    "src/"
                ]
            },
            "notification-url": "https://packagist.org/downloads/",
            "license": [
                "BSD-3-Clause"
            ],
            "authors": [
                {
                    "name": "Sebastian Bergmann",
                    "email": "sebastian@phpunit.de"
                },
                {
                    "name": "Jeff Welch",
                    "email": "whatthejeff@gmail.com"
                },
                {
                    "name": "Volker Dusch",
                    "email": "github@wallbash.com"
                },
                {
                    "name": "Bernhard Schussek",
                    "email": "bschussek@2bepublished.at"
                }
            ],
            "description": "Provides the functionality to compare PHP values for equality",
            "homepage": "https://github.com/sebastianbergmann/comparator",
            "keywords": [
                "comparator",
                "compare",
                "equality"
            ],
            "support": {
                "issues": "https://github.com/sebastianbergmann/comparator/issues",
                "source": "https://github.com/sebastianbergmann/comparator/tree/4.0.6"
            },
            "funding": [
                {
                    "url": "https://github.com/sebastianbergmann",
                    "type": "github"
                }
            ],
            "time": "2020-10-26T15:49:45+00:00"
        },
        {
            "name": "sebastian/complexity",
            "version": "2.0.2",
            "source": {
                "type": "git",
                "url": "https://github.com/sebastianbergmann/complexity.git",
                "reference": "739b35e53379900cc9ac327b2147867b8b6efd88"
            },
            "dist": {
                "type": "zip",
                "url": "https://api.github.com/repos/sebastianbergmann/complexity/zipball/739b35e53379900cc9ac327b2147867b8b6efd88",
                "reference": "739b35e53379900cc9ac327b2147867b8b6efd88",
                "shasum": ""
            },
            "require": {
                "nikic/php-parser": "^4.7",
                "php": ">=7.3"
            },
            "require-dev": {
                "phpunit/phpunit": "^9.3"
            },
            "type": "library",
            "extra": {
                "branch-alias": {
                    "dev-master": "2.0-dev"
                }
            },
            "autoload": {
                "classmap": [
                    "src/"
                ]
            },
            "notification-url": "https://packagist.org/downloads/",
            "license": [
                "BSD-3-Clause"
            ],
            "authors": [
                {
                    "name": "Sebastian Bergmann",
                    "email": "sebastian@phpunit.de",
                    "role": "lead"
                }
            ],
            "description": "Library for calculating the complexity of PHP code units",
            "homepage": "https://github.com/sebastianbergmann/complexity",
            "support": {
                "issues": "https://github.com/sebastianbergmann/complexity/issues",
                "source": "https://github.com/sebastianbergmann/complexity/tree/2.0.2"
            },
            "funding": [
                {
                    "url": "https://github.com/sebastianbergmann",
                    "type": "github"
                }
            ],
            "time": "2020-10-26T15:52:27+00:00"
        },
        {
            "name": "sebastian/diff",
            "version": "4.0.4",
            "source": {
                "type": "git",
                "url": "https://github.com/sebastianbergmann/diff.git",
                "reference": "3461e3fccc7cfdfc2720be910d3bd73c69be590d"
            },
            "dist": {
                "type": "zip",
                "url": "https://api.github.com/repos/sebastianbergmann/diff/zipball/3461e3fccc7cfdfc2720be910d3bd73c69be590d",
                "reference": "3461e3fccc7cfdfc2720be910d3bd73c69be590d",
                "shasum": ""
            },
            "require": {
                "php": ">=7.3"
            },
            "require-dev": {
                "phpunit/phpunit": "^9.3",
                "symfony/process": "^4.2 || ^5"
            },
            "type": "library",
            "extra": {
                "branch-alias": {
                    "dev-master": "4.0-dev"
                }
            },
            "autoload": {
                "classmap": [
                    "src/"
                ]
            },
            "notification-url": "https://packagist.org/downloads/",
            "license": [
                "BSD-3-Clause"
            ],
            "authors": [
                {
                    "name": "Sebastian Bergmann",
                    "email": "sebastian@phpunit.de"
                },
                {
                    "name": "Kore Nordmann",
                    "email": "mail@kore-nordmann.de"
                }
            ],
            "description": "Diff implementation",
            "homepage": "https://github.com/sebastianbergmann/diff",
            "keywords": [
                "diff",
                "udiff",
                "unidiff",
                "unified diff"
            ],
            "support": {
                "issues": "https://github.com/sebastianbergmann/diff/issues",
                "source": "https://github.com/sebastianbergmann/diff/tree/4.0.4"
            },
            "funding": [
                {
                    "url": "https://github.com/sebastianbergmann",
                    "type": "github"
                }
            ],
            "time": "2020-10-26T13:10:38+00:00"
        },
        {
            "name": "sebastian/environment",
            "version": "5.1.3",
            "source": {
                "type": "git",
                "url": "https://github.com/sebastianbergmann/environment.git",
                "reference": "388b6ced16caa751030f6a69e588299fa09200ac"
            },
            "dist": {
                "type": "zip",
                "url": "https://api.github.com/repos/sebastianbergmann/environment/zipball/388b6ced16caa751030f6a69e588299fa09200ac",
                "reference": "388b6ced16caa751030f6a69e588299fa09200ac",
                "shasum": ""
            },
            "require": {
                "php": ">=7.3"
            },
            "require-dev": {
                "phpunit/phpunit": "^9.3"
            },
            "suggest": {
                "ext-posix": "*"
            },
            "type": "library",
            "extra": {
                "branch-alias": {
                    "dev-master": "5.1-dev"
                }
            },
            "autoload": {
                "classmap": [
                    "src/"
                ]
            },
            "notification-url": "https://packagist.org/downloads/",
            "license": [
                "BSD-3-Clause"
            ],
            "authors": [
                {
                    "name": "Sebastian Bergmann",
                    "email": "sebastian@phpunit.de"
                }
            ],
            "description": "Provides functionality to handle HHVM/PHP environments",
            "homepage": "http://www.github.com/sebastianbergmann/environment",
            "keywords": [
                "Xdebug",
                "environment",
                "hhvm"
            ],
            "support": {
                "issues": "https://github.com/sebastianbergmann/environment/issues",
                "source": "https://github.com/sebastianbergmann/environment/tree/5.1.3"
            },
            "funding": [
                {
                    "url": "https://github.com/sebastianbergmann",
                    "type": "github"
                }
            ],
            "time": "2020-09-28T05:52:38+00:00"
        },
        {
            "name": "sebastian/exporter",
            "version": "4.0.3",
            "source": {
                "type": "git",
                "url": "https://github.com/sebastianbergmann/exporter.git",
                "reference": "d89cc98761b8cb5a1a235a6b703ae50d34080e65"
            },
            "dist": {
                "type": "zip",
                "url": "https://api.github.com/repos/sebastianbergmann/exporter/zipball/d89cc98761b8cb5a1a235a6b703ae50d34080e65",
                "reference": "d89cc98761b8cb5a1a235a6b703ae50d34080e65",
                "shasum": ""
            },
            "require": {
                "php": ">=7.3",
                "sebastian/recursion-context": "^4.0"
            },
            "require-dev": {
                "ext-mbstring": "*",
                "phpunit/phpunit": "^9.3"
            },
            "type": "library",
            "extra": {
                "branch-alias": {
                    "dev-master": "4.0-dev"
                }
            },
            "autoload": {
                "classmap": [
                    "src/"
                ]
            },
            "notification-url": "https://packagist.org/downloads/",
            "license": [
                "BSD-3-Clause"
            ],
            "authors": [
                {
                    "name": "Sebastian Bergmann",
                    "email": "sebastian@phpunit.de"
                },
                {
                    "name": "Jeff Welch",
                    "email": "whatthejeff@gmail.com"
                },
                {
                    "name": "Volker Dusch",
                    "email": "github@wallbash.com"
                },
                {
                    "name": "Adam Harvey",
                    "email": "aharvey@php.net"
                },
                {
                    "name": "Bernhard Schussek",
                    "email": "bschussek@gmail.com"
                }
            ],
            "description": "Provides the functionality to export PHP variables for visualization",
            "homepage": "http://www.github.com/sebastianbergmann/exporter",
            "keywords": [
                "export",
                "exporter"
            ],
            "support": {
                "issues": "https://github.com/sebastianbergmann/exporter/issues",
                "source": "https://github.com/sebastianbergmann/exporter/tree/4.0.3"
            },
            "funding": [
                {
                    "url": "https://github.com/sebastianbergmann",
                    "type": "github"
                }
            ],
            "time": "2020-09-28T05:24:23+00:00"
        },
        {
            "name": "sebastian/global-state",
            "version": "5.0.3",
            "source": {
                "type": "git",
                "url": "https://github.com/sebastianbergmann/global-state.git",
                "reference": "23bd5951f7ff26f12d4e3242864df3e08dec4e49"
            },
            "dist": {
                "type": "zip",
                "url": "https://api.github.com/repos/sebastianbergmann/global-state/zipball/23bd5951f7ff26f12d4e3242864df3e08dec4e49",
                "reference": "23bd5951f7ff26f12d4e3242864df3e08dec4e49",
                "shasum": ""
            },
            "require": {
                "php": ">=7.3",
                "sebastian/object-reflector": "^2.0",
                "sebastian/recursion-context": "^4.0"
            },
            "require-dev": {
                "ext-dom": "*",
                "phpunit/phpunit": "^9.3"
            },
            "suggest": {
                "ext-uopz": "*"
            },
            "type": "library",
            "extra": {
                "branch-alias": {
                    "dev-master": "5.0-dev"
                }
            },
            "autoload": {
                "classmap": [
                    "src/"
                ]
            },
            "notification-url": "https://packagist.org/downloads/",
            "license": [
                "BSD-3-Clause"
            ],
            "authors": [
                {
                    "name": "Sebastian Bergmann",
                    "email": "sebastian@phpunit.de"
                }
            ],
            "description": "Snapshotting of global state",
            "homepage": "http://www.github.com/sebastianbergmann/global-state",
            "keywords": [
                "global state"
            ],
            "support": {
                "issues": "https://github.com/sebastianbergmann/global-state/issues",
                "source": "https://github.com/sebastianbergmann/global-state/tree/5.0.3"
            },
            "funding": [
                {
                    "url": "https://github.com/sebastianbergmann",
                    "type": "github"
                }
            ],
            "time": "2021-06-11T13:31:12+00:00"
        },
        {
            "name": "sebastian/lines-of-code",
            "version": "1.0.3",
            "source": {
                "type": "git",
                "url": "https://github.com/sebastianbergmann/lines-of-code.git",
                "reference": "c1c2e997aa3146983ed888ad08b15470a2e22ecc"
            },
            "dist": {
                "type": "zip",
                "url": "https://api.github.com/repos/sebastianbergmann/lines-of-code/zipball/c1c2e997aa3146983ed888ad08b15470a2e22ecc",
                "reference": "c1c2e997aa3146983ed888ad08b15470a2e22ecc",
                "shasum": ""
            },
            "require": {
                "nikic/php-parser": "^4.6",
                "php": ">=7.3"
            },
            "require-dev": {
                "phpunit/phpunit": "^9.3"
            },
            "type": "library",
            "extra": {
                "branch-alias": {
                    "dev-master": "1.0-dev"
                }
            },
            "autoload": {
                "classmap": [
                    "src/"
                ]
            },
            "notification-url": "https://packagist.org/downloads/",
            "license": [
                "BSD-3-Clause"
            ],
            "authors": [
                {
                    "name": "Sebastian Bergmann",
                    "email": "sebastian@phpunit.de",
                    "role": "lead"
                }
            ],
            "description": "Library for counting the lines of code in PHP source code",
            "homepage": "https://github.com/sebastianbergmann/lines-of-code",
            "support": {
                "issues": "https://github.com/sebastianbergmann/lines-of-code/issues",
                "source": "https://github.com/sebastianbergmann/lines-of-code/tree/1.0.3"
            },
            "funding": [
                {
                    "url": "https://github.com/sebastianbergmann",
                    "type": "github"
                }
            ],
            "time": "2020-11-28T06:42:11+00:00"
        },
        {
            "name": "sebastian/object-enumerator",
            "version": "4.0.4",
            "source": {
                "type": "git",
                "url": "https://github.com/sebastianbergmann/object-enumerator.git",
                "reference": "5c9eeac41b290a3712d88851518825ad78f45c71"
            },
            "dist": {
                "type": "zip",
                "url": "https://api.github.com/repos/sebastianbergmann/object-enumerator/zipball/5c9eeac41b290a3712d88851518825ad78f45c71",
                "reference": "5c9eeac41b290a3712d88851518825ad78f45c71",
                "shasum": ""
            },
            "require": {
                "php": ">=7.3",
                "sebastian/object-reflector": "^2.0",
                "sebastian/recursion-context": "^4.0"
            },
            "require-dev": {
                "phpunit/phpunit": "^9.3"
            },
            "type": "library",
            "extra": {
                "branch-alias": {
                    "dev-master": "4.0-dev"
                }
            },
            "autoload": {
                "classmap": [
                    "src/"
                ]
            },
            "notification-url": "https://packagist.org/downloads/",
            "license": [
                "BSD-3-Clause"
            ],
            "authors": [
                {
                    "name": "Sebastian Bergmann",
                    "email": "sebastian@phpunit.de"
                }
            ],
            "description": "Traverses array structures and object graphs to enumerate all referenced objects",
            "homepage": "https://github.com/sebastianbergmann/object-enumerator/",
            "support": {
                "issues": "https://github.com/sebastianbergmann/object-enumerator/issues",
                "source": "https://github.com/sebastianbergmann/object-enumerator/tree/4.0.4"
            },
            "funding": [
                {
                    "url": "https://github.com/sebastianbergmann",
                    "type": "github"
                }
            ],
            "time": "2020-10-26T13:12:34+00:00"
        },
        {
            "name": "sebastian/object-reflector",
            "version": "2.0.4",
            "source": {
                "type": "git",
                "url": "https://github.com/sebastianbergmann/object-reflector.git",
                "reference": "b4f479ebdbf63ac605d183ece17d8d7fe49c15c7"
            },
            "dist": {
                "type": "zip",
                "url": "https://api.github.com/repos/sebastianbergmann/object-reflector/zipball/b4f479ebdbf63ac605d183ece17d8d7fe49c15c7",
                "reference": "b4f479ebdbf63ac605d183ece17d8d7fe49c15c7",
                "shasum": ""
            },
            "require": {
                "php": ">=7.3"
            },
            "require-dev": {
                "phpunit/phpunit": "^9.3"
            },
            "type": "library",
            "extra": {
                "branch-alias": {
                    "dev-master": "2.0-dev"
                }
            },
            "autoload": {
                "classmap": [
                    "src/"
                ]
            },
            "notification-url": "https://packagist.org/downloads/",
            "license": [
                "BSD-3-Clause"
            ],
            "authors": [
                {
                    "name": "Sebastian Bergmann",
                    "email": "sebastian@phpunit.de"
                }
            ],
            "description": "Allows reflection of object attributes, including inherited and non-public ones",
            "homepage": "https://github.com/sebastianbergmann/object-reflector/",
            "support": {
                "issues": "https://github.com/sebastianbergmann/object-reflector/issues",
                "source": "https://github.com/sebastianbergmann/object-reflector/tree/2.0.4"
            },
            "funding": [
                {
                    "url": "https://github.com/sebastianbergmann",
                    "type": "github"
                }
            ],
            "time": "2020-10-26T13:14:26+00:00"
        },
        {
            "name": "sebastian/recursion-context",
            "version": "4.0.4",
            "source": {
                "type": "git",
                "url": "https://github.com/sebastianbergmann/recursion-context.git",
                "reference": "cd9d8cf3c5804de4341c283ed787f099f5506172"
            },
            "dist": {
                "type": "zip",
                "url": "https://api.github.com/repos/sebastianbergmann/recursion-context/zipball/cd9d8cf3c5804de4341c283ed787f099f5506172",
                "reference": "cd9d8cf3c5804de4341c283ed787f099f5506172",
                "shasum": ""
            },
            "require": {
                "php": ">=7.3"
            },
            "require-dev": {
                "phpunit/phpunit": "^9.3"
            },
            "type": "library",
            "extra": {
                "branch-alias": {
                    "dev-master": "4.0-dev"
                }
            },
            "autoload": {
                "classmap": [
                    "src/"
                ]
            },
            "notification-url": "https://packagist.org/downloads/",
            "license": [
                "BSD-3-Clause"
            ],
            "authors": [
                {
                    "name": "Sebastian Bergmann",
                    "email": "sebastian@phpunit.de"
                },
                {
                    "name": "Jeff Welch",
                    "email": "whatthejeff@gmail.com"
                },
                {
                    "name": "Adam Harvey",
                    "email": "aharvey@php.net"
                }
            ],
            "description": "Provides functionality to recursively process PHP variables",
            "homepage": "http://www.github.com/sebastianbergmann/recursion-context",
            "support": {
                "issues": "https://github.com/sebastianbergmann/recursion-context/issues",
                "source": "https://github.com/sebastianbergmann/recursion-context/tree/4.0.4"
            },
            "funding": [
                {
                    "url": "https://github.com/sebastianbergmann",
                    "type": "github"
                }
            ],
            "time": "2020-10-26T13:17:30+00:00"
        },
        {
            "name": "sebastian/resource-operations",
            "version": "3.0.3",
            "source": {
                "type": "git",
                "url": "https://github.com/sebastianbergmann/resource-operations.git",
                "reference": "0f4443cb3a1d92ce809899753bc0d5d5a8dd19a8"
            },
            "dist": {
                "type": "zip",
                "url": "https://api.github.com/repos/sebastianbergmann/resource-operations/zipball/0f4443cb3a1d92ce809899753bc0d5d5a8dd19a8",
                "reference": "0f4443cb3a1d92ce809899753bc0d5d5a8dd19a8",
                "shasum": ""
            },
            "require": {
                "php": ">=7.3"
            },
            "require-dev": {
                "phpunit/phpunit": "^9.0"
            },
            "type": "library",
            "extra": {
                "branch-alias": {
                    "dev-master": "3.0-dev"
                }
            },
            "autoload": {
                "classmap": [
                    "src/"
                ]
            },
            "notification-url": "https://packagist.org/downloads/",
            "license": [
                "BSD-3-Clause"
            ],
            "authors": [
                {
                    "name": "Sebastian Bergmann",
                    "email": "sebastian@phpunit.de"
                }
            ],
            "description": "Provides a list of PHP built-in functions that operate on resources",
            "homepage": "https://www.github.com/sebastianbergmann/resource-operations",
            "support": {
                "issues": "https://github.com/sebastianbergmann/resource-operations/issues",
                "source": "https://github.com/sebastianbergmann/resource-operations/tree/3.0.3"
            },
            "funding": [
                {
                    "url": "https://github.com/sebastianbergmann",
                    "type": "github"
                }
            ],
            "abandoned": true,
            "time": "2020-09-28T06:45:17+00:00"
        },
        {
            "name": "sebastian/type",
            "version": "2.3.4",
            "source": {
                "type": "git",
                "url": "https://github.com/sebastianbergmann/type.git",
                "reference": "b8cd8a1c753c90bc1a0f5372170e3e489136f914"
            },
            "dist": {
                "type": "zip",
                "url": "https://api.github.com/repos/sebastianbergmann/type/zipball/b8cd8a1c753c90bc1a0f5372170e3e489136f914",
                "reference": "b8cd8a1c753c90bc1a0f5372170e3e489136f914",
                "shasum": ""
            },
            "require": {
                "php": ">=7.3"
            },
            "require-dev": {
                "phpunit/phpunit": "^9.3"
            },
            "type": "library",
            "extra": {
                "branch-alias": {
                    "dev-master": "2.3-dev"
                }
            },
            "autoload": {
                "classmap": [
                    "src/"
                ]
            },
            "notification-url": "https://packagist.org/downloads/",
            "license": [
                "BSD-3-Clause"
            ],
            "authors": [
                {
                    "name": "Sebastian Bergmann",
                    "email": "sebastian@phpunit.de",
                    "role": "lead"
                }
            ],
            "description": "Collection of value objects that represent the types of the PHP type system",
            "homepage": "https://github.com/sebastianbergmann/type",
            "support": {
                "issues": "https://github.com/sebastianbergmann/type/issues",
                "source": "https://github.com/sebastianbergmann/type/tree/2.3.4"
            },
            "funding": [
                {
                    "url": "https://github.com/sebastianbergmann",
                    "type": "github"
                }
            ],
            "time": "2021-06-15T12:49:02+00:00"
        },
        {
            "name": "sebastian/version",
            "version": "3.0.2",
            "source": {
                "type": "git",
                "url": "https://github.com/sebastianbergmann/version.git",
                "reference": "c6c1022351a901512170118436c764e473f6de8c"
            },
            "dist": {
                "type": "zip",
                "url": "https://api.github.com/repos/sebastianbergmann/version/zipball/c6c1022351a901512170118436c764e473f6de8c",
                "reference": "c6c1022351a901512170118436c764e473f6de8c",
                "shasum": ""
            },
            "require": {
                "php": ">=7.3"
            },
            "type": "library",
            "extra": {
                "branch-alias": {
                    "dev-master": "3.0-dev"
                }
            },
            "autoload": {
                "classmap": [
                    "src/"
                ]
            },
            "notification-url": "https://packagist.org/downloads/",
            "license": [
                "BSD-3-Clause"
            ],
            "authors": [
                {
                    "name": "Sebastian Bergmann",
                    "email": "sebastian@phpunit.de",
                    "role": "lead"
                }
            ],
            "description": "Library that helps with managing the version number of Git-hosted PHP projects",
            "homepage": "https://github.com/sebastianbergmann/version",
            "support": {
                "issues": "https://github.com/sebastianbergmann/version/issues",
                "source": "https://github.com/sebastianbergmann/version/tree/3.0.2"
            },
            "funding": [
                {
                    "url": "https://github.com/sebastianbergmann",
                    "type": "github"
                }
            ],
            "time": "2020-09-28T06:39:44+00:00"
        },
        {
            "name": "symfony/console",
            "version": "v5.3.10",
            "source": {
                "type": "git",
                "url": "https://github.com/symfony/console.git",
                "reference": "d4e409d9fbcfbf71af0e5a940abb7b0b4bad0bd3"
            },
            "dist": {
                "type": "zip",
                "url": "https://api.github.com/repos/symfony/console/zipball/d4e409d9fbcfbf71af0e5a940abb7b0b4bad0bd3",
                "reference": "d4e409d9fbcfbf71af0e5a940abb7b0b4bad0bd3",
                "shasum": ""
            },
            "require": {
                "php": ">=7.2.5",
                "symfony/deprecation-contracts": "^2.1",
                "symfony/polyfill-mbstring": "~1.0",
                "symfony/polyfill-php73": "^1.8",
                "symfony/polyfill-php80": "^1.16",
                "symfony/service-contracts": "^1.1|^2",
                "symfony/string": "^5.1"
            },
            "conflict": {
                "psr/log": ">=3",
                "symfony/dependency-injection": "<4.4",
                "symfony/dotenv": "<5.1",
                "symfony/event-dispatcher": "<4.4",
                "symfony/lock": "<4.4",
                "symfony/process": "<4.4"
            },
            "provide": {
                "psr/log-implementation": "1.0|2.0"
            },
            "require-dev": {
                "psr/log": "^1|^2",
                "symfony/config": "^4.4|^5.0",
                "symfony/dependency-injection": "^4.4|^5.0",
                "symfony/event-dispatcher": "^4.4|^5.0",
                "symfony/lock": "^4.4|^5.0",
                "symfony/process": "^4.4|^5.0",
                "symfony/var-dumper": "^4.4|^5.0"
            },
            "suggest": {
                "psr/log": "For using the console logger",
                "symfony/event-dispatcher": "",
                "symfony/lock": "",
                "symfony/process": ""
            },
            "type": "library",
            "autoload": {
                "psr-4": {
                    "Symfony\\Component\\Console\\": ""
                },
                "exclude-from-classmap": [
                    "/Tests/"
                ]
            },
            "notification-url": "https://packagist.org/downloads/",
            "license": [
                "MIT"
            ],
            "authors": [
                {
                    "name": "Fabien Potencier",
                    "email": "fabien@symfony.com"
                },
                {
                    "name": "Symfony Community",
                    "homepage": "https://symfony.com/contributors"
                }
            ],
            "description": "Eases the creation of beautiful and testable command line interfaces",
            "homepage": "https://symfony.com",
            "keywords": [
                "cli",
                "command line",
                "console",
                "terminal"
            ],
            "support": {
                "source": "https://github.com/symfony/console/tree/v5.3.10"
            },
            "funding": [
                {
                    "url": "https://symfony.com/sponsor",
                    "type": "custom"
                },
                {
                    "url": "https://github.com/fabpot",
                    "type": "github"
                },
                {
                    "url": "https://tidelift.com/funding/github/packagist/symfony/symfony",
                    "type": "tidelift"
                }
            ],
            "time": "2021-10-26T09:30:15+00:00"
        },
        {
            "name": "symfony/deprecation-contracts",
            "version": "v2.4.0",
            "source": {
                "type": "git",
                "url": "https://github.com/symfony/deprecation-contracts.git",
                "reference": "5f38c8804a9e97d23e0c8d63341088cd8a22d627"
            },
            "dist": {
                "type": "zip",
                "url": "https://api.github.com/repos/symfony/deprecation-contracts/zipball/5f38c8804a9e97d23e0c8d63341088cd8a22d627",
                "reference": "5f38c8804a9e97d23e0c8d63341088cd8a22d627",
                "shasum": ""
            },
            "require": {
                "php": ">=7.1"
            },
            "type": "library",
            "extra": {
                "branch-alias": {
                    "dev-main": "2.4-dev"
                },
                "thanks": {
                    "name": "symfony/contracts",
                    "url": "https://github.com/symfony/contracts"
                }
            },
            "autoload": {
                "files": [
                    "function.php"
                ]
            },
            "notification-url": "https://packagist.org/downloads/",
            "license": [
                "MIT"
            ],
            "authors": [
                {
                    "name": "Nicolas Grekas",
                    "email": "p@tchwork.com"
                },
                {
                    "name": "Symfony Community",
                    "homepage": "https://symfony.com/contributors"
                }
            ],
            "description": "A generic function and convention to trigger deprecation notices",
            "homepage": "https://symfony.com",
            "support": {
                "source": "https://github.com/symfony/deprecation-contracts/tree/v2.4.0"
            },
            "funding": [
                {
                    "url": "https://symfony.com/sponsor",
                    "type": "custom"
                },
                {
                    "url": "https://github.com/fabpot",
                    "type": "github"
                },
                {
                    "url": "https://tidelift.com/funding/github/packagist/symfony/symfony",
                    "type": "tidelift"
                }
            ],
            "time": "2021-03-23T23:28:01+00:00"
        },
        {
            "name": "symfony/polyfill-ctype",
            "version": "v1.23.0",
            "source": {
                "type": "git",
                "url": "https://github.com/symfony/polyfill-ctype.git",
                "reference": "46cd95797e9df938fdd2b03693b5fca5e64b01ce"
            },
            "dist": {
                "type": "zip",
                "url": "https://api.github.com/repos/symfony/polyfill-ctype/zipball/46cd95797e9df938fdd2b03693b5fca5e64b01ce",
                "reference": "46cd95797e9df938fdd2b03693b5fca5e64b01ce",
                "shasum": ""
            },
            "require": {
                "php": ">=7.1"
            },
            "suggest": {
                "ext-ctype": "For best performance"
            },
            "type": "library",
            "extra": {
                "branch-alias": {
                    "dev-main": "1.23-dev"
                },
                "thanks": {
                    "name": "symfony/polyfill",
                    "url": "https://github.com/symfony/polyfill"
                }
            },
            "autoload": {
                "psr-4": {
                    "Symfony\\Polyfill\\Ctype\\": ""
                },
                "files": [
                    "bootstrap.php"
                ]
            },
            "notification-url": "https://packagist.org/downloads/",
            "license": [
                "MIT"
            ],
            "authors": [
                {
                    "name": "Gert de Pagter",
                    "email": "BackEndTea@gmail.com"
                },
                {
                    "name": "Symfony Community",
                    "homepage": "https://symfony.com/contributors"
                }
            ],
            "description": "Symfony polyfill for ctype functions",
            "homepage": "https://symfony.com",
            "keywords": [
                "compatibility",
                "ctype",
                "polyfill",
                "portable"
            ],
            "support": {
                "source": "https://github.com/symfony/polyfill-ctype/tree/v1.23.0"
            },
            "funding": [
                {
                    "url": "https://symfony.com/sponsor",
                    "type": "custom"
                },
                {
                    "url": "https://github.com/fabpot",
                    "type": "github"
                },
                {
                    "url": "https://tidelift.com/funding/github/packagist/symfony/symfony",
                    "type": "tidelift"
                }
            ],
            "time": "2021-02-19T12:13:01+00:00"
        },
        {
            "name": "symfony/polyfill-intl-grapheme",
            "version": "v1.23.1",
            "source": {
                "type": "git",
                "url": "https://github.com/symfony/polyfill-intl-grapheme.git",
                "reference": "16880ba9c5ebe3642d1995ab866db29270b36535"
            },
            "dist": {
                "type": "zip",
                "url": "https://api.github.com/repos/symfony/polyfill-intl-grapheme/zipball/16880ba9c5ebe3642d1995ab866db29270b36535",
                "reference": "16880ba9c5ebe3642d1995ab866db29270b36535",
                "shasum": ""
            },
            "require": {
                "php": ">=7.1"
            },
            "suggest": {
                "ext-intl": "For best performance"
            },
            "type": "library",
            "extra": {
                "branch-alias": {
                    "dev-main": "1.23-dev"
                },
                "thanks": {
                    "name": "symfony/polyfill",
                    "url": "https://github.com/symfony/polyfill"
                }
            },
            "autoload": {
                "psr-4": {
                    "Symfony\\Polyfill\\Intl\\Grapheme\\": ""
                },
                "files": [
                    "bootstrap.php"
                ]
            },
            "notification-url": "https://packagist.org/downloads/",
            "license": [
                "MIT"
            ],
            "authors": [
                {
                    "name": "Nicolas Grekas",
                    "email": "p@tchwork.com"
                },
                {
                    "name": "Symfony Community",
                    "homepage": "https://symfony.com/contributors"
                }
            ],
            "description": "Symfony polyfill for intl's grapheme_* functions",
            "homepage": "https://symfony.com",
            "keywords": [
                "compatibility",
                "grapheme",
                "intl",
                "polyfill",
                "portable",
                "shim"
            ],
            "support": {
                "source": "https://github.com/symfony/polyfill-intl-grapheme/tree/v1.23.1"
            },
            "funding": [
                {
                    "url": "https://symfony.com/sponsor",
                    "type": "custom"
                },
                {
                    "url": "https://github.com/fabpot",
                    "type": "github"
                },
                {
                    "url": "https://tidelift.com/funding/github/packagist/symfony/symfony",
                    "type": "tidelift"
                }
            ],
            "time": "2021-05-27T12:26:48+00:00"
        },
        {
            "name": "symfony/polyfill-intl-normalizer",
            "version": "v1.23.0",
            "source": {
                "type": "git",
                "url": "https://github.com/symfony/polyfill-intl-normalizer.git",
                "reference": "8590a5f561694770bdcd3f9b5c69dde6945028e8"
            },
            "dist": {
                "type": "zip",
                "url": "https://api.github.com/repos/symfony/polyfill-intl-normalizer/zipball/8590a5f561694770bdcd3f9b5c69dde6945028e8",
                "reference": "8590a5f561694770bdcd3f9b5c69dde6945028e8",
                "shasum": ""
            },
            "require": {
                "php": ">=7.1"
            },
            "suggest": {
                "ext-intl": "For best performance"
            },
            "type": "library",
            "extra": {
                "branch-alias": {
                    "dev-main": "1.23-dev"
                },
                "thanks": {
                    "name": "symfony/polyfill",
                    "url": "https://github.com/symfony/polyfill"
                }
            },
            "autoload": {
                "psr-4": {
                    "Symfony\\Polyfill\\Intl\\Normalizer\\": ""
                },
                "files": [
                    "bootstrap.php"
                ],
                "classmap": [
                    "Resources/stubs"
                ]
            },
            "notification-url": "https://packagist.org/downloads/",
            "license": [
                "MIT"
            ],
            "authors": [
                {
                    "name": "Nicolas Grekas",
                    "email": "p@tchwork.com"
                },
                {
                    "name": "Symfony Community",
                    "homepage": "https://symfony.com/contributors"
                }
            ],
            "description": "Symfony polyfill for intl's Normalizer class and related functions",
            "homepage": "https://symfony.com",
            "keywords": [
                "compatibility",
                "intl",
                "normalizer",
                "polyfill",
                "portable",
                "shim"
            ],
            "support": {
                "source": "https://github.com/symfony/polyfill-intl-normalizer/tree/v1.23.0"
            },
            "funding": [
                {
                    "url": "https://symfony.com/sponsor",
                    "type": "custom"
                },
                {
                    "url": "https://github.com/fabpot",
                    "type": "github"
                },
                {
                    "url": "https://tidelift.com/funding/github/packagist/symfony/symfony",
                    "type": "tidelift"
                }
            ],
            "time": "2021-02-19T12:13:01+00:00"
        },
        {
            "name": "symfony/polyfill-mbstring",
            "version": "v1.23.1",
            "source": {
                "type": "git",
                "url": "https://github.com/symfony/polyfill-mbstring.git",
                "reference": "9174a3d80210dca8daa7f31fec659150bbeabfc6"
            },
            "dist": {
                "type": "zip",
                "url": "https://api.github.com/repos/symfony/polyfill-mbstring/zipball/9174a3d80210dca8daa7f31fec659150bbeabfc6",
                "reference": "9174a3d80210dca8daa7f31fec659150bbeabfc6",
                "shasum": ""
            },
            "require": {
                "php": ">=7.1"
            },
            "suggest": {
                "ext-mbstring": "For best performance"
            },
            "type": "library",
            "extra": {
                "branch-alias": {
                    "dev-main": "1.23-dev"
                },
                "thanks": {
                    "name": "symfony/polyfill",
                    "url": "https://github.com/symfony/polyfill"
                }
            },
            "autoload": {
                "psr-4": {
                    "Symfony\\Polyfill\\Mbstring\\": ""
                },
                "files": [
                    "bootstrap.php"
                ]
            },
            "notification-url": "https://packagist.org/downloads/",
            "license": [
                "MIT"
            ],
            "authors": [
                {
                    "name": "Nicolas Grekas",
                    "email": "p@tchwork.com"
                },
                {
                    "name": "Symfony Community",
                    "homepage": "https://symfony.com/contributors"
                }
            ],
            "description": "Symfony polyfill for the Mbstring extension",
            "homepage": "https://symfony.com",
            "keywords": [
                "compatibility",
                "mbstring",
                "polyfill",
                "portable",
                "shim"
            ],
            "support": {
                "source": "https://github.com/symfony/polyfill-mbstring/tree/v1.23.1"
            },
            "funding": [
                {
                    "url": "https://symfony.com/sponsor",
                    "type": "custom"
                },
                {
                    "url": "https://github.com/fabpot",
                    "type": "github"
                },
                {
                    "url": "https://tidelift.com/funding/github/packagist/symfony/symfony",
                    "type": "tidelift"
                }
            ],
            "time": "2021-05-27T12:26:48+00:00"
        },
        {
            "name": "symfony/polyfill-php73",
            "version": "v1.23.0",
            "source": {
                "type": "git",
                "url": "https://github.com/symfony/polyfill-php73.git",
                "reference": "fba8933c384d6476ab14fb7b8526e5287ca7e010"
            },
            "dist": {
                "type": "zip",
                "url": "https://api.github.com/repos/symfony/polyfill-php73/zipball/fba8933c384d6476ab14fb7b8526e5287ca7e010",
                "reference": "fba8933c384d6476ab14fb7b8526e5287ca7e010",
                "shasum": ""
            },
            "require": {
                "php": ">=7.1"
            },
            "type": "library",
            "extra": {
                "branch-alias": {
                    "dev-main": "1.23-dev"
                },
                "thanks": {
                    "name": "symfony/polyfill",
                    "url": "https://github.com/symfony/polyfill"
                }
            },
            "autoload": {
                "psr-4": {
                    "Symfony\\Polyfill\\Php73\\": ""
                },
                "files": [
                    "bootstrap.php"
                ],
                "classmap": [
                    "Resources/stubs"
                ]
            },
            "notification-url": "https://packagist.org/downloads/",
            "license": [
                "MIT"
            ],
            "authors": [
                {
                    "name": "Nicolas Grekas",
                    "email": "p@tchwork.com"
                },
                {
                    "name": "Symfony Community",
                    "homepage": "https://symfony.com/contributors"
                }
            ],
            "description": "Symfony polyfill backporting some PHP 7.3+ features to lower PHP versions",
            "homepage": "https://symfony.com",
            "keywords": [
                "compatibility",
                "polyfill",
                "portable",
                "shim"
            ],
            "support": {
                "source": "https://github.com/symfony/polyfill-php73/tree/v1.23.0"
            },
            "funding": [
                {
                    "url": "https://symfony.com/sponsor",
                    "type": "custom"
                },
                {
                    "url": "https://github.com/fabpot",
                    "type": "github"
                },
                {
                    "url": "https://tidelift.com/funding/github/packagist/symfony/symfony",
                    "type": "tidelift"
                }
            ],
            "time": "2021-02-19T12:13:01+00:00"
        },
        {
            "name": "symfony/polyfill-php80",
            "version": "v1.23.1",
            "source": {
                "type": "git",
                "url": "https://github.com/symfony/polyfill-php80.git",
                "reference": "1100343ed1a92e3a38f9ae122fc0eb21602547be"
            },
            "dist": {
                "type": "zip",
                "url": "https://api.github.com/repos/symfony/polyfill-php80/zipball/1100343ed1a92e3a38f9ae122fc0eb21602547be",
                "reference": "1100343ed1a92e3a38f9ae122fc0eb21602547be",
                "shasum": ""
            },
            "require": {
                "php": ">=7.1"
            },
            "type": "library",
            "extra": {
                "branch-alias": {
                    "dev-main": "1.23-dev"
                },
                "thanks": {
                    "name": "symfony/polyfill",
                    "url": "https://github.com/symfony/polyfill"
                }
            },
            "autoload": {
                "psr-4": {
                    "Symfony\\Polyfill\\Php80\\": ""
                },
                "files": [
                    "bootstrap.php"
                ],
                "classmap": [
                    "Resources/stubs"
                ]
            },
            "notification-url": "https://packagist.org/downloads/",
            "license": [
                "MIT"
            ],
            "authors": [
                {
                    "name": "Ion Bazan",
                    "email": "ion.bazan@gmail.com"
                },
                {
                    "name": "Nicolas Grekas",
                    "email": "p@tchwork.com"
                },
                {
                    "name": "Symfony Community",
                    "homepage": "https://symfony.com/contributors"
                }
            ],
            "description": "Symfony polyfill backporting some PHP 8.0+ features to lower PHP versions",
            "homepage": "https://symfony.com",
            "keywords": [
                "compatibility",
                "polyfill",
                "portable",
                "shim"
            ],
            "support": {
                "source": "https://github.com/symfony/polyfill-php80/tree/v1.23.1"
            },
            "funding": [
                {
                    "url": "https://symfony.com/sponsor",
                    "type": "custom"
                },
                {
                    "url": "https://github.com/fabpot",
                    "type": "github"
                },
                {
                    "url": "https://tidelift.com/funding/github/packagist/symfony/symfony",
                    "type": "tidelift"
                }
            ],
            "time": "2021-07-28T13:41:28+00:00"
        },
        {
            "name": "symfony/process",
            "version": "v5.3.7",
            "source": {
                "type": "git",
                "url": "https://github.com/symfony/process.git",
                "reference": "38f26c7d6ed535217ea393e05634cb0b244a1967"
            },
            "dist": {
                "type": "zip",
                "url": "https://api.github.com/repos/symfony/process/zipball/38f26c7d6ed535217ea393e05634cb0b244a1967",
                "reference": "38f26c7d6ed535217ea393e05634cb0b244a1967",
                "shasum": ""
            },
            "require": {
                "php": ">=7.2.5",
                "symfony/polyfill-php80": "^1.16"
            },
            "type": "library",
            "autoload": {
                "psr-4": {
                    "Symfony\\Component\\Process\\": ""
                },
                "exclude-from-classmap": [
                    "/Tests/"
                ]
            },
            "notification-url": "https://packagist.org/downloads/",
            "license": [
                "MIT"
            ],
            "authors": [
                {
                    "name": "Fabien Potencier",
                    "email": "fabien@symfony.com"
                },
                {
                    "name": "Symfony Community",
                    "homepage": "https://symfony.com/contributors"
                }
            ],
            "description": "Executes commands in sub-processes",
            "homepage": "https://symfony.com",
            "support": {
                "source": "https://github.com/symfony/process/tree/v5.3.7"
            },
            "funding": [
                {
                    "url": "https://symfony.com/sponsor",
                    "type": "custom"
                },
                {
                    "url": "https://github.com/fabpot",
                    "type": "github"
                },
                {
                    "url": "https://tidelift.com/funding/github/packagist/symfony/symfony",
                    "type": "tidelift"
                }
            ],
            "time": "2021-08-04T21:20:46+00:00"
        },
        {
            "name": "symfony/service-contracts",
            "version": "v2.4.0",
            "source": {
                "type": "git",
                "url": "https://github.com/symfony/service-contracts.git",
                "reference": "f040a30e04b57fbcc9c6cbcf4dbaa96bd318b9bb"
            },
            "dist": {
                "type": "zip",
                "url": "https://api.github.com/repos/symfony/service-contracts/zipball/f040a30e04b57fbcc9c6cbcf4dbaa96bd318b9bb",
                "reference": "f040a30e04b57fbcc9c6cbcf4dbaa96bd318b9bb",
                "shasum": ""
            },
            "require": {
                "php": ">=7.2.5",
                "psr/container": "^1.1"
            },
            "suggest": {
                "symfony/service-implementation": ""
            },
            "type": "library",
            "extra": {
                "branch-alias": {
                    "dev-main": "2.4-dev"
                },
                "thanks": {
                    "name": "symfony/contracts",
                    "url": "https://github.com/symfony/contracts"
                }
            },
            "autoload": {
                "psr-4": {
                    "Symfony\\Contracts\\Service\\": ""
                }
            },
            "notification-url": "https://packagist.org/downloads/",
            "license": [
                "MIT"
            ],
            "authors": [
                {
                    "name": "Nicolas Grekas",
                    "email": "p@tchwork.com"
                },
                {
                    "name": "Symfony Community",
                    "homepage": "https://symfony.com/contributors"
                }
            ],
            "description": "Generic abstractions related to writing services",
            "homepage": "https://symfony.com",
            "keywords": [
                "abstractions",
                "contracts",
                "decoupling",
                "interfaces",
                "interoperability",
                "standards"
            ],
            "support": {
                "source": "https://github.com/symfony/service-contracts/tree/v2.4.0"
            },
            "funding": [
                {
                    "url": "https://symfony.com/sponsor",
                    "type": "custom"
                },
                {
                    "url": "https://github.com/fabpot",
                    "type": "github"
                },
                {
                    "url": "https://tidelift.com/funding/github/packagist/symfony/symfony",
                    "type": "tidelift"
                }
            ],
            "time": "2021-04-01T10:43:52+00:00"
        },
        {
            "name": "symfony/string",
            "version": "v5.3.10",
            "source": {
                "type": "git",
                "url": "https://github.com/symfony/string.git",
                "reference": "d70c35bb20bbca71fc4ab7921e3c6bda1a82a60c"
            },
            "dist": {
                "type": "zip",
                "url": "https://api.github.com/repos/symfony/string/zipball/d70c35bb20bbca71fc4ab7921e3c6bda1a82a60c",
                "reference": "d70c35bb20bbca71fc4ab7921e3c6bda1a82a60c",
                "shasum": ""
            },
            "require": {
                "php": ">=7.2.5",
                "symfony/polyfill-ctype": "~1.8",
                "symfony/polyfill-intl-grapheme": "~1.0",
                "symfony/polyfill-intl-normalizer": "~1.0",
                "symfony/polyfill-mbstring": "~1.0",
                "symfony/polyfill-php80": "~1.15"
            },
            "require-dev": {
                "symfony/error-handler": "^4.4|^5.0",
                "symfony/http-client": "^4.4|^5.0",
                "symfony/translation-contracts": "^1.1|^2",
                "symfony/var-exporter": "^4.4|^5.0"
            },
            "type": "library",
            "autoload": {
                "psr-4": {
                    "Symfony\\Component\\String\\": ""
                },
                "files": [
                    "Resources/functions.php"
                ],
                "exclude-from-classmap": [
                    "/Tests/"
                ]
            },
            "notification-url": "https://packagist.org/downloads/",
            "license": [
                "MIT"
            ],
            "authors": [
                {
                    "name": "Nicolas Grekas",
                    "email": "p@tchwork.com"
                },
                {
                    "name": "Symfony Community",
                    "homepage": "https://symfony.com/contributors"
                }
            ],
            "description": "Provides an object-oriented API to strings and deals with bytes, UTF-8 code points and grapheme clusters in a unified way",
            "homepage": "https://symfony.com",
            "keywords": [
                "grapheme",
                "i18n",
                "string",
                "unicode",
                "utf-8",
                "utf8"
            ],
            "support": {
                "source": "https://github.com/symfony/string/tree/v5.3.10"
            },
            "funding": [
                {
                    "url": "https://symfony.com/sponsor",
                    "type": "custom"
                },
                {
                    "url": "https://github.com/fabpot",
                    "type": "github"
                },
                {
                    "url": "https://tidelift.com/funding/github/packagist/symfony/symfony",
                    "type": "tidelift"
                }
            ],
            "time": "2021-10-27T18:21:46+00:00"
        },
        {
            "name": "theseer/tokenizer",
            "version": "1.2.1",
            "source": {
                "type": "git",
                "url": "https://github.com/theseer/tokenizer.git",
                "reference": "34a41e998c2183e22995f158c581e7b5e755ab9e"
            },
            "dist": {
                "type": "zip",
                "url": "https://api.github.com/repos/theseer/tokenizer/zipball/34a41e998c2183e22995f158c581e7b5e755ab9e",
                "reference": "34a41e998c2183e22995f158c581e7b5e755ab9e",
                "shasum": ""
            },
            "require": {
                "ext-dom": "*",
                "ext-tokenizer": "*",
                "ext-xmlwriter": "*",
                "php": "^7.2 || ^8.0"
            },
            "type": "library",
            "autoload": {
                "classmap": [
                    "src/"
                ]
            },
            "notification-url": "https://packagist.org/downloads/",
            "license": [
                "BSD-3-Clause"
            ],
            "authors": [
                {
                    "name": "Arne Blankerts",
                    "email": "arne@blankerts.de",
                    "role": "Developer"
                }
            ],
            "description": "A small library for converting tokenized PHP source code into XML and potentially other formats",
            "support": {
                "issues": "https://github.com/theseer/tokenizer/issues",
                "source": "https://github.com/theseer/tokenizer/tree/1.2.1"
            },
            "funding": [
                {
                    "url": "https://github.com/theseer",
                    "type": "github"
                }
            ],
            "time": "2021-07-28T10:34:58+00:00"
        },
        {
            "name": "webmozart/assert",
            "version": "1.10.0",
            "source": {
                "type": "git",
                "url": "https://github.com/webmozarts/assert.git",
                "reference": "6964c76c7804814a842473e0c8fd15bab0f18e25"
            },
            "dist": {
                "type": "zip",
                "url": "https://api.github.com/repos/webmozarts/assert/zipball/6964c76c7804814a842473e0c8fd15bab0f18e25",
                "reference": "6964c76c7804814a842473e0c8fd15bab0f18e25",
                "shasum": ""
            },
            "require": {
                "php": "^7.2 || ^8.0",
                "symfony/polyfill-ctype": "^1.8"
            },
            "conflict": {
                "phpstan/phpstan": "<0.12.20",
                "vimeo/psalm": "<4.6.1 || 4.6.2"
            },
            "require-dev": {
                "phpunit/phpunit": "^8.5.13"
            },
            "type": "library",
            "extra": {
                "branch-alias": {
                    "dev-master": "1.10-dev"
                }
            },
            "autoload": {
                "psr-4": {
                    "Webmozart\\Assert\\": "src/"
                }
            },
            "notification-url": "https://packagist.org/downloads/",
            "license": [
                "MIT"
            ],
            "authors": [
                {
                    "name": "Bernhard Schussek",
                    "email": "bschussek@gmail.com"
                }
            ],
            "description": "Assertions to validate method input/output with nice error messages.",
            "keywords": [
                "assert",
                "check",
                "validate"
            ],
            "support": {
                "issues": "https://github.com/webmozarts/assert/issues",
                "source": "https://github.com/webmozarts/assert/tree/1.10.0"
            },
            "time": "2021-03-09T10:59:23+00:00"
        },
        {
            "name": "wikimedia/at-ease",
            "version": "v2.1.0",
            "source": {
                "type": "git",
                "url": "https://github.com/wikimedia/at-ease.git",
                "reference": "e8ebaa7bb7c8a8395481a05f6dc4deaceab11c33"
            },
            "dist": {
                "type": "zip",
                "url": "https://api.github.com/repos/wikimedia/at-ease/zipball/e8ebaa7bb7c8a8395481a05f6dc4deaceab11c33",
                "reference": "e8ebaa7bb7c8a8395481a05f6dc4deaceab11c33",
                "shasum": ""
            },
            "require": {
                "php": ">=7.2.9"
            },
            "require-dev": {
                "mediawiki/mediawiki-codesniffer": "35.0.0",
                "mediawiki/minus-x": "1.1.1",
                "ockcyp/covers-validator": "1.3.3",
                "php-parallel-lint/php-console-highlighter": "0.5.0",
                "php-parallel-lint/php-parallel-lint": "1.2.0",
                "phpunit/phpunit": "^8.5"
            },
            "type": "library",
            "autoload": {
                "psr-4": {
                    "Wikimedia\\AtEase\\": "src/Wikimedia/AtEase/"
                },
                "files": [
                    "src/Wikimedia/Functions.php"
                ]
            },
            "notification-url": "https://packagist.org/downloads/",
            "license": [
                "GPL-2.0-or-later"
            ],
            "authors": [
                {
                    "name": "Tim Starling",
                    "email": "tstarling@wikimedia.org"
                },
                {
                    "name": "MediaWiki developers",
                    "email": "wikitech-l@lists.wikimedia.org"
                }
            ],
            "description": "Safe replacement to @ for suppressing warnings.",
            "homepage": "https://www.mediawiki.org/wiki/at-ease",
            "support": {
                "source": "https://github.com/wikimedia/at-ease/tree/v2.1.0"
            },
            "time": "2021-02-27T15:53:37+00:00"
        },
        {
            "name": "yoast/phpunit-polyfills",
            "version": "1.0.2",
            "source": {
                "type": "git",
                "url": "https://github.com/Yoast/PHPUnit-Polyfills.git",
                "reference": "1a582ab1d91e86aa450340c4d35631a85314ff9f"
            },
            "dist": {
                "type": "zip",
                "url": "https://api.github.com/repos/Yoast/PHPUnit-Polyfills/zipball/1a582ab1d91e86aa450340c4d35631a85314ff9f",
                "reference": "1a582ab1d91e86aa450340c4d35631a85314ff9f",
                "shasum": ""
            },
            "require": {
                "php": ">=5.4",
                "phpunit/phpunit": "^4.8.36 || ^5.7.21 || ^6.0 || ^7.0 || ^8.0 || ^9.0"
            },
            "require-dev": {
                "yoast/yoastcs": "^2.2.0"
            },
            "type": "library",
            "extra": {
                "branch-alias": {
                    "dev-main": "1.x-dev",
                    "dev-develop": "1.x-dev"
                }
            },
            "autoload": {
                "files": [
                    "phpunitpolyfills-autoload.php"
                ]
            },
            "notification-url": "https://packagist.org/downloads/",
            "license": [
                "BSD-3-Clause"
            ],
            "authors": [
                {
                    "name": "Team Yoast",
                    "email": "support@yoast.com",
                    "homepage": "https://yoast.com"
                },
                {
                    "name": "Contributors",
                    "homepage": "https://github.com/Yoast/PHPUnit-Polyfills/graphs/contributors"
                }
            ],
            "description": "Set of polyfills for changed PHPUnit functionality to allow for creating PHPUnit cross-version compatible tests",
            "homepage": "https://github.com/Yoast/PHPUnit-Polyfills",
            "keywords": [
                "phpunit",
                "polyfill",
                "testing"
            ],
            "support": {
                "issues": "https://github.com/Yoast/PHPUnit-Polyfills/issues",
                "source": "https://github.com/Yoast/PHPUnit-Polyfills"
            },
            "time": "2021-10-03T08:40:26+00:00"
        }
    ],
    "aliases": [],
    "minimum-stability": "dev",
    "stability-flags": {
        "automattic/jetpack-a8c-mc-stats": 20,
        "automattic/jetpack-abtest": 20,
        "automattic/jetpack-assets": 20,
        "automattic/jetpack-autoloader": 20,
        "automattic/jetpack-backup": 20,
        "automattic/jetpack-blocks": 20,
        "automattic/jetpack-compat": 20,
        "automattic/jetpack-config": 20,
        "automattic/jetpack-connection": 20,
        "automattic/jetpack-connection-ui": 20,
        "automattic/jetpack-constants": 20,
        "automattic/jetpack-device-detection": 20,
        "automattic/jetpack-error": 20,
        "automattic/jetpack-heartbeat": 20,
        "automattic/jetpack-identity-crisis": 20,
        "automattic/jetpack-jitm": 20,
        "automattic/jetpack-lazy-images": 20,
        "automattic/jetpack-licensing": 20,
        "automattic/jetpack-logo": 20,
        "automattic/jetpack-my-jetpack": 20,
        "automattic/jetpack-options": 20,
        "automattic/jetpack-partner": 20,
        "automattic/jetpack-redirect": 20,
        "automattic/jetpack-roles": 20,
        "automattic/jetpack-search": 20,
        "automattic/jetpack-status": 20,
        "automattic/jetpack-sync": 20,
        "automattic/jetpack-terms-of-service": 20,
        "automattic/jetpack-tracking": 20,
        "automattic/jetpack-changelogger": 20
    },
    "prefer-stable": true,
    "prefer-lowest": false,
    "platform": {
        "ext-fileinfo": "*",
        "ext-json": "*",
        "ext-openssl": "*"
    },
    "platform-dev": [],
    "platform-overrides": {
        "ext-intl": "0.0.0"
    },
    "plugin-api-version": "2.1.0"
}<|MERGE_RESOLUTION|>--- conflicted
+++ resolved
@@ -4,11 +4,7 @@
         "Read more about it at https://getcomposer.org/doc/01-basic-usage.md#installing-dependencies",
         "This file is @generated automatically"
     ],
-<<<<<<< HEAD
-    "content-hash": "ddd809ae779901e9dc61246eb4940b4d",
-=======
-    "content-hash": "5752a99dcb950763109d37e3e6ecf5a6",
->>>>>>> c436e309
+    "content-hash": "2145ecdbbd72d981d6667cd908f08e30",
     "packages": [
         {
             "name": "automattic/jetpack-a8c-mc-stats",
@@ -557,19 +553,11 @@
             "dist": {
                 "type": "path",
                 "url": "../../packages/connection-ui",
-<<<<<<< HEAD
-                "reference": "b308f54f4aa0c85834b3579ffb69ef69710472ea"
+                "reference": "154e91a32120ae2764c0d6fbeba9d12fa96ee6aa"
             },
             "require": {
                 "automattic/jetpack-assets": "^1.13",
-                "automattic/jetpack-connection": "^1.30",
-=======
-                "reference": "bdf9662722f29e7393500b9ccc2d4ab4568bd61f"
-            },
-            "require": {
-                "automattic/jetpack-assets": "^1.12",
                 "automattic/jetpack-connection": "^1.31",
->>>>>>> c436e309
                 "automattic/jetpack-constants": "^1.6",
                 "automattic/jetpack-device-detection": "^1.4",
                 "automattic/jetpack-identity-crisis": "^0.4"
@@ -882,21 +870,12 @@
             "dist": {
                 "type": "path",
                 "url": "../../packages/jitm",
-<<<<<<< HEAD
-                "reference": "319acf933397250d50e2f05b86f5a60aaacd6239"
+                "reference": "f72b99550e4c894841a5b070a518e677cd162a1f"
             },
             "require": {
                 "automattic/jetpack-a8c-mc-stats": "^1.4",
                 "automattic/jetpack-assets": "^1.13",
-                "automattic/jetpack-connection": "^1.30",
-=======
-                "reference": "d9d438a75657829b766e7d53781c4ead185d12b2"
-            },
-            "require": {
-                "automattic/jetpack-a8c-mc-stats": "^1.4",
-                "automattic/jetpack-assets": "^1.12",
                 "automattic/jetpack-connection": "^1.31",
->>>>>>> c436e309
                 "automattic/jetpack-device-detection": "^1.4",
                 "automattic/jetpack-logo": "^1.5",
                 "automattic/jetpack-options": "^1.13",
