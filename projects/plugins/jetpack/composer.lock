--- conflicted
+++ resolved
@@ -4239,18 +4239,6 @@
         },
         {
             "name": "symfony/console",
-<<<<<<< HEAD
-            "version": "v5.4.12",
-            "source": {
-                "type": "git",
-                "url": "https://github.com/symfony/console.git",
-                "reference": "c072aa8f724c3af64e2c7a96b796a4863d24dba1"
-            },
-            "dist": {
-                "type": "zip",
-                "url": "https://api.github.com/repos/symfony/console/zipball/c072aa8f724c3af64e2c7a96b796a4863d24dba1",
-                "reference": "c072aa8f724c3af64e2c7a96b796a4863d24dba1",
-=======
             "version": "v6.0.14",
             "source": {
                 "type": "git",
@@ -4261,7 +4249,6 @@
                 "type": "zip",
                 "url": "https://api.github.com/repos/symfony/console/zipball/1f89cab8d52c84424f798495b3f10342a7b1a070",
                 "reference": "1f89cab8d52c84424f798495b3f10342a7b1a070",
->>>>>>> c8884e3a
                 "shasum": ""
             },
             "require": {
@@ -4331,11 +4318,7 @@
                 "terminal"
             ],
             "support": {
-<<<<<<< HEAD
-                "source": "https://github.com/symfony/console/tree/v5.4.12"
-=======
                 "source": "https://github.com/symfony/console/tree/v6.0.14"
->>>>>>> c8884e3a
             },
             "funding": [
                 {
@@ -4351,78 +4334,7 @@
                     "type": "tidelift"
                 }
             ],
-<<<<<<< HEAD
-            "time": "2022-08-17T13:18:05+00:00"
-        },
-        {
-            "name": "symfony/deprecation-contracts",
-            "version": "v2.5.2",
-            "source": {
-                "type": "git",
-                "url": "https://github.com/symfony/deprecation-contracts.git",
-                "reference": "e8b495ea28c1d97b5e0c121748d6f9b53d075c66"
-            },
-            "dist": {
-                "type": "zip",
-                "url": "https://api.github.com/repos/symfony/deprecation-contracts/zipball/e8b495ea28c1d97b5e0c121748d6f9b53d075c66",
-                "reference": "e8b495ea28c1d97b5e0c121748d6f9b53d075c66",
-                "shasum": ""
-            },
-            "require": {
-                "php": ">=7.1"
-            },
-            "type": "library",
-            "extra": {
-                "branch-alias": {
-                    "dev-main": "2.5-dev"
-                },
-                "thanks": {
-                    "name": "symfony/contracts",
-                    "url": "https://github.com/symfony/contracts"
-                }
-            },
-            "autoload": {
-                "files": [
-                    "function.php"
-                ]
-            },
-            "notification-url": "https://packagist.org/downloads/",
-            "license": [
-                "MIT"
-            ],
-            "authors": [
-                {
-                    "name": "Nicolas Grekas",
-                    "email": "p@tchwork.com"
-                },
-                {
-                    "name": "Symfony Community",
-                    "homepage": "https://symfony.com/contributors"
-                }
-            ],
-            "description": "A generic function and convention to trigger deprecation notices",
-            "homepage": "https://symfony.com",
-            "support": {
-                "source": "https://github.com/symfony/deprecation-contracts/tree/v2.5.2"
-            },
-            "funding": [
-                {
-                    "url": "https://symfony.com/sponsor",
-                    "type": "custom"
-                },
-                {
-                    "url": "https://github.com/fabpot",
-                    "type": "github"
-                },
-                {
-                    "url": "https://tidelift.com/funding/github/packagist/symfony/symfony",
-                    "type": "tidelift"
-                }
-            ],
-            "time": "2022-01-02T09:53:40+00:00"
-=======
             "time": "2022-10-07T08:02:12+00:00"
->>>>>>> c8884e3a
         },
         {
             "name": "symfony/polyfill-ctype",
@@ -5063,18 +4975,6 @@
         },
         {
             "name": "symfony/string",
-<<<<<<< HEAD
-            "version": "v5.4.12",
-            "source": {
-                "type": "git",
-                "url": "https://github.com/symfony/string.git",
-                "reference": "2fc515e512d721bf31ea76bd02fe23ada4640058"
-            },
-            "dist": {
-                "type": "zip",
-                "url": "https://api.github.com/repos/symfony/string/zipball/2fc515e512d721bf31ea76bd02fe23ada4640058",
-                "reference": "2fc515e512d721bf31ea76bd02fe23ada4640058",
-=======
             "version": "v6.0.14",
             "source": {
                 "type": "git",
@@ -5085,7 +4985,6 @@
                 "type": "zip",
                 "url": "https://api.github.com/repos/symfony/string/zipball/3db7da820a6e4a584b714b3933c34c6a7db4d86c",
                 "reference": "3db7da820a6e4a584b714b3933c34c6a7db4d86c",
->>>>>>> c8884e3a
                 "shasum": ""
             },
             "require": {
@@ -5142,11 +5041,7 @@
                 "utf8"
             ],
             "support": {
-<<<<<<< HEAD
-                "source": "https://github.com/symfony/string/tree/v5.4.12"
-=======
                 "source": "https://github.com/symfony/string/tree/v6.0.14"
->>>>>>> c8884e3a
             },
             "funding": [
                 {
@@ -5162,11 +5057,7 @@
                     "type": "tidelift"
                 }
             ],
-<<<<<<< HEAD
-            "time": "2022-08-12T17:03:11+00:00"
-=======
             "time": "2022-10-10T09:34:08+00:00"
->>>>>>> c8884e3a
         },
         {
             "name": "theseer/tokenizer",
