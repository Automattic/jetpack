--- conflicted
+++ resolved
@@ -4,11 +4,7 @@
         "Read more about it at https://getcomposer.org/doc/01-basic-usage.md#installing-dependencies",
         "This file is @generated automatically"
     ],
-<<<<<<< HEAD
-    "content-hash": "8857f4cd2ad139fc039c232cf6ef1d66",
-=======
-    "content-hash": "b70272eb2235144ba1e5c51a51d74997",
->>>>>>> 036e7c01
+    "content-hash": "27bfa12e8665a1d59d476b995cb840ff",
     "packages": [
         {
             "name": "automattic/jetpack-a8c-mc-stats",
