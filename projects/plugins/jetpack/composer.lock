{
    "_readme": [
        "This file locks the dependencies of your project to a known state",
        "Read more about it at https://getcomposer.org/doc/01-basic-usage.md#installing-dependencies",
        "This file is @generated automatically"
    ],
    "content-hash": "2735017d6e6da63c4427378e24588049",
    "packages": [
        {
            "name": "automattic/jetpack-a8c-mc-stats",
            "version": "dev-master",
            "dist": {
                "type": "path",
                "url": "../../packages/a8c-mc-stats",
                "reference": "a0c0c657875ba4ab7254d59778e249a144b01347"
            },
            "require-dev": {
                "automattic/jetpack-changelogger": "^3.0",
                "yoast/phpunit-polyfills": "1.0.2"
            },
            "type": "library",
            "extra": {
                "autotagger": true,
                "mirror-repo": "Automattic/jetpack-a8c-mc-stats",
                "changelogger": {
                    "link-template": "https://github.com/Automattic/jetpack-a8c-mc-stats/compare/v${old}...v${new}"
                },
                "branch-alias": {
                    "dev-master": "1.4.x-dev"
                }
            },
            "autoload": {
                "classmap": [
                    "src/"
                ]
            },
            "scripts": {
                "phpunit": [
                    "./vendor/phpunit/phpunit/phpunit --colors=always"
                ],
                "test-coverage": [
                    "@composer update",
                    "phpdbg -d memory_limit=2048M -d max_execution_time=900 -qrr ./vendor/bin/phpunit --coverage-clover \"$COVERAGE_DIR/clover.xml\""
                ],
                "test-php": [
                    "@composer update",
                    "@composer phpunit"
                ]
            },
            "license": [
                "GPL-2.0-or-later"
            ],
            "description": "Used to record internal usage stats for Automattic. Not visible to site owners.",
            "transport-options": {
                "monorepo": true,
                "relative": true
            }
        },
        {
            "name": "automattic/jetpack-abtest",
            "version": "dev-master",
            "dist": {
                "type": "path",
                "url": "../../packages/abtest",
                "reference": "ce429eec42871f3d9b8b79dbd8ca8deada396ed9"
            },
            "require": {
                "automattic/jetpack-connection": "^1.32",
                "automattic/jetpack-error": "^1.3"
            },
            "require-dev": {
                "automattic/jetpack-changelogger": "^3.0",
                "automattic/wordbless": "dev-master",
                "yoast/phpunit-polyfills": "1.0.2"
            },
            "type": "library",
            "extra": {
                "autotagger": true,
                "mirror-repo": "Automattic/jetpack-abtest",
                "changelogger": {
                    "link-template": "https://github.com/Automattic/jetpack-abtest/compare/v${old}...v${new}"
                },
                "branch-alias": {
                    "dev-master": "1.9.x-dev"
                }
            },
            "autoload": {
                "classmap": [
                    "src/"
                ]
            },
            "scripts": {
                "phpunit": [
                    "./vendor/phpunit/phpunit/phpunit --colors=always"
                ],
                "post-update-cmd": [
                    "php -r \"copy('vendor/automattic/wordbless/src/dbless-wpdb.php', 'wordpress/wp-content/db.php');\""
                ],
                "test-coverage": [
                    "@composer update",
                    "phpdbg -d memory_limit=2048M -d max_execution_time=900 -qrr ./vendor/bin/phpunit --coverage-clover \"$COVERAGE_DIR/clover.xml\""
                ],
                "test-php": [
                    "@composer update",
                    "@composer phpunit"
                ]
            },
            "license": [
                "GPL-2.0-or-later"
            ],
            "description": "Provides an interface to the WP.com A/B tests.",
            "transport-options": {
                "monorepo": true,
                "relative": true
            }
        },
        {
            "name": "automattic/jetpack-admin-ui",
            "version": "dev-master",
            "dist": {
                "type": "path",
                "url": "../../packages/admin-ui",
                "reference": "7f51620d80a931c94e60f286dad541ff15836ef1"
            },
            "require-dev": {
                "automattic/jetpack-changelogger": "^3.0",
                "automattic/wordbless": "dev-master",
                "yoast/phpunit-polyfills": "1.0.2"
            },
            "type": "library",
            "extra": {
                "autotagger": true,
                "mirror-repo": "Automattic/jetpack-admin-ui",
                "changelogger": {
                    "link-template": "https://github.com/Automattic/jetpack-admin-ui/compare/${old}...${new}"
                },
                "branch-alias": {
                    "dev-master": "0.1.x-dev"
                },
                "version-constants": {
                    "::PACKAGE_VERSION": "src/class-admin-menu.php"
                }
            },
            "autoload": {
                "classmap": [
                    "src/"
                ]
            },
            "scripts": {
                "phpunit": [
                    "./vendor/phpunit/phpunit/phpunit --colors=always"
                ],
                "test-coverage": [
                    "@composer install",
                    "phpdbg -d memory_limit=2048M -d max_execution_time=900 -qrr ./vendor/bin/phpunit --coverage-clover \"$COVERAGE_DIR/clover.xml\""
                ],
                "test-php": [
                    "@composer install",
                    "@composer phpunit"
                ],
                "post-update-cmd": [
                    "php -r \"copy('vendor/automattic/wordbless/src/dbless-wpdb.php', 'wordpress/wp-content/db.php');\""
                ]
            },
            "license": [
                "GPL-2.0-or-later"
            ],
            "description": "Generic Jetpack wp-admin UI elements",
            "transport-options": {
                "monorepo": true,
                "relative": true
            }
        },
        {
            "name": "automattic/jetpack-assets",
            "version": "dev-master",
            "dist": {
                "type": "path",
                "url": "../../packages/assets",
                "reference": "3181e0507db74e367f2788b9c71c2bb8fc1b3e33"
            },
            "require": {
                "automattic/jetpack-constants": "^1.6"
            },
            "require-dev": {
                "automattic/jetpack-changelogger": "^3.0",
                "brain/monkey": "2.6.1",
                "yoast/phpunit-polyfills": "1.0.2"
            },
            "type": "library",
            "extra": {
                "autotagger": true,
                "mirror-repo": "Automattic/jetpack-assets",
                "changelogger": {
                    "link-template": "https://github.com/Automattic/jetpack-assets/compare/v${old}...v${new}"
                },
                "branch-alias": {
                    "dev-master": "1.13.x-dev"
                }
            },
            "autoload": {
                "classmap": [
                    "src/"
                ]
            },
            "scripts": {
                "phpunit": [
                    "./vendor/phpunit/phpunit/phpunit --colors=always"
                ],
                "test-coverage": [
                    "@composer update",
                    "phpdbg -d memory_limit=2048M -d max_execution_time=900 -qrr ./vendor/bin/phpunit --coverage-clover \"$COVERAGE_DIR/clover.xml\""
                ],
                "test-php": [
                    "@composer update",
                    "@composer phpunit"
                ]
            },
            "license": [
                "GPL-2.0-or-later"
            ],
            "description": "Asset management utilities for Jetpack ecosystem packages",
            "transport-options": {
                "monorepo": true,
                "relative": true
            }
        },
        {
            "name": "automattic/jetpack-autoloader",
            "version": "dev-master",
            "dist": {
                "type": "path",
                "url": "../../packages/autoloader",
                "reference": "5498d51fdb8c0a7b50a818a52a419ef539c998fb"
            },
            "require": {
                "composer-plugin-api": "^1.1 || ^2.0"
            },
            "require-dev": {
                "automattic/jetpack-changelogger": "^3.0",
                "yoast/phpunit-polyfills": "1.0.2"
            },
            "type": "composer-plugin",
            "extra": {
                "autotagger": true,
                "class": "Automattic\\Jetpack\\Autoloader\\CustomAutoloaderPlugin",
                "mirror-repo": "Automattic/jetpack-autoloader",
                "changelogger": {
                    "link-template": "https://github.com/Automattic/jetpack-autoloader/compare/v${old}...v${new}"
                },
                "branch-alias": {
                    "dev-master": "2.10.x-dev"
                }
            },
            "autoload": {
                "classmap": [
                    "src/AutoloadGenerator.php"
                ],
                "psr-4": {
                    "Automattic\\Jetpack\\Autoloader\\": "src"
                }
            },
            "scripts": {
                "phpunit": [
                    "./vendor/phpunit/phpunit/phpunit --colors=always"
                ],
                "test-coverage": [
                    "@composer update",
                    "phpdbg -d memory_limit=2048M -d max_execution_time=900 -qrr ./vendor/bin/phpunit --coverage-php \"./tests/php/tmp/coverage-report.php\"",
                    "php ./tests/php/bin/test-coverage.php \"$COVERAGE_DIR/clover.xml\""
                ],
                "test-php": [
                    "@composer update",
                    "@composer phpunit"
                ]
            },
            "license": [
                "GPL-2.0-or-later"
            ],
            "description": "Creates a custom autoloader for a plugin or theme.",
            "transport-options": {
                "monorepo": true,
                "relative": true
            }
        },
        {
            "name": "automattic/jetpack-backup",
            "version": "dev-master",
            "dist": {
                "type": "path",
                "url": "../../packages/backup",
                "reference": "d775971b778ab5437abb0f7fae6b3c051e6a76ac"
            },
            "require": {
                "automattic/jetpack-connection": "^1.32",
                "automattic/jetpack-sync": "^1.27"
            },
            "require-dev": {
                "automattic/jetpack-changelogger": "^3.0",
                "automattic/wordbless": "@dev",
                "yoast/phpunit-polyfills": "1.0.2"
            },
            "type": "library",
            "extra": {
                "autotagger": true,
                "mirror-repo": "Automattic/jetpack-backup",
                "version-constants": {
                    "::PACKAGE_VERSION": "src/class-package-version.php"
                },
                "changelogger": {
                    "link-template": "https://github.com/Automattic/jetpack-backup/compare/v${old}...v${new}"
                },
                "branch-alias": {
                    "dev-master": "1.1.x-dev"
                }
            },
            "autoload": {
                "files": [
                    "actions.php"
                ],
                "classmap": [
                    "src/"
                ]
            },
            "scripts": {
                "phpunit": [
                    "./vendor/phpunit/phpunit/phpunit --colors=always"
                ],
                "test-coverage": [
                    "@composer install",
                    "phpdbg -d memory_limit=2048M -d max_execution_time=900 -qrr ./vendor/bin/phpunit --coverage-clover \"$COVERAGE_DIR/clover.xml\""
                ],
                "test-php": [
                    "@composer install",
                    "@composer phpunit"
                ],
                "post-update-cmd": [
                    "php -r \"copy('vendor/automattic/wordbless/src/dbless-wpdb.php', 'wordpress/wp-content/db.php');\""
                ]
            },
            "license": [
                "GPL-2.0-or-later"
            ],
            "description": "Tools to assist with backing up Jetpack sites.",
            "transport-options": {
                "monorepo": true,
                "relative": true
            }
        },
        {
            "name": "automattic/jetpack-blocks",
            "version": "dev-master",
            "dist": {
                "type": "path",
                "url": "../../packages/blocks",
                "reference": "5b26d36f5cafb03256fa4cb7f2c5131e49a92fab"
            },
            "require-dev": {
                "automattic/jetpack-changelogger": "^3.0",
                "automattic/wordbless": "dev-master",
                "brain/monkey": "2.6.1",
                "yoast/phpunit-polyfills": "1.0.2"
            },
            "type": "library",
            "extra": {
                "autotagger": true,
                "mirror-repo": "Automattic/jetpack-blocks",
                "changelogger": {
                    "link-template": "https://github.com/Automattic/jetpack-blocks/compare/v${old}...v${new}"
                },
                "branch-alias": {
                    "dev-master": "1.4.x-dev"
                }
            },
            "autoload": {
                "classmap": [
                    "src/"
                ]
            },
            "scripts": {
                "phpunit": [
                    "./vendor/phpunit/phpunit/phpunit --colors=always"
                ],
                "post-update-cmd": [
                    "php -r \"copy('vendor/automattic/wordbless/src/dbless-wpdb.php', 'wordpress/wp-content/db.php');\""
                ],
                "test-coverage": [
                    "@composer update",
                    "phpdbg -d memory_limit=2048M -d max_execution_time=900 -qrr ./vendor/bin/phpunit --coverage-clover \"$COVERAGE_DIR/clover.xml\""
                ],
                "test-php": [
                    "@composer update",
                    "@composer phpunit"
                ]
            },
            "license": [
                "GPL-2.0-or-later"
            ],
            "description": "Register and manage blocks within a plugin. Used to manage block registration, enqueues, and more.",
            "transport-options": {
                "monorepo": true,
                "relative": true
            }
        },
        {
            "name": "automattic/jetpack-compat",
            "version": "dev-master",
            "dist": {
                "type": "path",
                "url": "../../packages/compat",
                "reference": "9ed14d0ae3bd70cca4538a3e298f4b29df7c41f4"
            },
            "require-dev": {
                "automattic/jetpack-changelogger": "^3.0"
            },
            "type": "library",
            "extra": {
                "autotagger": true,
                "mirror-repo": "Automattic/jetpack-compat",
                "changelogger": {
                    "link-template": "https://github.com/Automattic/jetpack-compat/compare/v${old}...v${new}"
                },
                "branch-alias": {
                    "dev-master": "1.6.x-dev"
                }
            },
            "autoload": {
                "files": [
                    "functions.php"
                ],
                "classmap": [
                    "legacy"
                ]
            },
            "license": [
                "GPL-2.0-or-later"
            ],
            "description": "Compatibility layer with previous versions of Jetpack",
            "transport-options": {
                "monorepo": true,
                "relative": true
            }
        },
        {
            "name": "automattic/jetpack-config",
            "version": "dev-master",
            "dist": {
                "type": "path",
                "url": "../../packages/config",
                "reference": "c6408e82a9c80f5be6beccaf23c392151a9b9420"
            },
            "require-dev": {
                "automattic/jetpack-changelogger": "^3.0"
            },
            "type": "library",
            "extra": {
                "autotagger": true,
                "mirror-repo": "Automattic/jetpack-config",
                "changelogger": {
                    "link-template": "https://github.com/Automattic/jetpack-config/compare/v${old}...v${new}"
                },
                "branch-alias": {
                    "dev-master": "1.5.x-dev"
                }
            },
            "autoload": {
                "classmap": [
                    "src/"
                ]
            },
            "license": [
                "GPL-2.0-or-later"
            ],
            "description": "Jetpack configuration package that initializes other packages and configures Jetpack's functionality. Can be used as a base for all variants of Jetpack package usage.",
            "transport-options": {
                "monorepo": true,
                "relative": true
            }
        },
        {
            "name": "automattic/jetpack-connection",
            "version": "dev-master",
            "dist": {
                "type": "path",
                "url": "../../packages/connection",
                "reference": "077bca09dc351a2dab2ee1d8f41744eebff0f300"
            },
            "require": {
                "automattic/jetpack-a8c-mc-stats": "^1.4",
                "automattic/jetpack-constants": "^1.6",
                "automattic/jetpack-heartbeat": "^1.3",
                "automattic/jetpack-options": "^1.13",
                "automattic/jetpack-redirect": "^1.7",
                "automattic/jetpack-roles": "^1.4",
                "automattic/jetpack-status": "^1.9",
                "automattic/jetpack-terms-of-service": "^1.9",
                "automattic/jetpack-tracking": "^1.13"
            },
            "require-dev": {
                "automattic/jetpack-changelogger": "^3.0",
                "automattic/wordbless": "@dev",
                "brain/monkey": "2.6.1",
                "yoast/phpunit-polyfills": "1.0.2"
            },
            "type": "library",
            "extra": {
                "autotagger": true,
                "mirror-repo": "Automattic/jetpack-connection",
                "version-constants": {
                    "::PACKAGE_VERSION": "src/class-package-version.php"
                },
                "changelogger": {
                    "link-template": "https://github.com/Automattic/jetpack-connection/compare/v${old}...v${new}"
                },
                "branch-alias": {
                    "dev-master": "1.32.x-dev"
                }
            },
            "autoload": {
                "classmap": [
                    "legacy",
                    "src/"
                ]
            },
            "scripts": {
                "phpunit": [
                    "./vendor/phpunit/phpunit/phpunit --colors=always"
                ],
                "post-update-cmd": [
                    "php -r \"copy('vendor/automattic/wordbless/src/dbless-wpdb.php', 'wordpress/wp-content/db.php');\""
                ],
                "test-coverage": [
                    "@composer update",
                    "phpdbg -d memory_limit=2048M -d max_execution_time=900 -qrr ./vendor/bin/phpunit --coverage-clover \"$COVERAGE_DIR/clover.xml\""
                ],
                "test-php": [
                    "@composer update",
                    "@composer phpunit"
                ]
            },
            "license": [
                "GPL-2.0-or-later"
            ],
            "description": "Everything needed to connect to the Jetpack infrastructure",
            "transport-options": {
                "monorepo": true,
                "relative": true
            }
        },
        {
            "name": "automattic/jetpack-connection-ui",
            "version": "dev-master",
            "dist": {
                "type": "path",
                "url": "../../packages/connection-ui",
                "reference": "fc0c19cfa8aabf75bcc3c9bb07c934e4c403f850"
            },
            "require": {
                "automattic/jetpack-assets": "^1.13",
                "automattic/jetpack-connection": "^1.32",
                "automattic/jetpack-constants": "^1.6",
                "automattic/jetpack-device-detection": "^1.4",
                "automattic/jetpack-identity-crisis": "^0.4"
            },
            "require-dev": {
                "automattic/jetpack-changelogger": "^3.0"
            },
            "type": "library",
            "extra": {
                "autotagger": true,
                "mirror-repo": "Automattic/jetpack-connection-ui",
                "changelogger": {
                    "link-template": "https://github.com/Automattic/jetpack-connection-ui/compare/v${old}...v${new}"
                },
                "branch-alias": {
                    "dev-master": "2.1.x-dev"
                }
            },
            "autoload": {
                "classmap": [
                    "src/"
                ]
            },
            "scripts": {
                "build-development": [
                    "Composer\\Config::disableProcessTimeout",
                    "pnpm run build"
                ],
                "build-production": [
                    "Composer\\Config::disableProcessTimeout",
                    "pnpm run build"
                ]
            },
            "license": [
                "GPL-2.0-or-later"
            ],
            "description": "Jetpack Connection UI",
            "transport-options": {
                "monorepo": true,
                "relative": true
            }
        },
        {
            "name": "automattic/jetpack-constants",
            "version": "dev-master",
            "dist": {
                "type": "path",
                "url": "../../packages/constants",
                "reference": "ee6c8dbcb53bfe79a4dba8ac1756f5467e90bc7a"
            },
            "require-dev": {
                "automattic/jetpack-changelogger": "^3.0",
                "brain/monkey": "2.6.1",
                "yoast/phpunit-polyfills": "1.0.2"
            },
            "type": "library",
            "extra": {
                "autotagger": true,
                "mirror-repo": "Automattic/jetpack-constants",
                "changelogger": {
                    "link-template": "https://github.com/Automattic/jetpack-constants/compare/v${old}...v${new}"
                },
                "branch-alias": {
                    "dev-master": "1.6.x-dev"
                }
            },
            "autoload": {
                "classmap": [
                    "src/"
                ]
            },
            "scripts": {
                "phpunit": [
                    "./vendor/phpunit/phpunit/phpunit --colors=always"
                ],
                "test-coverage": [
                    "@composer update",
                    "phpdbg -d memory_limit=2048M -d max_execution_time=900 -qrr ./vendor/bin/phpunit --coverage-clover \"$COVERAGE_DIR/clover.xml\""
                ],
                "test-php": [
                    "@composer update",
                    "@composer phpunit"
                ]
            },
            "license": [
                "GPL-2.0-or-later"
            ],
            "description": "A wrapper for defining constants in a more testable way.",
            "transport-options": {
                "monorepo": true,
                "relative": true
            }
        },
        {
            "name": "automattic/jetpack-device-detection",
            "version": "dev-master",
            "dist": {
                "type": "path",
                "url": "../../packages/device-detection",
                "reference": "7111b6eddc47e60bcd74e67acc19f7c2389d9dd7"
            },
            "require-dev": {
                "automattic/jetpack-changelogger": "^3.0",
                "yoast/phpunit-polyfills": "1.0.2"
            },
            "type": "library",
            "extra": {
                "autotagger": true,
                "mirror-repo": "Automattic/jetpack-device-detection",
                "changelogger": {
                    "link-template": "https://github.com/Automattic/jetpack-device-detection/compare/v${old}...v${new}"
                },
                "branch-alias": {
                    "dev-master": "1.4.x-dev"
                }
            },
            "autoload": {
                "classmap": [
                    "src/"
                ]
            },
            "scripts": {
                "phpunit": [
                    "./vendor/phpunit/phpunit/phpunit --colors=always"
                ],
                "test-coverage": [
                    "@composer update",
                    "phpdbg -d memory_limit=2048M -d max_execution_time=900 -qrr ./vendor/bin/phpunit --coverage-clover \"$COVERAGE_DIR/clover.xml\""
                ],
                "test-php": [
                    "@composer update",
                    "@composer phpunit"
                ]
            },
            "license": [
                "GPL-2.0-or-later"
            ],
            "description": "A way to detect device types based on User-Agent header.",
            "transport-options": {
                "monorepo": true,
                "relative": true
            }
        },
        {
            "name": "automattic/jetpack-error",
            "version": "dev-master",
            "dist": {
                "type": "path",
                "url": "../../packages/error",
                "reference": "e8e66a2478f95dd0efe8540bd5dcec1bc017e9f1"
            },
            "require-dev": {
                "automattic/jetpack-changelogger": "^3.0",
                "yoast/phpunit-polyfills": "1.0.2"
            },
            "type": "library",
            "extra": {
                "autotagger": true,
                "mirror-repo": "Automattic/jetpack-error",
                "changelogger": {
                    "link-template": "https://github.com/Automattic/jetpack-error/compare/v${old}...v${new}"
                },
                "branch-alias": {
                    "dev-master": "1.3.x-dev"
                }
            },
            "autoload": {
                "classmap": [
                    "src/"
                ]
            },
            "scripts": {
                "phpunit": [
                    "./vendor/phpunit/phpunit/phpunit --colors=always"
                ],
                "test-coverage": [
                    "@composer update",
                    "phpdbg -d memory_limit=2048M -d max_execution_time=900 -qrr ./vendor/bin/phpunit --coverage-clover \"$COVERAGE_DIR/clover.xml\""
                ],
                "test-php": [
                    "@composer update",
                    "@composer phpunit"
                ]
            },
            "license": [
                "GPL-2.0-or-later"
            ],
            "description": "Jetpack Error - a wrapper around WP_Error.",
            "transport-options": {
                "monorepo": true,
                "relative": true
            }
        },
        {
            "name": "automattic/jetpack-heartbeat",
            "version": "dev-master",
            "dist": {
                "type": "path",
                "url": "../../packages/heartbeat",
                "reference": "db71df78bd3feff1b6894a8ab73bd0a8ed7463cd"
            },
            "require": {
                "automattic/jetpack-a8c-mc-stats": "^1.4",
                "automattic/jetpack-options": "^1.13"
            },
            "require-dev": {
                "automattic/jetpack-changelogger": "^3.0"
            },
            "type": "library",
            "extra": {
                "autotagger": true,
                "mirror-repo": "Automattic/jetpack-heartbeat",
                "changelogger": {
                    "link-template": "https://github.com/Automattic/jetpack-heartbeat/compare/v${old}...v${new}"
                },
                "branch-alias": {
                    "dev-master": "1.3.x-dev"
                }
            },
            "autoload": {
                "classmap": [
                    "src/"
                ]
            },
            "license": [
                "GPL-2.0-or-later"
            ],
            "description": "This adds a cronjob that sends a batch of internal automattic stats to wp.com once a day",
            "transport-options": {
                "monorepo": true,
                "relative": true
            }
        },
        {
            "name": "automattic/jetpack-identity-crisis",
            "version": "dev-master",
            "dist": {
                "type": "path",
                "url": "../../packages/identity-crisis",
                "reference": "e1001bb59c4a18f25ddc3341fed3e3a404176a04"
            },
            "require": {
                "automattic/jetpack-connection": "^1.32",
                "automattic/jetpack-constants": "^1.6",
                "automattic/jetpack-logo": "^1.5",
                "automattic/jetpack-options": "^1.13",
                "automattic/jetpack-status": "^1.9",
                "automattic/jetpack-tracking": "^1.13"
            },
            "require-dev": {
                "automattic/jetpack-changelogger": "^3.0",
                "automattic/wordbless": "@dev",
                "yoast/phpunit-polyfills": "1.0.2"
            },
            "type": "library",
            "extra": {
                "autotagger": true,
                "mirror-repo": "Automattic/jetpack-identity-crisis",
                "version-constants": {
                    "::PACKAGE_VERSION": "src/class-identity-crisis.php"
                },
                "changelogger": {
                    "link-template": "https://github.com/Automattic/jetpack-identity-crisis/compare/v${old}...v${new}"
                },
                "branch-alias": {
                    "dev-master": "0.4.x-dev"
                }
            },
            "autoload": {
                "classmap": [
                    "src/"
                ]
            },
            "scripts": {
                "build-development": [
                    "Composer\\Config::disableProcessTimeout",
                    "pnpm run build"
                ],
                "build-production": [
                    "Composer\\Config::disableProcessTimeout",
                    "NODE_ENV='production' pnpm run build"
                ],
                "phpunit": [
                    "./vendor/phpunit/phpunit/phpunit --colors=always"
                ],
                "test-coverage": [
                    "@composer install",
                    "phpdbg -d memory_limit=2048M -d max_execution_time=900 -qrr ./vendor/bin/phpunit --coverage-clover \"$COVERAGE_DIR/clover.xml\""
                ],
                "test-php": [
                    "@composer install",
                    "@composer phpunit"
                ],
                "post-update-cmd": [
                    "php -r \"copy('vendor/automattic/wordbless/src/dbless-wpdb.php', 'wordpress/wp-content/db.php');\""
                ]
            },
            "license": [
                "GPL-2.0-or-later"
            ],
            "description": "Identity Crisis.",
            "transport-options": {
                "monorepo": true,
                "relative": true
            }
        },
        {
            "name": "automattic/jetpack-jitm",
            "version": "dev-master",
            "dist": {
                "type": "path",
                "url": "../../packages/jitm",
                "reference": "cf5286fef877b928fec61ee8baa378a8961173ee"
            },
            "require": {
                "automattic/jetpack-a8c-mc-stats": "^1.4",
                "automattic/jetpack-assets": "^1.13",
                "automattic/jetpack-connection": "^1.32",
                "automattic/jetpack-device-detection": "^1.4",
                "automattic/jetpack-logo": "^1.5",
                "automattic/jetpack-options": "^1.13",
                "automattic/jetpack-partner": "^1.5",
                "automattic/jetpack-redirect": "^1.7",
                "automattic/jetpack-status": "^1.9",
                "automattic/jetpack-tracking": "^1.13"
            },
            "require-dev": {
                "automattic/jetpack-changelogger": "^3.0",
                "brain/monkey": "2.6.1",
                "yoast/phpunit-polyfills": "1.0.2"
            },
            "type": "library",
            "extra": {
                "autotagger": true,
                "mirror-repo": "Automattic/jetpack-jitm",
                "version-constants": {
                    "::PACKAGE_VERSION": "src/class-jitm.php"
                },
                "changelogger": {
                    "link-template": "https://github.com/Automattic/jetpack-jitm/compare/v${old}...v${new}"
                },
                "branch-alias": {
                    "dev-master": "2.1.x-dev"
                }
            },
            "autoload": {
                "classmap": [
                    "src/"
                ]
            },
            "scripts": {
                "build-production": [
                    "Composer\\Config::disableProcessTimeout",
                    "pnpm run build-production"
                ],
                "build-development": [
                    "Composer\\Config::disableProcessTimeout",
                    "pnpm run build"
                ],
                "phpunit": [
                    "./vendor/phpunit/phpunit/phpunit --colors=always"
                ],
                "test-coverage": [
                    "@composer update",
                    "phpdbg -d memory_limit=2048M -d max_execution_time=900 -qrr ./vendor/bin/phpunit --coverage-clover \"$COVERAGE_DIR/clover.xml\""
                ],
                "test-php": [
                    "@composer update",
                    "@composer phpunit"
                ]
            },
            "license": [
                "GPL-2.0-or-later"
            ],
            "description": "Just in time messages for Jetpack",
            "transport-options": {
                "monorepo": true,
                "relative": true
            }
        },
        {
            "name": "automattic/jetpack-lazy-images",
            "version": "dev-master",
            "dist": {
                "type": "path",
                "url": "../../packages/lazy-images",
                "reference": "730b58b2c3d11ad6c27ffa76dadb590e2e6cfb30"
            },
            "require": {
                "automattic/jetpack-assets": "^1.13",
                "automattic/jetpack-constants": "^1.6"
            },
            "require-dev": {
                "automattic/jetpack-changelogger": "^3.0",
                "automattic/wordbless": "dev-master",
                "yoast/phpunit-polyfills": "1.0.2"
            },
            "type": "library",
            "extra": {
                "autotagger": true,
                "mirror-repo": "Automattic/jetpack-lazy-images",
                "changelogger": {
                    "link-template": "https://github.com/Automattic/jetpack-lazy-images/compare/v${old}...v${new}"
                },
                "branch-alias": {
                    "dev-master": "2.0.x-dev"
                }
            },
            "autoload": {
                "classmap": [
                    "src/"
                ]
            },
            "scripts": {
                "build-production": [
                    "Composer\\Config::disableProcessTimeout",
                    "pnpm run build-production"
                ],
                "build-development": [
                    "Composer\\Config::disableProcessTimeout",
                    "pnpm run build"
                ],
                "phpunit": [
                    "./vendor/phpunit/phpunit/phpunit --colors=always"
                ],
                "post-update-cmd": [
                    "php -r \"copy('vendor/automattic/wordbless/src/dbless-wpdb.php', 'wordpress/wp-content/db.php');\""
                ],
                "test-coverage": [
                    "@composer update",
                    "phpdbg -d memory_limit=2048M -d max_execution_time=900 -qrr ./vendor/bin/phpunit --coverage-clover \"$COVERAGE_DIR/clover.xml\""
                ],
                "test-php": [
                    "@composer update",
                    "@composer phpunit"
                ]
            },
            "license": [
                "GPL-2.0-or-later"
            ],
            "description": "Speed up your site and create a smoother viewing experience by loading images as visitors scroll down the screen, instead of all at once.",
            "transport-options": {
                "monorepo": true,
                "relative": true
            }
        },
        {
            "name": "automattic/jetpack-licensing",
            "version": "dev-master",
            "dist": {
                "type": "path",
                "url": "../../packages/licensing",
                "reference": "3b50eb566a36467fdd09c33cbd81ffdddfebee5b"
            },
            "require": {
                "automattic/jetpack-connection": "^1.32",
                "automattic/jetpack-options": "^1.13"
            },
            "require-dev": {
                "automattic/jetpack-changelogger": "^3.0",
                "automattic/wordbless": "@dev",
                "yoast/phpunit-polyfills": "1.0.2"
            },
            "type": "library",
            "extra": {
                "autotagger": true,
                "mirror-repo": "Automattic/jetpack-licensing",
                "changelogger": {
                    "link-template": "https://github.com/Automattic/jetpack-licensing/compare/v${old}...v${new}"
                },
                "branch-alias": {
                    "dev-master": "1.5.x-dev"
                }
            },
            "autoload": {
                "classmap": [
                    "src/"
                ]
            },
            "scripts": {
                "phpunit": [
                    "./vendor/phpunit/phpunit/phpunit --colors=always"
                ],
                "post-update-cmd": [
                    "php -r \"copy('vendor/automattic/wordbless/src/dbless-wpdb.php', 'wordpress/wp-content/db.php');\""
                ],
                "test-coverage": [
                    "@composer update",
                    "phpdbg -d memory_limit=2048M -d max_execution_time=900 -qrr ./vendor/bin/phpunit --coverage-clover \"$COVERAGE_DIR/clover.xml\""
                ],
                "test-php": [
                    "@composer update",
                    "@composer phpunit"
                ]
            },
            "license": [
                "GPL-2.0-or-later"
            ],
            "description": "Everything needed to manage Jetpack licenses client-side.",
            "transport-options": {
                "monorepo": true,
                "relative": true
            }
        },
        {
            "name": "automattic/jetpack-logo",
            "version": "dev-master",
            "dist": {
                "type": "path",
                "url": "../../packages/logo",
                "reference": "5f8c92293d5dbac172809957f0c1bf1e6be058ac"
            },
            "require-dev": {
                "automattic/jetpack-changelogger": "^3.0",
                "yoast/phpunit-polyfills": "1.0.2"
            },
            "type": "library",
            "extra": {
                "autotagger": true,
                "mirror-repo": "Automattic/jetpack-logo",
                "changelogger": {
                    "link-template": "https://github.com/Automattic/jetpack-logo/compare/v${old}...v${new}"
                },
                "branch-alias": {
                    "dev-master": "1.5.x-dev"
                }
            },
            "autoload": {
                "classmap": [
                    "src/"
                ]
            },
            "scripts": {
                "phpunit": [
                    "./vendor/phpunit/phpunit/phpunit --colors=always"
                ],
                "test-coverage": [
                    "@composer update",
                    "phpdbg -d memory_limit=2048M -d max_execution_time=900 -qrr ./vendor/bin/phpunit --coverage-clover \"$COVERAGE_DIR/clover.xml\""
                ],
                "test-php": [
                    "@composer update",
                    "@composer phpunit"
                ]
            },
            "license": [
                "GPL-2.0-or-later"
            ],
            "description": "A logo for Jetpack",
            "transport-options": {
                "monorepo": true,
                "relative": true
            }
        },
        {
            "name": "automattic/jetpack-my-jetpack",
            "version": "dev-master",
            "dist": {
                "type": "path",
                "url": "../../packages/my-jetpack",
                "reference": "0d8294d4dcc0c4865663c2fca80ccf1e88467c53"
            },
            "require": {
                "automattic/jetpack-admin-ui": "^0.1",
                "automattic/jetpack-assets": "^1.13"
            },
            "require-dev": {
                "automattic/jetpack-changelogger": "^3.0",
                "yoast/phpunit-polyfills": "1.0.2"
            },
            "type": "library",
            "extra": {
                "autotagger": true,
                "mirror-repo": "Automattic/jetpack-my-jetpack",
                "changelogger": {
                    "link-template": "https://github.com/Automattic/jetpack-my-jetpack/compare/${old}...${new}"
                },
                "branch-alias": {
                    "dev-master": "0.1.x-dev"
                }
            },
            "autoload": {
                "classmap": [
                    "src/"
                ]
            },
            "scripts": {
                "phpunit": [
                    "./vendor/phpunit/phpunit/phpunit --colors=always"
                ],
                "test-coverage": [
                    "@composer install",
                    "phpdbg -d memory_limit=2048M -d max_execution_time=900 -qrr ./vendor/bin/phpunit --coverage-clover \"$COVERAGE_DIR/clover.xml\""
                ],
                "test-php": [
                    "@composer install",
                    "@composer phpunit"
                ],
                "build-development": [
                    "Composer\\Config::disableProcessTimeout",
                    "pnpm run build"
                ],
                "build-production": [
                    "Composer\\Config::disableProcessTimeout",
                    "pnpm run build"
                ]
            },
            "license": [
                "GPL-2.0-or-later"
            ],
            "description": "WP Admin page with information and configuration shared among all Jetpack stand-alone plugins",
            "transport-options": {
                "monorepo": true,
                "relative": true
            }
        },
        {
            "name": "automattic/jetpack-options",
            "version": "dev-master",
            "dist": {
                "type": "path",
                "url": "../../packages/options",
                "reference": "6c37fc10cec857ecf8e4ac0d60cac4287ec5f00e"
            },
            "require": {
                "automattic/jetpack-constants": "^1.6"
            },
            "require-dev": {
                "automattic/jetpack-changelogger": "^3.0",
                "yoast/phpunit-polyfills": "1.0.2"
            },
            "type": "library",
            "extra": {
                "autotagger": true,
                "mirror-repo": "Automattic/jetpack-options",
                "changelogger": {
                    "link-template": "https://github.com/Automattic/jetpack-options/compare/v${old}...v${new}"
                },
                "branch-alias": {
                    "dev-master": "1.13.x-dev"
                }
            },
            "autoload": {
                "classmap": [
                    "legacy"
                ]
            },
            "license": [
                "GPL-2.0-or-later"
            ],
            "description": "A wrapper for wp-options to manage specific Jetpack options.",
            "transport-options": {
                "monorepo": true,
                "relative": true
            }
        },
        {
            "name": "automattic/jetpack-partner",
            "version": "dev-master",
            "dist": {
                "type": "path",
                "url": "../../packages/partner",
                "reference": "46a2393a76951dce93e46fc4c90fc8b0e3432b49"
            },
            "require-dev": {
                "automattic/jetpack-changelogger": "^3.0",
                "brain/monkey": "2.6.1",
                "yoast/phpunit-polyfills": "1.0.2"
            },
            "type": "library",
            "extra": {
                "autotagger": true,
                "mirror-repo": "Automattic/jetpack-partner",
                "changelogger": {
                    "link-template": "https://github.com/Automattic/jetpack-partner/compare/v${old}...v${new}"
                },
                "branch-alias": {
                    "dev-master": "1.5.x-dev"
                }
            },
            "autoload": {
                "classmap": [
                    "src/"
                ]
            },
            "scripts": {
                "phpunit": [
                    "./vendor/phpunit/phpunit/phpunit --colors=always"
                ],
                "test-coverage": [
                    "@composer update",
                    "phpdbg -d memory_limit=2048M -d max_execution_time=900 -qrr ./vendor/bin/phpunit --coverage-clover \"$COVERAGE_DIR/clover.xml\""
                ],
                "test-php": [
                    "@composer update",
                    "@composer phpunit"
                ]
            },
            "license": [
                "GPL-2.0-or-later"
            ],
            "description": "Support functions for Jetpack hosting partners.",
            "transport-options": {
                "monorepo": true,
                "relative": true
            }
        },
        {
            "name": "automattic/jetpack-password-checker",
            "version": "dev-master",
            "dist": {
                "type": "path",
                "url": "../../packages/password-checker",
                "reference": "bd020fe0c038f22446ca8de6e2b3b49144d88884"
            },
            "require-dev": {
                "automattic/jetpack-changelogger": "^3.0",
                "automattic/wordbless": "@dev",
                "yoast/phpunit-polyfills": "1.0.2"
            },
            "type": "library",
            "extra": {
                "autotagger": true,
                "mirror-repo": "Automattic/jetpack-password-checker",
                "changelogger": {
                    "link-template": "https://github.com/Automattic/jetpack-password-checker/compare/v${old}...v${new}"
                },
                "branch-alias": {
                    "dev-master": "0.1.x-dev"
                }
            },
            "autoload": {
                "classmap": [
                    "src/"
                ]
            },
            "scripts": {
                "phpunit": [
                    "./vendor/phpunit/phpunit/phpunit --colors=always"
                ],
                "test-coverage": [
                    "@composer update",
                    "phpdbg -d memory_limit=2048M -d max_execution_time=900 -qrr ./vendor/bin/phpunit --coverage-clover \"$COVERAGE_DIR/clover.xml\""
                ],
                "test-php": [
                    "@composer update",
                    "@composer phpunit"
                ],
                "post-update-cmd": [
                    "php -r \"copy('vendor/automattic/wordbless/src/dbless-wpdb.php', 'wordpress/wp-content/db.php');\""
                ]
            },
            "license": [
                "GPL-2.0-or-later"
            ],
            "description": "Password Checker.",
            "transport-options": {
                "monorepo": true,
                "relative": true
            }
        },
        {
            "name": "automattic/jetpack-redirect",
            "version": "dev-master",
            "dist": {
                "type": "path",
                "url": "../../packages/redirect",
                "reference": "aeaca4673e7061add1caa4f4321d78d2fd065ec7"
            },
            "require": {
                "automattic/jetpack-status": "^1.9"
            },
            "require-dev": {
                "automattic/jetpack-changelogger": "^3.0",
                "brain/monkey": "2.6.1",
                "yoast/phpunit-polyfills": "1.0.2"
            },
            "type": "library",
            "extra": {
                "autotagger": true,
                "mirror-repo": "Automattic/jetpack-redirect",
                "changelogger": {
                    "link-template": "https://github.com/Automattic/jetpack-redirect/compare/v${old}...v${new}"
                },
                "branch-alias": {
                    "dev-master": "1.7.x-dev"
                }
            },
            "autoload": {
                "classmap": [
                    "src/"
                ]
            },
            "scripts": {
                "phpunit": [
                    "./vendor/phpunit/phpunit/phpunit --colors=always"
                ],
                "test-coverage": [
                    "@composer update",
                    "phpdbg -d memory_limit=2048M -d max_execution_time=900 -qrr ./vendor/bin/phpunit --coverage-clover \"$COVERAGE_DIR/clover.xml\""
                ],
                "test-php": [
                    "@composer update",
                    "@composer phpunit"
                ]
            },
            "license": [
                "GPL-2.0-or-later"
            ],
            "description": "Utilities to build URLs to the jetpack.com/redirect/ service",
            "transport-options": {
                "monorepo": true,
                "relative": true
            }
        },
        {
            "name": "automattic/jetpack-roles",
            "version": "dev-master",
            "dist": {
                "type": "path",
                "url": "../../packages/roles",
                "reference": "64df99cd77b5e9e615bc09b4ad695ab13509fb8c"
            },
            "require-dev": {
                "automattic/jetpack-changelogger": "^3.0",
                "brain/monkey": "2.6.1",
                "yoast/phpunit-polyfills": "1.0.2"
            },
            "type": "library",
            "extra": {
                "autotagger": true,
                "mirror-repo": "Automattic/jetpack-roles",
                "changelogger": {
                    "link-template": "https://github.com/Automattic/jetpack-roles/compare/v${old}...v${new}"
                },
                "branch-alias": {
                    "dev-master": "1.4.x-dev"
                }
            },
            "autoload": {
                "classmap": [
                    "src/"
                ]
            },
            "scripts": {
                "phpunit": [
                    "./vendor/phpunit/phpunit/phpunit --colors=always"
                ],
                "test-coverage": [
                    "@composer update",
                    "phpdbg -d memory_limit=2048M -d max_execution_time=900 -qrr ./vendor/bin/phpunit --coverage-clover \"$COVERAGE_DIR/clover.xml\""
                ],
                "test-php": [
                    "@composer update",
                    "@composer phpunit"
                ]
            },
            "license": [
                "GPL-2.0-or-later"
            ],
            "description": "Utilities, related with user roles and capabilities.",
            "transport-options": {
                "monorepo": true,
                "relative": true
            }
        },
        {
            "name": "automattic/jetpack-search",
            "version": "dev-master",
            "dist": {
                "type": "path",
                "url": "../../packages/search",
<<<<<<< HEAD
                "reference": "de5b408483f1094942ec0e9eb60cdc594a3ed8d9"
            },
            "require": {
                "automattic/jetpack-connection": "^1.31"
=======
                "reference": "19923aec60f93498335bb2f97855fe69f07561de"
            },
            "require": {
                "automattic/jetpack-connection": "^1.32"
>>>>>>> 28b3cbcb
            },
            "require-dev": {
                "automattic/jetpack-changelogger": "^3.0",
                "automattic/wordbless": "^0.3.1",
                "yoast/phpunit-polyfills": "1.0.2"
            },
            "type": "library",
            "extra": {
                "autotagger": true,
                "mirror-repo": "Automattic/jetpack-search",
                "changelogger": {
                    "link-template": "https://github.com/Automattic/jetpack-search/compare/v${old}...v${new}"
                },
                "branch-alias": {
                    "dev-master": "0.2.x-dev"
                }
            },
            "autoload": {
                "classmap": [
                    "src/"
                ]
            },
            "scripts": {
                "build": [
                    "Composer\\Config::disableProcessTimeout",
                    "pnpm run build"
                ],
                "build-development": [
                    "Composer\\Config::disableProcessTimeout",
                    "pnpm run build-development"
                ],
                "build-production": [
                    "Composer\\Config::disableProcessTimeout",
                    "pnpm run build-production"
                ],
                "phpunit": [
                    "./vendor/phpunit/phpunit/phpunit --colors=always"
                ],
                "test-coverage": [
                    "@composer install",
                    "phpdbg -d memory_limit=2048M -d max_execution_time=900 -qrr ./vendor/bin/phpunit --coverage-clover \"$COVERAGE_DIR/clover.xml\""
                ],
                "test-php": [
                    "@composer install",
                    "@composer phpunit"
                ],
                "post-update-cmd": [
                    "php -r \"copy('vendor/automattic/wordbless/src/dbless-wpdb.php', 'wordpress/wp-content/db.php');\""
                ]
            },
            "license": [
                "GPL-2.0-or-later"
            ],
            "description": "Tools to assist with enabling cloud search for Jetpack sites.",
            "transport-options": {
                "monorepo": true,
                "relative": true
            }
        },
        {
            "name": "automattic/jetpack-status",
            "version": "dev-master",
            "dist": {
                "type": "path",
                "url": "../../packages/status",
                "reference": "08795a48ee5af039b8e2d3d1a3e7e10582ccfb32"
            },
            "require": {
                "automattic/jetpack-constants": "^1.6"
            },
            "require-dev": {
                "automattic/jetpack-changelogger": "^3.0",
                "brain/monkey": "2.6.1",
                "yoast/phpunit-polyfills": "1.0.2"
            },
            "type": "library",
            "extra": {
                "autotagger": true,
                "mirror-repo": "Automattic/jetpack-status",
                "changelogger": {
                    "link-template": "https://github.com/Automattic/jetpack-status/compare/v${old}...v${new}"
                },
                "branch-alias": {
                    "dev-master": "1.9.x-dev"
                }
            },
            "autoload": {
                "classmap": [
                    "src/"
                ]
            },
            "scripts": {
                "phpunit": [
                    "./vendor/phpunit/phpunit/phpunit --colors=always"
                ],
                "test-coverage": [
                    "@composer update",
                    "phpdbg -d memory_limit=2048M -d max_execution_time=900 -qrr ./vendor/bin/phpunit --coverage-clover \"$COVERAGE_DIR/clover.xml\""
                ],
                "test-php": [
                    "@composer update",
                    "@composer phpunit"
                ]
            },
            "license": [
                "GPL-2.0-or-later"
            ],
            "description": "Used to retrieve information about the current status of Jetpack and the site overall.",
            "transport-options": {
                "monorepo": true,
                "relative": true
            }
        },
        {
            "name": "automattic/jetpack-sync",
            "version": "dev-master",
            "dist": {
                "type": "path",
                "url": "../../packages/sync",
                "reference": "11024f98ba38cd473fa862d2d3d0a7d6c9b93dba"
            },
            "require": {
                "automattic/jetpack-connection": "^1.32",
                "automattic/jetpack-constants": "^1.6",
                "automattic/jetpack-heartbeat": "^1.3",
                "automattic/jetpack-identity-crisis": "^0.4",
                "automattic/jetpack-options": "^1.13",
                "automattic/jetpack-password-checker": "^0.1",
                "automattic/jetpack-roles": "^1.4",
                "automattic/jetpack-status": "^1.9"
            },
            "require-dev": {
                "automattic/jetpack-changelogger": "^3.0",
                "automattic/wordbless": "@dev",
                "yoast/phpunit-polyfills": "1.0.2"
            },
            "type": "library",
            "extra": {
                "autotagger": true,
                "mirror-repo": "Automattic/jetpack-sync",
                "version-constants": {
                    "::PACKAGE_VERSION": "src/class-package-version.php"
                },
                "changelogger": {
                    "link-template": "https://github.com/Automattic/jetpack-sync/compare/v${old}...v${new}"
                },
                "branch-alias": {
                    "dev-master": "1.27.x-dev"
                }
            },
            "autoload": {
                "classmap": [
                    "src/"
                ]
            },
            "scripts": {
                "phpunit": [
                    "./vendor/phpunit/phpunit/phpunit --colors=always"
                ],
                "test-coverage": [
                    "@composer install",
                    "phpdbg -d memory_limit=2048M -d max_execution_time=900 -qrr ./vendor/bin/phpunit --coverage-clover \"$COVERAGE_DIR/clover.xml\""
                ],
                "test-php": [
                    "@composer install",
                    "@composer phpunit"
                ],
                "post-update-cmd": [
                    "php -r \"copy('vendor/automattic/wordbless/src/dbless-wpdb.php', 'wordpress/wp-content/db.php');\""
                ]
            },
            "license": [
                "GPL-2.0-or-later"
            ],
            "description": "Everything needed to allow syncing to the WP.com infrastructure.",
            "transport-options": {
                "monorepo": true,
                "relative": true
            }
        },
        {
            "name": "automattic/jetpack-terms-of-service",
            "version": "dev-master",
            "dist": {
                "type": "path",
                "url": "../../packages/terms-of-service",
                "reference": "9e984623e74b29a7c02348344c1d1e7a07e2e810"
            },
            "require": {
                "automattic/jetpack-options": "^1.13",
                "automattic/jetpack-status": "^1.9"
            },
            "require-dev": {
                "automattic/jetpack-changelogger": "^3.0",
                "brain/monkey": "2.6.1",
                "yoast/phpunit-polyfills": "1.0.2"
            },
            "type": "library",
            "extra": {
                "autotagger": true,
                "mirror-repo": "Automattic/jetpack-terms-of-service",
                "changelogger": {
                    "link-template": "https://github.com/Automattic/jetpack-terms-of-service/compare/v${old}...v${new}"
                },
                "branch-alias": {
                    "dev-master": "1.9.x-dev"
                }
            },
            "autoload": {
                "classmap": [
                    "src/"
                ]
            },
            "scripts": {
                "phpunit": [
                    "./vendor/phpunit/phpunit/phpunit --colors=always"
                ],
                "test-coverage": [
                    "@composer update",
                    "phpdbg -d memory_limit=2048M -d max_execution_time=900 -qrr ./vendor/bin/phpunit --coverage-clover \"$COVERAGE_DIR/clover.xml\""
                ],
                "test-php": [
                    "@composer update",
                    "@composer phpunit"
                ]
            },
            "license": [
                "GPL-2.0-or-later"
            ],
            "description": "Everything need to manage the terms of service state",
            "transport-options": {
                "monorepo": true,
                "relative": true
            }
        },
        {
            "name": "automattic/jetpack-tracking",
            "version": "dev-master",
            "dist": {
                "type": "path",
                "url": "../../packages/tracking",
                "reference": "262df36c419e62e6579ec958fd55c0b20acd9bc7"
            },
            "require": {
                "automattic/jetpack-assets": "^1.13",
                "automattic/jetpack-options": "^1.13",
                "automattic/jetpack-status": "^1.9",
                "automattic/jetpack-terms-of-service": "^1.9"
            },
            "require-dev": {
                "automattic/jetpack-changelogger": "^3.0",
                "brain/monkey": "2.6.1",
                "yoast/phpunit-polyfills": "1.0.2"
            },
            "type": "library",
            "extra": {
                "autotagger": true,
                "mirror-repo": "Automattic/jetpack-tracking",
                "changelogger": {
                    "link-template": "https://github.com/Automattic/jetpack-tracking/compare/v${old}...v${new}"
                },
                "branch-alias": {
                    "dev-master": "1.13.x-dev"
                }
            },
            "autoload": {
                "classmap": [
                    "legacy",
                    "src/"
                ]
            },
            "scripts": {
                "phpunit": [
                    "./vendor/phpunit/phpunit/phpunit --colors=always"
                ],
                "test-coverage": [
                    "@composer update",
                    "phpdbg -d memory_limit=2048M -d max_execution_time=900 -qrr ./vendor/bin/phpunit --coverage-clover \"$COVERAGE_DIR/clover.xml\""
                ],
                "test-php": [
                    "@composer update",
                    "@composer phpunit"
                ]
            },
            "license": [
                "GPL-2.0-or-later"
            ],
            "description": "Tracking for Jetpack",
            "transport-options": {
                "monorepo": true,
                "relative": true
            }
        },
        {
            "name": "nojimage/twitter-text-php",
            "version": "v3.1.2",
            "source": {
                "type": "git",
                "url": "https://github.com/nojimage/twitter-text-php.git",
                "reference": "979bcf6a92d543b61588c7c0c0a87d0eb473d8f6"
            },
            "dist": {
                "type": "zip",
                "url": "https://api.github.com/repos/nojimage/twitter-text-php/zipball/979bcf6a92d543b61588c7c0c0a87d0eb473d8f6",
                "reference": "979bcf6a92d543b61588c7c0c0a87d0eb473d8f6",
                "shasum": ""
            },
            "require": {
                "ext-intl": "*",
                "ext-mbstring": "*",
                "php": ">=5.3.3"
            },
            "require-dev": {
                "ext-json": "*",
                "phpunit/phpunit": "4.8.*|5.7.*|6.5.*",
                "symfony/yaml": "^2.6.0|^3.4.0|^4.4.0|^5.0.0",
                "twitter/twitter-text": "^3.0.0"
            },
            "type": "library",
            "autoload": {
                "psr-0": {
                    "Twitter\\Text\\": "lib/"
                }
            },
            "notification-url": "https://packagist.org/downloads/",
            "license": [
                "Apache-2.0"
            ],
            "authors": [
                {
                    "name": "Matt Sanford",
                    "email": "matt@mzsanford.com",
                    "homepage": "http://mzsanford.com"
                },
                {
                    "name": "Mike Cochrane",
                    "email": "mikec@mikenz.geek.nz",
                    "homepage": "http://mikenz.geek.nz"
                },
                {
                    "name": "Nick Pope",
                    "email": "git@nickpope.me.uk",
                    "homepage": "http://www.nickpope.me.uk"
                },
                {
                    "name": "Takashi Nojima",
                    "homepage": "http://php-tips.com"
                }
            ],
            "description": "A library of PHP classes that provide auto-linking and extraction of usernames, lists, hashtags and URLs from tweets.",
            "homepage": "https://github.com/nojimage/twitter-text-php",
            "keywords": [
                "autolink",
                "extract",
                "text",
                "twitter"
            ],
            "support": {
                "issues": "https://github.com/nojimage/twitter-text-php/issues",
                "source": "https://github.com/nojimage/twitter-text-php/tree/v3.1.2"
            },
            "time": "2021-03-18T11:38:53+00:00"
        }
    ],
    "packages-dev": [
        {
            "name": "antecedent/patchwork",
            "version": "2.1.17",
            "source": {
                "type": "git",
                "url": "https://github.com/antecedent/patchwork.git",
                "reference": "df5aba175a44c2996ced4edf8ec9f9081b5348c0"
            },
            "dist": {
                "type": "zip",
                "url": "https://api.github.com/repos/antecedent/patchwork/zipball/df5aba175a44c2996ced4edf8ec9f9081b5348c0",
                "reference": "df5aba175a44c2996ced4edf8ec9f9081b5348c0",
                "shasum": ""
            },
            "require": {
                "php": ">=5.4.0"
            },
            "require-dev": {
                "phpunit/phpunit": ">=4"
            },
            "type": "library",
            "notification-url": "https://packagist.org/downloads/",
            "license": [
                "MIT"
            ],
            "authors": [
                {
                    "name": "Ignas Rudaitis",
                    "email": "ignas.rudaitis@gmail.com"
                }
            ],
            "description": "Method redefinition (monkey-patching) functionality for PHP.",
            "homepage": "http://patchwork2.org/",
            "keywords": [
                "aop",
                "aspect",
                "interception",
                "monkeypatching",
                "redefinition",
                "runkit",
                "testing"
            ],
            "support": {
                "issues": "https://github.com/antecedent/patchwork/issues",
                "source": "https://github.com/antecedent/patchwork/tree/2.1.17"
            },
            "time": "2021-10-21T14:22:43+00:00"
        },
        {
            "name": "automattic/jetpack-changelogger",
            "version": "dev-master",
            "dist": {
                "type": "path",
                "url": "../../packages/changelogger",
                "reference": "d219e673c8cb1b6b9ce85dac0f6df570a2af4af8"
            },
            "require": {
                "php": ">=5.6",
                "symfony/console": "^3.4 | ^5.2",
                "symfony/process": "^3.4 | ^5.2",
                "wikimedia/at-ease": "^1.2 | ^2.0"
            },
            "require-dev": {
                "wikimedia/testing-access-wrapper": "^1.0 | ^2.0",
                "yoast/phpunit-polyfills": "1.0.2"
            },
            "bin": [
                "bin/changelogger"
            ],
            "type": "project",
            "extra": {
                "autotagger": true,
                "branch-alias": {
                    "dev-master": "3.0.x-dev"
                },
                "mirror-repo": "Automattic/jetpack-changelogger",
                "version-constants": {
                    "::VERSION": "src/Application.php"
                },
                "changelogger": {
                    "link-template": "https://github.com/Automattic/jetpack-changelogger/compare/${old}...${new}"
                }
            },
            "autoload": {
                "psr-4": {
                    "Automattic\\Jetpack\\Changelogger\\": "src",
                    "Automattic\\Jetpack\\Changelog\\": "lib"
                }
            },
            "autoload-dev": {
                "psr-4": {
                    "Automattic\\Jetpack\\Changelogger\\Tests\\": "tests/php/includes/src",
                    "Automattic\\Jetpack\\Changelog\\Tests\\": "tests/php/includes/lib"
                }
            },
            "scripts": {
                "phpunit": [
                    "./vendor/phpunit/phpunit/phpunit --colors=always"
                ],
                "test-coverage": [
                    "@composer update",
                    "phpdbg -d memory_limit=2048M -d max_execution_time=900 -qrr ./vendor/bin/phpunit --coverage-clover \"$COVERAGE_DIR/clover.xml\""
                ],
                "test-php": [
                    "@composer update",
                    "@composer phpunit"
                ],
                "post-install-cmd": [
                    "[ -e vendor/bin/changelogger ] || { cd vendor/bin && ln -s ../../bin/changelogger; }"
                ],
                "post-update-cmd": [
                    "[ -e vendor/bin/changelogger ] || { cd vendor/bin && ln -s ../../bin/changelogger; }"
                ]
            },
            "license": [
                "GPL-2.0-or-later"
            ],
            "description": "Jetpack Changelogger tool. Allows for managing changelogs by dropping change files into a changelog directory with each PR.",
            "transport-options": {
                "monorepo": true,
                "relative": true
            }
        },
        {
            "name": "doctrine/instantiator",
            "version": "1.4.0",
            "source": {
                "type": "git",
                "url": "https://github.com/doctrine/instantiator.git",
                "reference": "d56bf6102915de5702778fe20f2de3b2fe570b5b"
            },
            "dist": {
                "type": "zip",
                "url": "https://api.github.com/repos/doctrine/instantiator/zipball/d56bf6102915de5702778fe20f2de3b2fe570b5b",
                "reference": "d56bf6102915de5702778fe20f2de3b2fe570b5b",
                "shasum": ""
            },
            "require": {
                "php": "^7.1 || ^8.0"
            },
            "require-dev": {
                "doctrine/coding-standard": "^8.0",
                "ext-pdo": "*",
                "ext-phar": "*",
                "phpbench/phpbench": "^0.13 || 1.0.0-alpha2",
                "phpstan/phpstan": "^0.12",
                "phpstan/phpstan-phpunit": "^0.12",
                "phpunit/phpunit": "^7.0 || ^8.0 || ^9.0"
            },
            "type": "library",
            "autoload": {
                "psr-4": {
                    "Doctrine\\Instantiator\\": "src/Doctrine/Instantiator/"
                }
            },
            "notification-url": "https://packagist.org/downloads/",
            "license": [
                "MIT"
            ],
            "authors": [
                {
                    "name": "Marco Pivetta",
                    "email": "ocramius@gmail.com",
                    "homepage": "https://ocramius.github.io/"
                }
            ],
            "description": "A small, lightweight utility to instantiate objects in PHP without invoking their constructors",
            "homepage": "https://www.doctrine-project.org/projects/instantiator.html",
            "keywords": [
                "constructor",
                "instantiate"
            ],
            "support": {
                "issues": "https://github.com/doctrine/instantiator/issues",
                "source": "https://github.com/doctrine/instantiator/tree/1.4.0"
            },
            "funding": [
                {
                    "url": "https://www.doctrine-project.org/sponsorship.html",
                    "type": "custom"
                },
                {
                    "url": "https://www.patreon.com/phpdoctrine",
                    "type": "patreon"
                },
                {
                    "url": "https://tidelift.com/funding/github/packagist/doctrine%2Finstantiator",
                    "type": "tidelift"
                }
            ],
            "time": "2020-11-10T18:47:58+00:00"
        },
        {
            "name": "johnkary/phpunit-speedtrap",
            "version": "v4.0.0",
            "source": {
                "type": "git",
                "url": "https://github.com/johnkary/phpunit-speedtrap.git",
                "reference": "5f9b160eac87e975f1c6ca9faee5125f0616fba3"
            },
            "dist": {
                "type": "zip",
                "url": "https://api.github.com/repos/johnkary/phpunit-speedtrap/zipball/5f9b160eac87e975f1c6ca9faee5125f0616fba3",
                "reference": "5f9b160eac87e975f1c6ca9faee5125f0616fba3",
                "shasum": ""
            },
            "require": {
                "php": ">=7.1",
                "phpunit/phpunit": "^7.0 || ^8.0 || ^9.0"
            },
            "type": "library",
            "extra": {
                "branch-alias": {
                    "dev-master": "4.0-dev"
                }
            },
            "autoload": {
                "psr-4": {
                    "JohnKary\\PHPUnit\\Listener\\": "src/"
                }
            },
            "notification-url": "https://packagist.org/downloads/",
            "license": [
                "MIT"
            ],
            "authors": [
                {
                    "name": "John Kary",
                    "email": "john@johnkary.net"
                }
            ],
            "description": "Find and report on slow tests in your PHPUnit test suite",
            "homepage": "https://github.com/johnkary/phpunit-speedtrap",
            "keywords": [
                "phpunit",
                "profile",
                "slow"
            ],
            "support": {
                "issues": "https://github.com/johnkary/phpunit-speedtrap/issues",
                "source": "https://github.com/johnkary/phpunit-speedtrap/tree/v4.0.0"
            },
            "time": "2021-05-03T02:37:05+00:00"
        },
        {
            "name": "myclabs/deep-copy",
            "version": "1.10.2",
            "source": {
                "type": "git",
                "url": "https://github.com/myclabs/DeepCopy.git",
                "reference": "776f831124e9c62e1a2c601ecc52e776d8bb7220"
            },
            "dist": {
                "type": "zip",
                "url": "https://api.github.com/repos/myclabs/DeepCopy/zipball/776f831124e9c62e1a2c601ecc52e776d8bb7220",
                "reference": "776f831124e9c62e1a2c601ecc52e776d8bb7220",
                "shasum": ""
            },
            "require": {
                "php": "^7.1 || ^8.0"
            },
            "replace": {
                "myclabs/deep-copy": "self.version"
            },
            "require-dev": {
                "doctrine/collections": "^1.0",
                "doctrine/common": "^2.6",
                "phpunit/phpunit": "^7.1"
            },
            "type": "library",
            "autoload": {
                "psr-4": {
                    "DeepCopy\\": "src/DeepCopy/"
                },
                "files": [
                    "src/DeepCopy/deep_copy.php"
                ]
            },
            "notification-url": "https://packagist.org/downloads/",
            "license": [
                "MIT"
            ],
            "description": "Create deep copies (clones) of your objects",
            "keywords": [
                "clone",
                "copy",
                "duplicate",
                "object",
                "object graph"
            ],
            "support": {
                "issues": "https://github.com/myclabs/DeepCopy/issues",
                "source": "https://github.com/myclabs/DeepCopy/tree/1.10.2"
            },
            "funding": [
                {
                    "url": "https://tidelift.com/funding/github/packagist/myclabs/deep-copy",
                    "type": "tidelift"
                }
            ],
            "time": "2020-11-13T09:40:50+00:00"
        },
        {
            "name": "nikic/php-parser",
            "version": "v4.13.1",
            "source": {
                "type": "git",
                "url": "https://github.com/nikic/PHP-Parser.git",
                "reference": "63a79e8daa781cac14e5195e63ed8ae231dd10fd"
            },
            "dist": {
                "type": "zip",
                "url": "https://api.github.com/repos/nikic/PHP-Parser/zipball/63a79e8daa781cac14e5195e63ed8ae231dd10fd",
                "reference": "63a79e8daa781cac14e5195e63ed8ae231dd10fd",
                "shasum": ""
            },
            "require": {
                "ext-tokenizer": "*",
                "php": ">=7.0"
            },
            "require-dev": {
                "ircmaxell/php-yacc": "^0.0.7",
                "phpunit/phpunit": "^6.5 || ^7.0 || ^8.0 || ^9.0"
            },
            "bin": [
                "bin/php-parse"
            ],
            "type": "library",
            "extra": {
                "branch-alias": {
                    "dev-master": "4.9-dev"
                }
            },
            "autoload": {
                "psr-4": {
                    "PhpParser\\": "lib/PhpParser"
                }
            },
            "notification-url": "https://packagist.org/downloads/",
            "license": [
                "BSD-3-Clause"
            ],
            "authors": [
                {
                    "name": "Nikita Popov"
                }
            ],
            "description": "A PHP parser written in PHP",
            "keywords": [
                "parser",
                "php"
            ],
            "support": {
                "issues": "https://github.com/nikic/PHP-Parser/issues",
                "source": "https://github.com/nikic/PHP-Parser/tree/v4.13.1"
            },
            "time": "2021-11-03T20:52:16+00:00"
        },
        {
            "name": "phar-io/manifest",
            "version": "2.0.3",
            "source": {
                "type": "git",
                "url": "https://github.com/phar-io/manifest.git",
                "reference": "97803eca37d319dfa7826cc2437fc020857acb53"
            },
            "dist": {
                "type": "zip",
                "url": "https://api.github.com/repos/phar-io/manifest/zipball/97803eca37d319dfa7826cc2437fc020857acb53",
                "reference": "97803eca37d319dfa7826cc2437fc020857acb53",
                "shasum": ""
            },
            "require": {
                "ext-dom": "*",
                "ext-phar": "*",
                "ext-xmlwriter": "*",
                "phar-io/version": "^3.0.1",
                "php": "^7.2 || ^8.0"
            },
            "type": "library",
            "extra": {
                "branch-alias": {
                    "dev-master": "2.0.x-dev"
                }
            },
            "autoload": {
                "classmap": [
                    "src/"
                ]
            },
            "notification-url": "https://packagist.org/downloads/",
            "license": [
                "BSD-3-Clause"
            ],
            "authors": [
                {
                    "name": "Arne Blankerts",
                    "email": "arne@blankerts.de",
                    "role": "Developer"
                },
                {
                    "name": "Sebastian Heuer",
                    "email": "sebastian@phpeople.de",
                    "role": "Developer"
                },
                {
                    "name": "Sebastian Bergmann",
                    "email": "sebastian@phpunit.de",
                    "role": "Developer"
                }
            ],
            "description": "Component for reading phar.io manifest information from a PHP Archive (PHAR)",
            "support": {
                "issues": "https://github.com/phar-io/manifest/issues",
                "source": "https://github.com/phar-io/manifest/tree/2.0.3"
            },
            "time": "2021-07-20T11:28:43+00:00"
        },
        {
            "name": "phar-io/version",
            "version": "3.1.0",
            "source": {
                "type": "git",
                "url": "https://github.com/phar-io/version.git",
                "reference": "bae7c545bef187884426f042434e561ab1ddb182"
            },
            "dist": {
                "type": "zip",
                "url": "https://api.github.com/repos/phar-io/version/zipball/bae7c545bef187884426f042434e561ab1ddb182",
                "reference": "bae7c545bef187884426f042434e561ab1ddb182",
                "shasum": ""
            },
            "require": {
                "php": "^7.2 || ^8.0"
            },
            "type": "library",
            "autoload": {
                "classmap": [
                    "src/"
                ]
            },
            "notification-url": "https://packagist.org/downloads/",
            "license": [
                "BSD-3-Clause"
            ],
            "authors": [
                {
                    "name": "Arne Blankerts",
                    "email": "arne@blankerts.de",
                    "role": "Developer"
                },
                {
                    "name": "Sebastian Heuer",
                    "email": "sebastian@phpeople.de",
                    "role": "Developer"
                },
                {
                    "name": "Sebastian Bergmann",
                    "email": "sebastian@phpunit.de",
                    "role": "Developer"
                }
            ],
            "description": "Library for handling version information and constraints",
            "support": {
                "issues": "https://github.com/phar-io/version/issues",
                "source": "https://github.com/phar-io/version/tree/3.1.0"
            },
            "time": "2021-02-23T14:00:09+00:00"
        },
        {
            "name": "phpdocumentor/reflection-common",
            "version": "2.2.0",
            "source": {
                "type": "git",
                "url": "https://github.com/phpDocumentor/ReflectionCommon.git",
                "reference": "1d01c49d4ed62f25aa84a747ad35d5a16924662b"
            },
            "dist": {
                "type": "zip",
                "url": "https://api.github.com/repos/phpDocumentor/ReflectionCommon/zipball/1d01c49d4ed62f25aa84a747ad35d5a16924662b",
                "reference": "1d01c49d4ed62f25aa84a747ad35d5a16924662b",
                "shasum": ""
            },
            "require": {
                "php": "^7.2 || ^8.0"
            },
            "type": "library",
            "extra": {
                "branch-alias": {
                    "dev-2.x": "2.x-dev"
                }
            },
            "autoload": {
                "psr-4": {
                    "phpDocumentor\\Reflection\\": "src/"
                }
            },
            "notification-url": "https://packagist.org/downloads/",
            "license": [
                "MIT"
            ],
            "authors": [
                {
                    "name": "Jaap van Otterdijk",
                    "email": "opensource@ijaap.nl"
                }
            ],
            "description": "Common reflection classes used by phpdocumentor to reflect the code structure",
            "homepage": "http://www.phpdoc.org",
            "keywords": [
                "FQSEN",
                "phpDocumentor",
                "phpdoc",
                "reflection",
                "static analysis"
            ],
            "support": {
                "issues": "https://github.com/phpDocumentor/ReflectionCommon/issues",
                "source": "https://github.com/phpDocumentor/ReflectionCommon/tree/2.x"
            },
            "time": "2020-06-27T09:03:43+00:00"
        },
        {
            "name": "phpdocumentor/reflection-docblock",
            "version": "5.3.0",
            "source": {
                "type": "git",
                "url": "https://github.com/phpDocumentor/ReflectionDocBlock.git",
                "reference": "622548b623e81ca6d78b721c5e029f4ce664f170"
            },
            "dist": {
                "type": "zip",
                "url": "https://api.github.com/repos/phpDocumentor/ReflectionDocBlock/zipball/622548b623e81ca6d78b721c5e029f4ce664f170",
                "reference": "622548b623e81ca6d78b721c5e029f4ce664f170",
                "shasum": ""
            },
            "require": {
                "ext-filter": "*",
                "php": "^7.2 || ^8.0",
                "phpdocumentor/reflection-common": "^2.2",
                "phpdocumentor/type-resolver": "^1.3",
                "webmozart/assert": "^1.9.1"
            },
            "require-dev": {
                "mockery/mockery": "~1.3.2",
                "psalm/phar": "^4.8"
            },
            "type": "library",
            "extra": {
                "branch-alias": {
                    "dev-master": "5.x-dev"
                }
            },
            "autoload": {
                "psr-4": {
                    "phpDocumentor\\Reflection\\": "src"
                }
            },
            "notification-url": "https://packagist.org/downloads/",
            "license": [
                "MIT"
            ],
            "authors": [
                {
                    "name": "Mike van Riel",
                    "email": "me@mikevanriel.com"
                },
                {
                    "name": "Jaap van Otterdijk",
                    "email": "account@ijaap.nl"
                }
            ],
            "description": "With this component, a library can provide support for annotations via DocBlocks or otherwise retrieve information that is embedded in a DocBlock.",
            "support": {
                "issues": "https://github.com/phpDocumentor/ReflectionDocBlock/issues",
                "source": "https://github.com/phpDocumentor/ReflectionDocBlock/tree/5.3.0"
            },
            "time": "2021-10-19T17:43:47+00:00"
        },
        {
            "name": "phpdocumentor/type-resolver",
            "version": "1.5.1",
            "source": {
                "type": "git",
                "url": "https://github.com/phpDocumentor/TypeResolver.git",
                "reference": "a12f7e301eb7258bb68acd89d4aefa05c2906cae"
            },
            "dist": {
                "type": "zip",
                "url": "https://api.github.com/repos/phpDocumentor/TypeResolver/zipball/a12f7e301eb7258bb68acd89d4aefa05c2906cae",
                "reference": "a12f7e301eb7258bb68acd89d4aefa05c2906cae",
                "shasum": ""
            },
            "require": {
                "php": "^7.2 || ^8.0",
                "phpdocumentor/reflection-common": "^2.0"
            },
            "require-dev": {
                "ext-tokenizer": "*",
                "psalm/phar": "^4.8"
            },
            "type": "library",
            "extra": {
                "branch-alias": {
                    "dev-1.x": "1.x-dev"
                }
            },
            "autoload": {
                "psr-4": {
                    "phpDocumentor\\Reflection\\": "src"
                }
            },
            "notification-url": "https://packagist.org/downloads/",
            "license": [
                "MIT"
            ],
            "authors": [
                {
                    "name": "Mike van Riel",
                    "email": "me@mikevanriel.com"
                }
            ],
            "description": "A PSR-5 based resolver of Class names, Types and Structural Element Names",
            "support": {
                "issues": "https://github.com/phpDocumentor/TypeResolver/issues",
                "source": "https://github.com/phpDocumentor/TypeResolver/tree/1.5.1"
            },
            "time": "2021-10-02T14:08:47+00:00"
        },
        {
            "name": "phpspec/prophecy",
            "version": "1.14.0",
            "source": {
                "type": "git",
                "url": "https://github.com/phpspec/prophecy.git",
                "reference": "d86dfc2e2a3cd366cee475e52c6bb3bbc371aa0e"
            },
            "dist": {
                "type": "zip",
                "url": "https://api.github.com/repos/phpspec/prophecy/zipball/d86dfc2e2a3cd366cee475e52c6bb3bbc371aa0e",
                "reference": "d86dfc2e2a3cd366cee475e52c6bb3bbc371aa0e",
                "shasum": ""
            },
            "require": {
                "doctrine/instantiator": "^1.2",
                "php": "^7.2 || ~8.0, <8.2",
                "phpdocumentor/reflection-docblock": "^5.2",
                "sebastian/comparator": "^3.0 || ^4.0",
                "sebastian/recursion-context": "^3.0 || ^4.0"
            },
            "require-dev": {
                "phpspec/phpspec": "^6.0 || ^7.0",
                "phpunit/phpunit": "^8.0 || ^9.0"
            },
            "type": "library",
            "extra": {
                "branch-alias": {
                    "dev-master": "1.x-dev"
                }
            },
            "autoload": {
                "psr-4": {
                    "Prophecy\\": "src/Prophecy"
                }
            },
            "notification-url": "https://packagist.org/downloads/",
            "license": [
                "MIT"
            ],
            "authors": [
                {
                    "name": "Konstantin Kudryashov",
                    "email": "ever.zet@gmail.com",
                    "homepage": "http://everzet.com"
                },
                {
                    "name": "Marcello Duarte",
                    "email": "marcello.duarte@gmail.com"
                }
            ],
            "description": "Highly opinionated mocking framework for PHP 5.3+",
            "homepage": "https://github.com/phpspec/prophecy",
            "keywords": [
                "Double",
                "Dummy",
                "fake",
                "mock",
                "spy",
                "stub"
            ],
            "support": {
                "issues": "https://github.com/phpspec/prophecy/issues",
                "source": "https://github.com/phpspec/prophecy/tree/1.14.0"
            },
            "time": "2021-09-10T09:02:12+00:00"
        },
        {
            "name": "phpunit/php-code-coverage",
            "version": "9.2.9",
            "source": {
                "type": "git",
                "url": "https://github.com/sebastianbergmann/php-code-coverage.git",
                "reference": "f301eb1453c9e7a1bc912ee8b0ea9db22c60223b"
            },
            "dist": {
                "type": "zip",
                "url": "https://api.github.com/repos/sebastianbergmann/php-code-coverage/zipball/f301eb1453c9e7a1bc912ee8b0ea9db22c60223b",
                "reference": "f301eb1453c9e7a1bc912ee8b0ea9db22c60223b",
                "shasum": ""
            },
            "require": {
                "ext-dom": "*",
                "ext-libxml": "*",
                "ext-xmlwriter": "*",
                "nikic/php-parser": "^4.13.0",
                "php": ">=7.3",
                "phpunit/php-file-iterator": "^3.0.3",
                "phpunit/php-text-template": "^2.0.2",
                "sebastian/code-unit-reverse-lookup": "^2.0.2",
                "sebastian/complexity": "^2.0",
                "sebastian/environment": "^5.1.2",
                "sebastian/lines-of-code": "^1.0.3",
                "sebastian/version": "^3.0.1",
                "theseer/tokenizer": "^1.2.0"
            },
            "require-dev": {
                "phpunit/phpunit": "^9.3"
            },
            "suggest": {
                "ext-pcov": "*",
                "ext-xdebug": "*"
            },
            "type": "library",
            "extra": {
                "branch-alias": {
                    "dev-master": "9.2-dev"
                }
            },
            "autoload": {
                "classmap": [
                    "src/"
                ]
            },
            "notification-url": "https://packagist.org/downloads/",
            "license": [
                "BSD-3-Clause"
            ],
            "authors": [
                {
                    "name": "Sebastian Bergmann",
                    "email": "sebastian@phpunit.de",
                    "role": "lead"
                }
            ],
            "description": "Library that provides collection, processing, and rendering functionality for PHP code coverage information.",
            "homepage": "https://github.com/sebastianbergmann/php-code-coverage",
            "keywords": [
                "coverage",
                "testing",
                "xunit"
            ],
            "support": {
                "issues": "https://github.com/sebastianbergmann/php-code-coverage/issues",
                "source": "https://github.com/sebastianbergmann/php-code-coverage/tree/9.2.9"
            },
            "funding": [
                {
                    "url": "https://github.com/sebastianbergmann",
                    "type": "github"
                }
            ],
            "time": "2021-11-19T15:21:02+00:00"
        },
        {
            "name": "phpunit/php-file-iterator",
            "version": "3.0.5",
            "source": {
                "type": "git",
                "url": "https://github.com/sebastianbergmann/php-file-iterator.git",
                "reference": "aa4be8575f26070b100fccb67faabb28f21f66f8"
            },
            "dist": {
                "type": "zip",
                "url": "https://api.github.com/repos/sebastianbergmann/php-file-iterator/zipball/aa4be8575f26070b100fccb67faabb28f21f66f8",
                "reference": "aa4be8575f26070b100fccb67faabb28f21f66f8",
                "shasum": ""
            },
            "require": {
                "php": ">=7.3"
            },
            "require-dev": {
                "phpunit/phpunit": "^9.3"
            },
            "type": "library",
            "extra": {
                "branch-alias": {
                    "dev-master": "3.0-dev"
                }
            },
            "autoload": {
                "classmap": [
                    "src/"
                ]
            },
            "notification-url": "https://packagist.org/downloads/",
            "license": [
                "BSD-3-Clause"
            ],
            "authors": [
                {
                    "name": "Sebastian Bergmann",
                    "email": "sebastian@phpunit.de",
                    "role": "lead"
                }
            ],
            "description": "FilterIterator implementation that filters files based on a list of suffixes.",
            "homepage": "https://github.com/sebastianbergmann/php-file-iterator/",
            "keywords": [
                "filesystem",
                "iterator"
            ],
            "support": {
                "issues": "https://github.com/sebastianbergmann/php-file-iterator/issues",
                "source": "https://github.com/sebastianbergmann/php-file-iterator/tree/3.0.5"
            },
            "funding": [
                {
                    "url": "https://github.com/sebastianbergmann",
                    "type": "github"
                }
            ],
            "time": "2020-09-28T05:57:25+00:00"
        },
        {
            "name": "phpunit/php-invoker",
            "version": "3.1.1",
            "source": {
                "type": "git",
                "url": "https://github.com/sebastianbergmann/php-invoker.git",
                "reference": "5a10147d0aaf65b58940a0b72f71c9ac0423cc67"
            },
            "dist": {
                "type": "zip",
                "url": "https://api.github.com/repos/sebastianbergmann/php-invoker/zipball/5a10147d0aaf65b58940a0b72f71c9ac0423cc67",
                "reference": "5a10147d0aaf65b58940a0b72f71c9ac0423cc67",
                "shasum": ""
            },
            "require": {
                "php": ">=7.3"
            },
            "require-dev": {
                "ext-pcntl": "*",
                "phpunit/phpunit": "^9.3"
            },
            "suggest": {
                "ext-pcntl": "*"
            },
            "type": "library",
            "extra": {
                "branch-alias": {
                    "dev-master": "3.1-dev"
                }
            },
            "autoload": {
                "classmap": [
                    "src/"
                ]
            },
            "notification-url": "https://packagist.org/downloads/",
            "license": [
                "BSD-3-Clause"
            ],
            "authors": [
                {
                    "name": "Sebastian Bergmann",
                    "email": "sebastian@phpunit.de",
                    "role": "lead"
                }
            ],
            "description": "Invoke callables with a timeout",
            "homepage": "https://github.com/sebastianbergmann/php-invoker/",
            "keywords": [
                "process"
            ],
            "support": {
                "issues": "https://github.com/sebastianbergmann/php-invoker/issues",
                "source": "https://github.com/sebastianbergmann/php-invoker/tree/3.1.1"
            },
            "funding": [
                {
                    "url": "https://github.com/sebastianbergmann",
                    "type": "github"
                }
            ],
            "time": "2020-09-28T05:58:55+00:00"
        },
        {
            "name": "phpunit/php-text-template",
            "version": "2.0.4",
            "source": {
                "type": "git",
                "url": "https://github.com/sebastianbergmann/php-text-template.git",
                "reference": "5da5f67fc95621df9ff4c4e5a84d6a8a2acf7c28"
            },
            "dist": {
                "type": "zip",
                "url": "https://api.github.com/repos/sebastianbergmann/php-text-template/zipball/5da5f67fc95621df9ff4c4e5a84d6a8a2acf7c28",
                "reference": "5da5f67fc95621df9ff4c4e5a84d6a8a2acf7c28",
                "shasum": ""
            },
            "require": {
                "php": ">=7.3"
            },
            "require-dev": {
                "phpunit/phpunit": "^9.3"
            },
            "type": "library",
            "extra": {
                "branch-alias": {
                    "dev-master": "2.0-dev"
                }
            },
            "autoload": {
                "classmap": [
                    "src/"
                ]
            },
            "notification-url": "https://packagist.org/downloads/",
            "license": [
                "BSD-3-Clause"
            ],
            "authors": [
                {
                    "name": "Sebastian Bergmann",
                    "email": "sebastian@phpunit.de",
                    "role": "lead"
                }
            ],
            "description": "Simple template engine.",
            "homepage": "https://github.com/sebastianbergmann/php-text-template/",
            "keywords": [
                "template"
            ],
            "support": {
                "issues": "https://github.com/sebastianbergmann/php-text-template/issues",
                "source": "https://github.com/sebastianbergmann/php-text-template/tree/2.0.4"
            },
            "funding": [
                {
                    "url": "https://github.com/sebastianbergmann",
                    "type": "github"
                }
            ],
            "time": "2020-10-26T05:33:50+00:00"
        },
        {
            "name": "phpunit/php-timer",
            "version": "5.0.3",
            "source": {
                "type": "git",
                "url": "https://github.com/sebastianbergmann/php-timer.git",
                "reference": "5a63ce20ed1b5bf577850e2c4e87f4aa902afbd2"
            },
            "dist": {
                "type": "zip",
                "url": "https://api.github.com/repos/sebastianbergmann/php-timer/zipball/5a63ce20ed1b5bf577850e2c4e87f4aa902afbd2",
                "reference": "5a63ce20ed1b5bf577850e2c4e87f4aa902afbd2",
                "shasum": ""
            },
            "require": {
                "php": ">=7.3"
            },
            "require-dev": {
                "phpunit/phpunit": "^9.3"
            },
            "type": "library",
            "extra": {
                "branch-alias": {
                    "dev-master": "5.0-dev"
                }
            },
            "autoload": {
                "classmap": [
                    "src/"
                ]
            },
            "notification-url": "https://packagist.org/downloads/",
            "license": [
                "BSD-3-Clause"
            ],
            "authors": [
                {
                    "name": "Sebastian Bergmann",
                    "email": "sebastian@phpunit.de",
                    "role": "lead"
                }
            ],
            "description": "Utility class for timing",
            "homepage": "https://github.com/sebastianbergmann/php-timer/",
            "keywords": [
                "timer"
            ],
            "support": {
                "issues": "https://github.com/sebastianbergmann/php-timer/issues",
                "source": "https://github.com/sebastianbergmann/php-timer/tree/5.0.3"
            },
            "funding": [
                {
                    "url": "https://github.com/sebastianbergmann",
                    "type": "github"
                }
            ],
            "time": "2020-10-26T13:16:10+00:00"
        },
        {
            "name": "phpunit/phpunit",
            "version": "9.5.10",
            "source": {
                "type": "git",
                "url": "https://github.com/sebastianbergmann/phpunit.git",
                "reference": "c814a05837f2edb0d1471d6e3f4ab3501ca3899a"
            },
            "dist": {
                "type": "zip",
                "url": "https://api.github.com/repos/sebastianbergmann/phpunit/zipball/c814a05837f2edb0d1471d6e3f4ab3501ca3899a",
                "reference": "c814a05837f2edb0d1471d6e3f4ab3501ca3899a",
                "shasum": ""
            },
            "require": {
                "doctrine/instantiator": "^1.3.1",
                "ext-dom": "*",
                "ext-json": "*",
                "ext-libxml": "*",
                "ext-mbstring": "*",
                "ext-xml": "*",
                "ext-xmlwriter": "*",
                "myclabs/deep-copy": "^1.10.1",
                "phar-io/manifest": "^2.0.3",
                "phar-io/version": "^3.0.2",
                "php": ">=7.3",
                "phpspec/prophecy": "^1.12.1",
                "phpunit/php-code-coverage": "^9.2.7",
                "phpunit/php-file-iterator": "^3.0.5",
                "phpunit/php-invoker": "^3.1.1",
                "phpunit/php-text-template": "^2.0.3",
                "phpunit/php-timer": "^5.0.2",
                "sebastian/cli-parser": "^1.0.1",
                "sebastian/code-unit": "^1.0.6",
                "sebastian/comparator": "^4.0.5",
                "sebastian/diff": "^4.0.3",
                "sebastian/environment": "^5.1.3",
                "sebastian/exporter": "^4.0.3",
                "sebastian/global-state": "^5.0.1",
                "sebastian/object-enumerator": "^4.0.3",
                "sebastian/resource-operations": "^3.0.3",
                "sebastian/type": "^2.3.4",
                "sebastian/version": "^3.0.2"
            },
            "require-dev": {
                "ext-pdo": "*",
                "phpspec/prophecy-phpunit": "^2.0.1"
            },
            "suggest": {
                "ext-soap": "*",
                "ext-xdebug": "*"
            },
            "bin": [
                "phpunit"
            ],
            "type": "library",
            "extra": {
                "branch-alias": {
                    "dev-master": "9.5-dev"
                }
            },
            "autoload": {
                "classmap": [
                    "src/"
                ],
                "files": [
                    "src/Framework/Assert/Functions.php"
                ]
            },
            "notification-url": "https://packagist.org/downloads/",
            "license": [
                "BSD-3-Clause"
            ],
            "authors": [
                {
                    "name": "Sebastian Bergmann",
                    "email": "sebastian@phpunit.de",
                    "role": "lead"
                }
            ],
            "description": "The PHP Unit Testing framework.",
            "homepage": "https://phpunit.de/",
            "keywords": [
                "phpunit",
                "testing",
                "xunit"
            ],
            "support": {
                "issues": "https://github.com/sebastianbergmann/phpunit/issues",
                "source": "https://github.com/sebastianbergmann/phpunit/tree/9.5.10"
            },
            "funding": [
                {
                    "url": "https://phpunit.de/donate.html",
                    "type": "custom"
                },
                {
                    "url": "https://github.com/sebastianbergmann",
                    "type": "github"
                }
            ],
            "time": "2021-09-25T07:38:51+00:00"
        },
        {
            "name": "psr/container",
            "version": "1.1.2",
            "source": {
                "type": "git",
                "url": "https://github.com/php-fig/container.git",
                "reference": "513e0666f7216c7459170d56df27dfcefe1689ea"
            },
            "dist": {
                "type": "zip",
                "url": "https://api.github.com/repos/php-fig/container/zipball/513e0666f7216c7459170d56df27dfcefe1689ea",
                "reference": "513e0666f7216c7459170d56df27dfcefe1689ea",
                "shasum": ""
            },
            "require": {
                "php": ">=7.4.0"
            },
            "type": "library",
            "autoload": {
                "psr-4": {
                    "Psr\\Container\\": "src/"
                }
            },
            "notification-url": "https://packagist.org/downloads/",
            "license": [
                "MIT"
            ],
            "authors": [
                {
                    "name": "PHP-FIG",
                    "homepage": "https://www.php-fig.org/"
                }
            ],
            "description": "Common Container Interface (PHP FIG PSR-11)",
            "homepage": "https://github.com/php-fig/container",
            "keywords": [
                "PSR-11",
                "container",
                "container-interface",
                "container-interop",
                "psr"
            ],
            "support": {
                "issues": "https://github.com/php-fig/container/issues",
                "source": "https://github.com/php-fig/container/tree/1.1.2"
            },
            "time": "2021-11-05T16:50:12+00:00"
        },
        {
            "name": "sebastian/cli-parser",
            "version": "1.0.1",
            "source": {
                "type": "git",
                "url": "https://github.com/sebastianbergmann/cli-parser.git",
                "reference": "442e7c7e687e42adc03470c7b668bc4b2402c0b2"
            },
            "dist": {
                "type": "zip",
                "url": "https://api.github.com/repos/sebastianbergmann/cli-parser/zipball/442e7c7e687e42adc03470c7b668bc4b2402c0b2",
                "reference": "442e7c7e687e42adc03470c7b668bc4b2402c0b2",
                "shasum": ""
            },
            "require": {
                "php": ">=7.3"
            },
            "require-dev": {
                "phpunit/phpunit": "^9.3"
            },
            "type": "library",
            "extra": {
                "branch-alias": {
                    "dev-master": "1.0-dev"
                }
            },
            "autoload": {
                "classmap": [
                    "src/"
                ]
            },
            "notification-url": "https://packagist.org/downloads/",
            "license": [
                "BSD-3-Clause"
            ],
            "authors": [
                {
                    "name": "Sebastian Bergmann",
                    "email": "sebastian@phpunit.de",
                    "role": "lead"
                }
            ],
            "description": "Library for parsing CLI options",
            "homepage": "https://github.com/sebastianbergmann/cli-parser",
            "support": {
                "issues": "https://github.com/sebastianbergmann/cli-parser/issues",
                "source": "https://github.com/sebastianbergmann/cli-parser/tree/1.0.1"
            },
            "funding": [
                {
                    "url": "https://github.com/sebastianbergmann",
                    "type": "github"
                }
            ],
            "time": "2020-09-28T06:08:49+00:00"
        },
        {
            "name": "sebastian/code-unit",
            "version": "1.0.8",
            "source": {
                "type": "git",
                "url": "https://github.com/sebastianbergmann/code-unit.git",
                "reference": "1fc9f64c0927627ef78ba436c9b17d967e68e120"
            },
            "dist": {
                "type": "zip",
                "url": "https://api.github.com/repos/sebastianbergmann/code-unit/zipball/1fc9f64c0927627ef78ba436c9b17d967e68e120",
                "reference": "1fc9f64c0927627ef78ba436c9b17d967e68e120",
                "shasum": ""
            },
            "require": {
                "php": ">=7.3"
            },
            "require-dev": {
                "phpunit/phpunit": "^9.3"
            },
            "type": "library",
            "extra": {
                "branch-alias": {
                    "dev-master": "1.0-dev"
                }
            },
            "autoload": {
                "classmap": [
                    "src/"
                ]
            },
            "notification-url": "https://packagist.org/downloads/",
            "license": [
                "BSD-3-Clause"
            ],
            "authors": [
                {
                    "name": "Sebastian Bergmann",
                    "email": "sebastian@phpunit.de",
                    "role": "lead"
                }
            ],
            "description": "Collection of value objects that represent the PHP code units",
            "homepage": "https://github.com/sebastianbergmann/code-unit",
            "support": {
                "issues": "https://github.com/sebastianbergmann/code-unit/issues",
                "source": "https://github.com/sebastianbergmann/code-unit/tree/1.0.8"
            },
            "funding": [
                {
                    "url": "https://github.com/sebastianbergmann",
                    "type": "github"
                }
            ],
            "time": "2020-10-26T13:08:54+00:00"
        },
        {
            "name": "sebastian/code-unit-reverse-lookup",
            "version": "2.0.3",
            "source": {
                "type": "git",
                "url": "https://github.com/sebastianbergmann/code-unit-reverse-lookup.git",
                "reference": "ac91f01ccec49fb77bdc6fd1e548bc70f7faa3e5"
            },
            "dist": {
                "type": "zip",
                "url": "https://api.github.com/repos/sebastianbergmann/code-unit-reverse-lookup/zipball/ac91f01ccec49fb77bdc6fd1e548bc70f7faa3e5",
                "reference": "ac91f01ccec49fb77bdc6fd1e548bc70f7faa3e5",
                "shasum": ""
            },
            "require": {
                "php": ">=7.3"
            },
            "require-dev": {
                "phpunit/phpunit": "^9.3"
            },
            "type": "library",
            "extra": {
                "branch-alias": {
                    "dev-master": "2.0-dev"
                }
            },
            "autoload": {
                "classmap": [
                    "src/"
                ]
            },
            "notification-url": "https://packagist.org/downloads/",
            "license": [
                "BSD-3-Clause"
            ],
            "authors": [
                {
                    "name": "Sebastian Bergmann",
                    "email": "sebastian@phpunit.de"
                }
            ],
            "description": "Looks up which function or method a line of code belongs to",
            "homepage": "https://github.com/sebastianbergmann/code-unit-reverse-lookup/",
            "support": {
                "issues": "https://github.com/sebastianbergmann/code-unit-reverse-lookup/issues",
                "source": "https://github.com/sebastianbergmann/code-unit-reverse-lookup/tree/2.0.3"
            },
            "funding": [
                {
                    "url": "https://github.com/sebastianbergmann",
                    "type": "github"
                }
            ],
            "time": "2020-09-28T05:30:19+00:00"
        },
        {
            "name": "sebastian/comparator",
            "version": "4.0.6",
            "source": {
                "type": "git",
                "url": "https://github.com/sebastianbergmann/comparator.git",
                "reference": "55f4261989e546dc112258c7a75935a81a7ce382"
            },
            "dist": {
                "type": "zip",
                "url": "https://api.github.com/repos/sebastianbergmann/comparator/zipball/55f4261989e546dc112258c7a75935a81a7ce382",
                "reference": "55f4261989e546dc112258c7a75935a81a7ce382",
                "shasum": ""
            },
            "require": {
                "php": ">=7.3",
                "sebastian/diff": "^4.0",
                "sebastian/exporter": "^4.0"
            },
            "require-dev": {
                "phpunit/phpunit": "^9.3"
            },
            "type": "library",
            "extra": {
                "branch-alias": {
                    "dev-master": "4.0-dev"
                }
            },
            "autoload": {
                "classmap": [
                    "src/"
                ]
            },
            "notification-url": "https://packagist.org/downloads/",
            "license": [
                "BSD-3-Clause"
            ],
            "authors": [
                {
                    "name": "Sebastian Bergmann",
                    "email": "sebastian@phpunit.de"
                },
                {
                    "name": "Jeff Welch",
                    "email": "whatthejeff@gmail.com"
                },
                {
                    "name": "Volker Dusch",
                    "email": "github@wallbash.com"
                },
                {
                    "name": "Bernhard Schussek",
                    "email": "bschussek@2bepublished.at"
                }
            ],
            "description": "Provides the functionality to compare PHP values for equality",
            "homepage": "https://github.com/sebastianbergmann/comparator",
            "keywords": [
                "comparator",
                "compare",
                "equality"
            ],
            "support": {
                "issues": "https://github.com/sebastianbergmann/comparator/issues",
                "source": "https://github.com/sebastianbergmann/comparator/tree/4.0.6"
            },
            "funding": [
                {
                    "url": "https://github.com/sebastianbergmann",
                    "type": "github"
                }
            ],
            "time": "2020-10-26T15:49:45+00:00"
        },
        {
            "name": "sebastian/complexity",
            "version": "2.0.2",
            "source": {
                "type": "git",
                "url": "https://github.com/sebastianbergmann/complexity.git",
                "reference": "739b35e53379900cc9ac327b2147867b8b6efd88"
            },
            "dist": {
                "type": "zip",
                "url": "https://api.github.com/repos/sebastianbergmann/complexity/zipball/739b35e53379900cc9ac327b2147867b8b6efd88",
                "reference": "739b35e53379900cc9ac327b2147867b8b6efd88",
                "shasum": ""
            },
            "require": {
                "nikic/php-parser": "^4.7",
                "php": ">=7.3"
            },
            "require-dev": {
                "phpunit/phpunit": "^9.3"
            },
            "type": "library",
            "extra": {
                "branch-alias": {
                    "dev-master": "2.0-dev"
                }
            },
            "autoload": {
                "classmap": [
                    "src/"
                ]
            },
            "notification-url": "https://packagist.org/downloads/",
            "license": [
                "BSD-3-Clause"
            ],
            "authors": [
                {
                    "name": "Sebastian Bergmann",
                    "email": "sebastian@phpunit.de",
                    "role": "lead"
                }
            ],
            "description": "Library for calculating the complexity of PHP code units",
            "homepage": "https://github.com/sebastianbergmann/complexity",
            "support": {
                "issues": "https://github.com/sebastianbergmann/complexity/issues",
                "source": "https://github.com/sebastianbergmann/complexity/tree/2.0.2"
            },
            "funding": [
                {
                    "url": "https://github.com/sebastianbergmann",
                    "type": "github"
                }
            ],
            "time": "2020-10-26T15:52:27+00:00"
        },
        {
            "name": "sebastian/diff",
            "version": "4.0.4",
            "source": {
                "type": "git",
                "url": "https://github.com/sebastianbergmann/diff.git",
                "reference": "3461e3fccc7cfdfc2720be910d3bd73c69be590d"
            },
            "dist": {
                "type": "zip",
                "url": "https://api.github.com/repos/sebastianbergmann/diff/zipball/3461e3fccc7cfdfc2720be910d3bd73c69be590d",
                "reference": "3461e3fccc7cfdfc2720be910d3bd73c69be590d",
                "shasum": ""
            },
            "require": {
                "php": ">=7.3"
            },
            "require-dev": {
                "phpunit/phpunit": "^9.3",
                "symfony/process": "^4.2 || ^5"
            },
            "type": "library",
            "extra": {
                "branch-alias": {
                    "dev-master": "4.0-dev"
                }
            },
            "autoload": {
                "classmap": [
                    "src/"
                ]
            },
            "notification-url": "https://packagist.org/downloads/",
            "license": [
                "BSD-3-Clause"
            ],
            "authors": [
                {
                    "name": "Sebastian Bergmann",
                    "email": "sebastian@phpunit.de"
                },
                {
                    "name": "Kore Nordmann",
                    "email": "mail@kore-nordmann.de"
                }
            ],
            "description": "Diff implementation",
            "homepage": "https://github.com/sebastianbergmann/diff",
            "keywords": [
                "diff",
                "udiff",
                "unidiff",
                "unified diff"
            ],
            "support": {
                "issues": "https://github.com/sebastianbergmann/diff/issues",
                "source": "https://github.com/sebastianbergmann/diff/tree/4.0.4"
            },
            "funding": [
                {
                    "url": "https://github.com/sebastianbergmann",
                    "type": "github"
                }
            ],
            "time": "2020-10-26T13:10:38+00:00"
        },
        {
            "name": "sebastian/environment",
            "version": "5.1.3",
            "source": {
                "type": "git",
                "url": "https://github.com/sebastianbergmann/environment.git",
                "reference": "388b6ced16caa751030f6a69e588299fa09200ac"
            },
            "dist": {
                "type": "zip",
                "url": "https://api.github.com/repos/sebastianbergmann/environment/zipball/388b6ced16caa751030f6a69e588299fa09200ac",
                "reference": "388b6ced16caa751030f6a69e588299fa09200ac",
                "shasum": ""
            },
            "require": {
                "php": ">=7.3"
            },
            "require-dev": {
                "phpunit/phpunit": "^9.3"
            },
            "suggest": {
                "ext-posix": "*"
            },
            "type": "library",
            "extra": {
                "branch-alias": {
                    "dev-master": "5.1-dev"
                }
            },
            "autoload": {
                "classmap": [
                    "src/"
                ]
            },
            "notification-url": "https://packagist.org/downloads/",
            "license": [
                "BSD-3-Clause"
            ],
            "authors": [
                {
                    "name": "Sebastian Bergmann",
                    "email": "sebastian@phpunit.de"
                }
            ],
            "description": "Provides functionality to handle HHVM/PHP environments",
            "homepage": "http://www.github.com/sebastianbergmann/environment",
            "keywords": [
                "Xdebug",
                "environment",
                "hhvm"
            ],
            "support": {
                "issues": "https://github.com/sebastianbergmann/environment/issues",
                "source": "https://github.com/sebastianbergmann/environment/tree/5.1.3"
            },
            "funding": [
                {
                    "url": "https://github.com/sebastianbergmann",
                    "type": "github"
                }
            ],
            "time": "2020-09-28T05:52:38+00:00"
        },
        {
            "name": "sebastian/exporter",
            "version": "4.0.4",
            "source": {
                "type": "git",
                "url": "https://github.com/sebastianbergmann/exporter.git",
                "reference": "65e8b7db476c5dd267e65eea9cab77584d3cfff9"
            },
            "dist": {
                "type": "zip",
                "url": "https://api.github.com/repos/sebastianbergmann/exporter/zipball/65e8b7db476c5dd267e65eea9cab77584d3cfff9",
                "reference": "65e8b7db476c5dd267e65eea9cab77584d3cfff9",
                "shasum": ""
            },
            "require": {
                "php": ">=7.3",
                "sebastian/recursion-context": "^4.0"
            },
            "require-dev": {
                "ext-mbstring": "*",
                "phpunit/phpunit": "^9.3"
            },
            "type": "library",
            "extra": {
                "branch-alias": {
                    "dev-master": "4.0-dev"
                }
            },
            "autoload": {
                "classmap": [
                    "src/"
                ]
            },
            "notification-url": "https://packagist.org/downloads/",
            "license": [
                "BSD-3-Clause"
            ],
            "authors": [
                {
                    "name": "Sebastian Bergmann",
                    "email": "sebastian@phpunit.de"
                },
                {
                    "name": "Jeff Welch",
                    "email": "whatthejeff@gmail.com"
                },
                {
                    "name": "Volker Dusch",
                    "email": "github@wallbash.com"
                },
                {
                    "name": "Adam Harvey",
                    "email": "aharvey@php.net"
                },
                {
                    "name": "Bernhard Schussek",
                    "email": "bschussek@gmail.com"
                }
            ],
            "description": "Provides the functionality to export PHP variables for visualization",
            "homepage": "https://www.github.com/sebastianbergmann/exporter",
            "keywords": [
                "export",
                "exporter"
            ],
            "support": {
                "issues": "https://github.com/sebastianbergmann/exporter/issues",
                "source": "https://github.com/sebastianbergmann/exporter/tree/4.0.4"
            },
            "funding": [
                {
                    "url": "https://github.com/sebastianbergmann",
                    "type": "github"
                }
            ],
            "time": "2021-11-11T14:18:36+00:00"
        },
        {
            "name": "sebastian/global-state",
            "version": "5.0.3",
            "source": {
                "type": "git",
                "url": "https://github.com/sebastianbergmann/global-state.git",
                "reference": "23bd5951f7ff26f12d4e3242864df3e08dec4e49"
            },
            "dist": {
                "type": "zip",
                "url": "https://api.github.com/repos/sebastianbergmann/global-state/zipball/23bd5951f7ff26f12d4e3242864df3e08dec4e49",
                "reference": "23bd5951f7ff26f12d4e3242864df3e08dec4e49",
                "shasum": ""
            },
            "require": {
                "php": ">=7.3",
                "sebastian/object-reflector": "^2.0",
                "sebastian/recursion-context": "^4.0"
            },
            "require-dev": {
                "ext-dom": "*",
                "phpunit/phpunit": "^9.3"
            },
            "suggest": {
                "ext-uopz": "*"
            },
            "type": "library",
            "extra": {
                "branch-alias": {
                    "dev-master": "5.0-dev"
                }
            },
            "autoload": {
                "classmap": [
                    "src/"
                ]
            },
            "notification-url": "https://packagist.org/downloads/",
            "license": [
                "BSD-3-Clause"
            ],
            "authors": [
                {
                    "name": "Sebastian Bergmann",
                    "email": "sebastian@phpunit.de"
                }
            ],
            "description": "Snapshotting of global state",
            "homepage": "http://www.github.com/sebastianbergmann/global-state",
            "keywords": [
                "global state"
            ],
            "support": {
                "issues": "https://github.com/sebastianbergmann/global-state/issues",
                "source": "https://github.com/sebastianbergmann/global-state/tree/5.0.3"
            },
            "funding": [
                {
                    "url": "https://github.com/sebastianbergmann",
                    "type": "github"
                }
            ],
            "time": "2021-06-11T13:31:12+00:00"
        },
        {
            "name": "sebastian/lines-of-code",
            "version": "1.0.3",
            "source": {
                "type": "git",
                "url": "https://github.com/sebastianbergmann/lines-of-code.git",
                "reference": "c1c2e997aa3146983ed888ad08b15470a2e22ecc"
            },
            "dist": {
                "type": "zip",
                "url": "https://api.github.com/repos/sebastianbergmann/lines-of-code/zipball/c1c2e997aa3146983ed888ad08b15470a2e22ecc",
                "reference": "c1c2e997aa3146983ed888ad08b15470a2e22ecc",
                "shasum": ""
            },
            "require": {
                "nikic/php-parser": "^4.6",
                "php": ">=7.3"
            },
            "require-dev": {
                "phpunit/phpunit": "^9.3"
            },
            "type": "library",
            "extra": {
                "branch-alias": {
                    "dev-master": "1.0-dev"
                }
            },
            "autoload": {
                "classmap": [
                    "src/"
                ]
            },
            "notification-url": "https://packagist.org/downloads/",
            "license": [
                "BSD-3-Clause"
            ],
            "authors": [
                {
                    "name": "Sebastian Bergmann",
                    "email": "sebastian@phpunit.de",
                    "role": "lead"
                }
            ],
            "description": "Library for counting the lines of code in PHP source code",
            "homepage": "https://github.com/sebastianbergmann/lines-of-code",
            "support": {
                "issues": "https://github.com/sebastianbergmann/lines-of-code/issues",
                "source": "https://github.com/sebastianbergmann/lines-of-code/tree/1.0.3"
            },
            "funding": [
                {
                    "url": "https://github.com/sebastianbergmann",
                    "type": "github"
                }
            ],
            "time": "2020-11-28T06:42:11+00:00"
        },
        {
            "name": "sebastian/object-enumerator",
            "version": "4.0.4",
            "source": {
                "type": "git",
                "url": "https://github.com/sebastianbergmann/object-enumerator.git",
                "reference": "5c9eeac41b290a3712d88851518825ad78f45c71"
            },
            "dist": {
                "type": "zip",
                "url": "https://api.github.com/repos/sebastianbergmann/object-enumerator/zipball/5c9eeac41b290a3712d88851518825ad78f45c71",
                "reference": "5c9eeac41b290a3712d88851518825ad78f45c71",
                "shasum": ""
            },
            "require": {
                "php": ">=7.3",
                "sebastian/object-reflector": "^2.0",
                "sebastian/recursion-context": "^4.0"
            },
            "require-dev": {
                "phpunit/phpunit": "^9.3"
            },
            "type": "library",
            "extra": {
                "branch-alias": {
                    "dev-master": "4.0-dev"
                }
            },
            "autoload": {
                "classmap": [
                    "src/"
                ]
            },
            "notification-url": "https://packagist.org/downloads/",
            "license": [
                "BSD-3-Clause"
            ],
            "authors": [
                {
                    "name": "Sebastian Bergmann",
                    "email": "sebastian@phpunit.de"
                }
            ],
            "description": "Traverses array structures and object graphs to enumerate all referenced objects",
            "homepage": "https://github.com/sebastianbergmann/object-enumerator/",
            "support": {
                "issues": "https://github.com/sebastianbergmann/object-enumerator/issues",
                "source": "https://github.com/sebastianbergmann/object-enumerator/tree/4.0.4"
            },
            "funding": [
                {
                    "url": "https://github.com/sebastianbergmann",
                    "type": "github"
                }
            ],
            "time": "2020-10-26T13:12:34+00:00"
        },
        {
            "name": "sebastian/object-reflector",
            "version": "2.0.4",
            "source": {
                "type": "git",
                "url": "https://github.com/sebastianbergmann/object-reflector.git",
                "reference": "b4f479ebdbf63ac605d183ece17d8d7fe49c15c7"
            },
            "dist": {
                "type": "zip",
                "url": "https://api.github.com/repos/sebastianbergmann/object-reflector/zipball/b4f479ebdbf63ac605d183ece17d8d7fe49c15c7",
                "reference": "b4f479ebdbf63ac605d183ece17d8d7fe49c15c7",
                "shasum": ""
            },
            "require": {
                "php": ">=7.3"
            },
            "require-dev": {
                "phpunit/phpunit": "^9.3"
            },
            "type": "library",
            "extra": {
                "branch-alias": {
                    "dev-master": "2.0-dev"
                }
            },
            "autoload": {
                "classmap": [
                    "src/"
                ]
            },
            "notification-url": "https://packagist.org/downloads/",
            "license": [
                "BSD-3-Clause"
            ],
            "authors": [
                {
                    "name": "Sebastian Bergmann",
                    "email": "sebastian@phpunit.de"
                }
            ],
            "description": "Allows reflection of object attributes, including inherited and non-public ones",
            "homepage": "https://github.com/sebastianbergmann/object-reflector/",
            "support": {
                "issues": "https://github.com/sebastianbergmann/object-reflector/issues",
                "source": "https://github.com/sebastianbergmann/object-reflector/tree/2.0.4"
            },
            "funding": [
                {
                    "url": "https://github.com/sebastianbergmann",
                    "type": "github"
                }
            ],
            "time": "2020-10-26T13:14:26+00:00"
        },
        {
            "name": "sebastian/recursion-context",
            "version": "4.0.4",
            "source": {
                "type": "git",
                "url": "https://github.com/sebastianbergmann/recursion-context.git",
                "reference": "cd9d8cf3c5804de4341c283ed787f099f5506172"
            },
            "dist": {
                "type": "zip",
                "url": "https://api.github.com/repos/sebastianbergmann/recursion-context/zipball/cd9d8cf3c5804de4341c283ed787f099f5506172",
                "reference": "cd9d8cf3c5804de4341c283ed787f099f5506172",
                "shasum": ""
            },
            "require": {
                "php": ">=7.3"
            },
            "require-dev": {
                "phpunit/phpunit": "^9.3"
            },
            "type": "library",
            "extra": {
                "branch-alias": {
                    "dev-master": "4.0-dev"
                }
            },
            "autoload": {
                "classmap": [
                    "src/"
                ]
            },
            "notification-url": "https://packagist.org/downloads/",
            "license": [
                "BSD-3-Clause"
            ],
            "authors": [
                {
                    "name": "Sebastian Bergmann",
                    "email": "sebastian@phpunit.de"
                },
                {
                    "name": "Jeff Welch",
                    "email": "whatthejeff@gmail.com"
                },
                {
                    "name": "Adam Harvey",
                    "email": "aharvey@php.net"
                }
            ],
            "description": "Provides functionality to recursively process PHP variables",
            "homepage": "http://www.github.com/sebastianbergmann/recursion-context",
            "support": {
                "issues": "https://github.com/sebastianbergmann/recursion-context/issues",
                "source": "https://github.com/sebastianbergmann/recursion-context/tree/4.0.4"
            },
            "funding": [
                {
                    "url": "https://github.com/sebastianbergmann",
                    "type": "github"
                }
            ],
            "time": "2020-10-26T13:17:30+00:00"
        },
        {
            "name": "sebastian/resource-operations",
            "version": "3.0.3",
            "source": {
                "type": "git",
                "url": "https://github.com/sebastianbergmann/resource-operations.git",
                "reference": "0f4443cb3a1d92ce809899753bc0d5d5a8dd19a8"
            },
            "dist": {
                "type": "zip",
                "url": "https://api.github.com/repos/sebastianbergmann/resource-operations/zipball/0f4443cb3a1d92ce809899753bc0d5d5a8dd19a8",
                "reference": "0f4443cb3a1d92ce809899753bc0d5d5a8dd19a8",
                "shasum": ""
            },
            "require": {
                "php": ">=7.3"
            },
            "require-dev": {
                "phpunit/phpunit": "^9.0"
            },
            "type": "library",
            "extra": {
                "branch-alias": {
                    "dev-master": "3.0-dev"
                }
            },
            "autoload": {
                "classmap": [
                    "src/"
                ]
            },
            "notification-url": "https://packagist.org/downloads/",
            "license": [
                "BSD-3-Clause"
            ],
            "authors": [
                {
                    "name": "Sebastian Bergmann",
                    "email": "sebastian@phpunit.de"
                }
            ],
            "description": "Provides a list of PHP built-in functions that operate on resources",
            "homepage": "https://www.github.com/sebastianbergmann/resource-operations",
            "support": {
                "issues": "https://github.com/sebastianbergmann/resource-operations/issues",
                "source": "https://github.com/sebastianbergmann/resource-operations/tree/3.0.3"
            },
            "funding": [
                {
                    "url": "https://github.com/sebastianbergmann",
                    "type": "github"
                }
            ],
            "time": "2020-09-28T06:45:17+00:00"
        },
        {
            "name": "sebastian/type",
            "version": "2.3.4",
            "source": {
                "type": "git",
                "url": "https://github.com/sebastianbergmann/type.git",
                "reference": "b8cd8a1c753c90bc1a0f5372170e3e489136f914"
            },
            "dist": {
                "type": "zip",
                "url": "https://api.github.com/repos/sebastianbergmann/type/zipball/b8cd8a1c753c90bc1a0f5372170e3e489136f914",
                "reference": "b8cd8a1c753c90bc1a0f5372170e3e489136f914",
                "shasum": ""
            },
            "require": {
                "php": ">=7.3"
            },
            "require-dev": {
                "phpunit/phpunit": "^9.3"
            },
            "type": "library",
            "extra": {
                "branch-alias": {
                    "dev-master": "2.3-dev"
                }
            },
            "autoload": {
                "classmap": [
                    "src/"
                ]
            },
            "notification-url": "https://packagist.org/downloads/",
            "license": [
                "BSD-3-Clause"
            ],
            "authors": [
                {
                    "name": "Sebastian Bergmann",
                    "email": "sebastian@phpunit.de",
                    "role": "lead"
                }
            ],
            "description": "Collection of value objects that represent the types of the PHP type system",
            "homepage": "https://github.com/sebastianbergmann/type",
            "support": {
                "issues": "https://github.com/sebastianbergmann/type/issues",
                "source": "https://github.com/sebastianbergmann/type/tree/2.3.4"
            },
            "funding": [
                {
                    "url": "https://github.com/sebastianbergmann",
                    "type": "github"
                }
            ],
            "time": "2021-06-15T12:49:02+00:00"
        },
        {
            "name": "sebastian/version",
            "version": "3.0.2",
            "source": {
                "type": "git",
                "url": "https://github.com/sebastianbergmann/version.git",
                "reference": "c6c1022351a901512170118436c764e473f6de8c"
            },
            "dist": {
                "type": "zip",
                "url": "https://api.github.com/repos/sebastianbergmann/version/zipball/c6c1022351a901512170118436c764e473f6de8c",
                "reference": "c6c1022351a901512170118436c764e473f6de8c",
                "shasum": ""
            },
            "require": {
                "php": ">=7.3"
            },
            "type": "library",
            "extra": {
                "branch-alias": {
                    "dev-master": "3.0-dev"
                }
            },
            "autoload": {
                "classmap": [
                    "src/"
                ]
            },
            "notification-url": "https://packagist.org/downloads/",
            "license": [
                "BSD-3-Clause"
            ],
            "authors": [
                {
                    "name": "Sebastian Bergmann",
                    "email": "sebastian@phpunit.de",
                    "role": "lead"
                }
            ],
            "description": "Library that helps with managing the version number of Git-hosted PHP projects",
            "homepage": "https://github.com/sebastianbergmann/version",
            "support": {
                "issues": "https://github.com/sebastianbergmann/version/issues",
                "source": "https://github.com/sebastianbergmann/version/tree/3.0.2"
            },
            "funding": [
                {
                    "url": "https://github.com/sebastianbergmann",
                    "type": "github"
                }
            ],
            "time": "2020-09-28T06:39:44+00:00"
        },
        {
            "name": "symfony/console",
            "version": "v5.3.11",
            "source": {
                "type": "git",
                "url": "https://github.com/symfony/console.git",
                "reference": "3e7ab8f5905058984899b05a4648096f558bfeba"
            },
            "dist": {
                "type": "zip",
                "url": "https://api.github.com/repos/symfony/console/zipball/3e7ab8f5905058984899b05a4648096f558bfeba",
                "reference": "3e7ab8f5905058984899b05a4648096f558bfeba",
                "shasum": ""
            },
            "require": {
                "php": ">=7.2.5",
                "symfony/deprecation-contracts": "^2.1",
                "symfony/polyfill-mbstring": "~1.0",
                "symfony/polyfill-php73": "^1.8",
                "symfony/polyfill-php80": "^1.16",
                "symfony/service-contracts": "^1.1|^2",
                "symfony/string": "^5.1"
            },
            "conflict": {
                "symfony/dependency-injection": "<4.4",
                "symfony/dotenv": "<5.1",
                "symfony/event-dispatcher": "<4.4",
                "symfony/lock": "<4.4",
                "symfony/process": "<4.4"
            },
            "provide": {
                "psr/log-implementation": "1.0|2.0"
            },
            "require-dev": {
                "psr/log": "^1|^2",
                "symfony/config": "^4.4|^5.0",
                "symfony/dependency-injection": "^4.4|^5.0",
                "symfony/event-dispatcher": "^4.4|^5.0",
                "symfony/lock": "^4.4|^5.0",
                "symfony/process": "^4.4|^5.0",
                "symfony/var-dumper": "^4.4|^5.0"
            },
            "suggest": {
                "psr/log": "For using the console logger",
                "symfony/event-dispatcher": "",
                "symfony/lock": "",
                "symfony/process": ""
            },
            "type": "library",
            "autoload": {
                "psr-4": {
                    "Symfony\\Component\\Console\\": ""
                },
                "exclude-from-classmap": [
                    "/Tests/"
                ]
            },
            "notification-url": "https://packagist.org/downloads/",
            "license": [
                "MIT"
            ],
            "authors": [
                {
                    "name": "Fabien Potencier",
                    "email": "fabien@symfony.com"
                },
                {
                    "name": "Symfony Community",
                    "homepage": "https://symfony.com/contributors"
                }
            ],
            "description": "Eases the creation of beautiful and testable command line interfaces",
            "homepage": "https://symfony.com",
            "keywords": [
                "cli",
                "command line",
                "console",
                "terminal"
            ],
            "support": {
                "source": "https://github.com/symfony/console/tree/v5.3.11"
            },
            "funding": [
                {
                    "url": "https://symfony.com/sponsor",
                    "type": "custom"
                },
                {
                    "url": "https://github.com/fabpot",
                    "type": "github"
                },
                {
                    "url": "https://tidelift.com/funding/github/packagist/symfony/symfony",
                    "type": "tidelift"
                }
            ],
            "time": "2021-11-21T19:41:05+00:00"
        },
        {
            "name": "symfony/deprecation-contracts",
            "version": "v2.5.0",
            "source": {
                "type": "git",
                "url": "https://github.com/symfony/deprecation-contracts.git",
                "reference": "6f981ee24cf69ee7ce9736146d1c57c2780598a8"
            },
            "dist": {
                "type": "zip",
                "url": "https://api.github.com/repos/symfony/deprecation-contracts/zipball/6f981ee24cf69ee7ce9736146d1c57c2780598a8",
                "reference": "6f981ee24cf69ee7ce9736146d1c57c2780598a8",
                "shasum": ""
            },
            "require": {
                "php": ">=7.1"
            },
            "type": "library",
            "extra": {
                "branch-alias": {
                    "dev-main": "2.5-dev"
                },
                "thanks": {
                    "name": "symfony/contracts",
                    "url": "https://github.com/symfony/contracts"
                }
            },
            "autoload": {
                "files": [
                    "function.php"
                ]
            },
            "notification-url": "https://packagist.org/downloads/",
            "license": [
                "MIT"
            ],
            "authors": [
                {
                    "name": "Nicolas Grekas",
                    "email": "p@tchwork.com"
                },
                {
                    "name": "Symfony Community",
                    "homepage": "https://symfony.com/contributors"
                }
            ],
            "description": "A generic function and convention to trigger deprecation notices",
            "homepage": "https://symfony.com",
            "support": {
                "source": "https://github.com/symfony/deprecation-contracts/tree/v2.5.0"
            },
            "funding": [
                {
                    "url": "https://symfony.com/sponsor",
                    "type": "custom"
                },
                {
                    "url": "https://github.com/fabpot",
                    "type": "github"
                },
                {
                    "url": "https://tidelift.com/funding/github/packagist/symfony/symfony",
                    "type": "tidelift"
                }
            ],
            "time": "2021-07-12T14:48:14+00:00"
        },
        {
            "name": "symfony/polyfill-ctype",
            "version": "v1.23.0",
            "source": {
                "type": "git",
                "url": "https://github.com/symfony/polyfill-ctype.git",
                "reference": "46cd95797e9df938fdd2b03693b5fca5e64b01ce"
            },
            "dist": {
                "type": "zip",
                "url": "https://api.github.com/repos/symfony/polyfill-ctype/zipball/46cd95797e9df938fdd2b03693b5fca5e64b01ce",
                "reference": "46cd95797e9df938fdd2b03693b5fca5e64b01ce",
                "shasum": ""
            },
            "require": {
                "php": ">=7.1"
            },
            "suggest": {
                "ext-ctype": "For best performance"
            },
            "type": "library",
            "extra": {
                "branch-alias": {
                    "dev-main": "1.23-dev"
                },
                "thanks": {
                    "name": "symfony/polyfill",
                    "url": "https://github.com/symfony/polyfill"
                }
            },
            "autoload": {
                "psr-4": {
                    "Symfony\\Polyfill\\Ctype\\": ""
                },
                "files": [
                    "bootstrap.php"
                ]
            },
            "notification-url": "https://packagist.org/downloads/",
            "license": [
                "MIT"
            ],
            "authors": [
                {
                    "name": "Gert de Pagter",
                    "email": "BackEndTea@gmail.com"
                },
                {
                    "name": "Symfony Community",
                    "homepage": "https://symfony.com/contributors"
                }
            ],
            "description": "Symfony polyfill for ctype functions",
            "homepage": "https://symfony.com",
            "keywords": [
                "compatibility",
                "ctype",
                "polyfill",
                "portable"
            ],
            "support": {
                "source": "https://github.com/symfony/polyfill-ctype/tree/v1.23.0"
            },
            "funding": [
                {
                    "url": "https://symfony.com/sponsor",
                    "type": "custom"
                },
                {
                    "url": "https://github.com/fabpot",
                    "type": "github"
                },
                {
                    "url": "https://tidelift.com/funding/github/packagist/symfony/symfony",
                    "type": "tidelift"
                }
            ],
            "time": "2021-02-19T12:13:01+00:00"
        },
        {
            "name": "symfony/polyfill-intl-grapheme",
            "version": "v1.23.1",
            "source": {
                "type": "git",
                "url": "https://github.com/symfony/polyfill-intl-grapheme.git",
                "reference": "16880ba9c5ebe3642d1995ab866db29270b36535"
            },
            "dist": {
                "type": "zip",
                "url": "https://api.github.com/repos/symfony/polyfill-intl-grapheme/zipball/16880ba9c5ebe3642d1995ab866db29270b36535",
                "reference": "16880ba9c5ebe3642d1995ab866db29270b36535",
                "shasum": ""
            },
            "require": {
                "php": ">=7.1"
            },
            "suggest": {
                "ext-intl": "For best performance"
            },
            "type": "library",
            "extra": {
                "branch-alias": {
                    "dev-main": "1.23-dev"
                },
                "thanks": {
                    "name": "symfony/polyfill",
                    "url": "https://github.com/symfony/polyfill"
                }
            },
            "autoload": {
                "psr-4": {
                    "Symfony\\Polyfill\\Intl\\Grapheme\\": ""
                },
                "files": [
                    "bootstrap.php"
                ]
            },
            "notification-url": "https://packagist.org/downloads/",
            "license": [
                "MIT"
            ],
            "authors": [
                {
                    "name": "Nicolas Grekas",
                    "email": "p@tchwork.com"
                },
                {
                    "name": "Symfony Community",
                    "homepage": "https://symfony.com/contributors"
                }
            ],
            "description": "Symfony polyfill for intl's grapheme_* functions",
            "homepage": "https://symfony.com",
            "keywords": [
                "compatibility",
                "grapheme",
                "intl",
                "polyfill",
                "portable",
                "shim"
            ],
            "support": {
                "source": "https://github.com/symfony/polyfill-intl-grapheme/tree/v1.23.1"
            },
            "funding": [
                {
                    "url": "https://symfony.com/sponsor",
                    "type": "custom"
                },
                {
                    "url": "https://github.com/fabpot",
                    "type": "github"
                },
                {
                    "url": "https://tidelift.com/funding/github/packagist/symfony/symfony",
                    "type": "tidelift"
                }
            ],
            "time": "2021-05-27T12:26:48+00:00"
        },
        {
            "name": "symfony/polyfill-intl-normalizer",
            "version": "v1.23.0",
            "source": {
                "type": "git",
                "url": "https://github.com/symfony/polyfill-intl-normalizer.git",
                "reference": "8590a5f561694770bdcd3f9b5c69dde6945028e8"
            },
            "dist": {
                "type": "zip",
                "url": "https://api.github.com/repos/symfony/polyfill-intl-normalizer/zipball/8590a5f561694770bdcd3f9b5c69dde6945028e8",
                "reference": "8590a5f561694770bdcd3f9b5c69dde6945028e8",
                "shasum": ""
            },
            "require": {
                "php": ">=7.1"
            },
            "suggest": {
                "ext-intl": "For best performance"
            },
            "type": "library",
            "extra": {
                "branch-alias": {
                    "dev-main": "1.23-dev"
                },
                "thanks": {
                    "name": "symfony/polyfill",
                    "url": "https://github.com/symfony/polyfill"
                }
            },
            "autoload": {
                "psr-4": {
                    "Symfony\\Polyfill\\Intl\\Normalizer\\": ""
                },
                "files": [
                    "bootstrap.php"
                ],
                "classmap": [
                    "Resources/stubs"
                ]
            },
            "notification-url": "https://packagist.org/downloads/",
            "license": [
                "MIT"
            ],
            "authors": [
                {
                    "name": "Nicolas Grekas",
                    "email": "p@tchwork.com"
                },
                {
                    "name": "Symfony Community",
                    "homepage": "https://symfony.com/contributors"
                }
            ],
            "description": "Symfony polyfill for intl's Normalizer class and related functions",
            "homepage": "https://symfony.com",
            "keywords": [
                "compatibility",
                "intl",
                "normalizer",
                "polyfill",
                "portable",
                "shim"
            ],
            "support": {
                "source": "https://github.com/symfony/polyfill-intl-normalizer/tree/v1.23.0"
            },
            "funding": [
                {
                    "url": "https://symfony.com/sponsor",
                    "type": "custom"
                },
                {
                    "url": "https://github.com/fabpot",
                    "type": "github"
                },
                {
                    "url": "https://tidelift.com/funding/github/packagist/symfony/symfony",
                    "type": "tidelift"
                }
            ],
            "time": "2021-02-19T12:13:01+00:00"
        },
        {
            "name": "symfony/polyfill-mbstring",
            "version": "v1.23.1",
            "source": {
                "type": "git",
                "url": "https://github.com/symfony/polyfill-mbstring.git",
                "reference": "9174a3d80210dca8daa7f31fec659150bbeabfc6"
            },
            "dist": {
                "type": "zip",
                "url": "https://api.github.com/repos/symfony/polyfill-mbstring/zipball/9174a3d80210dca8daa7f31fec659150bbeabfc6",
                "reference": "9174a3d80210dca8daa7f31fec659150bbeabfc6",
                "shasum": ""
            },
            "require": {
                "php": ">=7.1"
            },
            "suggest": {
                "ext-mbstring": "For best performance"
            },
            "type": "library",
            "extra": {
                "branch-alias": {
                    "dev-main": "1.23-dev"
                },
                "thanks": {
                    "name": "symfony/polyfill",
                    "url": "https://github.com/symfony/polyfill"
                }
            },
            "autoload": {
                "psr-4": {
                    "Symfony\\Polyfill\\Mbstring\\": ""
                },
                "files": [
                    "bootstrap.php"
                ]
            },
            "notification-url": "https://packagist.org/downloads/",
            "license": [
                "MIT"
            ],
            "authors": [
                {
                    "name": "Nicolas Grekas",
                    "email": "p@tchwork.com"
                },
                {
                    "name": "Symfony Community",
                    "homepage": "https://symfony.com/contributors"
                }
            ],
            "description": "Symfony polyfill for the Mbstring extension",
            "homepage": "https://symfony.com",
            "keywords": [
                "compatibility",
                "mbstring",
                "polyfill",
                "portable",
                "shim"
            ],
            "support": {
                "source": "https://github.com/symfony/polyfill-mbstring/tree/v1.23.1"
            },
            "funding": [
                {
                    "url": "https://symfony.com/sponsor",
                    "type": "custom"
                },
                {
                    "url": "https://github.com/fabpot",
                    "type": "github"
                },
                {
                    "url": "https://tidelift.com/funding/github/packagist/symfony/symfony",
                    "type": "tidelift"
                }
            ],
            "time": "2021-05-27T12:26:48+00:00"
        },
        {
            "name": "symfony/polyfill-php73",
            "version": "v1.23.0",
            "source": {
                "type": "git",
                "url": "https://github.com/symfony/polyfill-php73.git",
                "reference": "fba8933c384d6476ab14fb7b8526e5287ca7e010"
            },
            "dist": {
                "type": "zip",
                "url": "https://api.github.com/repos/symfony/polyfill-php73/zipball/fba8933c384d6476ab14fb7b8526e5287ca7e010",
                "reference": "fba8933c384d6476ab14fb7b8526e5287ca7e010",
                "shasum": ""
            },
            "require": {
                "php": ">=7.1"
            },
            "type": "library",
            "extra": {
                "branch-alias": {
                    "dev-main": "1.23-dev"
                },
                "thanks": {
                    "name": "symfony/polyfill",
                    "url": "https://github.com/symfony/polyfill"
                }
            },
            "autoload": {
                "psr-4": {
                    "Symfony\\Polyfill\\Php73\\": ""
                },
                "files": [
                    "bootstrap.php"
                ],
                "classmap": [
                    "Resources/stubs"
                ]
            },
            "notification-url": "https://packagist.org/downloads/",
            "license": [
                "MIT"
            ],
            "authors": [
                {
                    "name": "Nicolas Grekas",
                    "email": "p@tchwork.com"
                },
                {
                    "name": "Symfony Community",
                    "homepage": "https://symfony.com/contributors"
                }
            ],
            "description": "Symfony polyfill backporting some PHP 7.3+ features to lower PHP versions",
            "homepage": "https://symfony.com",
            "keywords": [
                "compatibility",
                "polyfill",
                "portable",
                "shim"
            ],
            "support": {
                "source": "https://github.com/symfony/polyfill-php73/tree/v1.23.0"
            },
            "funding": [
                {
                    "url": "https://symfony.com/sponsor",
                    "type": "custom"
                },
                {
                    "url": "https://github.com/fabpot",
                    "type": "github"
                },
                {
                    "url": "https://tidelift.com/funding/github/packagist/symfony/symfony",
                    "type": "tidelift"
                }
            ],
            "time": "2021-02-19T12:13:01+00:00"
        },
        {
            "name": "symfony/polyfill-php80",
            "version": "v1.23.1",
            "source": {
                "type": "git",
                "url": "https://github.com/symfony/polyfill-php80.git",
                "reference": "1100343ed1a92e3a38f9ae122fc0eb21602547be"
            },
            "dist": {
                "type": "zip",
                "url": "https://api.github.com/repos/symfony/polyfill-php80/zipball/1100343ed1a92e3a38f9ae122fc0eb21602547be",
                "reference": "1100343ed1a92e3a38f9ae122fc0eb21602547be",
                "shasum": ""
            },
            "require": {
                "php": ">=7.1"
            },
            "type": "library",
            "extra": {
                "branch-alias": {
                    "dev-main": "1.23-dev"
                },
                "thanks": {
                    "name": "symfony/polyfill",
                    "url": "https://github.com/symfony/polyfill"
                }
            },
            "autoload": {
                "psr-4": {
                    "Symfony\\Polyfill\\Php80\\": ""
                },
                "files": [
                    "bootstrap.php"
                ],
                "classmap": [
                    "Resources/stubs"
                ]
            },
            "notification-url": "https://packagist.org/downloads/",
            "license": [
                "MIT"
            ],
            "authors": [
                {
                    "name": "Ion Bazan",
                    "email": "ion.bazan@gmail.com"
                },
                {
                    "name": "Nicolas Grekas",
                    "email": "p@tchwork.com"
                },
                {
                    "name": "Symfony Community",
                    "homepage": "https://symfony.com/contributors"
                }
            ],
            "description": "Symfony polyfill backporting some PHP 8.0+ features to lower PHP versions",
            "homepage": "https://symfony.com",
            "keywords": [
                "compatibility",
                "polyfill",
                "portable",
                "shim"
            ],
            "support": {
                "source": "https://github.com/symfony/polyfill-php80/tree/v1.23.1"
            },
            "funding": [
                {
                    "url": "https://symfony.com/sponsor",
                    "type": "custom"
                },
                {
                    "url": "https://github.com/fabpot",
                    "type": "github"
                },
                {
                    "url": "https://tidelift.com/funding/github/packagist/symfony/symfony",
                    "type": "tidelift"
                }
            ],
            "time": "2021-07-28T13:41:28+00:00"
        },
        {
            "name": "symfony/process",
            "version": "v5.3.12",
            "source": {
                "type": "git",
                "url": "https://github.com/symfony/process.git",
                "reference": "e498803a6e95ede78e9d5646ad32a2255c033a6a"
            },
            "dist": {
                "type": "zip",
                "url": "https://api.github.com/repos/symfony/process/zipball/e498803a6e95ede78e9d5646ad32a2255c033a6a",
                "reference": "e498803a6e95ede78e9d5646ad32a2255c033a6a",
                "shasum": ""
            },
            "require": {
                "php": ">=7.2.5",
                "symfony/polyfill-php80": "^1.16"
            },
            "type": "library",
            "autoload": {
                "psr-4": {
                    "Symfony\\Component\\Process\\": ""
                },
                "exclude-from-classmap": [
                    "/Tests/"
                ]
            },
            "notification-url": "https://packagist.org/downloads/",
            "license": [
                "MIT"
            ],
            "authors": [
                {
                    "name": "Fabien Potencier",
                    "email": "fabien@symfony.com"
                },
                {
                    "name": "Symfony Community",
                    "homepage": "https://symfony.com/contributors"
                }
            ],
            "description": "Executes commands in sub-processes",
            "homepage": "https://symfony.com",
            "support": {
                "source": "https://github.com/symfony/process/tree/v5.3.12"
            },
            "funding": [
                {
                    "url": "https://symfony.com/sponsor",
                    "type": "custom"
                },
                {
                    "url": "https://github.com/fabpot",
                    "type": "github"
                },
                {
                    "url": "https://tidelift.com/funding/github/packagist/symfony/symfony",
                    "type": "tidelift"
                }
            ],
            "time": "2021-11-22T22:39:13+00:00"
        },
        {
            "name": "symfony/service-contracts",
            "version": "v2.5.0",
            "source": {
                "type": "git",
                "url": "https://github.com/symfony/service-contracts.git",
                "reference": "1ab11b933cd6bc5464b08e81e2c5b07dec58b0fc"
            },
            "dist": {
                "type": "zip",
                "url": "https://api.github.com/repos/symfony/service-contracts/zipball/1ab11b933cd6bc5464b08e81e2c5b07dec58b0fc",
                "reference": "1ab11b933cd6bc5464b08e81e2c5b07dec58b0fc",
                "shasum": ""
            },
            "require": {
                "php": ">=7.2.5",
                "psr/container": "^1.1",
                "symfony/deprecation-contracts": "^2.1"
            },
            "conflict": {
                "ext-psr": "<1.1|>=2"
            },
            "suggest": {
                "symfony/service-implementation": ""
            },
            "type": "library",
            "extra": {
                "branch-alias": {
                    "dev-main": "2.5-dev"
                },
                "thanks": {
                    "name": "symfony/contracts",
                    "url": "https://github.com/symfony/contracts"
                }
            },
            "autoload": {
                "psr-4": {
                    "Symfony\\Contracts\\Service\\": ""
                }
            },
            "notification-url": "https://packagist.org/downloads/",
            "license": [
                "MIT"
            ],
            "authors": [
                {
                    "name": "Nicolas Grekas",
                    "email": "p@tchwork.com"
                },
                {
                    "name": "Symfony Community",
                    "homepage": "https://symfony.com/contributors"
                }
            ],
            "description": "Generic abstractions related to writing services",
            "homepage": "https://symfony.com",
            "keywords": [
                "abstractions",
                "contracts",
                "decoupling",
                "interfaces",
                "interoperability",
                "standards"
            ],
            "support": {
                "source": "https://github.com/symfony/service-contracts/tree/v2.5.0"
            },
            "funding": [
                {
                    "url": "https://symfony.com/sponsor",
                    "type": "custom"
                },
                {
                    "url": "https://github.com/fabpot",
                    "type": "github"
                },
                {
                    "url": "https://tidelift.com/funding/github/packagist/symfony/symfony",
                    "type": "tidelift"
                }
            ],
            "time": "2021-11-04T16:48:04+00:00"
        },
        {
            "name": "symfony/string",
            "version": "v5.3.10",
            "source": {
                "type": "git",
                "url": "https://github.com/symfony/string.git",
                "reference": "d70c35bb20bbca71fc4ab7921e3c6bda1a82a60c"
            },
            "dist": {
                "type": "zip",
                "url": "https://api.github.com/repos/symfony/string/zipball/d70c35bb20bbca71fc4ab7921e3c6bda1a82a60c",
                "reference": "d70c35bb20bbca71fc4ab7921e3c6bda1a82a60c",
                "shasum": ""
            },
            "require": {
                "php": ">=7.2.5",
                "symfony/polyfill-ctype": "~1.8",
                "symfony/polyfill-intl-grapheme": "~1.0",
                "symfony/polyfill-intl-normalizer": "~1.0",
                "symfony/polyfill-mbstring": "~1.0",
                "symfony/polyfill-php80": "~1.15"
            },
            "require-dev": {
                "symfony/error-handler": "^4.4|^5.0",
                "symfony/http-client": "^4.4|^5.0",
                "symfony/translation-contracts": "^1.1|^2",
                "symfony/var-exporter": "^4.4|^5.0"
            },
            "type": "library",
            "autoload": {
                "psr-4": {
                    "Symfony\\Component\\String\\": ""
                },
                "files": [
                    "Resources/functions.php"
                ],
                "exclude-from-classmap": [
                    "/Tests/"
                ]
            },
            "notification-url": "https://packagist.org/downloads/",
            "license": [
                "MIT"
            ],
            "authors": [
                {
                    "name": "Nicolas Grekas",
                    "email": "p@tchwork.com"
                },
                {
                    "name": "Symfony Community",
                    "homepage": "https://symfony.com/contributors"
                }
            ],
            "description": "Provides an object-oriented API to strings and deals with bytes, UTF-8 code points and grapheme clusters in a unified way",
            "homepage": "https://symfony.com",
            "keywords": [
                "grapheme",
                "i18n",
                "string",
                "unicode",
                "utf-8",
                "utf8"
            ],
            "support": {
                "source": "https://github.com/symfony/string/tree/v5.3.10"
            },
            "funding": [
                {
                    "url": "https://symfony.com/sponsor",
                    "type": "custom"
                },
                {
                    "url": "https://github.com/fabpot",
                    "type": "github"
                },
                {
                    "url": "https://tidelift.com/funding/github/packagist/symfony/symfony",
                    "type": "tidelift"
                }
            ],
            "time": "2021-10-27T18:21:46+00:00"
        },
        {
            "name": "theseer/tokenizer",
            "version": "1.2.1",
            "source": {
                "type": "git",
                "url": "https://github.com/theseer/tokenizer.git",
                "reference": "34a41e998c2183e22995f158c581e7b5e755ab9e"
            },
            "dist": {
                "type": "zip",
                "url": "https://api.github.com/repos/theseer/tokenizer/zipball/34a41e998c2183e22995f158c581e7b5e755ab9e",
                "reference": "34a41e998c2183e22995f158c581e7b5e755ab9e",
                "shasum": ""
            },
            "require": {
                "ext-dom": "*",
                "ext-tokenizer": "*",
                "ext-xmlwriter": "*",
                "php": "^7.2 || ^8.0"
            },
            "type": "library",
            "autoload": {
                "classmap": [
                    "src/"
                ]
            },
            "notification-url": "https://packagist.org/downloads/",
            "license": [
                "BSD-3-Clause"
            ],
            "authors": [
                {
                    "name": "Arne Blankerts",
                    "email": "arne@blankerts.de",
                    "role": "Developer"
                }
            ],
            "description": "A small library for converting tokenized PHP source code into XML and potentially other formats",
            "support": {
                "issues": "https://github.com/theseer/tokenizer/issues",
                "source": "https://github.com/theseer/tokenizer/tree/1.2.1"
            },
            "funding": [
                {
                    "url": "https://github.com/theseer",
                    "type": "github"
                }
            ],
            "time": "2021-07-28T10:34:58+00:00"
        },
        {
            "name": "webmozart/assert",
            "version": "1.10.0",
            "source": {
                "type": "git",
                "url": "https://github.com/webmozarts/assert.git",
                "reference": "6964c76c7804814a842473e0c8fd15bab0f18e25"
            },
            "dist": {
                "type": "zip",
                "url": "https://api.github.com/repos/webmozarts/assert/zipball/6964c76c7804814a842473e0c8fd15bab0f18e25",
                "reference": "6964c76c7804814a842473e0c8fd15bab0f18e25",
                "shasum": ""
            },
            "require": {
                "php": "^7.2 || ^8.0",
                "symfony/polyfill-ctype": "^1.8"
            },
            "conflict": {
                "phpstan/phpstan": "<0.12.20",
                "vimeo/psalm": "<4.6.1 || 4.6.2"
            },
            "require-dev": {
                "phpunit/phpunit": "^8.5.13"
            },
            "type": "library",
            "extra": {
                "branch-alias": {
                    "dev-master": "1.10-dev"
                }
            },
            "autoload": {
                "psr-4": {
                    "Webmozart\\Assert\\": "src/"
                }
            },
            "notification-url": "https://packagist.org/downloads/",
            "license": [
                "MIT"
            ],
            "authors": [
                {
                    "name": "Bernhard Schussek",
                    "email": "bschussek@gmail.com"
                }
            ],
            "description": "Assertions to validate method input/output with nice error messages.",
            "keywords": [
                "assert",
                "check",
                "validate"
            ],
            "support": {
                "issues": "https://github.com/webmozarts/assert/issues",
                "source": "https://github.com/webmozarts/assert/tree/1.10.0"
            },
            "time": "2021-03-09T10:59:23+00:00"
        },
        {
            "name": "wikimedia/at-ease",
            "version": "v2.1.0",
            "source": {
                "type": "git",
                "url": "https://github.com/wikimedia/at-ease.git",
                "reference": "e8ebaa7bb7c8a8395481a05f6dc4deaceab11c33"
            },
            "dist": {
                "type": "zip",
                "url": "https://api.github.com/repos/wikimedia/at-ease/zipball/e8ebaa7bb7c8a8395481a05f6dc4deaceab11c33",
                "reference": "e8ebaa7bb7c8a8395481a05f6dc4deaceab11c33",
                "shasum": ""
            },
            "require": {
                "php": ">=7.2.9"
            },
            "require-dev": {
                "mediawiki/mediawiki-codesniffer": "35.0.0",
                "mediawiki/minus-x": "1.1.1",
                "ockcyp/covers-validator": "1.3.3",
                "php-parallel-lint/php-console-highlighter": "0.5.0",
                "php-parallel-lint/php-parallel-lint": "1.2.0",
                "phpunit/phpunit": "^8.5"
            },
            "type": "library",
            "autoload": {
                "psr-4": {
                    "Wikimedia\\AtEase\\": "src/Wikimedia/AtEase/"
                },
                "files": [
                    "src/Wikimedia/Functions.php"
                ]
            },
            "notification-url": "https://packagist.org/downloads/",
            "license": [
                "GPL-2.0-or-later"
            ],
            "authors": [
                {
                    "name": "Tim Starling",
                    "email": "tstarling@wikimedia.org"
                },
                {
                    "name": "MediaWiki developers",
                    "email": "wikitech-l@lists.wikimedia.org"
                }
            ],
            "description": "Safe replacement to @ for suppressing warnings.",
            "homepage": "https://www.mediawiki.org/wiki/at-ease",
            "support": {
                "source": "https://github.com/wikimedia/at-ease/tree/v2.1.0"
            },
            "time": "2021-02-27T15:53:37+00:00"
        },
        {
            "name": "yoast/phpunit-polyfills",
            "version": "1.0.2",
            "source": {
                "type": "git",
                "url": "https://github.com/Yoast/PHPUnit-Polyfills.git",
                "reference": "1a582ab1d91e86aa450340c4d35631a85314ff9f"
            },
            "dist": {
                "type": "zip",
                "url": "https://api.github.com/repos/Yoast/PHPUnit-Polyfills/zipball/1a582ab1d91e86aa450340c4d35631a85314ff9f",
                "reference": "1a582ab1d91e86aa450340c4d35631a85314ff9f",
                "shasum": ""
            },
            "require": {
                "php": ">=5.4",
                "phpunit/phpunit": "^4.8.36 || ^5.7.21 || ^6.0 || ^7.0 || ^8.0 || ^9.0"
            },
            "require-dev": {
                "yoast/yoastcs": "^2.2.0"
            },
            "type": "library",
            "extra": {
                "branch-alias": {
                    "dev-main": "1.x-dev",
                    "dev-develop": "1.x-dev"
                }
            },
            "autoload": {
                "files": [
                    "phpunitpolyfills-autoload.php"
                ]
            },
            "notification-url": "https://packagist.org/downloads/",
            "license": [
                "BSD-3-Clause"
            ],
            "authors": [
                {
                    "name": "Team Yoast",
                    "email": "support@yoast.com",
                    "homepage": "https://yoast.com"
                },
                {
                    "name": "Contributors",
                    "homepage": "https://github.com/Yoast/PHPUnit-Polyfills/graphs/contributors"
                }
            ],
            "description": "Set of polyfills for changed PHPUnit functionality to allow for creating PHPUnit cross-version compatible tests",
            "homepage": "https://github.com/Yoast/PHPUnit-Polyfills",
            "keywords": [
                "phpunit",
                "polyfill",
                "testing"
            ],
            "support": {
                "issues": "https://github.com/Yoast/PHPUnit-Polyfills/issues",
                "source": "https://github.com/Yoast/PHPUnit-Polyfills"
            },
            "time": "2021-10-03T08:40:26+00:00"
        }
    ],
    "aliases": [],
    "minimum-stability": "dev",
    "stability-flags": {
        "automattic/jetpack-a8c-mc-stats": 20,
        "automattic/jetpack-abtest": 20,
        "automattic/jetpack-assets": 20,
        "automattic/jetpack-autoloader": 20,
        "automattic/jetpack-backup": 20,
        "automattic/jetpack-blocks": 20,
        "automattic/jetpack-compat": 20,
        "automattic/jetpack-config": 20,
        "automattic/jetpack-connection": 20,
        "automattic/jetpack-connection-ui": 20,
        "automattic/jetpack-constants": 20,
        "automattic/jetpack-device-detection": 20,
        "automattic/jetpack-error": 20,
        "automattic/jetpack-heartbeat": 20,
        "automattic/jetpack-identity-crisis": 20,
        "automattic/jetpack-jitm": 20,
        "automattic/jetpack-lazy-images": 20,
        "automattic/jetpack-licensing": 20,
        "automattic/jetpack-logo": 20,
        "automattic/jetpack-my-jetpack": 20,
        "automattic/jetpack-options": 20,
        "automattic/jetpack-partner": 20,
        "automattic/jetpack-redirect": 20,
        "automattic/jetpack-roles": 20,
        "automattic/jetpack-search": 20,
        "automattic/jetpack-status": 20,
        "automattic/jetpack-sync": 20,
        "automattic/jetpack-terms-of-service": 20,
        "automattic/jetpack-tracking": 20,
        "automattic/jetpack-changelogger": 20
    },
    "prefer-stable": true,
    "prefer-lowest": false,
    "platform": {
        "ext-fileinfo": "*",
        "ext-json": "*",
        "ext-openssl": "*"
    },
    "platform-dev": [],
    "platform-overrides": {
        "ext-intl": "0.0.0"
    },
    "plugin-api-version": "2.1.0"
}<|MERGE_RESOLUTION|>--- conflicted
+++ resolved
@@ -1430,17 +1430,10 @@
             "dist": {
                 "type": "path",
                 "url": "../../packages/search",
-<<<<<<< HEAD
-                "reference": "de5b408483f1094942ec0e9eb60cdc594a3ed8d9"
-            },
-            "require": {
-                "automattic/jetpack-connection": "^1.31"
-=======
                 "reference": "19923aec60f93498335bb2f97855fe69f07561de"
             },
             "require": {
                 "automattic/jetpack-connection": "^1.32"
->>>>>>> 28b3cbcb
             },
             "require-dev": {
                 "automattic/jetpack-changelogger": "^3.0",
