{
    "_readme": [
        "This file locks the dependencies of your project to a known state",
        "Read more about it at https://getcomposer.org/doc/01-basic-usage.md#installing-dependencies",
        "This file is @generated automatically"
    ],
    "content-hash": "47b63cc8a82ab7053bd22645559358ae",
    "packages": [
        {
            "name": "automattic/jetpack-a8c-mc-stats",
            "version": "dev-master",
            "dist": {
                "type": "path",
                "url": "../../packages/a8c-mc-stats",
                "reference": "941fb334722542cb9f45155c9babd6734c6ee3b1"
            },
            "require-dev": {
                "automattic/jetpack-changelogger": "1.1.x-dev",
                "yoast/phpunit-polyfills": "0.2.0"
            },
            "type": "library",
            "extra": {
                "mirror-repo": "Automattic/jetpack-a8c-mc-stats",
                "changelogger": {
                    "link-template": "https://github.com/Automattic/jetpack-a8c-mc-stats/compare/v${old}...v${new}"
                },
                "branch-alias": {
                    "dev-master": "1.4.x-dev"
                }
            },
            "autoload": {
                "classmap": [
                    "src/"
                ]
            },
            "scripts": {
                "phpunit": [
                    "@composer update",
                    "./vendor/phpunit/phpunit/phpunit --colors=always"
                ],
                "test-coverage": [
                    "@composer update",
                    "phpdbg -d memory_limit=2048M -d max_execution_time=900 -qrr ./vendor/bin/phpunit --coverage-clover \"$COVERAGE_DIR/clover.xml\""
                ],
                "test-php": [
                    "@composer phpunit"
                ]
            },
            "license": [
                "GPL-2.0-or-later"
            ],
            "description": "Used to record internal usage stats for Automattic. Not visible to site owners.",
            "transport-options": {
                "monorepo": true,
                "relative": true
            }
        },
        {
            "name": "automattic/jetpack-abtest",
            "version": "dev-master",
            "dist": {
                "type": "path",
                "url": "../../packages/abtest",
                "reference": "5b5ae690655d16c51f7f4732b86522eaad4f56ff"
            },
            "require": {
                "automattic/jetpack-connection": "^1.25",
                "automattic/jetpack-error": "^1.3"
            },
            "require-dev": {
                "automattic/jetpack-changelogger": "1.1.x-dev",
                "automattic/wordbless": "dev-master",
                "yoast/phpunit-polyfills": "0.2.0"
            },
            "type": "library",
            "extra": {
                "mirror-repo": "Automattic/jetpack-abtest",
                "changelogger": {
                    "link-template": "https://github.com/Automattic/jetpack-abtest/compare/v${old}...v${new}"
                },
                "branch-alias": {
                    "dev-master": "1.9.x-dev"
                }
            },
            "autoload": {
                "classmap": [
                    "src/"
                ]
            },
            "scripts": {
                "phpunit": [
                    "@composer update",
                    "./vendor/phpunit/phpunit/phpunit --colors=always"
                ],
                "post-update-cmd": [
                    "php -r \"copy('vendor/automattic/wordbless/src/dbless-wpdb.php', 'wordpress/wp-content/db.php');\""
                ],
                "test-coverage": [
                    "@composer update",
                    "phpdbg -d memory_limit=2048M -d max_execution_time=900 -qrr ./vendor/bin/phpunit --coverage-clover \"$COVERAGE_DIR/clover.xml\""
                ],
                "test-php": [
                    "@composer phpunit"
                ]
            },
            "license": [
                "GPL-2.0-or-later"
            ],
            "description": "Provides an interface to the WP.com A/B tests.",
            "transport-options": {
                "monorepo": true,
                "relative": true
            }
        },
        {
            "name": "automattic/jetpack-assets",
            "version": "dev-master",
            "dist": {
                "type": "path",
                "url": "../../packages/assets",
                "reference": "81df84cf7ba03928fd3e5d9fe5168085fcc17981"
            },
            "require": {
                "automattic/jetpack-constants": "^1.6"
            },
            "require-dev": {
                "automattic/jetpack-changelogger": "1.1.x-dev",
                "brain/monkey": "2.6.0",
                "yoast/phpunit-polyfills": "0.2.0"
            },
            "type": "library",
            "extra": {
                "mirror-repo": "Automattic/jetpack-assets",
                "changelogger": {
                    "link-template": "https://github.com/Automattic/jetpack-assets/compare/v${old}...v${new}"
                },
                "branch-alias": {
                    "dev-master": "1.11.x-dev"
                }
            },
            "autoload": {
                "classmap": [
                    "src/"
                ]
            },
            "scripts": {
                "phpunit": [
                    "@composer update",
                    "./vendor/phpunit/phpunit/phpunit --colors=always"
                ],
                "test-coverage": [
                    "@composer update",
                    "phpdbg -d memory_limit=2048M -d max_execution_time=900 -qrr ./vendor/bin/phpunit --coverage-clover \"$COVERAGE_DIR/clover.xml\""
                ],
                "test-php": [
                    "@composer phpunit"
                ]
            },
            "license": [
                "GPL-2.0-or-later"
            ],
            "description": "Asset management utilities for Jetpack ecosystem packages",
            "transport-options": {
                "monorepo": true,
                "relative": true
            }
        },
        {
            "name": "automattic/jetpack-autoloader",
            "version": "dev-master",
            "dist": {
                "type": "path",
                "url": "../../packages/autoloader",
                "reference": "7e7651188ecc0a02a22e6f433bd5a614c930aaff"
            },
            "require": {
                "composer-plugin-api": "^1.1 || ^2.0"
            },
            "require-dev": {
                "automattic/jetpack-changelogger": "1.1.x-dev",
                "yoast/phpunit-polyfills": "0.2.0"
            },
            "type": "composer-plugin",
            "extra": {
                "class": "Automattic\\Jetpack\\Autoloader\\CustomAutoloaderPlugin",
                "mirror-repo": "Automattic/jetpack-autoloader",
                "changelogger": {
                    "link-template": "https://github.com/Automattic/jetpack-autoloader/compare/v${old}...v${new}"
                },
                "branch-alias": {
                    "dev-master": "2.10.x-dev"
                }
            },
            "autoload": {
                "classmap": [
                    "src/AutoloadGenerator.php"
                ],
                "psr-4": {
                    "Automattic\\Jetpack\\Autoloader\\": "src"
                }
            },
            "scripts": {
                "phpunit": [
                    "@composer update",
                    "./vendor/phpunit/phpunit/phpunit --colors=always"
                ],
                "test-coverage": [
                    "@composer update",
                    "phpdbg -d memory_limit=2048M -d max_execution_time=900 -qrr ./vendor/bin/phpunit --coverage-php \"./tests/php/tmp/coverage-report.php\"",
                    "php ./tests/php/bin/test-coverage.php \"$COVERAGE_DIR/clover.xml\""
                ],
                "test-php": [
                    "@composer phpunit"
                ]
            },
            "license": [
                "GPL-2.0-or-later"
            ],
            "description": "Creates a custom autoloader for a plugin or theme.",
            "transport-options": {
                "monorepo": true,
                "relative": true
            }
        },
        {
            "name": "automattic/jetpack-backup",
            "version": "dev-master",
            "dist": {
                "type": "path",
                "url": "../../packages/backup",
                "reference": "d3f75f574e4b644734bbf77a56ad8c2ac1ac35c9"
            },
            "require-dev": {
                "automattic/jetpack-changelogger": "1.1.x-dev"
            },
            "type": "library",
            "extra": {
                "mirror-repo": "Automattic/jetpack-backup",
                "changelogger": {
                    "link-template": "https://github.com/Automattic/jetpack-backup/compare/v${old}...v${new}"
                },
                "branch-alias": {
                    "dev-master": "1.0.x-dev"
                }
            },
            "autoload": {
                "files": [
                    "actions.php"
                ],
                "classmap": [
                    "src/"
                ]
            },
            "license": [
                "GPL-2.0-or-later"
            ],
            "description": "Tools to assist with backing up Jetpack sites.",
            "transport-options": {
                "monorepo": true,
                "relative": true
            }
        },
        {
            "name": "automattic/jetpack-blocks",
            "version": "dev-master",
            "dist": {
                "type": "path",
                "url": "../../packages/blocks",
                "reference": "7d2beb6ef393d0f6a08ba5437e379535f68d255a"
            },
            "require-dev": {
                "automattic/jetpack-changelogger": "1.1.x-dev",
                "automattic/wordbless": "dev-master",
                "yoast/phpunit-polyfills": "0.2.0"
            },
            "type": "library",
            "extra": {
                "mirror-repo": "Automattic/jetpack-blocks",
                "changelogger": {
                    "link-template": "https://github.com/Automattic/jetpack-blocks/compare/v${old}...v${new}"
                },
                "branch-alias": {
                    "dev-master": "1.2.x-dev"
                }
            },
            "autoload": {
                "classmap": [
                    "src/"
                ]
            },
            "scripts": {
                "phpunit": [
                    "@composer update",
                    "./vendor/phpunit/phpunit/phpunit --colors=always"
                ],
                "post-update-cmd": [
                    "php -r \"copy('vendor/automattic/wordbless/src/dbless-wpdb.php', 'wordpress/wp-content/db.php');\""
                ],
                "test-coverage": [
                    "@composer update",
                    "phpdbg -d memory_limit=2048M -d max_execution_time=900 -qrr ./vendor/bin/phpunit --coverage-clover \"$COVERAGE_DIR/clover.xml\""
                ],
                "test-php": [
                    "@composer phpunit"
                ]
            },
            "license": [
                "GPL-2.0-or-later"
            ],
            "description": "Register and manage blocks within a plugin. Used to manage block registration, enqueues, and more.",
            "transport-options": {
                "monorepo": true,
                "relative": true
            }
        },
        {
            "name": "automattic/jetpack-compat",
            "version": "dev-master",
            "dist": {
                "type": "path",
                "url": "../../packages/compat",
                "reference": "0a01140f3f45fbfee74243bdd09552295136ccae"
            },
            "require-dev": {
                "automattic/jetpack-changelogger": "1.1.x-dev"
            },
            "type": "library",
            "extra": {
                "mirror-repo": "Automattic/jetpack-compat",
                "changelogger": {
                    "link-template": "https://github.com/Automattic/jetpack-compat/compare/v${old}...v${new}"
                },
                "branch-alias": {
                    "dev-master": "1.6.x-dev"
                }
            },
            "autoload": {
                "files": [
                    "functions.php"
                ],
                "classmap": [
                    "legacy"
                ]
            },
            "license": [
                "GPL-2.0-or-later"
            ],
            "description": "Compatibility layer with previous versions of Jetpack",
            "transport-options": {
                "monorepo": true,
                "relative": true
            }
        },
        {
            "name": "automattic/jetpack-config",
            "version": "dev-master",
            "dist": {
                "type": "path",
                "url": "../../packages/config",
                "reference": "81115241e47b081e13cc0ba61e547a3f1bb2718b"
            },
            "require-dev": {
                "automattic/jetpack-changelogger": "1.1.x-dev"
            },
            "type": "library",
            "extra": {
                "mirror-repo": "Automattic/jetpack-config",
                "changelogger": {
                    "link-template": "https://github.com/Automattic/jetpack-config/compare/v${old}...v${new}"
                },
                "branch-alias": {
                    "dev-master": "1.4.x-dev"
                }
            },
            "autoload": {
                "classmap": [
                    "src/"
                ]
            },
            "license": [
                "GPL-2.0-or-later"
            ],
            "description": "Jetpack configuration package that initializes other packages and configures Jetpack's functionality. Can be used as a base for all variants of Jetpack package usage.",
            "transport-options": {
                "monorepo": true,
                "relative": true
            }
        },
        {
            "name": "automattic/jetpack-connection",
            "version": "dev-master",
            "dist": {
                "type": "path",
                "url": "../../packages/connection",
                "reference": "7152acf69517f4b6a79e275489bc042017f5a07e"
            },
            "require": {
                "automattic/jetpack-constants": "^1.6",
                "automattic/jetpack-heartbeat": "^1.3",
                "automattic/jetpack-options": "^1.11",
                "automattic/jetpack-roles": "^1.4",
                "automattic/jetpack-status": "^1.7",
                "automattic/jetpack-tracking": "^1.13"
            },
            "require-dev": {
                "automattic/jetpack-changelogger": "1.1.x-dev",
                "automattic/wordbless": "@dev",
                "brain/monkey": "2.6.0",
                "yoast/phpunit-polyfills": "0.2.0"
            },
            "type": "library",
            "extra": {
                "mirror-repo": "Automattic/jetpack-connection",
                "changelogger": {
                    "link-template": "https://github.com/Automattic/jetpack-connection/compare/v${old}...v${new}"
                },
                "branch-alias": {
                    "dev-master": "1.25.x-dev"
                }
            },
            "autoload": {
                "files": [
                    "legacy/load-ixr.php"
                ],
                "classmap": [
                    "legacy",
                    "src/"
                ]
            },
            "scripts": {
                "phpunit": [
                    "@composer update",
                    "./vendor/phpunit/phpunit/phpunit --colors=always"
                ],
                "post-update-cmd": [
                    "php -r \"copy('vendor/automattic/wordbless/src/dbless-wpdb.php', 'wordpress/wp-content/db.php');\""
                ],
                "test-coverage": [
                    "@composer update",
                    "phpdbg -d memory_limit=2048M -d max_execution_time=900 -qrr ./vendor/bin/phpunit --coverage-clover \"$COVERAGE_DIR/clover.xml\""
                ],
                "test-php": [
                    "@composer phpunit"
                ]
            },
            "license": [
                "GPL-2.0-or-later"
            ],
            "description": "Everything needed to connect to the Jetpack infrastructure",
            "transport-options": {
                "monorepo": true,
                "relative": true
            }
        },
        {
            "name": "automattic/jetpack-connection-ui",
            "version": "dev-master",
            "dist": {
                "type": "path",
                "url": "../../packages/connection-ui",
                "reference": "43c14b7a689f14d4a07b1fc3ba711ba28fe98afa"
            },
            "require": {
                "automattic/jetpack-connection": "^1.25"
            },
            "require-dev": {
                "automattic/jetpack-changelogger": "1.1.x-dev"
            },
            "type": "library",
            "extra": {
                "mirror-repo": "Automattic/jetpack-connection-ui",
                "changelogger": {
                    "link-template": "https://github.com/Automattic/jetpack-connection-ui/compare/v${old}...v${new}"
                },
                "branch-alias": {
                    "dev-master": "1.0.x-dev"
                }
            },
            "autoload": {
                "classmap": [
                    "src/"
                ]
            },
            "scripts": {
                "build-development": [
                    "Composer\\Config::disableProcessTimeout",
                    "yarn build"
                ],
                "build-production": [
                    "Composer\\Config::disableProcessTimeout",
                    "yarn build"
                ]
            },
            "license": [
                "GPL-2.0-or-later"
            ],
            "description": "Jetpack Connection UI",
            "transport-options": {
                "monorepo": true,
                "relative": true
            }
        },
        {
            "name": "automattic/jetpack-constants",
            "version": "dev-master",
            "dist": {
                "type": "path",
                "url": "../../packages/constants",
                "reference": "1b3c06f9c4105ca977dd4790ec34bf1d4fdf1f63"
            },
            "require-dev": {
                "automattic/jetpack-changelogger": "1.1.x-dev",
                "brain/monkey": "2.6.0",
                "yoast/phpunit-polyfills": "0.2.0"
            },
            "type": "library",
            "extra": {
                "mirror-repo": "Automattic/jetpack-constants",
                "changelogger": {
                    "link-template": "https://github.com/Automattic/jetpack-constants/compare/v${old}...v${new}"
                },
                "branch-alias": {
                    "dev-master": "1.6.x-dev"
                }
            },
            "autoload": {
                "classmap": [
                    "src/"
                ]
            },
            "scripts": {
                "phpunit": [
                    "@composer update",
                    "./vendor/phpunit/phpunit/phpunit --colors=always"
                ],
                "test-coverage": [
                    "@composer update",
                    "phpdbg -d memory_limit=2048M -d max_execution_time=900 -qrr ./vendor/bin/phpunit --coverage-clover \"$COVERAGE_DIR/clover.xml\""
                ],
                "test-php": [
                    "@composer phpunit"
                ]
            },
            "license": [
                "GPL-2.0-or-later"
            ],
            "description": "A wrapper for defining constants in a more testable way.",
            "transport-options": {
                "monorepo": true,
                "relative": true
            }
        },
        {
            "name": "automattic/jetpack-device-detection",
            "version": "dev-master",
            "dist": {
                "type": "path",
                "url": "../../packages/device-detection",
                "reference": "bea33c92dcfa8be4a8ef462e1958bc0a094b8a29"
            },
            "require-dev": {
                "automattic/jetpack-changelogger": "1.1.x-dev",
                "yoast/phpunit-polyfills": "0.2.0"
            },
            "type": "library",
            "extra": {
                "mirror-repo": "Automattic/jetpack-device-detection",
                "changelogger": {
                    "link-template": "https://github.com/Automattic/jetpack-device-detection/compare/v${old}...v${new}"
                },
                "branch-alias": {
                    "dev-master": "1.4.x-dev"
                }
            },
            "autoload": {
                "classmap": [
                    "src/"
                ]
            },
            "scripts": {
                "phpunit": [
                    "@composer update",
                    "./vendor/phpunit/phpunit/phpunit --colors=always"
                ],
                "test-coverage": [
                    "@composer update",
                    "phpdbg -d memory_limit=2048M -d max_execution_time=900 -qrr ./vendor/bin/phpunit --coverage-clover \"$COVERAGE_DIR/clover.xml\""
                ],
                "test-php": [
                    "@composer phpunit"
                ]
            },
            "license": [
                "GPL-2.0-or-later"
            ],
            "description": "A way to detect device types based on User-Agent header.",
            "transport-options": {
                "monorepo": true,
                "relative": true
            }
        },
        {
            "name": "automattic/jetpack-error",
            "version": "dev-master",
            "dist": {
                "type": "path",
                "url": "../../packages/error",
                "reference": "a83341e31df1e6713507d981f4a1ce57588a0099"
            },
            "require-dev": {
                "automattic/jetpack-changelogger": "1.1.x-dev",
                "yoast/phpunit-polyfills": "0.2.0"
            },
            "type": "library",
            "extra": {
                "mirror-repo": "Automattic/jetpack-error",
                "changelogger": {
                    "link-template": "https://github.com/Automattic/jetpack-error/compare/v${old}...v${new}"
                },
                "branch-alias": {
                    "dev-master": "1.3.x-dev"
                }
            },
            "autoload": {
                "classmap": [
                    "src/"
                ]
            },
            "scripts": {
                "phpunit": [
                    "@composer update",
                    "./vendor/phpunit/phpunit/phpunit --colors=always"
                ],
                "test-coverage": [
                    "@composer update",
                    "phpdbg -d memory_limit=2048M -d max_execution_time=900 -qrr ./vendor/bin/phpunit --coverage-clover \"$COVERAGE_DIR/clover.xml\""
                ],
                "test-php": [
                    "@composer phpunit"
                ]
            },
            "license": [
                "GPL-2.0-or-later"
            ],
            "description": "Jetpack Error - a wrapper around WP_Error.",
            "transport-options": {
                "monorepo": true,
                "relative": true
            }
        },
        {
            "name": "automattic/jetpack-heartbeat",
            "version": "dev-master",
            "dist": {
                "type": "path",
                "url": "../../packages/heartbeat",
                "reference": "92faeca91bda23782272f76f9af8eb68537eb51d"
            },
            "require": {
                "automattic/jetpack-a8c-mc-stats": "^1.4",
                "automattic/jetpack-options": "^1.11"
            },
            "require-dev": {
                "automattic/jetpack-changelogger": "1.1.x-dev"
            },
            "type": "library",
            "extra": {
                "mirror-repo": "Automattic/jetpack-heartbeat",
                "changelogger": {
                    "link-template": "https://github.com/Automattic/jetpack-heartbeat/compare/v${old}...v${new}"
                },
                "branch-alias": {
                    "dev-master": "1.3.x-dev"
                }
            },
            "autoload": {
                "classmap": [
                    "src/"
                ]
            },
            "license": [
                "GPL-2.0-or-later"
            ],
            "description": "This adds a cronjob that sends a batch of internal automattic stats to wp.com once a day",
            "transport-options": {
                "monorepo": true,
                "relative": true
            }
        },
        {
            "name": "automattic/jetpack-jitm",
            "version": "dev-master",
            "dist": {
                "type": "path",
                "url": "../../packages/jitm",
                "reference": "3d5e6e516d77b6d1bc13db3720791519674f84bb"
            },
            "require": {
                "automattic/jetpack-assets": "^1.11",
                "automattic/jetpack-connection": "^1.25",
                "automattic/jetpack-constants": "^1.6",
                "automattic/jetpack-logo": "^1.5",
                "automattic/jetpack-options": "^1.11",
                "automattic/jetpack-partner": "^1.4",
                "automattic/jetpack-redirect": "^1.5",
                "automattic/jetpack-status": "^1.7",
                "automattic/jetpack-tracking": "^1.13"
            },
            "require-dev": {
                "automattic/jetpack-changelogger": "1.1.x-dev",
                "brain/monkey": "2.6.0",
                "yoast/phpunit-polyfills": "0.2.0"
            },
            "type": "library",
            "extra": {
                "mirror-repo": "Automattic/jetpack-jitm",
                "version-constants": {
                    "::PACKAGE_VERSION": "src/class-jitm.php"
                },
                "changelogger": {
                    "link-template": "https://github.com/Automattic/jetpack-jitm/compare/v${old}...v${new}"
                },
                "branch-alias": {
                    "dev-master": "1.14.x-dev"
                }
            },
            "autoload": {
                "classmap": [
                    "src/"
                ]
            },
            "scripts": {
                "build-production": [
                    "Composer\\Config::disableProcessTimeout",
                    "yarn build-production"
                ],
                "build-development": [
                    "Composer\\Config::disableProcessTimeout",
                    "yarn build"
                ],
                "phpunit": [
                    "@composer update",
                    "./vendor/phpunit/phpunit/phpunit --colors=always"
                ],
                "test-coverage": [
                    "@composer update",
                    "phpdbg -d memory_limit=2048M -d max_execution_time=900 -qrr ./vendor/bin/phpunit --coverage-clover \"$COVERAGE_DIR/clover.xml\""
                ],
                "test-php": [
                    "@composer phpunit"
                ]
            },
            "license": [
                "GPL-2.0-or-later"
            ],
            "description": "Just in time messages for Jetpack",
            "transport-options": {
                "monorepo": true,
                "relative": true
            }
        },
        {
            "name": "automattic/jetpack-lazy-images",
            "version": "dev-master",
            "dist": {
                "type": "path",
                "url": "../../packages/lazy-images",
                "reference": "acac1b5d31826fd95093537521364834086e1f61"
            },
            "require": {
                "automattic/jetpack-assets": "^1.11",
                "automattic/jetpack-constants": "^1.6"
            },
            "require-dev": {
                "automattic/jetpack-changelogger": "1.1.x-dev",
                "automattic/wordbless": "dev-master",
                "yoast/phpunit-polyfills": "0.2.0"
            },
            "type": "library",
            "extra": {
                "mirror-repo": "Automattic/jetpack-lazy-images",
                "changelogger": {
                    "link-template": "https://github.com/Automattic/jetpack-lazy-images/compare/v${old}...v${new}"
                },
                "branch-alias": {
                    "dev-master": "1.4.x-dev"
                }
            },
            "autoload": {
                "classmap": [
                    "src/"
                ]
            },
            "scripts": {
                "build-production": [
                    "Composer\\Config::disableProcessTimeout",
                    "yarn build-production"
                ],
                "build-development": [
                    "Composer\\Config::disableProcessTimeout",
                    "yarn build"
                ],
                "phpunit": [
                    "@composer update",
                    "./vendor/phpunit/phpunit/phpunit --colors=always"
                ],
                "post-update-cmd": [
                    "php -r \"copy('vendor/automattic/wordbless/src/dbless-wpdb.php', 'wordpress/wp-content/db.php');\""
                ],
                "test-coverage": [
                    "@composer update",
                    "phpdbg -d memory_limit=2048M -d max_execution_time=900 -qrr ./vendor/bin/phpunit --coverage-clover \"$COVERAGE_DIR/clover.xml\""
                ],
                "test-php": [
                    "@composer phpunit"
                ]
            },
            "license": [
                "GPL-2.0-or-later"
            ],
            "description": "Speed up your site and create a smoother viewing experience by loading images as visitors scroll down the screen, instead of all at once.",
            "transport-options": {
                "monorepo": true,
                "relative": true
            }
        },
        {
            "name": "automattic/jetpack-licensing",
            "version": "dev-master",
            "dist": {
                "type": "path",
                "url": "../../packages/licensing",
<<<<<<< HEAD
                "reference": "35f2d3bb709be626d4cf92aa0550eb2f57687d11"
=======
                "reference": "18d722af47d27a40e0371fa8ee88d842203500f3"
>>>>>>> 8c47c21a
            },
            "require": {
                "automattic/jetpack-connection": "^1.25",
                "automattic/jetpack-options": "^1.11"
            },
            "require-dev": {
                "automattic/jetpack-changelogger": "1.1.x-dev",
                "automattic/wordbless": "@dev",
                "yoast/phpunit-polyfills": "0.2.0"
            },
            "type": "library",
            "extra": {
                "mirror-repo": "Automattic/jetpack-licensing",
                "changelogger": {
                    "link-template": "https://github.com/Automattic/jetpack-licensing/compare/v${old}...v${new}"
                },
                "branch-alias": {
                    "dev-master": "1.4.x-dev"
                }
            },
            "autoload": {
                "classmap": [
                    "src/"
                ]
            },
            "scripts": {
                "phpunit": [
                    "@composer update",
                    "./vendor/phpunit/phpunit/phpunit --colors=always"
                ],
                "post-update-cmd": [
                    "php -r \"copy('vendor/automattic/wordbless/src/dbless-wpdb.php', 'wordpress/wp-content/db.php');\""
                ],
                "test-coverage": [
                    "@composer update",
                    "phpdbg -d memory_limit=2048M -d max_execution_time=900 -qrr ./vendor/bin/phpunit --coverage-clover \"$COVERAGE_DIR/clover.xml\""
                ],
                "test-php": [
                    "@composer phpunit"
                ]
            },
            "license": [
                "GPL-2.0-or-later"
            ],
            "description": "Everything needed to manage Jetpack licenses client-side.",
            "transport-options": {
                "monorepo": true,
                "relative": true
            }
        },
        {
            "name": "automattic/jetpack-logo",
            "version": "dev-master",
            "dist": {
                "type": "path",
                "url": "../../packages/logo",
                "reference": "852db8e92d3a965e84376fcb2927b9ecf629cf49"
            },
            "require-dev": {
                "automattic/jetpack-changelogger": "1.1.x-dev",
                "yoast/phpunit-polyfills": "0.2.0"
            },
            "type": "library",
            "extra": {
                "mirror-repo": "Automattic/jetpack-logo",
                "changelogger": {
                    "link-template": "https://github.com/Automattic/jetpack-logo/compare/v${old}...v${new}"
                },
                "branch-alias": {
                    "dev-master": "1.5.x-dev"
                }
            },
            "autoload": {
                "classmap": [
                    "src/"
                ]
            },
            "scripts": {
                "phpunit": [
                    "@composer update",
                    "./vendor/phpunit/phpunit/phpunit --colors=always"
                ],
                "test-coverage": [
                    "@composer update",
                    "phpdbg -d memory_limit=2048M -d max_execution_time=900 -qrr ./vendor/bin/phpunit --coverage-clover \"$COVERAGE_DIR/clover.xml\""
                ],
                "test-php": [
                    "@composer phpunit"
                ]
            },
            "license": [
                "GPL-2.0-or-later"
            ],
            "description": "A logo for Jetpack",
            "transport-options": {
                "monorepo": true,
                "relative": true
            }
        },
        {
            "name": "automattic/jetpack-options",
            "version": "dev-master",
            "dist": {
                "type": "path",
                "url": "../../packages/options",
                "reference": "7460b9679c9a99dd05809735288b15d336ec4409"
            },
            "require": {
                "automattic/jetpack-constants": "^1.6"
            },
            "require-dev": {
                "automattic/jetpack-changelogger": "1.1.x-dev",
                "yoast/phpunit-polyfills": "0.2.0"
            },
            "type": "library",
            "extra": {
                "mirror-repo": "Automattic/jetpack-options",
                "changelogger": {
                    "link-template": "https://github.com/Automattic/jetpack-options/compare/v${old}...v${new}"
                },
                "branch-alias": {
                    "dev-master": "1.11.x-dev"
                }
            },
            "autoload": {
                "classmap": [
                    "legacy"
                ]
            },
            "license": [
                "GPL-2.0-or-later"
            ],
            "description": "A wrapper for wp-options to manage specific Jetpack options.",
            "transport-options": {
                "monorepo": true,
                "relative": true
            }
        },
        {
            "name": "automattic/jetpack-partner",
            "version": "dev-master",
            "dist": {
                "type": "path",
                "url": "../../packages/partner",
                "reference": "a39ef639b7d1833e38597a5546a97440e7e1e6ad"
            },
            "require-dev": {
                "automattic/jetpack-changelogger": "1.1.x-dev",
                "brain/monkey": "2.6.0",
                "yoast/phpunit-polyfills": "0.2.0"
            },
            "type": "library",
            "extra": {
                "mirror-repo": "Automattic/jetpack-partner",
                "changelogger": {
                    "link-template": "https://github.com/Automattic/jetpack-partner/compare/v${old}...v${new}"
                },
                "branch-alias": {
                    "dev-master": "1.4.x-dev"
                }
            },
            "autoload": {
                "classmap": [
                    "src/"
                ]
            },
            "scripts": {
                "phpunit": [
                    "@composer update",
                    "./vendor/phpunit/phpunit/phpunit --colors=always"
                ],
                "test-coverage": [
                    "@composer update",
                    "phpdbg -d memory_limit=2048M -d max_execution_time=900 -qrr ./vendor/bin/phpunit --coverage-clover \"$COVERAGE_DIR/clover.xml\""
                ],
                "test-php": [
                    "@composer phpunit"
                ]
            },
            "license": [
                "GPL-2.0-or-later"
            ],
            "description": "Support functions for Jetpack hosting partners.",
            "transport-options": {
                "monorepo": true,
                "relative": true
            }
        },
        {
            "name": "automattic/jetpack-redirect",
            "version": "dev-master",
            "dist": {
                "type": "path",
                "url": "../../packages/redirect",
                "reference": "71c071fdf66a9726ddf63e2698832ced0e2e899f"
            },
            "require": {
                "automattic/jetpack-status": "^1.7"
            },
            "require-dev": {
                "automattic/jetpack-changelogger": "1.1.x-dev",
                "brain/monkey": "2.6.0",
                "yoast/phpunit-polyfills": "0.2.0"
            },
            "type": "library",
            "extra": {
                "mirror-repo": "Automattic/jetpack-redirect",
                "changelogger": {
                    "link-template": "https://github.com/Automattic/jetpack-redirect/compare/v${old}...v${new}"
                },
                "branch-alias": {
                    "dev-master": "1.5.x-dev"
                }
            },
            "autoload": {
                "classmap": [
                    "src/"
                ]
            },
            "scripts": {
                "phpunit": [
                    "@composer update",
                    "./vendor/phpunit/phpunit/phpunit --colors=always"
                ],
                "test-coverage": [
                    "@composer update",
                    "phpdbg -d memory_limit=2048M -d max_execution_time=900 -qrr ./vendor/bin/phpunit --coverage-clover \"$COVERAGE_DIR/clover.xml\""
                ],
                "test-php": [
                    "@composer phpunit"
                ]
            },
            "license": [
                "GPL-2.0-or-later"
            ],
            "description": "Utilities to build URLs to the jetpack.com/redirect/ service",
            "transport-options": {
                "monorepo": true,
                "relative": true
            }
        },
        {
            "name": "automattic/jetpack-roles",
            "version": "dev-master",
            "dist": {
                "type": "path",
                "url": "../../packages/roles",
                "reference": "25bd74812feaca32a8de8fd0862cc671d8edfda1"
            },
            "require-dev": {
                "automattic/jetpack-changelogger": "1.1.x-dev",
                "brain/monkey": "2.6.0",
                "yoast/phpunit-polyfills": "0.2.0"
            },
            "type": "library",
            "extra": {
                "mirror-repo": "Automattic/jetpack-roles",
                "changelogger": {
                    "link-template": "https://github.com/Automattic/jetpack-roles/compare/v${old}...v${new}"
                },
                "branch-alias": {
                    "dev-master": "1.4.x-dev"
                }
            },
            "autoload": {
                "classmap": [
                    "src/"
                ]
            },
            "scripts": {
                "phpunit": [
                    "@composer update",
                    "./vendor/phpunit/phpunit/phpunit --colors=always"
                ],
                "test-coverage": [
                    "@composer update",
                    "phpdbg -d memory_limit=2048M -d max_execution_time=900 -qrr ./vendor/bin/phpunit --coverage-clover \"$COVERAGE_DIR/clover.xml\""
                ],
                "test-php": [
                    "@composer phpunit"
                ]
            },
            "license": [
                "GPL-2.0-or-later"
            ],
            "description": "Utilities, related with user roles and capabilities.",
            "transport-options": {
                "monorepo": true,
                "relative": true
            }
        },
        {
            "name": "automattic/jetpack-status",
            "version": "dev-master",
            "dist": {
                "type": "path",
                "url": "../../packages/status",
                "reference": "98f78bf34737a6863954895c96903cfc45c1c3a0"
            },
            "require-dev": {
                "automattic/jetpack-changelogger": "1.1.x-dev",
                "brain/monkey": "2.6.0",
                "yoast/phpunit-polyfills": "0.2.0"
            },
            "type": "library",
            "extra": {
                "mirror-repo": "Automattic/jetpack-status",
                "changelogger": {
                    "link-template": "https://github.com/Automattic/jetpack-status/compare/v${old}...v${new}"
                },
                "branch-alias": {
                    "dev-master": "1.7.x-dev"
                }
            },
            "autoload": {
                "classmap": [
                    "src/"
                ]
            },
            "scripts": {
                "phpunit": [
                    "@composer update",
                    "./vendor/phpunit/phpunit/phpunit --colors=always"
                ],
                "test-coverage": [
                    "@composer update",
                    "phpdbg -d memory_limit=2048M -d max_execution_time=900 -qrr ./vendor/bin/phpunit --coverage-clover \"$COVERAGE_DIR/clover.xml\""
                ],
                "test-php": [
                    "@composer phpunit"
                ]
            },
            "license": [
                "GPL-2.0-or-later"
            ],
            "description": "Used to retrieve information about the current status of Jetpack and the site overall.",
            "transport-options": {
                "monorepo": true,
                "relative": true
            }
        },
        {
            "name": "automattic/jetpack-sync",
            "version": "dev-master",
            "dist": {
                "type": "path",
                "url": "../../packages/sync",
                "reference": "d1982e19c3f2960dc89c5538986a82a5c827b212"
            },
            "require": {
                "automattic/jetpack-connection": "^1.25",
                "automattic/jetpack-constants": "^1.6",
                "automattic/jetpack-heartbeat": "^1.3",
                "automattic/jetpack-options": "^1.11",
                "automattic/jetpack-roles": "^1.4",
                "automattic/jetpack-status": "^1.7"
            },
            "require-dev": {
                "automattic/jetpack-changelogger": "1.1.x-dev"
            },
            "type": "library",
            "extra": {
                "mirror-repo": "Automattic/jetpack-sync",
                "changelogger": {
                    "link-template": "https://github.com/Automattic/jetpack-sync/compare/v${old}...v${new}"
                },
                "branch-alias": {
                    "dev-master": "1.21.x-dev"
                }
            },
            "autoload": {
                "classmap": [
                    "src/"
                ]
            },
            "license": [
                "GPL-2.0-or-later"
            ],
            "description": "Everything needed to allow syncing to the WP.com infrastructure.",
            "transport-options": {
                "monorepo": true,
                "relative": true
            }
        },
        {
            "name": "automattic/jetpack-terms-of-service",
            "version": "dev-master",
            "dist": {
                "type": "path",
                "url": "../../packages/terms-of-service",
                "reference": "574e246688d086fbdca902888ec06b3acbcf7d4c"
            },
            "require": {
                "automattic/jetpack-options": "^1.11",
                "automattic/jetpack-status": "^1.7"
            },
            "require-dev": {
                "automattic/jetpack-changelogger": "1.1.x-dev",
                "brain/monkey": "2.6.0",
                "yoast/phpunit-polyfills": "0.2.0"
            },
            "type": "library",
            "extra": {
                "mirror-repo": "Automattic/jetpack-terms-of-service",
                "changelogger": {
                    "link-template": "https://github.com/Automattic/jetpack-terms-of-service/compare/v${old}...v${new}"
                },
                "branch-alias": {
                    "dev-master": "1.9.x-dev"
                }
            },
            "autoload": {
                "classmap": [
                    "src/"
                ]
            },
            "scripts": {
                "phpunit": [
                    "@composer update",
                    "./vendor/phpunit/phpunit/phpunit --colors=always"
                ],
                "test-coverage": [
                    "@composer update",
                    "phpdbg -d memory_limit=2048M -d max_execution_time=900 -qrr ./vendor/bin/phpunit --coverage-clover \"$COVERAGE_DIR/clover.xml\""
                ],
                "test-php": [
                    "@composer phpunit"
                ]
            },
            "license": [
                "GPL-2.0-or-later"
            ],
            "description": "Everything need to manage the terms of service state",
            "transport-options": {
                "monorepo": true,
                "relative": true
            }
        },
        {
            "name": "automattic/jetpack-tracking",
            "version": "dev-master",
            "dist": {
                "type": "path",
                "url": "../../packages/tracking",
                "reference": "ed8d3d91a236480f94aceba456f5a1ebde591a92"
            },
            "require": {
                "automattic/jetpack-assets": "^1.11",
                "automattic/jetpack-options": "^1.11",
                "automattic/jetpack-status": "^1.7",
                "automattic/jetpack-terms-of-service": "^1.9"
            },
            "require-dev": {
                "automattic/jetpack-changelogger": "1.1.x-dev",
                "yoast/phpunit-polyfills": "0.2.0"
            },
            "type": "library",
            "extra": {
                "mirror-repo": "Automattic/jetpack-tracking",
                "changelogger": {
                    "link-template": "https://github.com/Automattic/jetpack-tracking/compare/v${old}...v${new}"
                },
                "branch-alias": {
                    "dev-master": "1.13.x-dev"
                }
            },
            "autoload": {
                "classmap": [
                    "legacy",
                    "src/"
                ]
            },
            "scripts": {
                "phpunit": [
                    "@composer update",
                    "./vendor/phpunit/phpunit/phpunit --colors=always"
                ],
                "test-coverage": [
                    "@composer update",
                    "phpdbg -d memory_limit=2048M -d max_execution_time=900 -qrr ./vendor/bin/phpunit --coverage-clover \"$COVERAGE_DIR/clover.xml\""
                ],
                "test-php": [
                    "@composer phpunit"
                ]
            },
            "license": [
                "GPL-2.0-or-later"
            ],
            "description": "Tracking for Jetpack",
            "transport-options": {
                "monorepo": true,
                "relative": true
            }
        },
        {
            "name": "nojimage/twitter-text-php",
            "version": "v3.1.1",
            "source": {
                "type": "git",
                "url": "https://github.com/nojimage/twitter-text-php.git",
                "reference": "7f466b331cebfdd00e3568acaf45f2e90a39a320"
            },
            "dist": {
                "type": "zip",
                "url": "https://api.github.com/repos/nojimage/twitter-text-php/zipball/7f466b331cebfdd00e3568acaf45f2e90a39a320",
                "reference": "7f466b331cebfdd00e3568acaf45f2e90a39a320",
                "shasum": ""
            },
            "require": {
                "ext-intl": "*",
                "ext-mbstring": "*",
                "php": ">=5.3.3"
            },
            "require-dev": {
                "ext-json": "*",
                "phpunit/phpunit": "4.8.*|5.7.*|6.5.*",
                "symfony/yaml": "^2.6.0|^3.4.0|^4.4.0|^5.0.0",
                "twitter/twitter-text": "^3.0.0"
            },
            "type": "library",
            "autoload": {
                "psr-0": {
                    "Twitter\\Text\\": "lib/"
                }
            },
            "notification-url": "https://packagist.org/downloads/",
            "license": [
                "Apache-2.0"
            ],
            "authors": [
                {
                    "name": "Matt Sanford",
                    "email": "matt@mzsanford.com",
                    "homepage": "http://mzsanford.com"
                },
                {
                    "name": "Mike Cochrane",
                    "email": "mikec@mikenz.geek.nz",
                    "homepage": "http://mikenz.geek.nz"
                },
                {
                    "name": "Nick Pope",
                    "email": "git@nickpope.me.uk",
                    "homepage": "http://www.nickpope.me.uk"
                },
                {
                    "name": "Takashi Nojima",
                    "homepage": "http://php-tips.com"
                }
            ],
            "description": "A library of PHP classes that provide auto-linking and extraction of usernames, lists, hashtags and URLs from tweets.",
            "homepage": "https://github.com/nojimage/twitter-text-php",
            "keywords": [
                "autolink",
                "extract",
                "text",
                "twitter"
            ],
            "support": {
                "issues": "https://github.com/nojimage/twitter-text-php/issues",
                "source": "https://github.com/nojimage/twitter-text-php/tree/v3.1.1"
            },
            "time": "2020-09-30T13:30:59+00:00"
        }
    ],
    "packages-dev": [
        {
            "name": "automattic/jetpack-changelogger",
            "version": "dev-master",
            "dist": {
                "type": "path",
                "url": "../../packages/changelogger",
                "reference": "69b94231de9ccb5b0c244bf05b985c6eacc874ba"
            },
            "require": {
                "php": ">=5.6",
                "symfony/console": "^3.4 | ^5.2",
                "symfony/process": "^3.4 | ^5.2",
                "wikimedia/at-ease": "^1.2 | ^2.0"
            },
            "require-dev": {
                "wikimedia/testing-access-wrapper": "^1.0 | ^2.0",
                "yoast/phpunit-polyfills": "0.2.0"
            },
            "bin": [
                "bin/changelogger"
            ],
            "type": "project",
            "extra": {
                "branch-alias": {
                    "dev-master": "1.1.x-dev"
                },
                "mirror-repo": "Automattic/jetpack-changelogger",
                "version-constants": {
                    "::VERSION": "src/Application.php"
                },
                "changelogger": {
                    "link-template": "https://github.com/Automattic/jetpack-changelogger/compare/${old}...${new}"
                }
            },
            "autoload": {
                "psr-4": {
                    "Automattic\\Jetpack\\Changelogger\\": "src",
                    "Automattic\\Jetpack\\Changelog\\": "lib"
                }
            },
            "autoload-dev": {
                "psr-4": {
                    "Automattic\\Jetpack\\Changelogger\\Tests\\": "tests/php/includes/src",
                    "Automattic\\Jetpack\\Changelog\\Tests\\": "tests/php/includes/lib"
                }
            },
            "scripts": {
                "phpunit": [
                    "@composer update",
                    "./vendor/phpunit/phpunit/phpunit --colors=always"
                ],
                "test-coverage": [
                    "@composer update",
                    "phpdbg -d memory_limit=2048M -d max_execution_time=900 -qrr ./vendor/bin/phpunit --coverage-clover \"$COVERAGE_DIR/clover.xml\""
                ],
                "test-php": [
                    "@composer phpunit"
                ]
            },
            "license": [
                "GPL-2.0-or-later"
            ],
            "description": "Jetpack Changelogger tool. Allows for managing changelogs by dropping change files into a changelog directory with each PR.",
            "transport-options": {
                "monorepo": true,
                "relative": true
            }
        },
        {
            "name": "psr/container",
            "version": "1.1.1",
            "source": {
                "type": "git",
                "url": "https://github.com/php-fig/container.git",
                "reference": "8622567409010282b7aeebe4bb841fe98b58dcaf"
            },
            "dist": {
                "type": "zip",
                "url": "https://api.github.com/repos/php-fig/container/zipball/8622567409010282b7aeebe4bb841fe98b58dcaf",
                "reference": "8622567409010282b7aeebe4bb841fe98b58dcaf",
                "shasum": ""
            },
            "require": {
                "php": ">=7.2.0"
            },
            "type": "library",
            "autoload": {
                "psr-4": {
                    "Psr\\Container\\": "src/"
                }
            },
            "notification-url": "https://packagist.org/downloads/",
            "license": [
                "MIT"
            ],
            "authors": [
                {
                    "name": "PHP-FIG",
                    "homepage": "https://www.php-fig.org/"
                }
            ],
            "description": "Common Container Interface (PHP FIG PSR-11)",
            "homepage": "https://github.com/php-fig/container",
            "keywords": [
                "PSR-11",
                "container",
                "container-interface",
                "container-interop",
                "psr"
            ],
            "time": "2021-03-05T17:36:06+00:00"
        },
        {
            "name": "symfony/console",
            "version": "v5.2.5",
            "source": {
                "type": "git",
                "url": "https://github.com/symfony/console.git",
                "reference": "938ebbadae1b0a9c9d1ec313f87f9708609f1b79"
            },
            "dist": {
                "type": "zip",
                "url": "https://api.github.com/repos/symfony/console/zipball/938ebbadae1b0a9c9d1ec313f87f9708609f1b79",
                "reference": "938ebbadae1b0a9c9d1ec313f87f9708609f1b79",
                "shasum": ""
            },
            "require": {
                "php": ">=7.2.5",
                "symfony/polyfill-mbstring": "~1.0",
                "symfony/polyfill-php73": "^1.8",
                "symfony/polyfill-php80": "^1.15",
                "symfony/service-contracts": "^1.1|^2",
                "symfony/string": "^5.1"
            },
            "conflict": {
                "symfony/dependency-injection": "<4.4",
                "symfony/dotenv": "<5.1",
                "symfony/event-dispatcher": "<4.4",
                "symfony/lock": "<4.4",
                "symfony/process": "<4.4"
            },
            "provide": {
                "psr/log-implementation": "1.0"
            },
            "require-dev": {
                "psr/log": "~1.0",
                "symfony/config": "^4.4|^5.0",
                "symfony/dependency-injection": "^4.4|^5.0",
                "symfony/event-dispatcher": "^4.4|^5.0",
                "symfony/lock": "^4.4|^5.0",
                "symfony/process": "^4.4|^5.0",
                "symfony/var-dumper": "^4.4|^5.0"
            },
            "suggest": {
                "psr/log": "For using the console logger",
                "symfony/event-dispatcher": "",
                "symfony/lock": "",
                "symfony/process": ""
            },
            "type": "library",
            "autoload": {
                "psr-4": {
                    "Symfony\\Component\\Console\\": ""
                },
                "exclude-from-classmap": [
                    "/Tests/"
                ]
            },
            "notification-url": "https://packagist.org/downloads/",
            "license": [
                "MIT"
            ],
            "authors": [
                {
                    "name": "Fabien Potencier",
                    "email": "fabien@symfony.com"
                },
                {
                    "name": "Symfony Community",
                    "homepage": "https://symfony.com/contributors"
                }
            ],
            "description": "Eases the creation of beautiful and testable command line interfaces",
            "homepage": "https://symfony.com",
            "keywords": [
                "cli",
                "command line",
                "console",
                "terminal"
            ],
            "funding": [
                {
                    "url": "https://symfony.com/sponsor",
                    "type": "custom"
                },
                {
                    "url": "https://github.com/fabpot",
                    "type": "github"
                },
                {
                    "url": "https://tidelift.com/funding/github/packagist/symfony/symfony",
                    "type": "tidelift"
                }
            ],
            "time": "2021-03-06T13:42:15+00:00"
        },
        {
            "name": "symfony/polyfill-ctype",
            "version": "v1.22.1",
            "source": {
                "type": "git",
                "url": "https://github.com/symfony/polyfill-ctype.git",
                "reference": "c6c942b1ac76c82448322025e084cadc56048b4e"
            },
            "dist": {
                "type": "zip",
                "url": "https://api.github.com/repos/symfony/polyfill-ctype/zipball/c6c942b1ac76c82448322025e084cadc56048b4e",
                "reference": "c6c942b1ac76c82448322025e084cadc56048b4e",
                "shasum": ""
            },
            "require": {
                "php": ">=7.1"
            },
            "suggest": {
                "ext-ctype": "For best performance"
            },
            "type": "library",
            "extra": {
                "branch-alias": {
                    "dev-main": "1.22-dev"
                },
                "thanks": {
                    "name": "symfony/polyfill",
                    "url": "https://github.com/symfony/polyfill"
                }
            },
            "autoload": {
                "psr-4": {
                    "Symfony\\Polyfill\\Ctype\\": ""
                },
                "files": [
                    "bootstrap.php"
                ]
            },
            "notification-url": "https://packagist.org/downloads/",
            "license": [
                "MIT"
            ],
            "authors": [
                {
                    "name": "Gert de Pagter",
                    "email": "BackEndTea@gmail.com"
                },
                {
                    "name": "Symfony Community",
                    "homepage": "https://symfony.com/contributors"
                }
            ],
            "description": "Symfony polyfill for ctype functions",
            "homepage": "https://symfony.com",
            "keywords": [
                "compatibility",
                "ctype",
                "polyfill",
                "portable"
            ],
            "support": {
                "source": "https://github.com/symfony/polyfill-ctype/tree/v1.22.1"
            },
            "funding": [
                {
                    "url": "https://symfony.com/sponsor",
                    "type": "custom"
                },
                {
                    "url": "https://github.com/fabpot",
                    "type": "github"
                },
                {
                    "url": "https://tidelift.com/funding/github/packagist/symfony/symfony",
                    "type": "tidelift"
                }
            ],
            "time": "2021-01-07T16:49:33+00:00"
        },
        {
            "name": "symfony/polyfill-intl-grapheme",
            "version": "v1.22.1",
            "source": {
                "type": "git",
                "url": "https://github.com/symfony/polyfill-intl-grapheme.git",
                "reference": "5601e09b69f26c1828b13b6bb87cb07cddba3170"
            },
            "dist": {
                "type": "zip",
                "url": "https://api.github.com/repos/symfony/polyfill-intl-grapheme/zipball/5601e09b69f26c1828b13b6bb87cb07cddba3170",
                "reference": "5601e09b69f26c1828b13b6bb87cb07cddba3170",
                "shasum": ""
            },
            "require": {
                "php": ">=7.1"
            },
            "suggest": {
                "ext-intl": "For best performance"
            },
            "type": "library",
            "extra": {
                "branch-alias": {
                    "dev-main": "1.22-dev"
                },
                "thanks": {
                    "name": "symfony/polyfill",
                    "url": "https://github.com/symfony/polyfill"
                }
            },
            "autoload": {
                "psr-4": {
                    "Symfony\\Polyfill\\Intl\\Grapheme\\": ""
                },
                "files": [
                    "bootstrap.php"
                ]
            },
            "notification-url": "https://packagist.org/downloads/",
            "license": [
                "MIT"
            ],
            "authors": [
                {
                    "name": "Nicolas Grekas",
                    "email": "p@tchwork.com"
                },
                {
                    "name": "Symfony Community",
                    "homepage": "https://symfony.com/contributors"
                }
            ],
            "description": "Symfony polyfill for intl's grapheme_* functions",
            "homepage": "https://symfony.com",
            "keywords": [
                "compatibility",
                "grapheme",
                "intl",
                "polyfill",
                "portable",
                "shim"
            ],
            "support": {
                "source": "https://github.com/symfony/polyfill-intl-grapheme/tree/v1.22.1"
            },
            "funding": [
                {
                    "url": "https://symfony.com/sponsor",
                    "type": "custom"
                },
                {
                    "url": "https://github.com/fabpot",
                    "type": "github"
                },
                {
                    "url": "https://tidelift.com/funding/github/packagist/symfony/symfony",
                    "type": "tidelift"
                }
            ],
            "time": "2021-01-22T09:19:47+00:00"
        },
        {
            "name": "symfony/polyfill-intl-normalizer",
            "version": "v1.22.1",
            "source": {
                "type": "git",
                "url": "https://github.com/symfony/polyfill-intl-normalizer.git",
                "reference": "43a0283138253ed1d48d352ab6d0bdb3f809f248"
            },
            "dist": {
                "type": "zip",
                "url": "https://api.github.com/repos/symfony/polyfill-intl-normalizer/zipball/43a0283138253ed1d48d352ab6d0bdb3f809f248",
                "reference": "43a0283138253ed1d48d352ab6d0bdb3f809f248",
                "shasum": ""
            },
            "require": {
                "php": ">=7.1"
            },
            "suggest": {
                "ext-intl": "For best performance"
            },
            "type": "library",
            "extra": {
                "branch-alias": {
                    "dev-main": "1.22-dev"
                },
                "thanks": {
                    "name": "symfony/polyfill",
                    "url": "https://github.com/symfony/polyfill"
                }
            },
            "autoload": {
                "psr-4": {
                    "Symfony\\Polyfill\\Intl\\Normalizer\\": ""
                },
                "files": [
                    "bootstrap.php"
                ],
                "classmap": [
                    "Resources/stubs"
                ]
            },
            "notification-url": "https://packagist.org/downloads/",
            "license": [
                "MIT"
            ],
            "authors": [
                {
                    "name": "Nicolas Grekas",
                    "email": "p@tchwork.com"
                },
                {
                    "name": "Symfony Community",
                    "homepage": "https://symfony.com/contributors"
                }
            ],
            "description": "Symfony polyfill for intl's Normalizer class and related functions",
            "homepage": "https://symfony.com",
            "keywords": [
                "compatibility",
                "intl",
                "normalizer",
                "polyfill",
                "portable",
                "shim"
            ],
            "support": {
                "source": "https://github.com/symfony/polyfill-intl-normalizer/tree/v1.22.1"
            },
            "funding": [
                {
                    "url": "https://symfony.com/sponsor",
                    "type": "custom"
                },
                {
                    "url": "https://github.com/fabpot",
                    "type": "github"
                },
                {
                    "url": "https://tidelift.com/funding/github/packagist/symfony/symfony",
                    "type": "tidelift"
                }
            ],
            "time": "2021-01-22T09:19:47+00:00"
        },
        {
            "name": "symfony/polyfill-mbstring",
            "version": "v1.22.1",
            "source": {
                "type": "git",
                "url": "https://github.com/symfony/polyfill-mbstring.git",
                "reference": "5232de97ee3b75b0360528dae24e73db49566ab1"
            },
            "dist": {
                "type": "zip",
                "url": "https://api.github.com/repos/symfony/polyfill-mbstring/zipball/5232de97ee3b75b0360528dae24e73db49566ab1",
                "reference": "5232de97ee3b75b0360528dae24e73db49566ab1",
                "shasum": ""
            },
            "require": {
                "php": ">=7.1"
            },
            "suggest": {
                "ext-mbstring": "For best performance"
            },
            "type": "library",
            "extra": {
                "branch-alias": {
                    "dev-main": "1.22-dev"
                },
                "thanks": {
                    "name": "symfony/polyfill",
                    "url": "https://github.com/symfony/polyfill"
                }
            },
            "autoload": {
                "psr-4": {
                    "Symfony\\Polyfill\\Mbstring\\": ""
                },
                "files": [
                    "bootstrap.php"
                ]
            },
            "notification-url": "https://packagist.org/downloads/",
            "license": [
                "MIT"
            ],
            "authors": [
                {
                    "name": "Nicolas Grekas",
                    "email": "p@tchwork.com"
                },
                {
                    "name": "Symfony Community",
                    "homepage": "https://symfony.com/contributors"
                }
            ],
            "description": "Symfony polyfill for the Mbstring extension",
            "homepage": "https://symfony.com",
            "keywords": [
                "compatibility",
                "mbstring",
                "polyfill",
                "portable",
                "shim"
            ],
            "support": {
                "source": "https://github.com/symfony/polyfill-mbstring/tree/v1.22.1"
            },
            "funding": [
                {
                    "url": "https://symfony.com/sponsor",
                    "type": "custom"
                },
                {
                    "url": "https://github.com/fabpot",
                    "type": "github"
                },
                {
                    "url": "https://tidelift.com/funding/github/packagist/symfony/symfony",
                    "type": "tidelift"
                }
            ],
            "time": "2021-01-22T09:19:47+00:00"
        },
        {
            "name": "symfony/polyfill-php73",
            "version": "v1.22.1",
            "source": {
                "type": "git",
                "url": "https://github.com/symfony/polyfill-php73.git",
                "reference": "a678b42e92f86eca04b7fa4c0f6f19d097fb69e2"
            },
            "dist": {
                "type": "zip",
                "url": "https://api.github.com/repos/symfony/polyfill-php73/zipball/a678b42e92f86eca04b7fa4c0f6f19d097fb69e2",
                "reference": "a678b42e92f86eca04b7fa4c0f6f19d097fb69e2",
                "shasum": ""
            },
            "require": {
                "php": ">=7.1"
            },
            "type": "library",
            "extra": {
                "branch-alias": {
                    "dev-main": "1.22-dev"
                },
                "thanks": {
                    "name": "symfony/polyfill",
                    "url": "https://github.com/symfony/polyfill"
                }
            },
            "autoload": {
                "psr-4": {
                    "Symfony\\Polyfill\\Php73\\": ""
                },
                "files": [
                    "bootstrap.php"
                ],
                "classmap": [
                    "Resources/stubs"
                ]
            },
            "notification-url": "https://packagist.org/downloads/",
            "license": [
                "MIT"
            ],
            "authors": [
                {
                    "name": "Nicolas Grekas",
                    "email": "p@tchwork.com"
                },
                {
                    "name": "Symfony Community",
                    "homepage": "https://symfony.com/contributors"
                }
            ],
            "description": "Symfony polyfill backporting some PHP 7.3+ features to lower PHP versions",
            "homepage": "https://symfony.com",
            "keywords": [
                "compatibility",
                "polyfill",
                "portable",
                "shim"
            ],
            "support": {
                "source": "https://github.com/symfony/polyfill-php73/tree/v1.22.1"
            },
            "funding": [
                {
                    "url": "https://symfony.com/sponsor",
                    "type": "custom"
                },
                {
                    "url": "https://github.com/fabpot",
                    "type": "github"
                },
                {
                    "url": "https://tidelift.com/funding/github/packagist/symfony/symfony",
                    "type": "tidelift"
                }
            ],
            "time": "2021-01-07T16:49:33+00:00"
        },
        {
            "name": "symfony/polyfill-php80",
            "version": "v1.22.1",
            "source": {
                "type": "git",
                "url": "https://github.com/symfony/polyfill-php80.git",
                "reference": "dc3063ba22c2a1fd2f45ed856374d79114998f91"
            },
            "dist": {
                "type": "zip",
                "url": "https://api.github.com/repos/symfony/polyfill-php80/zipball/dc3063ba22c2a1fd2f45ed856374d79114998f91",
                "reference": "dc3063ba22c2a1fd2f45ed856374d79114998f91",
                "shasum": ""
            },
            "require": {
                "php": ">=7.1"
            },
            "type": "library",
            "extra": {
                "branch-alias": {
                    "dev-main": "1.22-dev"
                },
                "thanks": {
                    "name": "symfony/polyfill",
                    "url": "https://github.com/symfony/polyfill"
                }
            },
            "autoload": {
                "psr-4": {
                    "Symfony\\Polyfill\\Php80\\": ""
                },
                "files": [
                    "bootstrap.php"
                ],
                "classmap": [
                    "Resources/stubs"
                ]
            },
            "notification-url": "https://packagist.org/downloads/",
            "license": [
                "MIT"
            ],
            "authors": [
                {
                    "name": "Ion Bazan",
                    "email": "ion.bazan@gmail.com"
                },
                {
                    "name": "Nicolas Grekas",
                    "email": "p@tchwork.com"
                },
                {
                    "name": "Symfony Community",
                    "homepage": "https://symfony.com/contributors"
                }
            ],
            "description": "Symfony polyfill backporting some PHP 8.0+ features to lower PHP versions",
            "homepage": "https://symfony.com",
            "keywords": [
                "compatibility",
                "polyfill",
                "portable",
                "shim"
            ],
            "support": {
                "source": "https://github.com/symfony/polyfill-php80/tree/v1.22.1"
            },
            "funding": [
                {
                    "url": "https://symfony.com/sponsor",
                    "type": "custom"
                },
                {
                    "url": "https://github.com/fabpot",
                    "type": "github"
                },
                {
                    "url": "https://tidelift.com/funding/github/packagist/symfony/symfony",
                    "type": "tidelift"
                }
            ],
            "time": "2021-01-07T16:49:33+00:00"
        },
        {
            "name": "symfony/process",
            "version": "v5.2.4",
            "source": {
                "type": "git",
                "url": "https://github.com/symfony/process.git",
                "reference": "313a38f09c77fbcdc1d223e57d368cea76a2fd2f"
            },
            "dist": {
                "type": "zip",
                "url": "https://api.github.com/repos/symfony/process/zipball/313a38f09c77fbcdc1d223e57d368cea76a2fd2f",
                "reference": "313a38f09c77fbcdc1d223e57d368cea76a2fd2f",
                "shasum": ""
            },
            "require": {
                "php": ">=7.2.5",
                "symfony/polyfill-php80": "^1.15"
            },
            "type": "library",
            "autoload": {
                "psr-4": {
                    "Symfony\\Component\\Process\\": ""
                },
                "exclude-from-classmap": [
                    "/Tests/"
                ]
            },
            "notification-url": "https://packagist.org/downloads/",
            "license": [
                "MIT"
            ],
            "authors": [
                {
                    "name": "Fabien Potencier",
                    "email": "fabien@symfony.com"
                },
                {
                    "name": "Symfony Community",
                    "homepage": "https://symfony.com/contributors"
                }
            ],
            "description": "Executes commands in sub-processes",
            "homepage": "https://symfony.com",
            "funding": [
                {
                    "url": "https://symfony.com/sponsor",
                    "type": "custom"
                },
                {
                    "url": "https://github.com/fabpot",
                    "type": "github"
                },
                {
                    "url": "https://tidelift.com/funding/github/packagist/symfony/symfony",
                    "type": "tidelift"
                }
            ],
            "time": "2021-01-27T10:15:41+00:00"
        },
        {
            "name": "symfony/service-contracts",
            "version": "v2.2.0",
            "source": {
                "type": "git",
                "url": "https://github.com/symfony/service-contracts.git",
                "reference": "d15da7ba4957ffb8f1747218be9e1a121fd298a1"
            },
            "dist": {
                "type": "zip",
                "url": "https://api.github.com/repos/symfony/service-contracts/zipball/d15da7ba4957ffb8f1747218be9e1a121fd298a1",
                "reference": "d15da7ba4957ffb8f1747218be9e1a121fd298a1",
                "shasum": ""
            },
            "require": {
                "php": ">=7.2.5",
                "psr/container": "^1.0"
            },
            "suggest": {
                "symfony/service-implementation": ""
            },
            "type": "library",
            "extra": {
                "branch-alias": {
                    "dev-master": "2.2-dev"
                },
                "thanks": {
                    "name": "symfony/contracts",
                    "url": "https://github.com/symfony/contracts"
                }
            },
            "autoload": {
                "psr-4": {
                    "Symfony\\Contracts\\Service\\": ""
                }
            },
            "notification-url": "https://packagist.org/downloads/",
            "license": [
                "MIT"
            ],
            "authors": [
                {
                    "name": "Nicolas Grekas",
                    "email": "p@tchwork.com"
                },
                {
                    "name": "Symfony Community",
                    "homepage": "https://symfony.com/contributors"
                }
            ],
            "description": "Generic abstractions related to writing services",
            "homepage": "https://symfony.com",
            "keywords": [
                "abstractions",
                "contracts",
                "decoupling",
                "interfaces",
                "interoperability",
                "standards"
            ],
            "support": {
                "source": "https://github.com/symfony/service-contracts/tree/master"
            },
            "funding": [
                {
                    "url": "https://symfony.com/sponsor",
                    "type": "custom"
                },
                {
                    "url": "https://github.com/fabpot",
                    "type": "github"
                },
                {
                    "url": "https://tidelift.com/funding/github/packagist/symfony/symfony",
                    "type": "tidelift"
                }
            ],
            "time": "2020-09-07T11:33:47+00:00"
        },
        {
            "name": "symfony/string",
            "version": "v5.2.4",
            "source": {
                "type": "git",
                "url": "https://github.com/symfony/string.git",
                "reference": "4e78d7d47061fa183639927ec40d607973699609"
            },
            "dist": {
                "type": "zip",
                "url": "https://api.github.com/repos/symfony/string/zipball/4e78d7d47061fa183639927ec40d607973699609",
                "reference": "4e78d7d47061fa183639927ec40d607973699609",
                "shasum": ""
            },
            "require": {
                "php": ">=7.2.5",
                "symfony/polyfill-ctype": "~1.8",
                "symfony/polyfill-intl-grapheme": "~1.0",
                "symfony/polyfill-intl-normalizer": "~1.0",
                "symfony/polyfill-mbstring": "~1.0",
                "symfony/polyfill-php80": "~1.15"
            },
            "require-dev": {
                "symfony/error-handler": "^4.4|^5.0",
                "symfony/http-client": "^4.4|^5.0",
                "symfony/translation-contracts": "^1.1|^2",
                "symfony/var-exporter": "^4.4|^5.0"
            },
            "type": "library",
            "autoload": {
                "psr-4": {
                    "Symfony\\Component\\String\\": ""
                },
                "files": [
                    "Resources/functions.php"
                ],
                "exclude-from-classmap": [
                    "/Tests/"
                ]
            },
            "notification-url": "https://packagist.org/downloads/",
            "license": [
                "MIT"
            ],
            "authors": [
                {
                    "name": "Nicolas Grekas",
                    "email": "p@tchwork.com"
                },
                {
                    "name": "Symfony Community",
                    "homepage": "https://symfony.com/contributors"
                }
            ],
            "description": "Provides an object-oriented API to strings and deals with bytes, UTF-8 code points and grapheme clusters in a unified way",
            "homepage": "https://symfony.com",
            "keywords": [
                "grapheme",
                "i18n",
                "string",
                "unicode",
                "utf-8",
                "utf8"
            ],
            "funding": [
                {
                    "url": "https://symfony.com/sponsor",
                    "type": "custom"
                },
                {
                    "url": "https://github.com/fabpot",
                    "type": "github"
                },
                {
                    "url": "https://tidelift.com/funding/github/packagist/symfony/symfony",
                    "type": "tidelift"
                }
            ],
            "time": "2021-02-16T10:20:28+00:00"
        },
        {
            "name": "wikimedia/at-ease",
            "version": "v2.1.0",
            "source": {
                "type": "git",
                "url": "https://github.com/wikimedia/at-ease.git",
                "reference": "e8ebaa7bb7c8a8395481a05f6dc4deaceab11c33"
            },
            "dist": {
                "type": "zip",
                "url": "https://api.github.com/repos/wikimedia/at-ease/zipball/e8ebaa7bb7c8a8395481a05f6dc4deaceab11c33",
                "reference": "e8ebaa7bb7c8a8395481a05f6dc4deaceab11c33",
                "shasum": ""
            },
            "require": {
                "php": ">=7.2.9"
            },
            "require-dev": {
                "mediawiki/mediawiki-codesniffer": "35.0.0",
                "mediawiki/minus-x": "1.1.1",
                "ockcyp/covers-validator": "1.3.3",
                "php-parallel-lint/php-console-highlighter": "0.5.0",
                "php-parallel-lint/php-parallel-lint": "1.2.0",
                "phpunit/phpunit": "^8.5"
            },
            "type": "library",
            "autoload": {
                "psr-4": {
                    "Wikimedia\\AtEase\\": "src/Wikimedia/AtEase/"
                },
                "files": [
                    "src/Wikimedia/Functions.php"
                ]
            },
            "notification-url": "https://packagist.org/downloads/",
            "license": [
                "GPL-2.0-or-later"
            ],
            "authors": [
                {
                    "name": "Tim Starling",
                    "email": "tstarling@wikimedia.org"
                },
                {
                    "name": "MediaWiki developers",
                    "email": "wikitech-l@lists.wikimedia.org"
                }
            ],
            "description": "Safe replacement to @ for suppressing warnings.",
            "homepage": "https://www.mediawiki.org/wiki/at-ease",
            "time": "2021-02-27T15:53:37+00:00"
        }
    ],
    "aliases": [],
    "minimum-stability": "dev",
    "stability-flags": {
        "automattic/jetpack-a8c-mc-stats": 20,
        "automattic/jetpack-abtest": 20,
        "automattic/jetpack-assets": 20,
        "automattic/jetpack-autoloader": 20,
        "automattic/jetpack-backup": 20,
        "automattic/jetpack-blocks": 20,
        "automattic/jetpack-compat": 20,
        "automattic/jetpack-config": 20,
        "automattic/jetpack-connection": 20,
        "automattic/jetpack-connection-ui": 20,
        "automattic/jetpack-constants": 20,
        "automattic/jetpack-device-detection": 20,
        "automattic/jetpack-error": 20,
        "automattic/jetpack-heartbeat": 20,
        "automattic/jetpack-jitm": 20,
        "automattic/jetpack-lazy-images": 20,
        "automattic/jetpack-licensing": 20,
        "automattic/jetpack-logo": 20,
        "automattic/jetpack-options": 20,
        "automattic/jetpack-partner": 20,
        "automattic/jetpack-redirect": 20,
        "automattic/jetpack-roles": 20,
        "automattic/jetpack-status": 20,
        "automattic/jetpack-sync": 20,
        "automattic/jetpack-terms-of-service": 20,
        "automattic/jetpack-tracking": 20,
        "automattic/jetpack-changelogger": 20
    },
    "prefer-stable": true,
    "prefer-lowest": false,
    "platform": {
        "ext-fileinfo": "*",
        "ext-json": "*",
        "ext-openssl": "*"
    },
    "platform-dev": [],
    "platform-overrides": {
        "ext-intl": "0.0.0"
    },
    "plugin-api-version": "2.0.0"
}<|MERGE_RESOLUTION|>--- conflicted
+++ resolved
@@ -830,11 +830,7 @@
             "dist": {
                 "type": "path",
                 "url": "../../packages/licensing",
-<<<<<<< HEAD
-                "reference": "35f2d3bb709be626d4cf92aa0550eb2f57687d11"
-=======
-                "reference": "18d722af47d27a40e0371fa8ee88d842203500f3"
->>>>>>> 8c47c21a
+                "reference": "f21821753a5c7dc66e06b8117683aef4d94c0097"
             },
             "require": {
                 "automattic/jetpack-connection": "^1.25",
