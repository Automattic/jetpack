{
    "_readme": [
        "This file locks the dependencies of your project to a known state",
        "Read more about it at https://getcomposer.org/doc/01-basic-usage.md#installing-dependencies",
        "This file is @generated automatically"
    ],
<<<<<<< HEAD
    "content-hash": "1337ffe8114f14b3d0323812781b83dc",
=======
    "content-hash": "1904fb4c64a9c78b9aecce17f8b2aeb4",
>>>>>>> 1bf5a4cb
    "packages": [
        {
            "name": "automattic/jetpack-a8c-mc-stats",
            "version": "dev-master",
            "dist": {
                "type": "path",
                "url": "../../packages/a8c-mc-stats",
                "reference": "a0c0c657875ba4ab7254d59778e249a144b01347"
            },
            "require-dev": {
                "automattic/jetpack-changelogger": "^3.0",
                "yoast/phpunit-polyfills": "1.0.2"
            },
            "type": "library",
            "extra": {
                "autotagger": true,
                "mirror-repo": "Automattic/jetpack-a8c-mc-stats",
                "changelogger": {
                    "link-template": "https://github.com/Automattic/jetpack-a8c-mc-stats/compare/v${old}...v${new}"
                },
                "branch-alias": {
                    "dev-master": "1.4.x-dev"
                }
            },
            "autoload": {
                "classmap": [
                    "src/"
                ]
            },
            "scripts": {
                "phpunit": [
                    "./vendor/phpunit/phpunit/phpunit --colors=always"
                ],
                "test-coverage": [
                    "@composer update",
                    "phpdbg -d memory_limit=2048M -d max_execution_time=900 -qrr ./vendor/bin/phpunit --coverage-clover \"$COVERAGE_DIR/clover.xml\""
                ],
                "test-php": [
                    "@composer update",
                    "@composer phpunit"
                ]
            },
            "license": [
                "GPL-2.0-or-later"
            ],
            "description": "Used to record internal usage stats for Automattic. Not visible to site owners.",
            "transport-options": {
                "monorepo": true,
                "relative": true
            }
        },
        {
            "name": "automattic/jetpack-abtest",
            "version": "dev-master",
            "dist": {
                "type": "path",
                "url": "../../packages/abtest",
                "reference": "4fe8060703fb8e4e9ed8852aeeeb8be0bea6942d"
            },
            "require": {
                "automattic/jetpack-connection": "^1.30",
                "automattic/jetpack-error": "^1.3"
            },
            "require-dev": {
                "automattic/jetpack-changelogger": "^3.0",
                "automattic/wordbless": "dev-master",
                "yoast/phpunit-polyfills": "1.0.2"
            },
            "type": "library",
            "extra": {
                "autotagger": true,
                "mirror-repo": "Automattic/jetpack-abtest",
                "changelogger": {
                    "link-template": "https://github.com/Automattic/jetpack-abtest/compare/v${old}...v${new}"
                },
                "branch-alias": {
                    "dev-master": "1.9.x-dev"
                }
            },
            "autoload": {
                "classmap": [
                    "src/"
                ]
            },
            "scripts": {
                "phpunit": [
                    "./vendor/phpunit/phpunit/phpunit --colors=always"
                ],
                "post-update-cmd": [
                    "php -r \"copy('vendor/automattic/wordbless/src/dbless-wpdb.php', 'wordpress/wp-content/db.php');\""
                ],
                "test-coverage": [
                    "@composer update",
                    "phpdbg -d memory_limit=2048M -d max_execution_time=900 -qrr ./vendor/bin/phpunit --coverage-clover \"$COVERAGE_DIR/clover.xml\""
                ],
                "test-php": [
                    "@composer update",
                    "@composer phpunit"
                ]
            },
            "license": [
                "GPL-2.0-or-later"
            ],
            "description": "Provides an interface to the WP.com A/B tests.",
            "transport-options": {
                "monorepo": true,
                "relative": true
            }
        },
        {
            "name": "automattic/jetpack-assets",
            "version": "dev-master",
            "dist": {
                "type": "path",
                "url": "../../packages/assets",
                "reference": "f1b9fef14fee62909dfb58dcb87296730e6ebf8c"
            },
            "require": {
                "automattic/jetpack-constants": "^1.6"
            },
            "require-dev": {
                "automattic/jetpack-changelogger": "^3.0",
                "brain/monkey": "2.6.0",
                "yoast/phpunit-polyfills": "1.0.2"
            },
            "type": "library",
            "extra": {
                "autotagger": true,
                "mirror-repo": "Automattic/jetpack-assets",
                "changelogger": {
                    "link-template": "https://github.com/Automattic/jetpack-assets/compare/v${old}...v${new}"
                },
                "branch-alias": {
                    "dev-master": "1.11.x-dev"
                }
            },
            "autoload": {
                "classmap": [
                    "src/"
                ]
            },
            "scripts": {
                "phpunit": [
                    "./vendor/phpunit/phpunit/phpunit --colors=always"
                ],
                "test-coverage": [
                    "@composer update",
                    "phpdbg -d memory_limit=2048M -d max_execution_time=900 -qrr ./vendor/bin/phpunit --coverage-clover \"$COVERAGE_DIR/clover.xml\""
                ],
                "test-php": [
                    "@composer update",
                    "@composer phpunit"
                ]
            },
            "license": [
                "GPL-2.0-or-later"
            ],
            "description": "Asset management utilities for Jetpack ecosystem packages",
            "transport-options": {
                "monorepo": true,
                "relative": true
            }
        },
        {
            "name": "automattic/jetpack-autoloader",
            "version": "dev-master",
            "dist": {
                "type": "path",
                "url": "../../packages/autoloader",
                "reference": "5498d51fdb8c0a7b50a818a52a419ef539c998fb"
            },
            "require": {
                "composer-plugin-api": "^1.1 || ^2.0"
            },
            "require-dev": {
                "automattic/jetpack-changelogger": "^3.0",
                "yoast/phpunit-polyfills": "1.0.2"
            },
            "type": "composer-plugin",
            "extra": {
                "autotagger": true,
                "class": "Automattic\\Jetpack\\Autoloader\\CustomAutoloaderPlugin",
                "mirror-repo": "Automattic/jetpack-autoloader",
                "changelogger": {
                    "link-template": "https://github.com/Automattic/jetpack-autoloader/compare/v${old}...v${new}"
                },
                "branch-alias": {
                    "dev-master": "2.10.x-dev"
                }
            },
            "autoload": {
                "classmap": [
                    "src/AutoloadGenerator.php"
                ],
                "psr-4": {
                    "Automattic\\Jetpack\\Autoloader\\": "src"
                }
            },
            "scripts": {
                "phpunit": [
                    "./vendor/phpunit/phpunit/phpunit --colors=always"
                ],
                "test-coverage": [
                    "@composer update",
                    "phpdbg -d memory_limit=2048M -d max_execution_time=900 -qrr ./vendor/bin/phpunit --coverage-php \"./tests/php/tmp/coverage-report.php\"",
                    "php ./tests/php/bin/test-coverage.php \"$COVERAGE_DIR/clover.xml\""
                ],
                "test-php": [
                    "@composer update",
                    "@composer phpunit"
                ]
            },
            "license": [
                "GPL-2.0-or-later"
            ],
            "description": "Creates a custom autoloader for a plugin or theme.",
            "transport-options": {
                "monorepo": true,
                "relative": true
            }
        },
        {
            "name": "automattic/jetpack-backup",
            "version": "dev-master",
            "dist": {
                "type": "path",
                "url": "../../packages/backup",
                "reference": "3004cd93220280ec924cdb2cc6d42b9ff71a1f1e"
            },
            "require": {
                "automattic/jetpack-connection": "^1.30",
                "automattic/jetpack-sync": "^1.27"
            },
            "require-dev": {
                "automattic/jetpack-changelogger": "^3.0",
                "automattic/wordbless": "@dev",
                "yoast/phpunit-polyfills": "1.0.2"
            },
            "type": "library",
            "extra": {
                "autotagger": true,
                "mirror-repo": "Automattic/jetpack-backup",
                "version-constants": {
                    "::PACKAGE_VERSION": "src/class-package-version.php"
                },
                "changelogger": {
                    "link-template": "https://github.com/Automattic/jetpack-backup/compare/v${old}...v${new}"
                },
                "branch-alias": {
                    "dev-master": "1.1.x-dev"
                }
            },
            "autoload": {
                "files": [
                    "actions.php"
                ],
                "classmap": [
                    "src/"
                ]
            },
            "scripts": {
                "phpunit": [
                    "./vendor/phpunit/phpunit/phpunit --colors=always"
                ],
                "test-coverage": [
                    "@composer install",
                    "phpdbg -d memory_limit=2048M -d max_execution_time=900 -qrr ./vendor/bin/phpunit --coverage-clover \"$COVERAGE_DIR/clover.xml\""
                ],
                "test-php": [
                    "@composer install",
                    "@composer phpunit"
                ],
                "post-update-cmd": [
                    "php -r \"copy('vendor/automattic/wordbless/src/dbless-wpdb.php', 'wordpress/wp-content/db.php');\""
                ]
            },
            "license": [
                "GPL-2.0-or-later"
            ],
            "description": "Tools to assist with backing up Jetpack sites.",
            "transport-options": {
                "monorepo": true,
                "relative": true
            }
        },
        {
            "name": "automattic/jetpack-blocks",
            "version": "dev-master",
            "dist": {
                "type": "path",
                "url": "../../packages/blocks",
                "reference": "1df7b90cd75bb48563177063438e152d765dc887"
            },
            "require-dev": {
                "automattic/jetpack-changelogger": "^3.0",
                "automattic/wordbless": "dev-master",
                "brain/monkey": "2.6.0",
                "yoast/phpunit-polyfills": "1.0.2"
            },
            "type": "library",
            "extra": {
                "autotagger": true,
                "mirror-repo": "Automattic/jetpack-blocks",
                "changelogger": {
                    "link-template": "https://github.com/Automattic/jetpack-blocks/compare/v${old}...v${new}"
                },
                "branch-alias": {
                    "dev-master": "1.4.x-dev"
                }
            },
            "autoload": {
                "classmap": [
                    "src/"
                ]
            },
            "scripts": {
                "phpunit": [
                    "./vendor/phpunit/phpunit/phpunit --colors=always"
                ],
                "post-update-cmd": [
                    "php -r \"copy('vendor/automattic/wordbless/src/dbless-wpdb.php', 'wordpress/wp-content/db.php');\""
                ],
                "test-coverage": [
                    "@composer update",
                    "phpdbg -d memory_limit=2048M -d max_execution_time=900 -qrr ./vendor/bin/phpunit --coverage-clover \"$COVERAGE_DIR/clover.xml\""
                ],
                "test-php": [
                    "@composer update",
                    "@composer phpunit"
                ]
            },
            "license": [
                "GPL-2.0-or-later"
            ],
            "description": "Register and manage blocks within a plugin. Used to manage block registration, enqueues, and more.",
            "transport-options": {
                "monorepo": true,
                "relative": true
            }
        },
        {
            "name": "automattic/jetpack-compat",
            "version": "dev-master",
            "dist": {
                "type": "path",
                "url": "../../packages/compat",
                "reference": "9ed14d0ae3bd70cca4538a3e298f4b29df7c41f4"
            },
            "require-dev": {
                "automattic/jetpack-changelogger": "^3.0"
            },
            "type": "library",
            "extra": {
                "autotagger": true,
                "mirror-repo": "Automattic/jetpack-compat",
                "changelogger": {
                    "link-template": "https://github.com/Automattic/jetpack-compat/compare/v${old}...v${new}"
                },
                "branch-alias": {
                    "dev-master": "1.6.x-dev"
                }
            },
            "autoload": {
                "files": [
                    "functions.php"
                ],
                "classmap": [
                    "legacy"
                ]
            },
            "license": [
                "GPL-2.0-or-later"
            ],
            "description": "Compatibility layer with previous versions of Jetpack",
            "transport-options": {
                "monorepo": true,
                "relative": true
            }
        },
        {
            "name": "automattic/jetpack-config",
            "version": "dev-master",
            "dist": {
                "type": "path",
                "url": "../../packages/config",
                "reference": "c6408e82a9c80f5be6beccaf23c392151a9b9420"
            },
            "require-dev": {
                "automattic/jetpack-changelogger": "^3.0"
            },
            "type": "library",
            "extra": {
                "autotagger": true,
                "mirror-repo": "Automattic/jetpack-config",
                "changelogger": {
                    "link-template": "https://github.com/Automattic/jetpack-config/compare/v${old}...v${new}"
                },
                "branch-alias": {
                    "dev-master": "1.5.x-dev"
                }
            },
            "autoload": {
                "classmap": [
                    "src/"
                ]
            },
            "license": [
                "GPL-2.0-or-later"
            ],
            "description": "Jetpack configuration package that initializes other packages and configures Jetpack's functionality. Can be used as a base for all variants of Jetpack package usage.",
            "transport-options": {
                "monorepo": true,
                "relative": true
            }
        },
        {
            "name": "automattic/jetpack-connection",
            "version": "dev-master",
            "dist": {
                "type": "path",
                "url": "../../packages/connection",
                "reference": "047e6bc32be905fb4f282e38e1f560efdd347cdc"
            },
            "require": {
                "automattic/jetpack-a8c-mc-stats": "^1.4",
                "automattic/jetpack-constants": "^1.6",
                "automattic/jetpack-heartbeat": "^1.3",
                "automattic/jetpack-options": "^1.13",
                "automattic/jetpack-redirect": "^1.7",
                "automattic/jetpack-roles": "^1.4",
                "automattic/jetpack-status": "^1.8",
                "automattic/jetpack-terms-of-service": "^1.9",
                "automattic/jetpack-tracking": "^1.13"
            },
            "require-dev": {
                "automattic/jetpack-changelogger": "^3.0",
                "automattic/wordbless": "@dev",
                "brain/monkey": "2.6.0",
                "yoast/phpunit-polyfills": "1.0.2"
            },
            "type": "library",
            "extra": {
                "autotagger": true,
                "mirror-repo": "Automattic/jetpack-connection",
                "version-constants": {
                    "::PACKAGE_VERSION": "src/class-package-version.php"
                },
                "changelogger": {
                    "link-template": "https://github.com/Automattic/jetpack-connection/compare/v${old}...v${new}"
                },
                "branch-alias": {
                    "dev-master": "1.30.x-dev"
                }
            },
            "autoload": {
                "classmap": [
                    "legacy",
                    "src/"
                ]
            },
            "scripts": {
                "phpunit": [
                    "./vendor/phpunit/phpunit/phpunit --colors=always"
                ],
                "post-update-cmd": [
                    "php -r \"copy('vendor/automattic/wordbless/src/dbless-wpdb.php', 'wordpress/wp-content/db.php');\""
                ],
                "test-coverage": [
                    "@composer update",
                    "phpdbg -d memory_limit=2048M -d max_execution_time=900 -qrr ./vendor/bin/phpunit --coverage-clover \"$COVERAGE_DIR/clover.xml\""
                ],
                "test-php": [
                    "@composer update",
                    "@composer phpunit"
                ]
            },
            "license": [
                "GPL-2.0-or-later"
            ],
            "description": "Everything needed to connect to the Jetpack infrastructure",
            "transport-options": {
                "monorepo": true,
                "relative": true
            }
        },
        {
            "name": "automattic/jetpack-connection-ui",
            "version": "dev-master",
            "dist": {
                "type": "path",
                "url": "../../packages/connection-ui",
                "reference": "11fc1545bb5696d3767dab8220e3c93337f682c0"
            },
            "require": {
                "automattic/jetpack-connection": "^1.30",
                "automattic/jetpack-constants": "^1.6",
                "automattic/jetpack-device-detection": "^1.4"
            },
            "require-dev": {
                "automattic/jetpack-changelogger": "^3.0"
            },
            "type": "library",
            "extra": {
                "autotagger": true,
                "mirror-repo": "Automattic/jetpack-connection-ui",
                "changelogger": {
                    "link-template": "https://github.com/Automattic/jetpack-connection-ui/compare/v${old}...v${new}"
                },
                "branch-alias": {
                    "dev-master": "1.5.x-dev"
                }
            },
            "autoload": {
                "classmap": [
                    "src/"
                ]
            },
            "scripts": {
                "build-development": [
                    "Composer\\Config::disableProcessTimeout",
                    "pnpm run build"
                ],
                "build-production": [
                    "Composer\\Config::disableProcessTimeout",
                    "pnpm run build"
                ]
            },
            "license": [
                "GPL-2.0-or-later"
            ],
            "description": "Jetpack Connection UI",
            "transport-options": {
                "monorepo": true,
                "relative": true
            }
        },
        {
            "name": "automattic/jetpack-constants",
            "version": "dev-master",
            "dist": {
                "type": "path",
                "url": "../../packages/constants",
                "reference": "ab78283b62f04f2773b76d5a08d6b5fff400b30d"
            },
            "require-dev": {
                "automattic/jetpack-changelogger": "^3.0",
                "brain/monkey": "2.6.0",
                "yoast/phpunit-polyfills": "1.0.2"
            },
            "type": "library",
            "extra": {
                "autotagger": true,
                "mirror-repo": "Automattic/jetpack-constants",
                "changelogger": {
                    "link-template": "https://github.com/Automattic/jetpack-constants/compare/v${old}...v${new}"
                },
                "branch-alias": {
                    "dev-master": "1.6.x-dev"
                }
            },
            "autoload": {
                "classmap": [
                    "src/"
                ]
            },
            "scripts": {
                "phpunit": [
                    "./vendor/phpunit/phpunit/phpunit --colors=always"
                ],
                "test-coverage": [
                    "@composer update",
                    "phpdbg -d memory_limit=2048M -d max_execution_time=900 -qrr ./vendor/bin/phpunit --coverage-clover \"$COVERAGE_DIR/clover.xml\""
                ],
                "test-php": [
                    "@composer update",
                    "@composer phpunit"
                ]
            },
            "license": [
                "GPL-2.0-or-later"
            ],
            "description": "A wrapper for defining constants in a more testable way.",
            "transport-options": {
                "monorepo": true,
                "relative": true
            }
        },
        {
            "name": "automattic/jetpack-device-detection",
            "version": "dev-master",
            "dist": {
                "type": "path",
                "url": "../../packages/device-detection",
                "reference": "7111b6eddc47e60bcd74e67acc19f7c2389d9dd7"
            },
            "require-dev": {
                "automattic/jetpack-changelogger": "^3.0",
                "yoast/phpunit-polyfills": "1.0.2"
            },
            "type": "library",
            "extra": {
                "autotagger": true,
                "mirror-repo": "Automattic/jetpack-device-detection",
                "changelogger": {
                    "link-template": "https://github.com/Automattic/jetpack-device-detection/compare/v${old}...v${new}"
                },
                "branch-alias": {
                    "dev-master": "1.4.x-dev"
                }
            },
            "autoload": {
                "classmap": [
                    "src/"
                ]
            },
            "scripts": {
                "phpunit": [
                    "./vendor/phpunit/phpunit/phpunit --colors=always"
                ],
                "test-coverage": [
                    "@composer update",
                    "phpdbg -d memory_limit=2048M -d max_execution_time=900 -qrr ./vendor/bin/phpunit --coverage-clover \"$COVERAGE_DIR/clover.xml\""
                ],
                "test-php": [
                    "@composer update",
                    "@composer phpunit"
                ]
            },
            "license": [
                "GPL-2.0-or-later"
            ],
            "description": "A way to detect device types based on User-Agent header.",
            "transport-options": {
                "monorepo": true,
                "relative": true
            }
        },
        {
            "name": "automattic/jetpack-error",
            "version": "dev-master",
            "dist": {
                "type": "path",
                "url": "../../packages/error",
                "reference": "e8e66a2478f95dd0efe8540bd5dcec1bc017e9f1"
            },
            "require-dev": {
                "automattic/jetpack-changelogger": "^3.0",
                "yoast/phpunit-polyfills": "1.0.2"
            },
            "type": "library",
            "extra": {
                "autotagger": true,
                "mirror-repo": "Automattic/jetpack-error",
                "changelogger": {
                    "link-template": "https://github.com/Automattic/jetpack-error/compare/v${old}...v${new}"
                },
                "branch-alias": {
                    "dev-master": "1.3.x-dev"
                }
            },
            "autoload": {
                "classmap": [
                    "src/"
                ]
            },
            "scripts": {
                "phpunit": [
                    "./vendor/phpunit/phpunit/phpunit --colors=always"
                ],
                "test-coverage": [
                    "@composer update",
                    "phpdbg -d memory_limit=2048M -d max_execution_time=900 -qrr ./vendor/bin/phpunit --coverage-clover \"$COVERAGE_DIR/clover.xml\""
                ],
                "test-php": [
                    "@composer update",
                    "@composer phpunit"
                ]
            },
            "license": [
                "GPL-2.0-or-later"
            ],
            "description": "Jetpack Error - a wrapper around WP_Error.",
            "transport-options": {
                "monorepo": true,
                "relative": true
            }
        },
        {
            "name": "automattic/jetpack-heartbeat",
            "version": "dev-master",
            "dist": {
                "type": "path",
                "url": "../../packages/heartbeat",
                "reference": "db71df78bd3feff1b6894a8ab73bd0a8ed7463cd"
            },
            "require": {
                "automattic/jetpack-a8c-mc-stats": "^1.4",
                "automattic/jetpack-options": "^1.13"
            },
            "require-dev": {
                "automattic/jetpack-changelogger": "^3.0"
            },
            "type": "library",
            "extra": {
                "autotagger": true,
                "mirror-repo": "Automattic/jetpack-heartbeat",
                "changelogger": {
                    "link-template": "https://github.com/Automattic/jetpack-heartbeat/compare/v${old}...v${new}"
                },
                "branch-alias": {
                    "dev-master": "1.3.x-dev"
                }
            },
            "autoload": {
                "classmap": [
                    "src/"
                ]
            },
            "license": [
                "GPL-2.0-or-later"
            ],
            "description": "This adds a cronjob that sends a batch of internal automattic stats to wp.com once a day",
            "transport-options": {
                "monorepo": true,
                "relative": true
            }
        },
        {
            "name": "automattic/jetpack-identity-crisis",
            "version": "dev-master",
            "dist": {
                "type": "path",
                "url": "../../packages/identity-crisis",
                "reference": "a3c652c7125446cf95e3cfa75b33f262d95e572a"
            },
            "require": {
                "automattic/jetpack-connection": "^1.30",
                "automattic/jetpack-constants": "^1.6",
                "automattic/jetpack-logo": "^1.5",
                "automattic/jetpack-options": "^1.13",
                "automattic/jetpack-status": "^1.8",
                "automattic/jetpack-tracking": "^1.13"
            },
            "require-dev": {
                "automattic/jetpack-changelogger": "^3.0",
                "automattic/wordbless": "@dev",
                "yoast/phpunit-polyfills": "1.0.2"
            },
            "type": "library",
            "extra": {
                "autotagger": true,
                "mirror-repo": "Automattic/jetpack-identity-crisis",
                "version-constants": {
                    "::PACKAGE_VERSION": "src/class-identity-crisis.php"
                },
                "changelogger": {
                    "link-template": "https://github.com/Automattic/jetpack-identity-crisis/compare/v${old}...v${new}"
                },
                "branch-alias": {
                    "dev-master": "0.2.x-dev"
                }
            },
            "autoload": {
                "classmap": [
                    "src/"
                ]
            },
            "scripts": {
                "build-development": [
                    "Composer\\Config::disableProcessTimeout",
                    "pnpm run build"
                ],
                "build-production": [
                    "Composer\\Config::disableProcessTimeout",
                    "NODE_ENV='production' pnpm run build"
                ],
                "phpunit": [
                    "./vendor/phpunit/phpunit/phpunit --colors=always"
                ],
                "test-coverage": [
                    "@composer install",
                    "phpdbg -d memory_limit=2048M -d max_execution_time=900 -qrr ./vendor/bin/phpunit --coverage-clover \"$COVERAGE_DIR/clover.xml\""
                ],
                "test-php": [
                    "@composer install",
                    "@composer phpunit"
                ],
                "post-update-cmd": [
                    "php -r \"copy('vendor/automattic/wordbless/src/dbless-wpdb.php', 'wordpress/wp-content/db.php');\""
                ]
            },
            "license": [
                "GPL-2.0-or-later"
            ],
            "description": "Identity Crisis.",
            "transport-options": {
                "monorepo": true,
                "relative": true
            }
        },
        {
            "name": "automattic/jetpack-jitm",
            "version": "dev-master",
            "dist": {
                "type": "path",
                "url": "../../packages/jitm",
                "reference": "eec733d313f8462a937b7212c1c8b8d1dbf7c7fe"
            },
            "require": {
                "automattic/jetpack-a8c-mc-stats": "^1.4",
                "automattic/jetpack-assets": "^1.11",
                "automattic/jetpack-connection": "^1.30",
                "automattic/jetpack-device-detection": "^1.4",
                "automattic/jetpack-logo": "^1.5",
                "automattic/jetpack-options": "^1.13",
                "automattic/jetpack-partner": "^1.5",
                "automattic/jetpack-redirect": "^1.7",
                "automattic/jetpack-status": "^1.8",
                "automattic/jetpack-tracking": "^1.13"
            },
            "require-dev": {
                "automattic/jetpack-changelogger": "^3.0",
                "brain/monkey": "2.6.0",
                "yoast/phpunit-polyfills": "1.0.2"
            },
            "type": "library",
            "extra": {
                "autotagger": true,
                "mirror-repo": "Automattic/jetpack-jitm",
                "version-constants": {
                    "::PACKAGE_VERSION": "src/class-jitm.php"
                },
                "changelogger": {
                    "link-template": "https://github.com/Automattic/jetpack-jitm/compare/v${old}...v${new}"
                },
                "branch-alias": {
                    "dev-master": "2.0.x-dev"
                }
            },
            "autoload": {
                "classmap": [
                    "src/"
                ]
            },
            "scripts": {
                "build-production": [
                    "Composer\\Config::disableProcessTimeout",
                    "pnpm run build-production"
                ],
                "build-development": [
                    "Composer\\Config::disableProcessTimeout",
                    "pnpm run build"
                ],
                "phpunit": [
                    "./vendor/phpunit/phpunit/phpunit --colors=always"
                ],
                "test-coverage": [
                    "@composer update",
                    "phpdbg -d memory_limit=2048M -d max_execution_time=900 -qrr ./vendor/bin/phpunit --coverage-clover \"$COVERAGE_DIR/clover.xml\""
                ],
                "test-php": [
                    "@composer update",
                    "@composer phpunit"
                ]
            },
            "license": [
                "GPL-2.0-or-later"
            ],
            "description": "Just in time messages for Jetpack",
            "transport-options": {
                "monorepo": true,
                "relative": true
            }
        },
        {
            "name": "automattic/jetpack-lazy-images",
            "version": "dev-master",
            "dist": {
                "type": "path",
                "url": "../../packages/lazy-images",
                "reference": "7df08e53a8e8930213a648e40cc126a751cbd0c4"
            },
            "require": {
                "automattic/jetpack-assets": "^1.11",
                "automattic/jetpack-constants": "^1.6"
            },
            "require-dev": {
                "automattic/jetpack-changelogger": "^3.0",
                "automattic/wordbless": "dev-master",
                "yoast/phpunit-polyfills": "1.0.2"
            },
            "type": "library",
            "extra": {
                "autotagger": true,
                "mirror-repo": "Automattic/jetpack-lazy-images",
                "changelogger": {
                    "link-template": "https://github.com/Automattic/jetpack-lazy-images/compare/v${old}...v${new}"
                },
                "branch-alias": {
                    "dev-master": "2.0.x-dev"
                }
            },
            "autoload": {
                "classmap": [
                    "src/"
                ]
            },
            "scripts": {
                "build-production": [
                    "Composer\\Config::disableProcessTimeout",
                    "pnpm run build-production"
                ],
                "build-development": [
                    "Composer\\Config::disableProcessTimeout",
                    "pnpm run build"
                ],
                "phpunit": [
                    "./vendor/phpunit/phpunit/phpunit --colors=always"
                ],
                "post-update-cmd": [
                    "php -r \"copy('vendor/automattic/wordbless/src/dbless-wpdb.php', 'wordpress/wp-content/db.php');\""
                ],
                "test-coverage": [
                    "@composer update",
                    "phpdbg -d memory_limit=2048M -d max_execution_time=900 -qrr ./vendor/bin/phpunit --coverage-clover \"$COVERAGE_DIR/clover.xml\""
                ],
                "test-php": [
                    "@composer update",
                    "@composer phpunit"
                ]
            },
            "license": [
                "GPL-2.0-or-later"
            ],
            "description": "Speed up your site and create a smoother viewing experience by loading images as visitors scroll down the screen, instead of all at once.",
            "transport-options": {
                "monorepo": true,
                "relative": true
            }
        },
        {
            "name": "automattic/jetpack-licensing",
            "version": "dev-master",
            "dist": {
                "type": "path",
                "url": "../../packages/licensing",
                "reference": "43c0b265f8f9f4456045d7c1f28133c98c60a219"
            },
            "require": {
                "automattic/jetpack-connection": "^1.30",
                "automattic/jetpack-options": "^1.13"
            },
            "require-dev": {
                "automattic/jetpack-changelogger": "^3.0",
                "automattic/wordbless": "@dev",
                "yoast/phpunit-polyfills": "1.0.2"
            },
            "type": "library",
            "extra": {
                "autotagger": true,
                "mirror-repo": "Automattic/jetpack-licensing",
                "changelogger": {
                    "link-template": "https://github.com/Automattic/jetpack-licensing/compare/v${old}...v${new}"
                },
                "branch-alias": {
                    "dev-master": "1.4.x-dev"
                }
            },
            "autoload": {
                "classmap": [
                    "src/"
                ]
            },
            "scripts": {
                "phpunit": [
                    "./vendor/phpunit/phpunit/phpunit --colors=always"
                ],
                "post-update-cmd": [
                    "php -r \"copy('vendor/automattic/wordbless/src/dbless-wpdb.php', 'wordpress/wp-content/db.php');\""
                ],
                "test-coverage": [
                    "@composer update",
                    "phpdbg -d memory_limit=2048M -d max_execution_time=900 -qrr ./vendor/bin/phpunit --coverage-clover \"$COVERAGE_DIR/clover.xml\""
                ],
                "test-php": [
                    "@composer update",
                    "@composer phpunit"
                ]
            },
            "license": [
                "GPL-2.0-or-later"
            ],
            "description": "Everything needed to manage Jetpack licenses client-side.",
            "transport-options": {
                "monorepo": true,
                "relative": true
            }
        },
        {
            "name": "automattic/jetpack-logo",
            "version": "dev-master",
            "dist": {
                "type": "path",
                "url": "../../packages/logo",
                "reference": "5f8c92293d5dbac172809957f0c1bf1e6be058ac"
            },
            "require-dev": {
                "automattic/jetpack-changelogger": "^3.0",
                "yoast/phpunit-polyfills": "1.0.2"
            },
            "type": "library",
            "extra": {
                "autotagger": true,
                "mirror-repo": "Automattic/jetpack-logo",
                "changelogger": {
                    "link-template": "https://github.com/Automattic/jetpack-logo/compare/v${old}...v${new}"
                },
                "branch-alias": {
                    "dev-master": "1.5.x-dev"
                }
            },
            "autoload": {
                "classmap": [
                    "src/"
                ]
            },
            "scripts": {
                "phpunit": [
                    "./vendor/phpunit/phpunit/phpunit --colors=always"
                ],
                "test-coverage": [
                    "@composer update",
                    "phpdbg -d memory_limit=2048M -d max_execution_time=900 -qrr ./vendor/bin/phpunit --coverage-clover \"$COVERAGE_DIR/clover.xml\""
                ],
                "test-php": [
                    "@composer update",
                    "@composer phpunit"
                ]
            },
            "license": [
                "GPL-2.0-or-later"
            ],
            "description": "A logo for Jetpack",
            "transport-options": {
                "monorepo": true,
                "relative": true
            }
        },
        {
            "name": "automattic/jetpack-options",
            "version": "dev-master",
            "dist": {
                "type": "path",
                "url": "../../packages/options",
                "reference": "6c37fc10cec857ecf8e4ac0d60cac4287ec5f00e"
            },
            "require": {
                "automattic/jetpack-constants": "^1.6"
            },
            "require-dev": {
                "automattic/jetpack-changelogger": "^3.0",
                "yoast/phpunit-polyfills": "1.0.2"
            },
            "type": "library",
            "extra": {
                "autotagger": true,
                "mirror-repo": "Automattic/jetpack-options",
                "changelogger": {
                    "link-template": "https://github.com/Automattic/jetpack-options/compare/v${old}...v${new}"
                },
                "branch-alias": {
                    "dev-master": "1.13.x-dev"
                }
            },
            "autoload": {
                "classmap": [
                    "legacy"
                ]
            },
            "license": [
                "GPL-2.0-or-later"
            ],
            "description": "A wrapper for wp-options to manage specific Jetpack options.",
            "transport-options": {
                "monorepo": true,
                "relative": true
            }
        },
        {
            "name": "automattic/jetpack-partner",
            "version": "dev-master",
            "dist": {
                "type": "path",
                "url": "../../packages/partner",
                "reference": "5a58145a19107ca465bd4670171e4b7b5bd16182"
            },
            "require-dev": {
                "automattic/jetpack-changelogger": "^3.0",
                "brain/monkey": "2.6.0",
                "yoast/phpunit-polyfills": "1.0.2"
            },
            "type": "library",
            "extra": {
                "autotagger": true,
                "mirror-repo": "Automattic/jetpack-partner",
                "changelogger": {
                    "link-template": "https://github.com/Automattic/jetpack-partner/compare/v${old}...v${new}"
                },
                "branch-alias": {
                    "dev-master": "1.5.x-dev"
                }
            },
            "autoload": {
                "classmap": [
                    "src/"
                ]
            },
            "scripts": {
                "phpunit": [
                    "./vendor/phpunit/phpunit/phpunit --colors=always"
                ],
                "test-coverage": [
                    "@composer update",
                    "phpdbg -d memory_limit=2048M -d max_execution_time=900 -qrr ./vendor/bin/phpunit --coverage-clover \"$COVERAGE_DIR/clover.xml\""
                ],
                "test-php": [
                    "@composer update",
                    "@composer phpunit"
                ]
            },
            "license": [
                "GPL-2.0-or-later"
            ],
            "description": "Support functions for Jetpack hosting partners.",
            "transport-options": {
                "monorepo": true,
                "relative": true
            }
        },
        {
            "name": "automattic/jetpack-password-checker",
            "version": "dev-master",
            "dist": {
                "type": "path",
                "url": "../../packages/password-checker",
                "reference": "bd020fe0c038f22446ca8de6e2b3b49144d88884"
            },
            "require-dev": {
                "automattic/jetpack-changelogger": "^3.0",
                "automattic/wordbless": "@dev",
                "yoast/phpunit-polyfills": "1.0.2"
            },
            "type": "library",
            "extra": {
                "autotagger": true,
                "mirror-repo": "Automattic/jetpack-password-checker",
                "changelogger": {
                    "link-template": "https://github.com/Automattic/jetpack-password-checker/compare/v${old}...v${new}"
                },
                "branch-alias": {
                    "dev-master": "0.1.x-dev"
                }
            },
            "autoload": {
                "classmap": [
                    "src/"
                ]
            },
            "scripts": {
                "phpunit": [
                    "./vendor/phpunit/phpunit/phpunit --colors=always"
                ],
                "test-coverage": [
                    "@composer update",
                    "phpdbg -d memory_limit=2048M -d max_execution_time=900 -qrr ./vendor/bin/phpunit --coverage-clover \"$COVERAGE_DIR/clover.xml\""
                ],
                "test-php": [
                    "@composer update",
                    "@composer phpunit"
                ],
                "post-update-cmd": [
                    "php -r \"copy('vendor/automattic/wordbless/src/dbless-wpdb.php', 'wordpress/wp-content/db.php');\""
                ]
            },
            "license": [
                "GPL-2.0-or-later"
            ],
            "description": "Password Checker.",
            "transport-options": {
                "monorepo": true,
                "relative": true
            }
        },
        {
            "name": "automattic/jetpack-redirect",
            "version": "dev-master",
            "dist": {
                "type": "path",
                "url": "../../packages/redirect",
                "reference": "5b0dc4ca597044b0a2f211544b39fd509586a361"
            },
            "require": {
                "automattic/jetpack-status": "^1.8"
            },
            "require-dev": {
                "automattic/jetpack-changelogger": "^3.0",
                "brain/monkey": "2.6.0",
                "yoast/phpunit-polyfills": "1.0.2"
            },
            "type": "library",
            "extra": {
                "autotagger": true,
                "mirror-repo": "Automattic/jetpack-redirect",
                "changelogger": {
                    "link-template": "https://github.com/Automattic/jetpack-redirect/compare/v${old}...v${new}"
                },
                "branch-alias": {
                    "dev-master": "1.7.x-dev"
                }
            },
            "autoload": {
                "classmap": [
                    "src/"
                ]
            },
            "scripts": {
                "phpunit": [
                    "./vendor/phpunit/phpunit/phpunit --colors=always"
                ],
                "test-coverage": [
                    "@composer update",
                    "phpdbg -d memory_limit=2048M -d max_execution_time=900 -qrr ./vendor/bin/phpunit --coverage-clover \"$COVERAGE_DIR/clover.xml\""
                ],
                "test-php": [
                    "@composer update",
                    "@composer phpunit"
                ]
            },
            "license": [
                "GPL-2.0-or-later"
            ],
            "description": "Utilities to build URLs to the jetpack.com/redirect/ service",
            "transport-options": {
                "monorepo": true,
                "relative": true
            }
        },
        {
            "name": "automattic/jetpack-roles",
            "version": "dev-master",
            "dist": {
                "type": "path",
                "url": "../../packages/roles",
                "reference": "e60f3908e8ddcc90e8874abcb35bc65905f0062c"
            },
            "require-dev": {
                "automattic/jetpack-changelogger": "^3.0",
                "brain/monkey": "2.6.0",
                "yoast/phpunit-polyfills": "1.0.2"
            },
            "type": "library",
            "extra": {
                "autotagger": true,
                "mirror-repo": "Automattic/jetpack-roles",
                "changelogger": {
                    "link-template": "https://github.com/Automattic/jetpack-roles/compare/v${old}...v${new}"
                },
                "branch-alias": {
                    "dev-master": "1.4.x-dev"
                }
            },
            "autoload": {
                "classmap": [
                    "src/"
                ]
            },
            "scripts": {
                "phpunit": [
                    "./vendor/phpunit/phpunit/phpunit --colors=always"
                ],
                "test-coverage": [
                    "@composer update",
                    "phpdbg -d memory_limit=2048M -d max_execution_time=900 -qrr ./vendor/bin/phpunit --coverage-clover \"$COVERAGE_DIR/clover.xml\""
                ],
                "test-php": [
                    "@composer update",
                    "@composer phpunit"
                ]
            },
            "license": [
                "GPL-2.0-or-later"
            ],
            "description": "Utilities, related with user roles and capabilities.",
            "transport-options": {
                "monorepo": true,
                "relative": true
            }
        },
        {
            "name": "automattic/jetpack-status",
            "version": "dev-master",
            "dist": {
                "type": "path",
                "url": "../../packages/status",
                "reference": "e1ee707b99db540ad6ff853d053784e70d99bfd7"
            },
            "require-dev": {
                "automattic/jetpack-changelogger": "^3.0",
                "brain/monkey": "2.6.0",
                "yoast/phpunit-polyfills": "1.0.2"
            },
            "type": "library",
            "extra": {
                "autotagger": true,
                "mirror-repo": "Automattic/jetpack-status",
                "changelogger": {
                    "link-template": "https://github.com/Automattic/jetpack-status/compare/v${old}...v${new}"
                },
                "branch-alias": {
                    "dev-master": "1.8.x-dev"
                }
            },
            "autoload": {
                "classmap": [
                    "src/"
                ]
            },
            "scripts": {
                "phpunit": [
                    "./vendor/phpunit/phpunit/phpunit --colors=always"
                ],
                "test-coverage": [
                    "@composer update",
                    "phpdbg -d memory_limit=2048M -d max_execution_time=900 -qrr ./vendor/bin/phpunit --coverage-clover \"$COVERAGE_DIR/clover.xml\""
                ],
                "test-php": [
                    "@composer update",
                    "@composer phpunit"
                ]
            },
            "license": [
                "GPL-2.0-or-later"
            ],
            "description": "Used to retrieve information about the current status of Jetpack and the site overall.",
            "transport-options": {
                "monorepo": true,
                "relative": true
            }
        },
        {
            "name": "automattic/jetpack-sync",
            "version": "dev-master",
            "dist": {
                "type": "path",
                "url": "../../packages/sync",
                "reference": "75afca8d7852ebe765ce26058a4de40a02fca338"
            },
            "require": {
                "automattic/jetpack-connection": "^1.30",
                "automattic/jetpack-constants": "^1.6",
                "automattic/jetpack-heartbeat": "^1.3",
                "automattic/jetpack-identity-crisis": "^0.2",
                "automattic/jetpack-options": "^1.13",
                "automattic/jetpack-password-checker": "^0.1",
                "automattic/jetpack-roles": "^1.4",
                "automattic/jetpack-status": "^1.8"
            },
            "require-dev": {
                "automattic/jetpack-changelogger": "^3.0",
                "automattic/wordbless": "@dev",
                "yoast/phpunit-polyfills": "1.0.2"
            },
            "type": "library",
            "extra": {
                "autotagger": true,
                "mirror-repo": "Automattic/jetpack-sync",
                "version-constants": {
                    "::PACKAGE_VERSION": "src/class-package-version.php"
                },
                "changelogger": {
                    "link-template": "https://github.com/Automattic/jetpack-sync/compare/v${old}...v${new}"
                },
                "branch-alias": {
                    "dev-master": "1.27.x-dev"
                }
            },
            "autoload": {
                "classmap": [
                    "src/"
                ]
            },
            "scripts": {
                "phpunit": [
                    "./vendor/phpunit/phpunit/phpunit --colors=always"
                ],
                "test-coverage": [
                    "@composer install",
                    "phpdbg -d memory_limit=2048M -d max_execution_time=900 -qrr ./vendor/bin/phpunit --coverage-clover \"$COVERAGE_DIR/clover.xml\""
                ],
                "test-php": [
                    "@composer install",
                    "@composer phpunit"
                ],
                "post-update-cmd": [
                    "php -r \"copy('vendor/automattic/wordbless/src/dbless-wpdb.php', 'wordpress/wp-content/db.php');\""
                ]
            },
            "license": [
                "GPL-2.0-or-later"
            ],
            "description": "Everything needed to allow syncing to the WP.com infrastructure.",
            "transport-options": {
                "monorepo": true,
                "relative": true
            }
        },
        {
            "name": "automattic/jetpack-terms-of-service",
            "version": "dev-master",
            "dist": {
                "type": "path",
                "url": "../../packages/terms-of-service",
                "reference": "3594a0ceb044973ed4a8198cca4b420c39d4e67b"
            },
            "require": {
                "automattic/jetpack-options": "^1.13",
                "automattic/jetpack-status": "^1.8"
            },
            "require-dev": {
                "automattic/jetpack-changelogger": "^3.0",
                "brain/monkey": "2.6.0",
                "yoast/phpunit-polyfills": "1.0.2"
            },
            "type": "library",
            "extra": {
                "autotagger": true,
                "mirror-repo": "Automattic/jetpack-terms-of-service",
                "changelogger": {
                    "link-template": "https://github.com/Automattic/jetpack-terms-of-service/compare/v${old}...v${new}"
                },
                "branch-alias": {
                    "dev-master": "1.9.x-dev"
                }
            },
            "autoload": {
                "classmap": [
                    "src/"
                ]
            },
            "scripts": {
                "phpunit": [
                    "./vendor/phpunit/phpunit/phpunit --colors=always"
                ],
                "test-coverage": [
                    "@composer update",
                    "phpdbg -d memory_limit=2048M -d max_execution_time=900 -qrr ./vendor/bin/phpunit --coverage-clover \"$COVERAGE_DIR/clover.xml\""
                ],
                "test-php": [
                    "@composer update",
                    "@composer phpunit"
                ]
            },
            "license": [
                "GPL-2.0-or-later"
            ],
            "description": "Everything need to manage the terms of service state",
            "transport-options": {
                "monorepo": true,
                "relative": true
            }
        },
        {
            "name": "automattic/jetpack-tracking",
            "version": "dev-master",
            "dist": {
                "type": "path",
                "url": "../../packages/tracking",
                "reference": "0c8562d1f209ef123b72e607f79d76140e67f5a4"
            },
            "require": {
                "automattic/jetpack-assets": "^1.11",
                "automattic/jetpack-options": "^1.13",
                "automattic/jetpack-status": "^1.8",
                "automattic/jetpack-terms-of-service": "^1.9"
            },
            "require-dev": {
                "automattic/jetpack-changelogger": "^3.0",
                "brain/monkey": "2.6.0",
                "yoast/phpunit-polyfills": "1.0.2"
            },
            "type": "library",
            "extra": {
                "autotagger": true,
                "mirror-repo": "Automattic/jetpack-tracking",
                "changelogger": {
                    "link-template": "https://github.com/Automattic/jetpack-tracking/compare/v${old}...v${new}"
                },
                "branch-alias": {
                    "dev-master": "1.13.x-dev"
                }
            },
            "autoload": {
                "classmap": [
                    "legacy",
                    "src/"
                ]
            },
            "scripts": {
                "phpunit": [
                    "./vendor/phpunit/phpunit/phpunit --colors=always"
                ],
                "test-coverage": [
                    "@composer update",
                    "phpdbg -d memory_limit=2048M -d max_execution_time=900 -qrr ./vendor/bin/phpunit --coverage-clover \"$COVERAGE_DIR/clover.xml\""
                ],
                "test-php": [
                    "@composer update",
                    "@composer phpunit"
                ]
            },
            "license": [
                "GPL-2.0-or-later"
            ],
            "description": "Tracking for Jetpack",
            "transport-options": {
                "monorepo": true,
                "relative": true
            }
        },
        {
            "name": "nojimage/twitter-text-php",
            "version": "v3.1.2",
            "source": {
                "type": "git",
                "url": "https://github.com/nojimage/twitter-text-php.git",
                "reference": "979bcf6a92d543b61588c7c0c0a87d0eb473d8f6"
            },
            "dist": {
                "type": "zip",
                "url": "https://api.github.com/repos/nojimage/twitter-text-php/zipball/979bcf6a92d543b61588c7c0c0a87d0eb473d8f6",
                "reference": "979bcf6a92d543b61588c7c0c0a87d0eb473d8f6",
                "shasum": ""
            },
            "require": {
                "ext-intl": "*",
                "ext-mbstring": "*",
                "php": ">=5.3.3"
            },
            "require-dev": {
                "ext-json": "*",
                "phpunit/phpunit": "4.8.*|5.7.*|6.5.*",
                "symfony/yaml": "^2.6.0|^3.4.0|^4.4.0|^5.0.0",
                "twitter/twitter-text": "^3.0.0"
            },
            "type": "library",
            "autoload": {
                "psr-0": {
                    "Twitter\\Text\\": "lib/"
                }
            },
            "notification-url": "https://packagist.org/downloads/",
            "license": [
                "Apache-2.0"
            ],
            "authors": [
                {
                    "name": "Matt Sanford",
                    "email": "matt@mzsanford.com",
                    "homepage": "http://mzsanford.com"
                },
                {
                    "name": "Mike Cochrane",
                    "email": "mikec@mikenz.geek.nz",
                    "homepage": "http://mikenz.geek.nz"
                },
                {
                    "name": "Nick Pope",
                    "email": "git@nickpope.me.uk",
                    "homepage": "http://www.nickpope.me.uk"
                },
                {
                    "name": "Takashi Nojima",
                    "homepage": "http://php-tips.com"
                }
            ],
            "description": "A library of PHP classes that provide auto-linking and extraction of usernames, lists, hashtags and URLs from tweets.",
            "homepage": "https://github.com/nojimage/twitter-text-php",
            "keywords": [
                "autolink",
                "extract",
                "text",
                "twitter"
            ],
            "support": {
                "issues": "https://github.com/nojimage/twitter-text-php/issues",
                "source": "https://github.com/nojimage/twitter-text-php/tree/v3.1.2"
            },
            "time": "2021-03-18T11:38:53+00:00"
        }
    ],
    "packages-dev": [
        {
            "name": "antecedent/patchwork",
            "version": "2.1.17",
            "source": {
                "type": "git",
                "url": "https://github.com/antecedent/patchwork.git",
                "reference": "df5aba175a44c2996ced4edf8ec9f9081b5348c0"
            },
            "dist": {
                "type": "zip",
                "url": "https://api.github.com/repos/antecedent/patchwork/zipball/df5aba175a44c2996ced4edf8ec9f9081b5348c0",
                "reference": "df5aba175a44c2996ced4edf8ec9f9081b5348c0",
                "shasum": ""
            },
            "require": {
                "php": ">=5.4.0"
            },
            "require-dev": {
                "phpunit/phpunit": ">=4"
            },
            "type": "library",
            "notification-url": "https://packagist.org/downloads/",
            "license": [
                "MIT"
            ],
            "authors": [
                {
                    "name": "Ignas Rudaitis",
                    "email": "ignas.rudaitis@gmail.com"
                }
            ],
            "description": "Method redefinition (monkey-patching) functionality for PHP.",
            "homepage": "http://patchwork2.org/",
            "keywords": [
                "aop",
                "aspect",
                "interception",
                "monkeypatching",
                "redefinition",
                "runkit",
                "testing"
            ],
            "support": {
                "issues": "https://github.com/antecedent/patchwork/issues",
                "source": "https://github.com/antecedent/patchwork/tree/2.1.17"
            },
            "time": "2021-10-21T14:22:43+00:00"
        },
        {
            "name": "automattic/jetpack-changelogger",
            "version": "dev-master",
            "dist": {
                "type": "path",
                "url": "../../packages/changelogger",
                "reference": "636f2cdc240ff78935b7b0f26b5834691bfa0bd9"
            },
            "require": {
                "php": ">=5.6",
                "symfony/console": "^3.4 | ^5.2",
                "symfony/process": "^3.4 | ^5.2",
                "wikimedia/at-ease": "^1.2 | ^2.0"
            },
            "require-dev": {
                "wikimedia/testing-access-wrapper": "^1.0 | ^2.0",
                "yoast/phpunit-polyfills": "1.0.2"
            },
            "bin": [
                "bin/changelogger"
            ],
            "type": "project",
            "extra": {
                "autotagger": true,
                "branch-alias": {
                    "dev-master": "3.0.x-dev"
                },
                "mirror-repo": "Automattic/jetpack-changelogger",
                "version-constants": {
                    "::VERSION": "src/Application.php"
                },
                "changelogger": {
                    "link-template": "https://github.com/Automattic/jetpack-changelogger/compare/${old}...${new}"
                }
            },
            "autoload": {
                "psr-4": {
                    "Automattic\\Jetpack\\Changelogger\\": "src",
                    "Automattic\\Jetpack\\Changelog\\": "lib"
                }
            },
            "autoload-dev": {
                "psr-4": {
                    "Automattic\\Jetpack\\Changelogger\\Tests\\": "tests/php/includes/src",
                    "Automattic\\Jetpack\\Changelog\\Tests\\": "tests/php/includes/lib"
                }
            },
            "scripts": {
                "phpunit": [
                    "./vendor/phpunit/phpunit/phpunit --colors=always"
                ],
                "test-coverage": [
                    "@composer update",
                    "phpdbg -d memory_limit=2048M -d max_execution_time=900 -qrr ./vendor/bin/phpunit --coverage-clover \"$COVERAGE_DIR/clover.xml\""
                ],
                "test-php": [
                    "@composer update",
                    "@composer phpunit"
                ]
            },
            "license": [
                "GPL-2.0-or-later"
            ],
            "description": "Jetpack Changelogger tool. Allows for managing changelogs by dropping change files into a changelog directory with each PR.",
            "transport-options": {
                "monorepo": true,
                "relative": true
            }
        },
        {
            "name": "doctrine/instantiator",
            "version": "1.4.0",
            "source": {
                "type": "git",
                "url": "https://github.com/doctrine/instantiator.git",
                "reference": "d56bf6102915de5702778fe20f2de3b2fe570b5b"
            },
            "dist": {
                "type": "zip",
                "url": "https://api.github.com/repos/doctrine/instantiator/zipball/d56bf6102915de5702778fe20f2de3b2fe570b5b",
                "reference": "d56bf6102915de5702778fe20f2de3b2fe570b5b",
                "shasum": ""
            },
            "require": {
                "php": "^7.1 || ^8.0"
            },
            "require-dev": {
                "doctrine/coding-standard": "^8.0",
                "ext-pdo": "*",
                "ext-phar": "*",
                "phpbench/phpbench": "^0.13 || 1.0.0-alpha2",
                "phpstan/phpstan": "^0.12",
                "phpstan/phpstan-phpunit": "^0.12",
                "phpunit/phpunit": "^7.0 || ^8.0 || ^9.0"
            },
            "type": "library",
            "autoload": {
                "psr-4": {
                    "Doctrine\\Instantiator\\": "src/Doctrine/Instantiator/"
                }
            },
            "notification-url": "https://packagist.org/downloads/",
            "license": [
                "MIT"
            ],
            "authors": [
                {
                    "name": "Marco Pivetta",
                    "email": "ocramius@gmail.com",
                    "homepage": "https://ocramius.github.io/"
                }
            ],
            "description": "A small, lightweight utility to instantiate objects in PHP without invoking their constructors",
            "homepage": "https://www.doctrine-project.org/projects/instantiator.html",
            "keywords": [
                "constructor",
                "instantiate"
            ],
            "support": {
                "issues": "https://github.com/doctrine/instantiator/issues",
                "source": "https://github.com/doctrine/instantiator/tree/1.4.0"
            },
            "funding": [
                {
                    "url": "https://www.doctrine-project.org/sponsorship.html",
                    "type": "custom"
                },
                {
                    "url": "https://www.patreon.com/phpdoctrine",
                    "type": "patreon"
                },
                {
                    "url": "https://tidelift.com/funding/github/packagist/doctrine%2Finstantiator",
                    "type": "tidelift"
                }
            ],
            "time": "2020-11-10T18:47:58+00:00"
        },
        {
            "name": "johnkary/phpunit-speedtrap",
            "version": "v4.0.0",
            "source": {
                "type": "git",
                "url": "https://github.com/johnkary/phpunit-speedtrap.git",
                "reference": "5f9b160eac87e975f1c6ca9faee5125f0616fba3"
            },
            "dist": {
                "type": "zip",
                "url": "https://api.github.com/repos/johnkary/phpunit-speedtrap/zipball/5f9b160eac87e975f1c6ca9faee5125f0616fba3",
                "reference": "5f9b160eac87e975f1c6ca9faee5125f0616fba3",
                "shasum": ""
            },
            "require": {
                "php": ">=7.1",
                "phpunit/phpunit": "^7.0 || ^8.0 || ^9.0"
            },
            "type": "library",
            "extra": {
                "branch-alias": {
                    "dev-master": "4.0-dev"
                }
            },
            "autoload": {
                "psr-4": {
                    "JohnKary\\PHPUnit\\Listener\\": "src/"
                }
            },
            "notification-url": "https://packagist.org/downloads/",
            "license": [
                "MIT"
            ],
            "authors": [
                {
                    "name": "John Kary",
                    "email": "john@johnkary.net"
                }
            ],
            "description": "Find and report on slow tests in your PHPUnit test suite",
            "homepage": "https://github.com/johnkary/phpunit-speedtrap",
            "keywords": [
                "phpunit",
                "profile",
                "slow"
            ],
            "support": {
                "issues": "https://github.com/johnkary/phpunit-speedtrap/issues",
                "source": "https://github.com/johnkary/phpunit-speedtrap/tree/v4.0.0"
            },
            "time": "2021-05-03T02:37:05+00:00"
        },
        {
            "name": "myclabs/deep-copy",
            "version": "1.10.2",
            "source": {
                "type": "git",
                "url": "https://github.com/myclabs/DeepCopy.git",
                "reference": "776f831124e9c62e1a2c601ecc52e776d8bb7220"
            },
            "dist": {
                "type": "zip",
                "url": "https://api.github.com/repos/myclabs/DeepCopy/zipball/776f831124e9c62e1a2c601ecc52e776d8bb7220",
                "reference": "776f831124e9c62e1a2c601ecc52e776d8bb7220",
                "shasum": ""
            },
            "require": {
                "php": "^7.1 || ^8.0"
            },
            "replace": {
                "myclabs/deep-copy": "self.version"
            },
            "require-dev": {
                "doctrine/collections": "^1.0",
                "doctrine/common": "^2.6",
                "phpunit/phpunit": "^7.1"
            },
            "type": "library",
            "autoload": {
                "psr-4": {
                    "DeepCopy\\": "src/DeepCopy/"
                },
                "files": [
                    "src/DeepCopy/deep_copy.php"
                ]
            },
            "notification-url": "https://packagist.org/downloads/",
            "license": [
                "MIT"
            ],
            "description": "Create deep copies (clones) of your objects",
            "keywords": [
                "clone",
                "copy",
                "duplicate",
                "object",
                "object graph"
            ],
            "support": {
                "issues": "https://github.com/myclabs/DeepCopy/issues",
                "source": "https://github.com/myclabs/DeepCopy/tree/1.10.2"
            },
            "funding": [
                {
                    "url": "https://tidelift.com/funding/github/packagist/myclabs/deep-copy",
                    "type": "tidelift"
                }
            ],
            "time": "2020-11-13T09:40:50+00:00"
        },
        {
            "name": "nikic/php-parser",
            "version": "v4.13.0",
            "source": {
                "type": "git",
                "url": "https://github.com/nikic/PHP-Parser.git",
                "reference": "50953a2691a922aa1769461637869a0a2faa3f53"
            },
            "dist": {
                "type": "zip",
                "url": "https://api.github.com/repos/nikic/PHP-Parser/zipball/50953a2691a922aa1769461637869a0a2faa3f53",
                "reference": "50953a2691a922aa1769461637869a0a2faa3f53",
                "shasum": ""
            },
            "require": {
                "ext-tokenizer": "*",
                "php": ">=7.0"
            },
            "require-dev": {
                "ircmaxell/php-yacc": "^0.0.7",
                "phpunit/phpunit": "^6.5 || ^7.0 || ^8.0 || ^9.0"
            },
            "bin": [
                "bin/php-parse"
            ],
            "type": "library",
            "extra": {
                "branch-alias": {
                    "dev-master": "4.9-dev"
                }
            },
            "autoload": {
                "psr-4": {
                    "PhpParser\\": "lib/PhpParser"
                }
            },
            "notification-url": "https://packagist.org/downloads/",
            "license": [
                "BSD-3-Clause"
            ],
            "authors": [
                {
                    "name": "Nikita Popov"
                }
            ],
            "description": "A PHP parser written in PHP",
            "keywords": [
                "parser",
                "php"
            ],
            "support": {
                "issues": "https://github.com/nikic/PHP-Parser/issues",
                "source": "https://github.com/nikic/PHP-Parser/tree/v4.13.0"
            },
            "time": "2021-09-20T12:20:58+00:00"
        },
        {
            "name": "phar-io/manifest",
            "version": "2.0.3",
            "source": {
                "type": "git",
                "url": "https://github.com/phar-io/manifest.git",
                "reference": "97803eca37d319dfa7826cc2437fc020857acb53"
            },
            "dist": {
                "type": "zip",
                "url": "https://api.github.com/repos/phar-io/manifest/zipball/97803eca37d319dfa7826cc2437fc020857acb53",
                "reference": "97803eca37d319dfa7826cc2437fc020857acb53",
                "shasum": ""
            },
            "require": {
                "ext-dom": "*",
                "ext-phar": "*",
                "ext-xmlwriter": "*",
                "phar-io/version": "^3.0.1",
                "php": "^7.2 || ^8.0"
            },
            "type": "library",
            "extra": {
                "branch-alias": {
                    "dev-master": "2.0.x-dev"
                }
            },
            "autoload": {
                "classmap": [
                    "src/"
                ]
            },
            "notification-url": "https://packagist.org/downloads/",
            "license": [
                "BSD-3-Clause"
            ],
            "authors": [
                {
                    "name": "Arne Blankerts",
                    "email": "arne@blankerts.de",
                    "role": "Developer"
                },
                {
                    "name": "Sebastian Heuer",
                    "email": "sebastian@phpeople.de",
                    "role": "Developer"
                },
                {
                    "name": "Sebastian Bergmann",
                    "email": "sebastian@phpunit.de",
                    "role": "Developer"
                }
            ],
            "description": "Component for reading phar.io manifest information from a PHP Archive (PHAR)",
            "support": {
                "issues": "https://github.com/phar-io/manifest/issues",
                "source": "https://github.com/phar-io/manifest/tree/2.0.3"
            },
            "time": "2021-07-20T11:28:43+00:00"
        },
        {
            "name": "phar-io/version",
            "version": "3.1.0",
            "source": {
                "type": "git",
                "url": "https://github.com/phar-io/version.git",
                "reference": "bae7c545bef187884426f042434e561ab1ddb182"
            },
            "dist": {
                "type": "zip",
                "url": "https://api.github.com/repos/phar-io/version/zipball/bae7c545bef187884426f042434e561ab1ddb182",
                "reference": "bae7c545bef187884426f042434e561ab1ddb182",
                "shasum": ""
            },
            "require": {
                "php": "^7.2 || ^8.0"
            },
            "type": "library",
            "autoload": {
                "classmap": [
                    "src/"
                ]
            },
            "notification-url": "https://packagist.org/downloads/",
            "license": [
                "BSD-3-Clause"
            ],
            "authors": [
                {
                    "name": "Arne Blankerts",
                    "email": "arne@blankerts.de",
                    "role": "Developer"
                },
                {
                    "name": "Sebastian Heuer",
                    "email": "sebastian@phpeople.de",
                    "role": "Developer"
                },
                {
                    "name": "Sebastian Bergmann",
                    "email": "sebastian@phpunit.de",
                    "role": "Developer"
                }
            ],
            "description": "Library for handling version information and constraints",
            "support": {
                "issues": "https://github.com/phar-io/version/issues",
                "source": "https://github.com/phar-io/version/tree/3.1.0"
            },
            "time": "2021-02-23T14:00:09+00:00"
        },
        {
            "name": "phpdocumentor/reflection-common",
            "version": "2.2.0",
            "source": {
                "type": "git",
                "url": "https://github.com/phpDocumentor/ReflectionCommon.git",
                "reference": "1d01c49d4ed62f25aa84a747ad35d5a16924662b"
            },
            "dist": {
                "type": "zip",
                "url": "https://api.github.com/repos/phpDocumentor/ReflectionCommon/zipball/1d01c49d4ed62f25aa84a747ad35d5a16924662b",
                "reference": "1d01c49d4ed62f25aa84a747ad35d5a16924662b",
                "shasum": ""
            },
            "require": {
                "php": "^7.2 || ^8.0"
            },
            "type": "library",
            "extra": {
                "branch-alias": {
                    "dev-2.x": "2.x-dev"
                }
            },
            "autoload": {
                "psr-4": {
                    "phpDocumentor\\Reflection\\": "src/"
                }
            },
            "notification-url": "https://packagist.org/downloads/",
            "license": [
                "MIT"
            ],
            "authors": [
                {
                    "name": "Jaap van Otterdijk",
                    "email": "opensource@ijaap.nl"
                }
            ],
            "description": "Common reflection classes used by phpdocumentor to reflect the code structure",
            "homepage": "http://www.phpdoc.org",
            "keywords": [
                "FQSEN",
                "phpDocumentor",
                "phpdoc",
                "reflection",
                "static analysis"
            ],
            "support": {
                "issues": "https://github.com/phpDocumentor/ReflectionCommon/issues",
                "source": "https://github.com/phpDocumentor/ReflectionCommon/tree/2.x"
            },
            "time": "2020-06-27T09:03:43+00:00"
        },
        {
            "name": "phpdocumentor/reflection-docblock",
            "version": "5.2.2",
            "source": {
                "type": "git",
                "url": "https://github.com/phpDocumentor/ReflectionDocBlock.git",
                "reference": "069a785b2141f5bcf49f3e353548dc1cce6df556"
            },
            "dist": {
                "type": "zip",
                "url": "https://api.github.com/repos/phpDocumentor/ReflectionDocBlock/zipball/069a785b2141f5bcf49f3e353548dc1cce6df556",
                "reference": "069a785b2141f5bcf49f3e353548dc1cce6df556",
                "shasum": ""
            },
            "require": {
                "ext-filter": "*",
                "php": "^7.2 || ^8.0",
                "phpdocumentor/reflection-common": "^2.2",
                "phpdocumentor/type-resolver": "^1.3",
                "webmozart/assert": "^1.9.1"
            },
            "require-dev": {
                "mockery/mockery": "~1.3.2"
            },
            "type": "library",
            "extra": {
                "branch-alias": {
                    "dev-master": "5.x-dev"
                }
            },
            "autoload": {
                "psr-4": {
                    "phpDocumentor\\Reflection\\": "src"
                }
            },
            "notification-url": "https://packagist.org/downloads/",
            "license": [
                "MIT"
            ],
            "authors": [
                {
                    "name": "Mike van Riel",
                    "email": "me@mikevanriel.com"
                },
                {
                    "name": "Jaap van Otterdijk",
                    "email": "account@ijaap.nl"
                }
            ],
            "description": "With this component, a library can provide support for annotations via DocBlocks or otherwise retrieve information that is embedded in a DocBlock.",
            "support": {
                "issues": "https://github.com/phpDocumentor/ReflectionDocBlock/issues",
                "source": "https://github.com/phpDocumentor/ReflectionDocBlock/tree/master"
            },
            "time": "2020-09-03T19:13:55+00:00"
        },
        {
            "name": "phpdocumentor/type-resolver",
            "version": "1.5.1",
            "source": {
                "type": "git",
                "url": "https://github.com/phpDocumentor/TypeResolver.git",
                "reference": "a12f7e301eb7258bb68acd89d4aefa05c2906cae"
            },
            "dist": {
                "type": "zip",
                "url": "https://api.github.com/repos/phpDocumentor/TypeResolver/zipball/a12f7e301eb7258bb68acd89d4aefa05c2906cae",
                "reference": "a12f7e301eb7258bb68acd89d4aefa05c2906cae",
                "shasum": ""
            },
            "require": {
                "php": "^7.2 || ^8.0",
                "phpdocumentor/reflection-common": "^2.0"
            },
            "require-dev": {
                "ext-tokenizer": "*",
                "psalm/phar": "^4.8"
            },
            "type": "library",
            "extra": {
                "branch-alias": {
                    "dev-1.x": "1.x-dev"
                }
            },
            "autoload": {
                "psr-4": {
                    "phpDocumentor\\Reflection\\": "src"
                }
            },
            "notification-url": "https://packagist.org/downloads/",
            "license": [
                "MIT"
            ],
            "authors": [
                {
                    "name": "Mike van Riel",
                    "email": "me@mikevanriel.com"
                }
            ],
            "description": "A PSR-5 based resolver of Class names, Types and Structural Element Names",
            "support": {
                "issues": "https://github.com/phpDocumentor/TypeResolver/issues",
                "source": "https://github.com/phpDocumentor/TypeResolver/tree/1.5.1"
            },
            "time": "2021-10-02T14:08:47+00:00"
        },
        {
            "name": "phpspec/prophecy",
            "version": "1.14.0",
            "source": {
                "type": "git",
                "url": "https://github.com/phpspec/prophecy.git",
                "reference": "d86dfc2e2a3cd366cee475e52c6bb3bbc371aa0e"
            },
            "dist": {
                "type": "zip",
                "url": "https://api.github.com/repos/phpspec/prophecy/zipball/d86dfc2e2a3cd366cee475e52c6bb3bbc371aa0e",
                "reference": "d86dfc2e2a3cd366cee475e52c6bb3bbc371aa0e",
                "shasum": ""
            },
            "require": {
                "doctrine/instantiator": "^1.2",
                "php": "^7.2 || ~8.0, <8.2",
                "phpdocumentor/reflection-docblock": "^5.2",
                "sebastian/comparator": "^3.0 || ^4.0",
                "sebastian/recursion-context": "^3.0 || ^4.0"
            },
            "require-dev": {
                "phpspec/phpspec": "^6.0 || ^7.0",
                "phpunit/phpunit": "^8.0 || ^9.0"
            },
            "type": "library",
            "extra": {
                "branch-alias": {
                    "dev-master": "1.x-dev"
                }
            },
            "autoload": {
                "psr-4": {
                    "Prophecy\\": "src/Prophecy"
                }
            },
            "notification-url": "https://packagist.org/downloads/",
            "license": [
                "MIT"
            ],
            "authors": [
                {
                    "name": "Konstantin Kudryashov",
                    "email": "ever.zet@gmail.com",
                    "homepage": "http://everzet.com"
                },
                {
                    "name": "Marcello Duarte",
                    "email": "marcello.duarte@gmail.com"
                }
            ],
            "description": "Highly opinionated mocking framework for PHP 5.3+",
            "homepage": "https://github.com/phpspec/prophecy",
            "keywords": [
                "Double",
                "Dummy",
                "fake",
                "mock",
                "spy",
                "stub"
            ],
            "support": {
                "issues": "https://github.com/phpspec/prophecy/issues",
                "source": "https://github.com/phpspec/prophecy/tree/1.14.0"
            },
            "time": "2021-09-10T09:02:12+00:00"
        },
        {
            "name": "phpunit/php-code-coverage",
            "version": "9.2.7",
            "source": {
                "type": "git",
                "url": "https://github.com/sebastianbergmann/php-code-coverage.git",
                "reference": "d4c798ed8d51506800b441f7a13ecb0f76f12218"
            },
            "dist": {
                "type": "zip",
                "url": "https://api.github.com/repos/sebastianbergmann/php-code-coverage/zipball/d4c798ed8d51506800b441f7a13ecb0f76f12218",
                "reference": "d4c798ed8d51506800b441f7a13ecb0f76f12218",
                "shasum": ""
            },
            "require": {
                "ext-dom": "*",
                "ext-libxml": "*",
                "ext-xmlwriter": "*",
                "nikic/php-parser": "^4.12.0",
                "php": ">=7.3",
                "phpunit/php-file-iterator": "^3.0.3",
                "phpunit/php-text-template": "^2.0.2",
                "sebastian/code-unit-reverse-lookup": "^2.0.2",
                "sebastian/complexity": "^2.0",
                "sebastian/environment": "^5.1.2",
                "sebastian/lines-of-code": "^1.0.3",
                "sebastian/version": "^3.0.1",
                "theseer/tokenizer": "^1.2.0"
            },
            "require-dev": {
                "phpunit/phpunit": "^9.3"
            },
            "suggest": {
                "ext-pcov": "*",
                "ext-xdebug": "*"
            },
            "type": "library",
            "extra": {
                "branch-alias": {
                    "dev-master": "9.2-dev"
                }
            },
            "autoload": {
                "classmap": [
                    "src/"
                ]
            },
            "notification-url": "https://packagist.org/downloads/",
            "license": [
                "BSD-3-Clause"
            ],
            "authors": [
                {
                    "name": "Sebastian Bergmann",
                    "email": "sebastian@phpunit.de",
                    "role": "lead"
                }
            ],
            "description": "Library that provides collection, processing, and rendering functionality for PHP code coverage information.",
            "homepage": "https://github.com/sebastianbergmann/php-code-coverage",
            "keywords": [
                "coverage",
                "testing",
                "xunit"
            ],
            "support": {
                "issues": "https://github.com/sebastianbergmann/php-code-coverage/issues",
                "source": "https://github.com/sebastianbergmann/php-code-coverage/tree/9.2.7"
            },
            "funding": [
                {
                    "url": "https://github.com/sebastianbergmann",
                    "type": "github"
                }
            ],
            "time": "2021-09-17T05:39:03+00:00"
        },
        {
            "name": "phpunit/php-file-iterator",
            "version": "3.0.5",
            "source": {
                "type": "git",
                "url": "https://github.com/sebastianbergmann/php-file-iterator.git",
                "reference": "aa4be8575f26070b100fccb67faabb28f21f66f8"
            },
            "dist": {
                "type": "zip",
                "url": "https://api.github.com/repos/sebastianbergmann/php-file-iterator/zipball/aa4be8575f26070b100fccb67faabb28f21f66f8",
                "reference": "aa4be8575f26070b100fccb67faabb28f21f66f8",
                "shasum": ""
            },
            "require": {
                "php": ">=7.3"
            },
            "require-dev": {
                "phpunit/phpunit": "^9.3"
            },
            "type": "library",
            "extra": {
                "branch-alias": {
                    "dev-master": "3.0-dev"
                }
            },
            "autoload": {
                "classmap": [
                    "src/"
                ]
            },
            "notification-url": "https://packagist.org/downloads/",
            "license": [
                "BSD-3-Clause"
            ],
            "authors": [
                {
                    "name": "Sebastian Bergmann",
                    "email": "sebastian@phpunit.de",
                    "role": "lead"
                }
            ],
            "description": "FilterIterator implementation that filters files based on a list of suffixes.",
            "homepage": "https://github.com/sebastianbergmann/php-file-iterator/",
            "keywords": [
                "filesystem",
                "iterator"
            ],
            "support": {
                "issues": "https://github.com/sebastianbergmann/php-file-iterator/issues",
                "source": "https://github.com/sebastianbergmann/php-file-iterator/tree/3.0.5"
            },
            "funding": [
                {
                    "url": "https://github.com/sebastianbergmann",
                    "type": "github"
                }
            ],
            "time": "2020-09-28T05:57:25+00:00"
        },
        {
            "name": "phpunit/php-invoker",
            "version": "3.1.1",
            "source": {
                "type": "git",
                "url": "https://github.com/sebastianbergmann/php-invoker.git",
                "reference": "5a10147d0aaf65b58940a0b72f71c9ac0423cc67"
            },
            "dist": {
                "type": "zip",
                "url": "https://api.github.com/repos/sebastianbergmann/php-invoker/zipball/5a10147d0aaf65b58940a0b72f71c9ac0423cc67",
                "reference": "5a10147d0aaf65b58940a0b72f71c9ac0423cc67",
                "shasum": ""
            },
            "require": {
                "php": ">=7.3"
            },
            "require-dev": {
                "ext-pcntl": "*",
                "phpunit/phpunit": "^9.3"
            },
            "suggest": {
                "ext-pcntl": "*"
            },
            "type": "library",
            "extra": {
                "branch-alias": {
                    "dev-master": "3.1-dev"
                }
            },
            "autoload": {
                "classmap": [
                    "src/"
                ]
            },
            "notification-url": "https://packagist.org/downloads/",
            "license": [
                "BSD-3-Clause"
            ],
            "authors": [
                {
                    "name": "Sebastian Bergmann",
                    "email": "sebastian@phpunit.de",
                    "role": "lead"
                }
            ],
            "description": "Invoke callables with a timeout",
            "homepage": "https://github.com/sebastianbergmann/php-invoker/",
            "keywords": [
                "process"
            ],
            "support": {
                "issues": "https://github.com/sebastianbergmann/php-invoker/issues",
                "source": "https://github.com/sebastianbergmann/php-invoker/tree/3.1.1"
            },
            "funding": [
                {
                    "url": "https://github.com/sebastianbergmann",
                    "type": "github"
                }
            ],
            "time": "2020-09-28T05:58:55+00:00"
        },
        {
            "name": "phpunit/php-text-template",
            "version": "2.0.4",
            "source": {
                "type": "git",
                "url": "https://github.com/sebastianbergmann/php-text-template.git",
                "reference": "5da5f67fc95621df9ff4c4e5a84d6a8a2acf7c28"
            },
            "dist": {
                "type": "zip",
                "url": "https://api.github.com/repos/sebastianbergmann/php-text-template/zipball/5da5f67fc95621df9ff4c4e5a84d6a8a2acf7c28",
                "reference": "5da5f67fc95621df9ff4c4e5a84d6a8a2acf7c28",
                "shasum": ""
            },
            "require": {
                "php": ">=7.3"
            },
            "require-dev": {
                "phpunit/phpunit": "^9.3"
            },
            "type": "library",
            "extra": {
                "branch-alias": {
                    "dev-master": "2.0-dev"
                }
            },
            "autoload": {
                "classmap": [
                    "src/"
                ]
            },
            "notification-url": "https://packagist.org/downloads/",
            "license": [
                "BSD-3-Clause"
            ],
            "authors": [
                {
                    "name": "Sebastian Bergmann",
                    "email": "sebastian@phpunit.de",
                    "role": "lead"
                }
            ],
            "description": "Simple template engine.",
            "homepage": "https://github.com/sebastianbergmann/php-text-template/",
            "keywords": [
                "template"
            ],
            "support": {
                "issues": "https://github.com/sebastianbergmann/php-text-template/issues",
                "source": "https://github.com/sebastianbergmann/php-text-template/tree/2.0.4"
            },
            "funding": [
                {
                    "url": "https://github.com/sebastianbergmann",
                    "type": "github"
                }
            ],
            "time": "2020-10-26T05:33:50+00:00"
        },
        {
            "name": "phpunit/php-timer",
            "version": "5.0.3",
            "source": {
                "type": "git",
                "url": "https://github.com/sebastianbergmann/php-timer.git",
                "reference": "5a63ce20ed1b5bf577850e2c4e87f4aa902afbd2"
            },
            "dist": {
                "type": "zip",
                "url": "https://api.github.com/repos/sebastianbergmann/php-timer/zipball/5a63ce20ed1b5bf577850e2c4e87f4aa902afbd2",
                "reference": "5a63ce20ed1b5bf577850e2c4e87f4aa902afbd2",
                "shasum": ""
            },
            "require": {
                "php": ">=7.3"
            },
            "require-dev": {
                "phpunit/phpunit": "^9.3"
            },
            "type": "library",
            "extra": {
                "branch-alias": {
                    "dev-master": "5.0-dev"
                }
            },
            "autoload": {
                "classmap": [
                    "src/"
                ]
            },
            "notification-url": "https://packagist.org/downloads/",
            "license": [
                "BSD-3-Clause"
            ],
            "authors": [
                {
                    "name": "Sebastian Bergmann",
                    "email": "sebastian@phpunit.de",
                    "role": "lead"
                }
            ],
            "description": "Utility class for timing",
            "homepage": "https://github.com/sebastianbergmann/php-timer/",
            "keywords": [
                "timer"
            ],
            "support": {
                "issues": "https://github.com/sebastianbergmann/php-timer/issues",
                "source": "https://github.com/sebastianbergmann/php-timer/tree/5.0.3"
            },
            "funding": [
                {
                    "url": "https://github.com/sebastianbergmann",
                    "type": "github"
                }
            ],
            "time": "2020-10-26T13:16:10+00:00"
        },
        {
            "name": "phpunit/phpunit",
            "version": "9.5.10",
            "source": {
                "type": "git",
                "url": "https://github.com/sebastianbergmann/phpunit.git",
                "reference": "c814a05837f2edb0d1471d6e3f4ab3501ca3899a"
            },
            "dist": {
                "type": "zip",
                "url": "https://api.github.com/repos/sebastianbergmann/phpunit/zipball/c814a05837f2edb0d1471d6e3f4ab3501ca3899a",
                "reference": "c814a05837f2edb0d1471d6e3f4ab3501ca3899a",
                "shasum": ""
            },
            "require": {
                "doctrine/instantiator": "^1.3.1",
                "ext-dom": "*",
                "ext-json": "*",
                "ext-libxml": "*",
                "ext-mbstring": "*",
                "ext-xml": "*",
                "ext-xmlwriter": "*",
                "myclabs/deep-copy": "^1.10.1",
                "phar-io/manifest": "^2.0.3",
                "phar-io/version": "^3.0.2",
                "php": ">=7.3",
                "phpspec/prophecy": "^1.12.1",
                "phpunit/php-code-coverage": "^9.2.7",
                "phpunit/php-file-iterator": "^3.0.5",
                "phpunit/php-invoker": "^3.1.1",
                "phpunit/php-text-template": "^2.0.3",
                "phpunit/php-timer": "^5.0.2",
                "sebastian/cli-parser": "^1.0.1",
                "sebastian/code-unit": "^1.0.6",
                "sebastian/comparator": "^4.0.5",
                "sebastian/diff": "^4.0.3",
                "sebastian/environment": "^5.1.3",
                "sebastian/exporter": "^4.0.3",
                "sebastian/global-state": "^5.0.1",
                "sebastian/object-enumerator": "^4.0.3",
                "sebastian/resource-operations": "^3.0.3",
                "sebastian/type": "^2.3.4",
                "sebastian/version": "^3.0.2"
            },
            "require-dev": {
                "ext-pdo": "*",
                "phpspec/prophecy-phpunit": "^2.0.1"
            },
            "suggest": {
                "ext-soap": "*",
                "ext-xdebug": "*"
            },
            "bin": [
                "phpunit"
            ],
            "type": "library",
            "extra": {
                "branch-alias": {
                    "dev-master": "9.5-dev"
                }
            },
            "autoload": {
                "classmap": [
                    "src/"
                ],
                "files": [
                    "src/Framework/Assert/Functions.php"
                ]
            },
            "notification-url": "https://packagist.org/downloads/",
            "license": [
                "BSD-3-Clause"
            ],
            "authors": [
                {
                    "name": "Sebastian Bergmann",
                    "email": "sebastian@phpunit.de",
                    "role": "lead"
                }
            ],
            "description": "The PHP Unit Testing framework.",
            "homepage": "https://phpunit.de/",
            "keywords": [
                "phpunit",
                "testing",
                "xunit"
            ],
            "support": {
                "issues": "https://github.com/sebastianbergmann/phpunit/issues",
                "source": "https://github.com/sebastianbergmann/phpunit/tree/9.5.10"
            },
            "funding": [
                {
                    "url": "https://phpunit.de/donate.html",
                    "type": "custom"
                },
                {
                    "url": "https://github.com/sebastianbergmann",
                    "type": "github"
                }
            ],
            "time": "2021-09-25T07:38:51+00:00"
        },
        {
            "name": "psr/container",
            "version": "1.1.1",
            "source": {
                "type": "git",
                "url": "https://github.com/php-fig/container.git",
                "reference": "8622567409010282b7aeebe4bb841fe98b58dcaf"
            },
            "dist": {
                "type": "zip",
                "url": "https://api.github.com/repos/php-fig/container/zipball/8622567409010282b7aeebe4bb841fe98b58dcaf",
                "reference": "8622567409010282b7aeebe4bb841fe98b58dcaf",
                "shasum": ""
            },
            "require": {
                "php": ">=7.2.0"
            },
            "type": "library",
            "autoload": {
                "psr-4": {
                    "Psr\\Container\\": "src/"
                }
            },
            "notification-url": "https://packagist.org/downloads/",
            "license": [
                "MIT"
            ],
            "authors": [
                {
                    "name": "PHP-FIG",
                    "homepage": "https://www.php-fig.org/"
                }
            ],
            "description": "Common Container Interface (PHP FIG PSR-11)",
            "homepage": "https://github.com/php-fig/container",
            "keywords": [
                "PSR-11",
                "container",
                "container-interface",
                "container-interop",
                "psr"
            ],
            "support": {
                "issues": "https://github.com/php-fig/container/issues",
                "source": "https://github.com/php-fig/container/tree/1.1.1"
            },
            "time": "2021-03-05T17:36:06+00:00"
        },
        {
            "name": "sebastian/cli-parser",
            "version": "1.0.1",
            "source": {
                "type": "git",
                "url": "https://github.com/sebastianbergmann/cli-parser.git",
                "reference": "442e7c7e687e42adc03470c7b668bc4b2402c0b2"
            },
            "dist": {
                "type": "zip",
                "url": "https://api.github.com/repos/sebastianbergmann/cli-parser/zipball/442e7c7e687e42adc03470c7b668bc4b2402c0b2",
                "reference": "442e7c7e687e42adc03470c7b668bc4b2402c0b2",
                "shasum": ""
            },
            "require": {
                "php": ">=7.3"
            },
            "require-dev": {
                "phpunit/phpunit": "^9.3"
            },
            "type": "library",
            "extra": {
                "branch-alias": {
                    "dev-master": "1.0-dev"
                }
            },
            "autoload": {
                "classmap": [
                    "src/"
                ]
            },
            "notification-url": "https://packagist.org/downloads/",
            "license": [
                "BSD-3-Clause"
            ],
            "authors": [
                {
                    "name": "Sebastian Bergmann",
                    "email": "sebastian@phpunit.de",
                    "role": "lead"
                }
            ],
            "description": "Library for parsing CLI options",
            "homepage": "https://github.com/sebastianbergmann/cli-parser",
            "support": {
                "issues": "https://github.com/sebastianbergmann/cli-parser/issues",
                "source": "https://github.com/sebastianbergmann/cli-parser/tree/1.0.1"
            },
            "funding": [
                {
                    "url": "https://github.com/sebastianbergmann",
                    "type": "github"
                }
            ],
            "time": "2020-09-28T06:08:49+00:00"
        },
        {
            "name": "sebastian/code-unit",
            "version": "1.0.8",
            "source": {
                "type": "git",
                "url": "https://github.com/sebastianbergmann/code-unit.git",
                "reference": "1fc9f64c0927627ef78ba436c9b17d967e68e120"
            },
            "dist": {
                "type": "zip",
                "url": "https://api.github.com/repos/sebastianbergmann/code-unit/zipball/1fc9f64c0927627ef78ba436c9b17d967e68e120",
                "reference": "1fc9f64c0927627ef78ba436c9b17d967e68e120",
                "shasum": ""
            },
            "require": {
                "php": ">=7.3"
            },
            "require-dev": {
                "phpunit/phpunit": "^9.3"
            },
            "type": "library",
            "extra": {
                "branch-alias": {
                    "dev-master": "1.0-dev"
                }
            },
            "autoload": {
                "classmap": [
                    "src/"
                ]
            },
            "notification-url": "https://packagist.org/downloads/",
            "license": [
                "BSD-3-Clause"
            ],
            "authors": [
                {
                    "name": "Sebastian Bergmann",
                    "email": "sebastian@phpunit.de",
                    "role": "lead"
                }
            ],
            "description": "Collection of value objects that represent the PHP code units",
            "homepage": "https://github.com/sebastianbergmann/code-unit",
            "support": {
                "issues": "https://github.com/sebastianbergmann/code-unit/issues",
                "source": "https://github.com/sebastianbergmann/code-unit/tree/1.0.8"
            },
            "funding": [
                {
                    "url": "https://github.com/sebastianbergmann",
                    "type": "github"
                }
            ],
            "time": "2020-10-26T13:08:54+00:00"
        },
        {
            "name": "sebastian/code-unit-reverse-lookup",
            "version": "2.0.3",
            "source": {
                "type": "git",
                "url": "https://github.com/sebastianbergmann/code-unit-reverse-lookup.git",
                "reference": "ac91f01ccec49fb77bdc6fd1e548bc70f7faa3e5"
            },
            "dist": {
                "type": "zip",
                "url": "https://api.github.com/repos/sebastianbergmann/code-unit-reverse-lookup/zipball/ac91f01ccec49fb77bdc6fd1e548bc70f7faa3e5",
                "reference": "ac91f01ccec49fb77bdc6fd1e548bc70f7faa3e5",
                "shasum": ""
            },
            "require": {
                "php": ">=7.3"
            },
            "require-dev": {
                "phpunit/phpunit": "^9.3"
            },
            "type": "library",
            "extra": {
                "branch-alias": {
                    "dev-master": "2.0-dev"
                }
            },
            "autoload": {
                "classmap": [
                    "src/"
                ]
            },
            "notification-url": "https://packagist.org/downloads/",
            "license": [
                "BSD-3-Clause"
            ],
            "authors": [
                {
                    "name": "Sebastian Bergmann",
                    "email": "sebastian@phpunit.de"
                }
            ],
            "description": "Looks up which function or method a line of code belongs to",
            "homepage": "https://github.com/sebastianbergmann/code-unit-reverse-lookup/",
            "support": {
                "issues": "https://github.com/sebastianbergmann/code-unit-reverse-lookup/issues",
                "source": "https://github.com/sebastianbergmann/code-unit-reverse-lookup/tree/2.0.3"
            },
            "funding": [
                {
                    "url": "https://github.com/sebastianbergmann",
                    "type": "github"
                }
            ],
            "time": "2020-09-28T05:30:19+00:00"
        },
        {
            "name": "sebastian/comparator",
            "version": "4.0.6",
            "source": {
                "type": "git",
                "url": "https://github.com/sebastianbergmann/comparator.git",
                "reference": "55f4261989e546dc112258c7a75935a81a7ce382"
            },
            "dist": {
                "type": "zip",
                "url": "https://api.github.com/repos/sebastianbergmann/comparator/zipball/55f4261989e546dc112258c7a75935a81a7ce382",
                "reference": "55f4261989e546dc112258c7a75935a81a7ce382",
                "shasum": ""
            },
            "require": {
                "php": ">=7.3",
                "sebastian/diff": "^4.0",
                "sebastian/exporter": "^4.0"
            },
            "require-dev": {
                "phpunit/phpunit": "^9.3"
            },
            "type": "library",
            "extra": {
                "branch-alias": {
                    "dev-master": "4.0-dev"
                }
            },
            "autoload": {
                "classmap": [
                    "src/"
                ]
            },
            "notification-url": "https://packagist.org/downloads/",
            "license": [
                "BSD-3-Clause"
            ],
            "authors": [
                {
                    "name": "Sebastian Bergmann",
                    "email": "sebastian@phpunit.de"
                },
                {
                    "name": "Jeff Welch",
                    "email": "whatthejeff@gmail.com"
                },
                {
                    "name": "Volker Dusch",
                    "email": "github@wallbash.com"
                },
                {
                    "name": "Bernhard Schussek",
                    "email": "bschussek@2bepublished.at"
                }
            ],
            "description": "Provides the functionality to compare PHP values for equality",
            "homepage": "https://github.com/sebastianbergmann/comparator",
            "keywords": [
                "comparator",
                "compare",
                "equality"
            ],
            "support": {
                "issues": "https://github.com/sebastianbergmann/comparator/issues",
                "source": "https://github.com/sebastianbergmann/comparator/tree/4.0.6"
            },
            "funding": [
                {
                    "url": "https://github.com/sebastianbergmann",
                    "type": "github"
                }
            ],
            "time": "2020-10-26T15:49:45+00:00"
        },
        {
            "name": "sebastian/complexity",
            "version": "2.0.2",
            "source": {
                "type": "git",
                "url": "https://github.com/sebastianbergmann/complexity.git",
                "reference": "739b35e53379900cc9ac327b2147867b8b6efd88"
            },
            "dist": {
                "type": "zip",
                "url": "https://api.github.com/repos/sebastianbergmann/complexity/zipball/739b35e53379900cc9ac327b2147867b8b6efd88",
                "reference": "739b35e53379900cc9ac327b2147867b8b6efd88",
                "shasum": ""
            },
            "require": {
                "nikic/php-parser": "^4.7",
                "php": ">=7.3"
            },
            "require-dev": {
                "phpunit/phpunit": "^9.3"
            },
            "type": "library",
            "extra": {
                "branch-alias": {
                    "dev-master": "2.0-dev"
                }
            },
            "autoload": {
                "classmap": [
                    "src/"
                ]
            },
            "notification-url": "https://packagist.org/downloads/",
            "license": [
                "BSD-3-Clause"
            ],
            "authors": [
                {
                    "name": "Sebastian Bergmann",
                    "email": "sebastian@phpunit.de",
                    "role": "lead"
                }
            ],
            "description": "Library for calculating the complexity of PHP code units",
            "homepage": "https://github.com/sebastianbergmann/complexity",
            "support": {
                "issues": "https://github.com/sebastianbergmann/complexity/issues",
                "source": "https://github.com/sebastianbergmann/complexity/tree/2.0.2"
            },
            "funding": [
                {
                    "url": "https://github.com/sebastianbergmann",
                    "type": "github"
                }
            ],
            "time": "2020-10-26T15:52:27+00:00"
        },
        {
            "name": "sebastian/diff",
            "version": "4.0.4",
            "source": {
                "type": "git",
                "url": "https://github.com/sebastianbergmann/diff.git",
                "reference": "3461e3fccc7cfdfc2720be910d3bd73c69be590d"
            },
            "dist": {
                "type": "zip",
                "url": "https://api.github.com/repos/sebastianbergmann/diff/zipball/3461e3fccc7cfdfc2720be910d3bd73c69be590d",
                "reference": "3461e3fccc7cfdfc2720be910d3bd73c69be590d",
                "shasum": ""
            },
            "require": {
                "php": ">=7.3"
            },
            "require-dev": {
                "phpunit/phpunit": "^9.3",
                "symfony/process": "^4.2 || ^5"
            },
            "type": "library",
            "extra": {
                "branch-alias": {
                    "dev-master": "4.0-dev"
                }
            },
            "autoload": {
                "classmap": [
                    "src/"
                ]
            },
            "notification-url": "https://packagist.org/downloads/",
            "license": [
                "BSD-3-Clause"
            ],
            "authors": [
                {
                    "name": "Sebastian Bergmann",
                    "email": "sebastian@phpunit.de"
                },
                {
                    "name": "Kore Nordmann",
                    "email": "mail@kore-nordmann.de"
                }
            ],
            "description": "Diff implementation",
            "homepage": "https://github.com/sebastianbergmann/diff",
            "keywords": [
                "diff",
                "udiff",
                "unidiff",
                "unified diff"
            ],
            "support": {
                "issues": "https://github.com/sebastianbergmann/diff/issues",
                "source": "https://github.com/sebastianbergmann/diff/tree/4.0.4"
            },
            "funding": [
                {
                    "url": "https://github.com/sebastianbergmann",
                    "type": "github"
                }
            ],
            "time": "2020-10-26T13:10:38+00:00"
        },
        {
            "name": "sebastian/environment",
            "version": "5.1.3",
            "source": {
                "type": "git",
                "url": "https://github.com/sebastianbergmann/environment.git",
                "reference": "388b6ced16caa751030f6a69e588299fa09200ac"
            },
            "dist": {
                "type": "zip",
                "url": "https://api.github.com/repos/sebastianbergmann/environment/zipball/388b6ced16caa751030f6a69e588299fa09200ac",
                "reference": "388b6ced16caa751030f6a69e588299fa09200ac",
                "shasum": ""
            },
            "require": {
                "php": ">=7.3"
            },
            "require-dev": {
                "phpunit/phpunit": "^9.3"
            },
            "suggest": {
                "ext-posix": "*"
            },
            "type": "library",
            "extra": {
                "branch-alias": {
                    "dev-master": "5.1-dev"
                }
            },
            "autoload": {
                "classmap": [
                    "src/"
                ]
            },
            "notification-url": "https://packagist.org/downloads/",
            "license": [
                "BSD-3-Clause"
            ],
            "authors": [
                {
                    "name": "Sebastian Bergmann",
                    "email": "sebastian@phpunit.de"
                }
            ],
            "description": "Provides functionality to handle HHVM/PHP environments",
            "homepage": "http://www.github.com/sebastianbergmann/environment",
            "keywords": [
                "Xdebug",
                "environment",
                "hhvm"
            ],
            "support": {
                "issues": "https://github.com/sebastianbergmann/environment/issues",
                "source": "https://github.com/sebastianbergmann/environment/tree/5.1.3"
            },
            "funding": [
                {
                    "url": "https://github.com/sebastianbergmann",
                    "type": "github"
                }
            ],
            "time": "2020-09-28T05:52:38+00:00"
        },
        {
            "name": "sebastian/exporter",
            "version": "4.0.3",
            "source": {
                "type": "git",
                "url": "https://github.com/sebastianbergmann/exporter.git",
                "reference": "d89cc98761b8cb5a1a235a6b703ae50d34080e65"
            },
            "dist": {
                "type": "zip",
                "url": "https://api.github.com/repos/sebastianbergmann/exporter/zipball/d89cc98761b8cb5a1a235a6b703ae50d34080e65",
                "reference": "d89cc98761b8cb5a1a235a6b703ae50d34080e65",
                "shasum": ""
            },
            "require": {
                "php": ">=7.3",
                "sebastian/recursion-context": "^4.0"
            },
            "require-dev": {
                "ext-mbstring": "*",
                "phpunit/phpunit": "^9.3"
            },
            "type": "library",
            "extra": {
                "branch-alias": {
                    "dev-master": "4.0-dev"
                }
            },
            "autoload": {
                "classmap": [
                    "src/"
                ]
            },
            "notification-url": "https://packagist.org/downloads/",
            "license": [
                "BSD-3-Clause"
            ],
            "authors": [
                {
                    "name": "Sebastian Bergmann",
                    "email": "sebastian@phpunit.de"
                },
                {
                    "name": "Jeff Welch",
                    "email": "whatthejeff@gmail.com"
                },
                {
                    "name": "Volker Dusch",
                    "email": "github@wallbash.com"
                },
                {
                    "name": "Adam Harvey",
                    "email": "aharvey@php.net"
                },
                {
                    "name": "Bernhard Schussek",
                    "email": "bschussek@gmail.com"
                }
            ],
            "description": "Provides the functionality to export PHP variables for visualization",
            "homepage": "http://www.github.com/sebastianbergmann/exporter",
            "keywords": [
                "export",
                "exporter"
            ],
            "support": {
                "issues": "https://github.com/sebastianbergmann/exporter/issues",
                "source": "https://github.com/sebastianbergmann/exporter/tree/4.0.3"
            },
            "funding": [
                {
                    "url": "https://github.com/sebastianbergmann",
                    "type": "github"
                }
            ],
            "time": "2020-09-28T05:24:23+00:00"
        },
        {
            "name": "sebastian/global-state",
            "version": "5.0.3",
            "source": {
                "type": "git",
                "url": "https://github.com/sebastianbergmann/global-state.git",
                "reference": "23bd5951f7ff26f12d4e3242864df3e08dec4e49"
            },
            "dist": {
                "type": "zip",
                "url": "https://api.github.com/repos/sebastianbergmann/global-state/zipball/23bd5951f7ff26f12d4e3242864df3e08dec4e49",
                "reference": "23bd5951f7ff26f12d4e3242864df3e08dec4e49",
                "shasum": ""
            },
            "require": {
                "php": ">=7.3",
                "sebastian/object-reflector": "^2.0",
                "sebastian/recursion-context": "^4.0"
            },
            "require-dev": {
                "ext-dom": "*",
                "phpunit/phpunit": "^9.3"
            },
            "suggest": {
                "ext-uopz": "*"
            },
            "type": "library",
            "extra": {
                "branch-alias": {
                    "dev-master": "5.0-dev"
                }
            },
            "autoload": {
                "classmap": [
                    "src/"
                ]
            },
            "notification-url": "https://packagist.org/downloads/",
            "license": [
                "BSD-3-Clause"
            ],
            "authors": [
                {
                    "name": "Sebastian Bergmann",
                    "email": "sebastian@phpunit.de"
                }
            ],
            "description": "Snapshotting of global state",
            "homepage": "http://www.github.com/sebastianbergmann/global-state",
            "keywords": [
                "global state"
            ],
            "support": {
                "issues": "https://github.com/sebastianbergmann/global-state/issues",
                "source": "https://github.com/sebastianbergmann/global-state/tree/5.0.3"
            },
            "funding": [
                {
                    "url": "https://github.com/sebastianbergmann",
                    "type": "github"
                }
            ],
            "time": "2021-06-11T13:31:12+00:00"
        },
        {
            "name": "sebastian/lines-of-code",
            "version": "1.0.3",
            "source": {
                "type": "git",
                "url": "https://github.com/sebastianbergmann/lines-of-code.git",
                "reference": "c1c2e997aa3146983ed888ad08b15470a2e22ecc"
            },
            "dist": {
                "type": "zip",
                "url": "https://api.github.com/repos/sebastianbergmann/lines-of-code/zipball/c1c2e997aa3146983ed888ad08b15470a2e22ecc",
                "reference": "c1c2e997aa3146983ed888ad08b15470a2e22ecc",
                "shasum": ""
            },
            "require": {
                "nikic/php-parser": "^4.6",
                "php": ">=7.3"
            },
            "require-dev": {
                "phpunit/phpunit": "^9.3"
            },
            "type": "library",
            "extra": {
                "branch-alias": {
                    "dev-master": "1.0-dev"
                }
            },
            "autoload": {
                "classmap": [
                    "src/"
                ]
            },
            "notification-url": "https://packagist.org/downloads/",
            "license": [
                "BSD-3-Clause"
            ],
            "authors": [
                {
                    "name": "Sebastian Bergmann",
                    "email": "sebastian@phpunit.de",
                    "role": "lead"
                }
            ],
            "description": "Library for counting the lines of code in PHP source code",
            "homepage": "https://github.com/sebastianbergmann/lines-of-code",
            "support": {
                "issues": "https://github.com/sebastianbergmann/lines-of-code/issues",
                "source": "https://github.com/sebastianbergmann/lines-of-code/tree/1.0.3"
            },
            "funding": [
                {
                    "url": "https://github.com/sebastianbergmann",
                    "type": "github"
                }
            ],
            "time": "2020-11-28T06:42:11+00:00"
        },
        {
            "name": "sebastian/object-enumerator",
            "version": "4.0.4",
            "source": {
                "type": "git",
                "url": "https://github.com/sebastianbergmann/object-enumerator.git",
                "reference": "5c9eeac41b290a3712d88851518825ad78f45c71"
            },
            "dist": {
                "type": "zip",
                "url": "https://api.github.com/repos/sebastianbergmann/object-enumerator/zipball/5c9eeac41b290a3712d88851518825ad78f45c71",
                "reference": "5c9eeac41b290a3712d88851518825ad78f45c71",
                "shasum": ""
            },
            "require": {
                "php": ">=7.3",
                "sebastian/object-reflector": "^2.0",
                "sebastian/recursion-context": "^4.0"
            },
            "require-dev": {
                "phpunit/phpunit": "^9.3"
            },
            "type": "library",
            "extra": {
                "branch-alias": {
                    "dev-master": "4.0-dev"
                }
            },
            "autoload": {
                "classmap": [
                    "src/"
                ]
            },
            "notification-url": "https://packagist.org/downloads/",
            "license": [
                "BSD-3-Clause"
            ],
            "authors": [
                {
                    "name": "Sebastian Bergmann",
                    "email": "sebastian@phpunit.de"
                }
            ],
            "description": "Traverses array structures and object graphs to enumerate all referenced objects",
            "homepage": "https://github.com/sebastianbergmann/object-enumerator/",
            "support": {
                "issues": "https://github.com/sebastianbergmann/object-enumerator/issues",
                "source": "https://github.com/sebastianbergmann/object-enumerator/tree/4.0.4"
            },
            "funding": [
                {
                    "url": "https://github.com/sebastianbergmann",
                    "type": "github"
                }
            ],
            "time": "2020-10-26T13:12:34+00:00"
        },
        {
            "name": "sebastian/object-reflector",
            "version": "2.0.4",
            "source": {
                "type": "git",
                "url": "https://github.com/sebastianbergmann/object-reflector.git",
                "reference": "b4f479ebdbf63ac605d183ece17d8d7fe49c15c7"
            },
            "dist": {
                "type": "zip",
                "url": "https://api.github.com/repos/sebastianbergmann/object-reflector/zipball/b4f479ebdbf63ac605d183ece17d8d7fe49c15c7",
                "reference": "b4f479ebdbf63ac605d183ece17d8d7fe49c15c7",
                "shasum": ""
            },
            "require": {
                "php": ">=7.3"
            },
            "require-dev": {
                "phpunit/phpunit": "^9.3"
            },
            "type": "library",
            "extra": {
                "branch-alias": {
                    "dev-master": "2.0-dev"
                }
            },
            "autoload": {
                "classmap": [
                    "src/"
                ]
            },
            "notification-url": "https://packagist.org/downloads/",
            "license": [
                "BSD-3-Clause"
            ],
            "authors": [
                {
                    "name": "Sebastian Bergmann",
                    "email": "sebastian@phpunit.de"
                }
            ],
            "description": "Allows reflection of object attributes, including inherited and non-public ones",
            "homepage": "https://github.com/sebastianbergmann/object-reflector/",
            "support": {
                "issues": "https://github.com/sebastianbergmann/object-reflector/issues",
                "source": "https://github.com/sebastianbergmann/object-reflector/tree/2.0.4"
            },
            "funding": [
                {
                    "url": "https://github.com/sebastianbergmann",
                    "type": "github"
                }
            ],
            "time": "2020-10-26T13:14:26+00:00"
        },
        {
            "name": "sebastian/recursion-context",
            "version": "4.0.4",
            "source": {
                "type": "git",
                "url": "https://github.com/sebastianbergmann/recursion-context.git",
                "reference": "cd9d8cf3c5804de4341c283ed787f099f5506172"
            },
            "dist": {
                "type": "zip",
                "url": "https://api.github.com/repos/sebastianbergmann/recursion-context/zipball/cd9d8cf3c5804de4341c283ed787f099f5506172",
                "reference": "cd9d8cf3c5804de4341c283ed787f099f5506172",
                "shasum": ""
            },
            "require": {
                "php": ">=7.3"
            },
            "require-dev": {
                "phpunit/phpunit": "^9.3"
            },
            "type": "library",
            "extra": {
                "branch-alias": {
                    "dev-master": "4.0-dev"
                }
            },
            "autoload": {
                "classmap": [
                    "src/"
                ]
            },
            "notification-url": "https://packagist.org/downloads/",
            "license": [
                "BSD-3-Clause"
            ],
            "authors": [
                {
                    "name": "Sebastian Bergmann",
                    "email": "sebastian@phpunit.de"
                },
                {
                    "name": "Jeff Welch",
                    "email": "whatthejeff@gmail.com"
                },
                {
                    "name": "Adam Harvey",
                    "email": "aharvey@php.net"
                }
            ],
            "description": "Provides functionality to recursively process PHP variables",
            "homepage": "http://www.github.com/sebastianbergmann/recursion-context",
            "support": {
                "issues": "https://github.com/sebastianbergmann/recursion-context/issues",
                "source": "https://github.com/sebastianbergmann/recursion-context/tree/4.0.4"
            },
            "funding": [
                {
                    "url": "https://github.com/sebastianbergmann",
                    "type": "github"
                }
            ],
            "time": "2020-10-26T13:17:30+00:00"
        },
        {
            "name": "sebastian/resource-operations",
            "version": "3.0.3",
            "source": {
                "type": "git",
                "url": "https://github.com/sebastianbergmann/resource-operations.git",
                "reference": "0f4443cb3a1d92ce809899753bc0d5d5a8dd19a8"
            },
            "dist": {
                "type": "zip",
                "url": "https://api.github.com/repos/sebastianbergmann/resource-operations/zipball/0f4443cb3a1d92ce809899753bc0d5d5a8dd19a8",
                "reference": "0f4443cb3a1d92ce809899753bc0d5d5a8dd19a8",
                "shasum": ""
            },
            "require": {
                "php": ">=7.3"
            },
            "require-dev": {
                "phpunit/phpunit": "^9.0"
            },
            "type": "library",
            "extra": {
                "branch-alias": {
                    "dev-master": "3.0-dev"
                }
            },
            "autoload": {
                "classmap": [
                    "src/"
                ]
            },
            "notification-url": "https://packagist.org/downloads/",
            "license": [
                "BSD-3-Clause"
            ],
            "authors": [
                {
                    "name": "Sebastian Bergmann",
                    "email": "sebastian@phpunit.de"
                }
            ],
            "description": "Provides a list of PHP built-in functions that operate on resources",
            "homepage": "https://www.github.com/sebastianbergmann/resource-operations",
            "support": {
                "issues": "https://github.com/sebastianbergmann/resource-operations/issues",
                "source": "https://github.com/sebastianbergmann/resource-operations/tree/3.0.3"
            },
            "funding": [
                {
                    "url": "https://github.com/sebastianbergmann",
                    "type": "github"
                }
            ],
            "time": "2020-09-28T06:45:17+00:00"
        },
        {
            "name": "sebastian/type",
            "version": "2.3.4",
            "source": {
                "type": "git",
                "url": "https://github.com/sebastianbergmann/type.git",
                "reference": "b8cd8a1c753c90bc1a0f5372170e3e489136f914"
            },
            "dist": {
                "type": "zip",
                "url": "https://api.github.com/repos/sebastianbergmann/type/zipball/b8cd8a1c753c90bc1a0f5372170e3e489136f914",
                "reference": "b8cd8a1c753c90bc1a0f5372170e3e489136f914",
                "shasum": ""
            },
            "require": {
                "php": ">=7.3"
            },
            "require-dev": {
                "phpunit/phpunit": "^9.3"
            },
            "type": "library",
            "extra": {
                "branch-alias": {
                    "dev-master": "2.3-dev"
                }
            },
            "autoload": {
                "classmap": [
                    "src/"
                ]
            },
            "notification-url": "https://packagist.org/downloads/",
            "license": [
                "BSD-3-Clause"
            ],
            "authors": [
                {
                    "name": "Sebastian Bergmann",
                    "email": "sebastian@phpunit.de",
                    "role": "lead"
                }
            ],
            "description": "Collection of value objects that represent the types of the PHP type system",
            "homepage": "https://github.com/sebastianbergmann/type",
            "support": {
                "issues": "https://github.com/sebastianbergmann/type/issues",
                "source": "https://github.com/sebastianbergmann/type/tree/2.3.4"
            },
            "funding": [
                {
                    "url": "https://github.com/sebastianbergmann",
                    "type": "github"
                }
            ],
            "time": "2021-06-15T12:49:02+00:00"
        },
        {
            "name": "sebastian/version",
            "version": "3.0.2",
            "source": {
                "type": "git",
                "url": "https://github.com/sebastianbergmann/version.git",
                "reference": "c6c1022351a901512170118436c764e473f6de8c"
            },
            "dist": {
                "type": "zip",
                "url": "https://api.github.com/repos/sebastianbergmann/version/zipball/c6c1022351a901512170118436c764e473f6de8c",
                "reference": "c6c1022351a901512170118436c764e473f6de8c",
                "shasum": ""
            },
            "require": {
                "php": ">=7.3"
            },
            "type": "library",
            "extra": {
                "branch-alias": {
                    "dev-master": "3.0-dev"
                }
            },
            "autoload": {
                "classmap": [
                    "src/"
                ]
            },
            "notification-url": "https://packagist.org/downloads/",
            "license": [
                "BSD-3-Clause"
            ],
            "authors": [
                {
                    "name": "Sebastian Bergmann",
                    "email": "sebastian@phpunit.de",
                    "role": "lead"
                }
            ],
            "description": "Library that helps with managing the version number of Git-hosted PHP projects",
            "homepage": "https://github.com/sebastianbergmann/version",
            "support": {
                "issues": "https://github.com/sebastianbergmann/version/issues",
                "source": "https://github.com/sebastianbergmann/version/tree/3.0.2"
            },
            "funding": [
                {
                    "url": "https://github.com/sebastianbergmann",
                    "type": "github"
                }
            ],
            "time": "2020-09-28T06:39:44+00:00"
        },
        {
            "name": "symfony/console",
            "version": "v5.3.7",
            "source": {
                "type": "git",
                "url": "https://github.com/symfony/console.git",
                "reference": "8b1008344647462ae6ec57559da166c2bfa5e16a"
            },
            "dist": {
                "type": "zip",
                "url": "https://api.github.com/repos/symfony/console/zipball/8b1008344647462ae6ec57559da166c2bfa5e16a",
                "reference": "8b1008344647462ae6ec57559da166c2bfa5e16a",
                "shasum": ""
            },
            "require": {
                "php": ">=7.2.5",
                "symfony/deprecation-contracts": "^2.1",
                "symfony/polyfill-mbstring": "~1.0",
                "symfony/polyfill-php73": "^1.8",
                "symfony/polyfill-php80": "^1.16",
                "symfony/service-contracts": "^1.1|^2",
                "symfony/string": "^5.1"
            },
            "conflict": {
                "psr/log": ">=3",
                "symfony/dependency-injection": "<4.4",
                "symfony/dotenv": "<5.1",
                "symfony/event-dispatcher": "<4.4",
                "symfony/lock": "<4.4",
                "symfony/process": "<4.4"
            },
            "provide": {
                "psr/log-implementation": "1.0|2.0"
            },
            "require-dev": {
                "psr/log": "^1|^2",
                "symfony/config": "^4.4|^5.0",
                "symfony/dependency-injection": "^4.4|^5.0",
                "symfony/event-dispatcher": "^4.4|^5.0",
                "symfony/lock": "^4.4|^5.0",
                "symfony/process": "^4.4|^5.0",
                "symfony/var-dumper": "^4.4|^5.0"
            },
            "suggest": {
                "psr/log": "For using the console logger",
                "symfony/event-dispatcher": "",
                "symfony/lock": "",
                "symfony/process": ""
            },
            "type": "library",
            "autoload": {
                "psr-4": {
                    "Symfony\\Component\\Console\\": ""
                },
                "exclude-from-classmap": [
                    "/Tests/"
                ]
            },
            "notification-url": "https://packagist.org/downloads/",
            "license": [
                "MIT"
            ],
            "authors": [
                {
                    "name": "Fabien Potencier",
                    "email": "fabien@symfony.com"
                },
                {
                    "name": "Symfony Community",
                    "homepage": "https://symfony.com/contributors"
                }
            ],
            "description": "Eases the creation of beautiful and testable command line interfaces",
            "homepage": "https://symfony.com",
            "keywords": [
                "cli",
                "command line",
                "console",
                "terminal"
            ],
            "support": {
                "source": "https://github.com/symfony/console/tree/v5.3.7"
            },
            "funding": [
                {
                    "url": "https://symfony.com/sponsor",
                    "type": "custom"
                },
                {
                    "url": "https://github.com/fabpot",
                    "type": "github"
                },
                {
                    "url": "https://tidelift.com/funding/github/packagist/symfony/symfony",
                    "type": "tidelift"
                }
            ],
            "time": "2021-08-25T20:02:16+00:00"
        },
        {
            "name": "symfony/deprecation-contracts",
            "version": "v2.4.0",
            "source": {
                "type": "git",
                "url": "https://github.com/symfony/deprecation-contracts.git",
                "reference": "5f38c8804a9e97d23e0c8d63341088cd8a22d627"
            },
            "dist": {
                "type": "zip",
                "url": "https://api.github.com/repos/symfony/deprecation-contracts/zipball/5f38c8804a9e97d23e0c8d63341088cd8a22d627",
                "reference": "5f38c8804a9e97d23e0c8d63341088cd8a22d627",
                "shasum": ""
            },
            "require": {
                "php": ">=7.1"
            },
            "type": "library",
            "extra": {
                "branch-alias": {
                    "dev-main": "2.4-dev"
                },
                "thanks": {
                    "name": "symfony/contracts",
                    "url": "https://github.com/symfony/contracts"
                }
            },
            "autoload": {
                "files": [
                    "function.php"
                ]
            },
            "notification-url": "https://packagist.org/downloads/",
            "license": [
                "MIT"
            ],
            "authors": [
                {
                    "name": "Nicolas Grekas",
                    "email": "p@tchwork.com"
                },
                {
                    "name": "Symfony Community",
                    "homepage": "https://symfony.com/contributors"
                }
            ],
            "description": "A generic function and convention to trigger deprecation notices",
            "homepage": "https://symfony.com",
            "support": {
                "source": "https://github.com/symfony/deprecation-contracts/tree/v2.4.0"
            },
            "funding": [
                {
                    "url": "https://symfony.com/sponsor",
                    "type": "custom"
                },
                {
                    "url": "https://github.com/fabpot",
                    "type": "github"
                },
                {
                    "url": "https://tidelift.com/funding/github/packagist/symfony/symfony",
                    "type": "tidelift"
                }
            ],
            "time": "2021-03-23T23:28:01+00:00"
        },
        {
            "name": "symfony/polyfill-ctype",
            "version": "v1.23.0",
            "source": {
                "type": "git",
                "url": "https://github.com/symfony/polyfill-ctype.git",
                "reference": "46cd95797e9df938fdd2b03693b5fca5e64b01ce"
            },
            "dist": {
                "type": "zip",
                "url": "https://api.github.com/repos/symfony/polyfill-ctype/zipball/46cd95797e9df938fdd2b03693b5fca5e64b01ce",
                "reference": "46cd95797e9df938fdd2b03693b5fca5e64b01ce",
                "shasum": ""
            },
            "require": {
                "php": ">=7.1"
            },
            "suggest": {
                "ext-ctype": "For best performance"
            },
            "type": "library",
            "extra": {
                "branch-alias": {
                    "dev-main": "1.23-dev"
                },
                "thanks": {
                    "name": "symfony/polyfill",
                    "url": "https://github.com/symfony/polyfill"
                }
            },
            "autoload": {
                "psr-4": {
                    "Symfony\\Polyfill\\Ctype\\": ""
                },
                "files": [
                    "bootstrap.php"
                ]
            },
            "notification-url": "https://packagist.org/downloads/",
            "license": [
                "MIT"
            ],
            "authors": [
                {
                    "name": "Gert de Pagter",
                    "email": "BackEndTea@gmail.com"
                },
                {
                    "name": "Symfony Community",
                    "homepage": "https://symfony.com/contributors"
                }
            ],
            "description": "Symfony polyfill for ctype functions",
            "homepage": "https://symfony.com",
            "keywords": [
                "compatibility",
                "ctype",
                "polyfill",
                "portable"
            ],
            "support": {
                "source": "https://github.com/symfony/polyfill-ctype/tree/v1.23.0"
            },
            "funding": [
                {
                    "url": "https://symfony.com/sponsor",
                    "type": "custom"
                },
                {
                    "url": "https://github.com/fabpot",
                    "type": "github"
                },
                {
                    "url": "https://tidelift.com/funding/github/packagist/symfony/symfony",
                    "type": "tidelift"
                }
            ],
            "time": "2021-02-19T12:13:01+00:00"
        },
        {
            "name": "symfony/polyfill-intl-grapheme",
            "version": "v1.23.1",
            "source": {
                "type": "git",
                "url": "https://github.com/symfony/polyfill-intl-grapheme.git",
                "reference": "16880ba9c5ebe3642d1995ab866db29270b36535"
            },
            "dist": {
                "type": "zip",
                "url": "https://api.github.com/repos/symfony/polyfill-intl-grapheme/zipball/16880ba9c5ebe3642d1995ab866db29270b36535",
                "reference": "16880ba9c5ebe3642d1995ab866db29270b36535",
                "shasum": ""
            },
            "require": {
                "php": ">=7.1"
            },
            "suggest": {
                "ext-intl": "For best performance"
            },
            "type": "library",
            "extra": {
                "branch-alias": {
                    "dev-main": "1.23-dev"
                },
                "thanks": {
                    "name": "symfony/polyfill",
                    "url": "https://github.com/symfony/polyfill"
                }
            },
            "autoload": {
                "psr-4": {
                    "Symfony\\Polyfill\\Intl\\Grapheme\\": ""
                },
                "files": [
                    "bootstrap.php"
                ]
            },
            "notification-url": "https://packagist.org/downloads/",
            "license": [
                "MIT"
            ],
            "authors": [
                {
                    "name": "Nicolas Grekas",
                    "email": "p@tchwork.com"
                },
                {
                    "name": "Symfony Community",
                    "homepage": "https://symfony.com/contributors"
                }
            ],
            "description": "Symfony polyfill for intl's grapheme_* functions",
            "homepage": "https://symfony.com",
            "keywords": [
                "compatibility",
                "grapheme",
                "intl",
                "polyfill",
                "portable",
                "shim"
            ],
            "support": {
                "source": "https://github.com/symfony/polyfill-intl-grapheme/tree/v1.23.1"
            },
            "funding": [
                {
                    "url": "https://symfony.com/sponsor",
                    "type": "custom"
                },
                {
                    "url": "https://github.com/fabpot",
                    "type": "github"
                },
                {
                    "url": "https://tidelift.com/funding/github/packagist/symfony/symfony",
                    "type": "tidelift"
                }
            ],
            "time": "2021-05-27T12:26:48+00:00"
        },
        {
            "name": "symfony/polyfill-intl-normalizer",
            "version": "v1.23.0",
            "source": {
                "type": "git",
                "url": "https://github.com/symfony/polyfill-intl-normalizer.git",
                "reference": "8590a5f561694770bdcd3f9b5c69dde6945028e8"
            },
            "dist": {
                "type": "zip",
                "url": "https://api.github.com/repos/symfony/polyfill-intl-normalizer/zipball/8590a5f561694770bdcd3f9b5c69dde6945028e8",
                "reference": "8590a5f561694770bdcd3f9b5c69dde6945028e8",
                "shasum": ""
            },
            "require": {
                "php": ">=7.1"
            },
            "suggest": {
                "ext-intl": "For best performance"
            },
            "type": "library",
            "extra": {
                "branch-alias": {
                    "dev-main": "1.23-dev"
                },
                "thanks": {
                    "name": "symfony/polyfill",
                    "url": "https://github.com/symfony/polyfill"
                }
            },
            "autoload": {
                "psr-4": {
                    "Symfony\\Polyfill\\Intl\\Normalizer\\": ""
                },
                "files": [
                    "bootstrap.php"
                ],
                "classmap": [
                    "Resources/stubs"
                ]
            },
            "notification-url": "https://packagist.org/downloads/",
            "license": [
                "MIT"
            ],
            "authors": [
                {
                    "name": "Nicolas Grekas",
                    "email": "p@tchwork.com"
                },
                {
                    "name": "Symfony Community",
                    "homepage": "https://symfony.com/contributors"
                }
            ],
            "description": "Symfony polyfill for intl's Normalizer class and related functions",
            "homepage": "https://symfony.com",
            "keywords": [
                "compatibility",
                "intl",
                "normalizer",
                "polyfill",
                "portable",
                "shim"
            ],
            "support": {
                "source": "https://github.com/symfony/polyfill-intl-normalizer/tree/v1.23.0"
            },
            "funding": [
                {
                    "url": "https://symfony.com/sponsor",
                    "type": "custom"
                },
                {
                    "url": "https://github.com/fabpot",
                    "type": "github"
                },
                {
                    "url": "https://tidelift.com/funding/github/packagist/symfony/symfony",
                    "type": "tidelift"
                }
            ],
            "time": "2021-02-19T12:13:01+00:00"
        },
        {
            "name": "symfony/polyfill-mbstring",
            "version": "v1.23.1",
            "source": {
                "type": "git",
                "url": "https://github.com/symfony/polyfill-mbstring.git",
                "reference": "9174a3d80210dca8daa7f31fec659150bbeabfc6"
            },
            "dist": {
                "type": "zip",
                "url": "https://api.github.com/repos/symfony/polyfill-mbstring/zipball/9174a3d80210dca8daa7f31fec659150bbeabfc6",
                "reference": "9174a3d80210dca8daa7f31fec659150bbeabfc6",
                "shasum": ""
            },
            "require": {
                "php": ">=7.1"
            },
            "suggest": {
                "ext-mbstring": "For best performance"
            },
            "type": "library",
            "extra": {
                "branch-alias": {
                    "dev-main": "1.23-dev"
                },
                "thanks": {
                    "name": "symfony/polyfill",
                    "url": "https://github.com/symfony/polyfill"
                }
            },
            "autoload": {
                "psr-4": {
                    "Symfony\\Polyfill\\Mbstring\\": ""
                },
                "files": [
                    "bootstrap.php"
                ]
            },
            "notification-url": "https://packagist.org/downloads/",
            "license": [
                "MIT"
            ],
            "authors": [
                {
                    "name": "Nicolas Grekas",
                    "email": "p@tchwork.com"
                },
                {
                    "name": "Symfony Community",
                    "homepage": "https://symfony.com/contributors"
                }
            ],
            "description": "Symfony polyfill for the Mbstring extension",
            "homepage": "https://symfony.com",
            "keywords": [
                "compatibility",
                "mbstring",
                "polyfill",
                "portable",
                "shim"
            ],
            "support": {
                "source": "https://github.com/symfony/polyfill-mbstring/tree/v1.23.1"
            },
            "funding": [
                {
                    "url": "https://symfony.com/sponsor",
                    "type": "custom"
                },
                {
                    "url": "https://github.com/fabpot",
                    "type": "github"
                },
                {
                    "url": "https://tidelift.com/funding/github/packagist/symfony/symfony",
                    "type": "tidelift"
                }
            ],
            "time": "2021-05-27T12:26:48+00:00"
        },
        {
            "name": "symfony/polyfill-php73",
            "version": "v1.23.0",
            "source": {
                "type": "git",
                "url": "https://github.com/symfony/polyfill-php73.git",
                "reference": "fba8933c384d6476ab14fb7b8526e5287ca7e010"
            },
            "dist": {
                "type": "zip",
                "url": "https://api.github.com/repos/symfony/polyfill-php73/zipball/fba8933c384d6476ab14fb7b8526e5287ca7e010",
                "reference": "fba8933c384d6476ab14fb7b8526e5287ca7e010",
                "shasum": ""
            },
            "require": {
                "php": ">=7.1"
            },
            "type": "library",
            "extra": {
                "branch-alias": {
                    "dev-main": "1.23-dev"
                },
                "thanks": {
                    "name": "symfony/polyfill",
                    "url": "https://github.com/symfony/polyfill"
                }
            },
            "autoload": {
                "psr-4": {
                    "Symfony\\Polyfill\\Php73\\": ""
                },
                "files": [
                    "bootstrap.php"
                ],
                "classmap": [
                    "Resources/stubs"
                ]
            },
            "notification-url": "https://packagist.org/downloads/",
            "license": [
                "MIT"
            ],
            "authors": [
                {
                    "name": "Nicolas Grekas",
                    "email": "p@tchwork.com"
                },
                {
                    "name": "Symfony Community",
                    "homepage": "https://symfony.com/contributors"
                }
            ],
            "description": "Symfony polyfill backporting some PHP 7.3+ features to lower PHP versions",
            "homepage": "https://symfony.com",
            "keywords": [
                "compatibility",
                "polyfill",
                "portable",
                "shim"
            ],
            "support": {
                "source": "https://github.com/symfony/polyfill-php73/tree/v1.23.0"
            },
            "funding": [
                {
                    "url": "https://symfony.com/sponsor",
                    "type": "custom"
                },
                {
                    "url": "https://github.com/fabpot",
                    "type": "github"
                },
                {
                    "url": "https://tidelift.com/funding/github/packagist/symfony/symfony",
                    "type": "tidelift"
                }
            ],
            "time": "2021-02-19T12:13:01+00:00"
        },
        {
            "name": "symfony/polyfill-php80",
            "version": "v1.23.1",
            "source": {
                "type": "git",
                "url": "https://github.com/symfony/polyfill-php80.git",
                "reference": "1100343ed1a92e3a38f9ae122fc0eb21602547be"
            },
            "dist": {
                "type": "zip",
                "url": "https://api.github.com/repos/symfony/polyfill-php80/zipball/1100343ed1a92e3a38f9ae122fc0eb21602547be",
                "reference": "1100343ed1a92e3a38f9ae122fc0eb21602547be",
                "shasum": ""
            },
            "require": {
                "php": ">=7.1"
            },
            "type": "library",
            "extra": {
                "branch-alias": {
                    "dev-main": "1.23-dev"
                },
                "thanks": {
                    "name": "symfony/polyfill",
                    "url": "https://github.com/symfony/polyfill"
                }
            },
            "autoload": {
                "psr-4": {
                    "Symfony\\Polyfill\\Php80\\": ""
                },
                "files": [
                    "bootstrap.php"
                ],
                "classmap": [
                    "Resources/stubs"
                ]
            },
            "notification-url": "https://packagist.org/downloads/",
            "license": [
                "MIT"
            ],
            "authors": [
                {
                    "name": "Ion Bazan",
                    "email": "ion.bazan@gmail.com"
                },
                {
                    "name": "Nicolas Grekas",
                    "email": "p@tchwork.com"
                },
                {
                    "name": "Symfony Community",
                    "homepage": "https://symfony.com/contributors"
                }
            ],
            "description": "Symfony polyfill backporting some PHP 8.0+ features to lower PHP versions",
            "homepage": "https://symfony.com",
            "keywords": [
                "compatibility",
                "polyfill",
                "portable",
                "shim"
            ],
            "support": {
                "source": "https://github.com/symfony/polyfill-php80/tree/v1.23.1"
            },
            "funding": [
                {
                    "url": "https://symfony.com/sponsor",
                    "type": "custom"
                },
                {
                    "url": "https://github.com/fabpot",
                    "type": "github"
                },
                {
                    "url": "https://tidelift.com/funding/github/packagist/symfony/symfony",
                    "type": "tidelift"
                }
            ],
            "time": "2021-07-28T13:41:28+00:00"
        },
        {
            "name": "symfony/process",
            "version": "v5.3.7",
            "source": {
                "type": "git",
                "url": "https://github.com/symfony/process.git",
                "reference": "38f26c7d6ed535217ea393e05634cb0b244a1967"
            },
            "dist": {
                "type": "zip",
                "url": "https://api.github.com/repos/symfony/process/zipball/38f26c7d6ed535217ea393e05634cb0b244a1967",
                "reference": "38f26c7d6ed535217ea393e05634cb0b244a1967",
                "shasum": ""
            },
            "require": {
                "php": ">=7.2.5",
                "symfony/polyfill-php80": "^1.16"
            },
            "type": "library",
            "autoload": {
                "psr-4": {
                    "Symfony\\Component\\Process\\": ""
                },
                "exclude-from-classmap": [
                    "/Tests/"
                ]
            },
            "notification-url": "https://packagist.org/downloads/",
            "license": [
                "MIT"
            ],
            "authors": [
                {
                    "name": "Fabien Potencier",
                    "email": "fabien@symfony.com"
                },
                {
                    "name": "Symfony Community",
                    "homepage": "https://symfony.com/contributors"
                }
            ],
            "description": "Executes commands in sub-processes",
            "homepage": "https://symfony.com",
            "support": {
                "source": "https://github.com/symfony/process/tree/v5.3.7"
            },
            "funding": [
                {
                    "url": "https://symfony.com/sponsor",
                    "type": "custom"
                },
                {
                    "url": "https://github.com/fabpot",
                    "type": "github"
                },
                {
                    "url": "https://tidelift.com/funding/github/packagist/symfony/symfony",
                    "type": "tidelift"
                }
            ],
            "time": "2021-08-04T21:20:46+00:00"
        },
        {
            "name": "symfony/service-contracts",
            "version": "v2.4.0",
            "source": {
                "type": "git",
                "url": "https://github.com/symfony/service-contracts.git",
                "reference": "f040a30e04b57fbcc9c6cbcf4dbaa96bd318b9bb"
            },
            "dist": {
                "type": "zip",
                "url": "https://api.github.com/repos/symfony/service-contracts/zipball/f040a30e04b57fbcc9c6cbcf4dbaa96bd318b9bb",
                "reference": "f040a30e04b57fbcc9c6cbcf4dbaa96bd318b9bb",
                "shasum": ""
            },
            "require": {
                "php": ">=7.2.5",
                "psr/container": "^1.1"
            },
            "suggest": {
                "symfony/service-implementation": ""
            },
            "type": "library",
            "extra": {
                "branch-alias": {
                    "dev-main": "2.4-dev"
                },
                "thanks": {
                    "name": "symfony/contracts",
                    "url": "https://github.com/symfony/contracts"
                }
            },
            "autoload": {
                "psr-4": {
                    "Symfony\\Contracts\\Service\\": ""
                }
            },
            "notification-url": "https://packagist.org/downloads/",
            "license": [
                "MIT"
            ],
            "authors": [
                {
                    "name": "Nicolas Grekas",
                    "email": "p@tchwork.com"
                },
                {
                    "name": "Symfony Community",
                    "homepage": "https://symfony.com/contributors"
                }
            ],
            "description": "Generic abstractions related to writing services",
            "homepage": "https://symfony.com",
            "keywords": [
                "abstractions",
                "contracts",
                "decoupling",
                "interfaces",
                "interoperability",
                "standards"
            ],
            "support": {
                "source": "https://github.com/symfony/service-contracts/tree/v2.4.0"
            },
            "funding": [
                {
                    "url": "https://symfony.com/sponsor",
                    "type": "custom"
                },
                {
                    "url": "https://github.com/fabpot",
                    "type": "github"
                },
                {
                    "url": "https://tidelift.com/funding/github/packagist/symfony/symfony",
                    "type": "tidelift"
                }
            ],
            "time": "2021-04-01T10:43:52+00:00"
        },
        {
            "name": "symfony/string",
            "version": "v5.3.7",
            "source": {
                "type": "git",
                "url": "https://github.com/symfony/string.git",
                "reference": "8d224396e28d30f81969f083a58763b8b9ceb0a5"
            },
            "dist": {
                "type": "zip",
                "url": "https://api.github.com/repos/symfony/string/zipball/8d224396e28d30f81969f083a58763b8b9ceb0a5",
                "reference": "8d224396e28d30f81969f083a58763b8b9ceb0a5",
                "shasum": ""
            },
            "require": {
                "php": ">=7.2.5",
                "symfony/polyfill-ctype": "~1.8",
                "symfony/polyfill-intl-grapheme": "~1.0",
                "symfony/polyfill-intl-normalizer": "~1.0",
                "symfony/polyfill-mbstring": "~1.0",
                "symfony/polyfill-php80": "~1.15"
            },
            "require-dev": {
                "symfony/error-handler": "^4.4|^5.0",
                "symfony/http-client": "^4.4|^5.0",
                "symfony/translation-contracts": "^1.1|^2",
                "symfony/var-exporter": "^4.4|^5.0"
            },
            "type": "library",
            "autoload": {
                "psr-4": {
                    "Symfony\\Component\\String\\": ""
                },
                "files": [
                    "Resources/functions.php"
                ],
                "exclude-from-classmap": [
                    "/Tests/"
                ]
            },
            "notification-url": "https://packagist.org/downloads/",
            "license": [
                "MIT"
            ],
            "authors": [
                {
                    "name": "Nicolas Grekas",
                    "email": "p@tchwork.com"
                },
                {
                    "name": "Symfony Community",
                    "homepage": "https://symfony.com/contributors"
                }
            ],
            "description": "Provides an object-oriented API to strings and deals with bytes, UTF-8 code points and grapheme clusters in a unified way",
            "homepage": "https://symfony.com",
            "keywords": [
                "grapheme",
                "i18n",
                "string",
                "unicode",
                "utf-8",
                "utf8"
            ],
            "support": {
                "source": "https://github.com/symfony/string/tree/v5.3.7"
            },
            "funding": [
                {
                    "url": "https://symfony.com/sponsor",
                    "type": "custom"
                },
                {
                    "url": "https://github.com/fabpot",
                    "type": "github"
                },
                {
                    "url": "https://tidelift.com/funding/github/packagist/symfony/symfony",
                    "type": "tidelift"
                }
            ],
            "time": "2021-08-26T08:00:08+00:00"
        },
        {
            "name": "theseer/tokenizer",
            "version": "1.2.1",
            "source": {
                "type": "git",
                "url": "https://github.com/theseer/tokenizer.git",
                "reference": "34a41e998c2183e22995f158c581e7b5e755ab9e"
            },
            "dist": {
                "type": "zip",
                "url": "https://api.github.com/repos/theseer/tokenizer/zipball/34a41e998c2183e22995f158c581e7b5e755ab9e",
                "reference": "34a41e998c2183e22995f158c581e7b5e755ab9e",
                "shasum": ""
            },
            "require": {
                "ext-dom": "*",
                "ext-tokenizer": "*",
                "ext-xmlwriter": "*",
                "php": "^7.2 || ^8.0"
            },
            "type": "library",
            "autoload": {
                "classmap": [
                    "src/"
                ]
            },
            "notification-url": "https://packagist.org/downloads/",
            "license": [
                "BSD-3-Clause"
            ],
            "authors": [
                {
                    "name": "Arne Blankerts",
                    "email": "arne@blankerts.de",
                    "role": "Developer"
                }
            ],
            "description": "A small library for converting tokenized PHP source code into XML and potentially other formats",
            "support": {
                "issues": "https://github.com/theseer/tokenizer/issues",
                "source": "https://github.com/theseer/tokenizer/tree/1.2.1"
            },
            "funding": [
                {
                    "url": "https://github.com/theseer",
                    "type": "github"
                }
            ],
            "time": "2021-07-28T10:34:58+00:00"
        },
        {
            "name": "webmozart/assert",
            "version": "1.10.0",
            "source": {
                "type": "git",
                "url": "https://github.com/webmozarts/assert.git",
                "reference": "6964c76c7804814a842473e0c8fd15bab0f18e25"
            },
            "dist": {
                "type": "zip",
                "url": "https://api.github.com/repos/webmozarts/assert/zipball/6964c76c7804814a842473e0c8fd15bab0f18e25",
                "reference": "6964c76c7804814a842473e0c8fd15bab0f18e25",
                "shasum": ""
            },
            "require": {
                "php": "^7.2 || ^8.0",
                "symfony/polyfill-ctype": "^1.8"
            },
            "conflict": {
                "phpstan/phpstan": "<0.12.20",
                "vimeo/psalm": "<4.6.1 || 4.6.2"
            },
            "require-dev": {
                "phpunit/phpunit": "^8.5.13"
            },
            "type": "library",
            "extra": {
                "branch-alias": {
                    "dev-master": "1.10-dev"
                }
            },
            "autoload": {
                "psr-4": {
                    "Webmozart\\Assert\\": "src/"
                }
            },
            "notification-url": "https://packagist.org/downloads/",
            "license": [
                "MIT"
            ],
            "authors": [
                {
                    "name": "Bernhard Schussek",
                    "email": "bschussek@gmail.com"
                }
            ],
            "description": "Assertions to validate method input/output with nice error messages.",
            "keywords": [
                "assert",
                "check",
                "validate"
            ],
            "support": {
                "issues": "https://github.com/webmozarts/assert/issues",
                "source": "https://github.com/webmozarts/assert/tree/1.10.0"
            },
            "time": "2021-03-09T10:59:23+00:00"
        },
        {
            "name": "wikimedia/at-ease",
            "version": "v2.1.0",
            "source": {
                "type": "git",
                "url": "https://github.com/wikimedia/at-ease.git",
                "reference": "e8ebaa7bb7c8a8395481a05f6dc4deaceab11c33"
            },
            "dist": {
                "type": "zip",
                "url": "https://api.github.com/repos/wikimedia/at-ease/zipball/e8ebaa7bb7c8a8395481a05f6dc4deaceab11c33",
                "reference": "e8ebaa7bb7c8a8395481a05f6dc4deaceab11c33",
                "shasum": ""
            },
            "require": {
                "php": ">=7.2.9"
            },
            "require-dev": {
                "mediawiki/mediawiki-codesniffer": "35.0.0",
                "mediawiki/minus-x": "1.1.1",
                "ockcyp/covers-validator": "1.3.3",
                "php-parallel-lint/php-console-highlighter": "0.5.0",
                "php-parallel-lint/php-parallel-lint": "1.2.0",
                "phpunit/phpunit": "^8.5"
            },
            "type": "library",
            "autoload": {
                "psr-4": {
                    "Wikimedia\\AtEase\\": "src/Wikimedia/AtEase/"
                },
                "files": [
                    "src/Wikimedia/Functions.php"
                ]
            },
            "notification-url": "https://packagist.org/downloads/",
            "license": [
                "GPL-2.0-or-later"
            ],
            "authors": [
                {
                    "name": "Tim Starling",
                    "email": "tstarling@wikimedia.org"
                },
                {
                    "name": "MediaWiki developers",
                    "email": "wikitech-l@lists.wikimedia.org"
                }
            ],
            "description": "Safe replacement to @ for suppressing warnings.",
            "homepage": "https://www.mediawiki.org/wiki/at-ease",
            "support": {
                "source": "https://github.com/wikimedia/at-ease/tree/v2.1.0"
            },
            "time": "2021-02-27T15:53:37+00:00"
        },
        {
            "name": "yoast/phpunit-polyfills",
            "version": "1.0.2",
            "source": {
                "type": "git",
                "url": "https://github.com/Yoast/PHPUnit-Polyfills.git",
                "reference": "1a582ab1d91e86aa450340c4d35631a85314ff9f"
            },
            "dist": {
                "type": "zip",
                "url": "https://api.github.com/repos/Yoast/PHPUnit-Polyfills/zipball/1a582ab1d91e86aa450340c4d35631a85314ff9f",
                "reference": "1a582ab1d91e86aa450340c4d35631a85314ff9f",
                "shasum": ""
            },
            "require": {
                "php": ">=5.4",
                "phpunit/phpunit": "^4.8.36 || ^5.7.21 || ^6.0 || ^7.0 || ^8.0 || ^9.0"
            },
            "require-dev": {
                "yoast/yoastcs": "^2.2.0"
            },
            "type": "library",
            "extra": {
                "branch-alias": {
                    "dev-main": "1.x-dev",
                    "dev-develop": "1.x-dev"
                }
            },
            "autoload": {
                "files": [
                    "phpunitpolyfills-autoload.php"
                ]
            },
            "notification-url": "https://packagist.org/downloads/",
            "license": [
                "BSD-3-Clause"
            ],
            "authors": [
                {
                    "name": "Team Yoast",
                    "email": "support@yoast.com",
                    "homepage": "https://yoast.com"
                },
                {
                    "name": "Contributors",
                    "homepage": "https://github.com/Yoast/PHPUnit-Polyfills/graphs/contributors"
                }
            ],
            "description": "Set of polyfills for changed PHPUnit functionality to allow for creating PHPUnit cross-version compatible tests",
            "homepage": "https://github.com/Yoast/PHPUnit-Polyfills",
            "keywords": [
                "phpunit",
                "polyfill",
                "testing"
            ],
            "support": {
                "issues": "https://github.com/Yoast/PHPUnit-Polyfills/issues",
                "source": "https://github.com/Yoast/PHPUnit-Polyfills"
            },
            "time": "2021-10-03T08:40:26+00:00"
        }
    ],
    "aliases": [],
    "minimum-stability": "dev",
    "stability-flags": {
        "automattic/jetpack-a8c-mc-stats": 20,
        "automattic/jetpack-abtest": 20,
        "automattic/jetpack-assets": 20,
        "automattic/jetpack-autoloader": 20,
        "automattic/jetpack-backup": 20,
        "automattic/jetpack-blocks": 20,
        "automattic/jetpack-compat": 20,
        "automattic/jetpack-config": 20,
        "automattic/jetpack-connection": 20,
        "automattic/jetpack-connection-ui": 20,
        "automattic/jetpack-constants": 20,
        "automattic/jetpack-device-detection": 20,
        "automattic/jetpack-error": 20,
        "automattic/jetpack-heartbeat": 20,
        "automattic/jetpack-identity-crisis": 20,
        "automattic/jetpack-jitm": 20,
        "automattic/jetpack-lazy-images": 20,
        "automattic/jetpack-licensing": 20,
        "automattic/jetpack-logo": 20,
        "automattic/jetpack-options": 20,
        "automattic/jetpack-partner": 20,
        "automattic/jetpack-redirect": 20,
        "automattic/jetpack-roles": 20,
        "automattic/jetpack-status": 20,
        "automattic/jetpack-sync": 20,
        "automattic/jetpack-terms-of-service": 20,
        "automattic/jetpack-tracking": 20,
        "automattic/jetpack-changelogger": 20
    },
    "prefer-stable": true,
    "prefer-lowest": false,
    "platform": {
        "ext-fileinfo": "*",
        "ext-json": "*",
        "ext-openssl": "*"
    },
    "platform-dev": [],
    "platform-overrides": {
        "ext-intl": "0.0.0"
    },
    "plugin-api-version": "2.1.0"
}<|MERGE_RESOLUTION|>--- conflicted
+++ resolved
@@ -4,11 +4,7 @@
         "Read more about it at https://getcomposer.org/doc/01-basic-usage.md#installing-dependencies",
         "This file is @generated automatically"
     ],
-<<<<<<< HEAD
-    "content-hash": "1337ffe8114f14b3d0323812781b83dc",
-=======
-    "content-hash": "1904fb4c64a9c78b9aecce17f8b2aeb4",
->>>>>>> 1bf5a4cb
+    "content-hash": "c05d0a3f01263520b972f61f50183fca",
     "packages": [
         {
             "name": "automattic/jetpack-a8c-mc-stats",
