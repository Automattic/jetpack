--- conflicted
+++ resolved
@@ -4,11 +4,7 @@
         "Read more about it at https://getcomposer.org/doc/01-basic-usage.md#installing-dependencies",
         "This file is @generated automatically"
     ],
-<<<<<<< HEAD
-    "content-hash": "9bf98732a4e229897127d1df54843df9",
-=======
-    "content-hash": "fca97972a21e89b5335b51c232e35505",
->>>>>>> 111997b4
+    "content-hash": "0b792087b7ee7985fc0c7a4b20b8f03b",
     "packages": [
         {
             "name": "automattic/jetpack-a8c-mc-stats",
@@ -544,11 +540,7 @@
             "dist": {
                 "type": "path",
                 "url": "../../packages/connection",
-<<<<<<< HEAD
-                "reference": "a8e1a340a604a6f9a8874420be5441d4f3f38e2a"
-=======
-                "reference": "79139c626462b6f341316cdb496efe2a600b3c2e"
->>>>>>> 111997b4
+                "reference": "0931f12cb2762654105451756d5fc45cfdb9b171"
             },
             "require": {
                 "automattic/jetpack-a8c-mc-stats": "^1.4",
@@ -557,12 +549,7 @@
                 "automattic/jetpack-options": "^1.14",
                 "automattic/jetpack-redirect": "^1.7",
                 "automattic/jetpack-roles": "^1.4",
-<<<<<<< HEAD
-                "automattic/jetpack-status": "^1.10",
-=======
                 "automattic/jetpack-status": "^1.11",
-                "automattic/jetpack-terms-of-service": "^1.9",
->>>>>>> 111997b4
                 "automattic/jetpack-tracking": "^1.14"
             },
             "require-dev": {
@@ -863,11 +850,7 @@
             "dist": {
                 "type": "path",
                 "url": "../../packages/identity-crisis",
-<<<<<<< HEAD
-                "reference": "686cc744410d14fe36924e95ab51168b52768c66"
-=======
-                "reference": "807be1d5575c919abe04818969a05a8dfb31bd76"
->>>>>>> 111997b4
+                "reference": "53e560e5c5c62e28457765b686a7cd26070929dd"
             },
             "require": {
                 "automattic/jetpack-assets": "^1.17",
@@ -942,11 +925,7 @@
             "dist": {
                 "type": "path",
                 "url": "../../packages/jitm",
-<<<<<<< HEAD
-                "reference": "e2e2bfda1fbe0915509a75a0a7d84f4ef0ae860f"
-=======
-                "reference": "f8afb084274e8c56b323192218cb9a15aaecd809"
->>>>>>> 111997b4
+                "reference": "301044c3e6a920fc93014db049ddb0bc3cd35e72"
             },
             "require": {
                 "automattic/jetpack-a8c-mc-stats": "^1.4",
@@ -1310,11 +1289,7 @@
             "dist": {
                 "type": "path",
                 "url": "../../packages/partner",
-<<<<<<< HEAD
-                "reference": "ab7025f6fcc46ddf4de746d40c60061d7ba41ebe"
-=======
-                "reference": "46df4e197b8ecaa419af5590e628fcfa3f8c3e75"
->>>>>>> 111997b4
+                "reference": "2b974410753f06782e5fc1c0ef73a59ed66ed1ad"
             },
             "require": {
                 "automattic/jetpack-connection": "^1.37",
@@ -1578,11 +1553,7 @@
             "dist": {
                 "type": "path",
                 "url": "../../packages/search",
-<<<<<<< HEAD
-                "reference": "4849e509d45e66500b8afa9131d05ded0ef38787"
-=======
-                "reference": "457106a2df1039499a6fe051a86d9940d7830bf6"
->>>>>>> 111997b4
+                "reference": "bd01928c923f8c48366c9e4604d0a79e8790eb34"
             },
             "require": {
                 "automattic/jetpack-assets": "^1.17",
@@ -1718,11 +1689,7 @@
             "dist": {
                 "type": "path",
                 "url": "../../packages/sync",
-<<<<<<< HEAD
-                "reference": "a9a186509b8e987ec42bcf618128f00c78dc59da"
-=======
-                "reference": "73e6e2802a9cd8e32e12edd3a763c1f5dbea1500"
->>>>>>> 111997b4
+                "reference": "11e107f17f2ffdeaa6659bc1b924f675fb420267"
             },
             "require": {
                 "automattic/jetpack-connection": "^1.37",
@@ -1778,86 +1745,22 @@
             ],
             "description": "Everything needed to allow syncing to the WP.com infrastructure.",
             "transport-options": {
-<<<<<<< HEAD
                 "monorepo": true,
-=======
                 "relative": true
             }
         },
         {
-            "name": "automattic/jetpack-terms-of-service",
+            "name": "automattic/jetpack-tracking",
             "version": "dev-master",
             "dist": {
                 "type": "path",
-                "url": "../../packages/terms-of-service",
-                "reference": "284ef7d560926d709f45e3e5c950c41bb436a459"
-            },
-            "require": {
+                "url": "../../packages/tracking",
+                "reference": "83b344016870b7e1dea52732b552d62691eb0b9e"
+            },
+            "require": {
+                "automattic/jetpack-assets": "^1.17",
                 "automattic/jetpack-options": "^1.14",
                 "automattic/jetpack-status": "^1.11"
-            },
-            "require-dev": {
-                "automattic/jetpack-changelogger": "^3.0",
-                "brain/monkey": "2.6.1",
-                "yoast/phpunit-polyfills": "1.0.3"
-            },
-            "type": "jetpack-library",
-            "extra": {
-                "autotagger": true,
-                "mirror-repo": "Automattic/jetpack-terms-of-service",
-                "changelogger": {
-                    "link-template": "https://github.com/Automattic/jetpack-terms-of-service/compare/v${old}...v${new}"
-                },
-                "branch-alias": {
-                    "dev-master": "1.9.x-dev"
-                }
-            },
-            "autoload": {
-                "classmap": [
-                    "src/"
-                ]
-            },
-            "scripts": {
-                "phpunit": [
-                    "./vendor/phpunit/phpunit/phpunit --colors=always"
-                ],
-                "test-coverage": [
-                    "php -dpcov.directory=. ./vendor/bin/phpunit --coverage-clover \"$COVERAGE_DIR/clover.xml\""
-                ],
-                "test-php": [
-                    "@composer phpunit"
-                ]
-            },
-            "license": [
-                "GPL-2.0-or-later"
-            ],
-            "description": "Everything need to manage the terms of service state",
-            "transport-options": {
->>>>>>> 111997b4
-                "relative": true
-            }
-        },
-        {
-            "name": "automattic/jetpack-tracking",
-            "version": "dev-master",
-            "dist": {
-                "type": "path",
-                "url": "../../packages/tracking",
-<<<<<<< HEAD
-                "reference": "89a4c4c91d25ae52fba56396394ceb5b63a3410f"
-=======
-                "reference": "0af00f251e0204eebf5528ec595f9f6180733bd0"
->>>>>>> 111997b4
-            },
-            "require": {
-                "automattic/jetpack-assets": "^1.17",
-                "automattic/jetpack-options": "^1.14",
-<<<<<<< HEAD
-                "automattic/jetpack-status": "^1.10"
-=======
-                "automattic/jetpack-status": "^1.11",
-                "automattic/jetpack-terms-of-service": "^1.9"
->>>>>>> 111997b4
             },
             "require-dev": {
                 "automattic/jetpack-changelogger": "^3.0",
@@ -3193,22 +3096,27 @@
         },
         {
             "name": "psr/container",
-            "version": "1.1.2",
+            "version": "2.0.2",
             "source": {
                 "type": "git",
                 "url": "https://github.com/php-fig/container.git",
-                "reference": "513e0666f7216c7459170d56df27dfcefe1689ea"
+                "reference": "c71ecc56dfe541dbd90c5360474fbc405f8d5963"
             },
             "dist": {
                 "type": "zip",
-                "url": "https://api.github.com/repos/php-fig/container/zipball/513e0666f7216c7459170d56df27dfcefe1689ea",
-                "reference": "513e0666f7216c7459170d56df27dfcefe1689ea",
+                "url": "https://api.github.com/repos/php-fig/container/zipball/c71ecc56dfe541dbd90c5360474fbc405f8d5963",
+                "reference": "c71ecc56dfe541dbd90c5360474fbc405f8d5963",
                 "shasum": ""
             },
             "require": {
                 "php": ">=7.4.0"
             },
             "type": "library",
+            "extra": {
+                "branch-alias": {
+                    "dev-master": "2.0.x-dev"
+                }
+            },
             "autoload": {
                 "psr-4": {
                     "Psr\\Container\\": "src/"
@@ -3235,9 +3143,9 @@
             ],
             "support": {
                 "issues": "https://github.com/php-fig/container/issues",
-                "source": "https://github.com/php-fig/container/tree/1.1.2"
-            },
-            "time": "2021-11-05T16:50:12+00:00"
+                "source": "https://github.com/php-fig/container/tree/2.0.2"
+            },
+            "time": "2021-11-05T16:47:00+00:00"
         },
         {
             "name": "sebastian/cli-parser",
@@ -4304,25 +4212,25 @@
         },
         {
             "name": "symfony/deprecation-contracts",
-            "version": "v2.5.0",
+            "version": "v3.0.0",
             "source": {
                 "type": "git",
                 "url": "https://github.com/symfony/deprecation-contracts.git",
-                "reference": "6f981ee24cf69ee7ce9736146d1c57c2780598a8"
+                "reference": "c726b64c1ccfe2896cb7df2e1331c357ad1c8ced"
             },
             "dist": {
                 "type": "zip",
-                "url": "https://api.github.com/repos/symfony/deprecation-contracts/zipball/6f981ee24cf69ee7ce9736146d1c57c2780598a8",
-                "reference": "6f981ee24cf69ee7ce9736146d1c57c2780598a8",
+                "url": "https://api.github.com/repos/symfony/deprecation-contracts/zipball/c726b64c1ccfe2896cb7df2e1331c357ad1c8ced",
+                "reference": "c726b64c1ccfe2896cb7df2e1331c357ad1c8ced",
                 "shasum": ""
             },
             "require": {
-                "php": ">=7.1"
+                "php": ">=8.0.2"
             },
             "type": "library",
             "extra": {
                 "branch-alias": {
-                    "dev-main": "2.5-dev"
+                    "dev-main": "3.0-dev"
                 },
                 "thanks": {
                     "name": "symfony/contracts",
@@ -4351,7 +4259,7 @@
             "description": "A generic function and convention to trigger deprecation notices",
             "homepage": "https://symfony.com",
             "support": {
-                "source": "https://github.com/symfony/deprecation-contracts/tree/v2.5.0"
+                "source": "https://github.com/symfony/deprecation-contracts/tree/v3.0.0"
             },
             "funding": [
                 {
@@ -4367,7 +4275,7 @@
                     "type": "tidelift"
                 }
             ],
-            "time": "2021-07-12T14:48:14+00:00"
+            "time": "2021-11-01T23:48:49+00:00"
         },
         {
             "name": "symfony/polyfill-ctype",
@@ -4925,22 +4833,21 @@
         },
         {
             "name": "symfony/service-contracts",
-            "version": "v2.5.0",
+            "version": "v3.0.0",
             "source": {
                 "type": "git",
                 "url": "https://github.com/symfony/service-contracts.git",
-                "reference": "1ab11b933cd6bc5464b08e81e2c5b07dec58b0fc"
+                "reference": "36715ebf9fb9db73db0cb24263c79077c6fe8603"
             },
             "dist": {
                 "type": "zip",
-                "url": "https://api.github.com/repos/symfony/service-contracts/zipball/1ab11b933cd6bc5464b08e81e2c5b07dec58b0fc",
-                "reference": "1ab11b933cd6bc5464b08e81e2c5b07dec58b0fc",
+                "url": "https://api.github.com/repos/symfony/service-contracts/zipball/36715ebf9fb9db73db0cb24263c79077c6fe8603",
+                "reference": "36715ebf9fb9db73db0cb24263c79077c6fe8603",
                 "shasum": ""
             },
             "require": {
-                "php": ">=7.2.5",
-                "psr/container": "^1.1",
-                "symfony/deprecation-contracts": "^2.1"
+                "php": ">=8.0.2",
+                "psr/container": "^2.0"
             },
             "conflict": {
                 "ext-psr": "<1.1|>=2"
@@ -4951,7 +4858,7 @@
             "type": "library",
             "extra": {
                 "branch-alias": {
-                    "dev-main": "2.5-dev"
+                    "dev-main": "3.0-dev"
                 },
                 "thanks": {
                     "name": "symfony/contracts",
@@ -4988,7 +4895,7 @@
                 "standards"
             ],
             "support": {
-                "source": "https://github.com/symfony/service-contracts/tree/v2.5.0"
+                "source": "https://github.com/symfony/service-contracts/tree/v3.0.0"
             },
             "funding": [
                 {
@@ -5004,38 +4911,37 @@
                     "type": "tidelift"
                 }
             ],
-            "time": "2021-11-04T16:48:04+00:00"
+            "time": "2021-11-04T17:53:12+00:00"
         },
         {
             "name": "symfony/string",
-            "version": "v5.4.3",
+            "version": "v6.0.3",
             "source": {
                 "type": "git",
                 "url": "https://github.com/symfony/string.git",
-                "reference": "92043b7d8383e48104e411bc9434b260dbeb5a10"
+                "reference": "522144f0c4c004c80d56fa47e40e17028e2eefc2"
             },
             "dist": {
                 "type": "zip",
-                "url": "https://api.github.com/repos/symfony/string/zipball/92043b7d8383e48104e411bc9434b260dbeb5a10",
-                "reference": "92043b7d8383e48104e411bc9434b260dbeb5a10",
+                "url": "https://api.github.com/repos/symfony/string/zipball/522144f0c4c004c80d56fa47e40e17028e2eefc2",
+                "reference": "522144f0c4c004c80d56fa47e40e17028e2eefc2",
                 "shasum": ""
             },
             "require": {
-                "php": ">=7.2.5",
+                "php": ">=8.0.2",
                 "symfony/polyfill-ctype": "~1.8",
                 "symfony/polyfill-intl-grapheme": "~1.0",
                 "symfony/polyfill-intl-normalizer": "~1.0",
-                "symfony/polyfill-mbstring": "~1.0",
-                "symfony/polyfill-php80": "~1.15"
+                "symfony/polyfill-mbstring": "~1.0"
             },
             "conflict": {
-                "symfony/translation-contracts": ">=3.0"
-            },
-            "require-dev": {
-                "symfony/error-handler": "^4.4|^5.0|^6.0",
-                "symfony/http-client": "^4.4|^5.0|^6.0",
-                "symfony/translation-contracts": "^1.1|^2",
-                "symfony/var-exporter": "^4.4|^5.0|^6.0"
+                "symfony/translation-contracts": "<2.0"
+            },
+            "require-dev": {
+                "symfony/error-handler": "^5.4|^6.0",
+                "symfony/http-client": "^5.4|^6.0",
+                "symfony/translation-contracts": "^2.0|^3.0",
+                "symfony/var-exporter": "^5.4|^6.0"
             },
             "type": "library",
             "autoload": {
@@ -5074,7 +4980,7 @@
                 "utf8"
             ],
             "support": {
-                "source": "https://github.com/symfony/string/tree/v5.4.3"
+                "source": "https://github.com/symfony/string/tree/v6.0.3"
             },
             "funding": [
                 {
@@ -5090,7 +4996,7 @@
                     "type": "tidelift"
                 }
             ],
-            "time": "2022-01-02T09:53:40+00:00"
+            "time": "2022-01-02T09:55:41+00:00"
         },
         {
             "name": "theseer/tokenizer",
