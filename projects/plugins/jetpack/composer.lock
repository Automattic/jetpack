{
    "_readme": [
        "This file locks the dependencies of your project to a known state",
        "Read more about it at https://getcomposer.org/doc/01-basic-usage.md#installing-dependencies",
        "This file is @generated automatically"
    ],
<<<<<<< HEAD
    "content-hash": "3799cc0d6ecc19c9779003ad42a09c32",
=======
    "content-hash": "f3a838f863cfe59a84e608e832a65b46",
>>>>>>> ed093a57
    "packages": [
        {
            "name": "automattic/jetpack-a8c-mc-stats",
            "version": "dev-trunk",
            "dist": {
                "type": "path",
                "url": "../../packages/a8c-mc-stats",
                "reference": "c5df589f62cd58dc5f1b04938e4e4edc75916812"
            },
            "require-dev": {
                "automattic/jetpack-changelogger": "^3.2",
                "yoast/phpunit-polyfills": "1.0.3"
            },
            "type": "jetpack-library",
            "extra": {
                "autotagger": true,
                "mirror-repo": "Automattic/jetpack-a8c-mc-stats",
                "changelogger": {
                    "link-template": "https://github.com/Automattic/jetpack-a8c-mc-stats/compare/v${old}...v${new}"
                },
                "branch-alias": {
                    "dev-trunk": "1.4.x-dev"
                }
            },
            "autoload": {
                "classmap": [
                    "src/"
                ]
            },
            "scripts": {
                "phpunit": [
                    "./vendor/phpunit/phpunit/phpunit --colors=always"
                ],
                "test-coverage": [
                    "php -dpcov.directory=. ./vendor/bin/phpunit --coverage-clover \"$COVERAGE_DIR/clover.xml\""
                ],
                "test-php": [
                    "@composer phpunit"
                ]
            },
            "license": [
                "GPL-2.0-or-later"
            ],
            "description": "Used to record internal usage stats for Automattic. Not visible to site owners.",
            "transport-options": {
                "relative": true
            }
        },
        {
            "name": "automattic/jetpack-abtest",
            "version": "dev-trunk",
            "dist": {
                "type": "path",
                "url": "../../packages/abtest",
                "reference": "8d870e950b2fd93c7cf5b024b7f6a0296bb97f91"
            },
            "require": {
                "automattic/jetpack-connection": "^1.45",
                "automattic/jetpack-error": "^1.3"
            },
            "require-dev": {
                "automattic/jetpack-changelogger": "^3.2",
                "automattic/wordbless": "dev-master",
                "yoast/phpunit-polyfills": "1.0.3"
            },
            "type": "jetpack-library",
            "extra": {
                "autotagger": true,
                "mirror-repo": "Automattic/jetpack-abtest",
                "changelogger": {
                    "link-template": "https://github.com/Automattic/jetpack-abtest/compare/v${old}...v${new}"
                },
                "branch-alias": {
                    "dev-trunk": "1.10.x-dev"
                }
            },
            "autoload": {
                "classmap": [
                    "src/"
                ]
            },
            "scripts": {
                "phpunit": [
                    "./vendor/phpunit/phpunit/phpunit --colors=always"
                ],
                "post-install-cmd": [
                    "WorDBless\\Composer\\InstallDropin::copy"
                ],
                "post-update-cmd": [
                    "WorDBless\\Composer\\InstallDropin::copy"
                ],
                "test-coverage": [
                    "php -dpcov.directory=. ./vendor/bin/phpunit --coverage-clover \"$COVERAGE_DIR/clover.xml\""
                ],
                "test-php": [
                    "@composer phpunit"
                ]
            },
            "license": [
                "GPL-2.0-or-later"
            ],
            "description": "Provides an interface to the WP.com A/B tests.",
            "transport-options": {
                "relative": true
            }
        },
        {
            "name": "automattic/jetpack-action-bar",
            "version": "dev-trunk",
            "dist": {
                "type": "path",
                "url": "../../packages/action-bar",
                "reference": "79e9a0b07d9540cc47962d41fc42af6658645838"
            },
            "require": {
                "automattic/jetpack-assets": "^1.17",
                "automattic/jetpack-constants": "^1.6"
            },
            "require-dev": {
                "automattic/jetpack-changelogger": "^3.2",
                "automattic/wordbless": "dev-master",
                "yoast/phpunit-polyfills": "1.0.3"
            },
            "type": "jetpack-library",
            "extra": {
                "mirror-repo": "Automattic/jetpack-action-bar",
                "changelogger": {
                    "link-template": "https://github.com/Automattic/jetpack-action-bar/compare/v${old}...v${new}"
                },
                "autotagger": true,
                "branch-alias": {
                    "dev-trunk": "0.1.x-dev"
                },
                "textdomain": "jetpack-action-bar"
            },
            "autoload": {
                "classmap": [
                    "src/"
                ]
            },
            "scripts": {
                "phpunit": [
                    "./vendor/phpunit/phpunit/phpunit --colors=always"
                ],
                "test-coverage": [
                    "php -dpcov.directory=. ./vendor/bin/phpunit --coverage-clover \"$COVERAGE_DIR/clover.xml\""
                ],
                "test-php": [
                    "@composer phpunit"
                ],
                "build-production": [
                    "pnpm run build-production"
                ],
                "build-development": [
                    "pnpm run build"
                ],
                "post-install-cmd": [
                    "WorDBless\\Composer\\InstallDropin::copy"
                ],
                "post-update-cmd": [
                    "WorDBless\\Composer\\InstallDropin::copy"
                ]
            },
            "license": [
                "GPL-2.0-or-later"
            ],
            "description": "An easy way for visitors to follow, like, and comment on your site.",
            "transport-options": {
                "relative": true
            }
        },
        {
            "name": "automattic/jetpack-admin-ui",
            "version": "dev-trunk",
            "dist": {
                "type": "path",
                "url": "../../packages/admin-ui",
                "reference": "643ce07d751c26cabbb330339d515ef5a35808f3"
            },
            "require-dev": {
                "automattic/jetpack-changelogger": "^3.2",
                "automattic/wordbless": "dev-master",
                "yoast/phpunit-polyfills": "1.0.3"
            },
            "type": "jetpack-library",
            "extra": {
                "autotagger": true,
                "mirror-repo": "Automattic/jetpack-admin-ui",
                "textdomain": "jetpack-admin-ui",
                "changelogger": {
                    "link-template": "https://github.com/Automattic/jetpack-admin-ui/compare/${old}...${new}"
                },
                "branch-alias": {
                    "dev-trunk": "0.2.x-dev"
                },
                "version-constants": {
                    "::PACKAGE_VERSION": "src/class-admin-menu.php"
                }
            },
            "autoload": {
                "classmap": [
                    "src/"
                ]
            },
            "scripts": {
                "phpunit": [
                    "./vendor/phpunit/phpunit/phpunit --colors=always"
                ],
                "test-coverage": [
                    "php -dpcov.directory=. ./vendor/bin/phpunit --coverage-clover \"$COVERAGE_DIR/clover.xml\""
                ],
                "test-php": [
                    "@composer phpunit"
                ],
                "post-install-cmd": [
                    "WorDBless\\Composer\\InstallDropin::copy"
                ],
                "post-update-cmd": [
                    "WorDBless\\Composer\\InstallDropin::copy"
                ]
            },
            "license": [
                "GPL-2.0-or-later"
            ],
            "description": "Generic Jetpack wp-admin UI elements",
            "transport-options": {
                "relative": true
            }
        },
        {
            "name": "automattic/jetpack-assets",
            "version": "dev-trunk",
            "dist": {
                "type": "path",
                "url": "../../packages/assets",
                "reference": "64ada4d1c3f69e232b27bb0e3a9d986e3f292954"
            },
            "require": {
                "automattic/jetpack-constants": "^1.6"
            },
            "require-dev": {
                "automattic/jetpack-changelogger": "^3.2",
                "brain/monkey": "2.6.1",
                "wikimedia/testing-access-wrapper": "^1.0 || ^2.0",
                "yoast/phpunit-polyfills": "1.0.3"
            },
            "type": "jetpack-library",
            "extra": {
                "autotagger": true,
                "mirror-repo": "Automattic/jetpack-assets",
                "textdomain": "jetpack-assets",
                "changelogger": {
                    "link-template": "https://github.com/Automattic/jetpack-assets/compare/v${old}...v${new}"
                },
                "branch-alias": {
                    "dev-trunk": "1.17.x-dev"
                }
            },
            "autoload": {
                "files": [
                    "actions.php"
                ],
                "classmap": [
                    "src/"
                ]
            },
            "scripts": {
                "build-development": [
                    "pnpm run build"
                ],
                "build-production": [
                    "pnpm run build-production"
                ],
                "phpunit": [
                    "./vendor/phpunit/phpunit/phpunit --colors=always"
                ],
                "test-coverage": [
                    "php -dpcov.directory=. ./vendor/bin/phpunit --coverage-clover \"$COVERAGE_DIR/php/clover.xml\"",
                    "pnpm run test-coverage"
                ],
                "test-js": [
                    "pnpm run test"
                ],
                "test-php": [
                    "@composer phpunit"
                ]
            },
            "license": [
                "GPL-2.0-or-later"
            ],
            "description": "Asset management utilities for Jetpack ecosystem packages",
            "transport-options": {
                "relative": true
            }
        },
        {
            "name": "automattic/jetpack-autoloader",
            "version": "dev-trunk",
            "dist": {
                "type": "path",
                "url": "../../packages/autoloader",
                "reference": "54d19e9ca258cd1731dc5f4a2be175204b93625f"
            },
            "require": {
                "composer-plugin-api": "^1.1 || ^2.0"
            },
            "require-dev": {
                "automattic/jetpack-changelogger": "^3.2",
                "yoast/phpunit-polyfills": "1.0.3"
            },
            "type": "composer-plugin",
            "extra": {
                "autotagger": true,
                "class": "Automattic\\Jetpack\\Autoloader\\CustomAutoloaderPlugin",
                "mirror-repo": "Automattic/jetpack-autoloader",
                "changelogger": {
                    "link-template": "https://github.com/Automattic/jetpack-autoloader/compare/v${old}...v${new}"
                },
                "branch-alias": {
                    "dev-trunk": "2.11.x-dev"
                }
            },
            "autoload": {
                "classmap": [
                    "src/AutoloadGenerator.php"
                ],
                "psr-4": {
                    "Automattic\\Jetpack\\Autoloader\\": "src"
                }
            },
            "scripts": {
                "phpunit": [
                    "./vendor/phpunit/phpunit/phpunit --colors=always"
                ],
                "test-coverage": [
                    "php -dpcov.directory=. ./vendor/bin/phpunit --coverage-php \"./tests/php/tmp/coverage-report.php\"",
                    "php ./tests/php/bin/test-coverage.php \"$COVERAGE_DIR/clover.xml\""
                ],
                "test-php": [
                    "@composer phpunit"
                ]
            },
            "license": [
                "GPL-2.0-or-later"
            ],
            "description": "Creates a custom autoloader for a plugin or theme.",
            "transport-options": {
                "relative": true
            }
        },
        {
            "name": "automattic/jetpack-backup",
            "version": "dev-trunk",
            "dist": {
                "type": "path",
                "url": "../../packages/backup",
                "reference": "da13b59ef9c501a881a5f84481bf72460bc687f9"
            },
            "require": {
                "automattic/jetpack-admin-ui": "^0.2",
                "automattic/jetpack-assets": "^1.17",
                "automattic/jetpack-autoloader": "^2.11",
                "automattic/jetpack-composer-plugin": "^1.1",
                "automattic/jetpack-config": "^1.9",
                "automattic/jetpack-connection": "^1.45",
                "automattic/jetpack-connection-ui": "^2.4",
                "automattic/jetpack-identity-crisis": "^0.8",
                "automattic/jetpack-my-jetpack": "^2.1",
                "automattic/jetpack-status": "^1.14",
                "automattic/jetpack-sync": "^1.38"
            },
            "require-dev": {
                "automattic/jetpack-changelogger": "^3.2",
                "automattic/wordbless": "@dev",
                "yoast/phpunit-polyfills": "1.0.3"
            },
            "type": "jetpack-library",
            "extra": {
                "autotagger": true,
                "mirror-repo": "Automattic/jetpack-backup",
                "textdomain": "jetpack-backup-pkg",
                "version-constants": {
                    "::PACKAGE_VERSION": "src/class-package-version.php"
                },
                "changelogger": {
                    "link-template": "https://github.com/Automattic/jetpack-backup/compare/v${old}...v${new}"
                },
                "branch-alias": {
                    "dev-trunk": "1.8.x-dev"
                }
            },
            "autoload": {
                "files": [
                    "actions.php"
                ],
                "classmap": [
                    "src/"
                ]
            },
            "scripts": {
                "phpunit": [
                    "./vendor/phpunit/phpunit/phpunit --colors=always"
                ],
                "test-coverage": [
                    "php -dpcov.directory=. ./vendor/bin/phpunit --coverage-clover \"$COVERAGE_DIR/clover.xml\""
                ],
                "test-php": [
                    "@composer phpunit"
                ],
                "post-install-cmd": [
                    "WorDBless\\Composer\\InstallDropin::copy"
                ],
                "post-update-cmd": [
                    "WorDBless\\Composer\\InstallDropin::copy"
                ],
                "build-development": [
                    "pnpm run build"
                ],
                "build-production": [
                    "pnpm run build-production-concurrently"
                ],
                "watch": [
                    "Composer\\Config::disableProcessTimeout",
                    "pnpm run watch"
                ]
            },
            "license": [
                "GPL-2.0-or-later"
            ],
            "description": "Tools to assist with backing up Jetpack sites.",
            "transport-options": {
                "relative": true
            }
        },
        {
            "name": "automattic/jetpack-blocks",
            "version": "dev-trunk",
            "dist": {
                "type": "path",
                "url": "../../packages/blocks",
                "reference": "92bd1c48a99ee5a48823f202e1bf88ac1310c236"
            },
            "require-dev": {
                "automattic/jetpack-changelogger": "^3.2",
                "automattic/wordbless": "dev-master",
                "brain/monkey": "2.6.1",
                "yoast/phpunit-polyfills": "1.0.3"
            },
            "type": "jetpack-library",
            "extra": {
                "autotagger": true,
                "mirror-repo": "Automattic/jetpack-blocks",
                "changelogger": {
                    "link-template": "https://github.com/Automattic/jetpack-blocks/compare/v${old}...v${new}"
                },
                "branch-alias": {
                    "dev-trunk": "1.4.x-dev"
                }
            },
            "autoload": {
                "classmap": [
                    "src/"
                ]
            },
            "scripts": {
                "phpunit": [
                    "./vendor/phpunit/phpunit/phpunit --colors=always"
                ],
                "post-install-cmd": [
                    "WorDBless\\Composer\\InstallDropin::copy"
                ],
                "post-update-cmd": [
                    "WorDBless\\Composer\\InstallDropin::copy"
                ],
                "test-coverage": [
                    "php -dpcov.directory=. ./vendor/bin/phpunit --coverage-clover \"$COVERAGE_DIR/clover.xml\""
                ],
                "test-php": [
                    "@composer phpunit"
                ]
            },
            "license": [
                "GPL-2.0-or-later"
            ],
            "description": "Register and manage blocks within a plugin. Used to manage block registration, enqueues, and more.",
            "transport-options": {
                "relative": true
            }
        },
        {
            "name": "automattic/jetpack-compat",
            "version": "dev-trunk",
            "dist": {
                "type": "path",
                "url": "../../packages/compat",
                "reference": "fae3213fc168edf40e7057992fe531732fd45657"
            },
            "require-dev": {
                "automattic/jetpack-changelogger": "^3.2"
            },
            "type": "jetpack-library",
            "extra": {
                "autotagger": true,
                "mirror-repo": "Automattic/jetpack-compat",
                "textdomain": "jetpack-compat",
                "changelogger": {
                    "link-template": "https://github.com/Automattic/jetpack-compat/compare/v${old}...v${new}"
                },
                "branch-alias": {
                    "dev-trunk": "1.7.x-dev"
                }
            },
            "autoload": {
                "files": [
                    "functions.php"
                ],
                "classmap": [
                    "legacy"
                ]
            },
            "license": [
                "GPL-2.0-or-later"
            ],
            "description": "Compatibility layer with previous versions of Jetpack",
            "transport-options": {
                "relative": true
            }
        },
        {
            "name": "automattic/jetpack-composer-plugin",
            "version": "dev-trunk",
            "dist": {
                "type": "path",
                "url": "../../packages/composer-plugin",
                "reference": "cbd9a56c7fd43c342d96fb09ee6609d7e7580f9a"
            },
            "require": {
                "composer-plugin-api": "^2.1.0"
            },
            "require-dev": {
                "automattic/jetpack-changelogger": "^3.2",
                "composer/composer": "2.2.12",
                "yoast/phpunit-polyfills": "1.0.3"
            },
            "type": "composer-plugin",
            "extra": {
                "plugin-modifies-install-path": true,
                "class": "Automattic\\Jetpack\\Composer\\Plugin",
                "mirror-repo": "Automattic/jetpack-composer-plugin",
                "changelogger": {
                    "link-template": "https://github.com/Automattic/jetpack-composer-plugin/compare/v${old}...v${new}"
                },
                "autotagger": true,
                "branch-alias": {
                    "dev-trunk": "1.1.x-dev"
                }
            },
            "autoload": {
                "classmap": [
                    "src/"
                ]
            },
            "scripts": {
                "phpunit": [
                    "./vendor/phpunit/phpunit/phpunit --colors=always"
                ],
                "test-coverage": [
                    "php -dpcov.directory=. ./vendor/bin/phpunit --coverage-clover \"$COVERAGE_DIR/clover.xml\""
                ],
                "test-php": [
                    "@composer phpunit"
                ]
            },
            "license": [
                "GPL-2.0-or-later"
            ],
            "description": "A custom installer plugin for Composer to move Jetpack packages out of `vendor/` so WordPress's translation infrastructure will find their strings.",
            "transport-options": {
                "relative": true
            }
        },
        {
            "name": "automattic/jetpack-config",
            "version": "dev-trunk",
            "dist": {
                "type": "path",
                "url": "../../packages/config",
                "reference": "5bb0040805d51698efd2489b015f60661a39245f"
            },
            "require-dev": {
                "automattic/jetpack-changelogger": "^3.2"
            },
            "type": "jetpack-library",
            "extra": {
                "autotagger": true,
                "mirror-repo": "Automattic/jetpack-config",
                "textdomain": "jetpack-config",
                "changelogger": {
                    "link-template": "https://github.com/Automattic/jetpack-config/compare/v${old}...v${new}"
                },
                "branch-alias": {
                    "dev-trunk": "1.9.x-dev"
                }
            },
            "autoload": {
                "classmap": [
                    "src/"
                ]
            },
            "license": [
                "GPL-2.0-or-later"
            ],
            "description": "Jetpack configuration package that initializes other packages and configures Jetpack's functionality. Can be used as a base for all variants of Jetpack package usage.",
            "transport-options": {
                "relative": true
            }
        },
        {
            "name": "automattic/jetpack-connection",
            "version": "dev-trunk",
            "dist": {
                "type": "path",
                "url": "../../packages/connection",
                "reference": "66670bb0ec3f8a39d85411487f9abfcc4cb96db1"
            },
            "require": {
                "automattic/jetpack-a8c-mc-stats": "^1.4",
                "automattic/jetpack-admin-ui": "^0.2",
                "automattic/jetpack-constants": "^1.6",
                "automattic/jetpack-redirect": "^1.7",
                "automattic/jetpack-roles": "^1.4",
                "automattic/jetpack-status": "^1.14"
            },
            "require-dev": {
                "automattic/jetpack-changelogger": "^3.2",
                "automattic/wordbless": "@dev",
                "brain/monkey": "2.6.1",
                "yoast/phpunit-polyfills": "1.0.3"
            },
            "type": "jetpack-library",
            "extra": {
                "autotagger": true,
                "mirror-repo": "Automattic/jetpack-connection",
                "textdomain": "jetpack-connection",
                "version-constants": {
                    "::PACKAGE_VERSION": "src/class-package-version.php"
                },
                "changelogger": {
                    "link-template": "https://github.com/Automattic/jetpack-connection/compare/v${old}...v${new}"
                },
                "branch-alias": {
                    "dev-trunk": "1.45.x-dev"
                }
            },
            "autoload": {
                "classmap": [
                    "legacy",
                    "src/",
                    "src/webhooks"
                ]
            },
            "scripts": {
                "build-production": [
                    "pnpm run build-production"
                ],
                "build-development": [
                    "pnpm run build"
                ],
                "phpunit": [
                    "./vendor/phpunit/phpunit/phpunit --colors=always"
                ],
                "post-install-cmd": [
                    "WorDBless\\Composer\\InstallDropin::copy"
                ],
                "post-update-cmd": [
                    "WorDBless\\Composer\\InstallDropin::copy"
                ],
                "test-coverage": [
                    "php -dpcov.directory=. ./vendor/bin/phpunit --coverage-clover \"$COVERAGE_DIR/clover.xml\""
                ],
                "test-php": [
                    "@composer phpunit"
                ]
            },
            "license": [
                "GPL-2.0-or-later"
            ],
            "description": "Everything needed to connect to the Jetpack infrastructure",
            "transport-options": {
                "relative": true
            }
        },
        {
            "name": "automattic/jetpack-connection-ui",
            "version": "dev-trunk",
            "dist": {
                "type": "path",
                "url": "../../packages/connection-ui",
                "reference": "6d1a6a8238344cd32086be20cca7bd38b60c059f"
            },
            "require": {
                "automattic/jetpack-assets": "^1.17",
                "automattic/jetpack-connection": "^1.45",
                "automattic/jetpack-constants": "^1.6",
                "automattic/jetpack-device-detection": "^1.4",
                "automattic/jetpack-identity-crisis": "^0.8"
            },
            "require-dev": {
                "automattic/jetpack-changelogger": "^3.2"
            },
            "type": "jetpack-library",
            "extra": {
                "autotagger": true,
                "mirror-repo": "Automattic/jetpack-connection-ui",
                "textdomain": "jetpack-connection-ui",
                "changelogger": {
                    "link-template": "https://github.com/Automattic/jetpack-connection-ui/compare/v${old}...v${new}"
                },
                "branch-alias": {
                    "dev-trunk": "2.4.x-dev"
                }
            },
            "autoload": {
                "classmap": [
                    "src/"
                ]
            },
            "scripts": {
                "build-development": [
                    "pnpm run build"
                ],
                "build-production": [
                    "NODE_ENV=production pnpm run build"
                ],
                "watch": [
                    "Composer\\Config::disableProcessTimeout",
                    "pnpm run watch"
                ]
            },
            "license": [
                "GPL-2.0-or-later"
            ],
            "description": "Jetpack Connection UI",
            "transport-options": {
                "relative": true
            }
        },
        {
            "name": "automattic/jetpack-constants",
            "version": "dev-trunk",
            "dist": {
                "type": "path",
                "url": "../../packages/constants",
                "reference": "71eaf9916aaeeda2abf5a8a19e7534c6d1bc1898"
            },
            "require-dev": {
                "automattic/jetpack-changelogger": "^3.2",
                "brain/monkey": "2.6.1",
                "yoast/phpunit-polyfills": "1.0.3"
            },
            "type": "jetpack-library",
            "extra": {
                "autotagger": true,
                "mirror-repo": "Automattic/jetpack-constants",
                "changelogger": {
                    "link-template": "https://github.com/Automattic/jetpack-constants/compare/v${old}...v${new}"
                },
                "branch-alias": {
                    "dev-trunk": "1.6.x-dev"
                }
            },
            "autoload": {
                "classmap": [
                    "src/"
                ]
            },
            "scripts": {
                "phpunit": [
                    "./vendor/phpunit/phpunit/phpunit --colors=always"
                ],
                "test-coverage": [
                    "php -dpcov.directory=. ./vendor/bin/phpunit --coverage-clover \"$COVERAGE_DIR/clover.xml\""
                ],
                "test-php": [
                    "@composer phpunit"
                ]
            },
            "license": [
                "GPL-2.0-or-later"
            ],
            "description": "A wrapper for defining constants in a more testable way.",
            "transport-options": {
                "relative": true
            }
        },
        {
            "name": "automattic/jetpack-device-detection",
            "version": "dev-trunk",
            "dist": {
                "type": "path",
                "url": "../../packages/device-detection",
                "reference": "7c18edb6992a4c27b9cc2719ee7d1d0abacf5d76"
            },
            "require-dev": {
                "automattic/jetpack-changelogger": "^3.2",
                "yoast/phpunit-polyfills": "1.0.3"
            },
            "type": "jetpack-library",
            "extra": {
                "autotagger": true,
                "mirror-repo": "Automattic/jetpack-device-detection",
                "changelogger": {
                    "link-template": "https://github.com/Automattic/jetpack-device-detection/compare/v${old}...v${new}"
                },
                "branch-alias": {
                    "dev-trunk": "1.4.x-dev"
                }
            },
            "autoload": {
                "classmap": [
                    "src/"
                ]
            },
            "scripts": {
                "phpunit": [
                    "./vendor/phpunit/phpunit/phpunit --colors=always"
                ],
                "test-coverage": [
                    "php -dpcov.directory=. ./vendor/bin/phpunit --coverage-clover \"$COVERAGE_DIR/clover.xml\""
                ],
                "test-php": [
                    "@composer phpunit"
                ]
            },
            "license": [
                "GPL-2.0-or-later"
            ],
            "description": "A way to detect device types based on User-Agent header.",
            "transport-options": {
                "relative": true
            }
        },
        {
            "name": "automattic/jetpack-error",
            "version": "dev-trunk",
            "dist": {
                "type": "path",
                "url": "../../packages/error",
                "reference": "bffa72ada4e54ecc1440187d25d8f29dbc08c58b"
            },
            "require-dev": {
                "automattic/jetpack-changelogger": "^3.2",
                "yoast/phpunit-polyfills": "1.0.3"
            },
            "type": "jetpack-library",
            "extra": {
                "autotagger": true,
                "mirror-repo": "Automattic/jetpack-error",
                "changelogger": {
                    "link-template": "https://github.com/Automattic/jetpack-error/compare/v${old}...v${new}"
                },
                "branch-alias": {
                    "dev-trunk": "1.3.x-dev"
                }
            },
            "autoload": {
                "classmap": [
                    "src/"
                ]
            },
            "scripts": {
                "phpunit": [
                    "./vendor/phpunit/phpunit/phpunit --colors=always"
                ],
                "test-coverage": [
                    "php -dpcov.directory=. ./vendor/bin/phpunit --coverage-clover \"$COVERAGE_DIR/clover.xml\""
                ],
                "test-php": [
                    "@composer phpunit"
                ]
            },
            "license": [
                "GPL-2.0-or-later"
            ],
            "description": "Jetpack Error - a wrapper around WP_Error.",
            "transport-options": {
                "relative": true
            }
        },
        {
            "name": "automattic/jetpack-google-fonts-provider",
            "version": "dev-trunk",
            "dist": {
                "type": "path",
                "url": "../../packages/google-fonts-provider",
                "reference": "45ff02b81a7996981c166f89e800fc9ce9ecd575"
            },
            "require-dev": {
                "automattic/jetpack-changelogger": "^3.2",
                "brain/monkey": "2.6.1",
                "yoast/phpunit-polyfills": "1.0.3"
            },
            "type": "jetpack-library",
            "extra": {
                "autotagger": true,
                "mirror-repo": "Automattic/jetpack-google-fonts-provider",
                "changelogger": {
                    "link-template": "https://github.com/Automattic/jetpack-google-fonts-provider/compare/v${old}...v${new}"
                },
                "branch-alias": {
                    "dev-trunk": "0.3.x-dev"
                },
                "textdomain": "jetpack-google-fonts-provider"
            },
            "autoload": {
                "classmap": [
                    "src/"
                ]
            },
            "scripts": {
                "phpunit": [
                    "./vendor/phpunit/phpunit/phpunit --colors=always"
                ],
                "test-coverage": [
                    "php -dpcov.directory=. ./vendor/bin/phpunit --coverage-clover \"$COVERAGE_DIR/clover.xml\""
                ],
                "test-php": [
                    "@composer phpunit"
                ]
            },
            "license": [
                "GPL-2.0-or-later"
            ],
            "description": "WordPress Webfonts provider for Google Fonts",
            "transport-options": {
                "relative": true
            }
        },
        {
            "name": "automattic/jetpack-identity-crisis",
            "version": "dev-trunk",
            "dist": {
                "type": "path",
                "url": "../../packages/identity-crisis",
                "reference": "b9d5804fd7b1e1e62f4e8c3b4840a200d5f3d508"
            },
            "require": {
                "automattic/jetpack-assets": "^1.17",
                "automattic/jetpack-connection": "^1.45",
                "automattic/jetpack-constants": "^1.6",
                "automattic/jetpack-logo": "^1.5",
                "automattic/jetpack-status": "^1.14"
            },
            "require-dev": {
                "automattic/jetpack-changelogger": "^3.2",
                "automattic/wordbless": "@dev",
                "yoast/phpunit-polyfills": "1.0.3"
            },
            "type": "jetpack-library",
            "extra": {
                "autotagger": true,
                "mirror-repo": "Automattic/jetpack-identity-crisis",
                "textdomain": "jetpack-idc",
                "version-constants": {
                    "::PACKAGE_VERSION": "src/class-identity-crisis.php"
                },
                "changelogger": {
                    "link-template": "https://github.com/Automattic/jetpack-identity-crisis/compare/v${old}...v${new}"
                },
                "branch-alias": {
                    "dev-trunk": "0.8.x-dev"
                }
            },
            "autoload": {
                "classmap": [
                    "src/"
                ]
            },
            "scripts": {
                "build-development": [
                    "pnpm run build"
                ],
                "build-production": [
                    "NODE_ENV='production' pnpm run build"
                ],
                "phpunit": [
                    "./vendor/phpunit/phpunit/phpunit --colors=always"
                ],
                "test-coverage": [
                    "php -dpcov.directory=. ./vendor/bin/phpunit --coverage-clover \"$COVERAGE_DIR/clover.xml\""
                ],
                "test-php": [
                    "@composer phpunit"
                ],
                "post-install-cmd": [
                    "WorDBless\\Composer\\InstallDropin::copy"
                ],
                "post-update-cmd": [
                    "WorDBless\\Composer\\InstallDropin::copy"
                ],
                "watch": [
                    "Composer\\Config::disableProcessTimeout",
                    "pnpm run watch"
                ]
            },
            "license": [
                "GPL-2.0-or-later"
            ],
            "description": "Identity Crisis.",
            "transport-options": {
                "relative": true
            }
        },
        {
            "name": "automattic/jetpack-jitm",
            "version": "dev-trunk",
            "dist": {
                "type": "path",
                "url": "../../packages/jitm",
                "reference": "235a77fc65a6defdf75880029408dec3ea18eb04"
            },
            "require": {
                "automattic/jetpack-a8c-mc-stats": "^1.4",
                "automattic/jetpack-assets": "^1.17",
                "automattic/jetpack-connection": "^1.45",
                "automattic/jetpack-device-detection": "^1.4",
                "automattic/jetpack-logo": "^1.5",
                "automattic/jetpack-partner": "^1.7",
                "automattic/jetpack-redirect": "^1.7",
                "automattic/jetpack-status": "^1.14"
            },
            "require-dev": {
                "automattic/jetpack-changelogger": "^3.2",
                "brain/monkey": "2.6.1",
                "yoast/phpunit-polyfills": "1.0.3"
            },
            "type": "jetpack-library",
            "extra": {
                "autotagger": true,
                "mirror-repo": "Automattic/jetpack-jitm",
                "textdomain": "jetpack-jitm",
                "version-constants": {
                    "::PACKAGE_VERSION": "src/class-jitm.php"
                },
                "changelogger": {
                    "link-template": "https://github.com/Automattic/jetpack-jitm/compare/v${old}...v${new}"
                },
                "branch-alias": {
                    "dev-trunk": "2.2.x-dev"
                }
            },
            "autoload": {
                "classmap": [
                    "src/"
                ]
            },
            "scripts": {
                "build-production": [
                    "pnpm run build-production"
                ],
                "build-development": [
                    "pnpm run build"
                ],
                "phpunit": [
                    "./vendor/phpunit/phpunit/phpunit --colors=always"
                ],
                "test-coverage": [
                    "php -dpcov.directory=. ./vendor/bin/phpunit --coverage-clover \"$COVERAGE_DIR/clover.xml\""
                ],
                "test-php": [
                    "@composer phpunit"
                ]
            },
            "license": [
                "GPL-2.0-or-later"
            ],
            "description": "Just in time messages for Jetpack",
            "transport-options": {
                "relative": true
            }
        },
        {
            "name": "automattic/jetpack-lazy-images",
            "version": "dev-trunk",
            "dist": {
                "type": "path",
                "url": "../../packages/lazy-images",
                "reference": "8692acc24b2a4a918d6aed907396368adfa170f3"
            },
            "require": {
                "automattic/jetpack-assets": "^1.17",
                "automattic/jetpack-constants": "^1.6"
            },
            "require-dev": {
                "automattic/jetpack-changelogger": "^3.2",
                "automattic/wordbless": "dev-master",
                "yoast/phpunit-polyfills": "1.0.3"
            },
            "type": "jetpack-library",
            "extra": {
                "autotagger": true,
                "mirror-repo": "Automattic/jetpack-lazy-images",
                "textdomain": "jetpack-lazy-images",
                "changelogger": {
                    "link-template": "https://github.com/Automattic/jetpack-lazy-images/compare/v${old}...v${new}"
                },
                "branch-alias": {
                    "dev-trunk": "2.1.x-dev"
                }
            },
            "autoload": {
                "classmap": [
                    "src/"
                ]
            },
            "scripts": {
                "build-production": [
                    "pnpm run build-production"
                ],
                "build-development": [
                    "pnpm run build"
                ],
                "phpunit": [
                    "./vendor/phpunit/phpunit/phpunit --colors=always"
                ],
                "post-install-cmd": [
                    "WorDBless\\Composer\\InstallDropin::copy"
                ],
                "post-update-cmd": [
                    "WorDBless\\Composer\\InstallDropin::copy"
                ],
                "test-coverage": [
                    "php -dpcov.directory=. ./vendor/bin/phpunit --coverage-clover \"$COVERAGE_DIR/clover.xml\""
                ],
                "test-php": [
                    "@composer phpunit"
                ]
            },
            "license": [
                "GPL-2.0-or-later"
            ],
            "description": "Speed up your site and create a smoother viewing experience by loading images as visitors scroll down the screen, instead of all at once.",
            "transport-options": {
                "relative": true
            }
        },
        {
            "name": "automattic/jetpack-licensing",
            "version": "dev-trunk",
            "dist": {
                "type": "path",
                "url": "../../packages/licensing",
                "reference": "df164d9453328271e52b95d216af6a81fafb59ca"
            },
            "require": {
                "automattic/jetpack-connection": "^1.45"
            },
            "require-dev": {
                "automattic/jetpack-changelogger": "^3.2",
                "automattic/wordbless": "@dev",
                "yoast/phpunit-polyfills": "1.0.3"
            },
            "type": "jetpack-library",
            "extra": {
                "autotagger": true,
                "mirror-repo": "Automattic/jetpack-licensing",
                "textdomain": "jetpack-licensing",
                "changelogger": {
                    "link-template": "https://github.com/Automattic/jetpack-licensing/compare/v${old}...v${new}"
                },
                "branch-alias": {
                    "dev-trunk": "1.7.x-dev"
                }
            },
            "autoload": {
                "classmap": [
                    "src/"
                ]
            },
            "scripts": {
                "phpunit": [
                    "./vendor/phpunit/phpunit/phpunit --colors=always"
                ],
                "post-install-cmd": [
                    "WorDBless\\Composer\\InstallDropin::copy"
                ],
                "post-update-cmd": [
                    "WorDBless\\Composer\\InstallDropin::copy"
                ],
                "test-coverage": [
                    "php -dpcov.directory=. ./vendor/bin/phpunit --coverage-clover \"$COVERAGE_DIR/clover.xml\""
                ],
                "test-php": [
                    "@composer phpunit"
                ]
            },
            "license": [
                "GPL-2.0-or-later"
            ],
            "description": "Everything needed to manage Jetpack licenses client-side.",
            "transport-options": {
                "relative": true
            }
        },
        {
            "name": "automattic/jetpack-logo",
            "version": "dev-trunk",
            "dist": {
                "type": "path",
                "url": "../../packages/logo",
                "reference": "0b26b43706ad99ba1e7cd7f7afa23b8f44d28d00"
            },
            "require-dev": {
                "automattic/jetpack-changelogger": "^3.2",
                "yoast/phpunit-polyfills": "1.0.3"
            },
            "type": "jetpack-library",
            "extra": {
                "autotagger": true,
                "mirror-repo": "Automattic/jetpack-logo",
                "changelogger": {
                    "link-template": "https://github.com/Automattic/jetpack-logo/compare/v${old}...v${new}"
                },
                "branch-alias": {
                    "dev-trunk": "1.5.x-dev"
                }
            },
            "autoload": {
                "classmap": [
                    "src/"
                ]
            },
            "scripts": {
                "phpunit": [
                    "./vendor/phpunit/phpunit/phpunit --colors=always"
                ],
                "test-coverage": [
                    "php -dpcov.directory=. ./vendor/bin/phpunit --coverage-clover \"$COVERAGE_DIR/clover.xml\""
                ],
                "test-php": [
                    "@composer phpunit"
                ]
            },
            "license": [
                "GPL-2.0-or-later"
            ],
            "description": "A logo for Jetpack",
            "transport-options": {
                "relative": true
            }
        },
        {
            "name": "automattic/jetpack-my-jetpack",
            "version": "dev-trunk",
            "dist": {
                "type": "path",
                "url": "../../packages/my-jetpack",
                "reference": "a3793ded9ced8f26345431d777b917db6e2b9373"
            },
            "require": {
                "automattic/jetpack-admin-ui": "^0.2",
                "automattic/jetpack-assets": "^1.17",
                "automattic/jetpack-connection": "^1.45",
                "automattic/jetpack-constants": "^1.6",
                "automattic/jetpack-jitm": "^2.2",
                "automattic/jetpack-licensing": "^1.7",
                "automattic/jetpack-plugins-installer": "^0.2",
                "automattic/jetpack-redirect": "^1.7"
            },
            "require-dev": {
                "automattic/jetpack-changelogger": "^3.2",
                "automattic/wordbless": "@dev",
                "yoast/phpunit-polyfills": "1.0.3"
            },
            "type": "jetpack-library",
            "extra": {
                "autotagger": true,
                "mirror-repo": "Automattic/jetpack-my-jetpack",
                "textdomain": "jetpack-my-jetpack",
                "changelogger": {
                    "link-template": "https://github.com/Automattic/jetpack-my-jetpack/compare/${old}...${new}"
                },
                "branch-alias": {
                    "dev-trunk": "2.1.x-dev"
                },
                "version-constants": {
                    "::PACKAGE_VERSION": "src/class-initializer.php"
                }
            },
            "autoload": {
                "classmap": [
                    "src/",
                    "src/products"
                ]
            },
            "scripts": {
                "phpunit": [
                    "./vendor/phpunit/phpunit/phpunit --colors=always"
                ],
                "test-coverage": [
                    "php -dpcov.directory=. ./vendor/bin/phpunit --coverage-clover \"$COVERAGE_DIR/coverage.xml\"",
                    "pnpm run test --coverageDirectory=\"$COVERAGE_DIR\" --coverage --coverageReporters=clover"
                ],
                "test-php": [
                    "@composer phpunit"
                ],
                "test-js": [
                    "pnpm run test"
                ],
                "test-js-watch": [
                    "Composer\\Config::disableProcessTimeout",
                    "pnpm run test --watch"
                ],
                "build-development": [
                    "pnpm run build"
                ],
                "build-production": [
                    "NODE_ENV=production pnpm run build"
                ],
                "watch": [
                    "Composer\\Config::disableProcessTimeout",
                    "pnpm run watch"
                ],
                "post-install-cmd": [
                    "WorDBless\\Composer\\InstallDropin::copy"
                ],
                "post-update-cmd": [
                    "WorDBless\\Composer\\InstallDropin::copy"
                ]
            },
            "license": [
                "GPL-2.0-or-later"
            ],
            "description": "WP Admin page with information and configuration shared among all Jetpack stand-alone plugins",
            "transport-options": {
                "relative": true
            }
        },
        {
            "name": "automattic/jetpack-partner",
            "version": "dev-trunk",
            "dist": {
                "type": "path",
                "url": "../../packages/partner",
                "reference": "c6cc19572306fd3b8e430b70c321000e3428a7d2"
            },
            "require": {
                "automattic/jetpack-connection": "^1.45",
                "automattic/jetpack-status": "^1.14"
            },
            "require-dev": {
                "automattic/jetpack-changelogger": "^3.2",
                "automattic/wordbless": "@dev",
                "brain/monkey": "2.6.1",
                "yoast/phpunit-polyfills": "1.0.3"
            },
            "type": "jetpack-library",
            "extra": {
                "autotagger": true,
                "mirror-repo": "Automattic/jetpack-partner",
                "changelogger": {
                    "link-template": "https://github.com/Automattic/jetpack-partner/compare/v${old}...v${new}"
                },
                "branch-alias": {
                    "dev-trunk": "1.7.x-dev"
                }
            },
            "autoload": {
                "classmap": [
                    "src/"
                ]
            },
            "scripts": {
                "phpunit": [
                    "./vendor/phpunit/phpunit/phpunit --colors=always"
                ],
                "post-install-cmd": [
                    "WorDBless\\Composer\\InstallDropin::copy"
                ],
                "post-update-cmd": [
                    "WorDBless\\Composer\\InstallDropin::copy"
                ],
                "test-coverage": [
                    "php -dpcov.directory=. ./vendor/bin/phpunit --coverage-clover \"$COVERAGE_DIR/clover.xml\""
                ],
                "test-php": [
                    "@composer phpunit"
                ]
            },
            "license": [
                "GPL-2.0-or-later"
            ],
            "description": "Support functions for Jetpack hosting partners.",
            "transport-options": {
                "relative": true
            }
        },
        {
            "name": "automattic/jetpack-password-checker",
            "version": "dev-trunk",
            "dist": {
                "type": "path",
                "url": "../../packages/password-checker",
                "reference": "0995c8ea7103360f58e87fad6758825b66b9d268"
            },
            "require-dev": {
                "automattic/jetpack-changelogger": "^3.2",
                "automattic/wordbless": "@dev",
                "yoast/phpunit-polyfills": "1.0.3"
            },
            "type": "jetpack-library",
            "extra": {
                "autotagger": true,
                "mirror-repo": "Automattic/jetpack-password-checker",
                "textdomain": "jetpack-password-checker",
                "changelogger": {
                    "link-template": "https://github.com/Automattic/jetpack-password-checker/compare/v${old}...v${new}"
                },
                "branch-alias": {
                    "dev-trunk": "0.2.x-dev"
                }
            },
            "autoload": {
                "classmap": [
                    "src/"
                ]
            },
            "scripts": {
                "phpunit": [
                    "./vendor/phpunit/phpunit/phpunit --colors=always"
                ],
                "test-coverage": [
                    "php -dpcov.directory=. ./vendor/bin/phpunit --coverage-clover \"$COVERAGE_DIR/clover.xml\""
                ],
                "test-php": [
                    "@composer phpunit"
                ],
                "post-install-cmd": [
                    "WorDBless\\Composer\\InstallDropin::copy"
                ],
                "post-update-cmd": [
                    "WorDBless\\Composer\\InstallDropin::copy"
                ]
            },
            "license": [
                "GPL-2.0-or-later"
            ],
            "description": "Password Checker.",
            "transport-options": {
                "relative": true
            }
        },
        {
            "name": "automattic/jetpack-plans",
            "version": "dev-trunk",
            "dist": {
                "type": "path",
                "url": "../../packages/plans",
                "reference": "ab1cd988bb05897b099f773caee5670fef46b9c5"
            },
            "require": {
                "automattic/jetpack-connection": "^1.45"
            },
            "require-dev": {
                "automattic/jetpack-changelogger": "^3.2",
                "automattic/jetpack-status": "^1.14",
                "automattic/wordbless": "@dev",
                "yoast/phpunit-polyfills": "1.0.3"
            },
            "type": "library",
            "extra": {
                "autotagger": true,
                "mirror-repo": "Automattic/jetpack-plans",
                "changelogger": {
                    "link-template": "https://github.com/Automattic/jetpack-plans/compare/v${old}...v${new}"
                },
                "branch-alias": {
                    "dev-trunk": "0.2.x-dev"
                }
            },
            "autoload": {
                "classmap": [
                    "src/"
                ]
            },
            "scripts": {
                "phpunit": [
                    "./vendor/phpunit/phpunit/phpunit --colors=always"
                ],
                "test-coverage": [
                    "php -dpcov.directory=. ./vendor/bin/phpunit --coverage-clover \"$COVERAGE_DIR/clover.xml\""
                ],
                "test-php": [
                    "@composer phpunit"
                ],
                "post-install-cmd": [
                    "WorDBless\\Composer\\InstallDropin::copy"
                ],
                "post-update-cmd": [
                    "WorDBless\\Composer\\InstallDropin::copy"
                ],
                "build-production": [
                    "echo 'Add your build step to composer.json, please!'"
                ],
                "build-development": [
                    "echo 'Add your build step to composer.json, please!'"
                ]
            },
            "license": [
                "GPL-2.0-or-later"
            ],
            "description": "Fetch information about Jetpack Plans from wpcom",
            "transport-options": {
                "relative": true
            }
        },
        {
            "name": "automattic/jetpack-plugins-installer",
            "version": "dev-trunk",
            "dist": {
                "type": "path",
                "url": "../../packages/plugins-installer",
                "reference": "15b99481e685050e153fa59f5cf5a9dff6f3216e"
            },
            "require": {
                "automattic/jetpack-a8c-mc-stats": "^1.4"
            },
            "require-dev": {
                "automattic/jetpack-changelogger": "^3.2",
                "yoast/phpunit-polyfills": "1.0.3"
            },
            "type": "jetpack-library",
            "extra": {
                "branch-alias": {
                    "dev-trunk": "0.2.x-dev"
                },
                "mirror-repo": "Automattic/jetpack-plugins-installer",
                "changelogger": {
                    "link-template": "https://github.com/Automattic/jetpack-plugins-installer/compare/v${old}...v${new}"
                },
                "autotagger": true,
                "textdomain": "jetpack-plugins-installer"
            },
            "autoload": {
                "classmap": [
                    "src/"
                ]
            },
            "scripts": {
                "phpunit": [
                    "./vendor/phpunit/phpunit/phpunit --colors=always"
                ],
                "test-coverage": [
                    "php -dpcov.directory=. ./vendor/bin/phpunit --coverage-clover \"$COVERAGE_DIR/clover.xml\""
                ],
                "test-php": [
                    "@composer phpunit"
                ]
            },
            "license": [
                "GPL-2.0-or-later"
            ],
            "description": "Handle installation of plugins from WP.org",
            "transport-options": {
                "relative": true
            }
        },
        {
            "name": "automattic/jetpack-post-list",
            "version": "dev-trunk",
            "dist": {
                "type": "path",
                "url": "../../packages/post-list",
                "reference": "1c7363b442dcabaf4b7f34c9912955584bb0a5f5"
            },
            "require": {
                "automattic/jetpack-assets": "^1.17"
            },
            "require-dev": {
                "automattic/jetpack-changelogger": "^3.2",
                "automattic/wordbless": "@dev",
                "yoast/phpunit-polyfills": "1.0.3"
            },
            "type": "jetpack-library",
            "extra": {
                "autotagger": true,
                "mirror-repo": "Automattic/jetpack-post-list",
                "textdomain": "jetpack-post-list",
                "version-constants": {
                    "::PACKAGE_VERSION": "src/class-post-list.php"
                },
                "changelogger": {
                    "link-template": "https://github.com/automattic/jetpack-post-list/compare/v${old}...v${new}"
                },
                "branch-alias": {
                    "dev-trunk": "0.4.x-dev"
                }
            },
            "autoload": {
                "classmap": [
                    "src/"
                ]
            },
            "scripts": {
                "phpunit": [
                    "./vendor/phpunit/phpunit/phpunit --colors=always"
                ],
                "test-coverage": [
                    "php -dpcov.directory=. ./vendor/bin/phpunit --coverage-clover \"$COVERAGE_DIR/clover.xml\""
                ],
                "test-php": [
                    "@composer phpunit"
                ],
                "post-install-cmd": [
                    "WorDBless\\Composer\\InstallDropin::copy"
                ],
                "post-update-cmd": [
                    "WorDBless\\Composer\\InstallDropin::copy"
                ]
            },
            "license": [
                "GPL-2.0-or-later"
            ],
            "description": "Enhance the classic view of the Admin section of your WordPress site",
            "transport-options": {
                "relative": true
            }
        },
        {
            "name": "automattic/jetpack-publicize",
            "version": "dev-trunk",
            "dist": {
                "type": "path",
                "url": "../../packages/publicize",
                "reference": "a48a5907ef434f87ddbaa5c9d5df8d16abe8edad"
            },
            "require": {
                "automattic/jetpack-autoloader": "^2.11",
                "automattic/jetpack-config": "^1.9",
                "automattic/jetpack-connection": "^1.45"
            },
            "require-dev": {
                "automattic/jetpack-changelogger": "^3.2",
                "automattic/wordbless": "^0.4.0",
                "yoast/phpunit-polyfills": "1.0.3"
            },
            "type": "jetpack-library",
            "extra": {
                "autotagger": true,
                "mirror-repo": "Automattic/jetpack-publicize",
                "textdomain": "jetpack-publicize-pkg",
                "changelogger": {
                    "link-template": "https://github.com/Automattic/jetpack-publicize/compare/v${old}...v${new}"
                },
                "branch-alias": {
                    "dev-trunk": "0.16.x-dev"
                }
            },
            "autoload": {
                "classmap": [
                    "src/"
                ]
            },
            "scripts": {
                "phpunit": [
                    "./vendor/phpunit/phpunit/phpunit --colors=always"
                ],
                "test-coverage": [
                    "php -dpcov.directory=. ./vendor/bin/phpunit --coverage-clover \"$COVERAGE_DIR/clover.xml\""
                ],
                "test-php": [
                    "@composer phpunit"
                ],
                "post-install-cmd": [
                    "WorDBless\\Composer\\InstallDropin::copy"
                ],
                "post-update-cmd": [
                    "WorDBless\\Composer\\InstallDropin::copy"
                ],
                "build-production": [
                    "echo 'Add your build step to composer.json, please!'"
                ],
                "build-development": [
                    "echo 'Add your build step to composer.json, please!'"
                ]
            },
            "license": [
                "GPL-2.0-or-later"
            ],
            "description": "Publicize makes it easy to share your site’s posts on several social media networks automatically when you publish a new post.",
            "transport-options": {
                "relative": true
            }
        },
        {
            "name": "automattic/jetpack-redirect",
            "version": "dev-trunk",
            "dist": {
                "type": "path",
                "url": "../../packages/redirect",
                "reference": "384df449e82c6792919537add3aa543468d98893"
            },
            "require": {
                "automattic/jetpack-status": "^1.14"
            },
            "require-dev": {
                "automattic/jetpack-changelogger": "^3.2",
                "brain/monkey": "2.6.1",
                "yoast/phpunit-polyfills": "1.0.3"
            },
            "type": "jetpack-library",
            "extra": {
                "autotagger": true,
                "mirror-repo": "Automattic/jetpack-redirect",
                "changelogger": {
                    "link-template": "https://github.com/Automattic/jetpack-redirect/compare/v${old}...v${new}"
                },
                "branch-alias": {
                    "dev-trunk": "1.7.x-dev"
                }
            },
            "autoload": {
                "classmap": [
                    "src/"
                ]
            },
            "scripts": {
                "phpunit": [
                    "./vendor/phpunit/phpunit/phpunit --colors=always"
                ],
                "test-coverage": [
                    "php -dpcov.directory=. ./vendor/bin/phpunit --coverage-clover \"$COVERAGE_DIR/clover.xml\""
                ],
                "test-php": [
                    "@composer phpunit"
                ]
            },
            "license": [
                "GPL-2.0-or-later"
            ],
            "description": "Utilities to build URLs to the jetpack.com/redirect/ service",
            "transport-options": {
                "relative": true
            }
        },
        {
            "name": "automattic/jetpack-roles",
            "version": "dev-trunk",
            "dist": {
                "type": "path",
                "url": "../../packages/roles",
                "reference": "e7d89c4c354ca17ec53d1a2e05454057c1b144da"
            },
            "require-dev": {
                "automattic/jetpack-changelogger": "^3.2",
                "brain/monkey": "2.6.1",
                "yoast/phpunit-polyfills": "1.0.3"
            },
            "type": "jetpack-library",
            "extra": {
                "autotagger": true,
                "mirror-repo": "Automattic/jetpack-roles",
                "changelogger": {
                    "link-template": "https://github.com/Automattic/jetpack-roles/compare/v${old}...v${new}"
                },
                "branch-alias": {
                    "dev-trunk": "1.4.x-dev"
                }
            },
            "autoload": {
                "classmap": [
                    "src/"
                ]
            },
            "scripts": {
                "phpunit": [
                    "./vendor/phpunit/phpunit/phpunit --colors=always"
                ],
                "test-coverage": [
                    "php -dpcov.directory=. ./vendor/bin/phpunit --coverage-clover \"$COVERAGE_DIR/clover.xml\""
                ],
                "test-php": [
                    "@composer phpunit"
                ]
            },
            "license": [
                "GPL-2.0-or-later"
            ],
            "description": "Utilities, related with user roles and capabilities.",
            "transport-options": {
                "relative": true
            }
        },
        {
            "name": "automattic/jetpack-search",
            "version": "dev-trunk",
            "dist": {
                "type": "path",
                "url": "../../packages/search",
                "reference": "6607908833b83eef517673bdff4b69d5458c6e0a"
            },
            "require": {
                "automattic/jetpack-assets": "^1.17",
                "automattic/jetpack-config": "^1.9",
                "automattic/jetpack-connection": "^1.45",
                "automattic/jetpack-constants": "^1.6",
                "automattic/jetpack-my-jetpack": "^2.1",
                "automattic/jetpack-status": "^1.14"
            },
            "require-dev": {
                "automattic/jetpack-changelogger": "^3.2",
                "automattic/wordbless": "^0.4.0",
                "yoast/phpunit-polyfills": "1.0.3"
            },
            "type": "jetpack-library",
            "extra": {
                "autotagger": true,
                "mirror-repo": "Automattic/jetpack-search",
                "textdomain": "jetpack-search-pkg",
                "changelogger": {
                    "link-template": "https://github.com/Automattic/jetpack-search/compare/v${old}...v${new}"
                },
                "branch-alias": {
                    "dev-trunk": "0.23.x-dev"
                },
                "version-constants": {
                    "::VERSION": "src/class-package.php"
                }
            },
            "autoload": {
                "classmap": [
                    "src/"
                ]
            },
            "scripts": {
                "build": [
                    "Composer\\Config::disableProcessTimeout",
                    "pnpm run build"
                ],
                "build-development": [
                    "pnpm run build-development"
                ],
                "build-production": [
                    "pnpm run build-production"
                ],
                "phpunit": [
                    "./vendor/phpunit/phpunit/phpunit --colors=always"
                ],
                "test-coverage": [
                    "php -dpcov.directory=. ./vendor/bin/phpunit --coverage-clover \"$COVERAGE_DIR/clover.xml\""
                ],
                "test-js": [
                    "pnpm run test"
                ],
                "test-php": [
                    "@composer phpunit"
                ],
                "post-install-cmd": [
                    "WorDBless\\Composer\\InstallDropin::copy"
                ],
                "post-update-cmd": [
                    "WorDBless\\Composer\\InstallDropin::copy"
                ],
                "watch": [
                    "Composer\\Config::disableProcessTimeout",
                    "pnpm run watch"
                ]
            },
            "license": [
                "GPL-2.0-or-later"
            ],
            "description": "Tools to assist with enabling cloud search for Jetpack sites.",
            "transport-options": {
                "relative": true
            }
        },
        {
            "name": "automattic/jetpack-status",
            "version": "dev-trunk",
            "dist": {
                "type": "path",
                "url": "../../packages/status",
                "reference": "1c747edbd6e497fd58eb51ddab48d836b61a5298"
            },
            "require": {
                "automattic/jetpack-constants": "^1.6"
            },
            "require-dev": {
                "automattic/jetpack-changelogger": "^3.2",
                "brain/monkey": "2.6.1",
                "yoast/phpunit-polyfills": "1.0.3"
            },
            "type": "jetpack-library",
            "extra": {
                "autotagger": true,
                "mirror-repo": "Automattic/jetpack-status",
                "changelogger": {
                    "link-template": "https://github.com/Automattic/jetpack-status/compare/v${old}...v${new}"
                },
                "branch-alias": {
                    "dev-trunk": "1.14.x-dev"
                }
            },
            "autoload": {
                "classmap": [
                    "src/"
                ]
            },
            "scripts": {
                "phpunit": [
                    "./vendor/phpunit/phpunit/phpunit --colors=always"
                ],
                "test-coverage": [
                    "php -dpcov.directory=. ./vendor/bin/phpunit --coverage-clover \"$COVERAGE_DIR/clover.xml\""
                ],
                "test-php": [
                    "@composer phpunit"
                ]
            },
            "license": [
                "GPL-2.0-or-later"
            ],
            "description": "Used to retrieve information about the current status of Jetpack and the site overall.",
            "transport-options": {
                "relative": true
            }
        },
        {
            "name": "automattic/jetpack-sync",
            "version": "dev-trunk",
            "dist": {
                "type": "path",
                "url": "../../packages/sync",
                "reference": "fa95cf4ca2f604d27c02b9a1be1918ed34f39b89"
            },
            "require": {
                "automattic/jetpack-connection": "^1.45",
                "automattic/jetpack-constants": "^1.6",
                "automattic/jetpack-identity-crisis": "^0.8",
                "automattic/jetpack-password-checker": "^0.2",
                "automattic/jetpack-roles": "^1.4",
                "automattic/jetpack-status": "^1.14"
            },
            "require-dev": {
                "automattic/jetpack-changelogger": "^3.2",
                "automattic/wordbless": "@dev",
                "yoast/phpunit-polyfills": "1.0.3"
            },
            "type": "jetpack-library",
            "extra": {
                "autotagger": true,
                "mirror-repo": "Automattic/jetpack-sync",
                "textdomain": "jetpack-sync",
                "version-constants": {
                    "::PACKAGE_VERSION": "src/class-package-version.php"
                },
                "changelogger": {
                    "link-template": "https://github.com/Automattic/jetpack-sync/compare/v${old}...v${new}"
                },
                "branch-alias": {
                    "dev-trunk": "1.38.x-dev"
                }
            },
            "autoload": {
                "classmap": [
                    "src/"
                ]
            },
            "scripts": {
                "phpunit": [
                    "./vendor/phpunit/phpunit/phpunit --colors=always"
                ],
                "test-coverage": [
                    "php -dpcov.directory=. ./vendor/bin/phpunit --coverage-clover \"$COVERAGE_DIR/clover.xml\""
                ],
                "test-php": [
                    "@composer phpunit"
                ],
                "post-install-cmd": [
                    "WorDBless\\Composer\\InstallDropin::copy"
                ],
                "post-update-cmd": [
                    "WorDBless\\Composer\\InstallDropin::copy"
                ]
            },
            "license": [
                "GPL-2.0-or-later"
            ],
            "description": "Everything needed to allow syncing to the WP.com infrastructure.",
            "transport-options": {
                "relative": true
            }
        },
        {
            "name": "automattic/jetpack-videopress",
            "version": "dev-trunk",
            "dist": {
                "type": "path",
                "url": "../../packages/videopress",
                "reference": "857b15e009c909cfec8d1b28bb914c1f9f6cb4d7"
            },
            "require": {
                "automattic/jetpack-admin-ui": "^0.2",
                "automattic/jetpack-assets": "^1.17",
                "automattic/jetpack-connection": "^1.45",
                "automattic/jetpack-plans": "^0.2"
            },
            "require-dev": {
                "automattic/jetpack-changelogger": "^3.2",
                "automattic/wordbless": "@dev",
                "brain/monkey": "2.6.1",
                "yoast/phpunit-polyfills": "1.0.3"
            },
            "type": "jetpack-library",
            "extra": {
                "autotagger": true,
                "mirror-repo": "Automattic/jetpack-videopress",
                "changelogger": {
                    "link-template": "https://github.com/Automattic/jetpack-videopress/compare/v${old}...v${new}"
                },
                "branch-alias": {
                    "dev-trunk": "0.4.x-dev"
                },
                "version-constants": {
                    "::PACKAGE_VERSION": "src/class-package-version.php"
                },
                "textdomain": "jetpack-videopress-pkg"
            },
            "autoload": {
                "classmap": [
                    "src/"
                ]
            },
            "scripts": {
                "phpunit": [
                    "./vendor/phpunit/phpunit/phpunit --colors=always"
                ],
                "test-coverage": [
                    "php -dpcov.directory=. ./vendor/bin/phpunit --coverage-clover \"$COVERAGE_DIR/clover.xml\""
                ],
                "test-php": [
                    "@composer phpunit"
                ],
                "test-js": [
                    "pnpm run test"
                ],
                "build-production": [
                    "NODE_ENV=production BABEL_ENV=production pnpm run build"
                ],
                "build-development": [
                    "pnpm run build"
                ],
                "watch": [
                    "Composer\\Config::disableProcessTimeout",
                    "pnpm run watch"
                ],
                "post-install-cmd": [
                    "WorDBless\\Composer\\InstallDropin::copy"
                ],
                "post-update-cmd": [
                    "WorDBless\\Composer\\InstallDropin::copy"
                ]
            },
            "license": [
                "GPL-2.0-or-later"
            ],
            "description": "VideoPress package",
            "transport-options": {
                "relative": true
            }
        },
        {
            "name": "automattic/jetpack-waf",
            "version": "dev-trunk",
            "dist": {
                "type": "path",
                "url": "../../packages/waf",
                "reference": "40f78d6e275ccbe5c65f34f6159f6bc2ab20c9d0"
            },
            "require": {
                "wikimedia/aho-corasick": "^1.0"
            },
            "require-dev": {
                "automattic/jetpack-changelogger": "^3.2",
                "yoast/phpunit-polyfills": "1.0.3"
            },
            "type": "jetpack-library",
            "extra": {
                "autotagger": true,
                "mirror-repo": "Automattic/jetpack-waf",
                "textdomain": "jetpack-waf",
                "changelogger": {
                    "link-template": "https://github.com/Automattic/jetpack-waf/compare/v${old}...v${new}"
                },
                "branch-alias": {
                    "dev-trunk": "0.6.x-dev"
                }
            },
            "autoload": {
                "files": [
                    "cli.php"
                ],
                "classmap": [
                    "src/"
                ]
            },
            "scripts": {
                "phpunit": [
                    "./vendor/phpunit/phpunit/phpunit --colors=always"
                ],
                "test-coverage": [
                    "php -dpcov.directory=. ./vendor/bin/phpunit --coverage-clover \"$COVERAGE_DIR/clover.xml\""
                ],
                "test-coverage-html": [
                    "php -dpcov.directory=. ./vendor/bin/phpunit --coverage-html ./coverage"
                ],
                "test-php": [
                    "@composer phpunit"
                ]
            },
            "license": [
                "GPL-2.0-or-later"
            ],
            "description": "Tools to assist with the Jetpack Web Application Firewall",
            "transport-options": {
                "relative": true
            }
        },
        {
            "name": "automattic/jetpack-wordads",
            "version": "dev-trunk",
            "dist": {
                "type": "path",
                "url": "../../packages/wordads",
                "reference": "93eae30aa473176a6908b5710030d2536126d6fb"
            },
            "require": {
                "automattic/jetpack-assets": "^1.17",
                "automattic/jetpack-config": "^1.9",
                "automattic/jetpack-connection": "^1.45",
                "automattic/jetpack-constants": "^1.6",
                "automattic/jetpack-status": "^1.14"
            },
            "require-dev": {
                "automattic/jetpack-changelogger": "^3.2",
                "yoast/phpunit-polyfills": "1.0.3"
            },
            "type": "jetpack-library",
            "extra": {
                "mirror-repo": "Automattic/jetpack-wordads",
                "changelogger": {
                    "link-template": "https://github.com/Automattic/jetpack-wordads/compare/v${old}...v${new}"
                },
                "autotagger": true,
                "branch-alias": {
                    "dev-trunk": "0.2.x-dev"
                },
                "textdomain": "jetpack-wordads",
                "version-constants": {
                    "::VERSION": "src/class-package.php"
                }
            },
            "autoload": {
                "classmap": [
                    "src/"
                ]
            },
            "scripts": {
                "build": [
                    "Composer\\Config::disableProcessTimeout",
                    "pnpm run build"
                ],
                "build-development": [
                    "pnpm run build-development"
                ],
                "build-production": [
                    "pnpm run build-production"
                ],
                "phpunit": [
                    "./vendor/phpunit/phpunit/phpunit --colors=always"
                ],
                "test-coverage": [
                    "php -dpcov.directory=. ./vendor/bin/phpunit --coverage-clover \"$COVERAGE_DIR/clover.xml\""
                ],
                "test-js": [
                    "pnpm run test"
                ],
                "test-php": [
                    "@composer phpunit"
                ],
                "watch": [
                    "Composer\\Config::disableProcessTimeout",
                    "pnpm run watch"
                ]
            },
            "license": [
                "GPL-2.0-or-later"
            ],
            "description": "Earn income by allowing Jetpack to display high quality ads.",
            "transport-options": {
                "relative": true
            }
        },
        {
            "name": "nojimage/twitter-text-php",
            "version": "v3.1.2",
            "source": {
                "type": "git",
                "url": "https://github.com/nojimage/twitter-text-php.git",
                "reference": "979bcf6a92d543b61588c7c0c0a87d0eb473d8f6"
            },
            "dist": {
                "type": "zip",
                "url": "https://api.github.com/repos/nojimage/twitter-text-php/zipball/979bcf6a92d543b61588c7c0c0a87d0eb473d8f6",
                "reference": "979bcf6a92d543b61588c7c0c0a87d0eb473d8f6",
                "shasum": ""
            },
            "require": {
                "ext-intl": "*",
                "ext-mbstring": "*",
                "php": ">=5.3.3"
            },
            "require-dev": {
                "ext-json": "*",
                "phpunit/phpunit": "4.8.*|5.7.*|6.5.*",
                "symfony/yaml": "^2.6.0|^3.4.0|^4.4.0|^5.0.0",
                "twitter/twitter-text": "^3.0.0"
            },
            "type": "library",
            "autoload": {
                "psr-0": {
                    "Twitter\\Text\\": "lib/"
                }
            },
            "notification-url": "https://packagist.org/downloads/",
            "license": [
                "Apache-2.0"
            ],
            "authors": [
                {
                    "name": "Matt Sanford",
                    "email": "matt@mzsanford.com",
                    "homepage": "http://mzsanford.com"
                },
                {
                    "name": "Mike Cochrane",
                    "email": "mikec@mikenz.geek.nz",
                    "homepage": "http://mikenz.geek.nz"
                },
                {
                    "name": "Nick Pope",
                    "email": "git@nickpope.me.uk",
                    "homepage": "http://www.nickpope.me.uk"
                },
                {
                    "name": "Takashi Nojima",
                    "homepage": "http://php-tips.com"
                }
            ],
            "description": "A library of PHP classes that provide auto-linking and extraction of usernames, lists, hashtags and URLs from tweets.",
            "homepage": "https://github.com/nojimage/twitter-text-php",
            "keywords": [
                "autolink",
                "extract",
                "text",
                "twitter"
            ],
            "support": {
                "issues": "https://github.com/nojimage/twitter-text-php/issues",
                "source": "https://github.com/nojimage/twitter-text-php/tree/v3.1.2"
            },
            "time": "2021-03-18T11:38:53+00:00"
        },
        {
            "name": "wikimedia/aho-corasick",
            "version": "v1.0.1",
            "source": {
                "type": "git",
                "url": "https://github.com/wikimedia/AhoCorasick.git",
                "reference": "2f3a1bd765913637a66eade658d11d82f0e551be"
            },
            "dist": {
                "type": "zip",
                "url": "https://api.github.com/repos/wikimedia/AhoCorasick/zipball/2f3a1bd765913637a66eade658d11d82f0e551be",
                "reference": "2f3a1bd765913637a66eade658d11d82f0e551be",
                "shasum": ""
            },
            "require": {
                "php": ">=5.5.9"
            },
            "require-dev": {
                "jakub-onderka/php-console-highlighter": "0.3.2",
                "jakub-onderka/php-parallel-lint": "1.0.0",
                "mediawiki/mediawiki-codesniffer": "18.0.0",
                "mediawiki/minus-x": "0.3.1",
                "phpunit/phpunit": "4.8.36 || ^6.5"
            },
            "type": "library",
            "autoload": {
                "classmap": [
                    "src/"
                ]
            },
            "notification-url": "https://packagist.org/downloads/",
            "license": [
                "Apache-2.0"
            ],
            "authors": [
                {
                    "name": "Ori Livneh",
                    "email": "ori@wikimedia.org"
                }
            ],
            "description": "An implementation of the Aho-Corasick string matching algorithm.",
            "homepage": "https://gerrit.wikimedia.org/g/AhoCorasick",
            "keywords": [
                "ahocorasick",
                "matcher"
            ],
            "support": {
                "source": "https://github.com/wikimedia/AhoCorasick/tree/v1.0.1"
            },
            "time": "2018-05-01T18:13:32+00:00"
        }
    ],
    "packages-dev": [
        {
            "name": "antecedent/patchwork",
            "version": "2.1.21",
            "source": {
                "type": "git",
                "url": "https://github.com/antecedent/patchwork.git",
                "reference": "25c1fa0cd9a6e6d0d13863d8df8f050b6733f16d"
            },
            "dist": {
                "type": "zip",
                "url": "https://api.github.com/repos/antecedent/patchwork/zipball/25c1fa0cd9a6e6d0d13863d8df8f050b6733f16d",
                "reference": "25c1fa0cd9a6e6d0d13863d8df8f050b6733f16d",
                "shasum": ""
            },
            "require": {
                "php": ">=5.4.0"
            },
            "require-dev": {
                "phpunit/phpunit": ">=4"
            },
            "type": "library",
            "notification-url": "https://packagist.org/downloads/",
            "license": [
                "MIT"
            ],
            "authors": [
                {
                    "name": "Ignas Rudaitis",
                    "email": "ignas.rudaitis@gmail.com"
                }
            ],
            "description": "Method redefinition (monkey-patching) functionality for PHP.",
            "homepage": "http://patchwork2.org/",
            "keywords": [
                "aop",
                "aspect",
                "interception",
                "monkeypatching",
                "redefinition",
                "runkit",
                "testing"
            ],
            "support": {
                "issues": "https://github.com/antecedent/patchwork/issues",
                "source": "https://github.com/antecedent/patchwork/tree/2.1.21"
            },
            "time": "2022-02-07T07:28:34+00:00"
        },
        {
            "name": "automattic/jetpack-changelogger",
            "version": "dev-trunk",
            "dist": {
                "type": "path",
                "url": "../../packages/changelogger",
                "reference": "db7485e80ebcad717977462edf149ea62e134b3b"
            },
            "require": {
                "php": ">=5.6",
                "symfony/console": "^3.4 || ^5.2 || ^6.0",
                "symfony/process": "^3.4 || ^5.2 || ^6.0",
                "wikimedia/at-ease": "^1.2 || ^2.0"
            },
            "require-dev": {
                "wikimedia/testing-access-wrapper": "^1.0 || ^2.0",
                "yoast/phpunit-polyfills": "1.0.3"
            },
            "bin": [
                "bin/changelogger"
            ],
            "type": "project",
            "extra": {
                "autotagger": true,
                "branch-alias": {
                    "dev-trunk": "3.2.x-dev"
                },
                "mirror-repo": "Automattic/jetpack-changelogger",
                "version-constants": {
                    "::VERSION": "src/Application.php"
                },
                "changelogger": {
                    "link-template": "https://github.com/Automattic/jetpack-changelogger/compare/${old}...${new}"
                }
            },
            "autoload": {
                "psr-4": {
                    "Automattic\\Jetpack\\Changelogger\\": "src",
                    "Automattic\\Jetpack\\Changelog\\": "lib"
                }
            },
            "autoload-dev": {
                "psr-4": {
                    "Automattic\\Jetpack\\Changelogger\\Tests\\": "tests/php/includes/src",
                    "Automattic\\Jetpack\\Changelog\\Tests\\": "tests/php/includes/lib"
                }
            },
            "scripts": {
                "phpunit": [
                    "./vendor/phpunit/phpunit/phpunit --colors=always"
                ],
                "test-coverage": [
                    "php -dpcov.directory=. ./vendor/bin/phpunit --coverage-clover \"$COVERAGE_DIR/clover.xml\""
                ],
                "test-php": [
                    "@composer phpunit"
                ],
                "post-install-cmd": [
                    "[ -e vendor/bin/changelogger ] || { cd vendor/bin && ln -s ../../bin/changelogger; }"
                ],
                "post-update-cmd": [
                    "[ -e vendor/bin/changelogger ] || { cd vendor/bin && ln -s ../../bin/changelogger; }"
                ]
            },
            "license": [
                "GPL-2.0-or-later"
            ],
            "description": "Jetpack Changelogger tool. Allows for managing changelogs by dropping change files into a changelog directory with each PR.",
            "transport-options": {
                "relative": true
            }
        },
        {
            "name": "doctrine/instantiator",
            "version": "1.4.1",
            "source": {
                "type": "git",
                "url": "https://github.com/doctrine/instantiator.git",
                "reference": "10dcfce151b967d20fde1b34ae6640712c3891bc"
            },
            "dist": {
                "type": "zip",
                "url": "https://api.github.com/repos/doctrine/instantiator/zipball/10dcfce151b967d20fde1b34ae6640712c3891bc",
                "reference": "10dcfce151b967d20fde1b34ae6640712c3891bc",
                "shasum": ""
            },
            "require": {
                "php": "^7.1 || ^8.0"
            },
            "require-dev": {
                "doctrine/coding-standard": "^9",
                "ext-pdo": "*",
                "ext-phar": "*",
                "phpbench/phpbench": "^0.16 || ^1",
                "phpstan/phpstan": "^1.4",
                "phpstan/phpstan-phpunit": "^1",
                "phpunit/phpunit": "^7.5 || ^8.5 || ^9.5",
                "vimeo/psalm": "^4.22"
            },
            "type": "library",
            "autoload": {
                "psr-4": {
                    "Doctrine\\Instantiator\\": "src/Doctrine/Instantiator/"
                }
            },
            "notification-url": "https://packagist.org/downloads/",
            "license": [
                "MIT"
            ],
            "authors": [
                {
                    "name": "Marco Pivetta",
                    "email": "ocramius@gmail.com",
                    "homepage": "https://ocramius.github.io/"
                }
            ],
            "description": "A small, lightweight utility to instantiate objects in PHP without invoking their constructors",
            "homepage": "https://www.doctrine-project.org/projects/instantiator.html",
            "keywords": [
                "constructor",
                "instantiate"
            ],
            "support": {
                "issues": "https://github.com/doctrine/instantiator/issues",
                "source": "https://github.com/doctrine/instantiator/tree/1.4.1"
            },
            "funding": [
                {
                    "url": "https://www.doctrine-project.org/sponsorship.html",
                    "type": "custom"
                },
                {
                    "url": "https://www.patreon.com/phpdoctrine",
                    "type": "patreon"
                },
                {
                    "url": "https://tidelift.com/funding/github/packagist/doctrine%2Finstantiator",
                    "type": "tidelift"
                }
            ],
            "time": "2022-03-03T08:28:38+00:00"
        },
        {
            "name": "johnkary/phpunit-speedtrap",
            "version": "v4.0.0",
            "source": {
                "type": "git",
                "url": "https://github.com/johnkary/phpunit-speedtrap.git",
                "reference": "5f9b160eac87e975f1c6ca9faee5125f0616fba3"
            },
            "dist": {
                "type": "zip",
                "url": "https://api.github.com/repos/johnkary/phpunit-speedtrap/zipball/5f9b160eac87e975f1c6ca9faee5125f0616fba3",
                "reference": "5f9b160eac87e975f1c6ca9faee5125f0616fba3",
                "shasum": ""
            },
            "require": {
                "php": ">=7.1",
                "phpunit/phpunit": "^7.0 || ^8.0 || ^9.0"
            },
            "type": "library",
            "extra": {
                "branch-alias": {
                    "dev-master": "4.0-dev"
                }
            },
            "autoload": {
                "psr-4": {
                    "JohnKary\\PHPUnit\\Listener\\": "src/"
                }
            },
            "notification-url": "https://packagist.org/downloads/",
            "license": [
                "MIT"
            ],
            "authors": [
                {
                    "name": "John Kary",
                    "email": "john@johnkary.net"
                }
            ],
            "description": "Find and report on slow tests in your PHPUnit test suite",
            "homepage": "https://github.com/johnkary/phpunit-speedtrap",
            "keywords": [
                "phpunit",
                "profile",
                "slow"
            ],
            "support": {
                "issues": "https://github.com/johnkary/phpunit-speedtrap/issues",
                "source": "https://github.com/johnkary/phpunit-speedtrap/tree/v4.0.0"
            },
            "time": "2021-05-03T02:37:05+00:00"
        },
        {
            "name": "myclabs/deep-copy",
            "version": "1.11.0",
            "source": {
                "type": "git",
                "url": "https://github.com/myclabs/DeepCopy.git",
                "reference": "14daed4296fae74d9e3201d2c4925d1acb7aa614"
            },
            "dist": {
                "type": "zip",
                "url": "https://api.github.com/repos/myclabs/DeepCopy/zipball/14daed4296fae74d9e3201d2c4925d1acb7aa614",
                "reference": "14daed4296fae74d9e3201d2c4925d1acb7aa614",
                "shasum": ""
            },
            "require": {
                "php": "^7.1 || ^8.0"
            },
            "conflict": {
                "doctrine/collections": "<1.6.8",
                "doctrine/common": "<2.13.3 || >=3,<3.2.2"
            },
            "require-dev": {
                "doctrine/collections": "^1.6.8",
                "doctrine/common": "^2.13.3 || ^3.2.2",
                "phpunit/phpunit": "^7.5.20 || ^8.5.23 || ^9.5.13"
            },
            "type": "library",
            "autoload": {
                "files": [
                    "src/DeepCopy/deep_copy.php"
                ],
                "psr-4": {
                    "DeepCopy\\": "src/DeepCopy/"
                }
            },
            "notification-url": "https://packagist.org/downloads/",
            "license": [
                "MIT"
            ],
            "description": "Create deep copies (clones) of your objects",
            "keywords": [
                "clone",
                "copy",
                "duplicate",
                "object",
                "object graph"
            ],
            "support": {
                "issues": "https://github.com/myclabs/DeepCopy/issues",
                "source": "https://github.com/myclabs/DeepCopy/tree/1.11.0"
            },
            "funding": [
                {
                    "url": "https://tidelift.com/funding/github/packagist/myclabs/deep-copy",
                    "type": "tidelift"
                }
            ],
            "time": "2022-03-03T13:19:32+00:00"
        },
        {
            "name": "nikic/php-parser",
            "version": "v4.15.1",
            "source": {
                "type": "git",
                "url": "https://github.com/nikic/PHP-Parser.git",
                "reference": "0ef6c55a3f47f89d7a374e6f835197a0b5fcf900"
            },
            "dist": {
                "type": "zip",
                "url": "https://api.github.com/repos/nikic/PHP-Parser/zipball/0ef6c55a3f47f89d7a374e6f835197a0b5fcf900",
                "reference": "0ef6c55a3f47f89d7a374e6f835197a0b5fcf900",
                "shasum": ""
            },
            "require": {
                "ext-tokenizer": "*",
                "php": ">=7.0"
            },
            "require-dev": {
                "ircmaxell/php-yacc": "^0.0.7",
                "phpunit/phpunit": "^6.5 || ^7.0 || ^8.0 || ^9.0"
            },
            "bin": [
                "bin/php-parse"
            ],
            "type": "library",
            "extra": {
                "branch-alias": {
                    "dev-master": "4.9-dev"
                }
            },
            "autoload": {
                "psr-4": {
                    "PhpParser\\": "lib/PhpParser"
                }
            },
            "notification-url": "https://packagist.org/downloads/",
            "license": [
                "BSD-3-Clause"
            ],
            "authors": [
                {
                    "name": "Nikita Popov"
                }
            ],
            "description": "A PHP parser written in PHP",
            "keywords": [
                "parser",
                "php"
            ],
            "support": {
                "issues": "https://github.com/nikic/PHP-Parser/issues",
                "source": "https://github.com/nikic/PHP-Parser/tree/v4.15.1"
            },
            "time": "2022-09-04T07:30:47+00:00"
        },
        {
            "name": "phar-io/manifest",
            "version": "2.0.3",
            "source": {
                "type": "git",
                "url": "https://github.com/phar-io/manifest.git",
                "reference": "97803eca37d319dfa7826cc2437fc020857acb53"
            },
            "dist": {
                "type": "zip",
                "url": "https://api.github.com/repos/phar-io/manifest/zipball/97803eca37d319dfa7826cc2437fc020857acb53",
                "reference": "97803eca37d319dfa7826cc2437fc020857acb53",
                "shasum": ""
            },
            "require": {
                "ext-dom": "*",
                "ext-phar": "*",
                "ext-xmlwriter": "*",
                "phar-io/version": "^3.0.1",
                "php": "^7.2 || ^8.0"
            },
            "type": "library",
            "extra": {
                "branch-alias": {
                    "dev-master": "2.0.x-dev"
                }
            },
            "autoload": {
                "classmap": [
                    "src/"
                ]
            },
            "notification-url": "https://packagist.org/downloads/",
            "license": [
                "BSD-3-Clause"
            ],
            "authors": [
                {
                    "name": "Arne Blankerts",
                    "email": "arne@blankerts.de",
                    "role": "Developer"
                },
                {
                    "name": "Sebastian Heuer",
                    "email": "sebastian@phpeople.de",
                    "role": "Developer"
                },
                {
                    "name": "Sebastian Bergmann",
                    "email": "sebastian@phpunit.de",
                    "role": "Developer"
                }
            ],
            "description": "Component for reading phar.io manifest information from a PHP Archive (PHAR)",
            "support": {
                "issues": "https://github.com/phar-io/manifest/issues",
                "source": "https://github.com/phar-io/manifest/tree/2.0.3"
            },
            "time": "2021-07-20T11:28:43+00:00"
        },
        {
            "name": "phar-io/version",
            "version": "3.2.1",
            "source": {
                "type": "git",
                "url": "https://github.com/phar-io/version.git",
                "reference": "4f7fd7836c6f332bb2933569e566a0d6c4cbed74"
            },
            "dist": {
                "type": "zip",
                "url": "https://api.github.com/repos/phar-io/version/zipball/4f7fd7836c6f332bb2933569e566a0d6c4cbed74",
                "reference": "4f7fd7836c6f332bb2933569e566a0d6c4cbed74",
                "shasum": ""
            },
            "require": {
                "php": "^7.2 || ^8.0"
            },
            "type": "library",
            "autoload": {
                "classmap": [
                    "src/"
                ]
            },
            "notification-url": "https://packagist.org/downloads/",
            "license": [
                "BSD-3-Clause"
            ],
            "authors": [
                {
                    "name": "Arne Blankerts",
                    "email": "arne@blankerts.de",
                    "role": "Developer"
                },
                {
                    "name": "Sebastian Heuer",
                    "email": "sebastian@phpeople.de",
                    "role": "Developer"
                },
                {
                    "name": "Sebastian Bergmann",
                    "email": "sebastian@phpunit.de",
                    "role": "Developer"
                }
            ],
            "description": "Library for handling version information and constraints",
            "support": {
                "issues": "https://github.com/phar-io/version/issues",
                "source": "https://github.com/phar-io/version/tree/3.2.1"
            },
            "time": "2022-02-21T01:04:05+00:00"
        },
        {
            "name": "phpunit/php-code-coverage",
            "version": "9.2.17",
            "source": {
                "type": "git",
                "url": "https://github.com/sebastianbergmann/php-code-coverage.git",
                "reference": "aa94dc41e8661fe90c7316849907cba3007b10d8"
            },
            "dist": {
                "type": "zip",
                "url": "https://api.github.com/repos/sebastianbergmann/php-code-coverage/zipball/aa94dc41e8661fe90c7316849907cba3007b10d8",
                "reference": "aa94dc41e8661fe90c7316849907cba3007b10d8",
                "shasum": ""
            },
            "require": {
                "ext-dom": "*",
                "ext-libxml": "*",
                "ext-xmlwriter": "*",
                "nikic/php-parser": "^4.14",
                "php": ">=7.3",
                "phpunit/php-file-iterator": "^3.0.3",
                "phpunit/php-text-template": "^2.0.2",
                "sebastian/code-unit-reverse-lookup": "^2.0.2",
                "sebastian/complexity": "^2.0",
                "sebastian/environment": "^5.1.2",
                "sebastian/lines-of-code": "^1.0.3",
                "sebastian/version": "^3.0.1",
                "theseer/tokenizer": "^1.2.0"
            },
            "require-dev": {
                "phpunit/phpunit": "^9.3"
            },
            "suggest": {
                "ext-pcov": "*",
                "ext-xdebug": "*"
            },
            "type": "library",
            "extra": {
                "branch-alias": {
                    "dev-master": "9.2-dev"
                }
            },
            "autoload": {
                "classmap": [
                    "src/"
                ]
            },
            "notification-url": "https://packagist.org/downloads/",
            "license": [
                "BSD-3-Clause"
            ],
            "authors": [
                {
                    "name": "Sebastian Bergmann",
                    "email": "sebastian@phpunit.de",
                    "role": "lead"
                }
            ],
            "description": "Library that provides collection, processing, and rendering functionality for PHP code coverage information.",
            "homepage": "https://github.com/sebastianbergmann/php-code-coverage",
            "keywords": [
                "coverage",
                "testing",
                "xunit"
            ],
            "support": {
                "issues": "https://github.com/sebastianbergmann/php-code-coverage/issues",
                "source": "https://github.com/sebastianbergmann/php-code-coverage/tree/9.2.17"
            },
            "funding": [
                {
                    "url": "https://github.com/sebastianbergmann",
                    "type": "github"
                }
            ],
            "time": "2022-08-30T12:24:04+00:00"
        },
        {
            "name": "phpunit/php-file-iterator",
            "version": "3.0.6",
            "source": {
                "type": "git",
                "url": "https://github.com/sebastianbergmann/php-file-iterator.git",
                "reference": "cf1c2e7c203ac650e352f4cc675a7021e7d1b3cf"
            },
            "dist": {
                "type": "zip",
                "url": "https://api.github.com/repos/sebastianbergmann/php-file-iterator/zipball/cf1c2e7c203ac650e352f4cc675a7021e7d1b3cf",
                "reference": "cf1c2e7c203ac650e352f4cc675a7021e7d1b3cf",
                "shasum": ""
            },
            "require": {
                "php": ">=7.3"
            },
            "require-dev": {
                "phpunit/phpunit": "^9.3"
            },
            "type": "library",
            "extra": {
                "branch-alias": {
                    "dev-master": "3.0-dev"
                }
            },
            "autoload": {
                "classmap": [
                    "src/"
                ]
            },
            "notification-url": "https://packagist.org/downloads/",
            "license": [
                "BSD-3-Clause"
            ],
            "authors": [
                {
                    "name": "Sebastian Bergmann",
                    "email": "sebastian@phpunit.de",
                    "role": "lead"
                }
            ],
            "description": "FilterIterator implementation that filters files based on a list of suffixes.",
            "homepage": "https://github.com/sebastianbergmann/php-file-iterator/",
            "keywords": [
                "filesystem",
                "iterator"
            ],
            "support": {
                "issues": "https://github.com/sebastianbergmann/php-file-iterator/issues",
                "source": "https://github.com/sebastianbergmann/php-file-iterator/tree/3.0.6"
            },
            "funding": [
                {
                    "url": "https://github.com/sebastianbergmann",
                    "type": "github"
                }
            ],
            "time": "2021-12-02T12:48:52+00:00"
        },
        {
            "name": "phpunit/php-invoker",
            "version": "3.1.1",
            "source": {
                "type": "git",
                "url": "https://github.com/sebastianbergmann/php-invoker.git",
                "reference": "5a10147d0aaf65b58940a0b72f71c9ac0423cc67"
            },
            "dist": {
                "type": "zip",
                "url": "https://api.github.com/repos/sebastianbergmann/php-invoker/zipball/5a10147d0aaf65b58940a0b72f71c9ac0423cc67",
                "reference": "5a10147d0aaf65b58940a0b72f71c9ac0423cc67",
                "shasum": ""
            },
            "require": {
                "php": ">=7.3"
            },
            "require-dev": {
                "ext-pcntl": "*",
                "phpunit/phpunit": "^9.3"
            },
            "suggest": {
                "ext-pcntl": "*"
            },
            "type": "library",
            "extra": {
                "branch-alias": {
                    "dev-master": "3.1-dev"
                }
            },
            "autoload": {
                "classmap": [
                    "src/"
                ]
            },
            "notification-url": "https://packagist.org/downloads/",
            "license": [
                "BSD-3-Clause"
            ],
            "authors": [
                {
                    "name": "Sebastian Bergmann",
                    "email": "sebastian@phpunit.de",
                    "role": "lead"
                }
            ],
            "description": "Invoke callables with a timeout",
            "homepage": "https://github.com/sebastianbergmann/php-invoker/",
            "keywords": [
                "process"
            ],
            "support": {
                "issues": "https://github.com/sebastianbergmann/php-invoker/issues",
                "source": "https://github.com/sebastianbergmann/php-invoker/tree/3.1.1"
            },
            "funding": [
                {
                    "url": "https://github.com/sebastianbergmann",
                    "type": "github"
                }
            ],
            "time": "2020-09-28T05:58:55+00:00"
        },
        {
            "name": "phpunit/php-text-template",
            "version": "2.0.4",
            "source": {
                "type": "git",
                "url": "https://github.com/sebastianbergmann/php-text-template.git",
                "reference": "5da5f67fc95621df9ff4c4e5a84d6a8a2acf7c28"
            },
            "dist": {
                "type": "zip",
                "url": "https://api.github.com/repos/sebastianbergmann/php-text-template/zipball/5da5f67fc95621df9ff4c4e5a84d6a8a2acf7c28",
                "reference": "5da5f67fc95621df9ff4c4e5a84d6a8a2acf7c28",
                "shasum": ""
            },
            "require": {
                "php": ">=7.3"
            },
            "require-dev": {
                "phpunit/phpunit": "^9.3"
            },
            "type": "library",
            "extra": {
                "branch-alias": {
                    "dev-master": "2.0-dev"
                }
            },
            "autoload": {
                "classmap": [
                    "src/"
                ]
            },
            "notification-url": "https://packagist.org/downloads/",
            "license": [
                "BSD-3-Clause"
            ],
            "authors": [
                {
                    "name": "Sebastian Bergmann",
                    "email": "sebastian@phpunit.de",
                    "role": "lead"
                }
            ],
            "description": "Simple template engine.",
            "homepage": "https://github.com/sebastianbergmann/php-text-template/",
            "keywords": [
                "template"
            ],
            "support": {
                "issues": "https://github.com/sebastianbergmann/php-text-template/issues",
                "source": "https://github.com/sebastianbergmann/php-text-template/tree/2.0.4"
            },
            "funding": [
                {
                    "url": "https://github.com/sebastianbergmann",
                    "type": "github"
                }
            ],
            "time": "2020-10-26T05:33:50+00:00"
        },
        {
            "name": "phpunit/php-timer",
            "version": "5.0.3",
            "source": {
                "type": "git",
                "url": "https://github.com/sebastianbergmann/php-timer.git",
                "reference": "5a63ce20ed1b5bf577850e2c4e87f4aa902afbd2"
            },
            "dist": {
                "type": "zip",
                "url": "https://api.github.com/repos/sebastianbergmann/php-timer/zipball/5a63ce20ed1b5bf577850e2c4e87f4aa902afbd2",
                "reference": "5a63ce20ed1b5bf577850e2c4e87f4aa902afbd2",
                "shasum": ""
            },
            "require": {
                "php": ">=7.3"
            },
            "require-dev": {
                "phpunit/phpunit": "^9.3"
            },
            "type": "library",
            "extra": {
                "branch-alias": {
                    "dev-master": "5.0-dev"
                }
            },
            "autoload": {
                "classmap": [
                    "src/"
                ]
            },
            "notification-url": "https://packagist.org/downloads/",
            "license": [
                "BSD-3-Clause"
            ],
            "authors": [
                {
                    "name": "Sebastian Bergmann",
                    "email": "sebastian@phpunit.de",
                    "role": "lead"
                }
            ],
            "description": "Utility class for timing",
            "homepage": "https://github.com/sebastianbergmann/php-timer/",
            "keywords": [
                "timer"
            ],
            "support": {
                "issues": "https://github.com/sebastianbergmann/php-timer/issues",
                "source": "https://github.com/sebastianbergmann/php-timer/tree/5.0.3"
            },
            "funding": [
                {
                    "url": "https://github.com/sebastianbergmann",
                    "type": "github"
                }
            ],
            "time": "2020-10-26T13:16:10+00:00"
        },
        {
            "name": "phpunit/phpunit",
            "version": "9.5.24",
            "source": {
                "type": "git",
                "url": "https://github.com/sebastianbergmann/phpunit.git",
                "reference": "d0aa6097bef9fd42458a9b3c49da32c6ce6129c5"
            },
            "dist": {
                "type": "zip",
                "url": "https://api.github.com/repos/sebastianbergmann/phpunit/zipball/d0aa6097bef9fd42458a9b3c49da32c6ce6129c5",
                "reference": "d0aa6097bef9fd42458a9b3c49da32c6ce6129c5",
                "shasum": ""
            },
            "require": {
                "doctrine/instantiator": "^1.3.1",
                "ext-dom": "*",
                "ext-json": "*",
                "ext-libxml": "*",
                "ext-mbstring": "*",
                "ext-xml": "*",
                "ext-xmlwriter": "*",
                "myclabs/deep-copy": "^1.10.1",
                "phar-io/manifest": "^2.0.3",
                "phar-io/version": "^3.0.2",
                "php": ">=7.3",
                "phpunit/php-code-coverage": "^9.2.13",
                "phpunit/php-file-iterator": "^3.0.5",
                "phpunit/php-invoker": "^3.1.1",
                "phpunit/php-text-template": "^2.0.3",
                "phpunit/php-timer": "^5.0.2",
                "sebastian/cli-parser": "^1.0.1",
                "sebastian/code-unit": "^1.0.6",
                "sebastian/comparator": "^4.0.5",
                "sebastian/diff": "^4.0.3",
                "sebastian/environment": "^5.1.3",
                "sebastian/exporter": "^4.0.3",
                "sebastian/global-state": "^5.0.1",
                "sebastian/object-enumerator": "^4.0.3",
                "sebastian/resource-operations": "^3.0.3",
                "sebastian/type": "^3.1",
                "sebastian/version": "^3.0.2"
            },
            "suggest": {
                "ext-soap": "*",
                "ext-xdebug": "*"
            },
            "bin": [
                "phpunit"
            ],
            "type": "library",
            "extra": {
                "branch-alias": {
                    "dev-master": "9.5-dev"
                }
            },
            "autoload": {
                "files": [
                    "src/Framework/Assert/Functions.php"
                ],
                "classmap": [
                    "src/"
                ]
            },
            "notification-url": "https://packagist.org/downloads/",
            "license": [
                "BSD-3-Clause"
            ],
            "authors": [
                {
                    "name": "Sebastian Bergmann",
                    "email": "sebastian@phpunit.de",
                    "role": "lead"
                }
            ],
            "description": "The PHP Unit Testing framework.",
            "homepage": "https://phpunit.de/",
            "keywords": [
                "phpunit",
                "testing",
                "xunit"
            ],
            "support": {
                "issues": "https://github.com/sebastianbergmann/phpunit/issues",
                "source": "https://github.com/sebastianbergmann/phpunit/tree/9.5.24"
            },
            "funding": [
                {
                    "url": "https://phpunit.de/sponsors.html",
                    "type": "custom"
                },
                {
                    "url": "https://github.com/sebastianbergmann",
                    "type": "github"
                }
            ],
            "time": "2022-08-30T07:42:16+00:00"
        },
        {
            "name": "psr/container",
            "version": "2.0.2",
            "source": {
                "type": "git",
                "url": "https://github.com/php-fig/container.git",
                "reference": "c71ecc56dfe541dbd90c5360474fbc405f8d5963"
            },
            "dist": {
                "type": "zip",
                "url": "https://api.github.com/repos/php-fig/container/zipball/c71ecc56dfe541dbd90c5360474fbc405f8d5963",
                "reference": "c71ecc56dfe541dbd90c5360474fbc405f8d5963",
                "shasum": ""
            },
            "require": {
                "php": ">=7.4.0"
            },
            "type": "library",
            "extra": {
                "branch-alias": {
                    "dev-master": "2.0.x-dev"
                }
            },
            "autoload": {
                "psr-4": {
                    "Psr\\Container\\": "src/"
                }
            },
            "notification-url": "https://packagist.org/downloads/",
            "license": [
                "MIT"
            ],
            "authors": [
                {
                    "name": "PHP-FIG",
                    "homepage": "https://www.php-fig.org/"
                }
            ],
            "description": "Common Container Interface (PHP FIG PSR-11)",
            "homepage": "https://github.com/php-fig/container",
            "keywords": [
                "PSR-11",
                "container",
                "container-interface",
                "container-interop",
                "psr"
            ],
            "support": {
                "issues": "https://github.com/php-fig/container/issues",
                "source": "https://github.com/php-fig/container/tree/2.0.2"
            },
            "time": "2021-11-05T16:47:00+00:00"
        },
        {
            "name": "sebastian/cli-parser",
            "version": "1.0.1",
            "source": {
                "type": "git",
                "url": "https://github.com/sebastianbergmann/cli-parser.git",
                "reference": "442e7c7e687e42adc03470c7b668bc4b2402c0b2"
            },
            "dist": {
                "type": "zip",
                "url": "https://api.github.com/repos/sebastianbergmann/cli-parser/zipball/442e7c7e687e42adc03470c7b668bc4b2402c0b2",
                "reference": "442e7c7e687e42adc03470c7b668bc4b2402c0b2",
                "shasum": ""
            },
            "require": {
                "php": ">=7.3"
            },
            "require-dev": {
                "phpunit/phpunit": "^9.3"
            },
            "type": "library",
            "extra": {
                "branch-alias": {
                    "dev-master": "1.0-dev"
                }
            },
            "autoload": {
                "classmap": [
                    "src/"
                ]
            },
            "notification-url": "https://packagist.org/downloads/",
            "license": [
                "BSD-3-Clause"
            ],
            "authors": [
                {
                    "name": "Sebastian Bergmann",
                    "email": "sebastian@phpunit.de",
                    "role": "lead"
                }
            ],
            "description": "Library for parsing CLI options",
            "homepage": "https://github.com/sebastianbergmann/cli-parser",
            "support": {
                "issues": "https://github.com/sebastianbergmann/cli-parser/issues",
                "source": "https://github.com/sebastianbergmann/cli-parser/tree/1.0.1"
            },
            "funding": [
                {
                    "url": "https://github.com/sebastianbergmann",
                    "type": "github"
                }
            ],
            "time": "2020-09-28T06:08:49+00:00"
        },
        {
            "name": "sebastian/code-unit",
            "version": "1.0.8",
            "source": {
                "type": "git",
                "url": "https://github.com/sebastianbergmann/code-unit.git",
                "reference": "1fc9f64c0927627ef78ba436c9b17d967e68e120"
            },
            "dist": {
                "type": "zip",
                "url": "https://api.github.com/repos/sebastianbergmann/code-unit/zipball/1fc9f64c0927627ef78ba436c9b17d967e68e120",
                "reference": "1fc9f64c0927627ef78ba436c9b17d967e68e120",
                "shasum": ""
            },
            "require": {
                "php": ">=7.3"
            },
            "require-dev": {
                "phpunit/phpunit": "^9.3"
            },
            "type": "library",
            "extra": {
                "branch-alias": {
                    "dev-master": "1.0-dev"
                }
            },
            "autoload": {
                "classmap": [
                    "src/"
                ]
            },
            "notification-url": "https://packagist.org/downloads/",
            "license": [
                "BSD-3-Clause"
            ],
            "authors": [
                {
                    "name": "Sebastian Bergmann",
                    "email": "sebastian@phpunit.de",
                    "role": "lead"
                }
            ],
            "description": "Collection of value objects that represent the PHP code units",
            "homepage": "https://github.com/sebastianbergmann/code-unit",
            "support": {
                "issues": "https://github.com/sebastianbergmann/code-unit/issues",
                "source": "https://github.com/sebastianbergmann/code-unit/tree/1.0.8"
            },
            "funding": [
                {
                    "url": "https://github.com/sebastianbergmann",
                    "type": "github"
                }
            ],
            "time": "2020-10-26T13:08:54+00:00"
        },
        {
            "name": "sebastian/code-unit-reverse-lookup",
            "version": "2.0.3",
            "source": {
                "type": "git",
                "url": "https://github.com/sebastianbergmann/code-unit-reverse-lookup.git",
                "reference": "ac91f01ccec49fb77bdc6fd1e548bc70f7faa3e5"
            },
            "dist": {
                "type": "zip",
                "url": "https://api.github.com/repos/sebastianbergmann/code-unit-reverse-lookup/zipball/ac91f01ccec49fb77bdc6fd1e548bc70f7faa3e5",
                "reference": "ac91f01ccec49fb77bdc6fd1e548bc70f7faa3e5",
                "shasum": ""
            },
            "require": {
                "php": ">=7.3"
            },
            "require-dev": {
                "phpunit/phpunit": "^9.3"
            },
            "type": "library",
            "extra": {
                "branch-alias": {
                    "dev-master": "2.0-dev"
                }
            },
            "autoload": {
                "classmap": [
                    "src/"
                ]
            },
            "notification-url": "https://packagist.org/downloads/",
            "license": [
                "BSD-3-Clause"
            ],
            "authors": [
                {
                    "name": "Sebastian Bergmann",
                    "email": "sebastian@phpunit.de"
                }
            ],
            "description": "Looks up which function or method a line of code belongs to",
            "homepage": "https://github.com/sebastianbergmann/code-unit-reverse-lookup/",
            "support": {
                "issues": "https://github.com/sebastianbergmann/code-unit-reverse-lookup/issues",
                "source": "https://github.com/sebastianbergmann/code-unit-reverse-lookup/tree/2.0.3"
            },
            "funding": [
                {
                    "url": "https://github.com/sebastianbergmann",
                    "type": "github"
                }
            ],
            "time": "2020-09-28T05:30:19+00:00"
        },
        {
            "name": "sebastian/comparator",
            "version": "4.0.6",
            "source": {
                "type": "git",
                "url": "https://github.com/sebastianbergmann/comparator.git",
                "reference": "55f4261989e546dc112258c7a75935a81a7ce382"
            },
            "dist": {
                "type": "zip",
                "url": "https://api.github.com/repos/sebastianbergmann/comparator/zipball/55f4261989e546dc112258c7a75935a81a7ce382",
                "reference": "55f4261989e546dc112258c7a75935a81a7ce382",
                "shasum": ""
            },
            "require": {
                "php": ">=7.3",
                "sebastian/diff": "^4.0",
                "sebastian/exporter": "^4.0"
            },
            "require-dev": {
                "phpunit/phpunit": "^9.3"
            },
            "type": "library",
            "extra": {
                "branch-alias": {
                    "dev-master": "4.0-dev"
                }
            },
            "autoload": {
                "classmap": [
                    "src/"
                ]
            },
            "notification-url": "https://packagist.org/downloads/",
            "license": [
                "BSD-3-Clause"
            ],
            "authors": [
                {
                    "name": "Sebastian Bergmann",
                    "email": "sebastian@phpunit.de"
                },
                {
                    "name": "Jeff Welch",
                    "email": "whatthejeff@gmail.com"
                },
                {
                    "name": "Volker Dusch",
                    "email": "github@wallbash.com"
                },
                {
                    "name": "Bernhard Schussek",
                    "email": "bschussek@2bepublished.at"
                }
            ],
            "description": "Provides the functionality to compare PHP values for equality",
            "homepage": "https://github.com/sebastianbergmann/comparator",
            "keywords": [
                "comparator",
                "compare",
                "equality"
            ],
            "support": {
                "issues": "https://github.com/sebastianbergmann/comparator/issues",
                "source": "https://github.com/sebastianbergmann/comparator/tree/4.0.6"
            },
            "funding": [
                {
                    "url": "https://github.com/sebastianbergmann",
                    "type": "github"
                }
            ],
            "time": "2020-10-26T15:49:45+00:00"
        },
        {
            "name": "sebastian/complexity",
            "version": "2.0.2",
            "source": {
                "type": "git",
                "url": "https://github.com/sebastianbergmann/complexity.git",
                "reference": "739b35e53379900cc9ac327b2147867b8b6efd88"
            },
            "dist": {
                "type": "zip",
                "url": "https://api.github.com/repos/sebastianbergmann/complexity/zipball/739b35e53379900cc9ac327b2147867b8b6efd88",
                "reference": "739b35e53379900cc9ac327b2147867b8b6efd88",
                "shasum": ""
            },
            "require": {
                "nikic/php-parser": "^4.7",
                "php": ">=7.3"
            },
            "require-dev": {
                "phpunit/phpunit": "^9.3"
            },
            "type": "library",
            "extra": {
                "branch-alias": {
                    "dev-master": "2.0-dev"
                }
            },
            "autoload": {
                "classmap": [
                    "src/"
                ]
            },
            "notification-url": "https://packagist.org/downloads/",
            "license": [
                "BSD-3-Clause"
            ],
            "authors": [
                {
                    "name": "Sebastian Bergmann",
                    "email": "sebastian@phpunit.de",
                    "role": "lead"
                }
            ],
            "description": "Library for calculating the complexity of PHP code units",
            "homepage": "https://github.com/sebastianbergmann/complexity",
            "support": {
                "issues": "https://github.com/sebastianbergmann/complexity/issues",
                "source": "https://github.com/sebastianbergmann/complexity/tree/2.0.2"
            },
            "funding": [
                {
                    "url": "https://github.com/sebastianbergmann",
                    "type": "github"
                }
            ],
            "time": "2020-10-26T15:52:27+00:00"
        },
        {
            "name": "sebastian/diff",
            "version": "4.0.4",
            "source": {
                "type": "git",
                "url": "https://github.com/sebastianbergmann/diff.git",
                "reference": "3461e3fccc7cfdfc2720be910d3bd73c69be590d"
            },
            "dist": {
                "type": "zip",
                "url": "https://api.github.com/repos/sebastianbergmann/diff/zipball/3461e3fccc7cfdfc2720be910d3bd73c69be590d",
                "reference": "3461e3fccc7cfdfc2720be910d3bd73c69be590d",
                "shasum": ""
            },
            "require": {
                "php": ">=7.3"
            },
            "require-dev": {
                "phpunit/phpunit": "^9.3",
                "symfony/process": "^4.2 || ^5"
            },
            "type": "library",
            "extra": {
                "branch-alias": {
                    "dev-master": "4.0-dev"
                }
            },
            "autoload": {
                "classmap": [
                    "src/"
                ]
            },
            "notification-url": "https://packagist.org/downloads/",
            "license": [
                "BSD-3-Clause"
            ],
            "authors": [
                {
                    "name": "Sebastian Bergmann",
                    "email": "sebastian@phpunit.de"
                },
                {
                    "name": "Kore Nordmann",
                    "email": "mail@kore-nordmann.de"
                }
            ],
            "description": "Diff implementation",
            "homepage": "https://github.com/sebastianbergmann/diff",
            "keywords": [
                "diff",
                "udiff",
                "unidiff",
                "unified diff"
            ],
            "support": {
                "issues": "https://github.com/sebastianbergmann/diff/issues",
                "source": "https://github.com/sebastianbergmann/diff/tree/4.0.4"
            },
            "funding": [
                {
                    "url": "https://github.com/sebastianbergmann",
                    "type": "github"
                }
            ],
            "time": "2020-10-26T13:10:38+00:00"
        },
        {
            "name": "sebastian/environment",
            "version": "5.1.4",
            "source": {
                "type": "git",
                "url": "https://github.com/sebastianbergmann/environment.git",
                "reference": "1b5dff7bb151a4db11d49d90e5408e4e938270f7"
            },
            "dist": {
                "type": "zip",
                "url": "https://api.github.com/repos/sebastianbergmann/environment/zipball/1b5dff7bb151a4db11d49d90e5408e4e938270f7",
                "reference": "1b5dff7bb151a4db11d49d90e5408e4e938270f7",
                "shasum": ""
            },
            "require": {
                "php": ">=7.3"
            },
            "require-dev": {
                "phpunit/phpunit": "^9.3"
            },
            "suggest": {
                "ext-posix": "*"
            },
            "type": "library",
            "extra": {
                "branch-alias": {
                    "dev-master": "5.1-dev"
                }
            },
            "autoload": {
                "classmap": [
                    "src/"
                ]
            },
            "notification-url": "https://packagist.org/downloads/",
            "license": [
                "BSD-3-Clause"
            ],
            "authors": [
                {
                    "name": "Sebastian Bergmann",
                    "email": "sebastian@phpunit.de"
                }
            ],
            "description": "Provides functionality to handle HHVM/PHP environments",
            "homepage": "http://www.github.com/sebastianbergmann/environment",
            "keywords": [
                "Xdebug",
                "environment",
                "hhvm"
            ],
            "support": {
                "issues": "https://github.com/sebastianbergmann/environment/issues",
                "source": "https://github.com/sebastianbergmann/environment/tree/5.1.4"
            },
            "funding": [
                {
                    "url": "https://github.com/sebastianbergmann",
                    "type": "github"
                }
            ],
            "time": "2022-04-03T09:37:03+00:00"
        },
        {
            "name": "sebastian/exporter",
            "version": "4.0.4",
            "source": {
                "type": "git",
                "url": "https://github.com/sebastianbergmann/exporter.git",
                "reference": "65e8b7db476c5dd267e65eea9cab77584d3cfff9"
            },
            "dist": {
                "type": "zip",
                "url": "https://api.github.com/repos/sebastianbergmann/exporter/zipball/65e8b7db476c5dd267e65eea9cab77584d3cfff9",
                "reference": "65e8b7db476c5dd267e65eea9cab77584d3cfff9",
                "shasum": ""
            },
            "require": {
                "php": ">=7.3",
                "sebastian/recursion-context": "^4.0"
            },
            "require-dev": {
                "ext-mbstring": "*",
                "phpunit/phpunit": "^9.3"
            },
            "type": "library",
            "extra": {
                "branch-alias": {
                    "dev-master": "4.0-dev"
                }
            },
            "autoload": {
                "classmap": [
                    "src/"
                ]
            },
            "notification-url": "https://packagist.org/downloads/",
            "license": [
                "BSD-3-Clause"
            ],
            "authors": [
                {
                    "name": "Sebastian Bergmann",
                    "email": "sebastian@phpunit.de"
                },
                {
                    "name": "Jeff Welch",
                    "email": "whatthejeff@gmail.com"
                },
                {
                    "name": "Volker Dusch",
                    "email": "github@wallbash.com"
                },
                {
                    "name": "Adam Harvey",
                    "email": "aharvey@php.net"
                },
                {
                    "name": "Bernhard Schussek",
                    "email": "bschussek@gmail.com"
                }
            ],
            "description": "Provides the functionality to export PHP variables for visualization",
            "homepage": "https://www.github.com/sebastianbergmann/exporter",
            "keywords": [
                "export",
                "exporter"
            ],
            "support": {
                "issues": "https://github.com/sebastianbergmann/exporter/issues",
                "source": "https://github.com/sebastianbergmann/exporter/tree/4.0.4"
            },
            "funding": [
                {
                    "url": "https://github.com/sebastianbergmann",
                    "type": "github"
                }
            ],
            "time": "2021-11-11T14:18:36+00:00"
        },
        {
            "name": "sebastian/global-state",
            "version": "5.0.5",
            "source": {
                "type": "git",
                "url": "https://github.com/sebastianbergmann/global-state.git",
                "reference": "0ca8db5a5fc9c8646244e629625ac486fa286bf2"
            },
            "dist": {
                "type": "zip",
                "url": "https://api.github.com/repos/sebastianbergmann/global-state/zipball/0ca8db5a5fc9c8646244e629625ac486fa286bf2",
                "reference": "0ca8db5a5fc9c8646244e629625ac486fa286bf2",
                "shasum": ""
            },
            "require": {
                "php": ">=7.3",
                "sebastian/object-reflector": "^2.0",
                "sebastian/recursion-context": "^4.0"
            },
            "require-dev": {
                "ext-dom": "*",
                "phpunit/phpunit": "^9.3"
            },
            "suggest": {
                "ext-uopz": "*"
            },
            "type": "library",
            "extra": {
                "branch-alias": {
                    "dev-master": "5.0-dev"
                }
            },
            "autoload": {
                "classmap": [
                    "src/"
                ]
            },
            "notification-url": "https://packagist.org/downloads/",
            "license": [
                "BSD-3-Clause"
            ],
            "authors": [
                {
                    "name": "Sebastian Bergmann",
                    "email": "sebastian@phpunit.de"
                }
            ],
            "description": "Snapshotting of global state",
            "homepage": "http://www.github.com/sebastianbergmann/global-state",
            "keywords": [
                "global state"
            ],
            "support": {
                "issues": "https://github.com/sebastianbergmann/global-state/issues",
                "source": "https://github.com/sebastianbergmann/global-state/tree/5.0.5"
            },
            "funding": [
                {
                    "url": "https://github.com/sebastianbergmann",
                    "type": "github"
                }
            ],
            "time": "2022-02-14T08:28:10+00:00"
        },
        {
            "name": "sebastian/lines-of-code",
            "version": "1.0.3",
            "source": {
                "type": "git",
                "url": "https://github.com/sebastianbergmann/lines-of-code.git",
                "reference": "c1c2e997aa3146983ed888ad08b15470a2e22ecc"
            },
            "dist": {
                "type": "zip",
                "url": "https://api.github.com/repos/sebastianbergmann/lines-of-code/zipball/c1c2e997aa3146983ed888ad08b15470a2e22ecc",
                "reference": "c1c2e997aa3146983ed888ad08b15470a2e22ecc",
                "shasum": ""
            },
            "require": {
                "nikic/php-parser": "^4.6",
                "php": ">=7.3"
            },
            "require-dev": {
                "phpunit/phpunit": "^9.3"
            },
            "type": "library",
            "extra": {
                "branch-alias": {
                    "dev-master": "1.0-dev"
                }
            },
            "autoload": {
                "classmap": [
                    "src/"
                ]
            },
            "notification-url": "https://packagist.org/downloads/",
            "license": [
                "BSD-3-Clause"
            ],
            "authors": [
                {
                    "name": "Sebastian Bergmann",
                    "email": "sebastian@phpunit.de",
                    "role": "lead"
                }
            ],
            "description": "Library for counting the lines of code in PHP source code",
            "homepage": "https://github.com/sebastianbergmann/lines-of-code",
            "support": {
                "issues": "https://github.com/sebastianbergmann/lines-of-code/issues",
                "source": "https://github.com/sebastianbergmann/lines-of-code/tree/1.0.3"
            },
            "funding": [
                {
                    "url": "https://github.com/sebastianbergmann",
                    "type": "github"
                }
            ],
            "time": "2020-11-28T06:42:11+00:00"
        },
        {
            "name": "sebastian/object-enumerator",
            "version": "4.0.4",
            "source": {
                "type": "git",
                "url": "https://github.com/sebastianbergmann/object-enumerator.git",
                "reference": "5c9eeac41b290a3712d88851518825ad78f45c71"
            },
            "dist": {
                "type": "zip",
                "url": "https://api.github.com/repos/sebastianbergmann/object-enumerator/zipball/5c9eeac41b290a3712d88851518825ad78f45c71",
                "reference": "5c9eeac41b290a3712d88851518825ad78f45c71",
                "shasum": ""
            },
            "require": {
                "php": ">=7.3",
                "sebastian/object-reflector": "^2.0",
                "sebastian/recursion-context": "^4.0"
            },
            "require-dev": {
                "phpunit/phpunit": "^9.3"
            },
            "type": "library",
            "extra": {
                "branch-alias": {
                    "dev-master": "4.0-dev"
                }
            },
            "autoload": {
                "classmap": [
                    "src/"
                ]
            },
            "notification-url": "https://packagist.org/downloads/",
            "license": [
                "BSD-3-Clause"
            ],
            "authors": [
                {
                    "name": "Sebastian Bergmann",
                    "email": "sebastian@phpunit.de"
                }
            ],
            "description": "Traverses array structures and object graphs to enumerate all referenced objects",
            "homepage": "https://github.com/sebastianbergmann/object-enumerator/",
            "support": {
                "issues": "https://github.com/sebastianbergmann/object-enumerator/issues",
                "source": "https://github.com/sebastianbergmann/object-enumerator/tree/4.0.4"
            },
            "funding": [
                {
                    "url": "https://github.com/sebastianbergmann",
                    "type": "github"
                }
            ],
            "time": "2020-10-26T13:12:34+00:00"
        },
        {
            "name": "sebastian/object-reflector",
            "version": "2.0.4",
            "source": {
                "type": "git",
                "url": "https://github.com/sebastianbergmann/object-reflector.git",
                "reference": "b4f479ebdbf63ac605d183ece17d8d7fe49c15c7"
            },
            "dist": {
                "type": "zip",
                "url": "https://api.github.com/repos/sebastianbergmann/object-reflector/zipball/b4f479ebdbf63ac605d183ece17d8d7fe49c15c7",
                "reference": "b4f479ebdbf63ac605d183ece17d8d7fe49c15c7",
                "shasum": ""
            },
            "require": {
                "php": ">=7.3"
            },
            "require-dev": {
                "phpunit/phpunit": "^9.3"
            },
            "type": "library",
            "extra": {
                "branch-alias": {
                    "dev-master": "2.0-dev"
                }
            },
            "autoload": {
                "classmap": [
                    "src/"
                ]
            },
            "notification-url": "https://packagist.org/downloads/",
            "license": [
                "BSD-3-Clause"
            ],
            "authors": [
                {
                    "name": "Sebastian Bergmann",
                    "email": "sebastian@phpunit.de"
                }
            ],
            "description": "Allows reflection of object attributes, including inherited and non-public ones",
            "homepage": "https://github.com/sebastianbergmann/object-reflector/",
            "support": {
                "issues": "https://github.com/sebastianbergmann/object-reflector/issues",
                "source": "https://github.com/sebastianbergmann/object-reflector/tree/2.0.4"
            },
            "funding": [
                {
                    "url": "https://github.com/sebastianbergmann",
                    "type": "github"
                }
            ],
            "time": "2020-10-26T13:14:26+00:00"
        },
        {
            "name": "sebastian/recursion-context",
            "version": "4.0.4",
            "source": {
                "type": "git",
                "url": "https://github.com/sebastianbergmann/recursion-context.git",
                "reference": "cd9d8cf3c5804de4341c283ed787f099f5506172"
            },
            "dist": {
                "type": "zip",
                "url": "https://api.github.com/repos/sebastianbergmann/recursion-context/zipball/cd9d8cf3c5804de4341c283ed787f099f5506172",
                "reference": "cd9d8cf3c5804de4341c283ed787f099f5506172",
                "shasum": ""
            },
            "require": {
                "php": ">=7.3"
            },
            "require-dev": {
                "phpunit/phpunit": "^9.3"
            },
            "type": "library",
            "extra": {
                "branch-alias": {
                    "dev-master": "4.0-dev"
                }
            },
            "autoload": {
                "classmap": [
                    "src/"
                ]
            },
            "notification-url": "https://packagist.org/downloads/",
            "license": [
                "BSD-3-Clause"
            ],
            "authors": [
                {
                    "name": "Sebastian Bergmann",
                    "email": "sebastian@phpunit.de"
                },
                {
                    "name": "Jeff Welch",
                    "email": "whatthejeff@gmail.com"
                },
                {
                    "name": "Adam Harvey",
                    "email": "aharvey@php.net"
                }
            ],
            "description": "Provides functionality to recursively process PHP variables",
            "homepage": "http://www.github.com/sebastianbergmann/recursion-context",
            "support": {
                "issues": "https://github.com/sebastianbergmann/recursion-context/issues",
                "source": "https://github.com/sebastianbergmann/recursion-context/tree/4.0.4"
            },
            "funding": [
                {
                    "url": "https://github.com/sebastianbergmann",
                    "type": "github"
                }
            ],
            "time": "2020-10-26T13:17:30+00:00"
        },
        {
            "name": "sebastian/resource-operations",
            "version": "3.0.3",
            "source": {
                "type": "git",
                "url": "https://github.com/sebastianbergmann/resource-operations.git",
                "reference": "0f4443cb3a1d92ce809899753bc0d5d5a8dd19a8"
            },
            "dist": {
                "type": "zip",
                "url": "https://api.github.com/repos/sebastianbergmann/resource-operations/zipball/0f4443cb3a1d92ce809899753bc0d5d5a8dd19a8",
                "reference": "0f4443cb3a1d92ce809899753bc0d5d5a8dd19a8",
                "shasum": ""
            },
            "require": {
                "php": ">=7.3"
            },
            "require-dev": {
                "phpunit/phpunit": "^9.0"
            },
            "type": "library",
            "extra": {
                "branch-alias": {
                    "dev-master": "3.0-dev"
                }
            },
            "autoload": {
                "classmap": [
                    "src/"
                ]
            },
            "notification-url": "https://packagist.org/downloads/",
            "license": [
                "BSD-3-Clause"
            ],
            "authors": [
                {
                    "name": "Sebastian Bergmann",
                    "email": "sebastian@phpunit.de"
                }
            ],
            "description": "Provides a list of PHP built-in functions that operate on resources",
            "homepage": "https://www.github.com/sebastianbergmann/resource-operations",
            "support": {
                "issues": "https://github.com/sebastianbergmann/resource-operations/issues",
                "source": "https://github.com/sebastianbergmann/resource-operations/tree/3.0.3"
            },
            "funding": [
                {
                    "url": "https://github.com/sebastianbergmann",
                    "type": "github"
                }
            ],
            "time": "2020-09-28T06:45:17+00:00"
        },
        {
            "name": "sebastian/type",
            "version": "3.2.0",
            "source": {
                "type": "git",
                "url": "https://github.com/sebastianbergmann/type.git",
                "reference": "fb3fe09c5f0bae6bc27ef3ce933a1e0ed9464b6e"
            },
            "dist": {
                "type": "zip",
                "url": "https://api.github.com/repos/sebastianbergmann/type/zipball/fb3fe09c5f0bae6bc27ef3ce933a1e0ed9464b6e",
                "reference": "fb3fe09c5f0bae6bc27ef3ce933a1e0ed9464b6e",
                "shasum": ""
            },
            "require": {
                "php": ">=7.3"
            },
            "require-dev": {
                "phpunit/phpunit": "^9.5"
            },
            "type": "library",
            "extra": {
                "branch-alias": {
                    "dev-master": "3.2-dev"
                }
            },
            "autoload": {
                "classmap": [
                    "src/"
                ]
            },
            "notification-url": "https://packagist.org/downloads/",
            "license": [
                "BSD-3-Clause"
            ],
            "authors": [
                {
                    "name": "Sebastian Bergmann",
                    "email": "sebastian@phpunit.de",
                    "role": "lead"
                }
            ],
            "description": "Collection of value objects that represent the types of the PHP type system",
            "homepage": "https://github.com/sebastianbergmann/type",
            "support": {
                "issues": "https://github.com/sebastianbergmann/type/issues",
                "source": "https://github.com/sebastianbergmann/type/tree/3.2.0"
            },
            "funding": [
                {
                    "url": "https://github.com/sebastianbergmann",
                    "type": "github"
                }
            ],
            "time": "2022-09-12T14:47:03+00:00"
        },
        {
            "name": "sebastian/version",
            "version": "3.0.2",
            "source": {
                "type": "git",
                "url": "https://github.com/sebastianbergmann/version.git",
                "reference": "c6c1022351a901512170118436c764e473f6de8c"
            },
            "dist": {
                "type": "zip",
                "url": "https://api.github.com/repos/sebastianbergmann/version/zipball/c6c1022351a901512170118436c764e473f6de8c",
                "reference": "c6c1022351a901512170118436c764e473f6de8c",
                "shasum": ""
            },
            "require": {
                "php": ">=7.3"
            },
            "type": "library",
            "extra": {
                "branch-alias": {
                    "dev-master": "3.0-dev"
                }
            },
            "autoload": {
                "classmap": [
                    "src/"
                ]
            },
            "notification-url": "https://packagist.org/downloads/",
            "license": [
                "BSD-3-Clause"
            ],
            "authors": [
                {
                    "name": "Sebastian Bergmann",
                    "email": "sebastian@phpunit.de",
                    "role": "lead"
                }
            ],
            "description": "Library that helps with managing the version number of Git-hosted PHP projects",
            "homepage": "https://github.com/sebastianbergmann/version",
            "support": {
                "issues": "https://github.com/sebastianbergmann/version/issues",
                "source": "https://github.com/sebastianbergmann/version/tree/3.0.2"
            },
            "funding": [
                {
                    "url": "https://github.com/sebastianbergmann",
                    "type": "github"
                }
            ],
            "time": "2020-09-28T06:39:44+00:00"
        },
        {
            "name": "symfony/console",
            "version": "v6.0.12",
            "source": {
                "type": "git",
                "url": "https://github.com/symfony/console.git",
                "reference": "c5c2e313aa682530167c25077d6bdff36346251e"
            },
            "dist": {
                "type": "zip",
                "url": "https://api.github.com/repos/symfony/console/zipball/c5c2e313aa682530167c25077d6bdff36346251e",
                "reference": "c5c2e313aa682530167c25077d6bdff36346251e",
                "shasum": ""
            },
            "require": {
                "php": ">=8.0.2",
                "symfony/polyfill-mbstring": "~1.0",
                "symfony/service-contracts": "^1.1|^2|^3",
                "symfony/string": "^5.4|^6.0"
            },
            "conflict": {
                "symfony/dependency-injection": "<5.4",
                "symfony/dotenv": "<5.4",
                "symfony/event-dispatcher": "<5.4",
                "symfony/lock": "<5.4",
                "symfony/process": "<5.4"
            },
            "provide": {
                "psr/log-implementation": "1.0|2.0|3.0"
            },
            "require-dev": {
                "psr/log": "^1|^2|^3",
                "symfony/config": "^5.4|^6.0",
                "symfony/dependency-injection": "^5.4|^6.0",
                "symfony/event-dispatcher": "^5.4|^6.0",
                "symfony/lock": "^5.4|^6.0",
                "symfony/process": "^5.4|^6.0",
                "symfony/var-dumper": "^5.4|^6.0"
            },
            "suggest": {
                "psr/log": "For using the console logger",
                "symfony/event-dispatcher": "",
                "symfony/lock": "",
                "symfony/process": ""
            },
            "type": "library",
            "autoload": {
                "psr-4": {
                    "Symfony\\Component\\Console\\": ""
                },
                "exclude-from-classmap": [
                    "/Tests/"
                ]
            },
            "notification-url": "https://packagist.org/downloads/",
            "license": [
                "MIT"
            ],
            "authors": [
                {
                    "name": "Fabien Potencier",
                    "email": "fabien@symfony.com"
                },
                {
                    "name": "Symfony Community",
                    "homepage": "https://symfony.com/contributors"
                }
            ],
            "description": "Eases the creation of beautiful and testable command line interfaces",
            "homepage": "https://symfony.com",
            "keywords": [
                "cli",
                "command line",
                "console",
                "terminal"
            ],
            "support": {
                "source": "https://github.com/symfony/console/tree/v6.0.12"
            },
            "funding": [
                {
                    "url": "https://symfony.com/sponsor",
                    "type": "custom"
                },
                {
                    "url": "https://github.com/fabpot",
                    "type": "github"
                },
                {
                    "url": "https://tidelift.com/funding/github/packagist/symfony/symfony",
                    "type": "tidelift"
                }
            ],
            "time": "2022-08-23T20:52:30+00:00"
        },
        {
            "name": "symfony/polyfill-ctype",
            "version": "v1.26.0",
            "source": {
                "type": "git",
                "url": "https://github.com/symfony/polyfill-ctype.git",
                "reference": "6fd1b9a79f6e3cf65f9e679b23af304cd9e010d4"
            },
            "dist": {
                "type": "zip",
                "url": "https://api.github.com/repos/symfony/polyfill-ctype/zipball/6fd1b9a79f6e3cf65f9e679b23af304cd9e010d4",
                "reference": "6fd1b9a79f6e3cf65f9e679b23af304cd9e010d4",
                "shasum": ""
            },
            "require": {
                "php": ">=7.1"
            },
            "provide": {
                "ext-ctype": "*"
            },
            "suggest": {
                "ext-ctype": "For best performance"
            },
            "type": "library",
            "extra": {
                "branch-alias": {
                    "dev-main": "1.26-dev"
                },
                "thanks": {
                    "name": "symfony/polyfill",
                    "url": "https://github.com/symfony/polyfill"
                }
            },
            "autoload": {
                "files": [
                    "bootstrap.php"
                ],
                "psr-4": {
                    "Symfony\\Polyfill\\Ctype\\": ""
                }
            },
            "notification-url": "https://packagist.org/downloads/",
            "license": [
                "MIT"
            ],
            "authors": [
                {
                    "name": "Gert de Pagter",
                    "email": "BackEndTea@gmail.com"
                },
                {
                    "name": "Symfony Community",
                    "homepage": "https://symfony.com/contributors"
                }
            ],
            "description": "Symfony polyfill for ctype functions",
            "homepage": "https://symfony.com",
            "keywords": [
                "compatibility",
                "ctype",
                "polyfill",
                "portable"
            ],
            "support": {
                "source": "https://github.com/symfony/polyfill-ctype/tree/v1.26.0"
            },
            "funding": [
                {
                    "url": "https://symfony.com/sponsor",
                    "type": "custom"
                },
                {
                    "url": "https://github.com/fabpot",
                    "type": "github"
                },
                {
                    "url": "https://tidelift.com/funding/github/packagist/symfony/symfony",
                    "type": "tidelift"
                }
            ],
            "time": "2022-05-24T11:49:31+00:00"
        },
        {
            "name": "symfony/polyfill-intl-grapheme",
            "version": "v1.26.0",
            "source": {
                "type": "git",
                "url": "https://github.com/symfony/polyfill-intl-grapheme.git",
                "reference": "433d05519ce6990bf3530fba6957499d327395c2"
            },
            "dist": {
                "type": "zip",
                "url": "https://api.github.com/repos/symfony/polyfill-intl-grapheme/zipball/433d05519ce6990bf3530fba6957499d327395c2",
                "reference": "433d05519ce6990bf3530fba6957499d327395c2",
                "shasum": ""
            },
            "require": {
                "php": ">=7.1"
            },
            "suggest": {
                "ext-intl": "For best performance"
            },
            "type": "library",
            "extra": {
                "branch-alias": {
                    "dev-main": "1.26-dev"
                },
                "thanks": {
                    "name": "symfony/polyfill",
                    "url": "https://github.com/symfony/polyfill"
                }
            },
            "autoload": {
                "files": [
                    "bootstrap.php"
                ],
                "psr-4": {
                    "Symfony\\Polyfill\\Intl\\Grapheme\\": ""
                }
            },
            "notification-url": "https://packagist.org/downloads/",
            "license": [
                "MIT"
            ],
            "authors": [
                {
                    "name": "Nicolas Grekas",
                    "email": "p@tchwork.com"
                },
                {
                    "name": "Symfony Community",
                    "homepage": "https://symfony.com/contributors"
                }
            ],
            "description": "Symfony polyfill for intl's grapheme_* functions",
            "homepage": "https://symfony.com",
            "keywords": [
                "compatibility",
                "grapheme",
                "intl",
                "polyfill",
                "portable",
                "shim"
            ],
            "support": {
                "source": "https://github.com/symfony/polyfill-intl-grapheme/tree/v1.26.0"
            },
            "funding": [
                {
                    "url": "https://symfony.com/sponsor",
                    "type": "custom"
                },
                {
                    "url": "https://github.com/fabpot",
                    "type": "github"
                },
                {
                    "url": "https://tidelift.com/funding/github/packagist/symfony/symfony",
                    "type": "tidelift"
                }
            ],
            "time": "2022-05-24T11:49:31+00:00"
        },
        {
            "name": "symfony/polyfill-intl-normalizer",
            "version": "v1.26.0",
            "source": {
                "type": "git",
                "url": "https://github.com/symfony/polyfill-intl-normalizer.git",
                "reference": "219aa369ceff116e673852dce47c3a41794c14bd"
            },
            "dist": {
                "type": "zip",
                "url": "https://api.github.com/repos/symfony/polyfill-intl-normalizer/zipball/219aa369ceff116e673852dce47c3a41794c14bd",
                "reference": "219aa369ceff116e673852dce47c3a41794c14bd",
                "shasum": ""
            },
            "require": {
                "php": ">=7.1"
            },
            "suggest": {
                "ext-intl": "For best performance"
            },
            "type": "library",
            "extra": {
                "branch-alias": {
                    "dev-main": "1.26-dev"
                },
                "thanks": {
                    "name": "symfony/polyfill",
                    "url": "https://github.com/symfony/polyfill"
                }
            },
            "autoload": {
                "files": [
                    "bootstrap.php"
                ],
                "psr-4": {
                    "Symfony\\Polyfill\\Intl\\Normalizer\\": ""
                },
                "classmap": [
                    "Resources/stubs"
                ]
            },
            "notification-url": "https://packagist.org/downloads/",
            "license": [
                "MIT"
            ],
            "authors": [
                {
                    "name": "Nicolas Grekas",
                    "email": "p@tchwork.com"
                },
                {
                    "name": "Symfony Community",
                    "homepage": "https://symfony.com/contributors"
                }
            ],
            "description": "Symfony polyfill for intl's Normalizer class and related functions",
            "homepage": "https://symfony.com",
            "keywords": [
                "compatibility",
                "intl",
                "normalizer",
                "polyfill",
                "portable",
                "shim"
            ],
            "support": {
                "source": "https://github.com/symfony/polyfill-intl-normalizer/tree/v1.26.0"
            },
            "funding": [
                {
                    "url": "https://symfony.com/sponsor",
                    "type": "custom"
                },
                {
                    "url": "https://github.com/fabpot",
                    "type": "github"
                },
                {
                    "url": "https://tidelift.com/funding/github/packagist/symfony/symfony",
                    "type": "tidelift"
                }
            ],
            "time": "2022-05-24T11:49:31+00:00"
        },
        {
            "name": "symfony/polyfill-mbstring",
            "version": "v1.26.0",
            "source": {
                "type": "git",
                "url": "https://github.com/symfony/polyfill-mbstring.git",
                "reference": "9344f9cb97f3b19424af1a21a3b0e75b0a7d8d7e"
            },
            "dist": {
                "type": "zip",
                "url": "https://api.github.com/repos/symfony/polyfill-mbstring/zipball/9344f9cb97f3b19424af1a21a3b0e75b0a7d8d7e",
                "reference": "9344f9cb97f3b19424af1a21a3b0e75b0a7d8d7e",
                "shasum": ""
            },
            "require": {
                "php": ">=7.1"
            },
            "provide": {
                "ext-mbstring": "*"
            },
            "suggest": {
                "ext-mbstring": "For best performance"
            },
            "type": "library",
            "extra": {
                "branch-alias": {
                    "dev-main": "1.26-dev"
                },
                "thanks": {
                    "name": "symfony/polyfill",
                    "url": "https://github.com/symfony/polyfill"
                }
            },
            "autoload": {
                "files": [
                    "bootstrap.php"
                ],
                "psr-4": {
                    "Symfony\\Polyfill\\Mbstring\\": ""
                }
            },
            "notification-url": "https://packagist.org/downloads/",
            "license": [
                "MIT"
            ],
            "authors": [
                {
                    "name": "Nicolas Grekas",
                    "email": "p@tchwork.com"
                },
                {
                    "name": "Symfony Community",
                    "homepage": "https://symfony.com/contributors"
                }
            ],
            "description": "Symfony polyfill for the Mbstring extension",
            "homepage": "https://symfony.com",
            "keywords": [
                "compatibility",
                "mbstring",
                "polyfill",
                "portable",
                "shim"
            ],
            "support": {
                "source": "https://github.com/symfony/polyfill-mbstring/tree/v1.26.0"
            },
            "funding": [
                {
                    "url": "https://symfony.com/sponsor",
                    "type": "custom"
                },
                {
                    "url": "https://github.com/fabpot",
                    "type": "github"
                },
                {
                    "url": "https://tidelift.com/funding/github/packagist/symfony/symfony",
                    "type": "tidelift"
                }
            ],
            "time": "2022-05-24T11:49:31+00:00"
        },
        {
            "name": "symfony/process",
            "version": "v6.0.11",
            "source": {
                "type": "git",
                "url": "https://github.com/symfony/process.git",
                "reference": "44270a08ccb664143dede554ff1c00aaa2247a43"
            },
            "dist": {
                "type": "zip",
                "url": "https://api.github.com/repos/symfony/process/zipball/44270a08ccb664143dede554ff1c00aaa2247a43",
                "reference": "44270a08ccb664143dede554ff1c00aaa2247a43",
                "shasum": ""
            },
            "require": {
                "php": ">=8.0.2"
            },
            "type": "library",
            "autoload": {
                "psr-4": {
                    "Symfony\\Component\\Process\\": ""
                },
                "exclude-from-classmap": [
                    "/Tests/"
                ]
            },
            "notification-url": "https://packagist.org/downloads/",
            "license": [
                "MIT"
            ],
            "authors": [
                {
                    "name": "Fabien Potencier",
                    "email": "fabien@symfony.com"
                },
                {
                    "name": "Symfony Community",
                    "homepage": "https://symfony.com/contributors"
                }
            ],
            "description": "Executes commands in sub-processes",
            "homepage": "https://symfony.com",
            "support": {
                "source": "https://github.com/symfony/process/tree/v6.0.11"
            },
            "funding": [
                {
                    "url": "https://symfony.com/sponsor",
                    "type": "custom"
                },
                {
                    "url": "https://github.com/fabpot",
                    "type": "github"
                },
                {
                    "url": "https://tidelift.com/funding/github/packagist/symfony/symfony",
                    "type": "tidelift"
                }
            ],
            "time": "2022-06-27T17:10:44+00:00"
        },
        {
            "name": "symfony/service-contracts",
            "version": "v3.0.2",
            "source": {
                "type": "git",
                "url": "https://github.com/symfony/service-contracts.git",
                "reference": "d78d39c1599bd1188b8e26bb341da52c3c6d8a66"
            },
            "dist": {
                "type": "zip",
                "url": "https://api.github.com/repos/symfony/service-contracts/zipball/d78d39c1599bd1188b8e26bb341da52c3c6d8a66",
                "reference": "d78d39c1599bd1188b8e26bb341da52c3c6d8a66",
                "shasum": ""
            },
            "require": {
                "php": ">=8.0.2",
                "psr/container": "^2.0"
            },
            "conflict": {
                "ext-psr": "<1.1|>=2"
            },
            "suggest": {
                "symfony/service-implementation": ""
            },
            "type": "library",
            "extra": {
                "branch-alias": {
                    "dev-main": "3.0-dev"
                },
                "thanks": {
                    "name": "symfony/contracts",
                    "url": "https://github.com/symfony/contracts"
                }
            },
            "autoload": {
                "psr-4": {
                    "Symfony\\Contracts\\Service\\": ""
                }
            },
            "notification-url": "https://packagist.org/downloads/",
            "license": [
                "MIT"
            ],
            "authors": [
                {
                    "name": "Nicolas Grekas",
                    "email": "p@tchwork.com"
                },
                {
                    "name": "Symfony Community",
                    "homepage": "https://symfony.com/contributors"
                }
            ],
            "description": "Generic abstractions related to writing services",
            "homepage": "https://symfony.com",
            "keywords": [
                "abstractions",
                "contracts",
                "decoupling",
                "interfaces",
                "interoperability",
                "standards"
            ],
            "support": {
                "source": "https://github.com/symfony/service-contracts/tree/v3.0.2"
            },
            "funding": [
                {
                    "url": "https://symfony.com/sponsor",
                    "type": "custom"
                },
                {
                    "url": "https://github.com/fabpot",
                    "type": "github"
                },
                {
                    "url": "https://tidelift.com/funding/github/packagist/symfony/symfony",
                    "type": "tidelift"
                }
            ],
            "time": "2022-05-30T19:17:58+00:00"
        },
        {
            "name": "symfony/string",
            "version": "v6.0.12",
            "source": {
                "type": "git",
                "url": "https://github.com/symfony/string.git",
                "reference": "3a975ba1a1508ad97df45f4590f55b7cc4c1a0a0"
            },
            "dist": {
                "type": "zip",
                "url": "https://api.github.com/repos/symfony/string/zipball/3a975ba1a1508ad97df45f4590f55b7cc4c1a0a0",
                "reference": "3a975ba1a1508ad97df45f4590f55b7cc4c1a0a0",
                "shasum": ""
            },
            "require": {
                "php": ">=8.0.2",
                "symfony/polyfill-ctype": "~1.8",
                "symfony/polyfill-intl-grapheme": "~1.0",
                "symfony/polyfill-intl-normalizer": "~1.0",
                "symfony/polyfill-mbstring": "~1.0"
            },
            "conflict": {
                "symfony/translation-contracts": "<2.0"
            },
            "require-dev": {
                "symfony/error-handler": "^5.4|^6.0",
                "symfony/http-client": "^5.4|^6.0",
                "symfony/translation-contracts": "^2.0|^3.0",
                "symfony/var-exporter": "^5.4|^6.0"
            },
            "type": "library",
            "autoload": {
                "files": [
                    "Resources/functions.php"
                ],
                "psr-4": {
                    "Symfony\\Component\\String\\": ""
                },
                "exclude-from-classmap": [
                    "/Tests/"
                ]
            },
            "notification-url": "https://packagist.org/downloads/",
            "license": [
                "MIT"
            ],
            "authors": [
                {
                    "name": "Nicolas Grekas",
                    "email": "p@tchwork.com"
                },
                {
                    "name": "Symfony Community",
                    "homepage": "https://symfony.com/contributors"
                }
            ],
            "description": "Provides an object-oriented API to strings and deals with bytes, UTF-8 code points and grapheme clusters in a unified way",
            "homepage": "https://symfony.com",
            "keywords": [
                "grapheme",
                "i18n",
                "string",
                "unicode",
                "utf-8",
                "utf8"
            ],
            "support": {
                "source": "https://github.com/symfony/string/tree/v6.0.12"
            },
            "funding": [
                {
                    "url": "https://symfony.com/sponsor",
                    "type": "custom"
                },
                {
                    "url": "https://github.com/fabpot",
                    "type": "github"
                },
                {
                    "url": "https://tidelift.com/funding/github/packagist/symfony/symfony",
                    "type": "tidelift"
                }
            ],
            "time": "2022-08-12T18:05:20+00:00"
        },
        {
            "name": "theseer/tokenizer",
            "version": "1.2.1",
            "source": {
                "type": "git",
                "url": "https://github.com/theseer/tokenizer.git",
                "reference": "34a41e998c2183e22995f158c581e7b5e755ab9e"
            },
            "dist": {
                "type": "zip",
                "url": "https://api.github.com/repos/theseer/tokenizer/zipball/34a41e998c2183e22995f158c581e7b5e755ab9e",
                "reference": "34a41e998c2183e22995f158c581e7b5e755ab9e",
                "shasum": ""
            },
            "require": {
                "ext-dom": "*",
                "ext-tokenizer": "*",
                "ext-xmlwriter": "*",
                "php": "^7.2 || ^8.0"
            },
            "type": "library",
            "autoload": {
                "classmap": [
                    "src/"
                ]
            },
            "notification-url": "https://packagist.org/downloads/",
            "license": [
                "BSD-3-Clause"
            ],
            "authors": [
                {
                    "name": "Arne Blankerts",
                    "email": "arne@blankerts.de",
                    "role": "Developer"
                }
            ],
            "description": "A small library for converting tokenized PHP source code into XML and potentially other formats",
            "support": {
                "issues": "https://github.com/theseer/tokenizer/issues",
                "source": "https://github.com/theseer/tokenizer/tree/1.2.1"
            },
            "funding": [
                {
                    "url": "https://github.com/theseer",
                    "type": "github"
                }
            ],
            "time": "2021-07-28T10:34:58+00:00"
        },
        {
            "name": "wikimedia/at-ease",
            "version": "v2.1.0",
            "source": {
                "type": "git",
                "url": "https://github.com/wikimedia/at-ease.git",
                "reference": "e8ebaa7bb7c8a8395481a05f6dc4deaceab11c33"
            },
            "dist": {
                "type": "zip",
                "url": "https://api.github.com/repos/wikimedia/at-ease/zipball/e8ebaa7bb7c8a8395481a05f6dc4deaceab11c33",
                "reference": "e8ebaa7bb7c8a8395481a05f6dc4deaceab11c33",
                "shasum": ""
            },
            "require": {
                "php": ">=7.2.9"
            },
            "require-dev": {
                "mediawiki/mediawiki-codesniffer": "35.0.0",
                "mediawiki/minus-x": "1.1.1",
                "ockcyp/covers-validator": "1.3.3",
                "php-parallel-lint/php-console-highlighter": "0.5.0",
                "php-parallel-lint/php-parallel-lint": "1.2.0",
                "phpunit/phpunit": "^8.5"
            },
            "type": "library",
            "autoload": {
                "files": [
                    "src/Wikimedia/Functions.php"
                ],
                "psr-4": {
                    "Wikimedia\\AtEase\\": "src/Wikimedia/AtEase/"
                }
            },
            "notification-url": "https://packagist.org/downloads/",
            "license": [
                "GPL-2.0-or-later"
            ],
            "authors": [
                {
                    "name": "Tim Starling",
                    "email": "tstarling@wikimedia.org"
                },
                {
                    "name": "MediaWiki developers",
                    "email": "wikitech-l@lists.wikimedia.org"
                }
            ],
            "description": "Safe replacement to @ for suppressing warnings.",
            "homepage": "https://www.mediawiki.org/wiki/at-ease",
            "support": {
                "source": "https://github.com/wikimedia/at-ease/tree/v2.1.0"
            },
            "time": "2021-02-27T15:53:37+00:00"
        },
        {
            "name": "yoast/phpunit-polyfills",
            "version": "1.0.3",
            "source": {
                "type": "git",
                "url": "https://github.com/Yoast/PHPUnit-Polyfills.git",
                "reference": "5ea3536428944955f969bc764bbe09738e151ada"
            },
            "dist": {
                "type": "zip",
                "url": "https://api.github.com/repos/Yoast/PHPUnit-Polyfills/zipball/5ea3536428944955f969bc764bbe09738e151ada",
                "reference": "5ea3536428944955f969bc764bbe09738e151ada",
                "shasum": ""
            },
            "require": {
                "php": ">=5.4",
                "phpunit/phpunit": "^4.8.36 || ^5.7.21 || ^6.0 || ^7.0 || ^8.0 || ^9.0"
            },
            "require-dev": {
                "yoast/yoastcs": "^2.2.0"
            },
            "type": "library",
            "extra": {
                "branch-alias": {
                    "dev-main": "1.x-dev",
                    "dev-develop": "1.x-dev"
                }
            },
            "autoload": {
                "files": [
                    "phpunitpolyfills-autoload.php"
                ]
            },
            "notification-url": "https://packagist.org/downloads/",
            "license": [
                "BSD-3-Clause"
            ],
            "authors": [
                {
                    "name": "Team Yoast",
                    "email": "support@yoast.com",
                    "homepage": "https://yoast.com"
                },
                {
                    "name": "Contributors",
                    "homepage": "https://github.com/Yoast/PHPUnit-Polyfills/graphs/contributors"
                }
            ],
            "description": "Set of polyfills for changed PHPUnit functionality to allow for creating PHPUnit cross-version compatible tests",
            "homepage": "https://github.com/Yoast/PHPUnit-Polyfills",
            "keywords": [
                "phpunit",
                "polyfill",
                "testing"
            ],
            "support": {
                "issues": "https://github.com/Yoast/PHPUnit-Polyfills/issues",
                "source": "https://github.com/Yoast/PHPUnit-Polyfills"
            },
            "time": "2021-11-23T01:37:03+00:00"
        }
    ],
    "aliases": [],
    "minimum-stability": "dev",
    "stability-flags": {
        "automattic/jetpack-a8c-mc-stats": 20,
        "automattic/jetpack-abtest": 20,
        "automattic/jetpack-action-bar": 20,
        "automattic/jetpack-assets": 20,
        "automattic/jetpack-autoloader": 20,
        "automattic/jetpack-backup": 20,
        "automattic/jetpack-blocks": 20,
        "automattic/jetpack-compat": 20,
        "automattic/jetpack-composer-plugin": 20,
        "automattic/jetpack-config": 20,
        "automattic/jetpack-connection": 20,
        "automattic/jetpack-connection-ui": 20,
        "automattic/jetpack-constants": 20,
        "automattic/jetpack-device-detection": 20,
        "automattic/jetpack-error": 20,
        "automattic/jetpack-google-fonts-provider": 20,
        "automattic/jetpack-identity-crisis": 20,
        "automattic/jetpack-jitm": 20,
        "automattic/jetpack-lazy-images": 20,
        "automattic/jetpack-licensing": 20,
        "automattic/jetpack-logo": 20,
        "automattic/jetpack-my-jetpack": 20,
        "automattic/jetpack-partner": 20,
        "automattic/jetpack-plugins-installer": 20,
        "automattic/jetpack-post-list": 20,
        "automattic/jetpack-publicize": 20,
        "automattic/jetpack-redirect": 20,
        "automattic/jetpack-roles": 20,
        "automattic/jetpack-search": 20,
        "automattic/jetpack-status": 20,
        "automattic/jetpack-sync": 20,
        "automattic/jetpack-videopress": 20,
        "automattic/jetpack-waf": 20,
        "automattic/jetpack-wordads": 20,
        "automattic/jetpack-changelogger": 20
    },
    "prefer-stable": true,
    "prefer-lowest": false,
    "platform": {
        "ext-fileinfo": "*",
        "ext-json": "*",
        "ext-openssl": "*"
    },
    "platform-dev": [],
    "platform-overrides": {
        "ext-intl": "0.0.0"
    },
    "plugin-api-version": "2.3.0"
}<|MERGE_RESOLUTION|>--- conflicted
+++ resolved
@@ -4,11 +4,7 @@
         "Read more about it at https://getcomposer.org/doc/01-basic-usage.md#installing-dependencies",
         "This file is @generated automatically"
     ],
-<<<<<<< HEAD
-    "content-hash": "3799cc0d6ecc19c9779003ad42a09c32",
-=======
     "content-hash": "f3a838f863cfe59a84e608e832a65b46",
->>>>>>> ed093a57
     "packages": [
         {
             "name": "automattic/jetpack-a8c-mc-stats",
