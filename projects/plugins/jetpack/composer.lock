{
    "_readme": [
        "This file locks the dependencies of your project to a known state",
        "Read more about it at https://getcomposer.org/doc/01-basic-usage.md#installing-dependencies",
        "This file is @generated automatically"
    ],
    "content-hash": "6fd4aba86357d7eca41cc0b00d499bbe",
    "packages": [
        {
            "name": "automattic/jetpack-a8c-mc-stats",
            "version": "dev-monorepo",
            "dist": {
                "type": "path",
                "url": "../../packages/a8c-mc-stats",
<<<<<<< HEAD
                "reference": "1d08593d78a33facaa8bfaf9fd823affbe6e00bc"
=======
                "reference": "6eee4d7a5e731b0faf800bda4800337bdb781b2a"
>>>>>>> ba4566bf
            },
            "require-dev": {
                "yoast/phpunit-polyfills": "0.2.0"
            },
            "type": "library",
            "extra": {
                "mirror-repo": "Automattic/jetpack-a8c-mc-stats"
            },
            "autoload": {
                "classmap": [
                    "src/"
                ]
            },
            "scripts": {
                "phpunit": [
                    "@composer install",
                    "./vendor/phpunit/phpunit/phpunit --colors=always"
                ]
            },
            "license": [
                "GPL-2.0-or-later"
            ],
            "description": "Used to record internal usage stats for Automattic. Not visible to site owners.",
            "transport-options": {
                "monorepo": true,
                "relative": true
            }
        },
        {
            "name": "automattic/jetpack-abtest",
            "version": "dev-monorepo",
            "dist": {
                "type": "path",
                "url": "../../packages/abtest",
<<<<<<< HEAD
                "reference": "8670efbcd036bcd3ca002ef30c9b10b5da305ece"
=======
                "reference": "113087dbb16ab1d151b84960347273280d710bfc"
>>>>>>> ba4566bf
            },
            "require": {
                "automattic/jetpack-connection": "@dev",
                "automattic/jetpack-error": "@dev"
            },
            "require-dev": {
                "automattic/wordbless": "dev-master",
                "yoast/phpunit-polyfills": "0.2.0"
            },
            "type": "library",
            "extra": {
                "mirror-repo": "Automattic/jetpack-abtest"
            },
            "autoload": {
                "classmap": [
                    "src/"
                ]
            },
            "scripts": {
                "phpunit": [
                    "@composer install",
                    "./vendor/phpunit/phpunit/phpunit --colors=always"
                ],
                "post-update-cmd": [
                    "php -r \"copy('vendor/automattic/wordbless/src/dbless-wpdb.php', 'wordpress/wp-content/db.php');\""
                ]
            },
            "license": [
                "GPL-2.0-or-later"
            ],
            "description": "Provides an interface to the WP.com A/B tests.",
            "transport-options": {
                "monorepo": true,
                "relative": true
            }
        },
        {
            "name": "automattic/jetpack-assets",
            "version": "dev-monorepo",
            "dist": {
                "type": "path",
                "url": "../../packages/assets",
<<<<<<< HEAD
                "reference": "83c4efea93f23e95a3c5fe022df6af61f2d677b0"
=======
                "reference": "93935a55c9da4f4d50f16d3eef8627bf49a423f5"
>>>>>>> ba4566bf
            },
            "require": {
                "automattic/jetpack-constants": "@dev"
            },
            "require-dev": {
                "brain/monkey": "2.6.0",
                "yoast/phpunit-polyfills": "0.2.0"
            },
            "type": "library",
            "extra": {
                "mirror-repo": "Automattic/jetpack-assets"
            },
            "autoload": {
                "classmap": [
                    "src/"
                ]
            },
            "scripts": {
                "phpunit": [
                    "@composer install",
                    "./vendor/phpunit/phpunit/phpunit --colors=always"
                ]
            },
            "license": [
                "GPL-2.0-or-later"
            ],
            "description": "Asset management utilities for Jetpack ecosystem packages",
            "transport-options": {
                "monorepo": true,
                "relative": true
            }
        },
        {
            "name": "automattic/jetpack-autoloader",
            "version": "dev-monorepo",
            "dist": {
                "type": "path",
                "url": "../../packages/autoloader",
<<<<<<< HEAD
                "reference": "2edd082d6fd3fb04da7adaf1aa971091ee230427"
=======
                "reference": "25696631debb8f46bee0d3b0cbd02a92931a4b0b"
>>>>>>> ba4566bf
            },
            "require": {
                "composer-plugin-api": "^1.1 || ^2.0"
            },
            "require-dev": {
                "yoast/phpunit-polyfills": "0.2.0"
            },
            "type": "composer-plugin",
            "extra": {
                "class": "Automattic\\Jetpack\\Autoloader\\CustomAutoloaderPlugin",
                "mirror-repo": "Automattic/jetpack-autoloader"
            },
            "autoload": {
                "classmap": [
                    "src/AutoloadGenerator.php"
                ],
                "psr-4": {
                    "Automattic\\Jetpack\\Autoloader\\": "src"
                }
            },
            "scripts": {
                "phpunit": [
                    "@composer install",
                    "./vendor/phpunit/phpunit/phpunit --colors=always"
                ]
            },
            "license": [
                "GPL-2.0-or-later"
            ],
            "description": "Creates a custom autoloader for a plugin or theme.",
            "transport-options": {
                "monorepo": true,
                "relative": true
            }
        },
        {
            "name": "automattic/jetpack-backup",
            "version": "dev-monorepo",
            "dist": {
                "type": "path",
                "url": "../../packages/backup",
<<<<<<< HEAD
                "reference": "ed41ee39cb5f8c6a7c9e88964fb566f6495e1452"
=======
                "reference": "2cfeb67da9ea0fa6980d6f35f483a69926891fc9"
>>>>>>> ba4566bf
            },
            "type": "library",
            "extra": {
                "mirror-repo": "Automattic/jetpack-backup"
            },
            "autoload": {
                "files": [
                    "actions.php"
                ],
                "classmap": [
                    "src/"
                ]
            },
            "license": [
                "GPL-2.0-or-later"
            ],
            "description": "Tools to assist with backing up Jetpack sites.",
            "transport-options": {
                "monorepo": true,
                "relative": true
            }
        },
        {
            "name": "automattic/jetpack-blocks",
            "version": "dev-monorepo",
            "dist": {
                "type": "path",
                "url": "../../packages/blocks",
<<<<<<< HEAD
                "reference": "2acf0f44909de65fccb23169bcc7e250fcc6fdea"
=======
                "reference": "ac50cb3379b53ac3148d35804f7a98eed4eb3152"
>>>>>>> ba4566bf
            },
            "require-dev": {
                "automattic/wordbless": "dev-master",
                "yoast/phpunit-polyfills": "0.2.0"
            },
            "type": "library",
            "extra": {
                "mirror-repo": "Automattic/jetpack-blocks"
            },
            "autoload": {
                "classmap": [
                    "src/"
                ]
            },
            "scripts": {
                "phpunit": [
                    "@composer install",
                    "./vendor/phpunit/phpunit/phpunit --colors=always"
                ],
                "post-update-cmd": [
                    "php -r \"copy('vendor/automattic/wordbless/src/dbless-wpdb.php', 'wordpress/wp-content/db.php');\""
                ]
            },
            "license": [
                "GPL-2.0-or-later"
            ],
            "description": "Register and manage blocks within a plugin. Used to manage block registration, enqueues, and more.",
            "transport-options": {
                "monorepo": true,
                "relative": true
            }
        },
        {
            "name": "automattic/jetpack-compat",
            "version": "dev-monorepo",
            "dist": {
                "type": "path",
                "url": "../../packages/compat",
<<<<<<< HEAD
                "reference": "e40c365a6fd6f5481ef2ed83138d470b967f4c89"
=======
                "reference": "3ac292c1a9a82cb585f8bf1b50ccb908cba7ab86"
>>>>>>> ba4566bf
            },
            "require-dev": {
                "yoast/phpunit-polyfills": "0.2.0"
            },
            "type": "library",
            "extra": {
                "mirror-repo": "Automattic/jetpack-compat"
            },
            "autoload": {
                "files": [
                    "functions.php"
                ],
                "classmap": [
                    "legacy"
                ]
            },
            "scripts": {
                "phpunit": [
                    "@composer install",
                    "./vendor/phpunit/phpunit/phpunit --colors=always"
                ]
            },
            "license": [
                "GPL-2.0-or-later"
            ],
            "description": "Compatibility layer with previous versions of Jetpack",
            "transport-options": {
                "monorepo": true,
                "relative": true
            }
        },
        {
            "name": "automattic/jetpack-config",
            "version": "dev-monorepo",
            "dist": {
                "type": "path",
                "url": "../../packages/config",
<<<<<<< HEAD
                "reference": "1db13d57dfd4e9d830e69fac4942aa38376211ad"
=======
                "reference": "711b4d5008cbd3ce2354e58e4ff4b1441234889a"
>>>>>>> ba4566bf
            },
            "type": "library",
            "extra": {
                "mirror-repo": "Automattic/jetpack-config"
            },
            "autoload": {
                "classmap": [
                    "src/"
                ]
            },
            "license": [
                "GPL-2.0-or-later"
            ],
            "description": "Jetpack configuration package that initializes other packages and configures Jetpack's functionality. Can be used as a base for all variants of Jetpack package usage.",
            "transport-options": {
                "monorepo": true,
                "relative": true
            }
        },
        {
            "name": "automattic/jetpack-connection",
            "version": "dev-monorepo",
            "dist": {
                "type": "path",
                "url": "../../packages/connection",
<<<<<<< HEAD
                "reference": "203fa9023e046ec2ea6f1d3a9009117184a69112"
=======
                "reference": "8eb0c46ea88a099247fb43e6a4d9f0823ef18701"
>>>>>>> ba4566bf
            },
            "require": {
                "automattic/jetpack-constants": "@dev",
                "automattic/jetpack-heartbeat": "@dev",
                "automattic/jetpack-options": "@dev",
                "automattic/jetpack-roles": "@dev",
                "automattic/jetpack-status": "@dev",
                "automattic/jetpack-tracking": "@dev"
            },
            "require-dev": {
                "automattic/wordbless": "@dev",
                "yoast/phpunit-polyfills": "0.2.0"
            },
            "type": "library",
            "extra": {
                "mirror-repo": "Automattic/jetpack-connection"
            },
            "autoload": {
                "files": [
                    "legacy/load-ixr.php"
                ],
                "classmap": [
                    "legacy",
                    "src/"
                ]
            },
            "scripts": {
                "phpunit": [
                    "@composer install",
                    "./vendor/phpunit/phpunit/phpunit --colors=always"
                ],
                "post-update-cmd": [
                    "php -r \"copy('vendor/automattic/wordbless/src/dbless-wpdb.php', 'wordpress/wp-content/db.php');\""
                ]
            },
            "license": [
                "GPL-2.0-or-later"
            ],
            "description": "Everything needed to connect to the Jetpack infrastructure",
            "transport-options": {
                "monorepo": true,
                "relative": true
            }
        },
        {
            "name": "automattic/jetpack-constants",
            "version": "dev-monorepo",
            "dist": {
                "type": "path",
                "url": "../../packages/constants",
<<<<<<< HEAD
                "reference": "070778a350eef0084d266986b9662587564a5b9c"
=======
                "reference": "2d0c1e51e3c85cbc4f2dc1c95b81729524d7b0aa"
>>>>>>> ba4566bf
            },
            "require-dev": {
                "brain/monkey": "2.6.0",
                "yoast/phpunit-polyfills": "0.2.0"
            },
            "type": "library",
            "extra": {
                "mirror-repo": "Automattic/jetpack-constants"
            },
            "autoload": {
                "classmap": [
                    "src/"
                ]
            },
            "scripts": {
                "phpunit": [
                    "@composer install",
                    "./vendor/phpunit/phpunit/phpunit --colors=always"
                ]
            },
            "license": [
                "GPL-2.0-or-later"
            ],
            "description": "A wrapper for defining constants in a more testable way.",
            "transport-options": {
                "monorepo": true,
                "relative": true
            }
        },
        {
            "name": "automattic/jetpack-device-detection",
            "version": "dev-monorepo",
            "dist": {
                "type": "path",
                "url": "../../packages/device-detection",
<<<<<<< HEAD
                "reference": "b8058e01566b0ab8196a39f2474a33abda6510ff"
=======
                "reference": "3fb490f2a3cb6a071b4dcd346e94e2da139d8e78"
>>>>>>> ba4566bf
            },
            "require-dev": {
                "yoast/phpunit-polyfills": "0.2.0"
            },
            "type": "library",
            "extra": {
                "mirror-repo": "Automattic/jetpack-device-detection"
            },
            "autoload": {
                "classmap": [
                    "src/"
                ]
            },
            "scripts": {
                "phpunit": [
                    "@composer install",
                    "./vendor/phpunit/phpunit/phpunit --colors=always"
                ]
            },
            "license": [
                "GPL-2.0-or-later"
            ],
            "description": "A way to detect device types based on User-Agent header.",
            "transport-options": {
                "monorepo": true,
                "relative": true
            }
        },
        {
            "name": "automattic/jetpack-error",
            "version": "dev-monorepo",
            "dist": {
                "type": "path",
                "url": "../../packages/error",
<<<<<<< HEAD
                "reference": "02a5bb38f6bef01aac2705b2ae4943c5e59e09eb"
=======
                "reference": "376067daa3b8af94e1b5ddb09065f658daf22cdf"
>>>>>>> ba4566bf
            },
            "require-dev": {
                "yoast/phpunit-polyfills": "0.2.0"
            },
            "type": "library",
            "extra": {
                "mirror-repo": "Automattic/jetpack-error"
            },
            "autoload": {
                "classmap": [
                    "src/"
                ]
            },
            "scripts": {
                "phpunit": [
                    "@composer install",
                    "./vendor/phpunit/phpunit/phpunit --colors=always"
                ]
            },
            "license": [
                "GPL-2.0-or-later"
            ],
            "description": "Jetpack Error - a wrapper around WP_Error.",
            "transport-options": {
                "monorepo": true,
                "relative": true
            }
        },
        {
            "name": "automattic/jetpack-heartbeat",
            "version": "dev-monorepo",
            "dist": {
                "type": "path",
                "url": "../../packages/heartbeat",
<<<<<<< HEAD
                "reference": "01e2895d126014e55de60b5a7feb6c481aa3ca43"
=======
                "reference": "a2902505dbae754bdbdf48909ed328ad4ac697c5"
>>>>>>> ba4566bf
            },
            "require": {
                "automattic/jetpack-a8c-mc-stats": "@dev",
                "automattic/jetpack-options": "@dev"
            },
            "require-dev": {
                "yoast/phpunit-polyfills": "0.2.0"
            },
            "type": "library",
            "extra": {
                "mirror-repo": "Automattic/jetpack-heartbeat"
            },
            "autoload": {
                "classmap": [
                    "src/"
                ]
            },
            "scripts": {
                "phpunit": [
                    "@composer install",
                    "./vendor/phpunit/phpunit/phpunit --colors=always"
                ]
            },
            "license": [
                "GPL-2.0-or-later"
            ],
            "description": "This adds a cronjob that sends a batch of internal automattic stats to wp.com once a day",
            "transport-options": {
                "monorepo": true,
                "relative": true
            }
        },
        {
            "name": "automattic/jetpack-jitm",
            "version": "dev-monorepo",
            "dist": {
                "type": "path",
                "url": "../../packages/jitm",
<<<<<<< HEAD
                "reference": "41ab6b7430962d7b3b3791902d004d8eaa33df56"
=======
                "reference": "07d7f38c2e57898be6b58e3057a1b0b7846dcfff"
>>>>>>> ba4566bf
            },
            "require": {
                "automattic/jetpack-assets": "@dev",
                "automattic/jetpack-connection": "@dev",
                "automattic/jetpack-constants": "@dev",
                "automattic/jetpack-logo": "@dev",
                "automattic/jetpack-options": "@dev",
                "automattic/jetpack-partner": "@dev",
                "automattic/jetpack-redirect": "@dev",
                "automattic/jetpack-status": "@dev",
                "automattic/jetpack-tracking": "@dev"
            },
            "require-dev": {
                "brain/monkey": "2.6.0",
                "yoast/phpunit-polyfills": "0.2.0"
            },
            "type": "library",
            "extra": {
                "mirror-repo": "Automattic/jetpack-jitm"
            },
            "autoload": {
                "classmap": [
                    "src/"
                ]
            },
            "scripts": {
                "phpunit": [
                    "@composer install",
                    "./vendor/phpunit/phpunit/phpunit --colors=always"
                ]
            },
            "license": [
                "GPL-2.0-or-later"
            ],
            "description": "Just in time messages for Jetpack",
            "transport-options": {
                "monorepo": true,
                "relative": true
            }
        },
        {
            "name": "automattic/jetpack-lazy-images",
            "version": "dev-monorepo",
            "dist": {
                "type": "path",
                "url": "../../packages/lazy-images",
<<<<<<< HEAD
                "reference": "21ce65c7d09615d04d65d31cf5af5d898783b5c2"
=======
                "reference": "e153dcb295bb7d9df78de49cdc4c8d7cc5ec06a7"
>>>>>>> ba4566bf
            },
            "require": {
                "automattic/jetpack-assets": "@dev",
                "automattic/jetpack-constants": "@dev"
            },
            "require-dev": {
                "automattic/wordbless": "dev-master",
                "yoast/phpunit-polyfills": "0.2.0"
            },
            "type": "library",
            "extra": {
                "mirror-repo": "Automattic/jetpack-lazy-images"
            },
            "autoload": {
                "classmap": [
                    "src/"
                ]
            },
            "scripts": {
                "phpunit": [
                    "@composer install",
                    "./vendor/phpunit/phpunit/phpunit --colors=always"
                ],
                "post-update-cmd": [
                    "php -r \"copy('vendor/automattic/wordbless/src/dbless-wpdb.php', 'wordpress/wp-content/db.php');\""
                ]
            },
            "license": [
                "GPL-2.0-or-later"
            ],
            "description": "Speed up your site and create a smoother viewing experience by loading images as visitors scroll down the screen, instead of all at once.",
            "transport-options": {
                "monorepo": true,
                "relative": true
            }
        },
        {
            "name": "automattic/jetpack-licensing",
            "version": "dev-monorepo",
            "dist": {
                "type": "path",
                "url": "../../packages/licensing",
<<<<<<< HEAD
                "reference": "e5bb002a1021eded71f0982bcb43e94716021418"
=======
                "reference": "de22ed7f8f6e0924d89ac45908b79f24ab0db95e"
>>>>>>> ba4566bf
            },
            "require": {
                "automattic/jetpack-connection": "@dev",
                "automattic/jetpack-options": "@dev"
            },
            "require-dev": {
                "automattic/wordbless": "@dev",
                "yoast/phpunit-polyfills": "0.2.0"
            },
            "type": "library",
            "extra": {
                "mirror-repo": "Automattic/jetpack-licensing"
            },
            "autoload": {
                "classmap": [
                    "src/"
                ]
            },
            "scripts": {
                "phpunit": [
                    "@composer install",
                    "./vendor/phpunit/phpunit/phpunit --colors=always"
                ],
                "post-update-cmd": [
                    "php -r \"copy('vendor/automattic/wordbless/src/dbless-wpdb.php', 'wordpress/wp-content/db.php');\""
                ]
            },
            "license": [
                "GPL-2.0-or-later"
            ],
            "description": "Everything needed to manage Jetpack licenses client-side.",
            "transport-options": {
                "monorepo": true,
                "relative": true
            }
        },
        {
            "name": "automattic/jetpack-logo",
            "version": "dev-monorepo",
            "dist": {
                "type": "path",
                "url": "../../packages/logo",
<<<<<<< HEAD
                "reference": "31ff1db40131c6e44bd06627325eebe3679544b4"
=======
                "reference": "eb58628884d68bc62c384201505e84f42eea3811"
>>>>>>> ba4566bf
            },
            "require-dev": {
                "yoast/phpunit-polyfills": "0.2.0"
            },
            "type": "library",
            "extra": {
                "mirror-repo": "Automattic/jetpack-logo"
            },
            "autoload": {
                "classmap": [
                    "src/"
                ]
            },
            "scripts": {
                "phpunit": [
                    "@composer install",
                    "./vendor/phpunit/phpunit/phpunit --colors=always"
                ]
            },
            "license": [
                "GPL-2.0-or-later"
            ],
            "description": "A logo for Jetpack",
            "transport-options": {
                "monorepo": true,
                "relative": true
            }
        },
        {
            "name": "automattic/jetpack-options",
            "version": "dev-monorepo",
            "dist": {
                "type": "path",
                "url": "../../packages/options",
<<<<<<< HEAD
                "reference": "9fc6459690ce0ff7555a648ebe113c86caa988a3"
=======
                "reference": "84a33019fa7b96309115fd3b00dfed443f79ae79"
>>>>>>> ba4566bf
            },
            "require": {
                "automattic/jetpack-constants": "@dev"
            },
            "require-dev": {
                "yoast/phpunit-polyfills": "0.2.0"
            },
            "type": "library",
            "extra": {
                "mirror-repo": "Automattic/jetpack-options"
            },
            "autoload": {
                "classmap": [
                    "legacy"
                ]
            },
            "license": [
                "GPL-2.0-or-later"
            ],
            "description": "A wrapper for wp-options to manage specific Jetpack options.",
            "transport-options": {
                "monorepo": true,
                "relative": true
            }
        },
        {
            "name": "automattic/jetpack-partner",
            "version": "dev-monorepo",
            "dist": {
                "type": "path",
                "url": "../../packages/partner",
<<<<<<< HEAD
                "reference": "b2fd078f73a53b77f57e1c559d3ee5e8b5727dfa"
=======
                "reference": "9821df864467d93c57242f62f0b7798614b12d32"
>>>>>>> ba4566bf
            },
            "require-dev": {
                "brain/monkey": "2.6.0",
                "yoast/phpunit-polyfills": "0.2.0"
            },
            "type": "library",
            "extra": {
                "mirror-repo": "Automattic/jetpack-partner"
            },
            "autoload": {
                "classmap": [
                    "src/"
                ]
            },
            "scripts": {
                "phpunit": [
                    "@composer install",
                    "./vendor/phpunit/phpunit/phpunit --colors=always"
                ]
            },
            "license": [
                "GPL-2.0-or-later"
            ],
            "description": "Support functions for Jetpack hosting partners.",
            "transport-options": {
                "monorepo": true,
                "relative": true
            }
        },
        {
            "name": "automattic/jetpack-redirect",
            "version": "dev-monorepo",
            "dist": {
                "type": "path",
                "url": "../../packages/redirect",
<<<<<<< HEAD
                "reference": "738b3794d07c110db4cceb6a53de924a05e510cc"
=======
                "reference": "01b000c360dcbdc9f7332fcf3ae3d18e6fb9fc44"
>>>>>>> ba4566bf
            },
            "require": {
                "automattic/jetpack-status": "@dev"
            },
            "require-dev": {
                "brain/monkey": "2.6.0",
                "yoast/phpunit-polyfills": "0.2.0"
            },
            "type": "library",
            "extra": {
                "mirror-repo": "Automattic/jetpack-redirect"
            },
            "autoload": {
                "classmap": [
                    "src/"
                ]
            },
            "scripts": {
                "phpunit": [
                    "@composer install",
                    "./vendor/phpunit/phpunit/phpunit --colors=always"
                ]
            },
            "license": [
                "GPL-2.0-or-later"
            ],
            "description": "Utilities to build URLs to the jetpack.com/redirect/ service",
            "transport-options": {
                "monorepo": true,
                "relative": true
            }
        },
        {
            "name": "automattic/jetpack-roles",
            "version": "dev-monorepo",
            "dist": {
                "type": "path",
                "url": "../../packages/roles",
<<<<<<< HEAD
                "reference": "b7df0ce912638a5c242dd48507f6b0fa43da77b5"
=======
                "reference": "478c1102e2e83ac6e102cd933a09a0d92a5651ec"
>>>>>>> ba4566bf
            },
            "require-dev": {
                "brain/monkey": "2.6.0",
                "yoast/phpunit-polyfills": "0.2.0"
            },
            "type": "library",
            "extra": {
                "mirror-repo": "Automattic/jetpack-roles"
            },
            "autoload": {
                "classmap": [
                    "src/"
                ]
            },
            "scripts": {
                "phpunit": [
                    "@composer install",
                    "./vendor/phpunit/phpunit/phpunit --colors=always"
                ]
            },
            "license": [
                "GPL-2.0-or-later"
            ],
            "description": "Utilities, related with user roles and capabilities.",
            "transport-options": {
                "monorepo": true,
                "relative": true
            }
        },
        {
            "name": "automattic/jetpack-status",
            "version": "dev-monorepo",
            "dist": {
                "type": "path",
                "url": "../../packages/status",
<<<<<<< HEAD
                "reference": "09f09e1e2907737e261280fb440ce4f76437f956"
=======
                "reference": "eb4b403e0b657dbf7d63758bea839f166f3e4766"
>>>>>>> ba4566bf
            },
            "require-dev": {
                "brain/monkey": "2.6.0",
                "yoast/phpunit-polyfills": "0.2.0"
            },
            "type": "library",
            "extra": {
                "mirror-repo": "Automattic/jetpack-status"
            },
            "autoload": {
                "classmap": [
                    "src/"
                ]
            },
            "scripts": {
                "phpunit": [
                    "@composer install",
                    "./vendor/phpunit/phpunit/phpunit --colors=always"
                ]
            },
            "license": [
                "GPL-2.0-or-later"
            ],
            "description": "Used to retrieve information about the current status of Jetpack and the site overall.",
            "transport-options": {
                "monorepo": true,
                "relative": true
            }
        },
        {
            "name": "automattic/jetpack-sync",
            "version": "dev-monorepo",
            "dist": {
                "type": "path",
                "url": "../../packages/sync",
<<<<<<< HEAD
                "reference": "59dd61ff4b6fae184baae02478df7c068ab095a0"
=======
                "reference": "bc078fce760ff212732ad407fdf00ab04b1446f7"
>>>>>>> ba4566bf
            },
            "require": {
                "automattic/jetpack-connection": "@dev",
                "automattic/jetpack-constants": "@dev",
                "automattic/jetpack-options": "@dev",
                "automattic/jetpack-roles": "@dev",
                "automattic/jetpack-status": "@dev"
            },
            "type": "library",
            "extra": {
                "mirror-repo": "Automattic/jetpack-sync"
            },
            "autoload": {
                "classmap": [
                    "src/"
                ]
            },
            "license": [
                "GPL-2.0-or-later"
            ],
            "description": "Everything needed to allow syncing to the WP.com infrastructure.",
            "transport-options": {
                "monorepo": true,
                "relative": true
            }
        },
        {
            "name": "automattic/jetpack-terms-of-service",
            "version": "dev-monorepo",
            "dist": {
                "type": "path",
                "url": "../../packages/terms-of-service",
<<<<<<< HEAD
                "reference": "3019dbf9cfcea7a1ae437d144d572b633cd800a5"
=======
                "reference": "5ff3c9e198479dbb9219f72adba7003ea9a79359"
>>>>>>> ba4566bf
            },
            "require": {
                "automattic/jetpack-options": "@dev",
                "automattic/jetpack-status": "@dev"
            },
            "require-dev": {
                "brain/monkey": "2.6.0",
                "yoast/phpunit-polyfills": "0.2.0"
            },
            "type": "library",
            "extra": {
                "mirror-repo": "Automattic/jetpack-terms-of-service"
            },
            "autoload": {
                "classmap": [
                    "src/"
                ]
            },
            "scripts": {
                "phpunit": [
                    "@composer install",
                    "./vendor/phpunit/phpunit/phpunit --colors=always"
                ]
            },
            "license": [
                "GPL-2.0-or-later"
            ],
            "description": "Everything need to manage the terms of service state",
            "transport-options": {
                "monorepo": true,
                "relative": true
            }
        },
        {
            "name": "automattic/jetpack-tracking",
            "version": "dev-monorepo",
            "dist": {
                "type": "path",
                "url": "../../packages/tracking",
<<<<<<< HEAD
                "reference": "ac8ec46470ba078753d4b71760026980a0f07484"
=======
                "reference": "ca3947eb0377d47276fc16086114ded89f2adedd"
>>>>>>> ba4566bf
            },
            "require": {
                "automattic/jetpack-options": "@dev",
                "automattic/jetpack-status": "@dev",
                "automattic/jetpack-terms-of-service": "@dev"
            },
            "require-dev": {
                "yoast/phpunit-polyfills": "0.2.0"
            },
            "type": "library",
            "extra": {
                "mirror-repo": "Automattic/jetpack-tracking"
            },
            "autoload": {
                "classmap": [
                    "legacy",
                    "src/"
                ]
            },
            "scripts": {
                "phpunit": [
                    "@composer install",
                    "./vendor/phpunit/phpunit/phpunit --colors=always"
                ]
            },
            "license": [
                "GPL-2.0-or-later"
            ],
            "description": "Tracking for Jetpack",
            "transport-options": {
                "monorepo": true,
                "relative": true
            }
        },
        {
            "name": "nojimage/twitter-text-php",
            "version": "v3.1.1",
            "source": {
                "type": "git",
                "url": "https://github.com/nojimage/twitter-text-php.git",
                "reference": "7f466b331cebfdd00e3568acaf45f2e90a39a320"
            },
            "dist": {
                "type": "zip",
                "url": "https://api.github.com/repos/nojimage/twitter-text-php/zipball/7f466b331cebfdd00e3568acaf45f2e90a39a320",
                "reference": "7f466b331cebfdd00e3568acaf45f2e90a39a320",
                "shasum": ""
            },
            "require": {
                "ext-intl": "*",
                "ext-mbstring": "*",
                "php": ">=5.3.3"
            },
            "require-dev": {
                "ext-json": "*",
                "phpunit/phpunit": "4.8.*|5.7.*|6.5.*",
                "symfony/yaml": "^2.6.0|^3.4.0|^4.4.0|^5.0.0",
                "twitter/twitter-text": "^3.0.0"
            },
            "type": "library",
            "autoload": {
                "psr-0": {
                    "Twitter\\Text\\": "lib/"
                }
            },
            "notification-url": "https://packagist.org/downloads/",
            "license": [
                "Apache-2.0"
            ],
            "authors": [
                {
                    "name": "Matt Sanford",
                    "email": "matt@mzsanford.com",
                    "homepage": "http://mzsanford.com"
                },
                {
                    "name": "Mike Cochrane",
                    "email": "mikec@mikenz.geek.nz",
                    "homepage": "http://mikenz.geek.nz"
                },
                {
                    "name": "Nick Pope",
                    "email": "git@nickpope.me.uk",
                    "homepage": "http://www.nickpope.me.uk"
                },
                {
                    "name": "Takashi Nojima",
                    "homepage": "http://php-tips.com"
                }
            ],
            "description": "A library of PHP classes that provide auto-linking and extraction of usernames, lists, hashtags and URLs from tweets.",
            "homepage": "https://github.com/nojimage/twitter-text-php",
            "keywords": [
                "autolink",
                "extract",
                "text",
                "twitter"
            ],
            "support": {
                "issues": "https://github.com/nojimage/twitter-text-php/issues",
                "source": "https://github.com/nojimage/twitter-text-php/tree/v3.1.1"
            },
            "time": "2020-09-30T13:30:59+00:00"
        }
    ],
    "packages-dev": [],
    "aliases": [],
    "minimum-stability": "dev",
    "stability-flags": {
        "automattic/jetpack-a8c-mc-stats": 20,
        "automattic/jetpack-abtest": 20,
        "automattic/jetpack-assets": 20,
        "automattic/jetpack-autoloader": 20,
        "automattic/jetpack-backup": 20,
        "automattic/jetpack-blocks": 20,
        "automattic/jetpack-compat": 20,
        "automattic/jetpack-config": 20,
        "automattic/jetpack-connection": 20,
        "automattic/jetpack-constants": 20,
        "automattic/jetpack-device-detection": 20,
        "automattic/jetpack-error": 20,
        "automattic/jetpack-heartbeat": 20,
        "automattic/jetpack-jitm": 20,
        "automattic/jetpack-lazy-images": 20,
        "automattic/jetpack-licensing": 20,
        "automattic/jetpack-logo": 20,
        "automattic/jetpack-options": 20,
        "automattic/jetpack-partner": 20,
        "automattic/jetpack-redirect": 20,
        "automattic/jetpack-roles": 20,
        "automattic/jetpack-status": 20,
        "automattic/jetpack-sync": 20,
        "automattic/jetpack-terms-of-service": 20,
        "automattic/jetpack-tracking": 20
    },
    "prefer-stable": true,
    "prefer-lowest": false,
    "platform": {
        "ext-fileinfo": "*",
        "ext-json": "*",
        "ext-openssl": "*"
    },
    "platform-dev": [],
    "platform-overrides": {
        "ext-intl": "0.0.0"
    },
    "plugin-api-version": "2.0.0"
}<|MERGE_RESOLUTION|>--- conflicted
+++ resolved
@@ -12,11 +12,7 @@
             "dist": {
                 "type": "path",
                 "url": "../../packages/a8c-mc-stats",
-<<<<<<< HEAD
-                "reference": "1d08593d78a33facaa8bfaf9fd823affbe6e00bc"
-=======
-                "reference": "6eee4d7a5e731b0faf800bda4800337bdb781b2a"
->>>>>>> ba4566bf
+                "reference": "cd10280f90bcf38481b19329fc6d91c77eaf7c6a"
             },
             "require-dev": {
                 "yoast/phpunit-polyfills": "0.2.0"
@@ -51,11 +47,7 @@
             "dist": {
                 "type": "path",
                 "url": "../../packages/abtest",
-<<<<<<< HEAD
-                "reference": "8670efbcd036bcd3ca002ef30c9b10b5da305ece"
-=======
-                "reference": "113087dbb16ab1d151b84960347273280d710bfc"
->>>>>>> ba4566bf
+                "reference": "68f701cfe29f41b42c80765a251cd8a9929fbc9d"
             },
             "require": {
                 "automattic/jetpack-connection": "@dev",
@@ -98,11 +90,7 @@
             "dist": {
                 "type": "path",
                 "url": "../../packages/assets",
-<<<<<<< HEAD
-                "reference": "83c4efea93f23e95a3c5fe022df6af61f2d677b0"
-=======
-                "reference": "93935a55c9da4f4d50f16d3eef8627bf49a423f5"
->>>>>>> ba4566bf
+                "reference": "ff4ba62b0e6b6c91df44816aafad672cd7297d87"
             },
             "require": {
                 "automattic/jetpack-constants": "@dev"
@@ -141,11 +129,7 @@
             "dist": {
                 "type": "path",
                 "url": "../../packages/autoloader",
-<<<<<<< HEAD
-                "reference": "2edd082d6fd3fb04da7adaf1aa971091ee230427"
-=======
-                "reference": "25696631debb8f46bee0d3b0cbd02a92931a4b0b"
->>>>>>> ba4566bf
+                "reference": "f124e1e6a0cc3bf5940b04909439db5316f0e223"
             },
             "require": {
                 "composer-plugin-api": "^1.1 || ^2.0"
@@ -187,11 +171,7 @@
             "dist": {
                 "type": "path",
                 "url": "../../packages/backup",
-<<<<<<< HEAD
-                "reference": "ed41ee39cb5f8c6a7c9e88964fb566f6495e1452"
-=======
-                "reference": "2cfeb67da9ea0fa6980d6f35f483a69926891fc9"
->>>>>>> ba4566bf
+                "reference": "be67003ef388f36c943b7c767865c6ac0dc46ee6"
             },
             "type": "library",
             "extra": {
@@ -220,11 +200,7 @@
             "dist": {
                 "type": "path",
                 "url": "../../packages/blocks",
-<<<<<<< HEAD
-                "reference": "2acf0f44909de65fccb23169bcc7e250fcc6fdea"
-=======
-                "reference": "ac50cb3379b53ac3148d35804f7a98eed4eb3152"
->>>>>>> ba4566bf
+                "reference": "5363c30a2543f49c04ba5f3b8e5aee3b08e101a3"
             },
             "require-dev": {
                 "automattic/wordbless": "dev-master",
@@ -263,11 +239,7 @@
             "dist": {
                 "type": "path",
                 "url": "../../packages/compat",
-<<<<<<< HEAD
-                "reference": "e40c365a6fd6f5481ef2ed83138d470b967f4c89"
-=======
-                "reference": "3ac292c1a9a82cb585f8bf1b50ccb908cba7ab86"
->>>>>>> ba4566bf
+                "reference": "9d4114aa60acc28bc2cf737fe19b9b34f83a9d52"
             },
             "require-dev": {
                 "yoast/phpunit-polyfills": "0.2.0"
@@ -305,11 +277,7 @@
             "dist": {
                 "type": "path",
                 "url": "../../packages/config",
-<<<<<<< HEAD
-                "reference": "1db13d57dfd4e9d830e69fac4942aa38376211ad"
-=======
-                "reference": "711b4d5008cbd3ce2354e58e4ff4b1441234889a"
->>>>>>> ba4566bf
+                "reference": "8ad7b4207482fb5e67078bbb996849106815f737"
             },
             "type": "library",
             "extra": {
@@ -335,11 +303,7 @@
             "dist": {
                 "type": "path",
                 "url": "../../packages/connection",
-<<<<<<< HEAD
-                "reference": "203fa9023e046ec2ea6f1d3a9009117184a69112"
-=======
-                "reference": "8eb0c46ea88a099247fb43e6a4d9f0823ef18701"
->>>>>>> ba4566bf
+                "reference": "e40b1ec7bcd963cb361c09753223dcbfdea7bf0e"
             },
             "require": {
                 "automattic/jetpack-constants": "@dev",
@@ -390,11 +354,7 @@
             "dist": {
                 "type": "path",
                 "url": "../../packages/constants",
-<<<<<<< HEAD
-                "reference": "070778a350eef0084d266986b9662587564a5b9c"
-=======
-                "reference": "2d0c1e51e3c85cbc4f2dc1c95b81729524d7b0aa"
->>>>>>> ba4566bf
+                "reference": "de55b72a16b71b18f96634941821638f77d8b16c"
             },
             "require-dev": {
                 "brain/monkey": "2.6.0",
@@ -430,11 +390,7 @@
             "dist": {
                 "type": "path",
                 "url": "../../packages/device-detection",
-<<<<<<< HEAD
-                "reference": "b8058e01566b0ab8196a39f2474a33abda6510ff"
-=======
-                "reference": "3fb490f2a3cb6a071b4dcd346e94e2da139d8e78"
->>>>>>> ba4566bf
+                "reference": "150103d688c3882d0c781d587aa5d141b1b584e4"
             },
             "require-dev": {
                 "yoast/phpunit-polyfills": "0.2.0"
@@ -469,11 +425,7 @@
             "dist": {
                 "type": "path",
                 "url": "../../packages/error",
-<<<<<<< HEAD
-                "reference": "02a5bb38f6bef01aac2705b2ae4943c5e59e09eb"
-=======
-                "reference": "376067daa3b8af94e1b5ddb09065f658daf22cdf"
->>>>>>> ba4566bf
+                "reference": "60750c4bf5e4df91e8aa85082824a172225477a4"
             },
             "require-dev": {
                 "yoast/phpunit-polyfills": "0.2.0"
@@ -508,11 +460,7 @@
             "dist": {
                 "type": "path",
                 "url": "../../packages/heartbeat",
-<<<<<<< HEAD
-                "reference": "01e2895d126014e55de60b5a7feb6c481aa3ca43"
-=======
-                "reference": "a2902505dbae754bdbdf48909ed328ad4ac697c5"
->>>>>>> ba4566bf
+                "reference": "a9049d7d076cc197c252511edb2d3edd3c3f9b63"
             },
             "require": {
                 "automattic/jetpack-a8c-mc-stats": "@dev",
@@ -551,11 +499,7 @@
             "dist": {
                 "type": "path",
                 "url": "../../packages/jitm",
-<<<<<<< HEAD
-                "reference": "41ab6b7430962d7b3b3791902d004d8eaa33df56"
-=======
-                "reference": "07d7f38c2e57898be6b58e3057a1b0b7846dcfff"
->>>>>>> ba4566bf
+                "reference": "fb5f7053e83c30915323765b56cffe9d45bd1dcf"
             },
             "require": {
                 "automattic/jetpack-assets": "@dev",
@@ -602,11 +546,7 @@
             "dist": {
                 "type": "path",
                 "url": "../../packages/lazy-images",
-<<<<<<< HEAD
-                "reference": "21ce65c7d09615d04d65d31cf5af5d898783b5c2"
-=======
-                "reference": "e153dcb295bb7d9df78de49cdc4c8d7cc5ec06a7"
->>>>>>> ba4566bf
+                "reference": "78a9a10af3c2c86edcde245a57f68db77261c1c0"
             },
             "require": {
                 "automattic/jetpack-assets": "@dev",
@@ -649,11 +589,7 @@
             "dist": {
                 "type": "path",
                 "url": "../../packages/licensing",
-<<<<<<< HEAD
-                "reference": "e5bb002a1021eded71f0982bcb43e94716021418"
-=======
-                "reference": "de22ed7f8f6e0924d89ac45908b79f24ab0db95e"
->>>>>>> ba4566bf
+                "reference": "7655281de2d6417ad906f1e97b041c58dba388ed"
             },
             "require": {
                 "automattic/jetpack-connection": "@dev",
@@ -696,11 +632,7 @@
             "dist": {
                 "type": "path",
                 "url": "../../packages/logo",
-<<<<<<< HEAD
-                "reference": "31ff1db40131c6e44bd06627325eebe3679544b4"
-=======
-                "reference": "eb58628884d68bc62c384201505e84f42eea3811"
->>>>>>> ba4566bf
+                "reference": "bc91ee4f55e3d2c04ac2d97232cd69d3c691d043"
             },
             "require-dev": {
                 "yoast/phpunit-polyfills": "0.2.0"
@@ -735,11 +667,7 @@
             "dist": {
                 "type": "path",
                 "url": "../../packages/options",
-<<<<<<< HEAD
-                "reference": "9fc6459690ce0ff7555a648ebe113c86caa988a3"
-=======
-                "reference": "84a33019fa7b96309115fd3b00dfed443f79ae79"
->>>>>>> ba4566bf
+                "reference": "c8be933ad221139ef1fc676a0b45c706fe8b7a24"
             },
             "require": {
                 "automattic/jetpack-constants": "@dev"
@@ -771,11 +699,7 @@
             "dist": {
                 "type": "path",
                 "url": "../../packages/partner",
-<<<<<<< HEAD
-                "reference": "b2fd078f73a53b77f57e1c559d3ee5e8b5727dfa"
-=======
-                "reference": "9821df864467d93c57242f62f0b7798614b12d32"
->>>>>>> ba4566bf
+                "reference": "28bfc833bb1b9e2364f482eb9b1fe19ba2724354"
             },
             "require-dev": {
                 "brain/monkey": "2.6.0",
@@ -811,11 +735,7 @@
             "dist": {
                 "type": "path",
                 "url": "../../packages/redirect",
-<<<<<<< HEAD
-                "reference": "738b3794d07c110db4cceb6a53de924a05e510cc"
-=======
-                "reference": "01b000c360dcbdc9f7332fcf3ae3d18e6fb9fc44"
->>>>>>> ba4566bf
+                "reference": "5c7599ab85cda352641881cdd5e780b99bbe0bba"
             },
             "require": {
                 "automattic/jetpack-status": "@dev"
@@ -854,11 +774,7 @@
             "dist": {
                 "type": "path",
                 "url": "../../packages/roles",
-<<<<<<< HEAD
-                "reference": "b7df0ce912638a5c242dd48507f6b0fa43da77b5"
-=======
-                "reference": "478c1102e2e83ac6e102cd933a09a0d92a5651ec"
->>>>>>> ba4566bf
+                "reference": "6dd361b47db3a1ceb564582038aa5c197e66686c"
             },
             "require-dev": {
                 "brain/monkey": "2.6.0",
@@ -894,11 +810,7 @@
             "dist": {
                 "type": "path",
                 "url": "../../packages/status",
-<<<<<<< HEAD
-                "reference": "09f09e1e2907737e261280fb440ce4f76437f956"
-=======
-                "reference": "eb4b403e0b657dbf7d63758bea839f166f3e4766"
->>>>>>> ba4566bf
+                "reference": "e9b08716a61c189e068b0ad4149806f4910c3faa"
             },
             "require-dev": {
                 "brain/monkey": "2.6.0",
@@ -934,11 +846,7 @@
             "dist": {
                 "type": "path",
                 "url": "../../packages/sync",
-<<<<<<< HEAD
-                "reference": "59dd61ff4b6fae184baae02478df7c068ab095a0"
-=======
-                "reference": "bc078fce760ff212732ad407fdf00ab04b1446f7"
->>>>>>> ba4566bf
+                "reference": "04ffdbcbfaf365588ecb2551d2f220a2dac605a8"
             },
             "require": {
                 "automattic/jetpack-connection": "@dev",
@@ -971,11 +879,7 @@
             "dist": {
                 "type": "path",
                 "url": "../../packages/terms-of-service",
-<<<<<<< HEAD
-                "reference": "3019dbf9cfcea7a1ae437d144d572b633cd800a5"
-=======
-                "reference": "5ff3c9e198479dbb9219f72adba7003ea9a79359"
->>>>>>> ba4566bf
+                "reference": "777a57eba53092c14477a9f5af40a2f71d34750d"
             },
             "require": {
                 "automattic/jetpack-options": "@dev",
@@ -1015,11 +919,7 @@
             "dist": {
                 "type": "path",
                 "url": "../../packages/tracking",
-<<<<<<< HEAD
-                "reference": "ac8ec46470ba078753d4b71760026980a0f07484"
-=======
-                "reference": "ca3947eb0377d47276fc16086114ded89f2adedd"
->>>>>>> ba4566bf
+                "reference": "8e7d2a15d69ee7377b0d10eaf154766c981d91f0"
             },
             "require": {
                 "automattic/jetpack-options": "@dev",
