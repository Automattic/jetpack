{
    "_readme": [
        "This file locks the dependencies of your project to a known state",
        "Read more about it at https://getcomposer.org/doc/01-basic-usage.md#installing-dependencies",
        "This file is @generated automatically"
    ],
<<<<<<< HEAD
    "content-hash": "36a8bdc0d3e1f5ac3d6913592eee15c7",
=======
    "content-hash": "1a758a7bcc0d558ef89066c471d615a2",
>>>>>>> 2c48c9f3
    "packages": [
        {
            "name": "automattic/jetpack-a8c-mc-stats",
            "version": "dev-trunk",
            "dist": {
                "type": "path",
                "url": "../../packages/a8c-mc-stats",
                "reference": "c5df589f62cd58dc5f1b04938e4e4edc75916812"
            },
            "require-dev": {
                "automattic/jetpack-changelogger": "^3.2",
                "yoast/phpunit-polyfills": "1.0.3"
            },
            "type": "jetpack-library",
            "extra": {
                "autotagger": true,
                "mirror-repo": "Automattic/jetpack-a8c-mc-stats",
                "changelogger": {
                    "link-template": "https://github.com/Automattic/jetpack-a8c-mc-stats/compare/v${old}...v${new}"
                },
                "branch-alias": {
                    "dev-trunk": "1.4.x-dev"
                }
            },
            "autoload": {
                "classmap": [
                    "src/"
                ]
            },
            "scripts": {
                "phpunit": [
                    "./vendor/phpunit/phpunit/phpunit --colors=always"
                ],
                "test-coverage": [
                    "php -dpcov.directory=. ./vendor/bin/phpunit --coverage-clover \"$COVERAGE_DIR/clover.xml\""
                ],
                "test-php": [
                    "@composer phpunit"
                ]
            },
            "license": [
                "GPL-2.0-or-later"
            ],
            "description": "Used to record internal usage stats for Automattic. Not visible to site owners.",
            "transport-options": {
                "relative": true
            }
        },
        {
            "name": "automattic/jetpack-abtest",
            "version": "dev-trunk",
            "dist": {
                "type": "path",
                "url": "../../packages/abtest",
                "reference": "8d870e950b2fd93c7cf5b024b7f6a0296bb97f91"
            },
            "require": {
                "automattic/jetpack-connection": "^1.45",
                "automattic/jetpack-error": "^1.3"
            },
            "require-dev": {
                "automattic/jetpack-changelogger": "^3.2",
                "automattic/wordbless": "dev-master",
                "yoast/phpunit-polyfills": "1.0.3"
            },
            "type": "jetpack-library",
            "extra": {
                "autotagger": true,
                "mirror-repo": "Automattic/jetpack-abtest",
                "changelogger": {
                    "link-template": "https://github.com/Automattic/jetpack-abtest/compare/v${old}...v${new}"
                },
                "branch-alias": {
                    "dev-trunk": "1.10.x-dev"
                }
            },
            "autoload": {
                "classmap": [
                    "src/"
                ]
            },
            "scripts": {
                "phpunit": [
                    "./vendor/phpunit/phpunit/phpunit --colors=always"
                ],
                "post-install-cmd": [
                    "WorDBless\\Composer\\InstallDropin::copy"
                ],
                "post-update-cmd": [
                    "WorDBless\\Composer\\InstallDropin::copy"
                ],
                "test-coverage": [
                    "php -dpcov.directory=. ./vendor/bin/phpunit --coverage-clover \"$COVERAGE_DIR/clover.xml\""
                ],
                "test-php": [
                    "@composer phpunit"
                ]
            },
            "license": [
                "GPL-2.0-or-later"
            ],
            "description": "Provides an interface to the WP.com A/B tests.",
            "transport-options": {
                "relative": true
            }
        },
        {
            "name": "automattic/jetpack-action-bar",
            "version": "dev-trunk",
            "dist": {
                "type": "path",
                "url": "../../packages/action-bar",
                "reference": "79e9a0b07d9540cc47962d41fc42af6658645838"
            },
            "require": {
                "automattic/jetpack-assets": "^1.17",
                "automattic/jetpack-constants": "^1.6"
            },
            "require-dev": {
                "automattic/jetpack-changelogger": "^3.2",
                "automattic/wordbless": "dev-master",
                "yoast/phpunit-polyfills": "1.0.3"
            },
            "type": "jetpack-library",
            "extra": {
                "mirror-repo": "Automattic/jetpack-action-bar",
                "changelogger": {
                    "link-template": "https://github.com/Automattic/jetpack-action-bar/compare/v${old}...v${new}"
                },
                "autotagger": true,
                "branch-alias": {
                    "dev-trunk": "0.1.x-dev"
                },
                "textdomain": "jetpack-action-bar"
            },
            "autoload": {
                "classmap": [
                    "src/"
                ]
            },
            "scripts": {
                "phpunit": [
                    "./vendor/phpunit/phpunit/phpunit --colors=always"
                ],
                "test-coverage": [
                    "php -dpcov.directory=. ./vendor/bin/phpunit --coverage-clover \"$COVERAGE_DIR/clover.xml\""
                ],
                "test-php": [
                    "@composer phpunit"
                ],
                "build-production": [
                    "pnpm run build-production"
                ],
                "build-development": [
                    "pnpm run build"
                ],
                "post-install-cmd": [
                    "WorDBless\\Composer\\InstallDropin::copy"
                ],
                "post-update-cmd": [
                    "WorDBless\\Composer\\InstallDropin::copy"
                ]
            },
            "license": [
                "GPL-2.0-or-later"
            ],
            "description": "An easy way for visitors to follow, like, and comment on your site.",
            "transport-options": {
                "relative": true
            }
        },
        {
            "name": "automattic/jetpack-admin-ui",
            "version": "dev-trunk",
            "dist": {
                "type": "path",
                "url": "../../packages/admin-ui",
                "reference": "643ce07d751c26cabbb330339d515ef5a35808f3"
            },
            "require-dev": {
                "automattic/jetpack-changelogger": "^3.2",
                "automattic/wordbless": "dev-master",
                "yoast/phpunit-polyfills": "1.0.3"
            },
            "type": "jetpack-library",
            "extra": {
                "autotagger": true,
                "mirror-repo": "Automattic/jetpack-admin-ui",
                "textdomain": "jetpack-admin-ui",
                "changelogger": {
                    "link-template": "https://github.com/Automattic/jetpack-admin-ui/compare/${old}...${new}"
                },
                "branch-alias": {
                    "dev-trunk": "0.2.x-dev"
                },
                "version-constants": {
                    "::PACKAGE_VERSION": "src/class-admin-menu.php"
                }
            },
            "autoload": {
                "classmap": [
                    "src/"
                ]
            },
            "scripts": {
                "phpunit": [
                    "./vendor/phpunit/phpunit/phpunit --colors=always"
                ],
                "test-coverage": [
                    "php -dpcov.directory=. ./vendor/bin/phpunit --coverage-clover \"$COVERAGE_DIR/clover.xml\""
                ],
                "test-php": [
                    "@composer phpunit"
                ],
                "post-install-cmd": [
                    "WorDBless\\Composer\\InstallDropin::copy"
                ],
                "post-update-cmd": [
                    "WorDBless\\Composer\\InstallDropin::copy"
                ]
            },
            "license": [
                "GPL-2.0-or-later"
            ],
            "description": "Generic Jetpack wp-admin UI elements",
            "transport-options": {
                "relative": true
            }
        },
        {
            "name": "automattic/jetpack-assets",
            "version": "dev-trunk",
            "dist": {
                "type": "path",
                "url": "../../packages/assets",
                "reference": "64ada4d1c3f69e232b27bb0e3a9d986e3f292954"
            },
            "require": {
                "automattic/jetpack-constants": "^1.6"
            },
            "require-dev": {
                "automattic/jetpack-changelogger": "^3.2",
                "brain/monkey": "2.6.1",
                "wikimedia/testing-access-wrapper": "^1.0 || ^2.0",
                "yoast/phpunit-polyfills": "1.0.3"
            },
            "type": "jetpack-library",
            "extra": {
                "autotagger": true,
                "mirror-repo": "Automattic/jetpack-assets",
                "textdomain": "jetpack-assets",
                "changelogger": {
                    "link-template": "https://github.com/Automattic/jetpack-assets/compare/v${old}...v${new}"
                },
                "branch-alias": {
                    "dev-trunk": "1.17.x-dev"
                }
            },
            "autoload": {
                "files": [
                    "actions.php"
                ],
                "classmap": [
                    "src/"
                ]
            },
            "scripts": {
                "build-development": [
                    "pnpm run build"
                ],
                "build-production": [
                    "pnpm run build-production"
                ],
                "phpunit": [
                    "./vendor/phpunit/phpunit/phpunit --colors=always"
                ],
                "test-coverage": [
                    "php -dpcov.directory=. ./vendor/bin/phpunit --coverage-clover \"$COVERAGE_DIR/php/clover.xml\"",
                    "pnpm run test-coverage"
                ],
                "test-js": [
                    "pnpm run test"
                ],
                "test-php": [
                    "@composer phpunit"
                ]
            },
            "license": [
                "GPL-2.0-or-later"
            ],
            "description": "Asset management utilities for Jetpack ecosystem packages",
            "transport-options": {
                "relative": true
            }
        },
        {
            "name": "automattic/jetpack-autoloader",
            "version": "dev-trunk",
            "dist": {
                "type": "path",
                "url": "../../packages/autoloader",
                "reference": "54d19e9ca258cd1731dc5f4a2be175204b93625f"
            },
            "require": {
                "composer-plugin-api": "^1.1 || ^2.0"
            },
            "require-dev": {
                "automattic/jetpack-changelogger": "^3.2",
                "yoast/phpunit-polyfills": "1.0.3"
            },
            "type": "composer-plugin",
            "extra": {
                "autotagger": true,
                "class": "Automattic\\Jetpack\\Autoloader\\CustomAutoloaderPlugin",
                "mirror-repo": "Automattic/jetpack-autoloader",
                "changelogger": {
                    "link-template": "https://github.com/Automattic/jetpack-autoloader/compare/v${old}...v${new}"
                },
                "branch-alias": {
                    "dev-trunk": "2.11.x-dev"
                }
            },
            "autoload": {
                "classmap": [
                    "src/AutoloadGenerator.php"
                ],
                "psr-4": {
                    "Automattic\\Jetpack\\Autoloader\\": "src"
                }
            },
            "scripts": {
                "phpunit": [
                    "./vendor/phpunit/phpunit/phpunit --colors=always"
                ],
                "test-coverage": [
                    "php -dpcov.directory=. ./vendor/bin/phpunit --coverage-php \"./tests/php/tmp/coverage-report.php\"",
                    "php ./tests/php/bin/test-coverage.php \"$COVERAGE_DIR/clover.xml\""
                ],
                "test-php": [
                    "@composer phpunit"
                ]
            },
            "license": [
                "GPL-2.0-or-later"
            ],
            "description": "Creates a custom autoloader for a plugin or theme.",
            "transport-options": {
                "relative": true
            }
        },
        {
            "name": "automattic/jetpack-backup",
            "version": "dev-trunk",
            "dist": {
                "type": "path",
                "url": "../../packages/backup",
                "reference": "6280dc112863d6ac3717b85c8fc4996f39c19ce1"
            },
            "require": {
                "automattic/jetpack-admin-ui": "^0.2",
                "automattic/jetpack-assets": "^1.17",
                "automattic/jetpack-autoloader": "^2.11",
                "automattic/jetpack-composer-plugin": "^1.1",
                "automattic/jetpack-config": "^1.11",
                "automattic/jetpack-connection": "^1.45",
                "automattic/jetpack-identity-crisis": "^0.8",
                "automattic/jetpack-my-jetpack": "^2.2",
                "automattic/jetpack-status": "^1.14",
                "automattic/jetpack-sync": "^1.39"
            },
            "require-dev": {
                "automattic/jetpack-changelogger": "^3.2",
                "automattic/wordbless": "@dev",
                "yoast/phpunit-polyfills": "1.0.3"
            },
            "type": "jetpack-library",
            "extra": {
                "autotagger": true,
                "mirror-repo": "Automattic/jetpack-backup",
                "textdomain": "jetpack-backup-pkg",
                "version-constants": {
                    "::PACKAGE_VERSION": "src/class-package-version.php"
                },
                "changelogger": {
                    "link-template": "https://github.com/Automattic/jetpack-backup/compare/v${old}...v${new}"
                },
                "branch-alias": {
                    "dev-trunk": "1.8.x-dev"
                }
            },
            "autoload": {
                "files": [
                    "actions.php"
                ],
                "classmap": [
                    "src/"
                ]
            },
            "scripts": {
                "phpunit": [
                    "./vendor/phpunit/phpunit/phpunit --colors=always"
                ],
                "test-coverage": [
                    "php -dpcov.directory=. ./vendor/bin/phpunit --coverage-clover \"$COVERAGE_DIR/clover.xml\""
                ],
                "test-php": [
                    "@composer phpunit"
                ],
                "post-install-cmd": [
                    "WorDBless\\Composer\\InstallDropin::copy"
                ],
                "post-update-cmd": [
                    "WorDBless\\Composer\\InstallDropin::copy"
                ],
                "build-development": [
                    "pnpm run build"
                ],
                "build-production": [
                    "pnpm run build-production-concurrently"
                ],
                "watch": [
                    "Composer\\Config::disableProcessTimeout",
                    "pnpm run watch"
                ]
            },
            "license": [
                "GPL-2.0-or-later"
            ],
            "description": "Tools to assist with backing up Jetpack sites.",
            "transport-options": {
                "relative": true
            }
        },
        {
            "name": "automattic/jetpack-blocks",
            "version": "dev-trunk",
            "dist": {
                "type": "path",
                "url": "../../packages/blocks",
                "reference": "92bd1c48a99ee5a48823f202e1bf88ac1310c236"
            },
            "require-dev": {
                "automattic/jetpack-changelogger": "^3.2",
                "automattic/wordbless": "dev-master",
                "brain/monkey": "2.6.1",
                "yoast/phpunit-polyfills": "1.0.3"
            },
            "type": "jetpack-library",
            "extra": {
                "autotagger": true,
                "mirror-repo": "Automattic/jetpack-blocks",
                "changelogger": {
                    "link-template": "https://github.com/Automattic/jetpack-blocks/compare/v${old}...v${new}"
                },
                "branch-alias": {
                    "dev-trunk": "1.4.x-dev"
                }
            },
            "autoload": {
                "classmap": [
                    "src/"
                ]
            },
            "scripts": {
                "phpunit": [
                    "./vendor/phpunit/phpunit/phpunit --colors=always"
                ],
                "post-install-cmd": [
                    "WorDBless\\Composer\\InstallDropin::copy"
                ],
                "post-update-cmd": [
                    "WorDBless\\Composer\\InstallDropin::copy"
                ],
                "test-coverage": [
                    "php -dpcov.directory=. ./vendor/bin/phpunit --coverage-clover \"$COVERAGE_DIR/clover.xml\""
                ],
                "test-php": [
                    "@composer phpunit"
                ]
            },
            "license": [
                "GPL-2.0-or-later"
            ],
            "description": "Register and manage blocks within a plugin. Used to manage block registration, enqueues, and more.",
            "transport-options": {
                "relative": true
            }
        },
        {
            "name": "automattic/jetpack-compat",
            "version": "dev-trunk",
            "dist": {
                "type": "path",
                "url": "../../packages/compat",
                "reference": "fae3213fc168edf40e7057992fe531732fd45657"
            },
            "require-dev": {
                "automattic/jetpack-changelogger": "^3.2"
            },
            "type": "jetpack-library",
            "extra": {
                "autotagger": true,
                "mirror-repo": "Automattic/jetpack-compat",
                "textdomain": "jetpack-compat",
                "changelogger": {
                    "link-template": "https://github.com/Automattic/jetpack-compat/compare/v${old}...v${new}"
                },
                "branch-alias": {
                    "dev-trunk": "1.7.x-dev"
                }
            },
            "autoload": {
                "files": [
                    "functions.php"
                ],
                "classmap": [
                    "legacy"
                ]
            },
            "license": [
                "GPL-2.0-or-later"
            ],
            "description": "Compatibility layer with previous versions of Jetpack",
            "transport-options": {
                "relative": true
            }
        },
        {
            "name": "automattic/jetpack-composer-plugin",
            "version": "dev-trunk",
            "dist": {
                "type": "path",
                "url": "../../packages/composer-plugin",
                "reference": "cbd9a56c7fd43c342d96fb09ee6609d7e7580f9a"
            },
            "require": {
                "composer-plugin-api": "^2.1.0"
            },
            "require-dev": {
                "automattic/jetpack-changelogger": "^3.2",
                "composer/composer": "2.2.12",
                "yoast/phpunit-polyfills": "1.0.3"
            },
            "type": "composer-plugin",
            "extra": {
                "plugin-modifies-install-path": true,
                "class": "Automattic\\Jetpack\\Composer\\Plugin",
                "mirror-repo": "Automattic/jetpack-composer-plugin",
                "changelogger": {
                    "link-template": "https://github.com/Automattic/jetpack-composer-plugin/compare/v${old}...v${new}"
                },
                "autotagger": true,
                "branch-alias": {
                    "dev-trunk": "1.1.x-dev"
                }
            },
            "autoload": {
                "classmap": [
                    "src/"
                ]
            },
            "scripts": {
                "phpunit": [
                    "./vendor/phpunit/phpunit/phpunit --colors=always"
                ],
                "test-coverage": [
                    "php -dpcov.directory=. ./vendor/bin/phpunit --coverage-clover \"$COVERAGE_DIR/clover.xml\""
                ],
                "test-php": [
                    "@composer phpunit"
                ]
            },
            "license": [
                "GPL-2.0-or-later"
            ],
            "description": "A custom installer plugin for Composer to move Jetpack packages out of `vendor/` so WordPress's translation infrastructure will find their strings.",
            "transport-options": {
                "relative": true
            }
        },
        {
            "name": "automattic/jetpack-config",
            "version": "dev-trunk",
            "dist": {
                "type": "path",
                "url": "../../packages/config",
                "reference": "a604f3fbfa5c6d96925eebcf4d4240cb5f07fcf1"
            },
            "require-dev": {
                "automattic/jetpack-changelogger": "^3.2"
            },
            "type": "jetpack-library",
            "extra": {
                "autotagger": true,
                "mirror-repo": "Automattic/jetpack-config",
                "textdomain": "jetpack-config",
                "changelogger": {
                    "link-template": "https://github.com/Automattic/jetpack-config/compare/v${old}...v${new}"
                },
                "branch-alias": {
                    "dev-trunk": "1.11.x-dev"
                }
            },
            "autoload": {
                "classmap": [
                    "src/"
                ]
            },
            "license": [
                "GPL-2.0-or-later"
            ],
            "description": "Jetpack configuration package that initializes other packages and configures Jetpack's functionality. Can be used as a base for all variants of Jetpack package usage.",
            "transport-options": {
                "relative": true
            }
        },
        {
            "name": "automattic/jetpack-connection",
            "version": "dev-trunk",
            "dist": {
                "type": "path",
                "url": "../../packages/connection",
                "reference": "66670bb0ec3f8a39d85411487f9abfcc4cb96db1"
            },
            "require": {
                "automattic/jetpack-a8c-mc-stats": "^1.4",
                "automattic/jetpack-admin-ui": "^0.2",
                "automattic/jetpack-constants": "^1.6",
                "automattic/jetpack-redirect": "^1.7",
                "automattic/jetpack-roles": "^1.4",
                "automattic/jetpack-status": "^1.14"
            },
            "require-dev": {
                "automattic/jetpack-changelogger": "^3.2",
                "automattic/wordbless": "@dev",
                "brain/monkey": "2.6.1",
                "yoast/phpunit-polyfills": "1.0.3"
            },
            "type": "jetpack-library",
            "extra": {
                "autotagger": true,
                "mirror-repo": "Automattic/jetpack-connection",
                "textdomain": "jetpack-connection",
                "version-constants": {
                    "::PACKAGE_VERSION": "src/class-package-version.php"
                },
                "changelogger": {
                    "link-template": "https://github.com/Automattic/jetpack-connection/compare/v${old}...v${new}"
                },
                "branch-alias": {
                    "dev-trunk": "1.45.x-dev"
                }
            },
            "autoload": {
                "classmap": [
                    "legacy",
                    "src/",
                    "src/webhooks"
                ]
            },
            "scripts": {
                "build-production": [
                    "pnpm run build-production"
                ],
                "build-development": [
                    "pnpm run build"
                ],
                "phpunit": [
                    "./vendor/phpunit/phpunit/phpunit --colors=always"
                ],
                "post-install-cmd": [
                    "WorDBless\\Composer\\InstallDropin::copy"
                ],
                "post-update-cmd": [
                    "WorDBless\\Composer\\InstallDropin::copy"
                ],
                "test-coverage": [
                    "php -dpcov.directory=. ./vendor/bin/phpunit --coverage-clover \"$COVERAGE_DIR/clover.xml\""
                ],
                "test-php": [
                    "@composer phpunit"
                ]
            },
            "license": [
                "GPL-2.0-or-later"
            ],
            "description": "Everything needed to connect to the Jetpack infrastructure",
            "transport-options": {
                "relative": true
            }
        },
        {
            "name": "automattic/jetpack-constants",
            "version": "dev-trunk",
            "dist": {
                "type": "path",
                "url": "../../packages/constants",
                "reference": "71eaf9916aaeeda2abf5a8a19e7534c6d1bc1898"
            },
            "require-dev": {
                "automattic/jetpack-changelogger": "^3.2",
                "brain/monkey": "2.6.1",
                "yoast/phpunit-polyfills": "1.0.3"
            },
            "type": "jetpack-library",
            "extra": {
                "autotagger": true,
                "mirror-repo": "Automattic/jetpack-constants",
                "changelogger": {
                    "link-template": "https://github.com/Automattic/jetpack-constants/compare/v${old}...v${new}"
                },
                "branch-alias": {
                    "dev-trunk": "1.6.x-dev"
                }
            },
            "autoload": {
                "classmap": [
                    "src/"
                ]
            },
            "scripts": {
                "phpunit": [
                    "./vendor/phpunit/phpunit/phpunit --colors=always"
                ],
                "test-coverage": [
                    "php -dpcov.directory=. ./vendor/bin/phpunit --coverage-clover \"$COVERAGE_DIR/clover.xml\""
                ],
                "test-php": [
                    "@composer phpunit"
                ]
            },
            "license": [
                "GPL-2.0-or-later"
            ],
            "description": "A wrapper for defining constants in a more testable way.",
            "transport-options": {
                "relative": true
            }
        },
        {
            "name": "automattic/jetpack-device-detection",
            "version": "dev-trunk",
            "dist": {
                "type": "path",
                "url": "../../packages/device-detection",
                "reference": "7c18edb6992a4c27b9cc2719ee7d1d0abacf5d76"
            },
            "require-dev": {
                "automattic/jetpack-changelogger": "^3.2",
                "yoast/phpunit-polyfills": "1.0.3"
            },
            "type": "jetpack-library",
            "extra": {
                "autotagger": true,
                "mirror-repo": "Automattic/jetpack-device-detection",
                "changelogger": {
                    "link-template": "https://github.com/Automattic/jetpack-device-detection/compare/v${old}...v${new}"
                },
                "branch-alias": {
                    "dev-trunk": "1.4.x-dev"
                }
            },
            "autoload": {
                "classmap": [
                    "src/"
                ]
            },
            "scripts": {
                "phpunit": [
                    "./vendor/phpunit/phpunit/phpunit --colors=always"
                ],
                "test-coverage": [
                    "php -dpcov.directory=. ./vendor/bin/phpunit --coverage-clover \"$COVERAGE_DIR/clover.xml\""
                ],
                "test-php": [
                    "@composer phpunit"
                ]
            },
            "license": [
                "GPL-2.0-or-later"
            ],
            "description": "A way to detect device types based on User-Agent header.",
            "transport-options": {
                "relative": true
            }
        },
        {
            "name": "automattic/jetpack-error",
            "version": "dev-trunk",
            "dist": {
                "type": "path",
                "url": "../../packages/error",
                "reference": "bffa72ada4e54ecc1440187d25d8f29dbc08c58b"
            },
            "require-dev": {
                "automattic/jetpack-changelogger": "^3.2",
                "yoast/phpunit-polyfills": "1.0.3"
            },
            "type": "jetpack-library",
            "extra": {
                "autotagger": true,
                "mirror-repo": "Automattic/jetpack-error",
                "changelogger": {
                    "link-template": "https://github.com/Automattic/jetpack-error/compare/v${old}...v${new}"
                },
                "branch-alias": {
                    "dev-trunk": "1.3.x-dev"
                }
            },
            "autoload": {
                "classmap": [
                    "src/"
                ]
            },
            "scripts": {
                "phpunit": [
                    "./vendor/phpunit/phpunit/phpunit --colors=always"
                ],
                "test-coverage": [
                    "php -dpcov.directory=. ./vendor/bin/phpunit --coverage-clover \"$COVERAGE_DIR/clover.xml\""
                ],
                "test-php": [
                    "@composer phpunit"
                ]
            },
            "license": [
                "GPL-2.0-or-later"
            ],
            "description": "Jetpack Error - a wrapper around WP_Error.",
            "transport-options": {
                "relative": true
            }
        },
        {
            "name": "automattic/jetpack-google-fonts-provider",
            "version": "dev-trunk",
            "dist": {
                "type": "path",
                "url": "../../packages/google-fonts-provider",
                "reference": "45ff02b81a7996981c166f89e800fc9ce9ecd575"
            },
            "require-dev": {
                "automattic/jetpack-changelogger": "^3.2",
                "brain/monkey": "2.6.1",
                "yoast/phpunit-polyfills": "1.0.3"
            },
            "type": "jetpack-library",
            "extra": {
                "autotagger": true,
                "mirror-repo": "Automattic/jetpack-google-fonts-provider",
                "changelogger": {
                    "link-template": "https://github.com/Automattic/jetpack-google-fonts-provider/compare/v${old}...v${new}"
                },
                "branch-alias": {
                    "dev-trunk": "0.3.x-dev"
                },
                "textdomain": "jetpack-google-fonts-provider"
            },
            "autoload": {
                "classmap": [
                    "src/"
                ]
            },
            "scripts": {
                "phpunit": [
                    "./vendor/phpunit/phpunit/phpunit --colors=always"
                ],
                "test-coverage": [
                    "php -dpcov.directory=. ./vendor/bin/phpunit --coverage-clover \"$COVERAGE_DIR/clover.xml\""
                ],
                "test-php": [
                    "@composer phpunit"
                ]
            },
            "license": [
                "GPL-2.0-or-later"
            ],
            "description": "WordPress Webfonts provider for Google Fonts",
            "transport-options": {
                "relative": true
            }
        },
        {
            "name": "automattic/jetpack-identity-crisis",
            "version": "dev-trunk",
            "dist": {
                "type": "path",
                "url": "../../packages/identity-crisis",
                "reference": "b9d5804fd7b1e1e62f4e8c3b4840a200d5f3d508"
            },
            "require": {
                "automattic/jetpack-assets": "^1.17",
                "automattic/jetpack-connection": "^1.45",
                "automattic/jetpack-constants": "^1.6",
                "automattic/jetpack-logo": "^1.5",
                "automattic/jetpack-status": "^1.14"
            },
            "require-dev": {
                "automattic/jetpack-changelogger": "^3.2",
                "automattic/wordbless": "@dev",
                "yoast/phpunit-polyfills": "1.0.3"
            },
            "type": "jetpack-library",
            "extra": {
                "autotagger": true,
                "mirror-repo": "Automattic/jetpack-identity-crisis",
                "textdomain": "jetpack-idc",
                "version-constants": {
                    "::PACKAGE_VERSION": "src/class-identity-crisis.php"
                },
                "changelogger": {
                    "link-template": "https://github.com/Automattic/jetpack-identity-crisis/compare/v${old}...v${new}"
                },
                "branch-alias": {
                    "dev-trunk": "0.8.x-dev"
                }
            },
            "autoload": {
                "classmap": [
                    "src/"
                ]
            },
            "scripts": {
                "build-development": [
                    "pnpm run build"
                ],
                "build-production": [
                    "NODE_ENV='production' pnpm run build"
                ],
                "phpunit": [
                    "./vendor/phpunit/phpunit/phpunit --colors=always"
                ],
                "test-coverage": [
                    "php -dpcov.directory=. ./vendor/bin/phpunit --coverage-clover \"$COVERAGE_DIR/clover.xml\""
                ],
                "test-php": [
                    "@composer phpunit"
                ],
                "post-install-cmd": [
                    "WorDBless\\Composer\\InstallDropin::copy"
                ],
                "post-update-cmd": [
                    "WorDBless\\Composer\\InstallDropin::copy"
                ],
                "watch": [
                    "Composer\\Config::disableProcessTimeout",
                    "pnpm run watch"
                ]
            },
            "license": [
                "GPL-2.0-or-later"
            ],
            "description": "Identity Crisis.",
            "transport-options": {
                "relative": true
            }
        },
        {
            "name": "automattic/jetpack-jitm",
            "version": "dev-trunk",
            "dist": {
                "type": "path",
                "url": "../../packages/jitm",
                "reference": "235a77fc65a6defdf75880029408dec3ea18eb04"
            },
            "require": {
                "automattic/jetpack-a8c-mc-stats": "^1.4",
                "automattic/jetpack-assets": "^1.17",
                "automattic/jetpack-connection": "^1.45",
                "automattic/jetpack-device-detection": "^1.4",
                "automattic/jetpack-logo": "^1.5",
                "automattic/jetpack-partner": "^1.7",
                "automattic/jetpack-redirect": "^1.7",
                "automattic/jetpack-status": "^1.14"
            },
            "require-dev": {
                "automattic/jetpack-changelogger": "^3.2",
                "brain/monkey": "2.6.1",
                "yoast/phpunit-polyfills": "1.0.3"
            },
            "type": "jetpack-library",
            "extra": {
                "autotagger": true,
                "mirror-repo": "Automattic/jetpack-jitm",
                "textdomain": "jetpack-jitm",
                "version-constants": {
                    "::PACKAGE_VERSION": "src/class-jitm.php"
                },
                "changelogger": {
                    "link-template": "https://github.com/Automattic/jetpack-jitm/compare/v${old}...v${new}"
                },
                "branch-alias": {
                    "dev-trunk": "2.2.x-dev"
                }
            },
            "autoload": {
                "classmap": [
                    "src/"
                ]
            },
            "scripts": {
                "build-production": [
                    "pnpm run build-production"
                ],
                "build-development": [
                    "pnpm run build"
                ],
                "phpunit": [
                    "./vendor/phpunit/phpunit/phpunit --colors=always"
                ],
                "test-coverage": [
                    "php -dpcov.directory=. ./vendor/bin/phpunit --coverage-clover \"$COVERAGE_DIR/clover.xml\""
                ],
                "test-php": [
                    "@composer phpunit"
                ]
            },
            "license": [
                "GPL-2.0-or-later"
            ],
            "description": "Just in time messages for Jetpack",
            "transport-options": {
                "relative": true
            }
        },
        {
            "name": "automattic/jetpack-lazy-images",
            "version": "dev-trunk",
            "dist": {
                "type": "path",
                "url": "../../packages/lazy-images",
                "reference": "8692acc24b2a4a918d6aed907396368adfa170f3"
            },
            "require": {
                "automattic/jetpack-assets": "^1.17",
                "automattic/jetpack-constants": "^1.6"
            },
            "require-dev": {
                "automattic/jetpack-changelogger": "^3.2",
                "automattic/wordbless": "dev-master",
                "yoast/phpunit-polyfills": "1.0.3"
            },
            "type": "jetpack-library",
            "extra": {
                "autotagger": true,
                "mirror-repo": "Automattic/jetpack-lazy-images",
                "textdomain": "jetpack-lazy-images",
                "changelogger": {
                    "link-template": "https://github.com/Automattic/jetpack-lazy-images/compare/v${old}...v${new}"
                },
                "branch-alias": {
                    "dev-trunk": "2.1.x-dev"
                }
            },
            "autoload": {
                "classmap": [
                    "src/"
                ]
            },
            "scripts": {
                "build-production": [
                    "pnpm run build-production"
                ],
                "build-development": [
                    "pnpm run build"
                ],
                "phpunit": [
                    "./vendor/phpunit/phpunit/phpunit --colors=always"
                ],
                "post-install-cmd": [
                    "WorDBless\\Composer\\InstallDropin::copy"
                ],
                "post-update-cmd": [
                    "WorDBless\\Composer\\InstallDropin::copy"
                ],
                "test-coverage": [
                    "php -dpcov.directory=. ./vendor/bin/phpunit --coverage-clover \"$COVERAGE_DIR/clover.xml\""
                ],
                "test-php": [
                    "@composer phpunit"
                ]
            },
            "license": [
                "GPL-2.0-or-later"
            ],
            "description": "Speed up your site and create a smoother viewing experience by loading images as visitors scroll down the screen, instead of all at once.",
            "transport-options": {
                "relative": true
            }
        },
        {
            "name": "automattic/jetpack-licensing",
            "version": "dev-trunk",
            "dist": {
                "type": "path",
                "url": "../../packages/licensing",
                "reference": "df164d9453328271e52b95d216af6a81fafb59ca"
            },
            "require": {
                "automattic/jetpack-connection": "^1.45"
            },
            "require-dev": {
                "automattic/jetpack-changelogger": "^3.2",
                "automattic/wordbless": "@dev",
                "yoast/phpunit-polyfills": "1.0.3"
            },
            "type": "jetpack-library",
            "extra": {
                "autotagger": true,
                "mirror-repo": "Automattic/jetpack-licensing",
                "textdomain": "jetpack-licensing",
                "changelogger": {
                    "link-template": "https://github.com/Automattic/jetpack-licensing/compare/v${old}...v${new}"
                },
                "branch-alias": {
                    "dev-trunk": "1.7.x-dev"
                }
            },
            "autoload": {
                "classmap": [
                    "src/"
                ]
            },
            "scripts": {
                "phpunit": [
                    "./vendor/phpunit/phpunit/phpunit --colors=always"
                ],
                "post-install-cmd": [
                    "WorDBless\\Composer\\InstallDropin::copy"
                ],
                "post-update-cmd": [
                    "WorDBless\\Composer\\InstallDropin::copy"
                ],
                "test-coverage": [
                    "php -dpcov.directory=. ./vendor/bin/phpunit --coverage-clover \"$COVERAGE_DIR/clover.xml\""
                ],
                "test-php": [
                    "@composer phpunit"
                ]
            },
            "license": [
                "GPL-2.0-or-later"
            ],
            "description": "Everything needed to manage Jetpack licenses client-side.",
            "transport-options": {
                "relative": true
            }
        },
        {
            "name": "automattic/jetpack-logo",
            "version": "dev-trunk",
            "dist": {
                "type": "path",
                "url": "../../packages/logo",
                "reference": "0b26b43706ad99ba1e7cd7f7afa23b8f44d28d00"
            },
            "require-dev": {
                "automattic/jetpack-changelogger": "^3.2",
                "yoast/phpunit-polyfills": "1.0.3"
            },
            "type": "jetpack-library",
            "extra": {
                "autotagger": true,
                "mirror-repo": "Automattic/jetpack-logo",
                "changelogger": {
                    "link-template": "https://github.com/Automattic/jetpack-logo/compare/v${old}...v${new}"
                },
                "branch-alias": {
                    "dev-trunk": "1.5.x-dev"
                }
            },
            "autoload": {
                "classmap": [
                    "src/"
                ]
            },
            "scripts": {
                "phpunit": [
                    "./vendor/phpunit/phpunit/phpunit --colors=always"
                ],
                "test-coverage": [
                    "php -dpcov.directory=. ./vendor/bin/phpunit --coverage-clover \"$COVERAGE_DIR/clover.xml\""
                ],
                "test-php": [
                    "@composer phpunit"
                ]
            },
            "license": [
                "GPL-2.0-or-later"
            ],
            "description": "A logo for Jetpack",
            "transport-options": {
                "relative": true
            }
        },
        {
            "name": "automattic/jetpack-my-jetpack",
            "version": "dev-trunk",
            "dist": {
                "type": "path",
                "url": "../../packages/my-jetpack",
                "reference": "44f6a3765bedab8892264689713153b7f35f65d7"
            },
            "require": {
                "automattic/jetpack-admin-ui": "^0.2",
                "automattic/jetpack-assets": "^1.17",
                "automattic/jetpack-connection": "^1.45",
                "automattic/jetpack-constants": "^1.6",
                "automattic/jetpack-jitm": "^2.2",
                "automattic/jetpack-licensing": "^1.7",
                "automattic/jetpack-plugins-installer": "^0.2",
                "automattic/jetpack-redirect": "^1.7"
            },
            "require-dev": {
                "automattic/jetpack-changelogger": "^3.2",
                "automattic/wordbless": "@dev",
                "yoast/phpunit-polyfills": "1.0.3"
            },
            "type": "jetpack-library",
            "extra": {
                "autotagger": true,
                "mirror-repo": "Automattic/jetpack-my-jetpack",
                "textdomain": "jetpack-my-jetpack",
                "changelogger": {
                    "link-template": "https://github.com/Automattic/jetpack-my-jetpack/compare/${old}...${new}"
                },
                "branch-alias": {
                    "dev-trunk": "2.2.x-dev"
                },
                "version-constants": {
                    "::PACKAGE_VERSION": "src/class-initializer.php"
                }
            },
            "autoload": {
                "classmap": [
                    "src/",
                    "src/products"
                ]
            },
            "scripts": {
                "phpunit": [
                    "./vendor/phpunit/phpunit/phpunit --colors=always"
                ],
                "test-coverage": [
                    "php -dpcov.directory=. ./vendor/bin/phpunit --coverage-clover \"$COVERAGE_DIR/coverage.xml\"",
                    "pnpm run test --coverageDirectory=\"$COVERAGE_DIR\" --coverage --coverageReporters=clover"
                ],
                "test-php": [
                    "@composer phpunit"
                ],
                "test-js": [
                    "pnpm run test"
                ],
                "test-js-watch": [
                    "Composer\\Config::disableProcessTimeout",
                    "pnpm run test --watch"
                ],
                "build-development": [
                    "pnpm run build"
                ],
                "build-production": [
                    "NODE_ENV=production pnpm run build"
                ],
                "watch": [
                    "Composer\\Config::disableProcessTimeout",
                    "pnpm run watch"
                ],
                "post-install-cmd": [
                    "WorDBless\\Composer\\InstallDropin::copy"
                ],
                "post-update-cmd": [
                    "WorDBless\\Composer\\InstallDropin::copy"
                ]
            },
            "license": [
                "GPL-2.0-or-later"
            ],
            "description": "WP Admin page with information and configuration shared among all Jetpack stand-alone plugins",
            "transport-options": {
                "relative": true
            }
        },
        {
            "name": "automattic/jetpack-partner",
            "version": "dev-trunk",
            "dist": {
                "type": "path",
                "url": "../../packages/partner",
                "reference": "c6cc19572306fd3b8e430b70c321000e3428a7d2"
            },
            "require": {
                "automattic/jetpack-connection": "^1.45",
                "automattic/jetpack-status": "^1.14"
            },
            "require-dev": {
                "automattic/jetpack-changelogger": "^3.2",
                "automattic/wordbless": "@dev",
                "brain/monkey": "2.6.1",
                "yoast/phpunit-polyfills": "1.0.3"
            },
            "type": "jetpack-library",
            "extra": {
                "autotagger": true,
                "mirror-repo": "Automattic/jetpack-partner",
                "changelogger": {
                    "link-template": "https://github.com/Automattic/jetpack-partner/compare/v${old}...v${new}"
                },
                "branch-alias": {
                    "dev-trunk": "1.7.x-dev"
                }
            },
            "autoload": {
                "classmap": [
                    "src/"
                ]
            },
            "scripts": {
                "phpunit": [
                    "./vendor/phpunit/phpunit/phpunit --colors=always"
                ],
                "post-install-cmd": [
                    "WorDBless\\Composer\\InstallDropin::copy"
                ],
                "post-update-cmd": [
                    "WorDBless\\Composer\\InstallDropin::copy"
                ],
                "test-coverage": [
                    "php -dpcov.directory=. ./vendor/bin/phpunit --coverage-clover \"$COVERAGE_DIR/clover.xml\""
                ],
                "test-php": [
                    "@composer phpunit"
                ]
            },
            "license": [
                "GPL-2.0-or-later"
            ],
            "description": "Support functions for Jetpack hosting partners.",
            "transport-options": {
                "relative": true
            }
        },
        {
            "name": "automattic/jetpack-password-checker",
            "version": "dev-trunk",
            "dist": {
                "type": "path",
                "url": "../../packages/password-checker",
                "reference": "0995c8ea7103360f58e87fad6758825b66b9d268"
            },
            "require-dev": {
                "automattic/jetpack-changelogger": "^3.2",
                "automattic/wordbless": "@dev",
                "yoast/phpunit-polyfills": "1.0.3"
            },
            "type": "jetpack-library",
            "extra": {
                "autotagger": true,
                "mirror-repo": "Automattic/jetpack-password-checker",
                "textdomain": "jetpack-password-checker",
                "changelogger": {
                    "link-template": "https://github.com/Automattic/jetpack-password-checker/compare/v${old}...v${new}"
                },
                "branch-alias": {
                    "dev-trunk": "0.2.x-dev"
                }
            },
            "autoload": {
                "classmap": [
                    "src/"
                ]
            },
            "scripts": {
                "phpunit": [
                    "./vendor/phpunit/phpunit/phpunit --colors=always"
                ],
                "test-coverage": [
                    "php -dpcov.directory=. ./vendor/bin/phpunit --coverage-clover \"$COVERAGE_DIR/clover.xml\""
                ],
                "test-php": [
                    "@composer phpunit"
                ],
                "post-install-cmd": [
                    "WorDBless\\Composer\\InstallDropin::copy"
                ],
                "post-update-cmd": [
                    "WorDBless\\Composer\\InstallDropin::copy"
                ]
            },
            "license": [
                "GPL-2.0-or-later"
            ],
            "description": "Password Checker.",
            "transport-options": {
                "relative": true
            }
        },
        {
            "name": "automattic/jetpack-plans",
            "version": "dev-trunk",
            "dist": {
                "type": "path",
                "url": "../../packages/plans",
                "reference": "ab1cd988bb05897b099f773caee5670fef46b9c5"
            },
            "require": {
                "automattic/jetpack-connection": "^1.45"
            },
            "require-dev": {
                "automattic/jetpack-changelogger": "^3.2",
                "automattic/jetpack-status": "^1.14",
                "automattic/wordbless": "@dev",
                "yoast/phpunit-polyfills": "1.0.3"
            },
            "type": "library",
            "extra": {
                "autotagger": true,
                "mirror-repo": "Automattic/jetpack-plans",
                "changelogger": {
                    "link-template": "https://github.com/Automattic/jetpack-plans/compare/v${old}...v${new}"
                },
                "branch-alias": {
                    "dev-trunk": "0.2.x-dev"
                }
            },
            "autoload": {
                "classmap": [
                    "src/"
                ]
            },
            "scripts": {
                "phpunit": [
                    "./vendor/phpunit/phpunit/phpunit --colors=always"
                ],
                "test-coverage": [
                    "php -dpcov.directory=. ./vendor/bin/phpunit --coverage-clover \"$COVERAGE_DIR/clover.xml\""
                ],
                "test-php": [
                    "@composer phpunit"
                ],
                "post-install-cmd": [
                    "WorDBless\\Composer\\InstallDropin::copy"
                ],
                "post-update-cmd": [
                    "WorDBless\\Composer\\InstallDropin::copy"
                ],
                "build-production": [
                    "echo 'Add your build step to composer.json, please!'"
                ],
                "build-development": [
                    "echo 'Add your build step to composer.json, please!'"
                ]
            },
            "license": [
                "GPL-2.0-or-later"
            ],
            "description": "Fetch information about Jetpack Plans from wpcom",
            "transport-options": {
                "relative": true
            }
        },
        {
            "name": "automattic/jetpack-plugins-installer",
            "version": "dev-trunk",
            "dist": {
                "type": "path",
                "url": "../../packages/plugins-installer",
                "reference": "15b99481e685050e153fa59f5cf5a9dff6f3216e"
            },
            "require": {
                "automattic/jetpack-a8c-mc-stats": "^1.4"
            },
            "require-dev": {
                "automattic/jetpack-changelogger": "^3.2",
                "yoast/phpunit-polyfills": "1.0.3"
            },
            "type": "jetpack-library",
            "extra": {
                "branch-alias": {
                    "dev-trunk": "0.2.x-dev"
                },
                "mirror-repo": "Automattic/jetpack-plugins-installer",
                "changelogger": {
                    "link-template": "https://github.com/Automattic/jetpack-plugins-installer/compare/v${old}...v${new}"
                },
                "autotagger": true,
                "textdomain": "jetpack-plugins-installer"
            },
            "autoload": {
                "classmap": [
                    "src/"
                ]
            },
            "scripts": {
                "phpunit": [
                    "./vendor/phpunit/phpunit/phpunit --colors=always"
                ],
                "test-coverage": [
                    "php -dpcov.directory=. ./vendor/bin/phpunit --coverage-clover \"$COVERAGE_DIR/clover.xml\""
                ],
                "test-php": [
                    "@composer phpunit"
                ]
            },
            "license": [
                "GPL-2.0-or-later"
            ],
            "description": "Handle installation of plugins from WP.org",
            "transport-options": {
                "relative": true
            }
        },
        {
            "name": "automattic/jetpack-post-list",
            "version": "dev-trunk",
            "dist": {
                "type": "path",
                "url": "../../packages/post-list",
                "reference": "1c7363b442dcabaf4b7f34c9912955584bb0a5f5"
            },
            "require": {
                "automattic/jetpack-assets": "^1.17"
            },
            "require-dev": {
                "automattic/jetpack-changelogger": "^3.2",
                "automattic/wordbless": "@dev",
                "yoast/phpunit-polyfills": "1.0.3"
            },
            "type": "jetpack-library",
            "extra": {
                "autotagger": true,
                "mirror-repo": "Automattic/jetpack-post-list",
                "textdomain": "jetpack-post-list",
                "version-constants": {
                    "::PACKAGE_VERSION": "src/class-post-list.php"
                },
                "changelogger": {
                    "link-template": "https://github.com/automattic/jetpack-post-list/compare/v${old}...v${new}"
                },
                "branch-alias": {
                    "dev-trunk": "0.4.x-dev"
                }
            },
            "autoload": {
                "classmap": [
                    "src/"
                ]
            },
            "scripts": {
                "phpunit": [
                    "./vendor/phpunit/phpunit/phpunit --colors=always"
                ],
                "test-coverage": [
                    "php -dpcov.directory=. ./vendor/bin/phpunit --coverage-clover \"$COVERAGE_DIR/clover.xml\""
                ],
                "test-php": [
                    "@composer phpunit"
                ],
                "post-install-cmd": [
                    "WorDBless\\Composer\\InstallDropin::copy"
                ],
                "post-update-cmd": [
                    "WorDBless\\Composer\\InstallDropin::copy"
                ]
            },
            "license": [
                "GPL-2.0-or-later"
            ],
            "description": "Enhance the classic view of the Admin section of your WordPress site",
            "transport-options": {
                "relative": true
            }
        },
        {
            "name": "automattic/jetpack-publicize",
            "version": "dev-trunk",
            "dist": {
                "type": "path",
                "url": "../../packages/publicize",
                "reference": "dff14b108847bbf70526b0ee97ce230603c1fe0a"
            },
            "require": {
                "automattic/jetpack-assets": "^1.17",
                "automattic/jetpack-autoloader": "^2.11",
                "automattic/jetpack-config": "^1.11",
                "automattic/jetpack-connection": "^1.45",
                "automattic/jetpack-redirect": "^1.7"
            },
            "require-dev": {
                "automattic/jetpack-changelogger": "^3.2",
                "automattic/wordbless": "0.4.0",
                "yoast/phpunit-polyfills": "1.0.3"
            },
            "type": "jetpack-library",
            "extra": {
                "autotagger": true,
                "mirror-repo": "Automattic/jetpack-publicize",
                "textdomain": "jetpack-publicize-pkg",
                "changelogger": {
                    "link-template": "https://github.com/Automattic/jetpack-publicize/compare/v${old}...v${new}"
                },
                "branch-alias": {
                    "dev-trunk": "0.16.x-dev"
                }
            },
            "autoload": {
                "classmap": [
                    "src/"
                ]
            },
            "scripts": {
                "phpunit": [
                    "./vendor/phpunit/phpunit/phpunit --colors=always"
                ],
                "test-coverage": [
                    "php -dpcov.directory=. ./vendor/bin/phpunit --coverage-clover \"$COVERAGE_DIR/clover.xml\""
                ],
                "test-php": [
                    "@composer phpunit"
                ],
                "post-install-cmd": [
                    "WorDBless\\Composer\\InstallDropin::copy"
                ],
                "post-update-cmd": [
                    "WorDBless\\Composer\\InstallDropin::copy"
                ],
                "build-development": [
                    "pnpm run build"
                ],
                "build-production": [
                    "pnpm run build-production-concurrently"
                ]
            },
            "license": [
                "GPL-2.0-or-later"
            ],
            "description": "Publicize makes it easy to share your site’s posts on several social media networks automatically when you publish a new post.",
            "transport-options": {
                "relative": true
            }
        },
        {
            "name": "automattic/jetpack-redirect",
            "version": "dev-trunk",
            "dist": {
                "type": "path",
                "url": "../../packages/redirect",
                "reference": "384df449e82c6792919537add3aa543468d98893"
            },
            "require": {
                "automattic/jetpack-status": "^1.14"
            },
            "require-dev": {
                "automattic/jetpack-changelogger": "^3.2",
                "brain/monkey": "2.6.1",
                "yoast/phpunit-polyfills": "1.0.3"
            },
            "type": "jetpack-library",
            "extra": {
                "autotagger": true,
                "mirror-repo": "Automattic/jetpack-redirect",
                "changelogger": {
                    "link-template": "https://github.com/Automattic/jetpack-redirect/compare/v${old}...v${new}"
                },
                "branch-alias": {
                    "dev-trunk": "1.7.x-dev"
                }
            },
            "autoload": {
                "classmap": [
                    "src/"
                ]
            },
            "scripts": {
                "phpunit": [
                    "./vendor/phpunit/phpunit/phpunit --colors=always"
                ],
                "test-coverage": [
                    "php -dpcov.directory=. ./vendor/bin/phpunit --coverage-clover \"$COVERAGE_DIR/clover.xml\""
                ],
                "test-php": [
                    "@composer phpunit"
                ]
            },
            "license": [
                "GPL-2.0-or-later"
            ],
            "description": "Utilities to build URLs to the jetpack.com/redirect/ service",
            "transport-options": {
                "relative": true
            }
        },
        {
            "name": "automattic/jetpack-roles",
            "version": "dev-trunk",
            "dist": {
                "type": "path",
                "url": "../../packages/roles",
                "reference": "e7d89c4c354ca17ec53d1a2e05454057c1b144da"
            },
            "require-dev": {
                "automattic/jetpack-changelogger": "^3.2",
                "brain/monkey": "2.6.1",
                "yoast/phpunit-polyfills": "1.0.3"
            },
            "type": "jetpack-library",
            "extra": {
                "autotagger": true,
                "mirror-repo": "Automattic/jetpack-roles",
                "changelogger": {
                    "link-template": "https://github.com/Automattic/jetpack-roles/compare/v${old}...v${new}"
                },
                "branch-alias": {
                    "dev-trunk": "1.4.x-dev"
                }
            },
            "autoload": {
                "classmap": [
                    "src/"
                ]
            },
            "scripts": {
                "phpunit": [
                    "./vendor/phpunit/phpunit/phpunit --colors=always"
                ],
                "test-coverage": [
                    "php -dpcov.directory=. ./vendor/bin/phpunit --coverage-clover \"$COVERAGE_DIR/clover.xml\""
                ],
                "test-php": [
                    "@composer phpunit"
                ]
            },
            "license": [
                "GPL-2.0-or-later"
            ],
            "description": "Utilities, related with user roles and capabilities.",
            "transport-options": {
                "relative": true
            }
        },
        {
            "name": "automattic/jetpack-search",
            "version": "dev-trunk",
            "dist": {
                "type": "path",
                "url": "../../packages/search",
                "reference": "8b2ba04a496f91adf158d9c4b34d485f6b1c6012"
            },
            "require": {
                "automattic/jetpack-assets": "^1.17",
                "automattic/jetpack-config": "^1.11",
                "automattic/jetpack-connection": "^1.45",
                "automattic/jetpack-constants": "^1.6",
                "automattic/jetpack-my-jetpack": "^2.2",
                "automattic/jetpack-status": "^1.14"
            },
            "require-dev": {
                "automattic/jetpack-changelogger": "^3.2",
                "automattic/wordbless": "0.4.0",
                "yoast/phpunit-polyfills": "1.0.3"
            },
            "type": "jetpack-library",
            "extra": {
                "autotagger": true,
                "mirror-repo": "Automattic/jetpack-search",
                "textdomain": "jetpack-search-pkg",
                "changelogger": {
                    "link-template": "https://github.com/Automattic/jetpack-search/compare/v${old}...v${new}"
                },
                "branch-alias": {
                    "dev-trunk": "0.27.x-dev"
                },
                "version-constants": {
                    "::VERSION": "src/class-package.php"
                }
            },
            "autoload": {
                "classmap": [
                    "src/"
                ]
            },
            "scripts": {
                "build": [
                    "Composer\\Config::disableProcessTimeout",
                    "pnpm run build"
                ],
                "build-development": [
                    "pnpm run build-development"
                ],
                "build-production": [
                    "pnpm run build-production"
                ],
                "phpunit": [
                    "./vendor/phpunit/phpunit/phpunit --colors=always"
                ],
                "test-coverage": [
                    "php -dpcov.directory=. ./vendor/bin/phpunit --coverage-clover \"$COVERAGE_DIR/clover.xml\""
                ],
                "test-js": [
                    "pnpm run test"
                ],
                "test-php": [
                    "@composer phpunit"
                ],
                "post-install-cmd": [
                    "WorDBless\\Composer\\InstallDropin::copy"
                ],
                "post-update-cmd": [
                    "WorDBless\\Composer\\InstallDropin::copy"
                ],
                "watch": [
                    "Composer\\Config::disableProcessTimeout",
                    "pnpm run watch"
                ]
            },
            "license": [
                "GPL-2.0-or-later"
            ],
            "description": "Tools to assist with enabling cloud search for Jetpack sites.",
            "transport-options": {
                "relative": true
            }
        },
        {
            "name": "automattic/jetpack-stats",
            "version": "dev-trunk",
            "dist": {
                "type": "path",
                "url": "../../packages/stats",
<<<<<<< HEAD
                "reference": "4d5ac1cc2cce7a8c6f4ad166905107c7eff28aff"
=======
                "reference": "d24b02912091655053d60afac4c2220ccc2b4669"
>>>>>>> 2c48c9f3
            },
            "require": {
                "automattic/jetpack-connection": "^1.45",
                "automattic/jetpack-constants": "^1.6",
                "automattic/jetpack-status": "^1.14"
            },
            "require-dev": {
                "automattic/jetpack-changelogger": "^3.2",
                "automattic/wordbless": "dev-master",
                "yoast/phpunit-polyfills": "1.0.3"
            },
            "type": "jetpack-library",
            "extra": {
                "autotagger": true,
                "mirror-repo": "Automattic/jetpack-stats",
                "changelogger": {
                    "link-template": "https://github.com/Automattic/jetpack-stats/compare/v${old}...v${new}"
                },
                "branch-alias": {
                    "dev-trunk": "0.2.x-dev"
                },
                "textdomain": "jetpack-stats"
            },
            "autoload": {
                "classmap": [
                    "src/"
                ]
            },
            "scripts": {
                "phpunit": [
                    "./vendor/phpunit/phpunit/phpunit --colors=always"
                ],
                "test-coverage": [
                    "php -dpcov.directory=. ./vendor/bin/phpunit --coverage-clover \"$COVERAGE_DIR/clover.xml\""
                ],
                "test-php": [
                    "@composer phpunit"
                ],
                "post-install-cmd": [
                    "WorDBless\\Composer\\InstallDropin::copy"
                ],
                "post-update-cmd": [
                    "WorDBless\\Composer\\InstallDropin::copy"
                ]
            },
            "license": [
                "GPL-2.0-or-later"
            ],
            "description": "Collect valuable traffic stats and insights.",
            "transport-options": {
                "relative": true
            }
        },
        {
            "name": "automattic/jetpack-status",
            "version": "dev-trunk",
            "dist": {
                "type": "path",
                "url": "../../packages/status",
                "reference": "1c747edbd6e497fd58eb51ddab48d836b61a5298"
            },
            "require": {
                "automattic/jetpack-constants": "^1.6"
            },
            "require-dev": {
                "automattic/jetpack-changelogger": "^3.2",
                "brain/monkey": "2.6.1",
                "yoast/phpunit-polyfills": "1.0.3"
            },
            "type": "jetpack-library",
            "extra": {
                "autotagger": true,
                "mirror-repo": "Automattic/jetpack-status",
                "changelogger": {
                    "link-template": "https://github.com/Automattic/jetpack-status/compare/v${old}...v${new}"
                },
                "branch-alias": {
                    "dev-trunk": "1.14.x-dev"
                }
            },
            "autoload": {
                "classmap": [
                    "src/"
                ]
            },
            "scripts": {
                "phpunit": [
                    "./vendor/phpunit/phpunit/phpunit --colors=always"
                ],
                "test-coverage": [
                    "php -dpcov.directory=. ./vendor/bin/phpunit --coverage-clover \"$COVERAGE_DIR/clover.xml\""
                ],
                "test-php": [
                    "@composer phpunit"
                ]
            },
            "license": [
                "GPL-2.0-or-later"
            ],
            "description": "Used to retrieve information about the current status of Jetpack and the site overall.",
            "transport-options": {
                "relative": true
            }
        },
        {
            "name": "automattic/jetpack-sync",
            "version": "dev-trunk",
            "dist": {
                "type": "path",
                "url": "../../packages/sync",
                "reference": "e10213aee125e3509bb58dd62ac550f0b6de36c9"
            },
            "require": {
                "automattic/jetpack-connection": "^1.45",
                "automattic/jetpack-constants": "^1.6",
                "automattic/jetpack-identity-crisis": "^0.8",
                "automattic/jetpack-password-checker": "^0.2",
                "automattic/jetpack-roles": "^1.4",
                "automattic/jetpack-status": "^1.14"
            },
            "require-dev": {
                "automattic/jetpack-changelogger": "^3.2",
                "automattic/wordbless": "@dev",
                "yoast/phpunit-polyfills": "1.0.3"
            },
            "type": "jetpack-library",
            "extra": {
                "autotagger": true,
                "mirror-repo": "Automattic/jetpack-sync",
                "textdomain": "jetpack-sync",
                "version-constants": {
                    "::PACKAGE_VERSION": "src/class-package-version.php"
                },
                "changelogger": {
                    "link-template": "https://github.com/Automattic/jetpack-sync/compare/v${old}...v${new}"
                },
                "branch-alias": {
                    "dev-trunk": "1.39.x-dev"
                }
            },
            "autoload": {
                "classmap": [
                    "src/"
                ]
            },
            "scripts": {
                "phpunit": [
                    "./vendor/phpunit/phpunit/phpunit --colors=always"
                ],
                "test-coverage": [
                    "php -dpcov.directory=. ./vendor/bin/phpunit --coverage-clover \"$COVERAGE_DIR/clover.xml\""
                ],
                "test-php": [
                    "@composer phpunit"
                ],
                "post-install-cmd": [
                    "WorDBless\\Composer\\InstallDropin::copy"
                ],
                "post-update-cmd": [
                    "WorDBless\\Composer\\InstallDropin::copy"
                ]
            },
            "license": [
                "GPL-2.0-or-later"
            ],
            "description": "Everything needed to allow syncing to the WP.com infrastructure.",
            "transport-options": {
                "relative": true
            }
        },
        {
            "name": "automattic/jetpack-videopress",
            "version": "dev-trunk",
            "dist": {
                "type": "path",
                "url": "../../packages/videopress",
                "reference": "211d1094fe9693a501066726cfbd1708320518c1"
            },
            "require": {
                "automattic/jetpack-admin-ui": "^0.2",
                "automattic/jetpack-assets": "^1.17",
                "automattic/jetpack-connection": "^1.45",
                "automattic/jetpack-plans": "^0.2"
            },
            "require-dev": {
                "automattic/jetpack-changelogger": "^3.2",
                "automattic/wordbless": "@dev",
                "brain/monkey": "2.6.1",
                "yoast/phpunit-polyfills": "1.0.3"
            },
            "type": "jetpack-library",
            "extra": {
                "autotagger": true,
                "mirror-repo": "Automattic/jetpack-videopress",
                "changelogger": {
                    "link-template": "https://github.com/Automattic/jetpack-videopress/compare/v${old}...v${new}"
                },
                "branch-alias": {
                    "dev-trunk": "0.5.x-dev"
                },
                "version-constants": {
                    "::PACKAGE_VERSION": "src/class-package-version.php"
                },
                "textdomain": "jetpack-videopress-pkg"
            },
            "autoload": {
                "classmap": [
                    "src/"
                ]
            },
            "scripts": {
                "phpunit": [
                    "./vendor/phpunit/phpunit/phpunit --colors=always"
                ],
                "test-coverage": [
                    "php -dpcov.directory=. ./vendor/bin/phpunit --coverage-clover \"$COVERAGE_DIR/clover.xml\""
                ],
                "test-php": [
                    "@composer phpunit"
                ],
                "test-js": [
                    "pnpm run test"
                ],
                "build-production": [
                    "NODE_ENV=production BABEL_ENV=production pnpm run build"
                ],
                "build-development": [
                    "pnpm run build"
                ],
                "watch": [
                    "Composer\\Config::disableProcessTimeout",
                    "pnpm run watch"
                ],
                "post-install-cmd": [
                    "WorDBless\\Composer\\InstallDropin::copy"
                ],
                "post-update-cmd": [
                    "WorDBless\\Composer\\InstallDropin::copy"
                ]
            },
            "license": [
                "GPL-2.0-or-later"
            ],
            "description": "VideoPress package",
            "transport-options": {
                "relative": true
            }
        },
        {
            "name": "automattic/jetpack-waf",
            "version": "dev-trunk",
            "dist": {
                "type": "path",
                "url": "../../packages/waf",
                "reference": "40f78d6e275ccbe5c65f34f6159f6bc2ab20c9d0"
            },
            "require": {
                "wikimedia/aho-corasick": "^1.0"
            },
            "require-dev": {
                "automattic/jetpack-changelogger": "^3.2",
                "yoast/phpunit-polyfills": "1.0.3"
            },
            "type": "jetpack-library",
            "extra": {
                "autotagger": true,
                "mirror-repo": "Automattic/jetpack-waf",
                "textdomain": "jetpack-waf",
                "changelogger": {
                    "link-template": "https://github.com/Automattic/jetpack-waf/compare/v${old}...v${new}"
                },
                "branch-alias": {
                    "dev-trunk": "0.6.x-dev"
                }
            },
            "autoload": {
                "files": [
                    "cli.php"
                ],
                "classmap": [
                    "src/"
                ]
            },
            "scripts": {
                "phpunit": [
                    "./vendor/phpunit/phpunit/phpunit --colors=always"
                ],
                "test-coverage": [
                    "php -dpcov.directory=. ./vendor/bin/phpunit --coverage-clover \"$COVERAGE_DIR/clover.xml\""
                ],
                "test-coverage-html": [
                    "php -dpcov.directory=. ./vendor/bin/phpunit --coverage-html ./coverage"
                ],
                "test-php": [
                    "@composer phpunit"
                ]
            },
            "license": [
                "GPL-2.0-or-later"
            ],
            "description": "Tools to assist with the Jetpack Web Application Firewall",
            "transport-options": {
                "relative": true
            }
        },
        {
            "name": "automattic/jetpack-wordads",
            "version": "dev-trunk",
            "dist": {
                "type": "path",
                "url": "../../packages/wordads",
                "reference": "1e628d6d55ef54189bbaf685c7e43e8051319423"
            },
            "require": {
                "automattic/jetpack-assets": "^1.17",
                "automattic/jetpack-config": "^1.11",
                "automattic/jetpack-connection": "^1.45",
                "automattic/jetpack-constants": "^1.6",
                "automattic/jetpack-status": "^1.14"
            },
            "require-dev": {
                "automattic/jetpack-changelogger": "^3.2",
                "yoast/phpunit-polyfills": "1.0.3"
            },
            "type": "jetpack-library",
            "extra": {
                "mirror-repo": "Automattic/jetpack-wordads",
                "changelogger": {
                    "link-template": "https://github.com/Automattic/jetpack-wordads/compare/v${old}...v${new}"
                },
                "autotagger": true,
                "branch-alias": {
                    "dev-trunk": "0.2.x-dev"
                },
                "textdomain": "jetpack-wordads",
                "version-constants": {
                    "::VERSION": "src/class-package.php"
                }
            },
            "autoload": {
                "classmap": [
                    "src/"
                ]
            },
            "scripts": {
                "build": [
                    "Composer\\Config::disableProcessTimeout",
                    "pnpm run build"
                ],
                "build-development": [
                    "pnpm run build-development"
                ],
                "build-production": [
                    "pnpm run build-production"
                ],
                "phpunit": [
                    "./vendor/phpunit/phpunit/phpunit --colors=always"
                ],
                "test-coverage": [
                    "php -dpcov.directory=. ./vendor/bin/phpunit --coverage-clover \"$COVERAGE_DIR/clover.xml\""
                ],
                "test-js": [
                    "pnpm run test"
                ],
                "test-php": [
                    "@composer phpunit"
                ],
                "watch": [
                    "Composer\\Config::disableProcessTimeout",
                    "pnpm run watch"
                ]
            },
            "license": [
                "GPL-2.0-or-later"
            ],
            "description": "Earn income by allowing Jetpack to display high quality ads.",
            "transport-options": {
                "relative": true
            }
        },
        {
            "name": "nojimage/twitter-text-php",
            "version": "v3.1.2",
            "source": {
                "type": "git",
                "url": "https://github.com/nojimage/twitter-text-php.git",
                "reference": "979bcf6a92d543b61588c7c0c0a87d0eb473d8f6"
            },
            "dist": {
                "type": "zip",
                "url": "https://api.github.com/repos/nojimage/twitter-text-php/zipball/979bcf6a92d543b61588c7c0c0a87d0eb473d8f6",
                "reference": "979bcf6a92d543b61588c7c0c0a87d0eb473d8f6",
                "shasum": ""
            },
            "require": {
                "ext-intl": "*",
                "ext-mbstring": "*",
                "php": ">=5.3.3"
            },
            "require-dev": {
                "ext-json": "*",
                "phpunit/phpunit": "4.8.*|5.7.*|6.5.*",
                "symfony/yaml": "^2.6.0|^3.4.0|^4.4.0|^5.0.0",
                "twitter/twitter-text": "^3.0.0"
            },
            "type": "library",
            "autoload": {
                "psr-0": {
                    "Twitter\\Text\\": "lib/"
                }
            },
            "notification-url": "https://packagist.org/downloads/",
            "license": [
                "Apache-2.0"
            ],
            "authors": [
                {
                    "name": "Matt Sanford",
                    "email": "matt@mzsanford.com",
                    "homepage": "http://mzsanford.com"
                },
                {
                    "name": "Mike Cochrane",
                    "email": "mikec@mikenz.geek.nz",
                    "homepage": "http://mikenz.geek.nz"
                },
                {
                    "name": "Nick Pope",
                    "email": "git@nickpope.me.uk",
                    "homepage": "http://www.nickpope.me.uk"
                },
                {
                    "name": "Takashi Nojima",
                    "homepage": "http://php-tips.com"
                }
            ],
            "description": "A library of PHP classes that provide auto-linking and extraction of usernames, lists, hashtags and URLs from tweets.",
            "homepage": "https://github.com/nojimage/twitter-text-php",
            "keywords": [
                "autolink",
                "extract",
                "text",
                "twitter"
            ],
            "support": {
                "issues": "https://github.com/nojimage/twitter-text-php/issues",
                "source": "https://github.com/nojimage/twitter-text-php/tree/v3.1.2"
            },
            "time": "2021-03-18T11:38:53+00:00"
        },
        {
            "name": "wikimedia/aho-corasick",
            "version": "v1.0.1",
            "source": {
                "type": "git",
                "url": "https://github.com/wikimedia/AhoCorasick.git",
                "reference": "2f3a1bd765913637a66eade658d11d82f0e551be"
            },
            "dist": {
                "type": "zip",
                "url": "https://api.github.com/repos/wikimedia/AhoCorasick/zipball/2f3a1bd765913637a66eade658d11d82f0e551be",
                "reference": "2f3a1bd765913637a66eade658d11d82f0e551be",
                "shasum": ""
            },
            "require": {
                "php": ">=5.5.9"
            },
            "require-dev": {
                "jakub-onderka/php-console-highlighter": "0.3.2",
                "jakub-onderka/php-parallel-lint": "1.0.0",
                "mediawiki/mediawiki-codesniffer": "18.0.0",
                "mediawiki/minus-x": "0.3.1",
                "phpunit/phpunit": "4.8.36 || ^6.5"
            },
            "type": "library",
            "autoload": {
                "classmap": [
                    "src/"
                ]
            },
            "notification-url": "https://packagist.org/downloads/",
            "license": [
                "Apache-2.0"
            ],
            "authors": [
                {
                    "name": "Ori Livneh",
                    "email": "ori@wikimedia.org"
                }
            ],
            "description": "An implementation of the Aho-Corasick string matching algorithm.",
            "homepage": "https://gerrit.wikimedia.org/g/AhoCorasick",
            "keywords": [
                "ahocorasick",
                "matcher"
            ],
            "support": {
                "source": "https://github.com/wikimedia/AhoCorasick/tree/v1.0.1"
            },
            "time": "2018-05-01T18:13:32+00:00"
        }
    ],
    "packages-dev": [
        {
            "name": "antecedent/patchwork",
            "version": "2.1.21",
            "source": {
                "type": "git",
                "url": "https://github.com/antecedent/patchwork.git",
                "reference": "25c1fa0cd9a6e6d0d13863d8df8f050b6733f16d"
            },
            "dist": {
                "type": "zip",
                "url": "https://api.github.com/repos/antecedent/patchwork/zipball/25c1fa0cd9a6e6d0d13863d8df8f050b6733f16d",
                "reference": "25c1fa0cd9a6e6d0d13863d8df8f050b6733f16d",
                "shasum": ""
            },
            "require": {
                "php": ">=5.4.0"
            },
            "require-dev": {
                "phpunit/phpunit": ">=4"
            },
            "type": "library",
            "notification-url": "https://packagist.org/downloads/",
            "license": [
                "MIT"
            ],
            "authors": [
                {
                    "name": "Ignas Rudaitis",
                    "email": "ignas.rudaitis@gmail.com"
                }
            ],
            "description": "Method redefinition (monkey-patching) functionality for PHP.",
            "homepage": "http://patchwork2.org/",
            "keywords": [
                "aop",
                "aspect",
                "interception",
                "monkeypatching",
                "redefinition",
                "runkit",
                "testing"
            ],
            "support": {
                "issues": "https://github.com/antecedent/patchwork/issues",
                "source": "https://github.com/antecedent/patchwork/tree/2.1.21"
            },
            "time": "2022-02-07T07:28:34+00:00"
        },
        {
            "name": "automattic/jetpack-changelogger",
            "version": "dev-trunk",
            "dist": {
                "type": "path",
                "url": "../../packages/changelogger",
                "reference": "db7485e80ebcad717977462edf149ea62e134b3b"
            },
            "require": {
                "php": ">=5.6",
                "symfony/console": "^3.4 || ^5.2 || ^6.0",
                "symfony/process": "^3.4 || ^5.2 || ^6.0",
                "wikimedia/at-ease": "^1.2 || ^2.0"
            },
            "require-dev": {
                "wikimedia/testing-access-wrapper": "^1.0 || ^2.0",
                "yoast/phpunit-polyfills": "1.0.3"
            },
            "bin": [
                "bin/changelogger"
            ],
            "type": "project",
            "extra": {
                "autotagger": true,
                "branch-alias": {
                    "dev-trunk": "3.2.x-dev"
                },
                "mirror-repo": "Automattic/jetpack-changelogger",
                "version-constants": {
                    "::VERSION": "src/Application.php"
                },
                "changelogger": {
                    "link-template": "https://github.com/Automattic/jetpack-changelogger/compare/${old}...${new}"
                }
            },
            "autoload": {
                "psr-4": {
                    "Automattic\\Jetpack\\Changelogger\\": "src",
                    "Automattic\\Jetpack\\Changelog\\": "lib"
                }
            },
            "autoload-dev": {
                "psr-4": {
                    "Automattic\\Jetpack\\Changelogger\\Tests\\": "tests/php/includes/src",
                    "Automattic\\Jetpack\\Changelog\\Tests\\": "tests/php/includes/lib"
                }
            },
            "scripts": {
                "phpunit": [
                    "./vendor/phpunit/phpunit/phpunit --colors=always"
                ],
                "test-coverage": [
                    "php -dpcov.directory=. ./vendor/bin/phpunit --coverage-clover \"$COVERAGE_DIR/clover.xml\""
                ],
                "test-php": [
                    "@composer phpunit"
                ],
                "post-install-cmd": [
                    "[ -e vendor/bin/changelogger ] || { cd vendor/bin && ln -s ../../bin/changelogger; }"
                ],
                "post-update-cmd": [
                    "[ -e vendor/bin/changelogger ] || { cd vendor/bin && ln -s ../../bin/changelogger; }"
                ]
            },
            "license": [
                "GPL-2.0-or-later"
            ],
            "description": "Jetpack Changelogger tool. Allows for managing changelogs by dropping change files into a changelog directory with each PR.",
            "transport-options": {
                "relative": true
            }
        },
        {
            "name": "doctrine/instantiator",
            "version": "1.4.1",
            "source": {
                "type": "git",
                "url": "https://github.com/doctrine/instantiator.git",
                "reference": "10dcfce151b967d20fde1b34ae6640712c3891bc"
            },
            "dist": {
                "type": "zip",
                "url": "https://api.github.com/repos/doctrine/instantiator/zipball/10dcfce151b967d20fde1b34ae6640712c3891bc",
                "reference": "10dcfce151b967d20fde1b34ae6640712c3891bc",
                "shasum": ""
            },
            "require": {
                "php": "^7.1 || ^8.0"
            },
            "require-dev": {
                "doctrine/coding-standard": "^9",
                "ext-pdo": "*",
                "ext-phar": "*",
                "phpbench/phpbench": "^0.16 || ^1",
                "phpstan/phpstan": "^1.4",
                "phpstan/phpstan-phpunit": "^1",
                "phpunit/phpunit": "^7.5 || ^8.5 || ^9.5",
                "vimeo/psalm": "^4.22"
            },
            "type": "library",
            "autoload": {
                "psr-4": {
                    "Doctrine\\Instantiator\\": "src/Doctrine/Instantiator/"
                }
            },
            "notification-url": "https://packagist.org/downloads/",
            "license": [
                "MIT"
            ],
            "authors": [
                {
                    "name": "Marco Pivetta",
                    "email": "ocramius@gmail.com",
                    "homepage": "https://ocramius.github.io/"
                }
            ],
            "description": "A small, lightweight utility to instantiate objects in PHP without invoking their constructors",
            "homepage": "https://www.doctrine-project.org/projects/instantiator.html",
            "keywords": [
                "constructor",
                "instantiate"
            ],
            "support": {
                "issues": "https://github.com/doctrine/instantiator/issues",
                "source": "https://github.com/doctrine/instantiator/tree/1.4.1"
            },
            "funding": [
                {
                    "url": "https://www.doctrine-project.org/sponsorship.html",
                    "type": "custom"
                },
                {
                    "url": "https://www.patreon.com/phpdoctrine",
                    "type": "patreon"
                },
                {
                    "url": "https://tidelift.com/funding/github/packagist/doctrine%2Finstantiator",
                    "type": "tidelift"
                }
            ],
            "time": "2022-03-03T08:28:38+00:00"
        },
        {
            "name": "johnkary/phpunit-speedtrap",
            "version": "v4.0.0",
            "source": {
                "type": "git",
                "url": "https://github.com/johnkary/phpunit-speedtrap.git",
                "reference": "5f9b160eac87e975f1c6ca9faee5125f0616fba3"
            },
            "dist": {
                "type": "zip",
                "url": "https://api.github.com/repos/johnkary/phpunit-speedtrap/zipball/5f9b160eac87e975f1c6ca9faee5125f0616fba3",
                "reference": "5f9b160eac87e975f1c6ca9faee5125f0616fba3",
                "shasum": ""
            },
            "require": {
                "php": ">=7.1",
                "phpunit/phpunit": "^7.0 || ^8.0 || ^9.0"
            },
            "type": "library",
            "extra": {
                "branch-alias": {
                    "dev-master": "4.0-dev"
                }
            },
            "autoload": {
                "psr-4": {
                    "JohnKary\\PHPUnit\\Listener\\": "src/"
                }
            },
            "notification-url": "https://packagist.org/downloads/",
            "license": [
                "MIT"
            ],
            "authors": [
                {
                    "name": "John Kary",
                    "email": "john@johnkary.net"
                }
            ],
            "description": "Find and report on slow tests in your PHPUnit test suite",
            "homepage": "https://github.com/johnkary/phpunit-speedtrap",
            "keywords": [
                "phpunit",
                "profile",
                "slow"
            ],
            "support": {
                "issues": "https://github.com/johnkary/phpunit-speedtrap/issues",
                "source": "https://github.com/johnkary/phpunit-speedtrap/tree/v4.0.0"
            },
            "time": "2021-05-03T02:37:05+00:00"
        },
        {
            "name": "myclabs/deep-copy",
            "version": "1.11.0",
            "source": {
                "type": "git",
                "url": "https://github.com/myclabs/DeepCopy.git",
                "reference": "14daed4296fae74d9e3201d2c4925d1acb7aa614"
            },
            "dist": {
                "type": "zip",
                "url": "https://api.github.com/repos/myclabs/DeepCopy/zipball/14daed4296fae74d9e3201d2c4925d1acb7aa614",
                "reference": "14daed4296fae74d9e3201d2c4925d1acb7aa614",
                "shasum": ""
            },
            "require": {
                "php": "^7.1 || ^8.0"
            },
            "conflict": {
                "doctrine/collections": "<1.6.8",
                "doctrine/common": "<2.13.3 || >=3,<3.2.2"
            },
            "require-dev": {
                "doctrine/collections": "^1.6.8",
                "doctrine/common": "^2.13.3 || ^3.2.2",
                "phpunit/phpunit": "^7.5.20 || ^8.5.23 || ^9.5.13"
            },
            "type": "library",
            "autoload": {
                "files": [
                    "src/DeepCopy/deep_copy.php"
                ],
                "psr-4": {
                    "DeepCopy\\": "src/DeepCopy/"
                }
            },
            "notification-url": "https://packagist.org/downloads/",
            "license": [
                "MIT"
            ],
            "description": "Create deep copies (clones) of your objects",
            "keywords": [
                "clone",
                "copy",
                "duplicate",
                "object",
                "object graph"
            ],
            "support": {
                "issues": "https://github.com/myclabs/DeepCopy/issues",
                "source": "https://github.com/myclabs/DeepCopy/tree/1.11.0"
            },
            "funding": [
                {
                    "url": "https://tidelift.com/funding/github/packagist/myclabs/deep-copy",
                    "type": "tidelift"
                }
            ],
            "time": "2022-03-03T13:19:32+00:00"
        },
        {
            "name": "nikic/php-parser",
            "version": "v4.15.1",
            "source": {
                "type": "git",
                "url": "https://github.com/nikic/PHP-Parser.git",
                "reference": "0ef6c55a3f47f89d7a374e6f835197a0b5fcf900"
            },
            "dist": {
                "type": "zip",
                "url": "https://api.github.com/repos/nikic/PHP-Parser/zipball/0ef6c55a3f47f89d7a374e6f835197a0b5fcf900",
                "reference": "0ef6c55a3f47f89d7a374e6f835197a0b5fcf900",
                "shasum": ""
            },
            "require": {
                "ext-tokenizer": "*",
                "php": ">=7.0"
            },
            "require-dev": {
                "ircmaxell/php-yacc": "^0.0.7",
                "phpunit/phpunit": "^6.5 || ^7.0 || ^8.0 || ^9.0"
            },
            "bin": [
                "bin/php-parse"
            ],
            "type": "library",
            "extra": {
                "branch-alias": {
                    "dev-master": "4.9-dev"
                }
            },
            "autoload": {
                "psr-4": {
                    "PhpParser\\": "lib/PhpParser"
                }
            },
            "notification-url": "https://packagist.org/downloads/",
            "license": [
                "BSD-3-Clause"
            ],
            "authors": [
                {
                    "name": "Nikita Popov"
                }
            ],
            "description": "A PHP parser written in PHP",
            "keywords": [
                "parser",
                "php"
            ],
            "support": {
                "issues": "https://github.com/nikic/PHP-Parser/issues",
                "source": "https://github.com/nikic/PHP-Parser/tree/v4.15.1"
            },
            "time": "2022-09-04T07:30:47+00:00"
        },
        {
            "name": "phar-io/manifest",
            "version": "2.0.3",
            "source": {
                "type": "git",
                "url": "https://github.com/phar-io/manifest.git",
                "reference": "97803eca37d319dfa7826cc2437fc020857acb53"
            },
            "dist": {
                "type": "zip",
                "url": "https://api.github.com/repos/phar-io/manifest/zipball/97803eca37d319dfa7826cc2437fc020857acb53",
                "reference": "97803eca37d319dfa7826cc2437fc020857acb53",
                "shasum": ""
            },
            "require": {
                "ext-dom": "*",
                "ext-phar": "*",
                "ext-xmlwriter": "*",
                "phar-io/version": "^3.0.1",
                "php": "^7.2 || ^8.0"
            },
            "type": "library",
            "extra": {
                "branch-alias": {
                    "dev-master": "2.0.x-dev"
                }
            },
            "autoload": {
                "classmap": [
                    "src/"
                ]
            },
            "notification-url": "https://packagist.org/downloads/",
            "license": [
                "BSD-3-Clause"
            ],
            "authors": [
                {
                    "name": "Arne Blankerts",
                    "email": "arne@blankerts.de",
                    "role": "Developer"
                },
                {
                    "name": "Sebastian Heuer",
                    "email": "sebastian@phpeople.de",
                    "role": "Developer"
                },
                {
                    "name": "Sebastian Bergmann",
                    "email": "sebastian@phpunit.de",
                    "role": "Developer"
                }
            ],
            "description": "Component for reading phar.io manifest information from a PHP Archive (PHAR)",
            "support": {
                "issues": "https://github.com/phar-io/manifest/issues",
                "source": "https://github.com/phar-io/manifest/tree/2.0.3"
            },
            "time": "2021-07-20T11:28:43+00:00"
        },
        {
            "name": "phar-io/version",
            "version": "3.2.1",
            "source": {
                "type": "git",
                "url": "https://github.com/phar-io/version.git",
                "reference": "4f7fd7836c6f332bb2933569e566a0d6c4cbed74"
            },
            "dist": {
                "type": "zip",
                "url": "https://api.github.com/repos/phar-io/version/zipball/4f7fd7836c6f332bb2933569e566a0d6c4cbed74",
                "reference": "4f7fd7836c6f332bb2933569e566a0d6c4cbed74",
                "shasum": ""
            },
            "require": {
                "php": "^7.2 || ^8.0"
            },
            "type": "library",
            "autoload": {
                "classmap": [
                    "src/"
                ]
            },
            "notification-url": "https://packagist.org/downloads/",
            "license": [
                "BSD-3-Clause"
            ],
            "authors": [
                {
                    "name": "Arne Blankerts",
                    "email": "arne@blankerts.de",
                    "role": "Developer"
                },
                {
                    "name": "Sebastian Heuer",
                    "email": "sebastian@phpeople.de",
                    "role": "Developer"
                },
                {
                    "name": "Sebastian Bergmann",
                    "email": "sebastian@phpunit.de",
                    "role": "Developer"
                }
            ],
            "description": "Library for handling version information and constraints",
            "support": {
                "issues": "https://github.com/phar-io/version/issues",
                "source": "https://github.com/phar-io/version/tree/3.2.1"
            },
            "time": "2022-02-21T01:04:05+00:00"
        },
        {
            "name": "phpunit/php-code-coverage",
            "version": "9.2.17",
            "source": {
                "type": "git",
                "url": "https://github.com/sebastianbergmann/php-code-coverage.git",
                "reference": "aa94dc41e8661fe90c7316849907cba3007b10d8"
            },
            "dist": {
                "type": "zip",
                "url": "https://api.github.com/repos/sebastianbergmann/php-code-coverage/zipball/aa94dc41e8661fe90c7316849907cba3007b10d8",
                "reference": "aa94dc41e8661fe90c7316849907cba3007b10d8",
                "shasum": ""
            },
            "require": {
                "ext-dom": "*",
                "ext-libxml": "*",
                "ext-xmlwriter": "*",
                "nikic/php-parser": "^4.14",
                "php": ">=7.3",
                "phpunit/php-file-iterator": "^3.0.3",
                "phpunit/php-text-template": "^2.0.2",
                "sebastian/code-unit-reverse-lookup": "^2.0.2",
                "sebastian/complexity": "^2.0",
                "sebastian/environment": "^5.1.2",
                "sebastian/lines-of-code": "^1.0.3",
                "sebastian/version": "^3.0.1",
                "theseer/tokenizer": "^1.2.0"
            },
            "require-dev": {
                "phpunit/phpunit": "^9.3"
            },
            "suggest": {
                "ext-pcov": "*",
                "ext-xdebug": "*"
            },
            "type": "library",
            "extra": {
                "branch-alias": {
                    "dev-master": "9.2-dev"
                }
            },
            "autoload": {
                "classmap": [
                    "src/"
                ]
            },
            "notification-url": "https://packagist.org/downloads/",
            "license": [
                "BSD-3-Clause"
            ],
            "authors": [
                {
                    "name": "Sebastian Bergmann",
                    "email": "sebastian@phpunit.de",
                    "role": "lead"
                }
            ],
            "description": "Library that provides collection, processing, and rendering functionality for PHP code coverage information.",
            "homepage": "https://github.com/sebastianbergmann/php-code-coverage",
            "keywords": [
                "coverage",
                "testing",
                "xunit"
            ],
            "support": {
                "issues": "https://github.com/sebastianbergmann/php-code-coverage/issues",
                "source": "https://github.com/sebastianbergmann/php-code-coverage/tree/9.2.17"
            },
            "funding": [
                {
                    "url": "https://github.com/sebastianbergmann",
                    "type": "github"
                }
            ],
            "time": "2022-08-30T12:24:04+00:00"
        },
        {
            "name": "phpunit/php-file-iterator",
            "version": "3.0.6",
            "source": {
                "type": "git",
                "url": "https://github.com/sebastianbergmann/php-file-iterator.git",
                "reference": "cf1c2e7c203ac650e352f4cc675a7021e7d1b3cf"
            },
            "dist": {
                "type": "zip",
                "url": "https://api.github.com/repos/sebastianbergmann/php-file-iterator/zipball/cf1c2e7c203ac650e352f4cc675a7021e7d1b3cf",
                "reference": "cf1c2e7c203ac650e352f4cc675a7021e7d1b3cf",
                "shasum": ""
            },
            "require": {
                "php": ">=7.3"
            },
            "require-dev": {
                "phpunit/phpunit": "^9.3"
            },
            "type": "library",
            "extra": {
                "branch-alias": {
                    "dev-master": "3.0-dev"
                }
            },
            "autoload": {
                "classmap": [
                    "src/"
                ]
            },
            "notification-url": "https://packagist.org/downloads/",
            "license": [
                "BSD-3-Clause"
            ],
            "authors": [
                {
                    "name": "Sebastian Bergmann",
                    "email": "sebastian@phpunit.de",
                    "role": "lead"
                }
            ],
            "description": "FilterIterator implementation that filters files based on a list of suffixes.",
            "homepage": "https://github.com/sebastianbergmann/php-file-iterator/",
            "keywords": [
                "filesystem",
                "iterator"
            ],
            "support": {
                "issues": "https://github.com/sebastianbergmann/php-file-iterator/issues",
                "source": "https://github.com/sebastianbergmann/php-file-iterator/tree/3.0.6"
            },
            "funding": [
                {
                    "url": "https://github.com/sebastianbergmann",
                    "type": "github"
                }
            ],
            "time": "2021-12-02T12:48:52+00:00"
        },
        {
            "name": "phpunit/php-invoker",
            "version": "3.1.1",
            "source": {
                "type": "git",
                "url": "https://github.com/sebastianbergmann/php-invoker.git",
                "reference": "5a10147d0aaf65b58940a0b72f71c9ac0423cc67"
            },
            "dist": {
                "type": "zip",
                "url": "https://api.github.com/repos/sebastianbergmann/php-invoker/zipball/5a10147d0aaf65b58940a0b72f71c9ac0423cc67",
                "reference": "5a10147d0aaf65b58940a0b72f71c9ac0423cc67",
                "shasum": ""
            },
            "require": {
                "php": ">=7.3"
            },
            "require-dev": {
                "ext-pcntl": "*",
                "phpunit/phpunit": "^9.3"
            },
            "suggest": {
                "ext-pcntl": "*"
            },
            "type": "library",
            "extra": {
                "branch-alias": {
                    "dev-master": "3.1-dev"
                }
            },
            "autoload": {
                "classmap": [
                    "src/"
                ]
            },
            "notification-url": "https://packagist.org/downloads/",
            "license": [
                "BSD-3-Clause"
            ],
            "authors": [
                {
                    "name": "Sebastian Bergmann",
                    "email": "sebastian@phpunit.de",
                    "role": "lead"
                }
            ],
            "description": "Invoke callables with a timeout",
            "homepage": "https://github.com/sebastianbergmann/php-invoker/",
            "keywords": [
                "process"
            ],
            "support": {
                "issues": "https://github.com/sebastianbergmann/php-invoker/issues",
                "source": "https://github.com/sebastianbergmann/php-invoker/tree/3.1.1"
            },
            "funding": [
                {
                    "url": "https://github.com/sebastianbergmann",
                    "type": "github"
                }
            ],
            "time": "2020-09-28T05:58:55+00:00"
        },
        {
            "name": "phpunit/php-text-template",
            "version": "2.0.4",
            "source": {
                "type": "git",
                "url": "https://github.com/sebastianbergmann/php-text-template.git",
                "reference": "5da5f67fc95621df9ff4c4e5a84d6a8a2acf7c28"
            },
            "dist": {
                "type": "zip",
                "url": "https://api.github.com/repos/sebastianbergmann/php-text-template/zipball/5da5f67fc95621df9ff4c4e5a84d6a8a2acf7c28",
                "reference": "5da5f67fc95621df9ff4c4e5a84d6a8a2acf7c28",
                "shasum": ""
            },
            "require": {
                "php": ">=7.3"
            },
            "require-dev": {
                "phpunit/phpunit": "^9.3"
            },
            "type": "library",
            "extra": {
                "branch-alias": {
                    "dev-master": "2.0-dev"
                }
            },
            "autoload": {
                "classmap": [
                    "src/"
                ]
            },
            "notification-url": "https://packagist.org/downloads/",
            "license": [
                "BSD-3-Clause"
            ],
            "authors": [
                {
                    "name": "Sebastian Bergmann",
                    "email": "sebastian@phpunit.de",
                    "role": "lead"
                }
            ],
            "description": "Simple template engine.",
            "homepage": "https://github.com/sebastianbergmann/php-text-template/",
            "keywords": [
                "template"
            ],
            "support": {
                "issues": "https://github.com/sebastianbergmann/php-text-template/issues",
                "source": "https://github.com/sebastianbergmann/php-text-template/tree/2.0.4"
            },
            "funding": [
                {
                    "url": "https://github.com/sebastianbergmann",
                    "type": "github"
                }
            ],
            "time": "2020-10-26T05:33:50+00:00"
        },
        {
            "name": "phpunit/php-timer",
            "version": "5.0.3",
            "source": {
                "type": "git",
                "url": "https://github.com/sebastianbergmann/php-timer.git",
                "reference": "5a63ce20ed1b5bf577850e2c4e87f4aa902afbd2"
            },
            "dist": {
                "type": "zip",
                "url": "https://api.github.com/repos/sebastianbergmann/php-timer/zipball/5a63ce20ed1b5bf577850e2c4e87f4aa902afbd2",
                "reference": "5a63ce20ed1b5bf577850e2c4e87f4aa902afbd2",
                "shasum": ""
            },
            "require": {
                "php": ">=7.3"
            },
            "require-dev": {
                "phpunit/phpunit": "^9.3"
            },
            "type": "library",
            "extra": {
                "branch-alias": {
                    "dev-master": "5.0-dev"
                }
            },
            "autoload": {
                "classmap": [
                    "src/"
                ]
            },
            "notification-url": "https://packagist.org/downloads/",
            "license": [
                "BSD-3-Clause"
            ],
            "authors": [
                {
                    "name": "Sebastian Bergmann",
                    "email": "sebastian@phpunit.de",
                    "role": "lead"
                }
            ],
            "description": "Utility class for timing",
            "homepage": "https://github.com/sebastianbergmann/php-timer/",
            "keywords": [
                "timer"
            ],
            "support": {
                "issues": "https://github.com/sebastianbergmann/php-timer/issues",
                "source": "https://github.com/sebastianbergmann/php-timer/tree/5.0.3"
            },
            "funding": [
                {
                    "url": "https://github.com/sebastianbergmann",
                    "type": "github"
                }
            ],
            "time": "2020-10-26T13:16:10+00:00"
        },
        {
            "name": "phpunit/phpunit",
            "version": "9.5.24",
            "source": {
                "type": "git",
                "url": "https://github.com/sebastianbergmann/phpunit.git",
                "reference": "d0aa6097bef9fd42458a9b3c49da32c6ce6129c5"
            },
            "dist": {
                "type": "zip",
                "url": "https://api.github.com/repos/sebastianbergmann/phpunit/zipball/d0aa6097bef9fd42458a9b3c49da32c6ce6129c5",
                "reference": "d0aa6097bef9fd42458a9b3c49da32c6ce6129c5",
                "shasum": ""
            },
            "require": {
                "doctrine/instantiator": "^1.3.1",
                "ext-dom": "*",
                "ext-json": "*",
                "ext-libxml": "*",
                "ext-mbstring": "*",
                "ext-xml": "*",
                "ext-xmlwriter": "*",
                "myclabs/deep-copy": "^1.10.1",
                "phar-io/manifest": "^2.0.3",
                "phar-io/version": "^3.0.2",
                "php": ">=7.3",
                "phpunit/php-code-coverage": "^9.2.13",
                "phpunit/php-file-iterator": "^3.0.5",
                "phpunit/php-invoker": "^3.1.1",
                "phpunit/php-text-template": "^2.0.3",
                "phpunit/php-timer": "^5.0.2",
                "sebastian/cli-parser": "^1.0.1",
                "sebastian/code-unit": "^1.0.6",
                "sebastian/comparator": "^4.0.5",
                "sebastian/diff": "^4.0.3",
                "sebastian/environment": "^5.1.3",
                "sebastian/exporter": "^4.0.3",
                "sebastian/global-state": "^5.0.1",
                "sebastian/object-enumerator": "^4.0.3",
                "sebastian/resource-operations": "^3.0.3",
                "sebastian/type": "^3.1",
                "sebastian/version": "^3.0.2"
            },
            "suggest": {
                "ext-soap": "*",
                "ext-xdebug": "*"
            },
            "bin": [
                "phpunit"
            ],
            "type": "library",
            "extra": {
                "branch-alias": {
                    "dev-master": "9.5-dev"
                }
            },
            "autoload": {
                "files": [
                    "src/Framework/Assert/Functions.php"
                ],
                "classmap": [
                    "src/"
                ]
            },
            "notification-url": "https://packagist.org/downloads/",
            "license": [
                "BSD-3-Clause"
            ],
            "authors": [
                {
                    "name": "Sebastian Bergmann",
                    "email": "sebastian@phpunit.de",
                    "role": "lead"
                }
            ],
            "description": "The PHP Unit Testing framework.",
            "homepage": "https://phpunit.de/",
            "keywords": [
                "phpunit",
                "testing",
                "xunit"
            ],
            "support": {
                "issues": "https://github.com/sebastianbergmann/phpunit/issues",
                "source": "https://github.com/sebastianbergmann/phpunit/tree/9.5.24"
            },
            "funding": [
                {
                    "url": "https://phpunit.de/sponsors.html",
                    "type": "custom"
                },
                {
                    "url": "https://github.com/sebastianbergmann",
                    "type": "github"
                }
            ],
            "time": "2022-08-30T07:42:16+00:00"
        },
        {
            "name": "psr/container",
            "version": "2.0.2",
            "source": {
                "type": "git",
                "url": "https://github.com/php-fig/container.git",
                "reference": "c71ecc56dfe541dbd90c5360474fbc405f8d5963"
            },
            "dist": {
                "type": "zip",
                "url": "https://api.github.com/repos/php-fig/container/zipball/c71ecc56dfe541dbd90c5360474fbc405f8d5963",
                "reference": "c71ecc56dfe541dbd90c5360474fbc405f8d5963",
                "shasum": ""
            },
            "require": {
                "php": ">=7.4.0"
            },
            "type": "library",
            "extra": {
                "branch-alias": {
                    "dev-master": "2.0.x-dev"
                }
            },
            "autoload": {
                "psr-4": {
                    "Psr\\Container\\": "src/"
                }
            },
            "notification-url": "https://packagist.org/downloads/",
            "license": [
                "MIT"
            ],
            "authors": [
                {
                    "name": "PHP-FIG",
                    "homepage": "https://www.php-fig.org/"
                }
            ],
            "description": "Common Container Interface (PHP FIG PSR-11)",
            "homepage": "https://github.com/php-fig/container",
            "keywords": [
                "PSR-11",
                "container",
                "container-interface",
                "container-interop",
                "psr"
            ],
            "support": {
                "issues": "https://github.com/php-fig/container/issues",
                "source": "https://github.com/php-fig/container/tree/2.0.2"
            },
            "time": "2021-11-05T16:47:00+00:00"
        },
        {
            "name": "sebastian/cli-parser",
            "version": "1.0.1",
            "source": {
                "type": "git",
                "url": "https://github.com/sebastianbergmann/cli-parser.git",
                "reference": "442e7c7e687e42adc03470c7b668bc4b2402c0b2"
            },
            "dist": {
                "type": "zip",
                "url": "https://api.github.com/repos/sebastianbergmann/cli-parser/zipball/442e7c7e687e42adc03470c7b668bc4b2402c0b2",
                "reference": "442e7c7e687e42adc03470c7b668bc4b2402c0b2",
                "shasum": ""
            },
            "require": {
                "php": ">=7.3"
            },
            "require-dev": {
                "phpunit/phpunit": "^9.3"
            },
            "type": "library",
            "extra": {
                "branch-alias": {
                    "dev-master": "1.0-dev"
                }
            },
            "autoload": {
                "classmap": [
                    "src/"
                ]
            },
            "notification-url": "https://packagist.org/downloads/",
            "license": [
                "BSD-3-Clause"
            ],
            "authors": [
                {
                    "name": "Sebastian Bergmann",
                    "email": "sebastian@phpunit.de",
                    "role": "lead"
                }
            ],
            "description": "Library for parsing CLI options",
            "homepage": "https://github.com/sebastianbergmann/cli-parser",
            "support": {
                "issues": "https://github.com/sebastianbergmann/cli-parser/issues",
                "source": "https://github.com/sebastianbergmann/cli-parser/tree/1.0.1"
            },
            "funding": [
                {
                    "url": "https://github.com/sebastianbergmann",
                    "type": "github"
                }
            ],
            "time": "2020-09-28T06:08:49+00:00"
        },
        {
            "name": "sebastian/code-unit",
            "version": "1.0.8",
            "source": {
                "type": "git",
                "url": "https://github.com/sebastianbergmann/code-unit.git",
                "reference": "1fc9f64c0927627ef78ba436c9b17d967e68e120"
            },
            "dist": {
                "type": "zip",
                "url": "https://api.github.com/repos/sebastianbergmann/code-unit/zipball/1fc9f64c0927627ef78ba436c9b17d967e68e120",
                "reference": "1fc9f64c0927627ef78ba436c9b17d967e68e120",
                "shasum": ""
            },
            "require": {
                "php": ">=7.3"
            },
            "require-dev": {
                "phpunit/phpunit": "^9.3"
            },
            "type": "library",
            "extra": {
                "branch-alias": {
                    "dev-master": "1.0-dev"
                }
            },
            "autoload": {
                "classmap": [
                    "src/"
                ]
            },
            "notification-url": "https://packagist.org/downloads/",
            "license": [
                "BSD-3-Clause"
            ],
            "authors": [
                {
                    "name": "Sebastian Bergmann",
                    "email": "sebastian@phpunit.de",
                    "role": "lead"
                }
            ],
            "description": "Collection of value objects that represent the PHP code units",
            "homepage": "https://github.com/sebastianbergmann/code-unit",
            "support": {
                "issues": "https://github.com/sebastianbergmann/code-unit/issues",
                "source": "https://github.com/sebastianbergmann/code-unit/tree/1.0.8"
            },
            "funding": [
                {
                    "url": "https://github.com/sebastianbergmann",
                    "type": "github"
                }
            ],
            "time": "2020-10-26T13:08:54+00:00"
        },
        {
            "name": "sebastian/code-unit-reverse-lookup",
            "version": "2.0.3",
            "source": {
                "type": "git",
                "url": "https://github.com/sebastianbergmann/code-unit-reverse-lookup.git",
                "reference": "ac91f01ccec49fb77bdc6fd1e548bc70f7faa3e5"
            },
            "dist": {
                "type": "zip",
                "url": "https://api.github.com/repos/sebastianbergmann/code-unit-reverse-lookup/zipball/ac91f01ccec49fb77bdc6fd1e548bc70f7faa3e5",
                "reference": "ac91f01ccec49fb77bdc6fd1e548bc70f7faa3e5",
                "shasum": ""
            },
            "require": {
                "php": ">=7.3"
            },
            "require-dev": {
                "phpunit/phpunit": "^9.3"
            },
            "type": "library",
            "extra": {
                "branch-alias": {
                    "dev-master": "2.0-dev"
                }
            },
            "autoload": {
                "classmap": [
                    "src/"
                ]
            },
            "notification-url": "https://packagist.org/downloads/",
            "license": [
                "BSD-3-Clause"
            ],
            "authors": [
                {
                    "name": "Sebastian Bergmann",
                    "email": "sebastian@phpunit.de"
                }
            ],
            "description": "Looks up which function or method a line of code belongs to",
            "homepage": "https://github.com/sebastianbergmann/code-unit-reverse-lookup/",
            "support": {
                "issues": "https://github.com/sebastianbergmann/code-unit-reverse-lookup/issues",
                "source": "https://github.com/sebastianbergmann/code-unit-reverse-lookup/tree/2.0.3"
            },
            "funding": [
                {
                    "url": "https://github.com/sebastianbergmann",
                    "type": "github"
                }
            ],
            "time": "2020-09-28T05:30:19+00:00"
        },
        {
            "name": "sebastian/comparator",
            "version": "4.0.8",
            "source": {
                "type": "git",
                "url": "https://github.com/sebastianbergmann/comparator.git",
                "reference": "fa0f136dd2334583309d32b62544682ee972b51a"
            },
            "dist": {
                "type": "zip",
                "url": "https://api.github.com/repos/sebastianbergmann/comparator/zipball/fa0f136dd2334583309d32b62544682ee972b51a",
                "reference": "fa0f136dd2334583309d32b62544682ee972b51a",
                "shasum": ""
            },
            "require": {
                "php": ">=7.3",
                "sebastian/diff": "^4.0",
                "sebastian/exporter": "^4.0"
            },
            "require-dev": {
                "phpunit/phpunit": "^9.3"
            },
            "type": "library",
            "extra": {
                "branch-alias": {
                    "dev-master": "4.0-dev"
                }
            },
            "autoload": {
                "classmap": [
                    "src/"
                ]
            },
            "notification-url": "https://packagist.org/downloads/",
            "license": [
                "BSD-3-Clause"
            ],
            "authors": [
                {
                    "name": "Sebastian Bergmann",
                    "email": "sebastian@phpunit.de"
                },
                {
                    "name": "Jeff Welch",
                    "email": "whatthejeff@gmail.com"
                },
                {
                    "name": "Volker Dusch",
                    "email": "github@wallbash.com"
                },
                {
                    "name": "Bernhard Schussek",
                    "email": "bschussek@2bepublished.at"
                }
            ],
            "description": "Provides the functionality to compare PHP values for equality",
            "homepage": "https://github.com/sebastianbergmann/comparator",
            "keywords": [
                "comparator",
                "compare",
                "equality"
            ],
            "support": {
                "issues": "https://github.com/sebastianbergmann/comparator/issues",
                "source": "https://github.com/sebastianbergmann/comparator/tree/4.0.8"
            },
            "funding": [
                {
                    "url": "https://github.com/sebastianbergmann",
                    "type": "github"
                }
            ],
            "time": "2022-09-14T12:41:17+00:00"
        },
        {
            "name": "sebastian/complexity",
            "version": "2.0.2",
            "source": {
                "type": "git",
                "url": "https://github.com/sebastianbergmann/complexity.git",
                "reference": "739b35e53379900cc9ac327b2147867b8b6efd88"
            },
            "dist": {
                "type": "zip",
                "url": "https://api.github.com/repos/sebastianbergmann/complexity/zipball/739b35e53379900cc9ac327b2147867b8b6efd88",
                "reference": "739b35e53379900cc9ac327b2147867b8b6efd88",
                "shasum": ""
            },
            "require": {
                "nikic/php-parser": "^4.7",
                "php": ">=7.3"
            },
            "require-dev": {
                "phpunit/phpunit": "^9.3"
            },
            "type": "library",
            "extra": {
                "branch-alias": {
                    "dev-master": "2.0-dev"
                }
            },
            "autoload": {
                "classmap": [
                    "src/"
                ]
            },
            "notification-url": "https://packagist.org/downloads/",
            "license": [
                "BSD-3-Clause"
            ],
            "authors": [
                {
                    "name": "Sebastian Bergmann",
                    "email": "sebastian@phpunit.de",
                    "role": "lead"
                }
            ],
            "description": "Library for calculating the complexity of PHP code units",
            "homepage": "https://github.com/sebastianbergmann/complexity",
            "support": {
                "issues": "https://github.com/sebastianbergmann/complexity/issues",
                "source": "https://github.com/sebastianbergmann/complexity/tree/2.0.2"
            },
            "funding": [
                {
                    "url": "https://github.com/sebastianbergmann",
                    "type": "github"
                }
            ],
            "time": "2020-10-26T15:52:27+00:00"
        },
        {
            "name": "sebastian/diff",
            "version": "4.0.4",
            "source": {
                "type": "git",
                "url": "https://github.com/sebastianbergmann/diff.git",
                "reference": "3461e3fccc7cfdfc2720be910d3bd73c69be590d"
            },
            "dist": {
                "type": "zip",
                "url": "https://api.github.com/repos/sebastianbergmann/diff/zipball/3461e3fccc7cfdfc2720be910d3bd73c69be590d",
                "reference": "3461e3fccc7cfdfc2720be910d3bd73c69be590d",
                "shasum": ""
            },
            "require": {
                "php": ">=7.3"
            },
            "require-dev": {
                "phpunit/phpunit": "^9.3",
                "symfony/process": "^4.2 || ^5"
            },
            "type": "library",
            "extra": {
                "branch-alias": {
                    "dev-master": "4.0-dev"
                }
            },
            "autoload": {
                "classmap": [
                    "src/"
                ]
            },
            "notification-url": "https://packagist.org/downloads/",
            "license": [
                "BSD-3-Clause"
            ],
            "authors": [
                {
                    "name": "Sebastian Bergmann",
                    "email": "sebastian@phpunit.de"
                },
                {
                    "name": "Kore Nordmann",
                    "email": "mail@kore-nordmann.de"
                }
            ],
            "description": "Diff implementation",
            "homepage": "https://github.com/sebastianbergmann/diff",
            "keywords": [
                "diff",
                "udiff",
                "unidiff",
                "unified diff"
            ],
            "support": {
                "issues": "https://github.com/sebastianbergmann/diff/issues",
                "source": "https://github.com/sebastianbergmann/diff/tree/4.0.4"
            },
            "funding": [
                {
                    "url": "https://github.com/sebastianbergmann",
                    "type": "github"
                }
            ],
            "time": "2020-10-26T13:10:38+00:00"
        },
        {
            "name": "sebastian/environment",
            "version": "5.1.4",
            "source": {
                "type": "git",
                "url": "https://github.com/sebastianbergmann/environment.git",
                "reference": "1b5dff7bb151a4db11d49d90e5408e4e938270f7"
            },
            "dist": {
                "type": "zip",
                "url": "https://api.github.com/repos/sebastianbergmann/environment/zipball/1b5dff7bb151a4db11d49d90e5408e4e938270f7",
                "reference": "1b5dff7bb151a4db11d49d90e5408e4e938270f7",
                "shasum": ""
            },
            "require": {
                "php": ">=7.3"
            },
            "require-dev": {
                "phpunit/phpunit": "^9.3"
            },
            "suggest": {
                "ext-posix": "*"
            },
            "type": "library",
            "extra": {
                "branch-alias": {
                    "dev-master": "5.1-dev"
                }
            },
            "autoload": {
                "classmap": [
                    "src/"
                ]
            },
            "notification-url": "https://packagist.org/downloads/",
            "license": [
                "BSD-3-Clause"
            ],
            "authors": [
                {
                    "name": "Sebastian Bergmann",
                    "email": "sebastian@phpunit.de"
                }
            ],
            "description": "Provides functionality to handle HHVM/PHP environments",
            "homepage": "http://www.github.com/sebastianbergmann/environment",
            "keywords": [
                "Xdebug",
                "environment",
                "hhvm"
            ],
            "support": {
                "issues": "https://github.com/sebastianbergmann/environment/issues",
                "source": "https://github.com/sebastianbergmann/environment/tree/5.1.4"
            },
            "funding": [
                {
                    "url": "https://github.com/sebastianbergmann",
                    "type": "github"
                }
            ],
            "time": "2022-04-03T09:37:03+00:00"
        },
        {
            "name": "sebastian/exporter",
            "version": "4.0.5",
            "source": {
                "type": "git",
                "url": "https://github.com/sebastianbergmann/exporter.git",
                "reference": "ac230ed27f0f98f597c8a2b6eb7ac563af5e5b9d"
            },
            "dist": {
                "type": "zip",
                "url": "https://api.github.com/repos/sebastianbergmann/exporter/zipball/ac230ed27f0f98f597c8a2b6eb7ac563af5e5b9d",
                "reference": "ac230ed27f0f98f597c8a2b6eb7ac563af5e5b9d",
                "shasum": ""
            },
            "require": {
                "php": ">=7.3",
                "sebastian/recursion-context": "^4.0"
            },
            "require-dev": {
                "ext-mbstring": "*",
                "phpunit/phpunit": "^9.3"
            },
            "type": "library",
            "extra": {
                "branch-alias": {
                    "dev-master": "4.0-dev"
                }
            },
            "autoload": {
                "classmap": [
                    "src/"
                ]
            },
            "notification-url": "https://packagist.org/downloads/",
            "license": [
                "BSD-3-Clause"
            ],
            "authors": [
                {
                    "name": "Sebastian Bergmann",
                    "email": "sebastian@phpunit.de"
                },
                {
                    "name": "Jeff Welch",
                    "email": "whatthejeff@gmail.com"
                },
                {
                    "name": "Volker Dusch",
                    "email": "github@wallbash.com"
                },
                {
                    "name": "Adam Harvey",
                    "email": "aharvey@php.net"
                },
                {
                    "name": "Bernhard Schussek",
                    "email": "bschussek@gmail.com"
                }
            ],
            "description": "Provides the functionality to export PHP variables for visualization",
            "homepage": "https://www.github.com/sebastianbergmann/exporter",
            "keywords": [
                "export",
                "exporter"
            ],
            "support": {
                "issues": "https://github.com/sebastianbergmann/exporter/issues",
                "source": "https://github.com/sebastianbergmann/exporter/tree/4.0.5"
            },
            "funding": [
                {
                    "url": "https://github.com/sebastianbergmann",
                    "type": "github"
                }
            ],
            "time": "2022-09-14T06:03:37+00:00"
        },
        {
            "name": "sebastian/global-state",
            "version": "5.0.5",
            "source": {
                "type": "git",
                "url": "https://github.com/sebastianbergmann/global-state.git",
                "reference": "0ca8db5a5fc9c8646244e629625ac486fa286bf2"
            },
            "dist": {
                "type": "zip",
                "url": "https://api.github.com/repos/sebastianbergmann/global-state/zipball/0ca8db5a5fc9c8646244e629625ac486fa286bf2",
                "reference": "0ca8db5a5fc9c8646244e629625ac486fa286bf2",
                "shasum": ""
            },
            "require": {
                "php": ">=7.3",
                "sebastian/object-reflector": "^2.0",
                "sebastian/recursion-context": "^4.0"
            },
            "require-dev": {
                "ext-dom": "*",
                "phpunit/phpunit": "^9.3"
            },
            "suggest": {
                "ext-uopz": "*"
            },
            "type": "library",
            "extra": {
                "branch-alias": {
                    "dev-master": "5.0-dev"
                }
            },
            "autoload": {
                "classmap": [
                    "src/"
                ]
            },
            "notification-url": "https://packagist.org/downloads/",
            "license": [
                "BSD-3-Clause"
            ],
            "authors": [
                {
                    "name": "Sebastian Bergmann",
                    "email": "sebastian@phpunit.de"
                }
            ],
            "description": "Snapshotting of global state",
            "homepage": "http://www.github.com/sebastianbergmann/global-state",
            "keywords": [
                "global state"
            ],
            "support": {
                "issues": "https://github.com/sebastianbergmann/global-state/issues",
                "source": "https://github.com/sebastianbergmann/global-state/tree/5.0.5"
            },
            "funding": [
                {
                    "url": "https://github.com/sebastianbergmann",
                    "type": "github"
                }
            ],
            "time": "2022-02-14T08:28:10+00:00"
        },
        {
            "name": "sebastian/lines-of-code",
            "version": "1.0.3",
            "source": {
                "type": "git",
                "url": "https://github.com/sebastianbergmann/lines-of-code.git",
                "reference": "c1c2e997aa3146983ed888ad08b15470a2e22ecc"
            },
            "dist": {
                "type": "zip",
                "url": "https://api.github.com/repos/sebastianbergmann/lines-of-code/zipball/c1c2e997aa3146983ed888ad08b15470a2e22ecc",
                "reference": "c1c2e997aa3146983ed888ad08b15470a2e22ecc",
                "shasum": ""
            },
            "require": {
                "nikic/php-parser": "^4.6",
                "php": ">=7.3"
            },
            "require-dev": {
                "phpunit/phpunit": "^9.3"
            },
            "type": "library",
            "extra": {
                "branch-alias": {
                    "dev-master": "1.0-dev"
                }
            },
            "autoload": {
                "classmap": [
                    "src/"
                ]
            },
            "notification-url": "https://packagist.org/downloads/",
            "license": [
                "BSD-3-Clause"
            ],
            "authors": [
                {
                    "name": "Sebastian Bergmann",
                    "email": "sebastian@phpunit.de",
                    "role": "lead"
                }
            ],
            "description": "Library for counting the lines of code in PHP source code",
            "homepage": "https://github.com/sebastianbergmann/lines-of-code",
            "support": {
                "issues": "https://github.com/sebastianbergmann/lines-of-code/issues",
                "source": "https://github.com/sebastianbergmann/lines-of-code/tree/1.0.3"
            },
            "funding": [
                {
                    "url": "https://github.com/sebastianbergmann",
                    "type": "github"
                }
            ],
            "time": "2020-11-28T06:42:11+00:00"
        },
        {
            "name": "sebastian/object-enumerator",
            "version": "4.0.4",
            "source": {
                "type": "git",
                "url": "https://github.com/sebastianbergmann/object-enumerator.git",
                "reference": "5c9eeac41b290a3712d88851518825ad78f45c71"
            },
            "dist": {
                "type": "zip",
                "url": "https://api.github.com/repos/sebastianbergmann/object-enumerator/zipball/5c9eeac41b290a3712d88851518825ad78f45c71",
                "reference": "5c9eeac41b290a3712d88851518825ad78f45c71",
                "shasum": ""
            },
            "require": {
                "php": ">=7.3",
                "sebastian/object-reflector": "^2.0",
                "sebastian/recursion-context": "^4.0"
            },
            "require-dev": {
                "phpunit/phpunit": "^9.3"
            },
            "type": "library",
            "extra": {
                "branch-alias": {
                    "dev-master": "4.0-dev"
                }
            },
            "autoload": {
                "classmap": [
                    "src/"
                ]
            },
            "notification-url": "https://packagist.org/downloads/",
            "license": [
                "BSD-3-Clause"
            ],
            "authors": [
                {
                    "name": "Sebastian Bergmann",
                    "email": "sebastian@phpunit.de"
                }
            ],
            "description": "Traverses array structures and object graphs to enumerate all referenced objects",
            "homepage": "https://github.com/sebastianbergmann/object-enumerator/",
            "support": {
                "issues": "https://github.com/sebastianbergmann/object-enumerator/issues",
                "source": "https://github.com/sebastianbergmann/object-enumerator/tree/4.0.4"
            },
            "funding": [
                {
                    "url": "https://github.com/sebastianbergmann",
                    "type": "github"
                }
            ],
            "time": "2020-10-26T13:12:34+00:00"
        },
        {
            "name": "sebastian/object-reflector",
            "version": "2.0.4",
            "source": {
                "type": "git",
                "url": "https://github.com/sebastianbergmann/object-reflector.git",
                "reference": "b4f479ebdbf63ac605d183ece17d8d7fe49c15c7"
            },
            "dist": {
                "type": "zip",
                "url": "https://api.github.com/repos/sebastianbergmann/object-reflector/zipball/b4f479ebdbf63ac605d183ece17d8d7fe49c15c7",
                "reference": "b4f479ebdbf63ac605d183ece17d8d7fe49c15c7",
                "shasum": ""
            },
            "require": {
                "php": ">=7.3"
            },
            "require-dev": {
                "phpunit/phpunit": "^9.3"
            },
            "type": "library",
            "extra": {
                "branch-alias": {
                    "dev-master": "2.0-dev"
                }
            },
            "autoload": {
                "classmap": [
                    "src/"
                ]
            },
            "notification-url": "https://packagist.org/downloads/",
            "license": [
                "BSD-3-Clause"
            ],
            "authors": [
                {
                    "name": "Sebastian Bergmann",
                    "email": "sebastian@phpunit.de"
                }
            ],
            "description": "Allows reflection of object attributes, including inherited and non-public ones",
            "homepage": "https://github.com/sebastianbergmann/object-reflector/",
            "support": {
                "issues": "https://github.com/sebastianbergmann/object-reflector/issues",
                "source": "https://github.com/sebastianbergmann/object-reflector/tree/2.0.4"
            },
            "funding": [
                {
                    "url": "https://github.com/sebastianbergmann",
                    "type": "github"
                }
            ],
            "time": "2020-10-26T13:14:26+00:00"
        },
        {
            "name": "sebastian/recursion-context",
            "version": "4.0.4",
            "source": {
                "type": "git",
                "url": "https://github.com/sebastianbergmann/recursion-context.git",
                "reference": "cd9d8cf3c5804de4341c283ed787f099f5506172"
            },
            "dist": {
                "type": "zip",
                "url": "https://api.github.com/repos/sebastianbergmann/recursion-context/zipball/cd9d8cf3c5804de4341c283ed787f099f5506172",
                "reference": "cd9d8cf3c5804de4341c283ed787f099f5506172",
                "shasum": ""
            },
            "require": {
                "php": ">=7.3"
            },
            "require-dev": {
                "phpunit/phpunit": "^9.3"
            },
            "type": "library",
            "extra": {
                "branch-alias": {
                    "dev-master": "4.0-dev"
                }
            },
            "autoload": {
                "classmap": [
                    "src/"
                ]
            },
            "notification-url": "https://packagist.org/downloads/",
            "license": [
                "BSD-3-Clause"
            ],
            "authors": [
                {
                    "name": "Sebastian Bergmann",
                    "email": "sebastian@phpunit.de"
                },
                {
                    "name": "Jeff Welch",
                    "email": "whatthejeff@gmail.com"
                },
                {
                    "name": "Adam Harvey",
                    "email": "aharvey@php.net"
                }
            ],
            "description": "Provides functionality to recursively process PHP variables",
            "homepage": "http://www.github.com/sebastianbergmann/recursion-context",
            "support": {
                "issues": "https://github.com/sebastianbergmann/recursion-context/issues",
                "source": "https://github.com/sebastianbergmann/recursion-context/tree/4.0.4"
            },
            "funding": [
                {
                    "url": "https://github.com/sebastianbergmann",
                    "type": "github"
                }
            ],
            "time": "2020-10-26T13:17:30+00:00"
        },
        {
            "name": "sebastian/resource-operations",
            "version": "3.0.3",
            "source": {
                "type": "git",
                "url": "https://github.com/sebastianbergmann/resource-operations.git",
                "reference": "0f4443cb3a1d92ce809899753bc0d5d5a8dd19a8"
            },
            "dist": {
                "type": "zip",
                "url": "https://api.github.com/repos/sebastianbergmann/resource-operations/zipball/0f4443cb3a1d92ce809899753bc0d5d5a8dd19a8",
                "reference": "0f4443cb3a1d92ce809899753bc0d5d5a8dd19a8",
                "shasum": ""
            },
            "require": {
                "php": ">=7.3"
            },
            "require-dev": {
                "phpunit/phpunit": "^9.0"
            },
            "type": "library",
            "extra": {
                "branch-alias": {
                    "dev-master": "3.0-dev"
                }
            },
            "autoload": {
                "classmap": [
                    "src/"
                ]
            },
            "notification-url": "https://packagist.org/downloads/",
            "license": [
                "BSD-3-Clause"
            ],
            "authors": [
                {
                    "name": "Sebastian Bergmann",
                    "email": "sebastian@phpunit.de"
                }
            ],
            "description": "Provides a list of PHP built-in functions that operate on resources",
            "homepage": "https://www.github.com/sebastianbergmann/resource-operations",
            "support": {
                "issues": "https://github.com/sebastianbergmann/resource-operations/issues",
                "source": "https://github.com/sebastianbergmann/resource-operations/tree/3.0.3"
            },
            "funding": [
                {
                    "url": "https://github.com/sebastianbergmann",
                    "type": "github"
                }
            ],
            "time": "2020-09-28T06:45:17+00:00"
        },
        {
            "name": "sebastian/type",
            "version": "3.2.0",
            "source": {
                "type": "git",
                "url": "https://github.com/sebastianbergmann/type.git",
                "reference": "fb3fe09c5f0bae6bc27ef3ce933a1e0ed9464b6e"
            },
            "dist": {
                "type": "zip",
                "url": "https://api.github.com/repos/sebastianbergmann/type/zipball/fb3fe09c5f0bae6bc27ef3ce933a1e0ed9464b6e",
                "reference": "fb3fe09c5f0bae6bc27ef3ce933a1e0ed9464b6e",
                "shasum": ""
            },
            "require": {
                "php": ">=7.3"
            },
            "require-dev": {
                "phpunit/phpunit": "^9.5"
            },
            "type": "library",
            "extra": {
                "branch-alias": {
                    "dev-master": "3.2-dev"
                }
            },
            "autoload": {
                "classmap": [
                    "src/"
                ]
            },
            "notification-url": "https://packagist.org/downloads/",
            "license": [
                "BSD-3-Clause"
            ],
            "authors": [
                {
                    "name": "Sebastian Bergmann",
                    "email": "sebastian@phpunit.de",
                    "role": "lead"
                }
            ],
            "description": "Collection of value objects that represent the types of the PHP type system",
            "homepage": "https://github.com/sebastianbergmann/type",
            "support": {
                "issues": "https://github.com/sebastianbergmann/type/issues",
                "source": "https://github.com/sebastianbergmann/type/tree/3.2.0"
            },
            "funding": [
                {
                    "url": "https://github.com/sebastianbergmann",
                    "type": "github"
                }
            ],
            "time": "2022-09-12T14:47:03+00:00"
        },
        {
            "name": "sebastian/version",
            "version": "3.0.2",
            "source": {
                "type": "git",
                "url": "https://github.com/sebastianbergmann/version.git",
                "reference": "c6c1022351a901512170118436c764e473f6de8c"
            },
            "dist": {
                "type": "zip",
                "url": "https://api.github.com/repos/sebastianbergmann/version/zipball/c6c1022351a901512170118436c764e473f6de8c",
                "reference": "c6c1022351a901512170118436c764e473f6de8c",
                "shasum": ""
            },
            "require": {
                "php": ">=7.3"
            },
            "type": "library",
            "extra": {
                "branch-alias": {
                    "dev-master": "3.0-dev"
                }
            },
            "autoload": {
                "classmap": [
                    "src/"
                ]
            },
            "notification-url": "https://packagist.org/downloads/",
            "license": [
                "BSD-3-Clause"
            ],
            "authors": [
                {
                    "name": "Sebastian Bergmann",
                    "email": "sebastian@phpunit.de",
                    "role": "lead"
                }
            ],
            "description": "Library that helps with managing the version number of Git-hosted PHP projects",
            "homepage": "https://github.com/sebastianbergmann/version",
            "support": {
                "issues": "https://github.com/sebastianbergmann/version/issues",
                "source": "https://github.com/sebastianbergmann/version/tree/3.0.2"
            },
            "funding": [
                {
                    "url": "https://github.com/sebastianbergmann",
                    "type": "github"
                }
            ],
            "time": "2020-09-28T06:39:44+00:00"
        },
        {
            "name": "symfony/console",
            "version": "v6.0.12",
            "source": {
                "type": "git",
                "url": "https://github.com/symfony/console.git",
                "reference": "c5c2e313aa682530167c25077d6bdff36346251e"
            },
            "dist": {
                "type": "zip",
                "url": "https://api.github.com/repos/symfony/console/zipball/c5c2e313aa682530167c25077d6bdff36346251e",
                "reference": "c5c2e313aa682530167c25077d6bdff36346251e",
                "shasum": ""
            },
            "require": {
                "php": ">=8.0.2",
                "symfony/polyfill-mbstring": "~1.0",
                "symfony/service-contracts": "^1.1|^2|^3",
                "symfony/string": "^5.4|^6.0"
            },
            "conflict": {
                "symfony/dependency-injection": "<5.4",
                "symfony/dotenv": "<5.4",
                "symfony/event-dispatcher": "<5.4",
                "symfony/lock": "<5.4",
                "symfony/process": "<5.4"
            },
            "provide": {
                "psr/log-implementation": "1.0|2.0|3.0"
            },
            "require-dev": {
                "psr/log": "^1|^2|^3",
                "symfony/config": "^5.4|^6.0",
                "symfony/dependency-injection": "^5.4|^6.0",
                "symfony/event-dispatcher": "^5.4|^6.0",
                "symfony/lock": "^5.4|^6.0",
                "symfony/process": "^5.4|^6.0",
                "symfony/var-dumper": "^5.4|^6.0"
            },
            "suggest": {
                "psr/log": "For using the console logger",
                "symfony/event-dispatcher": "",
                "symfony/lock": "",
                "symfony/process": ""
            },
            "type": "library",
            "autoload": {
                "psr-4": {
                    "Symfony\\Component\\Console\\": ""
                },
                "exclude-from-classmap": [
                    "/Tests/"
                ]
            },
            "notification-url": "https://packagist.org/downloads/",
            "license": [
                "MIT"
            ],
            "authors": [
                {
                    "name": "Fabien Potencier",
                    "email": "fabien@symfony.com"
                },
                {
                    "name": "Symfony Community",
                    "homepage": "https://symfony.com/contributors"
                }
            ],
            "description": "Eases the creation of beautiful and testable command line interfaces",
            "homepage": "https://symfony.com",
            "keywords": [
                "cli",
                "command line",
                "console",
                "terminal"
            ],
            "support": {
                "source": "https://github.com/symfony/console/tree/v6.0.12"
            },
            "funding": [
                {
                    "url": "https://symfony.com/sponsor",
                    "type": "custom"
                },
                {
                    "url": "https://github.com/fabpot",
                    "type": "github"
                },
                {
                    "url": "https://tidelift.com/funding/github/packagist/symfony/symfony",
                    "type": "tidelift"
                }
            ],
            "time": "2022-08-23T20:52:30+00:00"
        },
        {
            "name": "symfony/polyfill-ctype",
            "version": "v1.26.0",
            "source": {
                "type": "git",
                "url": "https://github.com/symfony/polyfill-ctype.git",
                "reference": "6fd1b9a79f6e3cf65f9e679b23af304cd9e010d4"
            },
            "dist": {
                "type": "zip",
                "url": "https://api.github.com/repos/symfony/polyfill-ctype/zipball/6fd1b9a79f6e3cf65f9e679b23af304cd9e010d4",
                "reference": "6fd1b9a79f6e3cf65f9e679b23af304cd9e010d4",
                "shasum": ""
            },
            "require": {
                "php": ">=7.1"
            },
            "provide": {
                "ext-ctype": "*"
            },
            "suggest": {
                "ext-ctype": "For best performance"
            },
            "type": "library",
            "extra": {
                "branch-alias": {
                    "dev-main": "1.26-dev"
                },
                "thanks": {
                    "name": "symfony/polyfill",
                    "url": "https://github.com/symfony/polyfill"
                }
            },
            "autoload": {
                "files": [
                    "bootstrap.php"
                ],
                "psr-4": {
                    "Symfony\\Polyfill\\Ctype\\": ""
                }
            },
            "notification-url": "https://packagist.org/downloads/",
            "license": [
                "MIT"
            ],
            "authors": [
                {
                    "name": "Gert de Pagter",
                    "email": "BackEndTea@gmail.com"
                },
                {
                    "name": "Symfony Community",
                    "homepage": "https://symfony.com/contributors"
                }
            ],
            "description": "Symfony polyfill for ctype functions",
            "homepage": "https://symfony.com",
            "keywords": [
                "compatibility",
                "ctype",
                "polyfill",
                "portable"
            ],
            "support": {
                "source": "https://github.com/symfony/polyfill-ctype/tree/v1.26.0"
            },
            "funding": [
                {
                    "url": "https://symfony.com/sponsor",
                    "type": "custom"
                },
                {
                    "url": "https://github.com/fabpot",
                    "type": "github"
                },
                {
                    "url": "https://tidelift.com/funding/github/packagist/symfony/symfony",
                    "type": "tidelift"
                }
            ],
            "time": "2022-05-24T11:49:31+00:00"
        },
        {
            "name": "symfony/polyfill-intl-grapheme",
            "version": "v1.26.0",
            "source": {
                "type": "git",
                "url": "https://github.com/symfony/polyfill-intl-grapheme.git",
                "reference": "433d05519ce6990bf3530fba6957499d327395c2"
            },
            "dist": {
                "type": "zip",
                "url": "https://api.github.com/repos/symfony/polyfill-intl-grapheme/zipball/433d05519ce6990bf3530fba6957499d327395c2",
                "reference": "433d05519ce6990bf3530fba6957499d327395c2",
                "shasum": ""
            },
            "require": {
                "php": ">=7.1"
            },
            "suggest": {
                "ext-intl": "For best performance"
            },
            "type": "library",
            "extra": {
                "branch-alias": {
                    "dev-main": "1.26-dev"
                },
                "thanks": {
                    "name": "symfony/polyfill",
                    "url": "https://github.com/symfony/polyfill"
                }
            },
            "autoload": {
                "files": [
                    "bootstrap.php"
                ],
                "psr-4": {
                    "Symfony\\Polyfill\\Intl\\Grapheme\\": ""
                }
            },
            "notification-url": "https://packagist.org/downloads/",
            "license": [
                "MIT"
            ],
            "authors": [
                {
                    "name": "Nicolas Grekas",
                    "email": "p@tchwork.com"
                },
                {
                    "name": "Symfony Community",
                    "homepage": "https://symfony.com/contributors"
                }
            ],
            "description": "Symfony polyfill for intl's grapheme_* functions",
            "homepage": "https://symfony.com",
            "keywords": [
                "compatibility",
                "grapheme",
                "intl",
                "polyfill",
                "portable",
                "shim"
            ],
            "support": {
                "source": "https://github.com/symfony/polyfill-intl-grapheme/tree/v1.26.0"
            },
            "funding": [
                {
                    "url": "https://symfony.com/sponsor",
                    "type": "custom"
                },
                {
                    "url": "https://github.com/fabpot",
                    "type": "github"
                },
                {
                    "url": "https://tidelift.com/funding/github/packagist/symfony/symfony",
                    "type": "tidelift"
                }
            ],
            "time": "2022-05-24T11:49:31+00:00"
        },
        {
            "name": "symfony/polyfill-intl-normalizer",
            "version": "v1.26.0",
            "source": {
                "type": "git",
                "url": "https://github.com/symfony/polyfill-intl-normalizer.git",
                "reference": "219aa369ceff116e673852dce47c3a41794c14bd"
            },
            "dist": {
                "type": "zip",
                "url": "https://api.github.com/repos/symfony/polyfill-intl-normalizer/zipball/219aa369ceff116e673852dce47c3a41794c14bd",
                "reference": "219aa369ceff116e673852dce47c3a41794c14bd",
                "shasum": ""
            },
            "require": {
                "php": ">=7.1"
            },
            "suggest": {
                "ext-intl": "For best performance"
            },
            "type": "library",
            "extra": {
                "branch-alias": {
                    "dev-main": "1.26-dev"
                },
                "thanks": {
                    "name": "symfony/polyfill",
                    "url": "https://github.com/symfony/polyfill"
                }
            },
            "autoload": {
                "files": [
                    "bootstrap.php"
                ],
                "psr-4": {
                    "Symfony\\Polyfill\\Intl\\Normalizer\\": ""
                },
                "classmap": [
                    "Resources/stubs"
                ]
            },
            "notification-url": "https://packagist.org/downloads/",
            "license": [
                "MIT"
            ],
            "authors": [
                {
                    "name": "Nicolas Grekas",
                    "email": "p@tchwork.com"
                },
                {
                    "name": "Symfony Community",
                    "homepage": "https://symfony.com/contributors"
                }
            ],
            "description": "Symfony polyfill for intl's Normalizer class and related functions",
            "homepage": "https://symfony.com",
            "keywords": [
                "compatibility",
                "intl",
                "normalizer",
                "polyfill",
                "portable",
                "shim"
            ],
            "support": {
                "source": "https://github.com/symfony/polyfill-intl-normalizer/tree/v1.26.0"
            },
            "funding": [
                {
                    "url": "https://symfony.com/sponsor",
                    "type": "custom"
                },
                {
                    "url": "https://github.com/fabpot",
                    "type": "github"
                },
                {
                    "url": "https://tidelift.com/funding/github/packagist/symfony/symfony",
                    "type": "tidelift"
                }
            ],
            "time": "2022-05-24T11:49:31+00:00"
        },
        {
            "name": "symfony/polyfill-mbstring",
            "version": "v1.26.0",
            "source": {
                "type": "git",
                "url": "https://github.com/symfony/polyfill-mbstring.git",
                "reference": "9344f9cb97f3b19424af1a21a3b0e75b0a7d8d7e"
            },
            "dist": {
                "type": "zip",
                "url": "https://api.github.com/repos/symfony/polyfill-mbstring/zipball/9344f9cb97f3b19424af1a21a3b0e75b0a7d8d7e",
                "reference": "9344f9cb97f3b19424af1a21a3b0e75b0a7d8d7e",
                "shasum": ""
            },
            "require": {
                "php": ">=7.1"
            },
            "provide": {
                "ext-mbstring": "*"
            },
            "suggest": {
                "ext-mbstring": "For best performance"
            },
            "type": "library",
            "extra": {
                "branch-alias": {
                    "dev-main": "1.26-dev"
                },
                "thanks": {
                    "name": "symfony/polyfill",
                    "url": "https://github.com/symfony/polyfill"
                }
            },
            "autoload": {
                "files": [
                    "bootstrap.php"
                ],
                "psr-4": {
                    "Symfony\\Polyfill\\Mbstring\\": ""
                }
            },
            "notification-url": "https://packagist.org/downloads/",
            "license": [
                "MIT"
            ],
            "authors": [
                {
                    "name": "Nicolas Grekas",
                    "email": "p@tchwork.com"
                },
                {
                    "name": "Symfony Community",
                    "homepage": "https://symfony.com/contributors"
                }
            ],
            "description": "Symfony polyfill for the Mbstring extension",
            "homepage": "https://symfony.com",
            "keywords": [
                "compatibility",
                "mbstring",
                "polyfill",
                "portable",
                "shim"
            ],
            "support": {
                "source": "https://github.com/symfony/polyfill-mbstring/tree/v1.26.0"
            },
            "funding": [
                {
                    "url": "https://symfony.com/sponsor",
                    "type": "custom"
                },
                {
                    "url": "https://github.com/fabpot",
                    "type": "github"
                },
                {
                    "url": "https://tidelift.com/funding/github/packagist/symfony/symfony",
                    "type": "tidelift"
                }
            ],
            "time": "2022-05-24T11:49:31+00:00"
        },
        {
            "name": "symfony/process",
            "version": "v6.0.11",
            "source": {
                "type": "git",
                "url": "https://github.com/symfony/process.git",
                "reference": "44270a08ccb664143dede554ff1c00aaa2247a43"
            },
            "dist": {
                "type": "zip",
                "url": "https://api.github.com/repos/symfony/process/zipball/44270a08ccb664143dede554ff1c00aaa2247a43",
                "reference": "44270a08ccb664143dede554ff1c00aaa2247a43",
                "shasum": ""
            },
            "require": {
                "php": ">=8.0.2"
            },
            "type": "library",
            "autoload": {
                "psr-4": {
                    "Symfony\\Component\\Process\\": ""
                },
                "exclude-from-classmap": [
                    "/Tests/"
                ]
            },
            "notification-url": "https://packagist.org/downloads/",
            "license": [
                "MIT"
            ],
            "authors": [
                {
                    "name": "Fabien Potencier",
                    "email": "fabien@symfony.com"
                },
                {
                    "name": "Symfony Community",
                    "homepage": "https://symfony.com/contributors"
                }
            ],
            "description": "Executes commands in sub-processes",
            "homepage": "https://symfony.com",
            "support": {
                "source": "https://github.com/symfony/process/tree/v6.0.11"
            },
            "funding": [
                {
                    "url": "https://symfony.com/sponsor",
                    "type": "custom"
                },
                {
                    "url": "https://github.com/fabpot",
                    "type": "github"
                },
                {
                    "url": "https://tidelift.com/funding/github/packagist/symfony/symfony",
                    "type": "tidelift"
                }
            ],
            "time": "2022-06-27T17:10:44+00:00"
        },
        {
            "name": "symfony/service-contracts",
            "version": "v3.0.2",
            "source": {
                "type": "git",
                "url": "https://github.com/symfony/service-contracts.git",
                "reference": "d78d39c1599bd1188b8e26bb341da52c3c6d8a66"
            },
            "dist": {
                "type": "zip",
                "url": "https://api.github.com/repos/symfony/service-contracts/zipball/d78d39c1599bd1188b8e26bb341da52c3c6d8a66",
                "reference": "d78d39c1599bd1188b8e26bb341da52c3c6d8a66",
                "shasum": ""
            },
            "require": {
                "php": ">=8.0.2",
                "psr/container": "^2.0"
            },
            "conflict": {
                "ext-psr": "<1.1|>=2"
            },
            "suggest": {
                "symfony/service-implementation": ""
            },
            "type": "library",
            "extra": {
                "branch-alias": {
                    "dev-main": "3.0-dev"
                },
                "thanks": {
                    "name": "symfony/contracts",
                    "url": "https://github.com/symfony/contracts"
                }
            },
            "autoload": {
                "psr-4": {
                    "Symfony\\Contracts\\Service\\": ""
                }
            },
            "notification-url": "https://packagist.org/downloads/",
            "license": [
                "MIT"
            ],
            "authors": [
                {
                    "name": "Nicolas Grekas",
                    "email": "p@tchwork.com"
                },
                {
                    "name": "Symfony Community",
                    "homepage": "https://symfony.com/contributors"
                }
            ],
            "description": "Generic abstractions related to writing services",
            "homepage": "https://symfony.com",
            "keywords": [
                "abstractions",
                "contracts",
                "decoupling",
                "interfaces",
                "interoperability",
                "standards"
            ],
            "support": {
                "source": "https://github.com/symfony/service-contracts/tree/v3.0.2"
            },
            "funding": [
                {
                    "url": "https://symfony.com/sponsor",
                    "type": "custom"
                },
                {
                    "url": "https://github.com/fabpot",
                    "type": "github"
                },
                {
                    "url": "https://tidelift.com/funding/github/packagist/symfony/symfony",
                    "type": "tidelift"
                }
            ],
            "time": "2022-05-30T19:17:58+00:00"
        },
        {
            "name": "symfony/string",
            "version": "v6.0.12",
            "source": {
                "type": "git",
                "url": "https://github.com/symfony/string.git",
                "reference": "3a975ba1a1508ad97df45f4590f55b7cc4c1a0a0"
            },
            "dist": {
                "type": "zip",
                "url": "https://api.github.com/repos/symfony/string/zipball/3a975ba1a1508ad97df45f4590f55b7cc4c1a0a0",
                "reference": "3a975ba1a1508ad97df45f4590f55b7cc4c1a0a0",
                "shasum": ""
            },
            "require": {
                "php": ">=8.0.2",
                "symfony/polyfill-ctype": "~1.8",
                "symfony/polyfill-intl-grapheme": "~1.0",
                "symfony/polyfill-intl-normalizer": "~1.0",
                "symfony/polyfill-mbstring": "~1.0"
            },
            "conflict": {
                "symfony/translation-contracts": "<2.0"
            },
            "require-dev": {
                "symfony/error-handler": "^5.4|^6.0",
                "symfony/http-client": "^5.4|^6.0",
                "symfony/translation-contracts": "^2.0|^3.0",
                "symfony/var-exporter": "^5.4|^6.0"
            },
            "type": "library",
            "autoload": {
                "files": [
                    "Resources/functions.php"
                ],
                "psr-4": {
                    "Symfony\\Component\\String\\": ""
                },
                "exclude-from-classmap": [
                    "/Tests/"
                ]
            },
            "notification-url": "https://packagist.org/downloads/",
            "license": [
                "MIT"
            ],
            "authors": [
                {
                    "name": "Nicolas Grekas",
                    "email": "p@tchwork.com"
                },
                {
                    "name": "Symfony Community",
                    "homepage": "https://symfony.com/contributors"
                }
            ],
            "description": "Provides an object-oriented API to strings and deals with bytes, UTF-8 code points and grapheme clusters in a unified way",
            "homepage": "https://symfony.com",
            "keywords": [
                "grapheme",
                "i18n",
                "string",
                "unicode",
                "utf-8",
                "utf8"
            ],
            "support": {
                "source": "https://github.com/symfony/string/tree/v6.0.12"
            },
            "funding": [
                {
                    "url": "https://symfony.com/sponsor",
                    "type": "custom"
                },
                {
                    "url": "https://github.com/fabpot",
                    "type": "github"
                },
                {
                    "url": "https://tidelift.com/funding/github/packagist/symfony/symfony",
                    "type": "tidelift"
                }
            ],
            "time": "2022-08-12T18:05:20+00:00"
        },
        {
            "name": "theseer/tokenizer",
            "version": "1.2.1",
            "source": {
                "type": "git",
                "url": "https://github.com/theseer/tokenizer.git",
                "reference": "34a41e998c2183e22995f158c581e7b5e755ab9e"
            },
            "dist": {
                "type": "zip",
                "url": "https://api.github.com/repos/theseer/tokenizer/zipball/34a41e998c2183e22995f158c581e7b5e755ab9e",
                "reference": "34a41e998c2183e22995f158c581e7b5e755ab9e",
                "shasum": ""
            },
            "require": {
                "ext-dom": "*",
                "ext-tokenizer": "*",
                "ext-xmlwriter": "*",
                "php": "^7.2 || ^8.0"
            },
            "type": "library",
            "autoload": {
                "classmap": [
                    "src/"
                ]
            },
            "notification-url": "https://packagist.org/downloads/",
            "license": [
                "BSD-3-Clause"
            ],
            "authors": [
                {
                    "name": "Arne Blankerts",
                    "email": "arne@blankerts.de",
                    "role": "Developer"
                }
            ],
            "description": "A small library for converting tokenized PHP source code into XML and potentially other formats",
            "support": {
                "issues": "https://github.com/theseer/tokenizer/issues",
                "source": "https://github.com/theseer/tokenizer/tree/1.2.1"
            },
            "funding": [
                {
                    "url": "https://github.com/theseer",
                    "type": "github"
                }
            ],
            "time": "2021-07-28T10:34:58+00:00"
        },
        {
            "name": "wikimedia/at-ease",
            "version": "v2.1.0",
            "source": {
                "type": "git",
                "url": "https://github.com/wikimedia/at-ease.git",
                "reference": "e8ebaa7bb7c8a8395481a05f6dc4deaceab11c33"
            },
            "dist": {
                "type": "zip",
                "url": "https://api.github.com/repos/wikimedia/at-ease/zipball/e8ebaa7bb7c8a8395481a05f6dc4deaceab11c33",
                "reference": "e8ebaa7bb7c8a8395481a05f6dc4deaceab11c33",
                "shasum": ""
            },
            "require": {
                "php": ">=7.2.9"
            },
            "require-dev": {
                "mediawiki/mediawiki-codesniffer": "35.0.0",
                "mediawiki/minus-x": "1.1.1",
                "ockcyp/covers-validator": "1.3.3",
                "php-parallel-lint/php-console-highlighter": "0.5.0",
                "php-parallel-lint/php-parallel-lint": "1.2.0",
                "phpunit/phpunit": "^8.5"
            },
            "type": "library",
            "autoload": {
                "files": [
                    "src/Wikimedia/Functions.php"
                ],
                "psr-4": {
                    "Wikimedia\\AtEase\\": "src/Wikimedia/AtEase/"
                }
            },
            "notification-url": "https://packagist.org/downloads/",
            "license": [
                "GPL-2.0-or-later"
            ],
            "authors": [
                {
                    "name": "Tim Starling",
                    "email": "tstarling@wikimedia.org"
                },
                {
                    "name": "MediaWiki developers",
                    "email": "wikitech-l@lists.wikimedia.org"
                }
            ],
            "description": "Safe replacement to @ for suppressing warnings.",
            "homepage": "https://www.mediawiki.org/wiki/at-ease",
            "support": {
                "source": "https://github.com/wikimedia/at-ease/tree/v2.1.0"
            },
            "time": "2021-02-27T15:53:37+00:00"
        },
        {
            "name": "yoast/phpunit-polyfills",
            "version": "1.0.3",
            "source": {
                "type": "git",
                "url": "https://github.com/Yoast/PHPUnit-Polyfills.git",
                "reference": "5ea3536428944955f969bc764bbe09738e151ada"
            },
            "dist": {
                "type": "zip",
                "url": "https://api.github.com/repos/Yoast/PHPUnit-Polyfills/zipball/5ea3536428944955f969bc764bbe09738e151ada",
                "reference": "5ea3536428944955f969bc764bbe09738e151ada",
                "shasum": ""
            },
            "require": {
                "php": ">=5.4",
                "phpunit/phpunit": "^4.8.36 || ^5.7.21 || ^6.0 || ^7.0 || ^8.0 || ^9.0"
            },
            "require-dev": {
                "yoast/yoastcs": "^2.2.0"
            },
            "type": "library",
            "extra": {
                "branch-alias": {
                    "dev-main": "1.x-dev",
                    "dev-develop": "1.x-dev"
                }
            },
            "autoload": {
                "files": [
                    "phpunitpolyfills-autoload.php"
                ]
            },
            "notification-url": "https://packagist.org/downloads/",
            "license": [
                "BSD-3-Clause"
            ],
            "authors": [
                {
                    "name": "Team Yoast",
                    "email": "support@yoast.com",
                    "homepage": "https://yoast.com"
                },
                {
                    "name": "Contributors",
                    "homepage": "https://github.com/Yoast/PHPUnit-Polyfills/graphs/contributors"
                }
            ],
            "description": "Set of polyfills for changed PHPUnit functionality to allow for creating PHPUnit cross-version compatible tests",
            "homepage": "https://github.com/Yoast/PHPUnit-Polyfills",
            "keywords": [
                "phpunit",
                "polyfill",
                "testing"
            ],
            "support": {
                "issues": "https://github.com/Yoast/PHPUnit-Polyfills/issues",
                "source": "https://github.com/Yoast/PHPUnit-Polyfills"
            },
            "time": "2021-11-23T01:37:03+00:00"
        }
    ],
    "aliases": [],
    "minimum-stability": "dev",
    "stability-flags": {
        "automattic/jetpack-a8c-mc-stats": 20,
        "automattic/jetpack-abtest": 20,
        "automattic/jetpack-action-bar": 20,
        "automattic/jetpack-assets": 20,
        "automattic/jetpack-autoloader": 20,
        "automattic/jetpack-backup": 20,
        "automattic/jetpack-blocks": 20,
        "automattic/jetpack-compat": 20,
        "automattic/jetpack-composer-plugin": 20,
        "automattic/jetpack-config": 20,
        "automattic/jetpack-connection": 20,
        "automattic/jetpack-constants": 20,
        "automattic/jetpack-device-detection": 20,
        "automattic/jetpack-error": 20,
        "automattic/jetpack-google-fonts-provider": 20,
        "automattic/jetpack-identity-crisis": 20,
        "automattic/jetpack-jitm": 20,
        "automattic/jetpack-lazy-images": 20,
        "automattic/jetpack-licensing": 20,
        "automattic/jetpack-logo": 20,
        "automattic/jetpack-my-jetpack": 20,
        "automattic/jetpack-partner": 20,
        "automattic/jetpack-plugins-installer": 20,
        "automattic/jetpack-post-list": 20,
        "automattic/jetpack-publicize": 20,
        "automattic/jetpack-redirect": 20,
        "automattic/jetpack-roles": 20,
        "automattic/jetpack-search": 20,
        "automattic/jetpack-stats": 20,
        "automattic/jetpack-status": 20,
        "automattic/jetpack-sync": 20,
        "automattic/jetpack-videopress": 20,
        "automattic/jetpack-waf": 20,
        "automattic/jetpack-wordads": 20,
        "automattic/jetpack-changelogger": 20
    },
    "prefer-stable": true,
    "prefer-lowest": false,
    "platform": {
        "ext-fileinfo": "*",
        "ext-json": "*",
        "ext-openssl": "*"
    },
    "platform-dev": [],
    "platform-overrides": {
        "ext-intl": "0.0.0"
    },
    "plugin-api-version": "2.3.0"
}<|MERGE_RESOLUTION|>--- conflicted
+++ resolved
@@ -4,11 +4,7 @@
         "Read more about it at https://getcomposer.org/doc/01-basic-usage.md#installing-dependencies",
         "This file is @generated automatically"
     ],
-<<<<<<< HEAD
-    "content-hash": "36a8bdc0d3e1f5ac3d6913592eee15c7",
-=======
     "content-hash": "1a758a7bcc0d558ef89066c471d615a2",
->>>>>>> 2c48c9f3
     "packages": [
         {
             "name": "automattic/jetpack-a8c-mc-stats",
@@ -1837,11 +1833,7 @@
             "dist": {
                 "type": "path",
                 "url": "../../packages/stats",
-<<<<<<< HEAD
-                "reference": "4d5ac1cc2cce7a8c6f4ad166905107c7eff28aff"
-=======
                 "reference": "d24b02912091655053d60afac4c2220ccc2b4669"
->>>>>>> 2c48c9f3
             },
             "require": {
                 "automattic/jetpack-connection": "^1.45",
