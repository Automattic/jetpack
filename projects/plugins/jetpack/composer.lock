--- conflicted
+++ resolved
@@ -4,11 +4,7 @@
         "Read more about it at https://getcomposer.org/doc/01-basic-usage.md#installing-dependencies",
         "This file is @generated automatically"
     ],
-<<<<<<< HEAD
-    "content-hash": "52cdcdc65c1ce64b37ba434debfb3238",
-=======
-    "content-hash": "03b60ec6224d8c573240903619a47e6c",
->>>>>>> c4e8dbc6
+    "content-hash": "203119fdc5820697e24a7d6af3fc210d",
     "packages": [
         {
             "name": "automattic/jetpack-a8c-mc-stats",
@@ -1965,16 +1961,16 @@
         },
         {
             "name": "nikic/php-parser",
-            "version": "v4.13.0",
+            "version": "v4.13.1",
             "source": {
                 "type": "git",
                 "url": "https://github.com/nikic/PHP-Parser.git",
-                "reference": "50953a2691a922aa1769461637869a0a2faa3f53"
+                "reference": "63a79e8daa781cac14e5195e63ed8ae231dd10fd"
             },
             "dist": {
                 "type": "zip",
-                "url": "https://api.github.com/repos/nikic/PHP-Parser/zipball/50953a2691a922aa1769461637869a0a2faa3f53",
-                "reference": "50953a2691a922aa1769461637869a0a2faa3f53",
+                "url": "https://api.github.com/repos/nikic/PHP-Parser/zipball/63a79e8daa781cac14e5195e63ed8ae231dd10fd",
+                "reference": "63a79e8daa781cac14e5195e63ed8ae231dd10fd",
                 "shasum": ""
             },
             "require": {
@@ -2015,9 +2011,9 @@
             ],
             "support": {
                 "issues": "https://github.com/nikic/PHP-Parser/issues",
-                "source": "https://github.com/nikic/PHP-Parser/tree/v4.13.0"
-            },
-            "time": "2021-09-20T12:20:58+00:00"
+                "source": "https://github.com/nikic/PHP-Parser/tree/v4.13.1"
+            },
+            "time": "2021-11-03T20:52:16+00:00"
         },
         {
             "name": "phar-io/manifest",
