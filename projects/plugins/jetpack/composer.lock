{
    "_readme": [
        "This file locks the dependencies of your project to a known state",
        "Read more about it at https://getcomposer.org/doc/01-basic-usage.md#installing-dependencies",
        "This file is @generated automatically"
    ],
    "content-hash": "bd6bccfd532028223f52f22d6cb45efb",
    "packages": [
        {
            "name": "automattic/jetpack-a8c-mc-stats",
            "version": "dev-monorepo",
            "dist": {
                "type": "path",
                "url": "../../packages/a8c-mc-stats",
                "reference": "cd10280f90bcf38481b19329fc6d91c77eaf7c6a"
            },
            "require-dev": {
                "yoast/phpunit-polyfills": "0.2.0"
            },
            "type": "library",
            "extra": {
                "mirror-repo": "Automattic/jetpack-a8c-mc-stats"
            },
            "autoload": {
                "classmap": [
                    "src/"
                ]
            },
            "scripts": {
                "phpunit": [
                    "@composer install",
                    "./vendor/phpunit/phpunit/phpunit --colors=always"
                ]
            },
            "license": [
                "GPL-2.0-or-later"
            ],
            "description": "Used to record internal usage stats for Automattic. Not visible to site owners.",
            "transport-options": {
                "monorepo": true,
                "relative": true
            }
        },
        {
            "name": "automattic/jetpack-abtest",
            "version": "dev-monorepo",
            "dist": {
                "type": "path",
                "url": "../../packages/abtest",
                "reference": "68f701cfe29f41b42c80765a251cd8a9929fbc9d"
            },
            "require": {
                "automattic/jetpack-connection": "@dev",
                "automattic/jetpack-error": "@dev"
            },
            "require-dev": {
                "automattic/wordbless": "dev-master",
                "yoast/phpunit-polyfills": "0.2.0"
            },
            "type": "library",
            "extra": {
                "mirror-repo": "Automattic/jetpack-abtest"
            },
            "autoload": {
                "classmap": [
                    "src/"
                ]
            },
            "scripts": {
                "phpunit": [
                    "@composer install",
                    "./vendor/phpunit/phpunit/phpunit --colors=always"
                ],
                "post-update-cmd": [
                    "php -r \"copy('vendor/automattic/wordbless/src/dbless-wpdb.php', 'wordpress/wp-content/db.php');\""
                ]
            },
            "license": [
                "GPL-2.0-or-later"
            ],
            "description": "Provides an interface to the WP.com A/B tests.",
            "transport-options": {
                "monorepo": true,
                "relative": true
            }
        },
        {
            "name": "automattic/jetpack-assets",
            "version": "dev-monorepo",
            "dist": {
                "type": "path",
                "url": "../../packages/assets",
                "reference": "ff4ba62b0e6b6c91df44816aafad672cd7297d87"
            },
            "require": {
                "automattic/jetpack-constants": "@dev"
            },
            "require-dev": {
                "brain/monkey": "2.6.0",
                "yoast/phpunit-polyfills": "0.2.0"
            },
            "type": "library",
            "extra": {
                "mirror-repo": "Automattic/jetpack-assets"
            },
            "autoload": {
                "classmap": [
                    "src/"
                ]
            },
            "scripts": {
                "phpunit": [
                    "@composer install",
                    "./vendor/phpunit/phpunit/phpunit --colors=always"
                ]
            },
            "license": [
                "GPL-2.0-or-later"
            ],
            "description": "Asset management utilities for Jetpack ecosystem packages",
            "transport-options": {
                "monorepo": true,
                "relative": true
            }
        },
        {
            "name": "automattic/jetpack-autoloader",
            "version": "dev-monorepo",
            "dist": {
                "type": "path",
                "url": "../../packages/autoloader",
                "reference": "f124e1e6a0cc3bf5940b04909439db5316f0e223"
            },
            "require": {
                "composer-plugin-api": "^1.1 || ^2.0"
            },
            "require-dev": {
                "yoast/phpunit-polyfills": "0.2.0"
            },
            "type": "composer-plugin",
            "extra": {
                "class": "Automattic\\Jetpack\\Autoloader\\CustomAutoloaderPlugin",
                "mirror-repo": "Automattic/jetpack-autoloader"
            },
            "autoload": {
                "classmap": [
                    "src/AutoloadGenerator.php"
                ],
                "psr-4": {
                    "Automattic\\Jetpack\\Autoloader\\": "src"
                }
            },
            "scripts": {
                "phpunit": [
                    "@composer install",
                    "./vendor/phpunit/phpunit/phpunit --colors=always"
                ]
            },
            "license": [
                "GPL-2.0-or-later"
            ],
            "description": "Creates a custom autoloader for a plugin or theme.",
            "transport-options": {
                "monorepo": true,
                "relative": true
            }
        },
        {
            "name": "automattic/jetpack-backup",
            "version": "dev-monorepo",
            "dist": {
                "type": "path",
                "url": "../../packages/backup",
                "reference": "be67003ef388f36c943b7c767865c6ac0dc46ee6"
            },
            "type": "library",
            "extra": {
                "mirror-repo": "Automattic/jetpack-backup"
            },
            "autoload": {
                "files": [
                    "actions.php"
                ],
                "classmap": [
                    "src/"
                ]
            },
            "license": [
                "GPL-2.0-or-later"
            ],
            "description": "Tools to assist with backing up Jetpack sites.",
            "transport-options": {
                "monorepo": true,
                "relative": true
            }
        },
        {
            "name": "automattic/jetpack-blocks",
            "version": "dev-monorepo",
            "dist": {
                "type": "path",
                "url": "../../packages/blocks",
                "reference": "5363c30a2543f49c04ba5f3b8e5aee3b08e101a3"
            },
            "require-dev": {
                "automattic/wordbless": "dev-master",
                "yoast/phpunit-polyfills": "0.2.0"
            },
            "type": "library",
            "extra": {
                "mirror-repo": "Automattic/jetpack-blocks"
            },
            "autoload": {
                "classmap": [
                    "src/"
                ]
            },
            "scripts": {
                "phpunit": [
                    "@composer install",
                    "./vendor/phpunit/phpunit/phpunit --colors=always"
                ],
                "post-update-cmd": [
                    "php -r \"copy('vendor/automattic/wordbless/src/dbless-wpdb.php', 'wordpress/wp-content/db.php');\""
                ]
            },
            "license": [
                "GPL-2.0-or-later"
            ],
            "description": "Register and manage blocks within a plugin. Used to manage block registration, enqueues, and more.",
            "transport-options": {
                "monorepo": true,
                "relative": true
            }
        },
        {
            "name": "automattic/jetpack-compat",
            "version": "dev-monorepo",
            "dist": {
                "type": "path",
                "url": "../../packages/compat",
                "reference": "9d4114aa60acc28bc2cf737fe19b9b34f83a9d52"
            },
            "require-dev": {
                "yoast/phpunit-polyfills": "0.2.0"
            },
            "type": "library",
            "extra": {
                "mirror-repo": "Automattic/jetpack-compat"
            },
            "autoload": {
                "files": [
                    "functions.php"
                ],
                "classmap": [
                    "legacy"
                ]
            },
            "scripts": {
                "phpunit": [
                    "@composer install",
                    "./vendor/phpunit/phpunit/phpunit --colors=always"
                ]
            },
            "license": [
                "GPL-2.0-or-later"
            ],
            "description": "Compatibility layer with previous versions of Jetpack",
            "transport-options": {
                "monorepo": true,
                "relative": true
            }
        },
        {
            "name": "automattic/jetpack-config",
            "version": "dev-monorepo",
            "dist": {
                "type": "path",
                "url": "../../packages/config",
                "reference": "8ad7b4207482fb5e67078bbb996849106815f737"
            },
            "type": "library",
            "extra": {
                "mirror-repo": "Automattic/jetpack-config"
            },
            "autoload": {
                "classmap": [
                    "src/"
                ]
            },
            "license": [
                "GPL-2.0-or-later"
            ],
            "description": "Jetpack configuration package that initializes other packages and configures Jetpack's functionality. Can be used as a base for all variants of Jetpack package usage.",
            "transport-options": {
                "monorepo": true,
                "relative": true
            }
        },
        {
            "name": "automattic/jetpack-connection",
            "version": "dev-monorepo",
            "dist": {
                "type": "path",
                "url": "../../packages/connection",
                "reference": "e40b1ec7bcd963cb361c09753223dcbfdea7bf0e"
            },
            "require": {
                "automattic/jetpack-constants": "@dev",
                "automattic/jetpack-heartbeat": "@dev",
                "automattic/jetpack-options": "@dev",
                "automattic/jetpack-roles": "@dev",
                "automattic/jetpack-status": "@dev",
                "automattic/jetpack-tracking": "@dev"
            },
            "require-dev": {
                "automattic/wordbless": "@dev",
                "yoast/phpunit-polyfills": "0.2.0"
            },
            "type": "library",
            "extra": {
                "mirror-repo": "Automattic/jetpack-connection"
            },
            "autoload": {
                "files": [
                    "legacy/load-ixr.php"
                ],
                "classmap": [
                    "legacy",
                    "src/"
                ]
            },
            "scripts": {
                "phpunit": [
                    "@composer install",
                    "./vendor/phpunit/phpunit/phpunit --colors=always"
                ],
                "post-update-cmd": [
                    "php -r \"copy('vendor/automattic/wordbless/src/dbless-wpdb.php', 'wordpress/wp-content/db.php');\""
                ]
            },
            "license": [
                "GPL-2.0-or-later"
            ],
            "description": "Everything needed to connect to the Jetpack infrastructure",
            "transport-options": {
                "monorepo": true,
                "relative": true
            }
        },
        {
            "name": "automattic/jetpack-constants",
            "version": "dev-monorepo",
            "dist": {
                "type": "path",
                "url": "../../packages/constants",
                "reference": "de55b72a16b71b18f96634941821638f77d8b16c"
            },
            "require-dev": {
                "brain/monkey": "2.6.0",
                "yoast/phpunit-polyfills": "0.2.0"
            },
            "type": "library",
            "extra": {
                "mirror-repo": "Automattic/jetpack-constants"
            },
            "autoload": {
                "classmap": [
                    "src/"
                ]
            },
            "scripts": {
                "phpunit": [
                    "@composer install",
                    "./vendor/phpunit/phpunit/phpunit --colors=always"
                ]
            },
            "license": [
                "GPL-2.0-or-later"
            ],
            "description": "A wrapper for defining constants in a more testable way.",
            "transport-options": {
                "monorepo": true,
                "relative": true
            }
        },
        {
            "name": "automattic/jetpack-device-detection",
            "version": "dev-monorepo",
            "dist": {
                "type": "path",
                "url": "../../packages/device-detection",
                "reference": "150103d688c3882d0c781d587aa5d141b1b584e4"
            },
            "require-dev": {
                "yoast/phpunit-polyfills": "0.2.0"
            },
            "type": "library",
            "extra": {
                "mirror-repo": "Automattic/jetpack-device-detection"
            },
            "autoload": {
                "classmap": [
                    "src/"
                ]
            },
            "scripts": {
                "phpunit": [
                    "@composer install",
                    "./vendor/phpunit/phpunit/phpunit --colors=always"
                ]
            },
            "license": [
                "GPL-2.0-or-later"
            ],
            "description": "A way to detect device types based on User-Agent header.",
            "transport-options": {
                "monorepo": true,
                "relative": true
            }
        },
        {
            "name": "automattic/jetpack-error",
            "version": "dev-monorepo",
            "dist": {
                "type": "path",
                "url": "../../packages/error",
                "reference": "60750c4bf5e4df91e8aa85082824a172225477a4"
            },
            "require-dev": {
                "yoast/phpunit-polyfills": "0.2.0"
            },
            "type": "library",
            "extra": {
                "mirror-repo": "Automattic/jetpack-error"
            },
            "autoload": {
                "classmap": [
                    "src/"
                ]
            },
            "scripts": {
                "phpunit": [
                    "@composer install",
                    "./vendor/phpunit/phpunit/phpunit --colors=always"
                ]
            },
            "license": [
                "GPL-2.0-or-later"
            ],
            "description": "Jetpack Error - a wrapper around WP_Error.",
            "transport-options": {
                "monorepo": true,
                "relative": true
            }
        },
        {
            "name": "automattic/jetpack-heartbeat",
            "version": "dev-monorepo",
            "dist": {
                "type": "path",
                "url": "../../packages/heartbeat",
                "reference": "a9049d7d076cc197c252511edb2d3edd3c3f9b63"
            },
            "require": {
                "automattic/jetpack-a8c-mc-stats": "@dev",
                "automattic/jetpack-options": "@dev"
            },
            "require-dev": {
                "yoast/phpunit-polyfills": "0.2.0"
            },
            "type": "library",
            "extra": {
                "mirror-repo": "Automattic/jetpack-heartbeat"
            },
            "autoload": {
                "classmap": [
                    "src/"
                ]
            },
            "scripts": {
                "phpunit": [
                    "@composer install",
                    "./vendor/phpunit/phpunit/phpunit --colors=always"
                ]
            },
            "license": [
                "GPL-2.0-or-later"
            ],
            "description": "This adds a cronjob that sends a batch of internal automattic stats to wp.com once a day",
            "transport-options": {
                "monorepo": true,
                "relative": true
            }
        },
        {
            "name": "automattic/jetpack-jitm",
            "version": "dev-monorepo",
            "dist": {
                "type": "path",
                "url": "../../packages/jitm",
                "reference": "fb5f7053e83c30915323765b56cffe9d45bd1dcf"
            },
            "require": {
                "automattic/jetpack-assets": "@dev",
                "automattic/jetpack-connection": "@dev",
                "automattic/jetpack-constants": "@dev",
                "automattic/jetpack-logo": "@dev",
                "automattic/jetpack-options": "@dev",
                "automattic/jetpack-partner": "@dev",
                "automattic/jetpack-redirect": "@dev",
                "automattic/jetpack-status": "@dev",
                "automattic/jetpack-tracking": "@dev"
            },
            "require-dev": {
                "brain/monkey": "2.6.0",
                "yoast/phpunit-polyfills": "0.2.0"
            },
            "type": "library",
            "extra": {
                "mirror-repo": "Automattic/jetpack-jitm"
            },
            "autoload": {
                "classmap": [
                    "src/"
                ]
            },
            "scripts": {
                "phpunit": [
                    "@composer install",
                    "./vendor/phpunit/phpunit/phpunit --colors=always"
                ]
            },
            "license": [
                "GPL-2.0-or-later"
            ],
            "description": "Just in time messages for Jetpack",
            "transport-options": {
                "monorepo": true,
                "relative": true
            }
        },
        {
            "name": "automattic/jetpack-lazy-images",
            "version": "dev-monorepo",
            "dist": {
                "type": "path",
                "url": "../../packages/lazy-images",
                "reference": "78a9a10af3c2c86edcde245a57f68db77261c1c0"
            },
            "require": {
                "automattic/jetpack-assets": "@dev",
                "automattic/jetpack-constants": "@dev"
            },
            "require-dev": {
                "automattic/wordbless": "dev-master",
                "yoast/phpunit-polyfills": "0.2.0"
            },
            "type": "library",
            "extra": {
                "mirror-repo": "Automattic/jetpack-lazy-images"
            },
            "autoload": {
                "classmap": [
                    "src/"
                ]
            },
            "scripts": {
                "phpunit": [
                    "@composer install",
                    "./vendor/phpunit/phpunit/phpunit --colors=always"
                ],
                "post-update-cmd": [
                    "php -r \"copy('vendor/automattic/wordbless/src/dbless-wpdb.php', 'wordpress/wp-content/db.php');\""
                ]
            },
            "license": [
                "GPL-2.0-or-later"
            ],
            "description": "Speed up your site and create a smoother viewing experience by loading images as visitors scroll down the screen, instead of all at once.",
            "transport-options": {
                "monorepo": true,
                "relative": true
            }
        },
        {
            "name": "automattic/jetpack-licensing",
            "version": "dev-monorepo",
            "dist": {
                "type": "path",
                "url": "../../packages/licensing",
                "reference": "7655281de2d6417ad906f1e97b041c58dba388ed"
            },
            "require": {
                "automattic/jetpack-connection": "@dev",
                "automattic/jetpack-options": "@dev"
            },
            "require-dev": {
                "automattic/wordbless": "@dev",
                "yoast/phpunit-polyfills": "0.2.0"
            },
            "type": "library",
            "extra": {
                "mirror-repo": "Automattic/jetpack-licensing"
            },
            "autoload": {
                "classmap": [
                    "src/"
                ]
            },
            "scripts": {
                "phpunit": [
                    "@composer install",
                    "./vendor/phpunit/phpunit/phpunit --colors=always"
                ],
                "post-update-cmd": [
                    "php -r \"copy('vendor/automattic/wordbless/src/dbless-wpdb.php', 'wordpress/wp-content/db.php');\""
                ]
            },
            "license": [
                "GPL-2.0-or-later"
            ],
            "description": "Everything needed to manage Jetpack licenses client-side.",
            "transport-options": {
                "monorepo": true,
                "relative": true
            }
        },
        {
            "name": "automattic/jetpack-logo",
            "version": "dev-monorepo",
            "dist": {
                "type": "path",
                "url": "../../packages/logo",
                "reference": "bc91ee4f55e3d2c04ac2d97232cd69d3c691d043"
            },
            "require-dev": {
                "yoast/phpunit-polyfills": "0.2.0"
            },
            "type": "library",
            "extra": {
                "mirror-repo": "Automattic/jetpack-logo"
            },
            "autoload": {
                "classmap": [
                    "src/"
                ]
            },
            "scripts": {
                "phpunit": [
                    "@composer install",
                    "./vendor/phpunit/phpunit/phpunit --colors=always"
                ]
            },
            "license": [
                "GPL-2.0-or-later"
            ],
            "description": "A logo for Jetpack",
            "transport-options": {
                "monorepo": true,
                "relative": true
            }
        },
        {
            "name": "automattic/jetpack-options",
            "version": "dev-monorepo",
            "dist": {
                "type": "path",
                "url": "../../packages/options",
                "reference": "c8be933ad221139ef1fc676a0b45c706fe8b7a24"
            },
            "require": {
                "automattic/jetpack-constants": "@dev"
            },
            "require-dev": {
                "yoast/phpunit-polyfills": "0.2.0"
            },
            "type": "library",
            "extra": {
                "mirror-repo": "Automattic/jetpack-options"
            },
            "autoload": {
                "classmap": [
                    "legacy"
                ]
            },
            "license": [
                "GPL-2.0-or-later"
            ],
            "description": "A wrapper for wp-options to manage specific Jetpack options.",
            "transport-options": {
                "monorepo": true,
                "relative": true
            }
        },
        {
            "name": "automattic/jetpack-partner",
            "version": "dev-monorepo",
            "dist": {
                "type": "path",
                "url": "../../packages/partner",
                "reference": "28bfc833bb1b9e2364f482eb9b1fe19ba2724354"
            },
            "require-dev": {
                "brain/monkey": "2.6.0",
                "yoast/phpunit-polyfills": "0.2.0"
            },
            "type": "library",
            "extra": {
                "mirror-repo": "Automattic/jetpack-partner"
            },
            "autoload": {
                "classmap": [
                    "src/"
                ]
            },
            "scripts": {
                "phpunit": [
                    "@composer install",
                    "./vendor/phpunit/phpunit/phpunit --colors=always"
                ]
            },
            "license": [
                "GPL-2.0-or-later"
            ],
            "description": "Support functions for Jetpack hosting partners.",
            "transport-options": {
                "monorepo": true,
                "relative": true
            }
        },
        {
            "name": "automattic/jetpack-redirect",
            "version": "dev-monorepo",
            "dist": {
                "type": "path",
                "url": "../../packages/redirect",
                "reference": "5c7599ab85cda352641881cdd5e780b99bbe0bba"
            },
            "require": {
                "automattic/jetpack-status": "@dev"
            },
            "require-dev": {
                "brain/monkey": "2.6.0",
                "yoast/phpunit-polyfills": "0.2.0"
            },
            "type": "library",
            "extra": {
                "mirror-repo": "Automattic/jetpack-redirect"
            },
            "autoload": {
                "classmap": [
                    "src/"
                ]
            },
            "scripts": {
                "phpunit": [
                    "@composer install",
                    "./vendor/phpunit/phpunit/phpunit --colors=always"
                ]
            },
            "license": [
                "GPL-2.0-or-later"
            ],
            "description": "Utilities to build URLs to the jetpack.com/redirect/ service",
            "transport-options": {
                "monorepo": true,
                "relative": true
            }
        },
        {
            "name": "automattic/jetpack-roles",
            "version": "dev-monorepo",
            "dist": {
                "type": "path",
                "url": "../../packages/roles",
                "reference": "6dd361b47db3a1ceb564582038aa5c197e66686c"
            },
            "require-dev": {
                "brain/monkey": "2.6.0",
                "yoast/phpunit-polyfills": "0.2.0"
            },
            "type": "library",
            "extra": {
                "mirror-repo": "Automattic/jetpack-roles"
            },
            "autoload": {
                "classmap": [
                    "src/"
                ]
            },
            "scripts": {
                "phpunit": [
                    "@composer install",
                    "./vendor/phpunit/phpunit/phpunit --colors=always"
                ]
            },
            "license": [
                "GPL-2.0-or-later"
            ],
            "description": "Utilities, related with user roles and capabilities.",
            "transport-options": {
                "monorepo": true,
                "relative": true
            }
        },
        {
            "name": "automattic/jetpack-status",
            "version": "dev-monorepo",
            "dist": {
                "type": "path",
                "url": "../../packages/status",
                "reference": "e9b08716a61c189e068b0ad4149806f4910c3faa"
            },
            "require-dev": {
                "brain/monkey": "2.6.0",
                "yoast/phpunit-polyfills": "0.2.0"
            },
            "type": "library",
            "extra": {
                "mirror-repo": "Automattic/jetpack-status"
            },
            "autoload": {
                "classmap": [
                    "src/"
                ]
            },
            "scripts": {
                "phpunit": [
                    "@composer install",
                    "./vendor/phpunit/phpunit/phpunit --colors=always"
                ]
            },
            "license": [
                "GPL-2.0-or-later"
            ],
            "description": "Used to retrieve information about the current status of Jetpack and the site overall.",
            "transport-options": {
                "monorepo": true,
                "relative": true
            }
        },
        {
            "name": "automattic/jetpack-sync",
            "version": "dev-monorepo",
            "dist": {
                "type": "path",
                "url": "../../packages/sync",
                "reference": "04ffdbcbfaf365588ecb2551d2f220a2dac605a8"
            },
            "require": {
                "automattic/jetpack-connection": "@dev",
                "automattic/jetpack-constants": "@dev",
                "automattic/jetpack-options": "@dev",
                "automattic/jetpack-roles": "@dev",
                "automattic/jetpack-status": "@dev"
            },
            "type": "library",
            "extra": {
                "mirror-repo": "Automattic/jetpack-sync"
            },
            "autoload": {
                "classmap": [
                    "src/"
                ]
            },
            "license": [
                "GPL-2.0-or-later"
            ],
            "description": "Everything needed to allow syncing to the WP.com infrastructure.",
            "transport-options": {
                "monorepo": true,
                "relative": true
            }
        },
        {
            "name": "automattic/jetpack-terms-of-service",
            "version": "dev-monorepo",
            "dist": {
                "type": "path",
                "url": "../../packages/terms-of-service",
                "reference": "777a57eba53092c14477a9f5af40a2f71d34750d"
            },
            "require": {
                "automattic/jetpack-options": "@dev",
                "automattic/jetpack-status": "@dev"
            },
            "require-dev": {
                "brain/monkey": "2.6.0",
                "yoast/phpunit-polyfills": "0.2.0"
            },
            "type": "library",
            "extra": {
                "mirror-repo": "Automattic/jetpack-terms-of-service"
            },
            "autoload": {
                "classmap": [
                    "src/"
                ]
            },
            "scripts": {
                "phpunit": [
                    "@composer install",
                    "./vendor/phpunit/phpunit/phpunit --colors=always"
                ]
            },
            "license": [
                "GPL-2.0-or-later"
            ],
            "description": "Everything need to manage the terms of service state",
            "transport-options": {
                "monorepo": true,
                "relative": true
            }
        },
        {
            "name": "automattic/jetpack-tracking",
            "version": "dev-monorepo",
            "dist": {
                "type": "path",
                "url": "../../packages/tracking",
<<<<<<< HEAD
                "reference": "5a05393567522acc9974d329024cf11f1853abd7"
=======
                "reference": "8e7d2a15d69ee7377b0d10eaf154766c981d91f0"
>>>>>>> 5dd529ee
            },
            "require": {
                "automattic/jetpack-assets": "@dev",
                "automattic/jetpack-options": "@dev",
                "automattic/jetpack-status": "@dev",
                "automattic/jetpack-terms-of-service": "@dev"
            },
            "require-dev": {
                "yoast/phpunit-polyfills": "0.2.0"
            },
            "type": "library",
            "extra": {
                "mirror-repo": "Automattic/jetpack-tracking"
            },
            "autoload": {
                "classmap": [
                    "legacy",
                    "src/"
                ]
            },
            "scripts": {
                "phpunit": [
                    "@composer install",
                    "./vendor/phpunit/phpunit/phpunit --colors=always"
                ]
            },
            "license": [
                "GPL-2.0-or-later"
            ],
            "description": "Tracking for Jetpack",
            "transport-options": {
                "monorepo": true,
                "relative": true
            }
        },
        {
            "name": "nojimage/twitter-text-php",
            "version": "v3.1.1",
            "source": {
                "type": "git",
                "url": "https://github.com/nojimage/twitter-text-php.git",
                "reference": "7f466b331cebfdd00e3568acaf45f2e90a39a320"
            },
            "dist": {
                "type": "zip",
                "url": "https://api.github.com/repos/nojimage/twitter-text-php/zipball/7f466b331cebfdd00e3568acaf45f2e90a39a320",
                "reference": "7f466b331cebfdd00e3568acaf45f2e90a39a320",
                "shasum": ""
            },
            "require": {
                "ext-intl": "*",
                "ext-mbstring": "*",
                "php": ">=5.3.3"
            },
            "require-dev": {
                "ext-json": "*",
                "phpunit/phpunit": "4.8.*|5.7.*|6.5.*",
                "symfony/yaml": "^2.6.0|^3.4.0|^4.4.0|^5.0.0",
                "twitter/twitter-text": "^3.0.0"
            },
            "type": "library",
            "autoload": {
                "psr-0": {
                    "Twitter\\Text\\": "lib/"
                }
            },
            "notification-url": "https://packagist.org/downloads/",
            "license": [
                "Apache-2.0"
            ],
            "authors": [
                {
                    "name": "Matt Sanford",
                    "email": "matt@mzsanford.com",
                    "homepage": "http://mzsanford.com"
                },
                {
                    "name": "Mike Cochrane",
                    "email": "mikec@mikenz.geek.nz",
                    "homepage": "http://mikenz.geek.nz"
                },
                {
                    "name": "Nick Pope",
                    "email": "git@nickpope.me.uk",
                    "homepage": "http://www.nickpope.me.uk"
                },
                {
                    "name": "Takashi Nojima",
                    "homepage": "http://php-tips.com"
                }
            ],
            "description": "A library of PHP classes that provide auto-linking and extraction of usernames, lists, hashtags and URLs from tweets.",
            "homepage": "https://github.com/nojimage/twitter-text-php",
            "keywords": [
                "autolink",
                "extract",
                "text",
                "twitter"
            ],
            "support": {
                "issues": "https://github.com/nojimage/twitter-text-php/issues",
                "source": "https://github.com/nojimage/twitter-text-php/tree/v3.1.1"
            },
            "time": "2020-09-30T13:30:59+00:00"
        }
    ],
    "packages-dev": [],
    "aliases": [],
    "minimum-stability": "dev",
    "stability-flags": {
        "automattic/jetpack-a8c-mc-stats": 20,
        "automattic/jetpack-abtest": 20,
        "automattic/jetpack-assets": 20,
        "automattic/jetpack-autoloader": 20,
        "automattic/jetpack-backup": 20,
        "automattic/jetpack-blocks": 20,
        "automattic/jetpack-compat": 20,
        "automattic/jetpack-config": 20,
        "automattic/jetpack-connection": 20,
        "automattic/jetpack-constants": 20,
        "automattic/jetpack-device-detection": 20,
        "automattic/jetpack-error": 20,
        "automattic/jetpack-heartbeat": 20,
        "automattic/jetpack-jitm": 20,
        "automattic/jetpack-lazy-images": 20,
        "automattic/jetpack-licensing": 20,
        "automattic/jetpack-logo": 20,
        "automattic/jetpack-options": 20,
        "automattic/jetpack-partner": 20,
        "automattic/jetpack-redirect": 20,
        "automattic/jetpack-roles": 20,
        "automattic/jetpack-status": 20,
        "automattic/jetpack-sync": 20,
        "automattic/jetpack-terms-of-service": 20,
        "automattic/jetpack-tracking": 20
    },
    "prefer-stable": true,
    "prefer-lowest": false,
    "platform": {
        "ext-fileinfo": "*",
        "ext-json": "*",
        "ext-openssl": "*"
    },
    "platform-dev": [],
    "platform-overrides": {
        "ext-intl": "0.0.0"
    },
    "plugin-api-version": "2.0.0"
}<|MERGE_RESOLUTION|>--- conflicted
+++ resolved
@@ -919,11 +919,7 @@
             "dist": {
                 "type": "path",
                 "url": "../../packages/tracking",
-<<<<<<< HEAD
                 "reference": "5a05393567522acc9974d329024cf11f1853abd7"
-=======
-                "reference": "8e7d2a15d69ee7377b0d10eaf154766c981d91f0"
->>>>>>> 5dd529ee
             },
             "require": {
                 "automattic/jetpack-assets": "@dev",
