{
    "_readme": [
        "This file locks the dependencies of your project to a known state",
        "Read more about it at https://getcomposer.org/doc/01-basic-usage.md#installing-dependencies",
        "This file is @generated automatically"
    ],
<<<<<<< HEAD
    "content-hash": "c227e9394be96c50f555790142ef89e1",
=======
    "content-hash": "a9534fba8fab39b8985e84a4cbc181c6",
>>>>>>> 9288ce25
    "packages": [
        {
            "name": "automattic/jetpack-a8c-mc-stats",
            "version": "dev-master",
            "dist": {
                "type": "path",
                "url": "../../packages/a8c-mc-stats",
                "reference": "9f12441261373e9fd35e289ecc7a47c938515e03"
            },
            "require-dev": {
                "automattic/jetpack-changelogger": "^3.0",
                "yoast/phpunit-polyfills": "1.0.2"
            },
            "type": "jetpack-library",
            "extra": {
                "autotagger": true,
                "mirror-repo": "Automattic/jetpack-a8c-mc-stats",
                "changelogger": {
                    "link-template": "https://github.com/Automattic/jetpack-a8c-mc-stats/compare/v${old}...v${new}"
                },
                "branch-alias": {
                    "dev-master": "1.4.x-dev"
                }
            },
            "autoload": {
                "classmap": [
                    "src/"
                ]
            },
            "scripts": {
                "phpunit": [
                    "./vendor/phpunit/phpunit/phpunit --colors=always"
                ],
                "test-coverage": [
                    "@composer update",
                    "php -dpcov.directory=. ./vendor/bin/phpunit --coverage-clover \"$COVERAGE_DIR/clover.xml\""
                ],
                "test-php": [
                    "@composer update",
                    "@composer phpunit"
                ]
            },
            "license": [
                "GPL-2.0-or-later"
            ],
            "description": "Used to record internal usage stats for Automattic. Not visible to site owners.",
            "transport-options": {
                "monorepo": true,
                "relative": true
            }
        },
        {
            "name": "automattic/jetpack-abtest",
            "version": "dev-master",
            "dist": {
                "type": "path",
                "url": "../../packages/abtest",
                "reference": "cba4a352a8b95f98094abf7032638929f22a9db0"
            },
            "require": {
                "automattic/jetpack-connection": "^1.34",
                "automattic/jetpack-error": "^1.3"
            },
            "require-dev": {
                "automattic/jetpack-changelogger": "^3.0",
                "automattic/wordbless": "dev-master",
                "yoast/phpunit-polyfills": "1.0.2"
            },
            "type": "jetpack-library",
            "extra": {
                "autotagger": true,
                "mirror-repo": "Automattic/jetpack-abtest",
                "changelogger": {
                    "link-template": "https://github.com/Automattic/jetpack-abtest/compare/v${old}...v${new}"
                },
                "branch-alias": {
                    "dev-master": "1.9.x-dev"
                }
            },
            "autoload": {
                "classmap": [
                    "src/"
                ]
            },
            "scripts": {
                "phpunit": [
                    "./vendor/phpunit/phpunit/phpunit --colors=always"
                ],
                "post-update-cmd": [
                    "php -r \"copy('vendor/automattic/wordbless/src/dbless-wpdb.php', 'wordpress/wp-content/db.php');\""
                ],
                "test-coverage": [
                    "@composer update",
                    "php -dpcov.directory=. ./vendor/bin/phpunit --coverage-clover \"$COVERAGE_DIR/clover.xml\""
                ],
                "test-php": [
                    "@composer update",
                    "@composer phpunit"
                ]
            },
            "license": [
                "GPL-2.0-or-later"
            ],
            "description": "Provides an interface to the WP.com A/B tests.",
            "transport-options": {
                "monorepo": true,
                "relative": true
            }
        },
        {
            "name": "automattic/jetpack-admin-ui",
            "version": "dev-master",
            "dist": {
                "type": "path",
                "url": "../../packages/admin-ui",
                "reference": "e30cfedc1dafa44bf50d0ce7db469a18b67cf835"
            },
            "require-dev": {
                "automattic/jetpack-changelogger": "^3.0",
                "automattic/wordbless": "dev-master",
                "yoast/phpunit-polyfills": "1.0.2"
            },
            "type": "jetpack-library",
            "extra": {
                "autotagger": true,
                "mirror-repo": "Automattic/jetpack-admin-ui",
                "changelogger": {
                    "link-template": "https://github.com/Automattic/jetpack-admin-ui/compare/${old}...${new}"
                },
                "branch-alias": {
                    "dev-master": "0.2.x-dev"
                },
                "version-constants": {
                    "::PACKAGE_VERSION": "src/class-admin-menu.php"
                }
            },
            "autoload": {
                "classmap": [
                    "src/"
                ]
            },
            "scripts": {
                "phpunit": [
                    "./vendor/phpunit/phpunit/phpunit --colors=always"
                ],
                "test-coverage": [
                    "@composer install",
                    "php -dpcov.directory=. ./vendor/bin/phpunit --coverage-clover \"$COVERAGE_DIR/clover.xml\""
                ],
                "test-php": [
                    "@composer install",
                    "@composer phpunit"
                ],
                "post-update-cmd": [
                    "php -r \"copy('vendor/automattic/wordbless/src/dbless-wpdb.php', 'wordpress/wp-content/db.php');\""
                ]
            },
            "license": [
                "GPL-2.0-or-later"
            ],
            "description": "Generic Jetpack wp-admin UI elements",
            "transport-options": {
                "monorepo": true,
                "relative": true
            }
        },
        {
            "name": "automattic/jetpack-assets",
            "version": "dev-master",
            "dist": {
                "type": "path",
                "url": "../../packages/assets",
                "reference": "fd4766788501a357500805f789b4c07daa865222"
            },
            "require": {
                "automattic/jetpack-constants": "^1.6"
            },
            "require-dev": {
                "automattic/jetpack-changelogger": "^3.0",
                "brain/monkey": "2.6.1",
                "wikimedia/testing-access-wrapper": "^1.0 | ^2.0",
                "yoast/phpunit-polyfills": "1.0.2"
            },
            "type": "jetpack-library",
            "extra": {
                "autotagger": true,
                "mirror-repo": "Automattic/jetpack-assets",
                "textdomain": "jetpack-assets",
                "changelogger": {
                    "link-template": "https://github.com/Automattic/jetpack-assets/compare/v${old}...v${new}"
                },
                "branch-alias": {
                    "dev-master": "1.16.x-dev"
                }
            },
            "autoload": {
                "files": [
                    "actions.php"
                ],
                "classmap": [
                    "src/"
                ]
            },
            "scripts": {
                "phpunit": [
                    "./vendor/phpunit/phpunit/phpunit --colors=always"
                ],
                "test-coverage": [
                    "@composer update",
                    "php -dpcov.directory=. ./vendor/bin/phpunit --coverage-clover \"$COVERAGE_DIR/clover.xml\""
                ],
                "test-php": [
                    "@composer update",
                    "@composer phpunit"
                ]
            },
            "license": [
                "GPL-2.0-or-later"
            ],
            "description": "Asset management utilities for Jetpack ecosystem packages",
            "transport-options": {
                "monorepo": true,
                "relative": true
            }
        },
        {
            "name": "automattic/jetpack-autoloader",
            "version": "dev-master",
            "dist": {
                "type": "path",
                "url": "../../packages/autoloader",
                "reference": "0364d9a359da9ff0796ead02241074e70c4115f9"
            },
            "require": {
                "composer-plugin-api": "^1.1 || ^2.0"
            },
            "require-dev": {
                "automattic/jetpack-changelogger": "^3.0",
                "yoast/phpunit-polyfills": "1.0.2"
            },
            "type": "composer-plugin",
            "extra": {
                "autotagger": true,
                "class": "Automattic\\Jetpack\\Autoloader\\CustomAutoloaderPlugin",
                "mirror-repo": "Automattic/jetpack-autoloader",
                "changelogger": {
                    "link-template": "https://github.com/Automattic/jetpack-autoloader/compare/v${old}...v${new}"
                },
                "branch-alias": {
                    "dev-master": "2.10.x-dev"
                }
            },
            "autoload": {
                "classmap": [
                    "src/AutoloadGenerator.php"
                ],
                "psr-4": {
                    "Automattic\\Jetpack\\Autoloader\\": "src"
                }
            },
            "scripts": {
                "phpunit": [
                    "./vendor/phpunit/phpunit/phpunit --colors=always"
                ],
                "test-coverage": [
                    "@composer update",
                    "php -dpcov.directory=. ./vendor/bin/phpunit --coverage-php \"./tests/php/tmp/coverage-report.php\"",
                    "php ./tests/php/bin/test-coverage.php \"$COVERAGE_DIR/clover.xml\""
                ],
                "test-php": [
                    "@composer update",
                    "@composer phpunit"
                ]
            },
            "license": [
                "GPL-2.0-or-later"
            ],
            "description": "Creates a custom autoloader for a plugin or theme.",
            "transport-options": {
                "monorepo": true,
                "relative": true
            }
        },
        {
            "name": "automattic/jetpack-backup",
            "version": "dev-master",
            "dist": {
                "type": "path",
                "url": "../../packages/backup",
                "reference": "f0313f3e43d952b9d2c0b0306a95f0f708bedc6b"
            },
            "require": {
                "automattic/jetpack-connection": "^1.34",
                "automattic/jetpack-sync": "^1.28"
            },
            "require-dev": {
                "automattic/jetpack-changelogger": "^3.0",
                "automattic/wordbless": "@dev",
                "yoast/phpunit-polyfills": "1.0.2"
            },
            "type": "jetpack-library",
            "extra": {
                "autotagger": true,
                "mirror-repo": "Automattic/jetpack-backup",
                "textdomain": "jetpack-backup-pkg",
                "version-constants": {
                    "::PACKAGE_VERSION": "src/class-package-version.php"
                },
                "changelogger": {
                    "link-template": "https://github.com/Automattic/jetpack-backup/compare/v${old}...v${new}"
                },
                "branch-alias": {
                    "dev-master": "1.2.x-dev"
                }
            },
            "autoload": {
                "files": [
                    "actions.php"
                ],
                "classmap": [
                    "src/"
                ]
            },
            "scripts": {
                "phpunit": [
                    "./vendor/phpunit/phpunit/phpunit --colors=always"
                ],
                "test-coverage": [
                    "@composer install",
                    "php -dpcov.directory=. ./vendor/bin/phpunit --coverage-clover \"$COVERAGE_DIR/clover.xml\""
                ],
                "test-php": [
                    "@composer install",
                    "@composer phpunit"
                ],
                "post-update-cmd": [
                    "php -r \"copy('vendor/automattic/wordbless/src/dbless-wpdb.php', 'wordpress/wp-content/db.php');\""
                ]
            },
            "license": [
                "GPL-2.0-or-later"
            ],
            "description": "Tools to assist with backing up Jetpack sites.",
            "transport-options": {
                "monorepo": true,
                "relative": true
            }
        },
        {
            "name": "automattic/jetpack-blocks",
            "version": "dev-master",
            "dist": {
                "type": "path",
                "url": "../../packages/blocks",
                "reference": "f50c46d1489f18b06a94262760401ba9b777f567"
            },
            "require-dev": {
                "automattic/jetpack-changelogger": "^3.0",
                "automattic/wordbless": "dev-master",
                "brain/monkey": "2.6.1",
                "yoast/phpunit-polyfills": "1.0.2"
            },
            "type": "jetpack-library",
            "extra": {
                "autotagger": true,
                "mirror-repo": "Automattic/jetpack-blocks",
                "changelogger": {
                    "link-template": "https://github.com/Automattic/jetpack-blocks/compare/v${old}...v${new}"
                },
                "branch-alias": {
                    "dev-master": "1.4.x-dev"
                }
            },
            "autoload": {
                "classmap": [
                    "src/"
                ]
            },
            "scripts": {
                "phpunit": [
                    "./vendor/phpunit/phpunit/phpunit --colors=always"
                ],
                "post-update-cmd": [
                    "php -r \"copy('vendor/automattic/wordbless/src/dbless-wpdb.php', 'wordpress/wp-content/db.php');\""
                ],
                "test-coverage": [
                    "@composer update",
                    "php -dpcov.directory=. ./vendor/bin/phpunit --coverage-clover \"$COVERAGE_DIR/clover.xml\""
                ],
                "test-php": [
                    "@composer update",
                    "@composer phpunit"
                ]
            },
            "license": [
                "GPL-2.0-or-later"
            ],
            "description": "Register and manage blocks within a plugin. Used to manage block registration, enqueues, and more.",
            "transport-options": {
                "monorepo": true,
                "relative": true
            }
        },
        {
            "name": "automattic/jetpack-compat",
            "version": "dev-master",
            "dist": {
                "type": "path",
                "url": "../../packages/compat",
                "reference": "58a91c421de42eaab82bbe6eeef16f4d4e45bb40"
            },
            "require-dev": {
                "automattic/jetpack-changelogger": "^3.0"
            },
            "type": "jetpack-library",
            "extra": {
                "autotagger": true,
                "mirror-repo": "Automattic/jetpack-compat",
                "changelogger": {
                    "link-template": "https://github.com/Automattic/jetpack-compat/compare/v${old}...v${new}"
                },
                "branch-alias": {
                    "dev-master": "1.6.x-dev"
                }
            },
            "autoload": {
                "files": [
                    "functions.php"
                ],
                "classmap": [
                    "legacy"
                ]
            },
            "license": [
                "GPL-2.0-or-later"
            ],
            "description": "Compatibility layer with previous versions of Jetpack",
            "transport-options": {
                "monorepo": true,
                "relative": true
            }
        },
        {
            "name": "automattic/jetpack-composer-plugin",
            "version": "dev-master",
            "dist": {
                "type": "path",
                "url": "../../packages/composer-plugin",
                "reference": "b3e07e78bf7efa9e715dc2de2d9a0e6ede2c0a93"
            },
            "require": {
                "composer-plugin-api": "^2.1.0"
            },
            "require-dev": {
                "automattic/jetpack-changelogger": "^3.0",
                "composer/composer": "^2.1",
                "yoast/phpunit-polyfills": "1.0.2"
            },
            "type": "composer-plugin",
            "extra": {
                "class": "Automattic\\Jetpack\\Composer\\Plugin",
                "mirror-repo": "Automattic/jetpack-composer-plugin",
                "changelogger": {
                    "link-template": "https://github.com/Automattic/jetpack-composer-plugin/compare/v${old}...v${new}"
                },
                "autotagger": true,
                "branch-alias": {
                    "dev-master": "1.0.x-dev"
                }
            },
            "autoload": {
                "classmap": [
                    "src/"
                ]
            },
            "scripts": {
                "phpunit": [
                    "./vendor/phpunit/phpunit/phpunit --colors=always"
                ],
                "test-coverage": [
                    "@composer install",
                    "php -dpcov.directory=. ./vendor/bin/phpunit --coverage-clover \"$COVERAGE_DIR/clover.xml\""
                ],
                "test-php": [
                    "@composer install",
                    "@composer phpunit"
                ]
            },
            "license": [
                "GPL-2.0-or-later"
            ],
            "description": "A custom installer plugin for Composer to move Jetpack packages out of `vendor/` so WordPress's translation infrastructure will find their strings.",
            "transport-options": {
                "monorepo": true,
                "relative": true
            }
        },
        {
            "name": "automattic/jetpack-config",
            "version": "dev-master",
            "dist": {
                "type": "path",
                "url": "../../packages/config",
                "reference": "fbcaa06ae1311c15b42f9e6c9330658592829af5"
            },
            "require-dev": {
                "automattic/jetpack-changelogger": "^3.0"
            },
            "type": "jetpack-library",
            "extra": {
                "autotagger": true,
                "mirror-repo": "Automattic/jetpack-config",
                "textdomain": "jetpack-config",
                "changelogger": {
                    "link-template": "https://github.com/Automattic/jetpack-config/compare/v${old}...v${new}"
                },
                "branch-alias": {
                    "dev-master": "1.6.x-dev"
                }
            },
            "autoload": {
                "classmap": [
                    "src/"
                ]
            },
            "license": [
                "GPL-2.0-or-later"
            ],
            "description": "Jetpack configuration package that initializes other packages and configures Jetpack's functionality. Can be used as a base for all variants of Jetpack package usage.",
            "transport-options": {
                "monorepo": true,
                "relative": true
            }
        },
        {
            "name": "automattic/jetpack-connection",
            "version": "dev-master",
            "dist": {
                "type": "path",
                "url": "../../packages/connection",
                "reference": "168aed5ce92b4b28bd76e0c5ae1327218688879d"
            },
            "require": {
                "automattic/jetpack-a8c-mc-stats": "^1.4",
                "automattic/jetpack-constants": "^1.6",
                "automattic/jetpack-heartbeat": "^1.4",
                "automattic/jetpack-options": "^1.14",
                "automattic/jetpack-redirect": "^1.7",
                "automattic/jetpack-roles": "^1.4",
                "automattic/jetpack-status": "^1.9",
                "automattic/jetpack-terms-of-service": "^1.9",
                "automattic/jetpack-tracking": "^1.14"
            },
            "require-dev": {
                "automattic/jetpack-changelogger": "^3.0",
                "automattic/wordbless": "@dev",
                "brain/monkey": "2.6.1",
                "yoast/phpunit-polyfills": "1.0.2"
            },
            "type": "jetpack-library",
            "extra": {
                "autotagger": true,
                "mirror-repo": "Automattic/jetpack-connection",
                "textdomain": "jetpack-connection",
                "version-constants": {
                    "::PACKAGE_VERSION": "src/class-package-version.php"
                },
                "changelogger": {
                    "link-template": "https://github.com/Automattic/jetpack-connection/compare/v${old}...v${new}"
                },
                "branch-alias": {
                    "dev-master": "1.34.x-dev"
                }
            },
            "autoload": {
                "classmap": [
                    "legacy",
                    "src/"
                ]
            },
            "scripts": {
                "phpunit": [
                    "./vendor/phpunit/phpunit/phpunit --colors=always"
                ],
                "post-update-cmd": [
                    "php -r \"copy('vendor/automattic/wordbless/src/dbless-wpdb.php', 'wordpress/wp-content/db.php');\""
                ],
                "test-coverage": [
                    "@composer update",
                    "php -dpcov.directory=. ./vendor/bin/phpunit --coverage-clover \"$COVERAGE_DIR/clover.xml\""
                ],
                "test-php": [
                    "@composer update",
                    "@composer phpunit"
                ]
            },
            "license": [
                "GPL-2.0-or-later"
            ],
            "description": "Everything needed to connect to the Jetpack infrastructure",
            "transport-options": {
                "monorepo": true,
                "relative": true
            }
        },
        {
            "name": "automattic/jetpack-connection-ui",
            "version": "dev-master",
            "dist": {
                "type": "path",
                "url": "../../packages/connection-ui",
                "reference": "141221fe12b83df9d5a76ff3d609d0933c65542c"
            },
            "require": {
                "automattic/jetpack-assets": "^1.16",
                "automattic/jetpack-connection": "^1.34",
                "automattic/jetpack-constants": "^1.6",
                "automattic/jetpack-device-detection": "^1.4",
                "automattic/jetpack-identity-crisis": "^0.6"
            },
            "require-dev": {
                "automattic/jetpack-changelogger": "^3.0"
            },
            "type": "jetpack-library",
            "extra": {
                "autotagger": true,
                "mirror-repo": "Automattic/jetpack-connection-ui",
                "textdomain": "jetpack-connection-ui",
                "changelogger": {
                    "link-template": "https://github.com/Automattic/jetpack-connection-ui/compare/v${old}...v${new}"
                },
                "branch-alias": {
                    "dev-master": "2.3.x-dev"
                }
            },
            "autoload": {
                "classmap": [
                    "src/"
                ]
            },
            "scripts": {
                "build-development": [
                    "Composer\\Config::disableProcessTimeout",
                    "pnpm run build"
                ],
                "build-production": [
                    "Composer\\Config::disableProcessTimeout",
                    "NODE_ENV=production pnpm run build"
                ],
                "watch": [
                    "Composer\\Config::disableProcessTimeout",
                    "pnpm run watch"
                ]
            },
            "license": [
                "GPL-2.0-or-later"
            ],
            "description": "Jetpack Connection UI",
            "transport-options": {
                "monorepo": true,
                "relative": true
            }
        },
        {
            "name": "automattic/jetpack-constants",
            "version": "dev-master",
            "dist": {
                "type": "path",
                "url": "../../packages/constants",
                "reference": "1ba81dfc3c69cd883ebda352c165b3548bacf857"
            },
            "require-dev": {
                "automattic/jetpack-changelogger": "^3.0",
                "brain/monkey": "2.6.1",
                "yoast/phpunit-polyfills": "1.0.2"
            },
            "type": "jetpack-library",
            "extra": {
                "autotagger": true,
                "mirror-repo": "Automattic/jetpack-constants",
                "changelogger": {
                    "link-template": "https://github.com/Automattic/jetpack-constants/compare/v${old}...v${new}"
                },
                "branch-alias": {
                    "dev-master": "1.6.x-dev"
                }
            },
            "autoload": {
                "classmap": [
                    "src/"
                ]
            },
            "scripts": {
                "phpunit": [
                    "./vendor/phpunit/phpunit/phpunit --colors=always"
                ],
                "test-coverage": [
                    "@composer update",
                    "php -dpcov.directory=. ./vendor/bin/phpunit --coverage-clover \"$COVERAGE_DIR/clover.xml\""
                ],
                "test-php": [
                    "@composer update",
                    "@composer phpunit"
                ]
            },
            "license": [
                "GPL-2.0-or-later"
            ],
            "description": "A wrapper for defining constants in a more testable way.",
            "transport-options": {
                "monorepo": true,
                "relative": true
            }
        },
        {
            "name": "automattic/jetpack-device-detection",
            "version": "dev-master",
            "dist": {
                "type": "path",
                "url": "../../packages/device-detection",
                "reference": "4d56251aa6965f36b5d64f34496bcad76879e270"
            },
            "require-dev": {
                "automattic/jetpack-changelogger": "^3.0",
                "yoast/phpunit-polyfills": "1.0.2"
            },
            "type": "jetpack-library",
            "extra": {
                "autotagger": true,
                "mirror-repo": "Automattic/jetpack-device-detection",
                "changelogger": {
                    "link-template": "https://github.com/Automattic/jetpack-device-detection/compare/v${old}...v${new}"
                },
                "branch-alias": {
                    "dev-master": "1.4.x-dev"
                }
            },
            "autoload": {
                "classmap": [
                    "src/"
                ]
            },
            "scripts": {
                "phpunit": [
                    "./vendor/phpunit/phpunit/phpunit --colors=always"
                ],
                "test-coverage": [
                    "@composer update",
                    "php -dpcov.directory=. ./vendor/bin/phpunit --coverage-clover \"$COVERAGE_DIR/clover.xml\""
                ],
                "test-php": [
                    "@composer update",
                    "@composer phpunit"
                ]
            },
            "license": [
                "GPL-2.0-or-later"
            ],
            "description": "A way to detect device types based on User-Agent header.",
            "transport-options": {
                "monorepo": true,
                "relative": true
            }
        },
        {
            "name": "automattic/jetpack-error",
            "version": "dev-master",
            "dist": {
                "type": "path",
                "url": "../../packages/error",
                "reference": "1b6bb2258dfad2f48c0df3e50964270f297746bc"
            },
            "require-dev": {
                "automattic/jetpack-changelogger": "^3.0",
                "yoast/phpunit-polyfills": "1.0.2"
            },
            "type": "jetpack-library",
            "extra": {
                "autotagger": true,
                "mirror-repo": "Automattic/jetpack-error",
                "changelogger": {
                    "link-template": "https://github.com/Automattic/jetpack-error/compare/v${old}...v${new}"
                },
                "branch-alias": {
                    "dev-master": "1.3.x-dev"
                }
            },
            "autoload": {
                "classmap": [
                    "src/"
                ]
            },
            "scripts": {
                "phpunit": [
                    "./vendor/phpunit/phpunit/phpunit --colors=always"
                ],
                "test-coverage": [
                    "@composer update",
                    "php -dpcov.directory=. ./vendor/bin/phpunit --coverage-clover \"$COVERAGE_DIR/clover.xml\""
                ],
                "test-php": [
                    "@composer update",
                    "@composer phpunit"
                ]
            },
            "license": [
                "GPL-2.0-or-later"
            ],
            "description": "Jetpack Error - a wrapper around WP_Error.",
            "transport-options": {
                "monorepo": true,
                "relative": true
            }
        },
        {
            "name": "automattic/jetpack-heartbeat",
            "version": "dev-master",
            "dist": {
                "type": "path",
                "url": "../../packages/heartbeat",
                "reference": "14c401c013c64fea324ea7fee4559aa90366293c"
            },
            "require": {
                "automattic/jetpack-a8c-mc-stats": "^1.4",
                "automattic/jetpack-options": "^1.14"
            },
            "require-dev": {
                "automattic/jetpack-changelogger": "^3.0"
            },
            "type": "jetpack-library",
            "extra": {
                "autotagger": true,
                "mirror-repo": "Automattic/jetpack-heartbeat",
                "textdomain": "jetpack-heartbeat",
                "changelogger": {
                    "link-template": "https://github.com/Automattic/jetpack-heartbeat/compare/v${old}...v${new}"
                },
                "branch-alias": {
                    "dev-master": "1.4.x-dev"
                }
            },
            "autoload": {
                "classmap": [
                    "src/"
                ]
            },
            "license": [
                "GPL-2.0-or-later"
            ],
            "description": "This adds a cronjob that sends a batch of internal automattic stats to wp.com once a day",
            "transport-options": {
                "monorepo": true,
                "relative": true
            }
        },
        {
            "name": "automattic/jetpack-identity-crisis",
            "version": "dev-master",
            "dist": {
                "type": "path",
                "url": "../../packages/identity-crisis",
                "reference": "1749188f9f1389fc2bd5373ee0cd8dad0086c501"
            },
            "require": {
                "automattic/jetpack-assets": "^1.16",
                "automattic/jetpack-connection": "^1.34",
                "automattic/jetpack-constants": "^1.6",
                "automattic/jetpack-logo": "^1.5",
                "automattic/jetpack-options": "^1.14",
                "automattic/jetpack-status": "^1.9",
                "automattic/jetpack-tracking": "^1.14"
            },
            "require-dev": {
                "automattic/jetpack-changelogger": "^3.0",
                "automattic/wordbless": "@dev",
                "yoast/phpunit-polyfills": "1.0.2"
            },
            "type": "jetpack-library",
            "extra": {
                "autotagger": true,
                "mirror-repo": "Automattic/jetpack-identity-crisis",
                "textdomain": "jetpack-idc",
                "version-constants": {
                    "::PACKAGE_VERSION": "src/class-identity-crisis.php"
                },
                "changelogger": {
                    "link-template": "https://github.com/Automattic/jetpack-identity-crisis/compare/v${old}...v${new}"
                },
                "branch-alias": {
                    "dev-master": "0.6.x-dev"
                }
            },
            "autoload": {
                "classmap": [
                    "src/"
                ]
            },
            "scripts": {
                "build-development": [
                    "Composer\\Config::disableProcessTimeout",
                    "pnpm run build"
                ],
                "build-production": [
                    "Composer\\Config::disableProcessTimeout",
                    "NODE_ENV='production' pnpm run build"
                ],
                "phpunit": [
                    "./vendor/phpunit/phpunit/phpunit --colors=always"
                ],
                "test-coverage": [
                    "@composer install",
                    "php -dpcov.directory=. ./vendor/bin/phpunit --coverage-clover \"$COVERAGE_DIR/clover.xml\""
                ],
                "test-php": [
                    "@composer install",
                    "@composer phpunit"
                ],
                "post-update-cmd": [
                    "php -r \"copy('vendor/automattic/wordbless/src/dbless-wpdb.php', 'wordpress/wp-content/db.php');\""
                ],
                "watch": [
                    "Composer\\Config::disableProcessTimeout",
                    "pnpm run watch"
                ]
            },
            "license": [
                "GPL-2.0-or-later"
            ],
            "description": "Identity Crisis.",
            "transport-options": {
                "monorepo": true,
                "relative": true
            }
        },
        {
            "name": "automattic/jetpack-jitm",
            "version": "dev-master",
            "dist": {
                "type": "path",
                "url": "../../packages/jitm",
                "reference": "ff374948e6eb0d900867c1d883ae0b3dcc809d71"
            },
            "require": {
                "automattic/jetpack-a8c-mc-stats": "^1.4",
                "automattic/jetpack-assets": "^1.16",
                "automattic/jetpack-connection": "^1.34",
                "automattic/jetpack-device-detection": "^1.4",
                "automattic/jetpack-logo": "^1.5",
                "automattic/jetpack-options": "^1.14",
                "automattic/jetpack-partner": "^1.6",
                "automattic/jetpack-redirect": "^1.7",
                "automattic/jetpack-status": "^1.9",
                "automattic/jetpack-tracking": "^1.14"
            },
            "require-dev": {
                "automattic/jetpack-changelogger": "^3.0",
                "brain/monkey": "2.6.1",
                "yoast/phpunit-polyfills": "1.0.2"
            },
            "type": "jetpack-library",
            "extra": {
                "autotagger": true,
                "mirror-repo": "Automattic/jetpack-jitm",
                "textdomain": "jetpack-jitm",
                "version-constants": {
                    "::PACKAGE_VERSION": "src/class-jitm.php"
                },
                "changelogger": {
                    "link-template": "https://github.com/Automattic/jetpack-jitm/compare/v${old}...v${new}"
                },
                "branch-alias": {
                    "dev-master": "2.2.x-dev"
                }
            },
            "autoload": {
                "classmap": [
                    "src/"
                ]
            },
            "scripts": {
                "build-production": [
                    "Composer\\Config::disableProcessTimeout",
                    "pnpm run build-production"
                ],
                "build-development": [
                    "Composer\\Config::disableProcessTimeout",
                    "pnpm run build"
                ],
                "phpunit": [
                    "./vendor/phpunit/phpunit/phpunit --colors=always"
                ],
                "test-coverage": [
                    "@composer update",
                    "php -dpcov.directory=. ./vendor/bin/phpunit --coverage-clover \"$COVERAGE_DIR/clover.xml\""
                ],
                "test-php": [
                    "@composer update",
                    "@composer phpunit"
                ]
            },
            "license": [
                "GPL-2.0-or-later"
            ],
            "description": "Just in time messages for Jetpack",
            "transport-options": {
                "monorepo": true,
                "relative": true
            }
        },
        {
            "name": "automattic/jetpack-lazy-images",
            "version": "dev-master",
            "dist": {
                "type": "path",
                "url": "../../packages/lazy-images",
                "reference": "8fd3321ad7db7eff7c87d52b13ce8488cbdde927"
            },
            "require": {
                "automattic/jetpack-assets": "^1.16",
                "automattic/jetpack-constants": "^1.6"
            },
            "require-dev": {
                "automattic/jetpack-changelogger": "^3.0",
                "automattic/wordbless": "dev-master",
                "yoast/phpunit-polyfills": "1.0.2"
            },
            "type": "jetpack-library",
            "extra": {
                "autotagger": true,
                "mirror-repo": "Automattic/jetpack-lazy-images",
                "textdomain": "jetpack-lazy-images",
                "changelogger": {
                    "link-template": "https://github.com/Automattic/jetpack-lazy-images/compare/v${old}...v${new}"
                },
                "branch-alias": {
                    "dev-master": "2.1.x-dev"
                }
            },
            "autoload": {
                "classmap": [
                    "src/"
                ]
            },
            "scripts": {
                "build-production": [
                    "Composer\\Config::disableProcessTimeout",
                    "pnpm run build-production"
                ],
                "build-development": [
                    "Composer\\Config::disableProcessTimeout",
                    "pnpm run build"
                ],
                "phpunit": [
                    "./vendor/phpunit/phpunit/phpunit --colors=always"
                ],
                "post-update-cmd": [
                    "php -r \"copy('vendor/automattic/wordbless/src/dbless-wpdb.php', 'wordpress/wp-content/db.php');\""
                ],
                "test-coverage": [
                    "@composer update",
                    "php -dpcov.directory=. ./vendor/bin/phpunit --coverage-clover \"$COVERAGE_DIR/clover.xml\""
                ],
                "test-php": [
                    "@composer update",
                    "@composer phpunit"
                ]
            },
            "license": [
                "GPL-2.0-or-later"
            ],
            "description": "Speed up your site and create a smoother viewing experience by loading images as visitors scroll down the screen, instead of all at once.",
            "transport-options": {
                "monorepo": true,
                "relative": true
            }
        },
        {
            "name": "automattic/jetpack-licensing",
            "version": "dev-master",
            "dist": {
                "type": "path",
                "url": "../../packages/licensing",
                "reference": "4cda7c95eb883cba28ea01171f5c13a2fba4234e"
            },
            "require": {
                "automattic/jetpack-connection": "^1.34",
                "automattic/jetpack-options": "^1.14"
            },
            "require-dev": {
                "automattic/jetpack-changelogger": "^3.0",
                "automattic/wordbless": "@dev",
                "yoast/phpunit-polyfills": "1.0.2"
            },
            "type": "jetpack-library",
            "extra": {
                "autotagger": true,
                "mirror-repo": "Automattic/jetpack-licensing",
                "textdomain": "jetpack-licensing",
                "changelogger": {
                    "link-template": "https://github.com/Automattic/jetpack-licensing/compare/v${old}...v${new}"
                },
                "branch-alias": {
                    "dev-master": "1.6.x-dev"
                }
            },
            "autoload": {
                "classmap": [
                    "src/"
                ]
            },
            "scripts": {
                "phpunit": [
                    "./vendor/phpunit/phpunit/phpunit --colors=always"
                ],
                "post-update-cmd": [
                    "php -r \"copy('vendor/automattic/wordbless/src/dbless-wpdb.php', 'wordpress/wp-content/db.php');\""
                ],
                "test-coverage": [
                    "@composer update",
                    "php -dpcov.directory=. ./vendor/bin/phpunit --coverage-clover \"$COVERAGE_DIR/clover.xml\""
                ],
                "test-php": [
                    "@composer update",
                    "@composer phpunit"
                ]
            },
            "license": [
                "GPL-2.0-or-later"
            ],
            "description": "Everything needed to manage Jetpack licenses client-side.",
            "transport-options": {
                "monorepo": true,
                "relative": true
            }
        },
        {
            "name": "automattic/jetpack-logo",
            "version": "dev-master",
            "dist": {
                "type": "path",
                "url": "../../packages/logo",
                "reference": "19e77419fe312ab0bbbe914c620eda9450e9ee58"
            },
            "require-dev": {
                "automattic/jetpack-changelogger": "^3.0",
                "yoast/phpunit-polyfills": "1.0.2"
            },
            "type": "jetpack-library",
            "extra": {
                "autotagger": true,
                "mirror-repo": "Automattic/jetpack-logo",
                "changelogger": {
                    "link-template": "https://github.com/Automattic/jetpack-logo/compare/v${old}...v${new}"
                },
                "branch-alias": {
                    "dev-master": "1.5.x-dev"
                }
            },
            "autoload": {
                "classmap": [
                    "src/"
                ]
            },
            "scripts": {
                "phpunit": [
                    "./vendor/phpunit/phpunit/phpunit --colors=always"
                ],
                "test-coverage": [
                    "@composer update",
                    "php -dpcov.directory=. ./vendor/bin/phpunit --coverage-clover \"$COVERAGE_DIR/clover.xml\""
                ],
                "test-php": [
                    "@composer update",
                    "@composer phpunit"
                ]
            },
            "license": [
                "GPL-2.0-or-later"
            ],
            "description": "A logo for Jetpack",
            "transport-options": {
                "monorepo": true,
                "relative": true
            }
        },
        {
            "name": "automattic/jetpack-my-jetpack",
            "version": "dev-master",
            "dist": {
                "type": "path",
                "url": "../../packages/my-jetpack",
                "reference": "671a55b6382b98ae9d9a68444d5556a5e969363b"
            },
            "require": {
                "automattic/jetpack-admin-ui": "^0.2",
                "automattic/jetpack-assets": "^1.16",
                "automattic/jetpack-connection": "^1.34"
            },
            "require-dev": {
                "automattic/jetpack-changelogger": "^3.0",
                "yoast/phpunit-polyfills": "1.0.2"
            },
            "type": "jetpack-library",
            "extra": {
                "autotagger": true,
                "mirror-repo": "Automattic/jetpack-my-jetpack",
                "textdomain": "jetpack-my-jetpack",
                "changelogger": {
                    "link-template": "https://github.com/Automattic/jetpack-my-jetpack/compare/${old}...${new}"
                },
                "branch-alias": {
                    "dev-master": "0.3.x-dev"
                }
            },
            "autoload": {
                "classmap": [
                    "src/"
                ]
            },
            "scripts": {
                "phpunit": [
                    "./vendor/phpunit/phpunit/phpunit --colors=always"
                ],
                "test-coverage": [
                    "@composer install",
                    "php -dpcov.directory=. ./vendor/bin/phpunit --coverage-clover \"$COVERAGE_DIR/clover.xml\""
                ],
                "test-php": [
                    "@composer install",
                    "@composer phpunit"
                ],
                "build-development": [
                    "Composer\\Config::disableProcessTimeout",
                    "pnpm run build"
                ],
                "build-production": [
                    "Composer\\Config::disableProcessTimeout",
                    "NODE_ENV=production pnpm run build"
                ],
                "watch": [
                    "Composer\\Config::disableProcessTimeout",
                    "pnpm run watch"
                ]
            },
            "license": [
                "GPL-2.0-or-later"
            ],
            "description": "WP Admin page with information and configuration shared among all Jetpack stand-alone plugins",
            "transport-options": {
                "monorepo": true,
                "relative": true
            }
        },
        {
            "name": "automattic/jetpack-options",
            "version": "dev-master",
            "dist": {
                "type": "path",
                "url": "../../packages/options",
                "reference": "f28127b14d488befa2f6375dc737286a1c1fed89"
            },
            "require": {
                "automattic/jetpack-constants": "^1.6"
            },
            "require-dev": {
                "automattic/jetpack-changelogger": "^3.0",
                "yoast/phpunit-polyfills": "1.0.2"
            },
            "type": "jetpack-library",
            "extra": {
                "autotagger": true,
                "mirror-repo": "Automattic/jetpack-options",
                "changelogger": {
                    "link-template": "https://github.com/Automattic/jetpack-options/compare/v${old}...v${new}"
                },
                "branch-alias": {
                    "dev-master": "1.14.x-dev"
                }
            },
            "autoload": {
                "classmap": [
                    "legacy"
                ]
            },
            "license": [
                "GPL-2.0-or-later"
            ],
            "description": "A wrapper for wp-options to manage specific Jetpack options.",
            "transport-options": {
                "monorepo": true,
                "relative": true
            }
        },
        {
            "name": "automattic/jetpack-partner",
            "version": "dev-master",
            "dist": {
                "type": "path",
                "url": "../../packages/partner",
                "reference": "dcb88d2628087f93d31458120f4f6026f78edc3e"
            },
            "require-dev": {
                "automattic/jetpack-changelogger": "^3.0",
                "automattic/jetpack-options": "^1.14",
                "automattic/wordbless": "@dev",
                "brain/monkey": "2.6.1",
                "yoast/phpunit-polyfills": "1.0.2"
            },
            "type": "jetpack-library",
            "extra": {
                "autotagger": true,
                "mirror-repo": "Automattic/jetpack-partner",
                "changelogger": {
                    "link-template": "https://github.com/Automattic/jetpack-partner/compare/v${old}...v${new}"
                },
                "branch-alias": {
                    "dev-master": "1.6.x-dev"
                }
            },
            "autoload": {
                "classmap": [
                    "src/"
                ]
            },
            "scripts": {
                "phpunit": [
                    "./vendor/phpunit/phpunit/phpunit --colors=always"
                ],
                "post-update-cmd": [
                    "php -r \"copy('vendor/automattic/wordbless/src/dbless-wpdb.php', 'wordpress/wp-content/db.php');\""
                ],
                "test-coverage": [
                    "@composer update",
                    "php -dpcov.directory=. ./vendor/bin/phpunit --coverage-clover \"$COVERAGE_DIR/clover.xml\""
                ],
                "test-php": [
                    "@composer update",
                    "@composer phpunit"
                ]
            },
            "license": [
                "GPL-2.0-or-later"
            ],
            "description": "Support functions for Jetpack hosting partners.",
            "transport-options": {
                "monorepo": true,
                "relative": true
            }
        },
        {
            "name": "automattic/jetpack-password-checker",
            "version": "dev-master",
            "dist": {
                "type": "path",
                "url": "../../packages/password-checker",
                "reference": "998fdabec0384a752bc33f39e02efe70ec289047"
            },
            "require-dev": {
                "automattic/jetpack-changelogger": "^3.0",
                "automattic/wordbless": "@dev",
                "yoast/phpunit-polyfills": "1.0.2"
            },
            "type": "jetpack-library",
            "extra": {
                "autotagger": true,
                "mirror-repo": "Automattic/jetpack-password-checker",
                "textdomain": "jetpack-password-checker",
                "changelogger": {
                    "link-template": "https://github.com/Automattic/jetpack-password-checker/compare/v${old}...v${new}"
                },
                "branch-alias": {
                    "dev-master": "0.2.x-dev"
                }
            },
            "autoload": {
                "classmap": [
                    "src/"
                ]
            },
            "scripts": {
                "phpunit": [
                    "./vendor/phpunit/phpunit/phpunit --colors=always"
                ],
                "test-coverage": [
                    "@composer update",
                    "php -dpcov.directory=. ./vendor/bin/phpunit --coverage-clover \"$COVERAGE_DIR/clover.xml\""
                ],
                "test-php": [
                    "@composer update",
                    "@composer phpunit"
                ],
                "post-update-cmd": [
                    "php -r \"copy('vendor/automattic/wordbless/src/dbless-wpdb.php', 'wordpress/wp-content/db.php');\""
                ]
            },
            "license": [
                "GPL-2.0-or-later"
            ],
            "description": "Password Checker.",
            "transport-options": {
                "monorepo": true,
                "relative": true
            }
        },
        {
            "name": "automattic/jetpack-redirect",
            "version": "dev-master",
            "dist": {
                "type": "path",
                "url": "../../packages/redirect",
                "reference": "de427b273925641527ec3370f52d2f3ca360fb96"
            },
            "require": {
                "automattic/jetpack-status": "^1.9"
            },
            "require-dev": {
                "automattic/jetpack-changelogger": "^3.0",
                "brain/monkey": "2.6.1",
                "yoast/phpunit-polyfills": "1.0.2"
            },
            "type": "jetpack-library",
            "extra": {
                "autotagger": true,
                "mirror-repo": "Automattic/jetpack-redirect",
                "changelogger": {
                    "link-template": "https://github.com/Automattic/jetpack-redirect/compare/v${old}...v${new}"
                },
                "branch-alias": {
                    "dev-master": "1.7.x-dev"
                }
            },
            "autoload": {
                "classmap": [
                    "src/"
                ]
            },
            "scripts": {
                "phpunit": [
                    "./vendor/phpunit/phpunit/phpunit --colors=always"
                ],
                "test-coverage": [
                    "@composer update",
                    "php -dpcov.directory=. ./vendor/bin/phpunit --coverage-clover \"$COVERAGE_DIR/clover.xml\""
                ],
                "test-php": [
                    "@composer update",
                    "@composer phpunit"
                ]
            },
            "license": [
                "GPL-2.0-or-later"
            ],
            "description": "Utilities to build URLs to the jetpack.com/redirect/ service",
            "transport-options": {
                "monorepo": true,
                "relative": true
            }
        },
        {
            "name": "automattic/jetpack-roles",
            "version": "dev-master",
            "dist": {
                "type": "path",
                "url": "../../packages/roles",
                "reference": "84cce87bfef42de2b4217f9f80d97ec3f5fd5d4e"
            },
            "require-dev": {
                "automattic/jetpack-changelogger": "^3.0",
                "brain/monkey": "2.6.1",
                "yoast/phpunit-polyfills": "1.0.2"
            },
            "type": "jetpack-library",
            "extra": {
                "autotagger": true,
                "mirror-repo": "Automattic/jetpack-roles",
                "changelogger": {
                    "link-template": "https://github.com/Automattic/jetpack-roles/compare/v${old}...v${new}"
                },
                "branch-alias": {
                    "dev-master": "1.4.x-dev"
                }
            },
            "autoload": {
                "classmap": [
                    "src/"
                ]
            },
            "scripts": {
                "phpunit": [
                    "./vendor/phpunit/phpunit/phpunit --colors=always"
                ],
                "test-coverage": [
                    "@composer update",
                    "php -dpcov.directory=. ./vendor/bin/phpunit --coverage-clover \"$COVERAGE_DIR/clover.xml\""
                ],
                "test-php": [
                    "@composer update",
                    "@composer phpunit"
                ]
            },
            "license": [
                "GPL-2.0-or-later"
            ],
            "description": "Utilities, related with user roles and capabilities.",
            "transport-options": {
                "monorepo": true,
                "relative": true
            }
        },
        {
            "name": "automattic/jetpack-search",
            "version": "dev-master",
            "dist": {
                "type": "path",
                "url": "../../packages/search",
<<<<<<< HEAD
                "reference": "2900e5d105bc7c578d5c3d4b4f6cac699e58a776"
=======
                "reference": "dc968f36613c781686a6004435af09704eee3049"
>>>>>>> 9288ce25
            },
            "require": {
                "automattic/jetpack-connection": "^1.34"
            },
            "require-dev": {
                "automattic/jetpack-changelogger": "^3.0",
                "automattic/wordbless": "0.3.1",
                "yoast/phpunit-polyfills": "1.0.2"
            },
            "type": "jetpack-library",
            "extra": {
                "autotagger": true,
                "mirror-repo": "Automattic/jetpack-search",
                "textdomain": "jetpack-search-pkg",
                "changelogger": {
                    "link-template": "https://github.com/Automattic/jetpack-search/compare/v${old}...v${new}"
                },
                "branch-alias": {
                    "dev-master": "0.4.x-dev"
                }
            },
            "autoload": {
                "classmap": [
                    "src/"
                ]
            },
            "scripts": {
                "build": [
                    "Composer\\Config::disableProcessTimeout",
                    "pnpm run build"
                ],
                "build-development": [
                    "Composer\\Config::disableProcessTimeout",
                    "pnpm run build-development"
                ],
                "build-production": [
                    "Composer\\Config::disableProcessTimeout",
                    "pnpm run build-production"
                ],
                "phpunit": [
                    "./vendor/phpunit/phpunit/phpunit --colors=always"
                ],
                "test-coverage": [
                    "@composer install",
                    "php -dpcov.directory=. ./vendor/bin/phpunit --coverage-clover \"$COVERAGE_DIR/clover.xml\""
                ],
                "test-js": [
                    "Composer\\Config::disableProcessTimeout",
                    "pnpm run test"
                ],
                "test-php": [
                    "@composer install",
                    "@composer phpunit"
                ],
                "post-update-cmd": [
                    "php -r \"copy('vendor/automattic/wordbless/src/dbless-wpdb.php', 'wordpress/wp-content/db.php');\""
                ]
            },
            "license": [
                "GPL-2.0-or-later"
            ],
            "description": "Tools to assist with enabling cloud search for Jetpack sites.",
            "transport-options": {
                "monorepo": true,
                "relative": true
            }
        },
        {
            "name": "automattic/jetpack-status",
            "version": "dev-master",
            "dist": {
                "type": "path",
                "url": "../../packages/status",
                "reference": "96de9218a8f6f4d752e71d58e2e9e6c0e81ca377"
            },
            "require": {
                "automattic/jetpack-constants": "^1.6"
            },
            "require-dev": {
                "automattic/jetpack-changelogger": "^3.0",
                "brain/monkey": "2.6.1",
                "yoast/phpunit-polyfills": "1.0.2"
            },
            "type": "jetpack-library",
            "extra": {
                "autotagger": true,
                "mirror-repo": "Automattic/jetpack-status",
                "changelogger": {
                    "link-template": "https://github.com/Automattic/jetpack-status/compare/v${old}...v${new}"
                },
                "branch-alias": {
                    "dev-master": "1.9.x-dev"
                }
            },
            "autoload": {
                "classmap": [
                    "src/"
                ]
            },
            "scripts": {
                "phpunit": [
                    "./vendor/phpunit/phpunit/phpunit --colors=always"
                ],
                "test-coverage": [
                    "@composer update",
                    "php -dpcov.directory=. ./vendor/bin/phpunit --coverage-clover \"$COVERAGE_DIR/clover.xml\""
                ],
                "test-php": [
                    "@composer update",
                    "@composer phpunit"
                ]
            },
            "license": [
                "GPL-2.0-or-later"
            ],
            "description": "Used to retrieve information about the current status of Jetpack and the site overall.",
            "transport-options": {
                "monorepo": true,
                "relative": true
            }
        },
        {
            "name": "automattic/jetpack-sync",
            "version": "dev-master",
            "dist": {
                "type": "path",
                "url": "../../packages/sync",
                "reference": "37106298584401e7eba9054c87a7c11f86eeea5d"
            },
            "require": {
                "automattic/jetpack-connection": "^1.34",
                "automattic/jetpack-constants": "^1.6",
                "automattic/jetpack-heartbeat": "^1.4",
                "automattic/jetpack-identity-crisis": "^0.6",
                "automattic/jetpack-options": "^1.14",
                "automattic/jetpack-password-checker": "^0.2",
                "automattic/jetpack-roles": "^1.4",
                "automattic/jetpack-status": "^1.9"
            },
            "require-dev": {
                "automattic/jetpack-changelogger": "^3.0",
                "automattic/wordbless": "@dev",
                "yoast/phpunit-polyfills": "1.0.2"
            },
            "type": "jetpack-library",
            "extra": {
                "autotagger": true,
                "mirror-repo": "Automattic/jetpack-sync",
                "textdomain": "jetpack-sync",
                "version-constants": {
                    "::PACKAGE_VERSION": "src/class-package-version.php"
                },
                "changelogger": {
                    "link-template": "https://github.com/Automattic/jetpack-sync/compare/v${old}...v${new}"
                },
                "branch-alias": {
                    "dev-master": "1.28.x-dev"
                }
            },
            "autoload": {
                "classmap": [
                    "src/"
                ]
            },
            "scripts": {
                "phpunit": [
                    "./vendor/phpunit/phpunit/phpunit --colors=always"
                ],
                "test-coverage": [
                    "@composer install",
                    "php -dpcov.directory=. ./vendor/bin/phpunit --coverage-clover \"$COVERAGE_DIR/clover.xml\""
                ],
                "test-php": [
                    "@composer install",
                    "@composer phpunit"
                ],
                "post-update-cmd": [
                    "php -r \"copy('vendor/automattic/wordbless/src/dbless-wpdb.php', 'wordpress/wp-content/db.php');\""
                ]
            },
            "license": [
                "GPL-2.0-or-later"
            ],
            "description": "Everything needed to allow syncing to the WP.com infrastructure.",
            "transport-options": {
                "monorepo": true,
                "relative": true
            }
        },
        {
            "name": "automattic/jetpack-terms-of-service",
            "version": "dev-master",
            "dist": {
                "type": "path",
                "url": "../../packages/terms-of-service",
                "reference": "ccde0a08dd89b551211a8081de37caec598ea862"
            },
            "require": {
                "automattic/jetpack-options": "^1.14",
                "automattic/jetpack-status": "^1.9"
            },
            "require-dev": {
                "automattic/jetpack-changelogger": "^3.0",
                "brain/monkey": "2.6.1",
                "yoast/phpunit-polyfills": "1.0.2"
            },
            "type": "jetpack-library",
            "extra": {
                "autotagger": true,
                "mirror-repo": "Automattic/jetpack-terms-of-service",
                "changelogger": {
                    "link-template": "https://github.com/Automattic/jetpack-terms-of-service/compare/v${old}...v${new}"
                },
                "branch-alias": {
                    "dev-master": "1.9.x-dev"
                }
            },
            "autoload": {
                "classmap": [
                    "src/"
                ]
            },
            "scripts": {
                "phpunit": [
                    "./vendor/phpunit/phpunit/phpunit --colors=always"
                ],
                "test-coverage": [
                    "@composer update",
                    "php -dpcov.directory=. ./vendor/bin/phpunit --coverage-clover \"$COVERAGE_DIR/clover.xml\""
                ],
                "test-php": [
                    "@composer update",
                    "@composer phpunit"
                ]
            },
            "license": [
                "GPL-2.0-or-later"
            ],
            "description": "Everything need to manage the terms of service state",
            "transport-options": {
                "monorepo": true,
                "relative": true
            }
        },
        {
            "name": "automattic/jetpack-tracking",
            "version": "dev-master",
            "dist": {
                "type": "path",
                "url": "../../packages/tracking",
                "reference": "001399fd0304cd835150da4843a3d314f6207ca4"
            },
            "require": {
                "automattic/jetpack-assets": "^1.16",
                "automattic/jetpack-options": "^1.14",
                "automattic/jetpack-status": "^1.9",
                "automattic/jetpack-terms-of-service": "^1.9"
            },
            "require-dev": {
                "automattic/jetpack-changelogger": "^3.0",
                "brain/monkey": "2.6.1",
                "yoast/phpunit-polyfills": "1.0.2"
            },
            "type": "jetpack-library",
            "extra": {
                "autotagger": true,
                "mirror-repo": "Automattic/jetpack-tracking",
                "textdomain": "jetpack-tracking",
                "changelogger": {
                    "link-template": "https://github.com/Automattic/jetpack-tracking/compare/v${old}...v${new}"
                },
                "branch-alias": {
                    "dev-master": "1.14.x-dev"
                }
            },
            "autoload": {
                "classmap": [
                    "legacy",
                    "src/"
                ]
            },
            "scripts": {
                "phpunit": [
                    "./vendor/phpunit/phpunit/phpunit --colors=always"
                ],
                "test-coverage": [
                    "@composer update",
                    "php -dpcov.directory=. ./vendor/bin/phpunit --coverage-clover \"$COVERAGE_DIR/clover.xml\""
                ],
                "test-php": [
                    "@composer update",
                    "@composer phpunit"
                ]
            },
            "license": [
                "GPL-2.0-or-later"
            ],
            "description": "Tracking for Jetpack",
            "transport-options": {
                "monorepo": true,
                "relative": true
            }
        },
        {
            "name": "nojimage/twitter-text-php",
            "version": "v3.1.2",
            "source": {
                "type": "git",
                "url": "https://github.com/nojimage/twitter-text-php.git",
                "reference": "979bcf6a92d543b61588c7c0c0a87d0eb473d8f6"
            },
            "dist": {
                "type": "zip",
                "url": "https://api.github.com/repos/nojimage/twitter-text-php/zipball/979bcf6a92d543b61588c7c0c0a87d0eb473d8f6",
                "reference": "979bcf6a92d543b61588c7c0c0a87d0eb473d8f6",
                "shasum": ""
            },
            "require": {
                "ext-intl": "*",
                "ext-mbstring": "*",
                "php": ">=5.3.3"
            },
            "require-dev": {
                "ext-json": "*",
                "phpunit/phpunit": "4.8.*|5.7.*|6.5.*",
                "symfony/yaml": "^2.6.0|^3.4.0|^4.4.0|^5.0.0",
                "twitter/twitter-text": "^3.0.0"
            },
            "type": "library",
            "autoload": {
                "psr-0": {
                    "Twitter\\Text\\": "lib/"
                }
            },
            "notification-url": "https://packagist.org/downloads/",
            "license": [
                "Apache-2.0"
            ],
            "authors": [
                {
                    "name": "Matt Sanford",
                    "email": "matt@mzsanford.com",
                    "homepage": "http://mzsanford.com"
                },
                {
                    "name": "Mike Cochrane",
                    "email": "mikec@mikenz.geek.nz",
                    "homepage": "http://mikenz.geek.nz"
                },
                {
                    "name": "Nick Pope",
                    "email": "git@nickpope.me.uk",
                    "homepage": "http://www.nickpope.me.uk"
                },
                {
                    "name": "Takashi Nojima",
                    "homepage": "http://php-tips.com"
                }
            ],
            "description": "A library of PHP classes that provide auto-linking and extraction of usernames, lists, hashtags and URLs from tweets.",
            "homepage": "https://github.com/nojimage/twitter-text-php",
            "keywords": [
                "autolink",
                "extract",
                "text",
                "twitter"
            ],
            "support": {
                "issues": "https://github.com/nojimage/twitter-text-php/issues",
                "source": "https://github.com/nojimage/twitter-text-php/tree/v3.1.2"
            },
            "time": "2021-03-18T11:38:53+00:00"
        }
    ],
    "packages-dev": [
        {
            "name": "antecedent/patchwork",
            "version": "2.1.17",
            "source": {
                "type": "git",
                "url": "https://github.com/antecedent/patchwork.git",
                "reference": "df5aba175a44c2996ced4edf8ec9f9081b5348c0"
            },
            "dist": {
                "type": "zip",
                "url": "https://api.github.com/repos/antecedent/patchwork/zipball/df5aba175a44c2996ced4edf8ec9f9081b5348c0",
                "reference": "df5aba175a44c2996ced4edf8ec9f9081b5348c0",
                "shasum": ""
            },
            "require": {
                "php": ">=5.4.0"
            },
            "require-dev": {
                "phpunit/phpunit": ">=4"
            },
            "type": "library",
            "notification-url": "https://packagist.org/downloads/",
            "license": [
                "MIT"
            ],
            "authors": [
                {
                    "name": "Ignas Rudaitis",
                    "email": "ignas.rudaitis@gmail.com"
                }
            ],
            "description": "Method redefinition (monkey-patching) functionality for PHP.",
            "homepage": "http://patchwork2.org/",
            "keywords": [
                "aop",
                "aspect",
                "interception",
                "monkeypatching",
                "redefinition",
                "runkit",
                "testing"
            ],
            "support": {
                "issues": "https://github.com/antecedent/patchwork/issues",
                "source": "https://github.com/antecedent/patchwork/tree/2.1.17"
            },
            "time": "2021-10-21T14:22:43+00:00"
        },
        {
            "name": "automattic/jetpack-changelogger",
            "version": "dev-master",
            "dist": {
                "type": "path",
                "url": "../../packages/changelogger",
                "reference": "ed5842ee826136274b0926ea3aa2db22159cb5f8"
            },
            "require": {
                "php": ">=5.6",
                "symfony/console": "^3.4 | ^5.2",
                "symfony/process": "^3.4 | ^5.2",
                "wikimedia/at-ease": "^1.2 | ^2.0"
            },
            "require-dev": {
                "wikimedia/testing-access-wrapper": "^1.0 | ^2.0",
                "yoast/phpunit-polyfills": "1.0.2"
            },
            "bin": [
                "bin/changelogger"
            ],
            "type": "project",
            "extra": {
                "autotagger": true,
                "branch-alias": {
                    "dev-master": "3.0.x-dev"
                },
                "mirror-repo": "Automattic/jetpack-changelogger",
                "version-constants": {
                    "::VERSION": "src/Application.php"
                },
                "changelogger": {
                    "link-template": "https://github.com/Automattic/jetpack-changelogger/compare/${old}...${new}"
                }
            },
            "autoload": {
                "psr-4": {
                    "Automattic\\Jetpack\\Changelogger\\": "src",
                    "Automattic\\Jetpack\\Changelog\\": "lib"
                }
            },
            "autoload-dev": {
                "psr-4": {
                    "Automattic\\Jetpack\\Changelogger\\Tests\\": "tests/php/includes/src",
                    "Automattic\\Jetpack\\Changelog\\Tests\\": "tests/php/includes/lib"
                }
            },
            "scripts": {
                "phpunit": [
                    "./vendor/phpunit/phpunit/phpunit --colors=always"
                ],
                "test-coverage": [
                    "@composer update",
                    "php -dpcov.directory=. ./vendor/bin/phpunit --coverage-clover \"$COVERAGE_DIR/clover.xml\""
                ],
                "test-php": [
                    "@composer update",
                    "@composer phpunit"
                ],
                "post-install-cmd": [
                    "[ -e vendor/bin/changelogger ] || { cd vendor/bin && ln -s ../../bin/changelogger; }"
                ],
                "post-update-cmd": [
                    "[ -e vendor/bin/changelogger ] || { cd vendor/bin && ln -s ../../bin/changelogger; }"
                ]
            },
            "license": [
                "GPL-2.0-or-later"
            ],
            "description": "Jetpack Changelogger tool. Allows for managing changelogs by dropping change files into a changelog directory with each PR.",
            "transport-options": {
                "monorepo": true,
                "relative": true
            }
        },
        {
            "name": "doctrine/instantiator",
            "version": "1.4.0",
            "source": {
                "type": "git",
                "url": "https://github.com/doctrine/instantiator.git",
                "reference": "d56bf6102915de5702778fe20f2de3b2fe570b5b"
            },
            "dist": {
                "type": "zip",
                "url": "https://api.github.com/repos/doctrine/instantiator/zipball/d56bf6102915de5702778fe20f2de3b2fe570b5b",
                "reference": "d56bf6102915de5702778fe20f2de3b2fe570b5b",
                "shasum": ""
            },
            "require": {
                "php": "^7.1 || ^8.0"
            },
            "require-dev": {
                "doctrine/coding-standard": "^8.0",
                "ext-pdo": "*",
                "ext-phar": "*",
                "phpbench/phpbench": "^0.13 || 1.0.0-alpha2",
                "phpstan/phpstan": "^0.12",
                "phpstan/phpstan-phpunit": "^0.12",
                "phpunit/phpunit": "^7.0 || ^8.0 || ^9.0"
            },
            "type": "library",
            "autoload": {
                "psr-4": {
                    "Doctrine\\Instantiator\\": "src/Doctrine/Instantiator/"
                }
            },
            "notification-url": "https://packagist.org/downloads/",
            "license": [
                "MIT"
            ],
            "authors": [
                {
                    "name": "Marco Pivetta",
                    "email": "ocramius@gmail.com",
                    "homepage": "https://ocramius.github.io/"
                }
            ],
            "description": "A small, lightweight utility to instantiate objects in PHP without invoking their constructors",
            "homepage": "https://www.doctrine-project.org/projects/instantiator.html",
            "keywords": [
                "constructor",
                "instantiate"
            ],
            "support": {
                "issues": "https://github.com/doctrine/instantiator/issues",
                "source": "https://github.com/doctrine/instantiator/tree/1.4.0"
            },
            "funding": [
                {
                    "url": "https://www.doctrine-project.org/sponsorship.html",
                    "type": "custom"
                },
                {
                    "url": "https://www.patreon.com/phpdoctrine",
                    "type": "patreon"
                },
                {
                    "url": "https://tidelift.com/funding/github/packagist/doctrine%2Finstantiator",
                    "type": "tidelift"
                }
            ],
            "time": "2020-11-10T18:47:58+00:00"
        },
        {
            "name": "johnkary/phpunit-speedtrap",
            "version": "v4.0.0",
            "source": {
                "type": "git",
                "url": "https://github.com/johnkary/phpunit-speedtrap.git",
                "reference": "5f9b160eac87e975f1c6ca9faee5125f0616fba3"
            },
            "dist": {
                "type": "zip",
                "url": "https://api.github.com/repos/johnkary/phpunit-speedtrap/zipball/5f9b160eac87e975f1c6ca9faee5125f0616fba3",
                "reference": "5f9b160eac87e975f1c6ca9faee5125f0616fba3",
                "shasum": ""
            },
            "require": {
                "php": ">=7.1",
                "phpunit/phpunit": "^7.0 || ^8.0 || ^9.0"
            },
            "type": "library",
            "extra": {
                "branch-alias": {
                    "dev-master": "4.0-dev"
                }
            },
            "autoload": {
                "psr-4": {
                    "JohnKary\\PHPUnit\\Listener\\": "src/"
                }
            },
            "notification-url": "https://packagist.org/downloads/",
            "license": [
                "MIT"
            ],
            "authors": [
                {
                    "name": "John Kary",
                    "email": "john@johnkary.net"
                }
            ],
            "description": "Find and report on slow tests in your PHPUnit test suite",
            "homepage": "https://github.com/johnkary/phpunit-speedtrap",
            "keywords": [
                "phpunit",
                "profile",
                "slow"
            ],
            "support": {
                "issues": "https://github.com/johnkary/phpunit-speedtrap/issues",
                "source": "https://github.com/johnkary/phpunit-speedtrap/tree/v4.0.0"
            },
            "time": "2021-05-03T02:37:05+00:00"
        },
        {
            "name": "myclabs/deep-copy",
            "version": "1.10.2",
            "source": {
                "type": "git",
                "url": "https://github.com/myclabs/DeepCopy.git",
                "reference": "776f831124e9c62e1a2c601ecc52e776d8bb7220"
            },
            "dist": {
                "type": "zip",
                "url": "https://api.github.com/repos/myclabs/DeepCopy/zipball/776f831124e9c62e1a2c601ecc52e776d8bb7220",
                "reference": "776f831124e9c62e1a2c601ecc52e776d8bb7220",
                "shasum": ""
            },
            "require": {
                "php": "^7.1 || ^8.0"
            },
            "replace": {
                "myclabs/deep-copy": "self.version"
            },
            "require-dev": {
                "doctrine/collections": "^1.0",
                "doctrine/common": "^2.6",
                "phpunit/phpunit": "^7.1"
            },
            "type": "library",
            "autoload": {
                "psr-4": {
                    "DeepCopy\\": "src/DeepCopy/"
                },
                "files": [
                    "src/DeepCopy/deep_copy.php"
                ]
            },
            "notification-url": "https://packagist.org/downloads/",
            "license": [
                "MIT"
            ],
            "description": "Create deep copies (clones) of your objects",
            "keywords": [
                "clone",
                "copy",
                "duplicate",
                "object",
                "object graph"
            ],
            "support": {
                "issues": "https://github.com/myclabs/DeepCopy/issues",
                "source": "https://github.com/myclabs/DeepCopy/tree/1.10.2"
            },
            "funding": [
                {
                    "url": "https://tidelift.com/funding/github/packagist/myclabs/deep-copy",
                    "type": "tidelift"
                }
            ],
            "time": "2020-11-13T09:40:50+00:00"
        },
        {
            "name": "nikic/php-parser",
            "version": "v4.13.2",
            "source": {
                "type": "git",
                "url": "https://github.com/nikic/PHP-Parser.git",
                "reference": "210577fe3cf7badcc5814d99455df46564f3c077"
            },
            "dist": {
                "type": "zip",
                "url": "https://api.github.com/repos/nikic/PHP-Parser/zipball/210577fe3cf7badcc5814d99455df46564f3c077",
                "reference": "210577fe3cf7badcc5814d99455df46564f3c077",
                "shasum": ""
            },
            "require": {
                "ext-tokenizer": "*",
                "php": ">=7.0"
            },
            "require-dev": {
                "ircmaxell/php-yacc": "^0.0.7",
                "phpunit/phpunit": "^6.5 || ^7.0 || ^8.0 || ^9.0"
            },
            "bin": [
                "bin/php-parse"
            ],
            "type": "library",
            "extra": {
                "branch-alias": {
                    "dev-master": "4.9-dev"
                }
            },
            "autoload": {
                "psr-4": {
                    "PhpParser\\": "lib/PhpParser"
                }
            },
            "notification-url": "https://packagist.org/downloads/",
            "license": [
                "BSD-3-Clause"
            ],
            "authors": [
                {
                    "name": "Nikita Popov"
                }
            ],
            "description": "A PHP parser written in PHP",
            "keywords": [
                "parser",
                "php"
            ],
            "support": {
                "issues": "https://github.com/nikic/PHP-Parser/issues",
                "source": "https://github.com/nikic/PHP-Parser/tree/v4.13.2"
            },
            "time": "2021-11-30T19:35:32+00:00"
        },
        {
            "name": "phar-io/manifest",
            "version": "2.0.3",
            "source": {
                "type": "git",
                "url": "https://github.com/phar-io/manifest.git",
                "reference": "97803eca37d319dfa7826cc2437fc020857acb53"
            },
            "dist": {
                "type": "zip",
                "url": "https://api.github.com/repos/phar-io/manifest/zipball/97803eca37d319dfa7826cc2437fc020857acb53",
                "reference": "97803eca37d319dfa7826cc2437fc020857acb53",
                "shasum": ""
            },
            "require": {
                "ext-dom": "*",
                "ext-phar": "*",
                "ext-xmlwriter": "*",
                "phar-io/version": "^3.0.1",
                "php": "^7.2 || ^8.0"
            },
            "type": "library",
            "extra": {
                "branch-alias": {
                    "dev-master": "2.0.x-dev"
                }
            },
            "autoload": {
                "classmap": [
                    "src/"
                ]
            },
            "notification-url": "https://packagist.org/downloads/",
            "license": [
                "BSD-3-Clause"
            ],
            "authors": [
                {
                    "name": "Arne Blankerts",
                    "email": "arne@blankerts.de",
                    "role": "Developer"
                },
                {
                    "name": "Sebastian Heuer",
                    "email": "sebastian@phpeople.de",
                    "role": "Developer"
                },
                {
                    "name": "Sebastian Bergmann",
                    "email": "sebastian@phpunit.de",
                    "role": "Developer"
                }
            ],
            "description": "Component for reading phar.io manifest information from a PHP Archive (PHAR)",
            "support": {
                "issues": "https://github.com/phar-io/manifest/issues",
                "source": "https://github.com/phar-io/manifest/tree/2.0.3"
            },
            "time": "2021-07-20T11:28:43+00:00"
        },
        {
            "name": "phar-io/version",
            "version": "3.1.0",
            "source": {
                "type": "git",
                "url": "https://github.com/phar-io/version.git",
                "reference": "bae7c545bef187884426f042434e561ab1ddb182"
            },
            "dist": {
                "type": "zip",
                "url": "https://api.github.com/repos/phar-io/version/zipball/bae7c545bef187884426f042434e561ab1ddb182",
                "reference": "bae7c545bef187884426f042434e561ab1ddb182",
                "shasum": ""
            },
            "require": {
                "php": "^7.2 || ^8.0"
            },
            "type": "library",
            "autoload": {
                "classmap": [
                    "src/"
                ]
            },
            "notification-url": "https://packagist.org/downloads/",
            "license": [
                "BSD-3-Clause"
            ],
            "authors": [
                {
                    "name": "Arne Blankerts",
                    "email": "arne@blankerts.de",
                    "role": "Developer"
                },
                {
                    "name": "Sebastian Heuer",
                    "email": "sebastian@phpeople.de",
                    "role": "Developer"
                },
                {
                    "name": "Sebastian Bergmann",
                    "email": "sebastian@phpunit.de",
                    "role": "Developer"
                }
            ],
            "description": "Library for handling version information and constraints",
            "support": {
                "issues": "https://github.com/phar-io/version/issues",
                "source": "https://github.com/phar-io/version/tree/3.1.0"
            },
            "time": "2021-02-23T14:00:09+00:00"
        },
        {
            "name": "phpdocumentor/reflection-common",
            "version": "2.2.0",
            "source": {
                "type": "git",
                "url": "https://github.com/phpDocumentor/ReflectionCommon.git",
                "reference": "1d01c49d4ed62f25aa84a747ad35d5a16924662b"
            },
            "dist": {
                "type": "zip",
                "url": "https://api.github.com/repos/phpDocumentor/ReflectionCommon/zipball/1d01c49d4ed62f25aa84a747ad35d5a16924662b",
                "reference": "1d01c49d4ed62f25aa84a747ad35d5a16924662b",
                "shasum": ""
            },
            "require": {
                "php": "^7.2 || ^8.0"
            },
            "type": "library",
            "extra": {
                "branch-alias": {
                    "dev-2.x": "2.x-dev"
                }
            },
            "autoload": {
                "psr-4": {
                    "phpDocumentor\\Reflection\\": "src/"
                }
            },
            "notification-url": "https://packagist.org/downloads/",
            "license": [
                "MIT"
            ],
            "authors": [
                {
                    "name": "Jaap van Otterdijk",
                    "email": "opensource@ijaap.nl"
                }
            ],
            "description": "Common reflection classes used by phpdocumentor to reflect the code structure",
            "homepage": "http://www.phpdoc.org",
            "keywords": [
                "FQSEN",
                "phpDocumentor",
                "phpdoc",
                "reflection",
                "static analysis"
            ],
            "support": {
                "issues": "https://github.com/phpDocumentor/ReflectionCommon/issues",
                "source": "https://github.com/phpDocumentor/ReflectionCommon/tree/2.x"
            },
            "time": "2020-06-27T09:03:43+00:00"
        },
        {
            "name": "phpdocumentor/reflection-docblock",
            "version": "5.3.0",
            "source": {
                "type": "git",
                "url": "https://github.com/phpDocumentor/ReflectionDocBlock.git",
                "reference": "622548b623e81ca6d78b721c5e029f4ce664f170"
            },
            "dist": {
                "type": "zip",
                "url": "https://api.github.com/repos/phpDocumentor/ReflectionDocBlock/zipball/622548b623e81ca6d78b721c5e029f4ce664f170",
                "reference": "622548b623e81ca6d78b721c5e029f4ce664f170",
                "shasum": ""
            },
            "require": {
                "ext-filter": "*",
                "php": "^7.2 || ^8.0",
                "phpdocumentor/reflection-common": "^2.2",
                "phpdocumentor/type-resolver": "^1.3",
                "webmozart/assert": "^1.9.1"
            },
            "require-dev": {
                "mockery/mockery": "~1.3.2",
                "psalm/phar": "^4.8"
            },
            "type": "library",
            "extra": {
                "branch-alias": {
                    "dev-master": "5.x-dev"
                }
            },
            "autoload": {
                "psr-4": {
                    "phpDocumentor\\Reflection\\": "src"
                }
            },
            "notification-url": "https://packagist.org/downloads/",
            "license": [
                "MIT"
            ],
            "authors": [
                {
                    "name": "Mike van Riel",
                    "email": "me@mikevanriel.com"
                },
                {
                    "name": "Jaap van Otterdijk",
                    "email": "account@ijaap.nl"
                }
            ],
            "description": "With this component, a library can provide support for annotations via DocBlocks or otherwise retrieve information that is embedded in a DocBlock.",
            "support": {
                "issues": "https://github.com/phpDocumentor/ReflectionDocBlock/issues",
                "source": "https://github.com/phpDocumentor/ReflectionDocBlock/tree/5.3.0"
            },
            "time": "2021-10-19T17:43:47+00:00"
        },
        {
            "name": "phpdocumentor/type-resolver",
            "version": "1.5.1",
            "source": {
                "type": "git",
                "url": "https://github.com/phpDocumentor/TypeResolver.git",
                "reference": "a12f7e301eb7258bb68acd89d4aefa05c2906cae"
            },
            "dist": {
                "type": "zip",
                "url": "https://api.github.com/repos/phpDocumentor/TypeResolver/zipball/a12f7e301eb7258bb68acd89d4aefa05c2906cae",
                "reference": "a12f7e301eb7258bb68acd89d4aefa05c2906cae",
                "shasum": ""
            },
            "require": {
                "php": "^7.2 || ^8.0",
                "phpdocumentor/reflection-common": "^2.0"
            },
            "require-dev": {
                "ext-tokenizer": "*",
                "psalm/phar": "^4.8"
            },
            "type": "library",
            "extra": {
                "branch-alias": {
                    "dev-1.x": "1.x-dev"
                }
            },
            "autoload": {
                "psr-4": {
                    "phpDocumentor\\Reflection\\": "src"
                }
            },
            "notification-url": "https://packagist.org/downloads/",
            "license": [
                "MIT"
            ],
            "authors": [
                {
                    "name": "Mike van Riel",
                    "email": "me@mikevanriel.com"
                }
            ],
            "description": "A PSR-5 based resolver of Class names, Types and Structural Element Names",
            "support": {
                "issues": "https://github.com/phpDocumentor/TypeResolver/issues",
                "source": "https://github.com/phpDocumentor/TypeResolver/tree/1.5.1"
            },
            "time": "2021-10-02T14:08:47+00:00"
        },
        {
            "name": "phpspec/prophecy",
            "version": "v1.15.0",
            "source": {
                "type": "git",
                "url": "https://github.com/phpspec/prophecy.git",
                "reference": "bbcd7380b0ebf3961ee21409db7b38bc31d69a13"
            },
            "dist": {
                "type": "zip",
                "url": "https://api.github.com/repos/phpspec/prophecy/zipball/bbcd7380b0ebf3961ee21409db7b38bc31d69a13",
                "reference": "bbcd7380b0ebf3961ee21409db7b38bc31d69a13",
                "shasum": ""
            },
            "require": {
                "doctrine/instantiator": "^1.2",
                "php": "^7.2 || ~8.0, <8.2",
                "phpdocumentor/reflection-docblock": "^5.2",
                "sebastian/comparator": "^3.0 || ^4.0",
                "sebastian/recursion-context": "^3.0 || ^4.0"
            },
            "require-dev": {
                "phpspec/phpspec": "^6.0 || ^7.0",
                "phpunit/phpunit": "^8.0 || ^9.0"
            },
            "type": "library",
            "extra": {
                "branch-alias": {
                    "dev-master": "1.x-dev"
                }
            },
            "autoload": {
                "psr-4": {
                    "Prophecy\\": "src/Prophecy"
                }
            },
            "notification-url": "https://packagist.org/downloads/",
            "license": [
                "MIT"
            ],
            "authors": [
                {
                    "name": "Konstantin Kudryashov",
                    "email": "ever.zet@gmail.com",
                    "homepage": "http://everzet.com"
                },
                {
                    "name": "Marcello Duarte",
                    "email": "marcello.duarte@gmail.com"
                }
            ],
            "description": "Highly opinionated mocking framework for PHP 5.3+",
            "homepage": "https://github.com/phpspec/prophecy",
            "keywords": [
                "Double",
                "Dummy",
                "fake",
                "mock",
                "spy",
                "stub"
            ],
            "support": {
                "issues": "https://github.com/phpspec/prophecy/issues",
                "source": "https://github.com/phpspec/prophecy/tree/v1.15.0"
            },
            "time": "2021-12-08T12:19:24+00:00"
        },
        {
            "name": "phpunit/php-code-coverage",
            "version": "9.2.10",
            "source": {
                "type": "git",
                "url": "https://github.com/sebastianbergmann/php-code-coverage.git",
                "reference": "d5850aaf931743067f4bfc1ae4cbd06468400687"
            },
            "dist": {
                "type": "zip",
                "url": "https://api.github.com/repos/sebastianbergmann/php-code-coverage/zipball/d5850aaf931743067f4bfc1ae4cbd06468400687",
                "reference": "d5850aaf931743067f4bfc1ae4cbd06468400687",
                "shasum": ""
            },
            "require": {
                "ext-dom": "*",
                "ext-libxml": "*",
                "ext-xmlwriter": "*",
                "nikic/php-parser": "^4.13.0",
                "php": ">=7.3",
                "phpunit/php-file-iterator": "^3.0.3",
                "phpunit/php-text-template": "^2.0.2",
                "sebastian/code-unit-reverse-lookup": "^2.0.2",
                "sebastian/complexity": "^2.0",
                "sebastian/environment": "^5.1.2",
                "sebastian/lines-of-code": "^1.0.3",
                "sebastian/version": "^3.0.1",
                "theseer/tokenizer": "^1.2.0"
            },
            "require-dev": {
                "phpunit/phpunit": "^9.3"
            },
            "suggest": {
                "ext-pcov": "*",
                "ext-xdebug": "*"
            },
            "type": "library",
            "extra": {
                "branch-alias": {
                    "dev-master": "9.2-dev"
                }
            },
            "autoload": {
                "classmap": [
                    "src/"
                ]
            },
            "notification-url": "https://packagist.org/downloads/",
            "license": [
                "BSD-3-Clause"
            ],
            "authors": [
                {
                    "name": "Sebastian Bergmann",
                    "email": "sebastian@phpunit.de",
                    "role": "lead"
                }
            ],
            "description": "Library that provides collection, processing, and rendering functionality for PHP code coverage information.",
            "homepage": "https://github.com/sebastianbergmann/php-code-coverage",
            "keywords": [
                "coverage",
                "testing",
                "xunit"
            ],
            "support": {
                "issues": "https://github.com/sebastianbergmann/php-code-coverage/issues",
                "source": "https://github.com/sebastianbergmann/php-code-coverage/tree/9.2.10"
            },
            "funding": [
                {
                    "url": "https://github.com/sebastianbergmann",
                    "type": "github"
                }
            ],
            "time": "2021-12-05T09:12:13+00:00"
        },
        {
            "name": "phpunit/php-file-iterator",
            "version": "3.0.6",
            "source": {
                "type": "git",
                "url": "https://github.com/sebastianbergmann/php-file-iterator.git",
                "reference": "cf1c2e7c203ac650e352f4cc675a7021e7d1b3cf"
            },
            "dist": {
                "type": "zip",
                "url": "https://api.github.com/repos/sebastianbergmann/php-file-iterator/zipball/cf1c2e7c203ac650e352f4cc675a7021e7d1b3cf",
                "reference": "cf1c2e7c203ac650e352f4cc675a7021e7d1b3cf",
                "shasum": ""
            },
            "require": {
                "php": ">=7.3"
            },
            "require-dev": {
                "phpunit/phpunit": "^9.3"
            },
            "type": "library",
            "extra": {
                "branch-alias": {
                    "dev-master": "3.0-dev"
                }
            },
            "autoload": {
                "classmap": [
                    "src/"
                ]
            },
            "notification-url": "https://packagist.org/downloads/",
            "license": [
                "BSD-3-Clause"
            ],
            "authors": [
                {
                    "name": "Sebastian Bergmann",
                    "email": "sebastian@phpunit.de",
                    "role": "lead"
                }
            ],
            "description": "FilterIterator implementation that filters files based on a list of suffixes.",
            "homepage": "https://github.com/sebastianbergmann/php-file-iterator/",
            "keywords": [
                "filesystem",
                "iterator"
            ],
            "support": {
                "issues": "https://github.com/sebastianbergmann/php-file-iterator/issues",
                "source": "https://github.com/sebastianbergmann/php-file-iterator/tree/3.0.6"
            },
            "funding": [
                {
                    "url": "https://github.com/sebastianbergmann",
                    "type": "github"
                }
            ],
            "time": "2021-12-02T12:48:52+00:00"
        },
        {
            "name": "phpunit/php-invoker",
            "version": "3.1.1",
            "source": {
                "type": "git",
                "url": "https://github.com/sebastianbergmann/php-invoker.git",
                "reference": "5a10147d0aaf65b58940a0b72f71c9ac0423cc67"
            },
            "dist": {
                "type": "zip",
                "url": "https://api.github.com/repos/sebastianbergmann/php-invoker/zipball/5a10147d0aaf65b58940a0b72f71c9ac0423cc67",
                "reference": "5a10147d0aaf65b58940a0b72f71c9ac0423cc67",
                "shasum": ""
            },
            "require": {
                "php": ">=7.3"
            },
            "require-dev": {
                "ext-pcntl": "*",
                "phpunit/phpunit": "^9.3"
            },
            "suggest": {
                "ext-pcntl": "*"
            },
            "type": "library",
            "extra": {
                "branch-alias": {
                    "dev-master": "3.1-dev"
                }
            },
            "autoload": {
                "classmap": [
                    "src/"
                ]
            },
            "notification-url": "https://packagist.org/downloads/",
            "license": [
                "BSD-3-Clause"
            ],
            "authors": [
                {
                    "name": "Sebastian Bergmann",
                    "email": "sebastian@phpunit.de",
                    "role": "lead"
                }
            ],
            "description": "Invoke callables with a timeout",
            "homepage": "https://github.com/sebastianbergmann/php-invoker/",
            "keywords": [
                "process"
            ],
            "support": {
                "issues": "https://github.com/sebastianbergmann/php-invoker/issues",
                "source": "https://github.com/sebastianbergmann/php-invoker/tree/3.1.1"
            },
            "funding": [
                {
                    "url": "https://github.com/sebastianbergmann",
                    "type": "github"
                }
            ],
            "time": "2020-09-28T05:58:55+00:00"
        },
        {
            "name": "phpunit/php-text-template",
            "version": "2.0.4",
            "source": {
                "type": "git",
                "url": "https://github.com/sebastianbergmann/php-text-template.git",
                "reference": "5da5f67fc95621df9ff4c4e5a84d6a8a2acf7c28"
            },
            "dist": {
                "type": "zip",
                "url": "https://api.github.com/repos/sebastianbergmann/php-text-template/zipball/5da5f67fc95621df9ff4c4e5a84d6a8a2acf7c28",
                "reference": "5da5f67fc95621df9ff4c4e5a84d6a8a2acf7c28",
                "shasum": ""
            },
            "require": {
                "php": ">=7.3"
            },
            "require-dev": {
                "phpunit/phpunit": "^9.3"
            },
            "type": "library",
            "extra": {
                "branch-alias": {
                    "dev-master": "2.0-dev"
                }
            },
            "autoload": {
                "classmap": [
                    "src/"
                ]
            },
            "notification-url": "https://packagist.org/downloads/",
            "license": [
                "BSD-3-Clause"
            ],
            "authors": [
                {
                    "name": "Sebastian Bergmann",
                    "email": "sebastian@phpunit.de",
                    "role": "lead"
                }
            ],
            "description": "Simple template engine.",
            "homepage": "https://github.com/sebastianbergmann/php-text-template/",
            "keywords": [
                "template"
            ],
            "support": {
                "issues": "https://github.com/sebastianbergmann/php-text-template/issues",
                "source": "https://github.com/sebastianbergmann/php-text-template/tree/2.0.4"
            },
            "funding": [
                {
                    "url": "https://github.com/sebastianbergmann",
                    "type": "github"
                }
            ],
            "time": "2020-10-26T05:33:50+00:00"
        },
        {
            "name": "phpunit/php-timer",
            "version": "5.0.3",
            "source": {
                "type": "git",
                "url": "https://github.com/sebastianbergmann/php-timer.git",
                "reference": "5a63ce20ed1b5bf577850e2c4e87f4aa902afbd2"
            },
            "dist": {
                "type": "zip",
                "url": "https://api.github.com/repos/sebastianbergmann/php-timer/zipball/5a63ce20ed1b5bf577850e2c4e87f4aa902afbd2",
                "reference": "5a63ce20ed1b5bf577850e2c4e87f4aa902afbd2",
                "shasum": ""
            },
            "require": {
                "php": ">=7.3"
            },
            "require-dev": {
                "phpunit/phpunit": "^9.3"
            },
            "type": "library",
            "extra": {
                "branch-alias": {
                    "dev-master": "5.0-dev"
                }
            },
            "autoload": {
                "classmap": [
                    "src/"
                ]
            },
            "notification-url": "https://packagist.org/downloads/",
            "license": [
                "BSD-3-Clause"
            ],
            "authors": [
                {
                    "name": "Sebastian Bergmann",
                    "email": "sebastian@phpunit.de",
                    "role": "lead"
                }
            ],
            "description": "Utility class for timing",
            "homepage": "https://github.com/sebastianbergmann/php-timer/",
            "keywords": [
                "timer"
            ],
            "support": {
                "issues": "https://github.com/sebastianbergmann/php-timer/issues",
                "source": "https://github.com/sebastianbergmann/php-timer/tree/5.0.3"
            },
            "funding": [
                {
                    "url": "https://github.com/sebastianbergmann",
                    "type": "github"
                }
            ],
            "time": "2020-10-26T13:16:10+00:00"
        },
        {
            "name": "phpunit/phpunit",
            "version": "9.5.10",
            "source": {
                "type": "git",
                "url": "https://github.com/sebastianbergmann/phpunit.git",
                "reference": "c814a05837f2edb0d1471d6e3f4ab3501ca3899a"
            },
            "dist": {
                "type": "zip",
                "url": "https://api.github.com/repos/sebastianbergmann/phpunit/zipball/c814a05837f2edb0d1471d6e3f4ab3501ca3899a",
                "reference": "c814a05837f2edb0d1471d6e3f4ab3501ca3899a",
                "shasum": ""
            },
            "require": {
                "doctrine/instantiator": "^1.3.1",
                "ext-dom": "*",
                "ext-json": "*",
                "ext-libxml": "*",
                "ext-mbstring": "*",
                "ext-xml": "*",
                "ext-xmlwriter": "*",
                "myclabs/deep-copy": "^1.10.1",
                "phar-io/manifest": "^2.0.3",
                "phar-io/version": "^3.0.2",
                "php": ">=7.3",
                "phpspec/prophecy": "^1.12.1",
                "phpunit/php-code-coverage": "^9.2.7",
                "phpunit/php-file-iterator": "^3.0.5",
                "phpunit/php-invoker": "^3.1.1",
                "phpunit/php-text-template": "^2.0.3",
                "phpunit/php-timer": "^5.0.2",
                "sebastian/cli-parser": "^1.0.1",
                "sebastian/code-unit": "^1.0.6",
                "sebastian/comparator": "^4.0.5",
                "sebastian/diff": "^4.0.3",
                "sebastian/environment": "^5.1.3",
                "sebastian/exporter": "^4.0.3",
                "sebastian/global-state": "^5.0.1",
                "sebastian/object-enumerator": "^4.0.3",
                "sebastian/resource-operations": "^3.0.3",
                "sebastian/type": "^2.3.4",
                "sebastian/version": "^3.0.2"
            },
            "require-dev": {
                "ext-pdo": "*",
                "phpspec/prophecy-phpunit": "^2.0.1"
            },
            "suggest": {
                "ext-soap": "*",
                "ext-xdebug": "*"
            },
            "bin": [
                "phpunit"
            ],
            "type": "library",
            "extra": {
                "branch-alias": {
                    "dev-master": "9.5-dev"
                }
            },
            "autoload": {
                "classmap": [
                    "src/"
                ],
                "files": [
                    "src/Framework/Assert/Functions.php"
                ]
            },
            "notification-url": "https://packagist.org/downloads/",
            "license": [
                "BSD-3-Clause"
            ],
            "authors": [
                {
                    "name": "Sebastian Bergmann",
                    "email": "sebastian@phpunit.de",
                    "role": "lead"
                }
            ],
            "description": "The PHP Unit Testing framework.",
            "homepage": "https://phpunit.de/",
            "keywords": [
                "phpunit",
                "testing",
                "xunit"
            ],
            "support": {
                "issues": "https://github.com/sebastianbergmann/phpunit/issues",
                "source": "https://github.com/sebastianbergmann/phpunit/tree/9.5.10"
            },
            "funding": [
                {
                    "url": "https://phpunit.de/donate.html",
                    "type": "custom"
                },
                {
                    "url": "https://github.com/sebastianbergmann",
                    "type": "github"
                }
            ],
            "time": "2021-09-25T07:38:51+00:00"
        },
        {
            "name": "psr/container",
            "version": "1.1.2",
            "source": {
                "type": "git",
                "url": "https://github.com/php-fig/container.git",
                "reference": "513e0666f7216c7459170d56df27dfcefe1689ea"
            },
            "dist": {
                "type": "zip",
                "url": "https://api.github.com/repos/php-fig/container/zipball/513e0666f7216c7459170d56df27dfcefe1689ea",
                "reference": "513e0666f7216c7459170d56df27dfcefe1689ea",
                "shasum": ""
            },
            "require": {
                "php": ">=7.4.0"
            },
            "type": "library",
            "autoload": {
                "psr-4": {
                    "Psr\\Container\\": "src/"
                }
            },
            "notification-url": "https://packagist.org/downloads/",
            "license": [
                "MIT"
            ],
            "authors": [
                {
                    "name": "PHP-FIG",
                    "homepage": "https://www.php-fig.org/"
                }
            ],
            "description": "Common Container Interface (PHP FIG PSR-11)",
            "homepage": "https://github.com/php-fig/container",
            "keywords": [
                "PSR-11",
                "container",
                "container-interface",
                "container-interop",
                "psr"
            ],
            "support": {
                "issues": "https://github.com/php-fig/container/issues",
                "source": "https://github.com/php-fig/container/tree/1.1.2"
            },
            "time": "2021-11-05T16:50:12+00:00"
        },
        {
            "name": "sebastian/cli-parser",
            "version": "1.0.1",
            "source": {
                "type": "git",
                "url": "https://github.com/sebastianbergmann/cli-parser.git",
                "reference": "442e7c7e687e42adc03470c7b668bc4b2402c0b2"
            },
            "dist": {
                "type": "zip",
                "url": "https://api.github.com/repos/sebastianbergmann/cli-parser/zipball/442e7c7e687e42adc03470c7b668bc4b2402c0b2",
                "reference": "442e7c7e687e42adc03470c7b668bc4b2402c0b2",
                "shasum": ""
            },
            "require": {
                "php": ">=7.3"
            },
            "require-dev": {
                "phpunit/phpunit": "^9.3"
            },
            "type": "library",
            "extra": {
                "branch-alias": {
                    "dev-master": "1.0-dev"
                }
            },
            "autoload": {
                "classmap": [
                    "src/"
                ]
            },
            "notification-url": "https://packagist.org/downloads/",
            "license": [
                "BSD-3-Clause"
            ],
            "authors": [
                {
                    "name": "Sebastian Bergmann",
                    "email": "sebastian@phpunit.de",
                    "role": "lead"
                }
            ],
            "description": "Library for parsing CLI options",
            "homepage": "https://github.com/sebastianbergmann/cli-parser",
            "support": {
                "issues": "https://github.com/sebastianbergmann/cli-parser/issues",
                "source": "https://github.com/sebastianbergmann/cli-parser/tree/1.0.1"
            },
            "funding": [
                {
                    "url": "https://github.com/sebastianbergmann",
                    "type": "github"
                }
            ],
            "time": "2020-09-28T06:08:49+00:00"
        },
        {
            "name": "sebastian/code-unit",
            "version": "1.0.8",
            "source": {
                "type": "git",
                "url": "https://github.com/sebastianbergmann/code-unit.git",
                "reference": "1fc9f64c0927627ef78ba436c9b17d967e68e120"
            },
            "dist": {
                "type": "zip",
                "url": "https://api.github.com/repos/sebastianbergmann/code-unit/zipball/1fc9f64c0927627ef78ba436c9b17d967e68e120",
                "reference": "1fc9f64c0927627ef78ba436c9b17d967e68e120",
                "shasum": ""
            },
            "require": {
                "php": ">=7.3"
            },
            "require-dev": {
                "phpunit/phpunit": "^9.3"
            },
            "type": "library",
            "extra": {
                "branch-alias": {
                    "dev-master": "1.0-dev"
                }
            },
            "autoload": {
                "classmap": [
                    "src/"
                ]
            },
            "notification-url": "https://packagist.org/downloads/",
            "license": [
                "BSD-3-Clause"
            ],
            "authors": [
                {
                    "name": "Sebastian Bergmann",
                    "email": "sebastian@phpunit.de",
                    "role": "lead"
                }
            ],
            "description": "Collection of value objects that represent the PHP code units",
            "homepage": "https://github.com/sebastianbergmann/code-unit",
            "support": {
                "issues": "https://github.com/sebastianbergmann/code-unit/issues",
                "source": "https://github.com/sebastianbergmann/code-unit/tree/1.0.8"
            },
            "funding": [
                {
                    "url": "https://github.com/sebastianbergmann",
                    "type": "github"
                }
            ],
            "time": "2020-10-26T13:08:54+00:00"
        },
        {
            "name": "sebastian/code-unit-reverse-lookup",
            "version": "2.0.3",
            "source": {
                "type": "git",
                "url": "https://github.com/sebastianbergmann/code-unit-reverse-lookup.git",
                "reference": "ac91f01ccec49fb77bdc6fd1e548bc70f7faa3e5"
            },
            "dist": {
                "type": "zip",
                "url": "https://api.github.com/repos/sebastianbergmann/code-unit-reverse-lookup/zipball/ac91f01ccec49fb77bdc6fd1e548bc70f7faa3e5",
                "reference": "ac91f01ccec49fb77bdc6fd1e548bc70f7faa3e5",
                "shasum": ""
            },
            "require": {
                "php": ">=7.3"
            },
            "require-dev": {
                "phpunit/phpunit": "^9.3"
            },
            "type": "library",
            "extra": {
                "branch-alias": {
                    "dev-master": "2.0-dev"
                }
            },
            "autoload": {
                "classmap": [
                    "src/"
                ]
            },
            "notification-url": "https://packagist.org/downloads/",
            "license": [
                "BSD-3-Clause"
            ],
            "authors": [
                {
                    "name": "Sebastian Bergmann",
                    "email": "sebastian@phpunit.de"
                }
            ],
            "description": "Looks up which function or method a line of code belongs to",
            "homepage": "https://github.com/sebastianbergmann/code-unit-reverse-lookup/",
            "support": {
                "issues": "https://github.com/sebastianbergmann/code-unit-reverse-lookup/issues",
                "source": "https://github.com/sebastianbergmann/code-unit-reverse-lookup/tree/2.0.3"
            },
            "funding": [
                {
                    "url": "https://github.com/sebastianbergmann",
                    "type": "github"
                }
            ],
            "time": "2020-09-28T05:30:19+00:00"
        },
        {
            "name": "sebastian/comparator",
            "version": "4.0.6",
            "source": {
                "type": "git",
                "url": "https://github.com/sebastianbergmann/comparator.git",
                "reference": "55f4261989e546dc112258c7a75935a81a7ce382"
            },
            "dist": {
                "type": "zip",
                "url": "https://api.github.com/repos/sebastianbergmann/comparator/zipball/55f4261989e546dc112258c7a75935a81a7ce382",
                "reference": "55f4261989e546dc112258c7a75935a81a7ce382",
                "shasum": ""
            },
            "require": {
                "php": ">=7.3",
                "sebastian/diff": "^4.0",
                "sebastian/exporter": "^4.0"
            },
            "require-dev": {
                "phpunit/phpunit": "^9.3"
            },
            "type": "library",
            "extra": {
                "branch-alias": {
                    "dev-master": "4.0-dev"
                }
            },
            "autoload": {
                "classmap": [
                    "src/"
                ]
            },
            "notification-url": "https://packagist.org/downloads/",
            "license": [
                "BSD-3-Clause"
            ],
            "authors": [
                {
                    "name": "Sebastian Bergmann",
                    "email": "sebastian@phpunit.de"
                },
                {
                    "name": "Jeff Welch",
                    "email": "whatthejeff@gmail.com"
                },
                {
                    "name": "Volker Dusch",
                    "email": "github@wallbash.com"
                },
                {
                    "name": "Bernhard Schussek",
                    "email": "bschussek@2bepublished.at"
                }
            ],
            "description": "Provides the functionality to compare PHP values for equality",
            "homepage": "https://github.com/sebastianbergmann/comparator",
            "keywords": [
                "comparator",
                "compare",
                "equality"
            ],
            "support": {
                "issues": "https://github.com/sebastianbergmann/comparator/issues",
                "source": "https://github.com/sebastianbergmann/comparator/tree/4.0.6"
            },
            "funding": [
                {
                    "url": "https://github.com/sebastianbergmann",
                    "type": "github"
                }
            ],
            "time": "2020-10-26T15:49:45+00:00"
        },
        {
            "name": "sebastian/complexity",
            "version": "2.0.2",
            "source": {
                "type": "git",
                "url": "https://github.com/sebastianbergmann/complexity.git",
                "reference": "739b35e53379900cc9ac327b2147867b8b6efd88"
            },
            "dist": {
                "type": "zip",
                "url": "https://api.github.com/repos/sebastianbergmann/complexity/zipball/739b35e53379900cc9ac327b2147867b8b6efd88",
                "reference": "739b35e53379900cc9ac327b2147867b8b6efd88",
                "shasum": ""
            },
            "require": {
                "nikic/php-parser": "^4.7",
                "php": ">=7.3"
            },
            "require-dev": {
                "phpunit/phpunit": "^9.3"
            },
            "type": "library",
            "extra": {
                "branch-alias": {
                    "dev-master": "2.0-dev"
                }
            },
            "autoload": {
                "classmap": [
                    "src/"
                ]
            },
            "notification-url": "https://packagist.org/downloads/",
            "license": [
                "BSD-3-Clause"
            ],
            "authors": [
                {
                    "name": "Sebastian Bergmann",
                    "email": "sebastian@phpunit.de",
                    "role": "lead"
                }
            ],
            "description": "Library for calculating the complexity of PHP code units",
            "homepage": "https://github.com/sebastianbergmann/complexity",
            "support": {
                "issues": "https://github.com/sebastianbergmann/complexity/issues",
                "source": "https://github.com/sebastianbergmann/complexity/tree/2.0.2"
            },
            "funding": [
                {
                    "url": "https://github.com/sebastianbergmann",
                    "type": "github"
                }
            ],
            "time": "2020-10-26T15:52:27+00:00"
        },
        {
            "name": "sebastian/diff",
            "version": "4.0.4",
            "source": {
                "type": "git",
                "url": "https://github.com/sebastianbergmann/diff.git",
                "reference": "3461e3fccc7cfdfc2720be910d3bd73c69be590d"
            },
            "dist": {
                "type": "zip",
                "url": "https://api.github.com/repos/sebastianbergmann/diff/zipball/3461e3fccc7cfdfc2720be910d3bd73c69be590d",
                "reference": "3461e3fccc7cfdfc2720be910d3bd73c69be590d",
                "shasum": ""
            },
            "require": {
                "php": ">=7.3"
            },
            "require-dev": {
                "phpunit/phpunit": "^9.3",
                "symfony/process": "^4.2 || ^5"
            },
            "type": "library",
            "extra": {
                "branch-alias": {
                    "dev-master": "4.0-dev"
                }
            },
            "autoload": {
                "classmap": [
                    "src/"
                ]
            },
            "notification-url": "https://packagist.org/downloads/",
            "license": [
                "BSD-3-Clause"
            ],
            "authors": [
                {
                    "name": "Sebastian Bergmann",
                    "email": "sebastian@phpunit.de"
                },
                {
                    "name": "Kore Nordmann",
                    "email": "mail@kore-nordmann.de"
                }
            ],
            "description": "Diff implementation",
            "homepage": "https://github.com/sebastianbergmann/diff",
            "keywords": [
                "diff",
                "udiff",
                "unidiff",
                "unified diff"
            ],
            "support": {
                "issues": "https://github.com/sebastianbergmann/diff/issues",
                "source": "https://github.com/sebastianbergmann/diff/tree/4.0.4"
            },
            "funding": [
                {
                    "url": "https://github.com/sebastianbergmann",
                    "type": "github"
                }
            ],
            "time": "2020-10-26T13:10:38+00:00"
        },
        {
            "name": "sebastian/environment",
            "version": "5.1.3",
            "source": {
                "type": "git",
                "url": "https://github.com/sebastianbergmann/environment.git",
                "reference": "388b6ced16caa751030f6a69e588299fa09200ac"
            },
            "dist": {
                "type": "zip",
                "url": "https://api.github.com/repos/sebastianbergmann/environment/zipball/388b6ced16caa751030f6a69e588299fa09200ac",
                "reference": "388b6ced16caa751030f6a69e588299fa09200ac",
                "shasum": ""
            },
            "require": {
                "php": ">=7.3"
            },
            "require-dev": {
                "phpunit/phpunit": "^9.3"
            },
            "suggest": {
                "ext-posix": "*"
            },
            "type": "library",
            "extra": {
                "branch-alias": {
                    "dev-master": "5.1-dev"
                }
            },
            "autoload": {
                "classmap": [
                    "src/"
                ]
            },
            "notification-url": "https://packagist.org/downloads/",
            "license": [
                "BSD-3-Clause"
            ],
            "authors": [
                {
                    "name": "Sebastian Bergmann",
                    "email": "sebastian@phpunit.de"
                }
            ],
            "description": "Provides functionality to handle HHVM/PHP environments",
            "homepage": "http://www.github.com/sebastianbergmann/environment",
            "keywords": [
                "Xdebug",
                "environment",
                "hhvm"
            ],
            "support": {
                "issues": "https://github.com/sebastianbergmann/environment/issues",
                "source": "https://github.com/sebastianbergmann/environment/tree/5.1.3"
            },
            "funding": [
                {
                    "url": "https://github.com/sebastianbergmann",
                    "type": "github"
                }
            ],
            "time": "2020-09-28T05:52:38+00:00"
        },
        {
            "name": "sebastian/exporter",
            "version": "4.0.4",
            "source": {
                "type": "git",
                "url": "https://github.com/sebastianbergmann/exporter.git",
                "reference": "65e8b7db476c5dd267e65eea9cab77584d3cfff9"
            },
            "dist": {
                "type": "zip",
                "url": "https://api.github.com/repos/sebastianbergmann/exporter/zipball/65e8b7db476c5dd267e65eea9cab77584d3cfff9",
                "reference": "65e8b7db476c5dd267e65eea9cab77584d3cfff9",
                "shasum": ""
            },
            "require": {
                "php": ">=7.3",
                "sebastian/recursion-context": "^4.0"
            },
            "require-dev": {
                "ext-mbstring": "*",
                "phpunit/phpunit": "^9.3"
            },
            "type": "library",
            "extra": {
                "branch-alias": {
                    "dev-master": "4.0-dev"
                }
            },
            "autoload": {
                "classmap": [
                    "src/"
                ]
            },
            "notification-url": "https://packagist.org/downloads/",
            "license": [
                "BSD-3-Clause"
            ],
            "authors": [
                {
                    "name": "Sebastian Bergmann",
                    "email": "sebastian@phpunit.de"
                },
                {
                    "name": "Jeff Welch",
                    "email": "whatthejeff@gmail.com"
                },
                {
                    "name": "Volker Dusch",
                    "email": "github@wallbash.com"
                },
                {
                    "name": "Adam Harvey",
                    "email": "aharvey@php.net"
                },
                {
                    "name": "Bernhard Schussek",
                    "email": "bschussek@gmail.com"
                }
            ],
            "description": "Provides the functionality to export PHP variables for visualization",
            "homepage": "https://www.github.com/sebastianbergmann/exporter",
            "keywords": [
                "export",
                "exporter"
            ],
            "support": {
                "issues": "https://github.com/sebastianbergmann/exporter/issues",
                "source": "https://github.com/sebastianbergmann/exporter/tree/4.0.4"
            },
            "funding": [
                {
                    "url": "https://github.com/sebastianbergmann",
                    "type": "github"
                }
            ],
            "time": "2021-11-11T14:18:36+00:00"
        },
        {
            "name": "sebastian/global-state",
            "version": "5.0.3",
            "source": {
                "type": "git",
                "url": "https://github.com/sebastianbergmann/global-state.git",
                "reference": "23bd5951f7ff26f12d4e3242864df3e08dec4e49"
            },
            "dist": {
                "type": "zip",
                "url": "https://api.github.com/repos/sebastianbergmann/global-state/zipball/23bd5951f7ff26f12d4e3242864df3e08dec4e49",
                "reference": "23bd5951f7ff26f12d4e3242864df3e08dec4e49",
                "shasum": ""
            },
            "require": {
                "php": ">=7.3",
                "sebastian/object-reflector": "^2.0",
                "sebastian/recursion-context": "^4.0"
            },
            "require-dev": {
                "ext-dom": "*",
                "phpunit/phpunit": "^9.3"
            },
            "suggest": {
                "ext-uopz": "*"
            },
            "type": "library",
            "extra": {
                "branch-alias": {
                    "dev-master": "5.0-dev"
                }
            },
            "autoload": {
                "classmap": [
                    "src/"
                ]
            },
            "notification-url": "https://packagist.org/downloads/",
            "license": [
                "BSD-3-Clause"
            ],
            "authors": [
                {
                    "name": "Sebastian Bergmann",
                    "email": "sebastian@phpunit.de"
                }
            ],
            "description": "Snapshotting of global state",
            "homepage": "http://www.github.com/sebastianbergmann/global-state",
            "keywords": [
                "global state"
            ],
            "support": {
                "issues": "https://github.com/sebastianbergmann/global-state/issues",
                "source": "https://github.com/sebastianbergmann/global-state/tree/5.0.3"
            },
            "funding": [
                {
                    "url": "https://github.com/sebastianbergmann",
                    "type": "github"
                }
            ],
            "time": "2021-06-11T13:31:12+00:00"
        },
        {
            "name": "sebastian/lines-of-code",
            "version": "1.0.3",
            "source": {
                "type": "git",
                "url": "https://github.com/sebastianbergmann/lines-of-code.git",
                "reference": "c1c2e997aa3146983ed888ad08b15470a2e22ecc"
            },
            "dist": {
                "type": "zip",
                "url": "https://api.github.com/repos/sebastianbergmann/lines-of-code/zipball/c1c2e997aa3146983ed888ad08b15470a2e22ecc",
                "reference": "c1c2e997aa3146983ed888ad08b15470a2e22ecc",
                "shasum": ""
            },
            "require": {
                "nikic/php-parser": "^4.6",
                "php": ">=7.3"
            },
            "require-dev": {
                "phpunit/phpunit": "^9.3"
            },
            "type": "library",
            "extra": {
                "branch-alias": {
                    "dev-master": "1.0-dev"
                }
            },
            "autoload": {
                "classmap": [
                    "src/"
                ]
            },
            "notification-url": "https://packagist.org/downloads/",
            "license": [
                "BSD-3-Clause"
            ],
            "authors": [
                {
                    "name": "Sebastian Bergmann",
                    "email": "sebastian@phpunit.de",
                    "role": "lead"
                }
            ],
            "description": "Library for counting the lines of code in PHP source code",
            "homepage": "https://github.com/sebastianbergmann/lines-of-code",
            "support": {
                "issues": "https://github.com/sebastianbergmann/lines-of-code/issues",
                "source": "https://github.com/sebastianbergmann/lines-of-code/tree/1.0.3"
            },
            "funding": [
                {
                    "url": "https://github.com/sebastianbergmann",
                    "type": "github"
                }
            ],
            "time": "2020-11-28T06:42:11+00:00"
        },
        {
            "name": "sebastian/object-enumerator",
            "version": "4.0.4",
            "source": {
                "type": "git",
                "url": "https://github.com/sebastianbergmann/object-enumerator.git",
                "reference": "5c9eeac41b290a3712d88851518825ad78f45c71"
            },
            "dist": {
                "type": "zip",
                "url": "https://api.github.com/repos/sebastianbergmann/object-enumerator/zipball/5c9eeac41b290a3712d88851518825ad78f45c71",
                "reference": "5c9eeac41b290a3712d88851518825ad78f45c71",
                "shasum": ""
            },
            "require": {
                "php": ">=7.3",
                "sebastian/object-reflector": "^2.0",
                "sebastian/recursion-context": "^4.0"
            },
            "require-dev": {
                "phpunit/phpunit": "^9.3"
            },
            "type": "library",
            "extra": {
                "branch-alias": {
                    "dev-master": "4.0-dev"
                }
            },
            "autoload": {
                "classmap": [
                    "src/"
                ]
            },
            "notification-url": "https://packagist.org/downloads/",
            "license": [
                "BSD-3-Clause"
            ],
            "authors": [
                {
                    "name": "Sebastian Bergmann",
                    "email": "sebastian@phpunit.de"
                }
            ],
            "description": "Traverses array structures and object graphs to enumerate all referenced objects",
            "homepage": "https://github.com/sebastianbergmann/object-enumerator/",
            "support": {
                "issues": "https://github.com/sebastianbergmann/object-enumerator/issues",
                "source": "https://github.com/sebastianbergmann/object-enumerator/tree/4.0.4"
            },
            "funding": [
                {
                    "url": "https://github.com/sebastianbergmann",
                    "type": "github"
                }
            ],
            "time": "2020-10-26T13:12:34+00:00"
        },
        {
            "name": "sebastian/object-reflector",
            "version": "2.0.4",
            "source": {
                "type": "git",
                "url": "https://github.com/sebastianbergmann/object-reflector.git",
                "reference": "b4f479ebdbf63ac605d183ece17d8d7fe49c15c7"
            },
            "dist": {
                "type": "zip",
                "url": "https://api.github.com/repos/sebastianbergmann/object-reflector/zipball/b4f479ebdbf63ac605d183ece17d8d7fe49c15c7",
                "reference": "b4f479ebdbf63ac605d183ece17d8d7fe49c15c7",
                "shasum": ""
            },
            "require": {
                "php": ">=7.3"
            },
            "require-dev": {
                "phpunit/phpunit": "^9.3"
            },
            "type": "library",
            "extra": {
                "branch-alias": {
                    "dev-master": "2.0-dev"
                }
            },
            "autoload": {
                "classmap": [
                    "src/"
                ]
            },
            "notification-url": "https://packagist.org/downloads/",
            "license": [
                "BSD-3-Clause"
            ],
            "authors": [
                {
                    "name": "Sebastian Bergmann",
                    "email": "sebastian@phpunit.de"
                }
            ],
            "description": "Allows reflection of object attributes, including inherited and non-public ones",
            "homepage": "https://github.com/sebastianbergmann/object-reflector/",
            "support": {
                "issues": "https://github.com/sebastianbergmann/object-reflector/issues",
                "source": "https://github.com/sebastianbergmann/object-reflector/tree/2.0.4"
            },
            "funding": [
                {
                    "url": "https://github.com/sebastianbergmann",
                    "type": "github"
                }
            ],
            "time": "2020-10-26T13:14:26+00:00"
        },
        {
            "name": "sebastian/recursion-context",
            "version": "4.0.4",
            "source": {
                "type": "git",
                "url": "https://github.com/sebastianbergmann/recursion-context.git",
                "reference": "cd9d8cf3c5804de4341c283ed787f099f5506172"
            },
            "dist": {
                "type": "zip",
                "url": "https://api.github.com/repos/sebastianbergmann/recursion-context/zipball/cd9d8cf3c5804de4341c283ed787f099f5506172",
                "reference": "cd9d8cf3c5804de4341c283ed787f099f5506172",
                "shasum": ""
            },
            "require": {
                "php": ">=7.3"
            },
            "require-dev": {
                "phpunit/phpunit": "^9.3"
            },
            "type": "library",
            "extra": {
                "branch-alias": {
                    "dev-master": "4.0-dev"
                }
            },
            "autoload": {
                "classmap": [
                    "src/"
                ]
            },
            "notification-url": "https://packagist.org/downloads/",
            "license": [
                "BSD-3-Clause"
            ],
            "authors": [
                {
                    "name": "Sebastian Bergmann",
                    "email": "sebastian@phpunit.de"
                },
                {
                    "name": "Jeff Welch",
                    "email": "whatthejeff@gmail.com"
                },
                {
                    "name": "Adam Harvey",
                    "email": "aharvey@php.net"
                }
            ],
            "description": "Provides functionality to recursively process PHP variables",
            "homepage": "http://www.github.com/sebastianbergmann/recursion-context",
            "support": {
                "issues": "https://github.com/sebastianbergmann/recursion-context/issues",
                "source": "https://github.com/sebastianbergmann/recursion-context/tree/4.0.4"
            },
            "funding": [
                {
                    "url": "https://github.com/sebastianbergmann",
                    "type": "github"
                }
            ],
            "time": "2020-10-26T13:17:30+00:00"
        },
        {
            "name": "sebastian/resource-operations",
            "version": "3.0.3",
            "source": {
                "type": "git",
                "url": "https://github.com/sebastianbergmann/resource-operations.git",
                "reference": "0f4443cb3a1d92ce809899753bc0d5d5a8dd19a8"
            },
            "dist": {
                "type": "zip",
                "url": "https://api.github.com/repos/sebastianbergmann/resource-operations/zipball/0f4443cb3a1d92ce809899753bc0d5d5a8dd19a8",
                "reference": "0f4443cb3a1d92ce809899753bc0d5d5a8dd19a8",
                "shasum": ""
            },
            "require": {
                "php": ">=7.3"
            },
            "require-dev": {
                "phpunit/phpunit": "^9.0"
            },
            "type": "library",
            "extra": {
                "branch-alias": {
                    "dev-master": "3.0-dev"
                }
            },
            "autoload": {
                "classmap": [
                    "src/"
                ]
            },
            "notification-url": "https://packagist.org/downloads/",
            "license": [
                "BSD-3-Clause"
            ],
            "authors": [
                {
                    "name": "Sebastian Bergmann",
                    "email": "sebastian@phpunit.de"
                }
            ],
            "description": "Provides a list of PHP built-in functions that operate on resources",
            "homepage": "https://www.github.com/sebastianbergmann/resource-operations",
            "support": {
                "issues": "https://github.com/sebastianbergmann/resource-operations/issues",
                "source": "https://github.com/sebastianbergmann/resource-operations/tree/3.0.3"
            },
            "funding": [
                {
                    "url": "https://github.com/sebastianbergmann",
                    "type": "github"
                }
            ],
            "time": "2020-09-28T06:45:17+00:00"
        },
        {
            "name": "sebastian/type",
            "version": "2.3.4",
            "source": {
                "type": "git",
                "url": "https://github.com/sebastianbergmann/type.git",
                "reference": "b8cd8a1c753c90bc1a0f5372170e3e489136f914"
            },
            "dist": {
                "type": "zip",
                "url": "https://api.github.com/repos/sebastianbergmann/type/zipball/b8cd8a1c753c90bc1a0f5372170e3e489136f914",
                "reference": "b8cd8a1c753c90bc1a0f5372170e3e489136f914",
                "shasum": ""
            },
            "require": {
                "php": ">=7.3"
            },
            "require-dev": {
                "phpunit/phpunit": "^9.3"
            },
            "type": "library",
            "extra": {
                "branch-alias": {
                    "dev-master": "2.3-dev"
                }
            },
            "autoload": {
                "classmap": [
                    "src/"
                ]
            },
            "notification-url": "https://packagist.org/downloads/",
            "license": [
                "BSD-3-Clause"
            ],
            "authors": [
                {
                    "name": "Sebastian Bergmann",
                    "email": "sebastian@phpunit.de",
                    "role": "lead"
                }
            ],
            "description": "Collection of value objects that represent the types of the PHP type system",
            "homepage": "https://github.com/sebastianbergmann/type",
            "support": {
                "issues": "https://github.com/sebastianbergmann/type/issues",
                "source": "https://github.com/sebastianbergmann/type/tree/2.3.4"
            },
            "funding": [
                {
                    "url": "https://github.com/sebastianbergmann",
                    "type": "github"
                }
            ],
            "time": "2021-06-15T12:49:02+00:00"
        },
        {
            "name": "sebastian/version",
            "version": "3.0.2",
            "source": {
                "type": "git",
                "url": "https://github.com/sebastianbergmann/version.git",
                "reference": "c6c1022351a901512170118436c764e473f6de8c"
            },
            "dist": {
                "type": "zip",
                "url": "https://api.github.com/repos/sebastianbergmann/version/zipball/c6c1022351a901512170118436c764e473f6de8c",
                "reference": "c6c1022351a901512170118436c764e473f6de8c",
                "shasum": ""
            },
            "require": {
                "php": ">=7.3"
            },
            "type": "library",
            "extra": {
                "branch-alias": {
                    "dev-master": "3.0-dev"
                }
            },
            "autoload": {
                "classmap": [
                    "src/"
                ]
            },
            "notification-url": "https://packagist.org/downloads/",
            "license": [
                "BSD-3-Clause"
            ],
            "authors": [
                {
                    "name": "Sebastian Bergmann",
                    "email": "sebastian@phpunit.de",
                    "role": "lead"
                }
            ],
            "description": "Library that helps with managing the version number of Git-hosted PHP projects",
            "homepage": "https://github.com/sebastianbergmann/version",
            "support": {
                "issues": "https://github.com/sebastianbergmann/version/issues",
                "source": "https://github.com/sebastianbergmann/version/tree/3.0.2"
            },
            "funding": [
                {
                    "url": "https://github.com/sebastianbergmann",
                    "type": "github"
                }
            ],
            "time": "2020-09-28T06:39:44+00:00"
        },
        {
            "name": "symfony/console",
            "version": "v5.4.1",
            "source": {
                "type": "git",
                "url": "https://github.com/symfony/console.git",
                "reference": "9130e1a0fc93cb0faadca4ee917171bd2ca9e5f4"
            },
            "dist": {
                "type": "zip",
                "url": "https://api.github.com/repos/symfony/console/zipball/9130e1a0fc93cb0faadca4ee917171bd2ca9e5f4",
                "reference": "9130e1a0fc93cb0faadca4ee917171bd2ca9e5f4",
                "shasum": ""
            },
            "require": {
                "php": ">=7.2.5",
                "symfony/deprecation-contracts": "^2.1|^3",
                "symfony/polyfill-mbstring": "~1.0",
                "symfony/polyfill-php73": "^1.9",
                "symfony/polyfill-php80": "^1.16",
                "symfony/service-contracts": "^1.1|^2|^3",
                "symfony/string": "^5.1|^6.0"
            },
            "conflict": {
                "psr/log": ">=3",
                "symfony/dependency-injection": "<4.4",
                "symfony/dotenv": "<5.1",
                "symfony/event-dispatcher": "<4.4",
                "symfony/lock": "<4.4",
                "symfony/process": "<4.4"
            },
            "provide": {
                "psr/log-implementation": "1.0|2.0"
            },
            "require-dev": {
                "psr/log": "^1|^2",
                "symfony/config": "^4.4|^5.0|^6.0",
                "symfony/dependency-injection": "^4.4|^5.0|^6.0",
                "symfony/event-dispatcher": "^4.4|^5.0|^6.0",
                "symfony/lock": "^4.4|^5.0|^6.0",
                "symfony/process": "^4.4|^5.0|^6.0",
                "symfony/var-dumper": "^4.4|^5.0|^6.0"
            },
            "suggest": {
                "psr/log": "For using the console logger",
                "symfony/event-dispatcher": "",
                "symfony/lock": "",
                "symfony/process": ""
            },
            "type": "library",
            "autoload": {
                "psr-4": {
                    "Symfony\\Component\\Console\\": ""
                },
                "exclude-from-classmap": [
                    "/Tests/"
                ]
            },
            "notification-url": "https://packagist.org/downloads/",
            "license": [
                "MIT"
            ],
            "authors": [
                {
                    "name": "Fabien Potencier",
                    "email": "fabien@symfony.com"
                },
                {
                    "name": "Symfony Community",
                    "homepage": "https://symfony.com/contributors"
                }
            ],
            "description": "Eases the creation of beautiful and testable command line interfaces",
            "homepage": "https://symfony.com",
            "keywords": [
                "cli",
                "command line",
                "console",
                "terminal"
            ],
            "support": {
                "source": "https://github.com/symfony/console/tree/v5.4.1"
            },
            "funding": [
                {
                    "url": "https://symfony.com/sponsor",
                    "type": "custom"
                },
                {
                    "url": "https://github.com/fabpot",
                    "type": "github"
                },
                {
                    "url": "https://tidelift.com/funding/github/packagist/symfony/symfony",
                    "type": "tidelift"
                }
            ],
            "time": "2021-12-09T11:22:43+00:00"
        },
        {
            "name": "symfony/deprecation-contracts",
            "version": "v2.5.0",
            "source": {
                "type": "git",
                "url": "https://github.com/symfony/deprecation-contracts.git",
                "reference": "6f981ee24cf69ee7ce9736146d1c57c2780598a8"
            },
            "dist": {
                "type": "zip",
                "url": "https://api.github.com/repos/symfony/deprecation-contracts/zipball/6f981ee24cf69ee7ce9736146d1c57c2780598a8",
                "reference": "6f981ee24cf69ee7ce9736146d1c57c2780598a8",
                "shasum": ""
            },
            "require": {
                "php": ">=7.1"
            },
            "type": "library",
            "extra": {
                "branch-alias": {
                    "dev-main": "2.5-dev"
                },
                "thanks": {
                    "name": "symfony/contracts",
                    "url": "https://github.com/symfony/contracts"
                }
            },
            "autoload": {
                "files": [
                    "function.php"
                ]
            },
            "notification-url": "https://packagist.org/downloads/",
            "license": [
                "MIT"
            ],
            "authors": [
                {
                    "name": "Nicolas Grekas",
                    "email": "p@tchwork.com"
                },
                {
                    "name": "Symfony Community",
                    "homepage": "https://symfony.com/contributors"
                }
            ],
            "description": "A generic function and convention to trigger deprecation notices",
            "homepage": "https://symfony.com",
            "support": {
                "source": "https://github.com/symfony/deprecation-contracts/tree/v2.5.0"
            },
            "funding": [
                {
                    "url": "https://symfony.com/sponsor",
                    "type": "custom"
                },
                {
                    "url": "https://github.com/fabpot",
                    "type": "github"
                },
                {
                    "url": "https://tidelift.com/funding/github/packagist/symfony/symfony",
                    "type": "tidelift"
                }
            ],
            "time": "2021-07-12T14:48:14+00:00"
        },
        {
            "name": "symfony/polyfill-ctype",
            "version": "v1.23.0",
            "source": {
                "type": "git",
                "url": "https://github.com/symfony/polyfill-ctype.git",
                "reference": "46cd95797e9df938fdd2b03693b5fca5e64b01ce"
            },
            "dist": {
                "type": "zip",
                "url": "https://api.github.com/repos/symfony/polyfill-ctype/zipball/46cd95797e9df938fdd2b03693b5fca5e64b01ce",
                "reference": "46cd95797e9df938fdd2b03693b5fca5e64b01ce",
                "shasum": ""
            },
            "require": {
                "php": ">=7.1"
            },
            "suggest": {
                "ext-ctype": "For best performance"
            },
            "type": "library",
            "extra": {
                "branch-alias": {
                    "dev-main": "1.23-dev"
                },
                "thanks": {
                    "name": "symfony/polyfill",
                    "url": "https://github.com/symfony/polyfill"
                }
            },
            "autoload": {
                "psr-4": {
                    "Symfony\\Polyfill\\Ctype\\": ""
                },
                "files": [
                    "bootstrap.php"
                ]
            },
            "notification-url": "https://packagist.org/downloads/",
            "license": [
                "MIT"
            ],
            "authors": [
                {
                    "name": "Gert de Pagter",
                    "email": "BackEndTea@gmail.com"
                },
                {
                    "name": "Symfony Community",
                    "homepage": "https://symfony.com/contributors"
                }
            ],
            "description": "Symfony polyfill for ctype functions",
            "homepage": "https://symfony.com",
            "keywords": [
                "compatibility",
                "ctype",
                "polyfill",
                "portable"
            ],
            "support": {
                "source": "https://github.com/symfony/polyfill-ctype/tree/v1.23.0"
            },
            "funding": [
                {
                    "url": "https://symfony.com/sponsor",
                    "type": "custom"
                },
                {
                    "url": "https://github.com/fabpot",
                    "type": "github"
                },
                {
                    "url": "https://tidelift.com/funding/github/packagist/symfony/symfony",
                    "type": "tidelift"
                }
            ],
            "time": "2021-02-19T12:13:01+00:00"
        },
        {
            "name": "symfony/polyfill-intl-grapheme",
            "version": "v1.23.1",
            "source": {
                "type": "git",
                "url": "https://github.com/symfony/polyfill-intl-grapheme.git",
                "reference": "16880ba9c5ebe3642d1995ab866db29270b36535"
            },
            "dist": {
                "type": "zip",
                "url": "https://api.github.com/repos/symfony/polyfill-intl-grapheme/zipball/16880ba9c5ebe3642d1995ab866db29270b36535",
                "reference": "16880ba9c5ebe3642d1995ab866db29270b36535",
                "shasum": ""
            },
            "require": {
                "php": ">=7.1"
            },
            "suggest": {
                "ext-intl": "For best performance"
            },
            "type": "library",
            "extra": {
                "branch-alias": {
                    "dev-main": "1.23-dev"
                },
                "thanks": {
                    "name": "symfony/polyfill",
                    "url": "https://github.com/symfony/polyfill"
                }
            },
            "autoload": {
                "psr-4": {
                    "Symfony\\Polyfill\\Intl\\Grapheme\\": ""
                },
                "files": [
                    "bootstrap.php"
                ]
            },
            "notification-url": "https://packagist.org/downloads/",
            "license": [
                "MIT"
            ],
            "authors": [
                {
                    "name": "Nicolas Grekas",
                    "email": "p@tchwork.com"
                },
                {
                    "name": "Symfony Community",
                    "homepage": "https://symfony.com/contributors"
                }
            ],
            "description": "Symfony polyfill for intl's grapheme_* functions",
            "homepage": "https://symfony.com",
            "keywords": [
                "compatibility",
                "grapheme",
                "intl",
                "polyfill",
                "portable",
                "shim"
            ],
            "support": {
                "source": "https://github.com/symfony/polyfill-intl-grapheme/tree/v1.23.1"
            },
            "funding": [
                {
                    "url": "https://symfony.com/sponsor",
                    "type": "custom"
                },
                {
                    "url": "https://github.com/fabpot",
                    "type": "github"
                },
                {
                    "url": "https://tidelift.com/funding/github/packagist/symfony/symfony",
                    "type": "tidelift"
                }
            ],
            "time": "2021-05-27T12:26:48+00:00"
        },
        {
            "name": "symfony/polyfill-intl-normalizer",
            "version": "v1.23.0",
            "source": {
                "type": "git",
                "url": "https://github.com/symfony/polyfill-intl-normalizer.git",
                "reference": "8590a5f561694770bdcd3f9b5c69dde6945028e8"
            },
            "dist": {
                "type": "zip",
                "url": "https://api.github.com/repos/symfony/polyfill-intl-normalizer/zipball/8590a5f561694770bdcd3f9b5c69dde6945028e8",
                "reference": "8590a5f561694770bdcd3f9b5c69dde6945028e8",
                "shasum": ""
            },
            "require": {
                "php": ">=7.1"
            },
            "suggest": {
                "ext-intl": "For best performance"
            },
            "type": "library",
            "extra": {
                "branch-alias": {
                    "dev-main": "1.23-dev"
                },
                "thanks": {
                    "name": "symfony/polyfill",
                    "url": "https://github.com/symfony/polyfill"
                }
            },
            "autoload": {
                "psr-4": {
                    "Symfony\\Polyfill\\Intl\\Normalizer\\": ""
                },
                "files": [
                    "bootstrap.php"
                ],
                "classmap": [
                    "Resources/stubs"
                ]
            },
            "notification-url": "https://packagist.org/downloads/",
            "license": [
                "MIT"
            ],
            "authors": [
                {
                    "name": "Nicolas Grekas",
                    "email": "p@tchwork.com"
                },
                {
                    "name": "Symfony Community",
                    "homepage": "https://symfony.com/contributors"
                }
            ],
            "description": "Symfony polyfill for intl's Normalizer class and related functions",
            "homepage": "https://symfony.com",
            "keywords": [
                "compatibility",
                "intl",
                "normalizer",
                "polyfill",
                "portable",
                "shim"
            ],
            "support": {
                "source": "https://github.com/symfony/polyfill-intl-normalizer/tree/v1.23.0"
            },
            "funding": [
                {
                    "url": "https://symfony.com/sponsor",
                    "type": "custom"
                },
                {
                    "url": "https://github.com/fabpot",
                    "type": "github"
                },
                {
                    "url": "https://tidelift.com/funding/github/packagist/symfony/symfony",
                    "type": "tidelift"
                }
            ],
            "time": "2021-02-19T12:13:01+00:00"
        },
        {
            "name": "symfony/polyfill-mbstring",
            "version": "v1.23.1",
            "source": {
                "type": "git",
                "url": "https://github.com/symfony/polyfill-mbstring.git",
                "reference": "9174a3d80210dca8daa7f31fec659150bbeabfc6"
            },
            "dist": {
                "type": "zip",
                "url": "https://api.github.com/repos/symfony/polyfill-mbstring/zipball/9174a3d80210dca8daa7f31fec659150bbeabfc6",
                "reference": "9174a3d80210dca8daa7f31fec659150bbeabfc6",
                "shasum": ""
            },
            "require": {
                "php": ">=7.1"
            },
            "suggest": {
                "ext-mbstring": "For best performance"
            },
            "type": "library",
            "extra": {
                "branch-alias": {
                    "dev-main": "1.23-dev"
                },
                "thanks": {
                    "name": "symfony/polyfill",
                    "url": "https://github.com/symfony/polyfill"
                }
            },
            "autoload": {
                "psr-4": {
                    "Symfony\\Polyfill\\Mbstring\\": ""
                },
                "files": [
                    "bootstrap.php"
                ]
            },
            "notification-url": "https://packagist.org/downloads/",
            "license": [
                "MIT"
            ],
            "authors": [
                {
                    "name": "Nicolas Grekas",
                    "email": "p@tchwork.com"
                },
                {
                    "name": "Symfony Community",
                    "homepage": "https://symfony.com/contributors"
                }
            ],
            "description": "Symfony polyfill for the Mbstring extension",
            "homepage": "https://symfony.com",
            "keywords": [
                "compatibility",
                "mbstring",
                "polyfill",
                "portable",
                "shim"
            ],
            "support": {
                "source": "https://github.com/symfony/polyfill-mbstring/tree/v1.23.1"
            },
            "funding": [
                {
                    "url": "https://symfony.com/sponsor",
                    "type": "custom"
                },
                {
                    "url": "https://github.com/fabpot",
                    "type": "github"
                },
                {
                    "url": "https://tidelift.com/funding/github/packagist/symfony/symfony",
                    "type": "tidelift"
                }
            ],
            "time": "2021-05-27T12:26:48+00:00"
        },
        {
            "name": "symfony/polyfill-php73",
            "version": "v1.23.0",
            "source": {
                "type": "git",
                "url": "https://github.com/symfony/polyfill-php73.git",
                "reference": "fba8933c384d6476ab14fb7b8526e5287ca7e010"
            },
            "dist": {
                "type": "zip",
                "url": "https://api.github.com/repos/symfony/polyfill-php73/zipball/fba8933c384d6476ab14fb7b8526e5287ca7e010",
                "reference": "fba8933c384d6476ab14fb7b8526e5287ca7e010",
                "shasum": ""
            },
            "require": {
                "php": ">=7.1"
            },
            "type": "library",
            "extra": {
                "branch-alias": {
                    "dev-main": "1.23-dev"
                },
                "thanks": {
                    "name": "symfony/polyfill",
                    "url": "https://github.com/symfony/polyfill"
                }
            },
            "autoload": {
                "psr-4": {
                    "Symfony\\Polyfill\\Php73\\": ""
                },
                "files": [
                    "bootstrap.php"
                ],
                "classmap": [
                    "Resources/stubs"
                ]
            },
            "notification-url": "https://packagist.org/downloads/",
            "license": [
                "MIT"
            ],
            "authors": [
                {
                    "name": "Nicolas Grekas",
                    "email": "p@tchwork.com"
                },
                {
                    "name": "Symfony Community",
                    "homepage": "https://symfony.com/contributors"
                }
            ],
            "description": "Symfony polyfill backporting some PHP 7.3+ features to lower PHP versions",
            "homepage": "https://symfony.com",
            "keywords": [
                "compatibility",
                "polyfill",
                "portable",
                "shim"
            ],
            "support": {
                "source": "https://github.com/symfony/polyfill-php73/tree/v1.23.0"
            },
            "funding": [
                {
                    "url": "https://symfony.com/sponsor",
                    "type": "custom"
                },
                {
                    "url": "https://github.com/fabpot",
                    "type": "github"
                },
                {
                    "url": "https://tidelift.com/funding/github/packagist/symfony/symfony",
                    "type": "tidelift"
                }
            ],
            "time": "2021-02-19T12:13:01+00:00"
        },
        {
            "name": "symfony/polyfill-php80",
            "version": "v1.23.1",
            "source": {
                "type": "git",
                "url": "https://github.com/symfony/polyfill-php80.git",
                "reference": "1100343ed1a92e3a38f9ae122fc0eb21602547be"
            },
            "dist": {
                "type": "zip",
                "url": "https://api.github.com/repos/symfony/polyfill-php80/zipball/1100343ed1a92e3a38f9ae122fc0eb21602547be",
                "reference": "1100343ed1a92e3a38f9ae122fc0eb21602547be",
                "shasum": ""
            },
            "require": {
                "php": ">=7.1"
            },
            "type": "library",
            "extra": {
                "branch-alias": {
                    "dev-main": "1.23-dev"
                },
                "thanks": {
                    "name": "symfony/polyfill",
                    "url": "https://github.com/symfony/polyfill"
                }
            },
            "autoload": {
                "psr-4": {
                    "Symfony\\Polyfill\\Php80\\": ""
                },
                "files": [
                    "bootstrap.php"
                ],
                "classmap": [
                    "Resources/stubs"
                ]
            },
            "notification-url": "https://packagist.org/downloads/",
            "license": [
                "MIT"
            ],
            "authors": [
                {
                    "name": "Ion Bazan",
                    "email": "ion.bazan@gmail.com"
                },
                {
                    "name": "Nicolas Grekas",
                    "email": "p@tchwork.com"
                },
                {
                    "name": "Symfony Community",
                    "homepage": "https://symfony.com/contributors"
                }
            ],
            "description": "Symfony polyfill backporting some PHP 8.0+ features to lower PHP versions",
            "homepage": "https://symfony.com",
            "keywords": [
                "compatibility",
                "polyfill",
                "portable",
                "shim"
            ],
            "support": {
                "source": "https://github.com/symfony/polyfill-php80/tree/v1.23.1"
            },
            "funding": [
                {
                    "url": "https://symfony.com/sponsor",
                    "type": "custom"
                },
                {
                    "url": "https://github.com/fabpot",
                    "type": "github"
                },
                {
                    "url": "https://tidelift.com/funding/github/packagist/symfony/symfony",
                    "type": "tidelift"
                }
            ],
            "time": "2021-07-28T13:41:28+00:00"
        },
        {
            "name": "symfony/process",
            "version": "v5.4.0",
            "source": {
                "type": "git",
                "url": "https://github.com/symfony/process.git",
                "reference": "5be20b3830f726e019162b26223110c8f47cf274"
            },
            "dist": {
                "type": "zip",
                "url": "https://api.github.com/repos/symfony/process/zipball/5be20b3830f726e019162b26223110c8f47cf274",
                "reference": "5be20b3830f726e019162b26223110c8f47cf274",
                "shasum": ""
            },
            "require": {
                "php": ">=7.2.5",
                "symfony/polyfill-php80": "^1.16"
            },
            "type": "library",
            "autoload": {
                "psr-4": {
                    "Symfony\\Component\\Process\\": ""
                },
                "exclude-from-classmap": [
                    "/Tests/"
                ]
            },
            "notification-url": "https://packagist.org/downloads/",
            "license": [
                "MIT"
            ],
            "authors": [
                {
                    "name": "Fabien Potencier",
                    "email": "fabien@symfony.com"
                },
                {
                    "name": "Symfony Community",
                    "homepage": "https://symfony.com/contributors"
                }
            ],
            "description": "Executes commands in sub-processes",
            "homepage": "https://symfony.com",
            "support": {
                "source": "https://github.com/symfony/process/tree/v5.4.0"
            },
            "funding": [
                {
                    "url": "https://symfony.com/sponsor",
                    "type": "custom"
                },
                {
                    "url": "https://github.com/fabpot",
                    "type": "github"
                },
                {
                    "url": "https://tidelift.com/funding/github/packagist/symfony/symfony",
                    "type": "tidelift"
                }
            ],
            "time": "2021-11-28T15:25:38+00:00"
        },
        {
            "name": "symfony/service-contracts",
            "version": "v2.5.0",
            "source": {
                "type": "git",
                "url": "https://github.com/symfony/service-contracts.git",
                "reference": "1ab11b933cd6bc5464b08e81e2c5b07dec58b0fc"
            },
            "dist": {
                "type": "zip",
                "url": "https://api.github.com/repos/symfony/service-contracts/zipball/1ab11b933cd6bc5464b08e81e2c5b07dec58b0fc",
                "reference": "1ab11b933cd6bc5464b08e81e2c5b07dec58b0fc",
                "shasum": ""
            },
            "require": {
                "php": ">=7.2.5",
                "psr/container": "^1.1",
                "symfony/deprecation-contracts": "^2.1"
            },
            "conflict": {
                "ext-psr": "<1.1|>=2"
            },
            "suggest": {
                "symfony/service-implementation": ""
            },
            "type": "library",
            "extra": {
                "branch-alias": {
                    "dev-main": "2.5-dev"
                },
                "thanks": {
                    "name": "symfony/contracts",
                    "url": "https://github.com/symfony/contracts"
                }
            },
            "autoload": {
                "psr-4": {
                    "Symfony\\Contracts\\Service\\": ""
                }
            },
            "notification-url": "https://packagist.org/downloads/",
            "license": [
                "MIT"
            ],
            "authors": [
                {
                    "name": "Nicolas Grekas",
                    "email": "p@tchwork.com"
                },
                {
                    "name": "Symfony Community",
                    "homepage": "https://symfony.com/contributors"
                }
            ],
            "description": "Generic abstractions related to writing services",
            "homepage": "https://symfony.com",
            "keywords": [
                "abstractions",
                "contracts",
                "decoupling",
                "interfaces",
                "interoperability",
                "standards"
            ],
            "support": {
                "source": "https://github.com/symfony/service-contracts/tree/v2.5.0"
            },
            "funding": [
                {
                    "url": "https://symfony.com/sponsor",
                    "type": "custom"
                },
                {
                    "url": "https://github.com/fabpot",
                    "type": "github"
                },
                {
                    "url": "https://tidelift.com/funding/github/packagist/symfony/symfony",
                    "type": "tidelift"
                }
            ],
            "time": "2021-11-04T16:48:04+00:00"
        },
        {
            "name": "symfony/string",
            "version": "v5.4.0",
            "source": {
                "type": "git",
                "url": "https://github.com/symfony/string.git",
                "reference": "9ffaaba53c61ba75a3c7a3a779051d1e9ec4fd2d"
            },
            "dist": {
                "type": "zip",
                "url": "https://api.github.com/repos/symfony/string/zipball/9ffaaba53c61ba75a3c7a3a779051d1e9ec4fd2d",
                "reference": "9ffaaba53c61ba75a3c7a3a779051d1e9ec4fd2d",
                "shasum": ""
            },
            "require": {
                "php": ">=7.2.5",
                "symfony/polyfill-ctype": "~1.8",
                "symfony/polyfill-intl-grapheme": "~1.0",
                "symfony/polyfill-intl-normalizer": "~1.0",
                "symfony/polyfill-mbstring": "~1.0",
                "symfony/polyfill-php80": "~1.15"
            },
            "conflict": {
                "symfony/translation-contracts": ">=3.0"
            },
            "require-dev": {
                "symfony/error-handler": "^4.4|^5.0|^6.0",
                "symfony/http-client": "^4.4|^5.0|^6.0",
                "symfony/translation-contracts": "^1.1|^2",
                "symfony/var-exporter": "^4.4|^5.0|^6.0"
            },
            "type": "library",
            "autoload": {
                "psr-4": {
                    "Symfony\\Component\\String\\": ""
                },
                "files": [
                    "Resources/functions.php"
                ],
                "exclude-from-classmap": [
                    "/Tests/"
                ]
            },
            "notification-url": "https://packagist.org/downloads/",
            "license": [
                "MIT"
            ],
            "authors": [
                {
                    "name": "Nicolas Grekas",
                    "email": "p@tchwork.com"
                },
                {
                    "name": "Symfony Community",
                    "homepage": "https://symfony.com/contributors"
                }
            ],
            "description": "Provides an object-oriented API to strings and deals with bytes, UTF-8 code points and grapheme clusters in a unified way",
            "homepage": "https://symfony.com",
            "keywords": [
                "grapheme",
                "i18n",
                "string",
                "unicode",
                "utf-8",
                "utf8"
            ],
            "support": {
                "source": "https://github.com/symfony/string/tree/v5.4.0"
            },
            "funding": [
                {
                    "url": "https://symfony.com/sponsor",
                    "type": "custom"
                },
                {
                    "url": "https://github.com/fabpot",
                    "type": "github"
                },
                {
                    "url": "https://tidelift.com/funding/github/packagist/symfony/symfony",
                    "type": "tidelift"
                }
            ],
            "time": "2021-11-24T10:02:00+00:00"
        },
        {
            "name": "theseer/tokenizer",
            "version": "1.2.1",
            "source": {
                "type": "git",
                "url": "https://github.com/theseer/tokenizer.git",
                "reference": "34a41e998c2183e22995f158c581e7b5e755ab9e"
            },
            "dist": {
                "type": "zip",
                "url": "https://api.github.com/repos/theseer/tokenizer/zipball/34a41e998c2183e22995f158c581e7b5e755ab9e",
                "reference": "34a41e998c2183e22995f158c581e7b5e755ab9e",
                "shasum": ""
            },
            "require": {
                "ext-dom": "*",
                "ext-tokenizer": "*",
                "ext-xmlwriter": "*",
                "php": "^7.2 || ^8.0"
            },
            "type": "library",
            "autoload": {
                "classmap": [
                    "src/"
                ]
            },
            "notification-url": "https://packagist.org/downloads/",
            "license": [
                "BSD-3-Clause"
            ],
            "authors": [
                {
                    "name": "Arne Blankerts",
                    "email": "arne@blankerts.de",
                    "role": "Developer"
                }
            ],
            "description": "A small library for converting tokenized PHP source code into XML and potentially other formats",
            "support": {
                "issues": "https://github.com/theseer/tokenizer/issues",
                "source": "https://github.com/theseer/tokenizer/tree/1.2.1"
            },
            "funding": [
                {
                    "url": "https://github.com/theseer",
                    "type": "github"
                }
            ],
            "time": "2021-07-28T10:34:58+00:00"
        },
        {
            "name": "webmozart/assert",
            "version": "1.10.0",
            "source": {
                "type": "git",
                "url": "https://github.com/webmozarts/assert.git",
                "reference": "6964c76c7804814a842473e0c8fd15bab0f18e25"
            },
            "dist": {
                "type": "zip",
                "url": "https://api.github.com/repos/webmozarts/assert/zipball/6964c76c7804814a842473e0c8fd15bab0f18e25",
                "reference": "6964c76c7804814a842473e0c8fd15bab0f18e25",
                "shasum": ""
            },
            "require": {
                "php": "^7.2 || ^8.0",
                "symfony/polyfill-ctype": "^1.8"
            },
            "conflict": {
                "phpstan/phpstan": "<0.12.20",
                "vimeo/psalm": "<4.6.1 || 4.6.2"
            },
            "require-dev": {
                "phpunit/phpunit": "^8.5.13"
            },
            "type": "library",
            "extra": {
                "branch-alias": {
                    "dev-master": "1.10-dev"
                }
            },
            "autoload": {
                "psr-4": {
                    "Webmozart\\Assert\\": "src/"
                }
            },
            "notification-url": "https://packagist.org/downloads/",
            "license": [
                "MIT"
            ],
            "authors": [
                {
                    "name": "Bernhard Schussek",
                    "email": "bschussek@gmail.com"
                }
            ],
            "description": "Assertions to validate method input/output with nice error messages.",
            "keywords": [
                "assert",
                "check",
                "validate"
            ],
            "support": {
                "issues": "https://github.com/webmozarts/assert/issues",
                "source": "https://github.com/webmozarts/assert/tree/1.10.0"
            },
            "time": "2021-03-09T10:59:23+00:00"
        },
        {
            "name": "wikimedia/at-ease",
            "version": "v2.1.0",
            "source": {
                "type": "git",
                "url": "https://github.com/wikimedia/at-ease.git",
                "reference": "e8ebaa7bb7c8a8395481a05f6dc4deaceab11c33"
            },
            "dist": {
                "type": "zip",
                "url": "https://api.github.com/repos/wikimedia/at-ease/zipball/e8ebaa7bb7c8a8395481a05f6dc4deaceab11c33",
                "reference": "e8ebaa7bb7c8a8395481a05f6dc4deaceab11c33",
                "shasum": ""
            },
            "require": {
                "php": ">=7.2.9"
            },
            "require-dev": {
                "mediawiki/mediawiki-codesniffer": "35.0.0",
                "mediawiki/minus-x": "1.1.1",
                "ockcyp/covers-validator": "1.3.3",
                "php-parallel-lint/php-console-highlighter": "0.5.0",
                "php-parallel-lint/php-parallel-lint": "1.2.0",
                "phpunit/phpunit": "^8.5"
            },
            "type": "library",
            "autoload": {
                "psr-4": {
                    "Wikimedia\\AtEase\\": "src/Wikimedia/AtEase/"
                },
                "files": [
                    "src/Wikimedia/Functions.php"
                ]
            },
            "notification-url": "https://packagist.org/downloads/",
            "license": [
                "GPL-2.0-or-later"
            ],
            "authors": [
                {
                    "name": "Tim Starling",
                    "email": "tstarling@wikimedia.org"
                },
                {
                    "name": "MediaWiki developers",
                    "email": "wikitech-l@lists.wikimedia.org"
                }
            ],
            "description": "Safe replacement to @ for suppressing warnings.",
            "homepage": "https://www.mediawiki.org/wiki/at-ease",
            "support": {
                "source": "https://github.com/wikimedia/at-ease/tree/v2.1.0"
            },
            "time": "2021-02-27T15:53:37+00:00"
        },
        {
            "name": "yoast/phpunit-polyfills",
            "version": "1.0.2",
            "source": {
                "type": "git",
                "url": "https://github.com/Yoast/PHPUnit-Polyfills.git",
                "reference": "1a582ab1d91e86aa450340c4d35631a85314ff9f"
            },
            "dist": {
                "type": "zip",
                "url": "https://api.github.com/repos/Yoast/PHPUnit-Polyfills/zipball/1a582ab1d91e86aa450340c4d35631a85314ff9f",
                "reference": "1a582ab1d91e86aa450340c4d35631a85314ff9f",
                "shasum": ""
            },
            "require": {
                "php": ">=5.4",
                "phpunit/phpunit": "^4.8.36 || ^5.7.21 || ^6.0 || ^7.0 || ^8.0 || ^9.0"
            },
            "require-dev": {
                "yoast/yoastcs": "^2.2.0"
            },
            "type": "library",
            "extra": {
                "branch-alias": {
                    "dev-main": "1.x-dev",
                    "dev-develop": "1.x-dev"
                }
            },
            "autoload": {
                "files": [
                    "phpunitpolyfills-autoload.php"
                ]
            },
            "notification-url": "https://packagist.org/downloads/",
            "license": [
                "BSD-3-Clause"
            ],
            "authors": [
                {
                    "name": "Team Yoast",
                    "email": "support@yoast.com",
                    "homepage": "https://yoast.com"
                },
                {
                    "name": "Contributors",
                    "homepage": "https://github.com/Yoast/PHPUnit-Polyfills/graphs/contributors"
                }
            ],
            "description": "Set of polyfills for changed PHPUnit functionality to allow for creating PHPUnit cross-version compatible tests",
            "homepage": "https://github.com/Yoast/PHPUnit-Polyfills",
            "keywords": [
                "phpunit",
                "polyfill",
                "testing"
            ],
            "support": {
                "issues": "https://github.com/Yoast/PHPUnit-Polyfills/issues",
                "source": "https://github.com/Yoast/PHPUnit-Polyfills"
            },
            "time": "2021-10-03T08:40:26+00:00"
        }
    ],
    "aliases": [],
    "minimum-stability": "dev",
    "stability-flags": {
        "automattic/jetpack-a8c-mc-stats": 20,
        "automattic/jetpack-abtest": 20,
        "automattic/jetpack-assets": 20,
        "automattic/jetpack-autoloader": 20,
        "automattic/jetpack-backup": 20,
        "automattic/jetpack-blocks": 20,
        "automattic/jetpack-compat": 20,
        "automattic/jetpack-composer-plugin": 20,
        "automattic/jetpack-config": 20,
        "automattic/jetpack-connection": 20,
        "automattic/jetpack-connection-ui": 20,
        "automattic/jetpack-constants": 20,
        "automattic/jetpack-device-detection": 20,
        "automattic/jetpack-error": 20,
        "automattic/jetpack-heartbeat": 20,
        "automattic/jetpack-identity-crisis": 20,
        "automattic/jetpack-jitm": 20,
        "automattic/jetpack-lazy-images": 20,
        "automattic/jetpack-licensing": 20,
        "automattic/jetpack-logo": 20,
        "automattic/jetpack-my-jetpack": 20,
        "automattic/jetpack-options": 20,
        "automattic/jetpack-partner": 20,
        "automattic/jetpack-redirect": 20,
        "automattic/jetpack-roles": 20,
        "automattic/jetpack-search": 20,
        "automattic/jetpack-status": 20,
        "automattic/jetpack-sync": 20,
        "automattic/jetpack-terms-of-service": 20,
        "automattic/jetpack-tracking": 20,
        "automattic/jetpack-changelogger": 20
    },
    "prefer-stable": true,
    "prefer-lowest": false,
    "platform": {
        "ext-fileinfo": "*",
        "ext-json": "*",
        "ext-openssl": "*"
    },
    "platform-dev": [],
    "platform-overrides": {
        "ext-intl": "0.0.0"
    },
    "plugin-api-version": "2.1.0"
}<|MERGE_RESOLUTION|>--- conflicted
+++ resolved
@@ -4,11 +4,7 @@
         "Read more about it at https://getcomposer.org/doc/01-basic-usage.md#installing-dependencies",
         "This file is @generated automatically"
     ],
-<<<<<<< HEAD
-    "content-hash": "c227e9394be96c50f555790142ef89e1",
-=======
     "content-hash": "a9534fba8fab39b8985e84a4cbc181c6",
->>>>>>> 9288ce25
     "packages": [
         {
             "name": "automattic/jetpack-a8c-mc-stats",
@@ -1524,11 +1520,7 @@
             "dist": {
                 "type": "path",
                 "url": "../../packages/search",
-<<<<<<< HEAD
-                "reference": "2900e5d105bc7c578d5c3d4b4f6cac699e58a776"
-=======
-                "reference": "dc968f36613c781686a6004435af09704eee3049"
->>>>>>> 9288ce25
+                "reference": "90182a0502e937571c6fe7c8196190e609cf5d7a"
             },
             "require": {
                 "automattic/jetpack-connection": "^1.34"
