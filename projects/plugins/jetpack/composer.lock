--- conflicted
+++ resolved
@@ -1491,11 +1491,7 @@
             "dist": {
                 "type": "path",
                 "url": "../../packages/search",
-<<<<<<< HEAD
-                "reference": "c1c718a08cf1d0b11804ea40ac1fc5741cc5ff96"
-=======
-                "reference": "0c2d6c075bb7d445fa5dff548c9a73d82c32dad5"
->>>>>>> d2817922
+                "reference": "b25ad52d55b4da78cfb1885f2f6d4922d476b9c9"
             },
             "require": {
                 "automattic/jetpack-assets": "^1.17",
