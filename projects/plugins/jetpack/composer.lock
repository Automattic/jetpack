{
    "_readme": [
        "This file locks the dependencies of your project to a known state",
        "Read more about it at https://getcomposer.org/doc/01-basic-usage.md#installing-dependencies",
        "This file is @generated automatically"
    ],
<<<<<<< HEAD
    "content-hash": "f6438fefd1ea894462927ef09ebfce36",
=======
    "content-hash": "2e78dde5ec6b15049904b2d04e69b773",
>>>>>>> bc051609
    "packages": [
        {
            "name": "automattic/jetpack-a8c-mc-stats",
            "version": "dev-trunk",
            "dist": {
                "type": "path",
                "url": "../../packages/a8c-mc-stats",
                "reference": "c5df589f62cd58dc5f1b04938e4e4edc75916812"
            },
            "require-dev": {
                "automattic/jetpack-changelogger": "^3.2",
                "yoast/phpunit-polyfills": "1.0.3"
            },
            "type": "jetpack-library",
            "extra": {
                "autotagger": true,
                "mirror-repo": "Automattic/jetpack-a8c-mc-stats",
                "changelogger": {
                    "link-template": "https://github.com/Automattic/jetpack-a8c-mc-stats/compare/v${old}...v${new}"
                },
                "branch-alias": {
                    "dev-trunk": "1.4.x-dev"
                }
            },
            "autoload": {
                "classmap": [
                    "src/"
                ]
            },
            "scripts": {
                "phpunit": [
                    "./vendor/phpunit/phpunit/phpunit --colors=always"
                ],
                "test-coverage": [
                    "php -dpcov.directory=. ./vendor/bin/phpunit --coverage-clover \"$COVERAGE_DIR/clover.xml\""
                ],
                "test-php": [
                    "@composer phpunit"
                ]
            },
            "license": [
                "GPL-2.0-or-later"
            ],
            "description": "Used to record internal usage stats for Automattic. Not visible to site owners.",
            "transport-options": {
                "relative": true
            }
        },
        {
            "name": "automattic/jetpack-abtest",
            "version": "dev-trunk",
            "dist": {
                "type": "path",
                "url": "../../packages/abtest",
                "reference": "2cb71faa4640f1a1b84f7f5f0ddec14f72ba33a3"
            },
            "require": {
                "automattic/jetpack-connection": "^1.46",
                "automattic/jetpack-error": "^1.3"
            },
            "require-dev": {
                "automattic/jetpack-changelogger": "^3.2",
                "automattic/wordbless": "dev-master",
                "yoast/phpunit-polyfills": "1.0.3"
            },
            "type": "jetpack-library",
            "extra": {
                "autotagger": true,
                "mirror-repo": "Automattic/jetpack-abtest",
                "changelogger": {
                    "link-template": "https://github.com/Automattic/jetpack-abtest/compare/v${old}...v${new}"
                },
                "branch-alias": {
                    "dev-trunk": "1.10.x-dev"
                }
            },
            "autoload": {
                "classmap": [
                    "src/"
                ]
            },
            "scripts": {
                "phpunit": [
                    "./vendor/phpunit/phpunit/phpunit --colors=always"
                ],
                "post-install-cmd": [
                    "WorDBless\\Composer\\InstallDropin::copy"
                ],
                "post-update-cmd": [
                    "WorDBless\\Composer\\InstallDropin::copy"
                ],
                "test-coverage": [
                    "php -dpcov.directory=. ./vendor/bin/phpunit --coverage-clover \"$COVERAGE_DIR/clover.xml\""
                ],
                "test-php": [
                    "@composer phpunit"
                ]
            },
            "license": [
                "GPL-2.0-or-later"
            ],
            "description": "Provides an interface to the WP.com A/B tests.",
            "transport-options": {
                "relative": true
            }
        },
        {
            "name": "automattic/jetpack-action-bar",
            "version": "dev-trunk",
            "dist": {
                "type": "path",
                "url": "../../packages/action-bar",
                "reference": "79e9a0b07d9540cc47962d41fc42af6658645838"
            },
            "require": {
                "automattic/jetpack-assets": "^1.17",
                "automattic/jetpack-constants": "^1.6"
            },
            "require-dev": {
                "automattic/jetpack-changelogger": "^3.2",
                "automattic/wordbless": "dev-master",
                "yoast/phpunit-polyfills": "1.0.3"
            },
            "type": "jetpack-library",
            "extra": {
                "mirror-repo": "Automattic/jetpack-action-bar",
                "changelogger": {
                    "link-template": "https://github.com/Automattic/jetpack-action-bar/compare/v${old}...v${new}"
                },
                "autotagger": true,
                "branch-alias": {
                    "dev-trunk": "0.1.x-dev"
                },
                "textdomain": "jetpack-action-bar"
            },
            "autoload": {
                "classmap": [
                    "src/"
                ]
            },
            "scripts": {
                "phpunit": [
                    "./vendor/phpunit/phpunit/phpunit --colors=always"
                ],
                "test-coverage": [
                    "php -dpcov.directory=. ./vendor/bin/phpunit --coverage-clover \"$COVERAGE_DIR/clover.xml\""
                ],
                "test-php": [
                    "@composer phpunit"
                ],
                "build-production": [
                    "pnpm run build-production"
                ],
                "build-development": [
                    "pnpm run build"
                ],
                "post-install-cmd": [
                    "WorDBless\\Composer\\InstallDropin::copy"
                ],
                "post-update-cmd": [
                    "WorDBless\\Composer\\InstallDropin::copy"
                ]
            },
            "license": [
                "GPL-2.0-or-later"
            ],
            "description": "An easy way for visitors to follow, like, and comment on your site.",
            "transport-options": {
                "relative": true
            }
        },
        {
            "name": "automattic/jetpack-admin-ui",
            "version": "dev-trunk",
            "dist": {
                "type": "path",
                "url": "../../packages/admin-ui",
                "reference": "643ce07d751c26cabbb330339d515ef5a35808f3"
            },
            "require-dev": {
                "automattic/jetpack-changelogger": "^3.2",
                "automattic/wordbless": "dev-master",
                "yoast/phpunit-polyfills": "1.0.3"
            },
            "type": "jetpack-library",
            "extra": {
                "autotagger": true,
                "mirror-repo": "Automattic/jetpack-admin-ui",
                "textdomain": "jetpack-admin-ui",
                "changelogger": {
                    "link-template": "https://github.com/Automattic/jetpack-admin-ui/compare/${old}...${new}"
                },
                "branch-alias": {
                    "dev-trunk": "0.2.x-dev"
                },
                "version-constants": {
                    "::PACKAGE_VERSION": "src/class-admin-menu.php"
                }
            },
            "autoload": {
                "classmap": [
                    "src/"
                ]
            },
            "scripts": {
                "phpunit": [
                    "./vendor/phpunit/phpunit/phpunit --colors=always"
                ],
                "test-coverage": [
                    "php -dpcov.directory=. ./vendor/bin/phpunit --coverage-clover \"$COVERAGE_DIR/clover.xml\""
                ],
                "test-php": [
                    "@composer phpunit"
                ],
                "post-install-cmd": [
                    "WorDBless\\Composer\\InstallDropin::copy"
                ],
                "post-update-cmd": [
                    "WorDBless\\Composer\\InstallDropin::copy"
                ]
            },
            "license": [
                "GPL-2.0-or-later"
            ],
            "description": "Generic Jetpack wp-admin UI elements",
            "transport-options": {
                "relative": true
            }
        },
        {
            "name": "automattic/jetpack-assets",
            "version": "dev-trunk",
            "dist": {
                "type": "path",
                "url": "../../packages/assets",
                "reference": "64ada4d1c3f69e232b27bb0e3a9d986e3f292954"
            },
            "require": {
                "automattic/jetpack-constants": "^1.6"
            },
            "require-dev": {
                "automattic/jetpack-changelogger": "^3.2",
                "brain/monkey": "2.6.1",
                "wikimedia/testing-access-wrapper": "^1.0 || ^2.0",
                "yoast/phpunit-polyfills": "1.0.3"
            },
            "type": "jetpack-library",
            "extra": {
                "autotagger": true,
                "mirror-repo": "Automattic/jetpack-assets",
                "textdomain": "jetpack-assets",
                "changelogger": {
                    "link-template": "https://github.com/Automattic/jetpack-assets/compare/v${old}...v${new}"
                },
                "branch-alias": {
                    "dev-trunk": "1.17.x-dev"
                }
            },
            "autoload": {
                "files": [
                    "actions.php"
                ],
                "classmap": [
                    "src/"
                ]
            },
            "scripts": {
                "build-development": [
                    "pnpm run build"
                ],
                "build-production": [
                    "pnpm run build-production"
                ],
                "phpunit": [
                    "./vendor/phpunit/phpunit/phpunit --colors=always"
                ],
                "test-coverage": [
                    "php -dpcov.directory=. ./vendor/bin/phpunit --coverage-clover \"$COVERAGE_DIR/php/clover.xml\"",
                    "pnpm run test-coverage"
                ],
                "test-js": [
                    "pnpm run test"
                ],
                "test-php": [
                    "@composer phpunit"
                ]
            },
            "license": [
                "GPL-2.0-or-later"
            ],
            "description": "Asset management utilities for Jetpack ecosystem packages",
            "transport-options": {
                "relative": true
            }
        },
        {
            "name": "automattic/jetpack-autoloader",
            "version": "dev-trunk",
            "dist": {
                "type": "path",
                "url": "../../packages/autoloader",
                "reference": "54d19e9ca258cd1731dc5f4a2be175204b93625f"
            },
            "require": {
                "composer-plugin-api": "^1.1 || ^2.0"
            },
            "require-dev": {
                "automattic/jetpack-changelogger": "^3.2",
                "yoast/phpunit-polyfills": "1.0.3"
            },
            "type": "composer-plugin",
            "extra": {
                "autotagger": true,
                "class": "Automattic\\Jetpack\\Autoloader\\CustomAutoloaderPlugin",
                "mirror-repo": "Automattic/jetpack-autoloader",
                "changelogger": {
                    "link-template": "https://github.com/Automattic/jetpack-autoloader/compare/v${old}...v${new}"
                },
                "branch-alias": {
                    "dev-trunk": "2.11.x-dev"
                }
            },
            "autoload": {
                "classmap": [
                    "src/AutoloadGenerator.php"
                ],
                "psr-4": {
                    "Automattic\\Jetpack\\Autoloader\\": "src"
                }
            },
            "scripts": {
                "phpunit": [
                    "./vendor/phpunit/phpunit/phpunit --colors=always"
                ],
                "test-coverage": [
                    "php -dpcov.directory=. ./vendor/bin/phpunit --coverage-php \"./tests/php/tmp/coverage-report.php\"",
                    "php ./tests/php/bin/test-coverage.php \"$COVERAGE_DIR/clover.xml\""
                ],
                "test-php": [
                    "@composer phpunit"
                ]
            },
            "license": [
                "GPL-2.0-or-later"
            ],
            "description": "Creates a custom autoloader for a plugin or theme.",
            "transport-options": {
                "relative": true
            }
        },
        {
            "name": "automattic/jetpack-backup",
            "version": "dev-trunk",
            "dist": {
                "type": "path",
                "url": "../../packages/backup",
                "reference": "449305963c262301f7ced8a2e274048621bb55e2"
            },
            "require": {
                "automattic/jetpack-admin-ui": "^0.2",
                "automattic/jetpack-assets": "^1.17",
                "automattic/jetpack-autoloader": "^2.11",
                "automattic/jetpack-composer-plugin": "^1.1",
                "automattic/jetpack-config": "^1.11",
                "automattic/jetpack-connection": "^1.46",
                "automattic/jetpack-identity-crisis": "^0.8",
                "automattic/jetpack-my-jetpack": "^2.3",
                "automattic/jetpack-status": "^1.15",
                "automattic/jetpack-sync": "^1.42"
            },
            "require-dev": {
                "automattic/jetpack-changelogger": "^3.2",
                "automattic/wordbless": "@dev",
                "yoast/phpunit-polyfills": "1.0.3"
            },
            "type": "jetpack-library",
            "extra": {
                "autotagger": true,
                "mirror-repo": "Automattic/jetpack-backup",
                "textdomain": "jetpack-backup-pkg",
                "version-constants": {
                    "::PACKAGE_VERSION": "src/class-package-version.php"
                },
                "changelogger": {
                    "link-template": "https://github.com/Automattic/jetpack-backup/compare/v${old}...v${new}"
                },
                "branch-alias": {
                    "dev-trunk": "1.10.x-dev"
                }
            },
            "autoload": {
                "files": [
                    "actions.php"
                ],
                "classmap": [
                    "src/"
                ]
            },
            "scripts": {
                "phpunit": [
                    "./vendor/phpunit/phpunit/phpunit --colors=always"
                ],
                "test-coverage": [
                    "php -dpcov.directory=. ./vendor/bin/phpunit --coverage-clover \"$COVERAGE_DIR/clover.xml\""
                ],
                "test-php": [
                    "@composer phpunit"
                ],
                "post-install-cmd": [
                    "WorDBless\\Composer\\InstallDropin::copy"
                ],
                "post-update-cmd": [
                    "WorDBless\\Composer\\InstallDropin::copy"
                ],
                "build-development": [
                    "pnpm run build"
                ],
                "build-production": [
                    "pnpm run build-production-concurrently"
                ],
                "watch": [
                    "Composer\\Config::disableProcessTimeout",
                    "pnpm run watch"
                ]
            },
            "license": [
                "GPL-2.0-or-later"
            ],
            "description": "Tools to assist with backing up Jetpack sites.",
            "transport-options": {
                "relative": true
            }
        },
        {
            "name": "automattic/jetpack-blocks",
            "version": "dev-trunk",
            "dist": {
                "type": "path",
                "url": "../../packages/blocks",
                "reference": "92bd1c48a99ee5a48823f202e1bf88ac1310c236"
            },
            "require-dev": {
                "automattic/jetpack-changelogger": "^3.2",
                "automattic/wordbless": "dev-master",
                "brain/monkey": "2.6.1",
                "yoast/phpunit-polyfills": "1.0.3"
            },
            "type": "jetpack-library",
            "extra": {
                "autotagger": true,
                "mirror-repo": "Automattic/jetpack-blocks",
                "changelogger": {
                    "link-template": "https://github.com/Automattic/jetpack-blocks/compare/v${old}...v${new}"
                },
                "branch-alias": {
                    "dev-trunk": "1.4.x-dev"
                }
            },
            "autoload": {
                "classmap": [
                    "src/"
                ]
            },
            "scripts": {
                "phpunit": [
                    "./vendor/phpunit/phpunit/phpunit --colors=always"
                ],
                "post-install-cmd": [
                    "WorDBless\\Composer\\InstallDropin::copy"
                ],
                "post-update-cmd": [
                    "WorDBless\\Composer\\InstallDropin::copy"
                ],
                "test-coverage": [
                    "php -dpcov.directory=. ./vendor/bin/phpunit --coverage-clover \"$COVERAGE_DIR/clover.xml\""
                ],
                "test-php": [
                    "@composer phpunit"
                ]
            },
            "license": [
                "GPL-2.0-or-later"
            ],
            "description": "Register and manage blocks within a plugin. Used to manage block registration, enqueues, and more.",
            "transport-options": {
                "relative": true
            }
        },
        {
            "name": "automattic/jetpack-compat",
            "version": "dev-trunk",
            "dist": {
                "type": "path",
                "url": "../../packages/compat",
                "reference": "fae3213fc168edf40e7057992fe531732fd45657"
            },
            "require-dev": {
                "automattic/jetpack-changelogger": "^3.2"
            },
            "type": "jetpack-library",
            "extra": {
                "autotagger": true,
                "mirror-repo": "Automattic/jetpack-compat",
                "textdomain": "jetpack-compat",
                "changelogger": {
                    "link-template": "https://github.com/Automattic/jetpack-compat/compare/v${old}...v${new}"
                },
                "branch-alias": {
                    "dev-trunk": "1.7.x-dev"
                }
            },
            "autoload": {
                "files": [
                    "functions.php"
                ],
                "classmap": [
                    "legacy"
                ]
            },
            "license": [
                "GPL-2.0-or-later"
            ],
            "description": "Compatibility layer with previous versions of Jetpack",
            "transport-options": {
                "relative": true
            }
        },
        {
            "name": "automattic/jetpack-composer-plugin",
            "version": "dev-trunk",
            "dist": {
                "type": "path",
                "url": "../../packages/composer-plugin",
                "reference": "cbd9a56c7fd43c342d96fb09ee6609d7e7580f9a"
            },
            "require": {
                "composer-plugin-api": "^2.1.0"
            },
            "require-dev": {
                "automattic/jetpack-changelogger": "^3.2",
                "composer/composer": "2.2.12",
                "yoast/phpunit-polyfills": "1.0.3"
            },
            "type": "composer-plugin",
            "extra": {
                "plugin-modifies-install-path": true,
                "class": "Automattic\\Jetpack\\Composer\\Plugin",
                "mirror-repo": "Automattic/jetpack-composer-plugin",
                "changelogger": {
                    "link-template": "https://github.com/Automattic/jetpack-composer-plugin/compare/v${old}...v${new}"
                },
                "autotagger": true,
                "branch-alias": {
                    "dev-trunk": "1.1.x-dev"
                }
            },
            "autoload": {
                "classmap": [
                    "src/"
                ]
            },
            "scripts": {
                "phpunit": [
                    "./vendor/phpunit/phpunit/phpunit --colors=always"
                ],
                "test-coverage": [
                    "php -dpcov.directory=. ./vendor/bin/phpunit --coverage-clover \"$COVERAGE_DIR/clover.xml\""
                ],
                "test-php": [
                    "@composer phpunit"
                ]
            },
            "license": [
                "GPL-2.0-or-later"
            ],
            "description": "A custom installer plugin for Composer to move Jetpack packages out of `vendor/` so WordPress's translation infrastructure will find their strings.",
            "transport-options": {
                "relative": true
            }
        },
        {
            "name": "automattic/jetpack-config",
            "version": "dev-trunk",
            "dist": {
                "type": "path",
                "url": "../../packages/config",
                "reference": "a604f3fbfa5c6d96925eebcf4d4240cb5f07fcf1"
            },
            "require-dev": {
                "automattic/jetpack-changelogger": "^3.2"
            },
            "type": "jetpack-library",
            "extra": {
                "autotagger": true,
                "mirror-repo": "Automattic/jetpack-config",
                "textdomain": "jetpack-config",
                "changelogger": {
                    "link-template": "https://github.com/Automattic/jetpack-config/compare/v${old}...v${new}"
                },
                "branch-alias": {
                    "dev-trunk": "1.11.x-dev"
                }
            },
            "autoload": {
                "classmap": [
                    "src/"
                ]
            },
            "license": [
                "GPL-2.0-or-later"
            ],
            "description": "Jetpack configuration package that initializes other packages and configures Jetpack's functionality. Can be used as a base for all variants of Jetpack package usage.",
            "transport-options": {
                "relative": true
            }
        },
        {
            "name": "automattic/jetpack-connection",
            "version": "dev-trunk",
            "dist": {
                "type": "path",
                "url": "../../packages/connection",
                "reference": "d76ee17f41bd202a7749b0431cfd38f61c5479e5"
            },
            "require": {
                "automattic/jetpack-a8c-mc-stats": "^1.4",
                "automattic/jetpack-admin-ui": "^0.2",
                "automattic/jetpack-constants": "^1.6",
                "automattic/jetpack-redirect": "^1.7",
                "automattic/jetpack-roles": "^1.4",
                "automattic/jetpack-status": "^1.15"
            },
            "require-dev": {
                "automattic/jetpack-changelogger": "^3.2",
                "automattic/wordbless": "@dev",
                "brain/monkey": "2.6.1",
                "yoast/phpunit-polyfills": "1.0.3"
            },
            "type": "jetpack-library",
            "extra": {
                "autotagger": true,
                "mirror-repo": "Automattic/jetpack-connection",
                "textdomain": "jetpack-connection",
                "version-constants": {
                    "::PACKAGE_VERSION": "src/class-package-version.php"
                },
                "changelogger": {
                    "link-template": "https://github.com/Automattic/jetpack-connection/compare/v${old}...v${new}"
                },
                "branch-alias": {
                    "dev-trunk": "1.46.x-dev"
                }
            },
            "autoload": {
                "classmap": [
                    "legacy",
                    "src/",
                    "src/webhooks"
                ]
            },
            "scripts": {
                "build-production": [
                    "pnpm run build-production"
                ],
                "build-development": [
                    "pnpm run build"
                ],
                "phpunit": [
                    "./vendor/phpunit/phpunit/phpunit --colors=always"
                ],
                "post-install-cmd": [
                    "WorDBless\\Composer\\InstallDropin::copy"
                ],
                "post-update-cmd": [
                    "WorDBless\\Composer\\InstallDropin::copy"
                ],
                "test-coverage": [
                    "php -dpcov.directory=. ./vendor/bin/phpunit --coverage-clover \"$COVERAGE_DIR/clover.xml\""
                ],
                "test-php": [
                    "@composer phpunit"
                ]
            },
            "license": [
                "GPL-2.0-or-later"
            ],
            "description": "Everything needed to connect to the Jetpack infrastructure",
            "transport-options": {
                "relative": true
            }
        },
        {
            "name": "automattic/jetpack-constants",
            "version": "dev-trunk",
            "dist": {
                "type": "path",
                "url": "../../packages/constants",
                "reference": "71eaf9916aaeeda2abf5a8a19e7534c6d1bc1898"
            },
            "require-dev": {
                "automattic/jetpack-changelogger": "^3.2",
                "brain/monkey": "2.6.1",
                "yoast/phpunit-polyfills": "1.0.3"
            },
            "type": "jetpack-library",
            "extra": {
                "autotagger": true,
                "mirror-repo": "Automattic/jetpack-constants",
                "changelogger": {
                    "link-template": "https://github.com/Automattic/jetpack-constants/compare/v${old}...v${new}"
                },
                "branch-alias": {
                    "dev-trunk": "1.6.x-dev"
                }
            },
            "autoload": {
                "classmap": [
                    "src/"
                ]
            },
            "scripts": {
                "phpunit": [
                    "./vendor/phpunit/phpunit/phpunit --colors=always"
                ],
                "test-coverage": [
                    "php -dpcov.directory=. ./vendor/bin/phpunit --coverage-clover \"$COVERAGE_DIR/clover.xml\""
                ],
                "test-php": [
                    "@composer phpunit"
                ]
            },
            "license": [
                "GPL-2.0-or-later"
            ],
            "description": "A wrapper for defining constants in a more testable way.",
            "transport-options": {
                "relative": true
            }
        },
        {
            "name": "automattic/jetpack-device-detection",
            "version": "dev-trunk",
            "dist": {
                "type": "path",
                "url": "../../packages/device-detection",
                "reference": "7c18edb6992a4c27b9cc2719ee7d1d0abacf5d76"
            },
            "require-dev": {
                "automattic/jetpack-changelogger": "^3.2",
                "yoast/phpunit-polyfills": "1.0.3"
            },
            "type": "jetpack-library",
            "extra": {
                "autotagger": true,
                "mirror-repo": "Automattic/jetpack-device-detection",
                "changelogger": {
                    "link-template": "https://github.com/Automattic/jetpack-device-detection/compare/v${old}...v${new}"
                },
                "branch-alias": {
                    "dev-trunk": "1.4.x-dev"
                }
            },
            "autoload": {
                "classmap": [
                    "src/"
                ]
            },
            "scripts": {
                "phpunit": [
                    "./vendor/phpunit/phpunit/phpunit --colors=always"
                ],
                "test-coverage": [
                    "php -dpcov.directory=. ./vendor/bin/phpunit --coverage-clover \"$COVERAGE_DIR/clover.xml\""
                ],
                "test-php": [
                    "@composer phpunit"
                ]
            },
            "license": [
                "GPL-2.0-or-later"
            ],
            "description": "A way to detect device types based on User-Agent header.",
            "transport-options": {
                "relative": true
            }
        },
        {
            "name": "automattic/jetpack-error",
            "version": "dev-trunk",
            "dist": {
                "type": "path",
                "url": "../../packages/error",
                "reference": "bffa72ada4e54ecc1440187d25d8f29dbc08c58b"
            },
            "require-dev": {
                "automattic/jetpack-changelogger": "^3.2",
                "yoast/phpunit-polyfills": "1.0.3"
            },
            "type": "jetpack-library",
            "extra": {
                "autotagger": true,
                "mirror-repo": "Automattic/jetpack-error",
                "changelogger": {
                    "link-template": "https://github.com/Automattic/jetpack-error/compare/v${old}...v${new}"
                },
                "branch-alias": {
                    "dev-trunk": "1.3.x-dev"
                }
            },
            "autoload": {
                "classmap": [
                    "src/"
                ]
            },
            "scripts": {
                "phpunit": [
                    "./vendor/phpunit/phpunit/phpunit --colors=always"
                ],
                "test-coverage": [
                    "php -dpcov.directory=. ./vendor/bin/phpunit --coverage-clover \"$COVERAGE_DIR/clover.xml\""
                ],
                "test-php": [
                    "@composer phpunit"
                ]
            },
            "license": [
                "GPL-2.0-or-later"
            ],
            "description": "Jetpack Error - a wrapper around WP_Error.",
            "transport-options": {
                "relative": true
            }
        },
        {
            "name": "automattic/jetpack-google-fonts-provider",
            "version": "dev-trunk",
            "dist": {
                "type": "path",
                "url": "../../packages/google-fonts-provider",
                "reference": "45ff02b81a7996981c166f89e800fc9ce9ecd575"
            },
            "require-dev": {
                "automattic/jetpack-changelogger": "^3.2",
                "brain/monkey": "2.6.1",
                "yoast/phpunit-polyfills": "1.0.3"
            },
            "type": "jetpack-library",
            "extra": {
                "autotagger": true,
                "mirror-repo": "Automattic/jetpack-google-fonts-provider",
                "changelogger": {
                    "link-template": "https://github.com/Automattic/jetpack-google-fonts-provider/compare/v${old}...v${new}"
                },
                "branch-alias": {
                    "dev-trunk": "0.3.x-dev"
                },
                "textdomain": "jetpack-google-fonts-provider"
            },
            "autoload": {
                "classmap": [
                    "src/"
                ]
            },
            "scripts": {
                "phpunit": [
                    "./vendor/phpunit/phpunit/phpunit --colors=always"
                ],
                "test-coverage": [
                    "php -dpcov.directory=. ./vendor/bin/phpunit --coverage-clover \"$COVERAGE_DIR/clover.xml\""
                ],
                "test-php": [
                    "@composer phpunit"
                ]
            },
            "license": [
                "GPL-2.0-or-later"
            ],
            "description": "WordPress Webfonts provider for Google Fonts",
            "transport-options": {
                "relative": true
            }
        },
        {
            "name": "automattic/jetpack-identity-crisis",
            "version": "dev-trunk",
            "dist": {
                "type": "path",
                "url": "../../packages/identity-crisis",
                "reference": "9d9f583a68096f3c62e99aecd38b66e333a98e1e"
            },
            "require": {
                "automattic/jetpack-assets": "^1.17",
                "automattic/jetpack-connection": "^1.46",
                "automattic/jetpack-constants": "^1.6",
                "automattic/jetpack-logo": "^1.5",
                "automattic/jetpack-status": "^1.15"
            },
            "require-dev": {
                "automattic/jetpack-changelogger": "^3.2",
                "automattic/wordbless": "@dev",
                "yoast/phpunit-polyfills": "1.0.3"
            },
            "type": "jetpack-library",
            "extra": {
                "autotagger": true,
                "mirror-repo": "Automattic/jetpack-identity-crisis",
                "textdomain": "jetpack-idc",
                "version-constants": {
                    "::PACKAGE_VERSION": "src/class-identity-crisis.php"
                },
                "changelogger": {
                    "link-template": "https://github.com/Automattic/jetpack-identity-crisis/compare/v${old}...v${new}"
                },
                "branch-alias": {
                    "dev-trunk": "0.8.x-dev"
                }
            },
            "autoload": {
                "classmap": [
                    "src/"
                ]
            },
            "scripts": {
                "build-development": [
                    "pnpm run build"
                ],
                "build-production": [
                    "NODE_ENV='production' pnpm run build"
                ],
                "phpunit": [
                    "./vendor/phpunit/phpunit/phpunit --colors=always"
                ],
                "test-coverage": [
                    "php -dpcov.directory=. ./vendor/bin/phpunit --coverage-clover \"$COVERAGE_DIR/clover.xml\""
                ],
                "test-php": [
                    "@composer phpunit"
                ],
                "post-install-cmd": [
                    "WorDBless\\Composer\\InstallDropin::copy"
                ],
                "post-update-cmd": [
                    "WorDBless\\Composer\\InstallDropin::copy"
                ],
                "watch": [
                    "Composer\\Config::disableProcessTimeout",
                    "pnpm run watch"
                ]
            },
            "license": [
                "GPL-2.0-or-later"
            ],
            "description": "Identity Crisis.",
            "transport-options": {
                "relative": true
            }
        },
        {
            "name": "automattic/jetpack-jitm",
            "version": "dev-trunk",
            "dist": {
                "type": "path",
                "url": "../../packages/jitm",
                "reference": "f4531599eac2ae05073ab7b5d62ed7b7fcde6863"
            },
            "require": {
                "automattic/jetpack-a8c-mc-stats": "^1.4",
                "automattic/jetpack-assets": "^1.17",
                "automattic/jetpack-connection": "^1.46",
                "automattic/jetpack-device-detection": "^1.4",
                "automattic/jetpack-logo": "^1.5",
                "automattic/jetpack-partner": "^1.7",
                "automattic/jetpack-redirect": "^1.7",
                "automattic/jetpack-status": "^1.15"
            },
            "require-dev": {
                "automattic/jetpack-changelogger": "^3.2",
                "brain/monkey": "2.6.1",
                "yoast/phpunit-polyfills": "1.0.3"
            },
            "type": "jetpack-library",
            "extra": {
                "autotagger": true,
                "mirror-repo": "Automattic/jetpack-jitm",
                "textdomain": "jetpack-jitm",
                "version-constants": {
                    "::PACKAGE_VERSION": "src/class-jitm.php"
                },
                "changelogger": {
                    "link-template": "https://github.com/Automattic/jetpack-jitm/compare/v${old}...v${new}"
                },
                "branch-alias": {
                    "dev-trunk": "2.2.x-dev"
                }
            },
            "autoload": {
                "classmap": [
                    "src/"
                ]
            },
            "scripts": {
                "build-production": [
                    "pnpm run build-production"
                ],
                "build-development": [
                    "pnpm run build"
                ],
                "phpunit": [
                    "./vendor/phpunit/phpunit/phpunit --colors=always"
                ],
                "test-coverage": [
                    "php -dpcov.directory=. ./vendor/bin/phpunit --coverage-clover \"$COVERAGE_DIR/clover.xml\""
                ],
                "test-php": [
                    "@composer phpunit"
                ]
            },
            "license": [
                "GPL-2.0-or-later"
            ],
            "description": "Just in time messages for Jetpack",
            "transport-options": {
                "relative": true
            }
        },
        {
            "name": "automattic/jetpack-lazy-images",
            "version": "dev-trunk",
            "dist": {
                "type": "path",
                "url": "../../packages/lazy-images",
                "reference": "8692acc24b2a4a918d6aed907396368adfa170f3"
            },
            "require": {
                "automattic/jetpack-assets": "^1.17",
                "automattic/jetpack-constants": "^1.6"
            },
            "require-dev": {
                "automattic/jetpack-changelogger": "^3.2",
                "automattic/wordbless": "dev-master",
                "yoast/phpunit-polyfills": "1.0.3"
            },
            "type": "jetpack-library",
            "extra": {
                "autotagger": true,
                "mirror-repo": "Automattic/jetpack-lazy-images",
                "textdomain": "jetpack-lazy-images",
                "changelogger": {
                    "link-template": "https://github.com/Automattic/jetpack-lazy-images/compare/v${old}...v${new}"
                },
                "branch-alias": {
                    "dev-trunk": "2.1.x-dev"
                }
            },
            "autoload": {
                "classmap": [
                    "src/"
                ]
            },
            "scripts": {
                "build-production": [
                    "pnpm run build-production"
                ],
                "build-development": [
                    "pnpm run build"
                ],
                "phpunit": [
                    "./vendor/phpunit/phpunit/phpunit --colors=always"
                ],
                "post-install-cmd": [
                    "WorDBless\\Composer\\InstallDropin::copy"
                ],
                "post-update-cmd": [
                    "WorDBless\\Composer\\InstallDropin::copy"
                ],
                "test-coverage": [
                    "php -dpcov.directory=. ./vendor/bin/phpunit --coverage-clover \"$COVERAGE_DIR/clover.xml\""
                ],
                "test-php": [
                    "@composer phpunit"
                ]
            },
            "license": [
                "GPL-2.0-or-later"
            ],
            "description": "Speed up your site and create a smoother viewing experience by loading images as visitors scroll down the screen, instead of all at once.",
            "transport-options": {
                "relative": true
            }
        },
        {
            "name": "automattic/jetpack-licensing",
            "version": "dev-trunk",
            "dist": {
                "type": "path",
                "url": "../../packages/licensing",
                "reference": "015a8ffab0a65aac08a7d6be586a0fe70cee462d"
            },
            "require": {
                "automattic/jetpack-connection": "^1.46"
            },
            "require-dev": {
                "automattic/jetpack-changelogger": "^3.2",
                "automattic/wordbless": "@dev",
                "yoast/phpunit-polyfills": "1.0.3"
            },
            "type": "jetpack-library",
            "extra": {
                "autotagger": true,
                "mirror-repo": "Automattic/jetpack-licensing",
                "textdomain": "jetpack-licensing",
                "changelogger": {
                    "link-template": "https://github.com/Automattic/jetpack-licensing/compare/v${old}...v${new}"
                },
                "branch-alias": {
                    "dev-trunk": "1.7.x-dev"
                }
            },
            "autoload": {
                "classmap": [
                    "src/"
                ]
            },
            "scripts": {
                "phpunit": [
                    "./vendor/phpunit/phpunit/phpunit --colors=always"
                ],
                "post-install-cmd": [
                    "WorDBless\\Composer\\InstallDropin::copy"
                ],
                "post-update-cmd": [
                    "WorDBless\\Composer\\InstallDropin::copy"
                ],
                "test-coverage": [
                    "php -dpcov.directory=. ./vendor/bin/phpunit --coverage-clover \"$COVERAGE_DIR/clover.xml\""
                ],
                "test-php": [
                    "@composer phpunit"
                ]
            },
            "license": [
                "GPL-2.0-or-later"
            ],
            "description": "Everything needed to manage Jetpack licenses client-side.",
            "transport-options": {
                "relative": true
            }
        },
        {
            "name": "automattic/jetpack-logo",
            "version": "dev-trunk",
            "dist": {
                "type": "path",
                "url": "../../packages/logo",
                "reference": "0b26b43706ad99ba1e7cd7f7afa23b8f44d28d00"
            },
            "require-dev": {
                "automattic/jetpack-changelogger": "^3.2",
                "yoast/phpunit-polyfills": "1.0.3"
            },
            "type": "jetpack-library",
            "extra": {
                "autotagger": true,
                "mirror-repo": "Automattic/jetpack-logo",
                "changelogger": {
                    "link-template": "https://github.com/Automattic/jetpack-logo/compare/v${old}...v${new}"
                },
                "branch-alias": {
                    "dev-trunk": "1.5.x-dev"
                }
            },
            "autoload": {
                "classmap": [
                    "src/"
                ]
            },
            "scripts": {
                "phpunit": [
                    "./vendor/phpunit/phpunit/phpunit --colors=always"
                ],
                "test-coverage": [
                    "php -dpcov.directory=. ./vendor/bin/phpunit --coverage-clover \"$COVERAGE_DIR/clover.xml\""
                ],
                "test-php": [
                    "@composer phpunit"
                ]
            },
            "license": [
                "GPL-2.0-or-later"
            ],
            "description": "A logo for Jetpack",
            "transport-options": {
                "relative": true
            }
        },
        {
            "name": "automattic/jetpack-my-jetpack",
            "version": "dev-trunk",
            "dist": {
                "type": "path",
                "url": "../../packages/my-jetpack",
                "reference": "2dde4b0b1e42b49923897d0ec6f327623992a7da"
            },
            "require": {
                "automattic/jetpack-admin-ui": "^0.2",
                "automattic/jetpack-assets": "^1.17",
                "automattic/jetpack-connection": "^1.46",
                "automattic/jetpack-constants": "^1.6",
                "automattic/jetpack-jitm": "^2.2",
                "automattic/jetpack-licensing": "^1.7",
                "automattic/jetpack-plugins-installer": "^0.2",
                "automattic/jetpack-redirect": "^1.7"
            },
            "require-dev": {
                "automattic/jetpack-changelogger": "^3.2",
                "automattic/wordbless": "@dev",
                "yoast/phpunit-polyfills": "1.0.3"
            },
            "type": "jetpack-library",
            "extra": {
                "autotagger": true,
                "mirror-repo": "Automattic/jetpack-my-jetpack",
                "textdomain": "jetpack-my-jetpack",
                "changelogger": {
                    "link-template": "https://github.com/Automattic/jetpack-my-jetpack/compare/${old}...${new}"
                },
                "branch-alias": {
                    "dev-trunk": "2.3.x-dev"
                },
                "version-constants": {
                    "::PACKAGE_VERSION": "src/class-initializer.php"
                }
            },
            "autoload": {
                "classmap": [
                    "src/",
                    "src/products"
                ]
            },
            "scripts": {
                "phpunit": [
                    "./vendor/phpunit/phpunit/phpunit --colors=always"
                ],
                "test-coverage": [
                    "php -dpcov.directory=. ./vendor/bin/phpunit --coverage-clover \"$COVERAGE_DIR/coverage.xml\"",
                    "pnpm run test --coverageDirectory=\"$COVERAGE_DIR\" --coverage --coverageReporters=clover"
                ],
                "test-php": [
                    "@composer phpunit"
                ],
                "test-js": [
                    "pnpm run test"
                ],
                "test-js-watch": [
                    "Composer\\Config::disableProcessTimeout",
                    "pnpm run test --watch"
                ],
                "build-development": [
                    "pnpm run build"
                ],
                "build-production": [
                    "NODE_ENV=production pnpm run build"
                ],
                "watch": [
                    "Composer\\Config::disableProcessTimeout",
                    "pnpm run watch"
                ],
                "post-install-cmd": [
                    "WorDBless\\Composer\\InstallDropin::copy"
                ],
                "post-update-cmd": [
                    "WorDBless\\Composer\\InstallDropin::copy"
                ]
            },
            "license": [
                "GPL-2.0-or-later"
            ],
            "description": "WP Admin page with information and configuration shared among all Jetpack stand-alone plugins",
            "transport-options": {
                "relative": true
            }
        },
        {
            "name": "automattic/jetpack-partner",
            "version": "dev-trunk",
            "dist": {
                "type": "path",
                "url": "../../packages/partner",
                "reference": "fe539d8bee66ced559d8e5278819f4c2f8422e2c"
            },
            "require": {
                "automattic/jetpack-connection": "^1.46",
                "automattic/jetpack-status": "^1.15"
            },
            "require-dev": {
                "automattic/jetpack-changelogger": "^3.2",
                "automattic/wordbless": "@dev",
                "brain/monkey": "2.6.1",
                "yoast/phpunit-polyfills": "1.0.3"
            },
            "type": "jetpack-library",
            "extra": {
                "autotagger": true,
                "mirror-repo": "Automattic/jetpack-partner",
                "changelogger": {
                    "link-template": "https://github.com/Automattic/jetpack-partner/compare/v${old}...v${new}"
                },
                "branch-alias": {
                    "dev-trunk": "1.7.x-dev"
                }
            },
            "autoload": {
                "classmap": [
                    "src/"
                ]
            },
            "scripts": {
                "phpunit": [
                    "./vendor/phpunit/phpunit/phpunit --colors=always"
                ],
                "post-install-cmd": [
                    "WorDBless\\Composer\\InstallDropin::copy"
                ],
                "post-update-cmd": [
                    "WorDBless\\Composer\\InstallDropin::copy"
                ],
                "test-coverage": [
                    "php -dpcov.directory=. ./vendor/bin/phpunit --coverage-clover \"$COVERAGE_DIR/clover.xml\""
                ],
                "test-php": [
                    "@composer phpunit"
                ]
            },
            "license": [
                "GPL-2.0-or-later"
            ],
            "description": "Support functions for Jetpack hosting partners.",
            "transport-options": {
                "relative": true
            }
        },
        {
            "name": "automattic/jetpack-password-checker",
            "version": "dev-trunk",
            "dist": {
                "type": "path",
                "url": "../../packages/password-checker",
                "reference": "0995c8ea7103360f58e87fad6758825b66b9d268"
            },
            "require-dev": {
                "automattic/jetpack-changelogger": "^3.2",
                "automattic/wordbless": "@dev",
                "yoast/phpunit-polyfills": "1.0.3"
            },
            "type": "jetpack-library",
            "extra": {
                "autotagger": true,
                "mirror-repo": "Automattic/jetpack-password-checker",
                "textdomain": "jetpack-password-checker",
                "changelogger": {
                    "link-template": "https://github.com/Automattic/jetpack-password-checker/compare/v${old}...v${new}"
                },
                "branch-alias": {
                    "dev-trunk": "0.2.x-dev"
                }
            },
            "autoload": {
                "classmap": [
                    "src/"
                ]
            },
            "scripts": {
                "phpunit": [
                    "./vendor/phpunit/phpunit/phpunit --colors=always"
                ],
                "test-coverage": [
                    "php -dpcov.directory=. ./vendor/bin/phpunit --coverage-clover \"$COVERAGE_DIR/clover.xml\""
                ],
                "test-php": [
                    "@composer phpunit"
                ],
                "post-install-cmd": [
                    "WorDBless\\Composer\\InstallDropin::copy"
                ],
                "post-update-cmd": [
                    "WorDBless\\Composer\\InstallDropin::copy"
                ]
            },
            "license": [
                "GPL-2.0-or-later"
            ],
            "description": "Password Checker.",
            "transport-options": {
                "relative": true
            }
        },
        {
            "name": "automattic/jetpack-plans",
            "version": "dev-trunk",
            "dist": {
                "type": "path",
                "url": "../../packages/plans",
                "reference": "9b6218c0359a9c0533b30f3f95c0c847d76b88f4"
            },
            "require": {
                "automattic/jetpack-connection": "^1.46"
            },
            "require-dev": {
                "automattic/jetpack-changelogger": "^3.2",
                "automattic/jetpack-status": "^1.15",
                "automattic/wordbless": "@dev",
                "yoast/phpunit-polyfills": "1.0.3"
            },
            "type": "library",
            "extra": {
                "autotagger": true,
                "mirror-repo": "Automattic/jetpack-plans",
                "changelogger": {
                    "link-template": "https://github.com/Automattic/jetpack-plans/compare/v${old}...v${new}"
                },
                "branch-alias": {
                    "dev-trunk": "0.2.x-dev"
                }
            },
            "autoload": {
                "classmap": [
                    "src/"
                ]
            },
            "scripts": {
                "phpunit": [
                    "./vendor/phpunit/phpunit/phpunit --colors=always"
                ],
                "test-coverage": [
                    "php -dpcov.directory=. ./vendor/bin/phpunit --coverage-clover \"$COVERAGE_DIR/clover.xml\""
                ],
                "test-php": [
                    "@composer phpunit"
                ],
                "post-install-cmd": [
                    "WorDBless\\Composer\\InstallDropin::copy"
                ],
                "post-update-cmd": [
                    "WorDBless\\Composer\\InstallDropin::copy"
                ],
                "build-production": [
                    "echo 'Add your build step to composer.json, please!'"
                ],
                "build-development": [
                    "echo 'Add your build step to composer.json, please!'"
                ]
            },
            "license": [
                "GPL-2.0-or-later"
            ],
            "description": "Fetch information about Jetpack Plans from wpcom",
            "transport-options": {
                "relative": true
            }
        },
        {
            "name": "automattic/jetpack-plugins-installer",
            "version": "dev-trunk",
            "dist": {
                "type": "path",
                "url": "../../packages/plugins-installer",
                "reference": "15b99481e685050e153fa59f5cf5a9dff6f3216e"
            },
            "require": {
                "automattic/jetpack-a8c-mc-stats": "^1.4"
            },
            "require-dev": {
                "automattic/jetpack-changelogger": "^3.2",
                "yoast/phpunit-polyfills": "1.0.3"
            },
            "type": "jetpack-library",
            "extra": {
                "branch-alias": {
                    "dev-trunk": "0.2.x-dev"
                },
                "mirror-repo": "Automattic/jetpack-plugins-installer",
                "changelogger": {
                    "link-template": "https://github.com/Automattic/jetpack-plugins-installer/compare/v${old}...v${new}"
                },
                "autotagger": true,
                "textdomain": "jetpack-plugins-installer"
            },
            "autoload": {
                "classmap": [
                    "src/"
                ]
            },
            "scripts": {
                "phpunit": [
                    "./vendor/phpunit/phpunit/phpunit --colors=always"
                ],
                "test-coverage": [
                    "php -dpcov.directory=. ./vendor/bin/phpunit --coverage-clover \"$COVERAGE_DIR/clover.xml\""
                ],
                "test-php": [
                    "@composer phpunit"
                ]
            },
            "license": [
                "GPL-2.0-or-later"
            ],
            "description": "Handle installation of plugins from WP.org",
            "transport-options": {
                "relative": true
            }
        },
        {
            "name": "automattic/jetpack-post-list",
            "version": "dev-trunk",
            "dist": {
                "type": "path",
                "url": "../../packages/post-list",
                "reference": "1c7363b442dcabaf4b7f34c9912955584bb0a5f5"
            },
            "require": {
                "automattic/jetpack-assets": "^1.17"
            },
            "require-dev": {
                "automattic/jetpack-changelogger": "^3.2",
                "automattic/wordbless": "@dev",
                "yoast/phpunit-polyfills": "1.0.3"
            },
            "type": "jetpack-library",
            "extra": {
                "autotagger": true,
                "mirror-repo": "Automattic/jetpack-post-list",
                "textdomain": "jetpack-post-list",
                "version-constants": {
                    "::PACKAGE_VERSION": "src/class-post-list.php"
                },
                "changelogger": {
                    "link-template": "https://github.com/automattic/jetpack-post-list/compare/v${old}...v${new}"
                },
                "branch-alias": {
                    "dev-trunk": "0.4.x-dev"
                }
            },
            "autoload": {
                "classmap": [
                    "src/"
                ]
            },
            "scripts": {
                "phpunit": [
                    "./vendor/phpunit/phpunit/phpunit --colors=always"
                ],
                "test-coverage": [
                    "php -dpcov.directory=. ./vendor/bin/phpunit --coverage-clover \"$COVERAGE_DIR/clover.xml\""
                ],
                "test-php": [
                    "@composer phpunit"
                ],
                "post-install-cmd": [
                    "WorDBless\\Composer\\InstallDropin::copy"
                ],
                "post-update-cmd": [
                    "WorDBless\\Composer\\InstallDropin::copy"
                ]
            },
            "license": [
                "GPL-2.0-or-later"
            ],
            "description": "Enhance the classic view of the Admin section of your WordPress site",
            "transport-options": {
                "relative": true
            }
        },
        {
            "name": "automattic/jetpack-publicize",
            "version": "dev-trunk",
            "dist": {
                "type": "path",
                "url": "../../packages/publicize",
                "reference": "06432232c67a2524d06de5db8323852b3d883891"
            },
            "require": {
                "automattic/jetpack-assets": "^1.17",
                "automattic/jetpack-autoloader": "^2.11",
                "automattic/jetpack-config": "^1.11",
                "automattic/jetpack-connection": "^1.46",
                "automattic/jetpack-redirect": "^1.7"
            },
            "require-dev": {
                "automattic/jetpack-changelogger": "^3.2",
                "automattic/wordbless": "0.4.0",
                "yoast/phpunit-polyfills": "1.0.3"
            },
            "type": "jetpack-library",
            "extra": {
                "autotagger": true,
                "mirror-repo": "Automattic/jetpack-publicize",
                "textdomain": "jetpack-publicize-pkg",
                "changelogger": {
                    "link-template": "https://github.com/Automattic/jetpack-publicize/compare/v${old}...v${new}"
                },
                "branch-alias": {
                    "dev-trunk": "0.18.x-dev"
                }
            },
            "autoload": {
                "classmap": [
                    "src/"
                ]
            },
            "scripts": {
                "phpunit": [
                    "./vendor/phpunit/phpunit/phpunit --colors=always"
                ],
                "test-coverage": [
                    "php -dpcov.directory=. ./vendor/bin/phpunit --coverage-clover \"$COVERAGE_DIR/clover.xml\""
                ],
                "test-php": [
                    "@composer phpunit"
                ],
                "post-install-cmd": [
                    "WorDBless\\Composer\\InstallDropin::copy"
                ],
                "post-update-cmd": [
                    "WorDBless\\Composer\\InstallDropin::copy"
                ],
                "build-development": [
                    "pnpm run build"
                ],
                "build-production": [
                    "pnpm run build-production-concurrently"
                ]
            },
            "license": [
                "GPL-2.0-or-later"
            ],
            "description": "Publicize makes it easy to share your site’s posts on several social media networks automatically when you publish a new post.",
            "transport-options": {
                "relative": true
            }
        },
        {
            "name": "automattic/jetpack-redirect",
            "version": "dev-trunk",
            "dist": {
                "type": "path",
                "url": "../../packages/redirect",
                "reference": "94b165af8d09ef555bc6e8895cd8a38435dc2409"
            },
            "require": {
                "automattic/jetpack-status": "^1.15"
            },
            "require-dev": {
                "automattic/jetpack-changelogger": "^3.2",
                "brain/monkey": "2.6.1",
                "yoast/phpunit-polyfills": "1.0.3"
            },
            "type": "jetpack-library",
            "extra": {
                "autotagger": true,
                "mirror-repo": "Automattic/jetpack-redirect",
                "changelogger": {
                    "link-template": "https://github.com/Automattic/jetpack-redirect/compare/v${old}...v${new}"
                },
                "branch-alias": {
                    "dev-trunk": "1.7.x-dev"
                }
            },
            "autoload": {
                "classmap": [
                    "src/"
                ]
            },
            "scripts": {
                "phpunit": [
                    "./vendor/phpunit/phpunit/phpunit --colors=always"
                ],
                "test-coverage": [
                    "php -dpcov.directory=. ./vendor/bin/phpunit --coverage-clover \"$COVERAGE_DIR/clover.xml\""
                ],
                "test-php": [
                    "@composer phpunit"
                ]
            },
            "license": [
                "GPL-2.0-or-later"
            ],
            "description": "Utilities to build URLs to the jetpack.com/redirect/ service",
            "transport-options": {
                "relative": true
            }
        },
        {
            "name": "automattic/jetpack-roles",
            "version": "dev-trunk",
            "dist": {
                "type": "path",
                "url": "../../packages/roles",
                "reference": "e7d89c4c354ca17ec53d1a2e05454057c1b144da"
            },
            "require-dev": {
                "automattic/jetpack-changelogger": "^3.2",
                "brain/monkey": "2.6.1",
                "yoast/phpunit-polyfills": "1.0.3"
            },
            "type": "jetpack-library",
            "extra": {
                "autotagger": true,
                "mirror-repo": "Automattic/jetpack-roles",
                "changelogger": {
                    "link-template": "https://github.com/Automattic/jetpack-roles/compare/v${old}...v${new}"
                },
                "branch-alias": {
                    "dev-trunk": "1.4.x-dev"
                }
            },
            "autoload": {
                "classmap": [
                    "src/"
                ]
            },
            "scripts": {
                "phpunit": [
                    "./vendor/phpunit/phpunit/phpunit --colors=always"
                ],
                "test-coverage": [
                    "php -dpcov.directory=. ./vendor/bin/phpunit --coverage-clover \"$COVERAGE_DIR/clover.xml\""
                ],
                "test-php": [
                    "@composer phpunit"
                ]
            },
            "license": [
                "GPL-2.0-or-later"
            ],
            "description": "Utilities, related with user roles and capabilities.",
            "transport-options": {
                "relative": true
            }
        },
        {
            "name": "automattic/jetpack-search",
            "version": "dev-trunk",
            "dist": {
                "type": "path",
                "url": "../../packages/search",
                "reference": "5cbf091cc896dddfe5cacb411471941e0e46e686"
            },
            "require": {
                "automattic/jetpack-assets": "^1.17",
                "automattic/jetpack-config": "^1.11",
                "automattic/jetpack-connection": "^1.46",
                "automattic/jetpack-constants": "^1.6",
                "automattic/jetpack-my-jetpack": "^2.3",
                "automattic/jetpack-status": "^1.15"
            },
            "require-dev": {
                "automattic/jetpack-changelogger": "^3.2",
                "automattic/wordbless": "0.4.0",
                "yoast/phpunit-polyfills": "1.0.3"
            },
            "type": "jetpack-library",
            "extra": {
                "autotagger": true,
                "mirror-repo": "Automattic/jetpack-search",
                "textdomain": "jetpack-search-pkg",
                "changelogger": {
                    "link-template": "https://github.com/Automattic/jetpack-search/compare/v${old}...v${new}"
                },
                "branch-alias": {
                    "dev-trunk": "0.31.x-dev"
                },
                "version-constants": {
                    "::VERSION": "src/class-package.php"
                }
            },
            "autoload": {
                "classmap": [
                    "src/"
                ]
            },
            "scripts": {
                "build": [
                    "Composer\\Config::disableProcessTimeout",
                    "pnpm run build"
                ],
                "build-development": [
                    "pnpm run build-development"
                ],
                "build-production": [
                    "pnpm run build-production"
                ],
                "phpunit": [
                    "./vendor/phpunit/phpunit/phpunit --colors=always"
                ],
                "test-coverage": [
                    "php -dpcov.directory=. ./vendor/bin/phpunit --coverage-clover \"$COVERAGE_DIR/clover.xml\""
                ],
                "test-js": [
                    "pnpm run test"
                ],
                "test-php": [
                    "@composer phpunit"
                ],
                "post-install-cmd": [
                    "WorDBless\\Composer\\InstallDropin::copy"
                ],
                "post-update-cmd": [
                    "WorDBless\\Composer\\InstallDropin::copy"
                ],
                "watch": [
                    "Composer\\Config::disableProcessTimeout",
                    "pnpm run watch"
                ]
            },
            "license": [
                "GPL-2.0-or-later"
            ],
            "description": "Tools to assist with enabling cloud search for Jetpack sites.",
            "transport-options": {
                "relative": true
            }
        },
        {
            "name": "automattic/jetpack-stats",
            "version": "dev-trunk",
            "dist": {
                "type": "path",
                "url": "../../packages/stats",
                "reference": "54e4b61cba1e5f0c904594f7bde6b60a2dc1f506"
            },
            "require": {
                "automattic/jetpack-connection": "^1.46",
                "automattic/jetpack-constants": "^1.6",
                "automattic/jetpack-status": "^1.15"
            },
            "require-dev": {
                "automattic/jetpack-changelogger": "^3.2",
                "automattic/wordbless": "dev-master",
                "yoast/phpunit-polyfills": "1.0.3"
            },
            "type": "jetpack-library",
            "extra": {
                "autotagger": true,
                "mirror-repo": "Automattic/jetpack-stats",
                "changelogger": {
                    "link-template": "https://github.com/Automattic/jetpack-stats/compare/v${old}...v${new}"
                },
                "branch-alias": {
                    "dev-trunk": "0.3.x-dev"
                },
                "textdomain": "jetpack-stats"
            },
            "autoload": {
                "classmap": [
                    "src/"
                ]
            },
            "scripts": {
                "phpunit": [
                    "./vendor/phpunit/phpunit/phpunit --colors=always"
                ],
                "test-coverage": [
                    "php -dpcov.directory=. ./vendor/bin/phpunit --coverage-clover \"$COVERAGE_DIR/clover.xml\""
                ],
                "test-php": [
                    "@composer phpunit"
                ],
                "post-install-cmd": [
                    "WorDBless\\Composer\\InstallDropin::copy"
                ],
                "post-update-cmd": [
                    "WorDBless\\Composer\\InstallDropin::copy"
                ]
            },
            "license": [
                "GPL-2.0-or-later"
            ],
            "description": "Collect valuable traffic stats and insights.",
            "transport-options": {
                "relative": true
            }
        },
        {
            "name": "automattic/jetpack-status",
            "version": "dev-trunk",
            "dist": {
                "type": "path",
                "url": "../../packages/status",
                "reference": "8c376c3bcefd4b8b4fab64505993ee3818119ca7"
            },
            "require": {
                "automattic/jetpack-constants": "^1.6"
            },
            "require-dev": {
                "automattic/jetpack-changelogger": "^3.2",
                "brain/monkey": "2.6.1",
                "yoast/phpunit-polyfills": "1.0.3"
            },
            "type": "jetpack-library",
            "extra": {
                "autotagger": true,
                "mirror-repo": "Automattic/jetpack-status",
                "changelogger": {
                    "link-template": "https://github.com/Automattic/jetpack-status/compare/v${old}...v${new}"
                },
                "branch-alias": {
                    "dev-trunk": "1.15.x-dev"
                }
            },
            "autoload": {
                "classmap": [
                    "src/"
                ]
            },
            "scripts": {
                "phpunit": [
                    "./vendor/phpunit/phpunit/phpunit --colors=always"
                ],
                "test-coverage": [
                    "php -dpcov.directory=. ./vendor/bin/phpunit --coverage-clover \"$COVERAGE_DIR/clover.xml\""
                ],
                "test-php": [
                    "@composer phpunit"
                ]
            },
            "license": [
                "GPL-2.0-or-later"
            ],
            "description": "Used to retrieve information about the current status of Jetpack and the site overall.",
            "transport-options": {
                "relative": true
            }
        },
        {
            "name": "automattic/jetpack-sync",
            "version": "dev-trunk",
            "dist": {
                "type": "path",
                "url": "../../packages/sync",
                "reference": "1ce60308ee856a01f8fb5374bec9481b9c53e18d"
            },
            "require": {
                "automattic/jetpack-connection": "^1.46",
                "automattic/jetpack-constants": "^1.6",
                "automattic/jetpack-identity-crisis": "^0.8",
                "automattic/jetpack-password-checker": "^0.2",
                "automattic/jetpack-roles": "^1.4",
                "automattic/jetpack-status": "^1.15"
            },
            "require-dev": {
                "automattic/jetpack-changelogger": "^3.2",
                "automattic/wordbless": "@dev",
                "yoast/phpunit-polyfills": "1.0.3"
            },
            "type": "jetpack-library",
            "extra": {
                "autotagger": true,
                "mirror-repo": "Automattic/jetpack-sync",
                "textdomain": "jetpack-sync",
                "version-constants": {
                    "::PACKAGE_VERSION": "src/class-package-version.php"
                },
                "changelogger": {
                    "link-template": "https://github.com/Automattic/jetpack-sync/compare/v${old}...v${new}"
                },
                "branch-alias": {
                    "dev-trunk": "1.42.x-dev"
                }
            },
            "autoload": {
                "classmap": [
                    "src/"
                ]
            },
            "scripts": {
                "phpunit": [
                    "./vendor/phpunit/phpunit/phpunit --colors=always"
                ],
                "test-coverage": [
                    "php -dpcov.directory=. ./vendor/bin/phpunit --coverage-clover \"$COVERAGE_DIR/clover.xml\""
                ],
                "test-php": [
                    "@composer phpunit"
                ],
                "post-install-cmd": [
                    "WorDBless\\Composer\\InstallDropin::copy"
                ],
                "post-update-cmd": [
                    "WorDBless\\Composer\\InstallDropin::copy"
                ]
            },
            "license": [
                "GPL-2.0-or-later"
            ],
            "description": "Everything needed to allow syncing to the WP.com infrastructure.",
            "transport-options": {
                "relative": true
            }
        },
        {
            "name": "automattic/jetpack-videopress",
            "version": "dev-trunk",
            "dist": {
                "type": "path",
                "url": "../../packages/videopress",
                "reference": "87e722a9fab15532ec278e08ba40977b6716561e"
            },
            "require": {
                "automattic/jetpack-admin-ui": "^0.2",
                "automattic/jetpack-assets": "^1.17",
                "automattic/jetpack-connection": "^1.46",
                "automattic/jetpack-plans": "^0.2"
            },
            "require-dev": {
                "automattic/jetpack-changelogger": "^3.2",
                "automattic/wordbless": "@dev",
                "brain/monkey": "2.6.1",
                "yoast/phpunit-polyfills": "1.0.3"
            },
            "type": "jetpack-library",
            "extra": {
                "autotagger": true,
                "mirror-repo": "Automattic/jetpack-videopress",
                "changelogger": {
                    "link-template": "https://github.com/Automattic/jetpack-videopress/compare/v${old}...v${new}"
                },
                "branch-alias": {
                    "dev-trunk": "0.8.x-dev"
                },
                "version-constants": {
                    "::PACKAGE_VERSION": "src/class-package-version.php"
                },
                "textdomain": "jetpack-videopress-pkg"
            },
            "autoload": {
                "classmap": [
                    "src/"
                ]
            },
            "scripts": {
                "phpunit": [
                    "./vendor/phpunit/phpunit/phpunit --colors=always"
                ],
                "test-coverage": [
                    "php -dpcov.directory=. ./vendor/bin/phpunit --coverage-clover \"$COVERAGE_DIR/clover.xml\""
                ],
                "test-php": [
                    "@composer phpunit"
                ],
                "test-js": [
                    "pnpm run test"
                ],
                "build-production": [
                    "NODE_ENV=production BABEL_ENV=production pnpm run build"
                ],
                "build-development": [
                    "pnpm run build"
                ],
                "watch": [
                    "Composer\\Config::disableProcessTimeout",
                    "pnpm run watch"
                ],
                "post-install-cmd": [
                    "WorDBless\\Composer\\InstallDropin::copy"
                ],
                "post-update-cmd": [
                    "WorDBless\\Composer\\InstallDropin::copy"
                ]
            },
            "license": [
                "GPL-2.0-or-later"
            ],
            "description": "VideoPress package",
            "transport-options": {
                "relative": true
            }
        },
        {
            "name": "automattic/jetpack-waf",
            "version": "dev-trunk",
            "dist": {
                "type": "path",
                "url": "../../packages/waf",
                "reference": "40f78d6e275ccbe5c65f34f6159f6bc2ab20c9d0"
            },
            "require": {
                "wikimedia/aho-corasick": "^1.0"
            },
            "require-dev": {
                "automattic/jetpack-changelogger": "^3.2",
                "yoast/phpunit-polyfills": "1.0.3"
            },
            "type": "jetpack-library",
            "extra": {
                "autotagger": true,
                "mirror-repo": "Automattic/jetpack-waf",
                "textdomain": "jetpack-waf",
                "changelogger": {
                    "link-template": "https://github.com/Automattic/jetpack-waf/compare/v${old}...v${new}"
                },
                "branch-alias": {
                    "dev-trunk": "0.6.x-dev"
                }
            },
            "autoload": {
                "files": [
                    "cli.php"
                ],
                "classmap": [
                    "src/"
                ]
            },
            "scripts": {
                "phpunit": [
                    "./vendor/phpunit/phpunit/phpunit --colors=always"
                ],
                "test-coverage": [
                    "php -dpcov.directory=. ./vendor/bin/phpunit --coverage-clover \"$COVERAGE_DIR/clover.xml\""
                ],
                "test-coverage-html": [
                    "php -dpcov.directory=. ./vendor/bin/phpunit --coverage-html ./coverage"
                ],
                "test-php": [
                    "@composer phpunit"
                ]
            },
            "license": [
                "GPL-2.0-or-later"
            ],
            "description": "Tools to assist with the Jetpack Web Application Firewall",
            "transport-options": {
                "relative": true
            }
        },
        {
            "name": "automattic/jetpack-wordads",
            "version": "dev-trunk",
            "dist": {
                "type": "path",
                "url": "../../packages/wordads",
                "reference": "609485b0cc155e32707de12b79b6481009659931"
            },
            "require": {
                "automattic/jetpack-assets": "^1.17",
                "automattic/jetpack-config": "^1.11",
                "automattic/jetpack-connection": "^1.46",
                "automattic/jetpack-constants": "^1.6",
                "automattic/jetpack-status": "^1.15"
            },
            "require-dev": {
                "automattic/jetpack-changelogger": "^3.2",
                "yoast/phpunit-polyfills": "1.0.3"
            },
            "type": "jetpack-library",
            "extra": {
                "mirror-repo": "Automattic/jetpack-wordads",
                "changelogger": {
                    "link-template": "https://github.com/Automattic/jetpack-wordads/compare/v${old}...v${new}"
                },
                "autotagger": true,
                "branch-alias": {
                    "dev-trunk": "0.2.x-dev"
                },
                "textdomain": "jetpack-wordads",
                "version-constants": {
                    "::VERSION": "src/class-package.php"
                }
            },
            "autoload": {
                "classmap": [
                    "src/"
                ]
            },
            "scripts": {
                "build": [
                    "Composer\\Config::disableProcessTimeout",
                    "pnpm run build"
                ],
                "build-development": [
                    "pnpm run build-development"
                ],
                "build-production": [
                    "pnpm run build-production"
                ],
                "phpunit": [
                    "./vendor/phpunit/phpunit/phpunit --colors=always"
                ],
                "test-coverage": [
                    "php -dpcov.directory=. ./vendor/bin/phpunit --coverage-clover \"$COVERAGE_DIR/clover.xml\""
                ],
                "test-js": [
                    "pnpm run test"
                ],
                "test-php": [
                    "@composer phpunit"
                ],
                "watch": [
                    "Composer\\Config::disableProcessTimeout",
                    "pnpm run watch"
                ]
            },
            "license": [
                "GPL-2.0-or-later"
            ],
            "description": "Earn income by allowing Jetpack to display high quality ads.",
            "transport-options": {
                "relative": true
            }
        },
        {
            "name": "nojimage/twitter-text-php",
            "version": "v3.1.2",
            "source": {
                "type": "git",
                "url": "https://github.com/nojimage/twitter-text-php.git",
                "reference": "979bcf6a92d543b61588c7c0c0a87d0eb473d8f6"
            },
            "dist": {
                "type": "zip",
                "url": "https://api.github.com/repos/nojimage/twitter-text-php/zipball/979bcf6a92d543b61588c7c0c0a87d0eb473d8f6",
                "reference": "979bcf6a92d543b61588c7c0c0a87d0eb473d8f6",
                "shasum": ""
            },
            "require": {
                "ext-intl": "*",
                "ext-mbstring": "*",
                "php": ">=5.3.3"
            },
            "require-dev": {
                "ext-json": "*",
                "phpunit/phpunit": "4.8.*|5.7.*|6.5.*",
                "symfony/yaml": "^2.6.0|^3.4.0|^4.4.0|^5.0.0",
                "twitter/twitter-text": "^3.0.0"
            },
            "type": "library",
            "autoload": {
                "psr-0": {
                    "Twitter\\Text\\": "lib/"
                }
            },
            "notification-url": "https://packagist.org/downloads/",
            "license": [
                "Apache-2.0"
            ],
            "authors": [
                {
                    "name": "Matt Sanford",
                    "email": "matt@mzsanford.com",
                    "homepage": "http://mzsanford.com"
                },
                {
                    "name": "Mike Cochrane",
                    "email": "mikec@mikenz.geek.nz",
                    "homepage": "http://mikenz.geek.nz"
                },
                {
                    "name": "Nick Pope",
                    "email": "git@nickpope.me.uk",
                    "homepage": "http://www.nickpope.me.uk"
                },
                {
                    "name": "Takashi Nojima",
                    "homepage": "http://php-tips.com"
                }
            ],
            "description": "A library of PHP classes that provide auto-linking and extraction of usernames, lists, hashtags and URLs from tweets.",
            "homepage": "https://github.com/nojimage/twitter-text-php",
            "keywords": [
                "autolink",
                "extract",
                "text",
                "twitter"
            ],
            "support": {
                "issues": "https://github.com/nojimage/twitter-text-php/issues",
                "source": "https://github.com/nojimage/twitter-text-php/tree/v3.1.2"
            },
            "time": "2021-03-18T11:38:53+00:00"
        },
        {
            "name": "wikimedia/aho-corasick",
            "version": "v1.0.1",
            "source": {
                "type": "git",
                "url": "https://github.com/wikimedia/AhoCorasick.git",
                "reference": "2f3a1bd765913637a66eade658d11d82f0e551be"
            },
            "dist": {
                "type": "zip",
                "url": "https://api.github.com/repos/wikimedia/AhoCorasick/zipball/2f3a1bd765913637a66eade658d11d82f0e551be",
                "reference": "2f3a1bd765913637a66eade658d11d82f0e551be",
                "shasum": ""
            },
            "require": {
                "php": ">=5.5.9"
            },
            "require-dev": {
                "jakub-onderka/php-console-highlighter": "0.3.2",
                "jakub-onderka/php-parallel-lint": "1.0.0",
                "mediawiki/mediawiki-codesniffer": "18.0.0",
                "mediawiki/minus-x": "0.3.1",
                "phpunit/phpunit": "4.8.36 || ^6.5"
            },
            "type": "library",
            "autoload": {
                "classmap": [
                    "src/"
                ]
            },
            "notification-url": "https://packagist.org/downloads/",
            "license": [
                "Apache-2.0"
            ],
            "authors": [
                {
                    "name": "Ori Livneh",
                    "email": "ori@wikimedia.org"
                }
            ],
            "description": "An implementation of the Aho-Corasick string matching algorithm.",
            "homepage": "https://gerrit.wikimedia.org/g/AhoCorasick",
            "keywords": [
                "ahocorasick",
                "matcher"
            ],
            "support": {
                "source": "https://github.com/wikimedia/AhoCorasick/tree/v1.0.1"
            },
            "time": "2018-05-01T18:13:32+00:00"
        }
    ],
    "packages-dev": [
        {
            "name": "antecedent/patchwork",
            "version": "2.1.21",
            "source": {
                "type": "git",
                "url": "https://github.com/antecedent/patchwork.git",
                "reference": "25c1fa0cd9a6e6d0d13863d8df8f050b6733f16d"
            },
            "dist": {
                "type": "zip",
                "url": "https://api.github.com/repos/antecedent/patchwork/zipball/25c1fa0cd9a6e6d0d13863d8df8f050b6733f16d",
                "reference": "25c1fa0cd9a6e6d0d13863d8df8f050b6733f16d",
                "shasum": ""
            },
            "require": {
                "php": ">=5.4.0"
            },
            "require-dev": {
                "phpunit/phpunit": ">=4"
            },
            "type": "library",
            "notification-url": "https://packagist.org/downloads/",
            "license": [
                "MIT"
            ],
            "authors": [
                {
                    "name": "Ignas Rudaitis",
                    "email": "ignas.rudaitis@gmail.com"
                }
            ],
            "description": "Method redefinition (monkey-patching) functionality for PHP.",
            "homepage": "http://patchwork2.org/",
            "keywords": [
                "aop",
                "aspect",
                "interception",
                "monkeypatching",
                "redefinition",
                "runkit",
                "testing"
            ],
            "support": {
                "issues": "https://github.com/antecedent/patchwork/issues",
                "source": "https://github.com/antecedent/patchwork/tree/2.1.21"
            },
            "time": "2022-02-07T07:28:34+00:00"
        },
        {
            "name": "automattic/jetpack-changelogger",
            "version": "dev-trunk",
            "dist": {
                "type": "path",
                "url": "../../packages/changelogger",
                "reference": "db7485e80ebcad717977462edf149ea62e134b3b"
            },
            "require": {
                "php": ">=5.6",
                "symfony/console": "^3.4 || ^5.2 || ^6.0",
                "symfony/process": "^3.4 || ^5.2 || ^6.0",
                "wikimedia/at-ease": "^1.2 || ^2.0"
            },
            "require-dev": {
                "wikimedia/testing-access-wrapper": "^1.0 || ^2.0",
                "yoast/phpunit-polyfills": "1.0.3"
            },
            "bin": [
                "bin/changelogger"
            ],
            "type": "project",
            "extra": {
                "autotagger": true,
                "branch-alias": {
                    "dev-trunk": "3.2.x-dev"
                },
                "mirror-repo": "Automattic/jetpack-changelogger",
                "version-constants": {
                    "::VERSION": "src/Application.php"
                },
                "changelogger": {
                    "link-template": "https://github.com/Automattic/jetpack-changelogger/compare/${old}...${new}"
                }
            },
            "autoload": {
                "psr-4": {
                    "Automattic\\Jetpack\\Changelogger\\": "src",
                    "Automattic\\Jetpack\\Changelog\\": "lib"
                }
            },
            "autoload-dev": {
                "psr-4": {
                    "Automattic\\Jetpack\\Changelogger\\Tests\\": "tests/php/includes/src",
                    "Automattic\\Jetpack\\Changelog\\Tests\\": "tests/php/includes/lib"
                }
            },
            "scripts": {
                "phpunit": [
                    "./vendor/phpunit/phpunit/phpunit --colors=always"
                ],
                "test-coverage": [
                    "php -dpcov.directory=. ./vendor/bin/phpunit --coverage-clover \"$COVERAGE_DIR/clover.xml\""
                ],
                "test-php": [
                    "@composer phpunit"
                ],
                "post-install-cmd": [
                    "[ -e vendor/bin/changelogger ] || { cd vendor/bin && ln -s ../../bin/changelogger; }"
                ],
                "post-update-cmd": [
                    "[ -e vendor/bin/changelogger ] || { cd vendor/bin && ln -s ../../bin/changelogger; }"
                ]
            },
            "license": [
                "GPL-2.0-or-later"
            ],
            "description": "Jetpack Changelogger tool. Allows for managing changelogs by dropping change files into a changelog directory with each PR.",
            "transport-options": {
                "relative": true
            }
        },
        {
            "name": "doctrine/instantiator",
            "version": "1.4.1",
            "source": {
                "type": "git",
                "url": "https://github.com/doctrine/instantiator.git",
                "reference": "10dcfce151b967d20fde1b34ae6640712c3891bc"
            },
            "dist": {
                "type": "zip",
                "url": "https://api.github.com/repos/doctrine/instantiator/zipball/10dcfce151b967d20fde1b34ae6640712c3891bc",
                "reference": "10dcfce151b967d20fde1b34ae6640712c3891bc",
                "shasum": ""
            },
            "require": {
                "php": "^7.1 || ^8.0"
            },
            "require-dev": {
                "doctrine/coding-standard": "^9",
                "ext-pdo": "*",
                "ext-phar": "*",
                "phpbench/phpbench": "^0.16 || ^1",
                "phpstan/phpstan": "^1.4",
                "phpstan/phpstan-phpunit": "^1",
                "phpunit/phpunit": "^7.5 || ^8.5 || ^9.5",
                "vimeo/psalm": "^4.22"
            },
            "type": "library",
            "autoload": {
                "psr-4": {
                    "Doctrine\\Instantiator\\": "src/Doctrine/Instantiator/"
                }
            },
            "notification-url": "https://packagist.org/downloads/",
            "license": [
                "MIT"
            ],
            "authors": [
                {
                    "name": "Marco Pivetta",
                    "email": "ocramius@gmail.com",
                    "homepage": "https://ocramius.github.io/"
                }
            ],
            "description": "A small, lightweight utility to instantiate objects in PHP without invoking their constructors",
            "homepage": "https://www.doctrine-project.org/projects/instantiator.html",
            "keywords": [
                "constructor",
                "instantiate"
            ],
            "support": {
                "issues": "https://github.com/doctrine/instantiator/issues",
                "source": "https://github.com/doctrine/instantiator/tree/1.4.1"
            },
            "funding": [
                {
                    "url": "https://www.doctrine-project.org/sponsorship.html",
                    "type": "custom"
                },
                {
                    "url": "https://www.patreon.com/phpdoctrine",
                    "type": "patreon"
                },
                {
                    "url": "https://tidelift.com/funding/github/packagist/doctrine%2Finstantiator",
                    "type": "tidelift"
                }
            ],
            "time": "2022-03-03T08:28:38+00:00"
        },
        {
            "name": "johnkary/phpunit-speedtrap",
            "version": "v4.0.1",
            "source": {
                "type": "git",
                "url": "https://github.com/johnkary/phpunit-speedtrap.git",
                "reference": "d6600d2218396b78856c335f83479503957a5fa9"
            },
            "dist": {
                "type": "zip",
                "url": "https://api.github.com/repos/johnkary/phpunit-speedtrap/zipball/d6600d2218396b78856c335f83479503957a5fa9",
                "reference": "d6600d2218396b78856c335f83479503957a5fa9",
                "shasum": ""
            },
            "require": {
                "php": ">=7.1",
                "phpunit/phpunit": "^7.0 || ^8.0 || ^9.0"
            },
            "type": "library",
            "extra": {
                "branch-alias": {
                    "dev-master": "4.0-dev"
                }
            },
            "autoload": {
                "psr-4": {
                    "JohnKary\\PHPUnit\\Listener\\": "src/"
                }
            },
            "notification-url": "https://packagist.org/downloads/",
            "license": [
                "MIT"
            ],
            "authors": [
                {
                    "name": "John Kary",
                    "email": "john@johnkary.net"
                }
            ],
            "description": "Find and report on slow tests in your PHPUnit test suite",
            "homepage": "https://github.com/johnkary/phpunit-speedtrap",
            "keywords": [
                "phpunit",
                "profile",
                "slow"
            ],
            "support": {
                "issues": "https://github.com/johnkary/phpunit-speedtrap/issues",
                "source": "https://github.com/johnkary/phpunit-speedtrap/tree/v4.0.1"
            },
            "time": "2022-10-17T00:56:56+00:00"
        },
        {
            "name": "myclabs/deep-copy",
            "version": "1.11.0",
            "source": {
                "type": "git",
                "url": "https://github.com/myclabs/DeepCopy.git",
                "reference": "14daed4296fae74d9e3201d2c4925d1acb7aa614"
            },
            "dist": {
                "type": "zip",
                "url": "https://api.github.com/repos/myclabs/DeepCopy/zipball/14daed4296fae74d9e3201d2c4925d1acb7aa614",
                "reference": "14daed4296fae74d9e3201d2c4925d1acb7aa614",
                "shasum": ""
            },
            "require": {
                "php": "^7.1 || ^8.0"
            },
            "conflict": {
                "doctrine/collections": "<1.6.8",
                "doctrine/common": "<2.13.3 || >=3,<3.2.2"
            },
            "require-dev": {
                "doctrine/collections": "^1.6.8",
                "doctrine/common": "^2.13.3 || ^3.2.2",
                "phpunit/phpunit": "^7.5.20 || ^8.5.23 || ^9.5.13"
            },
            "type": "library",
            "autoload": {
                "files": [
                    "src/DeepCopy/deep_copy.php"
                ],
                "psr-4": {
                    "DeepCopy\\": "src/DeepCopy/"
                }
            },
            "notification-url": "https://packagist.org/downloads/",
            "license": [
                "MIT"
            ],
            "description": "Create deep copies (clones) of your objects",
            "keywords": [
                "clone",
                "copy",
                "duplicate",
                "object",
                "object graph"
            ],
            "support": {
                "issues": "https://github.com/myclabs/DeepCopy/issues",
                "source": "https://github.com/myclabs/DeepCopy/tree/1.11.0"
            },
            "funding": [
                {
                    "url": "https://tidelift.com/funding/github/packagist/myclabs/deep-copy",
                    "type": "tidelift"
                }
            ],
            "time": "2022-03-03T13:19:32+00:00"
        },
        {
            "name": "nikic/php-parser",
            "version": "v4.15.1",
            "source": {
                "type": "git",
                "url": "https://github.com/nikic/PHP-Parser.git",
                "reference": "0ef6c55a3f47f89d7a374e6f835197a0b5fcf900"
            },
            "dist": {
                "type": "zip",
                "url": "https://api.github.com/repos/nikic/PHP-Parser/zipball/0ef6c55a3f47f89d7a374e6f835197a0b5fcf900",
                "reference": "0ef6c55a3f47f89d7a374e6f835197a0b5fcf900",
                "shasum": ""
            },
            "require": {
                "ext-tokenizer": "*",
                "php": ">=7.0"
            },
            "require-dev": {
                "ircmaxell/php-yacc": "^0.0.7",
                "phpunit/phpunit": "^6.5 || ^7.0 || ^8.0 || ^9.0"
            },
            "bin": [
                "bin/php-parse"
            ],
            "type": "library",
            "extra": {
                "branch-alias": {
                    "dev-master": "4.9-dev"
                }
            },
            "autoload": {
                "psr-4": {
                    "PhpParser\\": "lib/PhpParser"
                }
            },
            "notification-url": "https://packagist.org/downloads/",
            "license": [
                "BSD-3-Clause"
            ],
            "authors": [
                {
                    "name": "Nikita Popov"
                }
            ],
            "description": "A PHP parser written in PHP",
            "keywords": [
                "parser",
                "php"
            ],
            "support": {
                "issues": "https://github.com/nikic/PHP-Parser/issues",
                "source": "https://github.com/nikic/PHP-Parser/tree/v4.15.1"
            },
            "time": "2022-09-04T07:30:47+00:00"
        },
        {
            "name": "phar-io/manifest",
            "version": "2.0.3",
            "source": {
                "type": "git",
                "url": "https://github.com/phar-io/manifest.git",
                "reference": "97803eca37d319dfa7826cc2437fc020857acb53"
            },
            "dist": {
                "type": "zip",
                "url": "https://api.github.com/repos/phar-io/manifest/zipball/97803eca37d319dfa7826cc2437fc020857acb53",
                "reference": "97803eca37d319dfa7826cc2437fc020857acb53",
                "shasum": ""
            },
            "require": {
                "ext-dom": "*",
                "ext-phar": "*",
                "ext-xmlwriter": "*",
                "phar-io/version": "^3.0.1",
                "php": "^7.2 || ^8.0"
            },
            "type": "library",
            "extra": {
                "branch-alias": {
                    "dev-master": "2.0.x-dev"
                }
            },
            "autoload": {
                "classmap": [
                    "src/"
                ]
            },
            "notification-url": "https://packagist.org/downloads/",
            "license": [
                "BSD-3-Clause"
            ],
            "authors": [
                {
                    "name": "Arne Blankerts",
                    "email": "arne@blankerts.de",
                    "role": "Developer"
                },
                {
                    "name": "Sebastian Heuer",
                    "email": "sebastian@phpeople.de",
                    "role": "Developer"
                },
                {
                    "name": "Sebastian Bergmann",
                    "email": "sebastian@phpunit.de",
                    "role": "Developer"
                }
            ],
            "description": "Component for reading phar.io manifest information from a PHP Archive (PHAR)",
            "support": {
                "issues": "https://github.com/phar-io/manifest/issues",
                "source": "https://github.com/phar-io/manifest/tree/2.0.3"
            },
            "time": "2021-07-20T11:28:43+00:00"
        },
        {
            "name": "phar-io/version",
            "version": "3.2.1",
            "source": {
                "type": "git",
                "url": "https://github.com/phar-io/version.git",
                "reference": "4f7fd7836c6f332bb2933569e566a0d6c4cbed74"
            },
            "dist": {
                "type": "zip",
                "url": "https://api.github.com/repos/phar-io/version/zipball/4f7fd7836c6f332bb2933569e566a0d6c4cbed74",
                "reference": "4f7fd7836c6f332bb2933569e566a0d6c4cbed74",
                "shasum": ""
            },
            "require": {
                "php": "^7.2 || ^8.0"
            },
            "type": "library",
            "autoload": {
                "classmap": [
                    "src/"
                ]
            },
            "notification-url": "https://packagist.org/downloads/",
            "license": [
                "BSD-3-Clause"
            ],
            "authors": [
                {
                    "name": "Arne Blankerts",
                    "email": "arne@blankerts.de",
                    "role": "Developer"
                },
                {
                    "name": "Sebastian Heuer",
                    "email": "sebastian@phpeople.de",
                    "role": "Developer"
                },
                {
                    "name": "Sebastian Bergmann",
                    "email": "sebastian@phpunit.de",
                    "role": "Developer"
                }
            ],
            "description": "Library for handling version information and constraints",
            "support": {
                "issues": "https://github.com/phar-io/version/issues",
                "source": "https://github.com/phar-io/version/tree/3.2.1"
            },
            "time": "2022-02-21T01:04:05+00:00"
        },
        {
            "name": "phpunit/php-code-coverage",
            "version": "9.2.17",
            "source": {
                "type": "git",
                "url": "https://github.com/sebastianbergmann/php-code-coverage.git",
                "reference": "aa94dc41e8661fe90c7316849907cba3007b10d8"
            },
            "dist": {
                "type": "zip",
                "url": "https://api.github.com/repos/sebastianbergmann/php-code-coverage/zipball/aa94dc41e8661fe90c7316849907cba3007b10d8",
                "reference": "aa94dc41e8661fe90c7316849907cba3007b10d8",
                "shasum": ""
            },
            "require": {
                "ext-dom": "*",
                "ext-libxml": "*",
                "ext-xmlwriter": "*",
                "nikic/php-parser": "^4.14",
                "php": ">=7.3",
                "phpunit/php-file-iterator": "^3.0.3",
                "phpunit/php-text-template": "^2.0.2",
                "sebastian/code-unit-reverse-lookup": "^2.0.2",
                "sebastian/complexity": "^2.0",
                "sebastian/environment": "^5.1.2",
                "sebastian/lines-of-code": "^1.0.3",
                "sebastian/version": "^3.0.1",
                "theseer/tokenizer": "^1.2.0"
            },
            "require-dev": {
                "phpunit/phpunit": "^9.3"
            },
            "suggest": {
                "ext-pcov": "*",
                "ext-xdebug": "*"
            },
            "type": "library",
            "extra": {
                "branch-alias": {
                    "dev-master": "9.2-dev"
                }
            },
            "autoload": {
                "classmap": [
                    "src/"
                ]
            },
            "notification-url": "https://packagist.org/downloads/",
            "license": [
                "BSD-3-Clause"
            ],
            "authors": [
                {
                    "name": "Sebastian Bergmann",
                    "email": "sebastian@phpunit.de",
                    "role": "lead"
                }
            ],
            "description": "Library that provides collection, processing, and rendering functionality for PHP code coverage information.",
            "homepage": "https://github.com/sebastianbergmann/php-code-coverage",
            "keywords": [
                "coverage",
                "testing",
                "xunit"
            ],
            "support": {
                "issues": "https://github.com/sebastianbergmann/php-code-coverage/issues",
                "source": "https://github.com/sebastianbergmann/php-code-coverage/tree/9.2.17"
            },
            "funding": [
                {
                    "url": "https://github.com/sebastianbergmann",
                    "type": "github"
                }
            ],
            "time": "2022-08-30T12:24:04+00:00"
        },
        {
            "name": "phpunit/php-file-iterator",
            "version": "3.0.6",
            "source": {
                "type": "git",
                "url": "https://github.com/sebastianbergmann/php-file-iterator.git",
                "reference": "cf1c2e7c203ac650e352f4cc675a7021e7d1b3cf"
            },
            "dist": {
                "type": "zip",
                "url": "https://api.github.com/repos/sebastianbergmann/php-file-iterator/zipball/cf1c2e7c203ac650e352f4cc675a7021e7d1b3cf",
                "reference": "cf1c2e7c203ac650e352f4cc675a7021e7d1b3cf",
                "shasum": ""
            },
            "require": {
                "php": ">=7.3"
            },
            "require-dev": {
                "phpunit/phpunit": "^9.3"
            },
            "type": "library",
            "extra": {
                "branch-alias": {
                    "dev-master": "3.0-dev"
                }
            },
            "autoload": {
                "classmap": [
                    "src/"
                ]
            },
            "notification-url": "https://packagist.org/downloads/",
            "license": [
                "BSD-3-Clause"
            ],
            "authors": [
                {
                    "name": "Sebastian Bergmann",
                    "email": "sebastian@phpunit.de",
                    "role": "lead"
                }
            ],
            "description": "FilterIterator implementation that filters files based on a list of suffixes.",
            "homepage": "https://github.com/sebastianbergmann/php-file-iterator/",
            "keywords": [
                "filesystem",
                "iterator"
            ],
            "support": {
                "issues": "https://github.com/sebastianbergmann/php-file-iterator/issues",
                "source": "https://github.com/sebastianbergmann/php-file-iterator/tree/3.0.6"
            },
            "funding": [
                {
                    "url": "https://github.com/sebastianbergmann",
                    "type": "github"
                }
            ],
            "time": "2021-12-02T12:48:52+00:00"
        },
        {
            "name": "phpunit/php-invoker",
            "version": "3.1.1",
            "source": {
                "type": "git",
                "url": "https://github.com/sebastianbergmann/php-invoker.git",
                "reference": "5a10147d0aaf65b58940a0b72f71c9ac0423cc67"
            },
            "dist": {
                "type": "zip",
                "url": "https://api.github.com/repos/sebastianbergmann/php-invoker/zipball/5a10147d0aaf65b58940a0b72f71c9ac0423cc67",
                "reference": "5a10147d0aaf65b58940a0b72f71c9ac0423cc67",
                "shasum": ""
            },
            "require": {
                "php": ">=7.3"
            },
            "require-dev": {
                "ext-pcntl": "*",
                "phpunit/phpunit": "^9.3"
            },
            "suggest": {
                "ext-pcntl": "*"
            },
            "type": "library",
            "extra": {
                "branch-alias": {
                    "dev-master": "3.1-dev"
                }
            },
            "autoload": {
                "classmap": [
                    "src/"
                ]
            },
            "notification-url": "https://packagist.org/downloads/",
            "license": [
                "BSD-3-Clause"
            ],
            "authors": [
                {
                    "name": "Sebastian Bergmann",
                    "email": "sebastian@phpunit.de",
                    "role": "lead"
                }
            ],
            "description": "Invoke callables with a timeout",
            "homepage": "https://github.com/sebastianbergmann/php-invoker/",
            "keywords": [
                "process"
            ],
            "support": {
                "issues": "https://github.com/sebastianbergmann/php-invoker/issues",
                "source": "https://github.com/sebastianbergmann/php-invoker/tree/3.1.1"
            },
            "funding": [
                {
                    "url": "https://github.com/sebastianbergmann",
                    "type": "github"
                }
            ],
            "time": "2020-09-28T05:58:55+00:00"
        },
        {
            "name": "phpunit/php-text-template",
            "version": "2.0.4",
            "source": {
                "type": "git",
                "url": "https://github.com/sebastianbergmann/php-text-template.git",
                "reference": "5da5f67fc95621df9ff4c4e5a84d6a8a2acf7c28"
            },
            "dist": {
                "type": "zip",
                "url": "https://api.github.com/repos/sebastianbergmann/php-text-template/zipball/5da5f67fc95621df9ff4c4e5a84d6a8a2acf7c28",
                "reference": "5da5f67fc95621df9ff4c4e5a84d6a8a2acf7c28",
                "shasum": ""
            },
            "require": {
                "php": ">=7.3"
            },
            "require-dev": {
                "phpunit/phpunit": "^9.3"
            },
            "type": "library",
            "extra": {
                "branch-alias": {
                    "dev-master": "2.0-dev"
                }
            },
            "autoload": {
                "classmap": [
                    "src/"
                ]
            },
            "notification-url": "https://packagist.org/downloads/",
            "license": [
                "BSD-3-Clause"
            ],
            "authors": [
                {
                    "name": "Sebastian Bergmann",
                    "email": "sebastian@phpunit.de",
                    "role": "lead"
                }
            ],
            "description": "Simple template engine.",
            "homepage": "https://github.com/sebastianbergmann/php-text-template/",
            "keywords": [
                "template"
            ],
            "support": {
                "issues": "https://github.com/sebastianbergmann/php-text-template/issues",
                "source": "https://github.com/sebastianbergmann/php-text-template/tree/2.0.4"
            },
            "funding": [
                {
                    "url": "https://github.com/sebastianbergmann",
                    "type": "github"
                }
            ],
            "time": "2020-10-26T05:33:50+00:00"
        },
        {
            "name": "phpunit/php-timer",
            "version": "5.0.3",
            "source": {
                "type": "git",
                "url": "https://github.com/sebastianbergmann/php-timer.git",
                "reference": "5a63ce20ed1b5bf577850e2c4e87f4aa902afbd2"
            },
            "dist": {
                "type": "zip",
                "url": "https://api.github.com/repos/sebastianbergmann/php-timer/zipball/5a63ce20ed1b5bf577850e2c4e87f4aa902afbd2",
                "reference": "5a63ce20ed1b5bf577850e2c4e87f4aa902afbd2",
                "shasum": ""
            },
            "require": {
                "php": ">=7.3"
            },
            "require-dev": {
                "phpunit/phpunit": "^9.3"
            },
            "type": "library",
            "extra": {
                "branch-alias": {
                    "dev-master": "5.0-dev"
                }
            },
            "autoload": {
                "classmap": [
                    "src/"
                ]
            },
            "notification-url": "https://packagist.org/downloads/",
            "license": [
                "BSD-3-Clause"
            ],
            "authors": [
                {
                    "name": "Sebastian Bergmann",
                    "email": "sebastian@phpunit.de",
                    "role": "lead"
                }
            ],
            "description": "Utility class for timing",
            "homepage": "https://github.com/sebastianbergmann/php-timer/",
            "keywords": [
                "timer"
            ],
            "support": {
                "issues": "https://github.com/sebastianbergmann/php-timer/issues",
                "source": "https://github.com/sebastianbergmann/php-timer/tree/5.0.3"
            },
            "funding": [
                {
                    "url": "https://github.com/sebastianbergmann",
                    "type": "github"
                }
            ],
            "time": "2020-10-26T13:16:10+00:00"
        },
        {
            "name": "phpunit/phpunit",
            "version": "9.5.25",
            "source": {
                "type": "git",
                "url": "https://github.com/sebastianbergmann/phpunit.git",
                "reference": "3e6f90ca7e3d02025b1d147bd8d4a89fd4ca8a1d"
            },
            "dist": {
                "type": "zip",
                "url": "https://api.github.com/repos/sebastianbergmann/phpunit/zipball/3e6f90ca7e3d02025b1d147bd8d4a89fd4ca8a1d",
                "reference": "3e6f90ca7e3d02025b1d147bd8d4a89fd4ca8a1d",
                "shasum": ""
            },
            "require": {
                "doctrine/instantiator": "^1.3.1",
                "ext-dom": "*",
                "ext-json": "*",
                "ext-libxml": "*",
                "ext-mbstring": "*",
                "ext-xml": "*",
                "ext-xmlwriter": "*",
                "myclabs/deep-copy": "^1.10.1",
                "phar-io/manifest": "^2.0.3",
                "phar-io/version": "^3.0.2",
                "php": ">=7.3",
                "phpunit/php-code-coverage": "^9.2.13",
                "phpunit/php-file-iterator": "^3.0.5",
                "phpunit/php-invoker": "^3.1.1",
                "phpunit/php-text-template": "^2.0.3",
                "phpunit/php-timer": "^5.0.2",
                "sebastian/cli-parser": "^1.0.1",
                "sebastian/code-unit": "^1.0.6",
                "sebastian/comparator": "^4.0.8",
                "sebastian/diff": "^4.0.3",
                "sebastian/environment": "^5.1.3",
                "sebastian/exporter": "^4.0.5",
                "sebastian/global-state": "^5.0.1",
                "sebastian/object-enumerator": "^4.0.3",
                "sebastian/resource-operations": "^3.0.3",
                "sebastian/type": "^3.2",
                "sebastian/version": "^3.0.2"
            },
            "suggest": {
                "ext-soap": "*",
                "ext-xdebug": "*"
            },
            "bin": [
                "phpunit"
            ],
            "type": "library",
            "extra": {
                "branch-alias": {
                    "dev-master": "9.5-dev"
                }
            },
            "autoload": {
                "files": [
                    "src/Framework/Assert/Functions.php"
                ],
                "classmap": [
                    "src/"
                ]
            },
            "notification-url": "https://packagist.org/downloads/",
            "license": [
                "BSD-3-Clause"
            ],
            "authors": [
                {
                    "name": "Sebastian Bergmann",
                    "email": "sebastian@phpunit.de",
                    "role": "lead"
                }
            ],
            "description": "The PHP Unit Testing framework.",
            "homepage": "https://phpunit.de/",
            "keywords": [
                "phpunit",
                "testing",
                "xunit"
            ],
            "support": {
                "issues": "https://github.com/sebastianbergmann/phpunit/issues",
                "source": "https://github.com/sebastianbergmann/phpunit/tree/9.5.25"
            },
            "funding": [
                {
                    "url": "https://phpunit.de/sponsors.html",
                    "type": "custom"
                },
                {
                    "url": "https://github.com/sebastianbergmann",
                    "type": "github"
                },
                {
                    "url": "https://tidelift.com/funding/github/packagist/phpunit/phpunit",
                    "type": "tidelift"
                }
            ],
            "time": "2022-09-25T03:44:45+00:00"
        },
        {
            "name": "psr/container",
            "version": "2.0.2",
            "source": {
                "type": "git",
                "url": "https://github.com/php-fig/container.git",
                "reference": "c71ecc56dfe541dbd90c5360474fbc405f8d5963"
            },
            "dist": {
                "type": "zip",
                "url": "https://api.github.com/repos/php-fig/container/zipball/c71ecc56dfe541dbd90c5360474fbc405f8d5963",
                "reference": "c71ecc56dfe541dbd90c5360474fbc405f8d5963",
                "shasum": ""
            },
            "require": {
                "php": ">=7.4.0"
            },
            "type": "library",
            "extra": {
                "branch-alias": {
                    "dev-master": "2.0.x-dev"
                }
            },
            "autoload": {
                "psr-4": {
                    "Psr\\Container\\": "src/"
                }
            },
            "notification-url": "https://packagist.org/downloads/",
            "license": [
                "MIT"
            ],
            "authors": [
                {
                    "name": "PHP-FIG",
                    "homepage": "https://www.php-fig.org/"
                }
            ],
            "description": "Common Container Interface (PHP FIG PSR-11)",
            "homepage": "https://github.com/php-fig/container",
            "keywords": [
                "PSR-11",
                "container",
                "container-interface",
                "container-interop",
                "psr"
            ],
            "support": {
                "issues": "https://github.com/php-fig/container/issues",
                "source": "https://github.com/php-fig/container/tree/2.0.2"
            },
            "time": "2021-11-05T16:47:00+00:00"
        },
        {
            "name": "sebastian/cli-parser",
            "version": "1.0.1",
            "source": {
                "type": "git",
                "url": "https://github.com/sebastianbergmann/cli-parser.git",
                "reference": "442e7c7e687e42adc03470c7b668bc4b2402c0b2"
            },
            "dist": {
                "type": "zip",
                "url": "https://api.github.com/repos/sebastianbergmann/cli-parser/zipball/442e7c7e687e42adc03470c7b668bc4b2402c0b2",
                "reference": "442e7c7e687e42adc03470c7b668bc4b2402c0b2",
                "shasum": ""
            },
            "require": {
                "php": ">=7.3"
            },
            "require-dev": {
                "phpunit/phpunit": "^9.3"
            },
            "type": "library",
            "extra": {
                "branch-alias": {
                    "dev-master": "1.0-dev"
                }
            },
            "autoload": {
                "classmap": [
                    "src/"
                ]
            },
            "notification-url": "https://packagist.org/downloads/",
            "license": [
                "BSD-3-Clause"
            ],
            "authors": [
                {
                    "name": "Sebastian Bergmann",
                    "email": "sebastian@phpunit.de",
                    "role": "lead"
                }
            ],
            "description": "Library for parsing CLI options",
            "homepage": "https://github.com/sebastianbergmann/cli-parser",
            "support": {
                "issues": "https://github.com/sebastianbergmann/cli-parser/issues",
                "source": "https://github.com/sebastianbergmann/cli-parser/tree/1.0.1"
            },
            "funding": [
                {
                    "url": "https://github.com/sebastianbergmann",
                    "type": "github"
                }
            ],
            "time": "2020-09-28T06:08:49+00:00"
        },
        {
            "name": "sebastian/code-unit",
            "version": "1.0.8",
            "source": {
                "type": "git",
                "url": "https://github.com/sebastianbergmann/code-unit.git",
                "reference": "1fc9f64c0927627ef78ba436c9b17d967e68e120"
            },
            "dist": {
                "type": "zip",
                "url": "https://api.github.com/repos/sebastianbergmann/code-unit/zipball/1fc9f64c0927627ef78ba436c9b17d967e68e120",
                "reference": "1fc9f64c0927627ef78ba436c9b17d967e68e120",
                "shasum": ""
            },
            "require": {
                "php": ">=7.3"
            },
            "require-dev": {
                "phpunit/phpunit": "^9.3"
            },
            "type": "library",
            "extra": {
                "branch-alias": {
                    "dev-master": "1.0-dev"
                }
            },
            "autoload": {
                "classmap": [
                    "src/"
                ]
            },
            "notification-url": "https://packagist.org/downloads/",
            "license": [
                "BSD-3-Clause"
            ],
            "authors": [
                {
                    "name": "Sebastian Bergmann",
                    "email": "sebastian@phpunit.de",
                    "role": "lead"
                }
            ],
            "description": "Collection of value objects that represent the PHP code units",
            "homepage": "https://github.com/sebastianbergmann/code-unit",
            "support": {
                "issues": "https://github.com/sebastianbergmann/code-unit/issues",
                "source": "https://github.com/sebastianbergmann/code-unit/tree/1.0.8"
            },
            "funding": [
                {
                    "url": "https://github.com/sebastianbergmann",
                    "type": "github"
                }
            ],
            "time": "2020-10-26T13:08:54+00:00"
        },
        {
            "name": "sebastian/code-unit-reverse-lookup",
            "version": "2.0.3",
            "source": {
                "type": "git",
                "url": "https://github.com/sebastianbergmann/code-unit-reverse-lookup.git",
                "reference": "ac91f01ccec49fb77bdc6fd1e548bc70f7faa3e5"
            },
            "dist": {
                "type": "zip",
                "url": "https://api.github.com/repos/sebastianbergmann/code-unit-reverse-lookup/zipball/ac91f01ccec49fb77bdc6fd1e548bc70f7faa3e5",
                "reference": "ac91f01ccec49fb77bdc6fd1e548bc70f7faa3e5",
                "shasum": ""
            },
            "require": {
                "php": ">=7.3"
            },
            "require-dev": {
                "phpunit/phpunit": "^9.3"
            },
            "type": "library",
            "extra": {
                "branch-alias": {
                    "dev-master": "2.0-dev"
                }
            },
            "autoload": {
                "classmap": [
                    "src/"
                ]
            },
            "notification-url": "https://packagist.org/downloads/",
            "license": [
                "BSD-3-Clause"
            ],
            "authors": [
                {
                    "name": "Sebastian Bergmann",
                    "email": "sebastian@phpunit.de"
                }
            ],
            "description": "Looks up which function or method a line of code belongs to",
            "homepage": "https://github.com/sebastianbergmann/code-unit-reverse-lookup/",
            "support": {
                "issues": "https://github.com/sebastianbergmann/code-unit-reverse-lookup/issues",
                "source": "https://github.com/sebastianbergmann/code-unit-reverse-lookup/tree/2.0.3"
            },
            "funding": [
                {
                    "url": "https://github.com/sebastianbergmann",
                    "type": "github"
                }
            ],
            "time": "2020-09-28T05:30:19+00:00"
        },
        {
            "name": "sebastian/comparator",
            "version": "4.0.8",
            "source": {
                "type": "git",
                "url": "https://github.com/sebastianbergmann/comparator.git",
                "reference": "fa0f136dd2334583309d32b62544682ee972b51a"
            },
            "dist": {
                "type": "zip",
                "url": "https://api.github.com/repos/sebastianbergmann/comparator/zipball/fa0f136dd2334583309d32b62544682ee972b51a",
                "reference": "fa0f136dd2334583309d32b62544682ee972b51a",
                "shasum": ""
            },
            "require": {
                "php": ">=7.3",
                "sebastian/diff": "^4.0",
                "sebastian/exporter": "^4.0"
            },
            "require-dev": {
                "phpunit/phpunit": "^9.3"
            },
            "type": "library",
            "extra": {
                "branch-alias": {
                    "dev-master": "4.0-dev"
                }
            },
            "autoload": {
                "classmap": [
                    "src/"
                ]
            },
            "notification-url": "https://packagist.org/downloads/",
            "license": [
                "BSD-3-Clause"
            ],
            "authors": [
                {
                    "name": "Sebastian Bergmann",
                    "email": "sebastian@phpunit.de"
                },
                {
                    "name": "Jeff Welch",
                    "email": "whatthejeff@gmail.com"
                },
                {
                    "name": "Volker Dusch",
                    "email": "github@wallbash.com"
                },
                {
                    "name": "Bernhard Schussek",
                    "email": "bschussek@2bepublished.at"
                }
            ],
            "description": "Provides the functionality to compare PHP values for equality",
            "homepage": "https://github.com/sebastianbergmann/comparator",
            "keywords": [
                "comparator",
                "compare",
                "equality"
            ],
            "support": {
                "issues": "https://github.com/sebastianbergmann/comparator/issues",
                "source": "https://github.com/sebastianbergmann/comparator/tree/4.0.8"
            },
            "funding": [
                {
                    "url": "https://github.com/sebastianbergmann",
                    "type": "github"
                }
            ],
            "time": "2022-09-14T12:41:17+00:00"
        },
        {
            "name": "sebastian/complexity",
            "version": "2.0.2",
            "source": {
                "type": "git",
                "url": "https://github.com/sebastianbergmann/complexity.git",
                "reference": "739b35e53379900cc9ac327b2147867b8b6efd88"
            },
            "dist": {
                "type": "zip",
                "url": "https://api.github.com/repos/sebastianbergmann/complexity/zipball/739b35e53379900cc9ac327b2147867b8b6efd88",
                "reference": "739b35e53379900cc9ac327b2147867b8b6efd88",
                "shasum": ""
            },
            "require": {
                "nikic/php-parser": "^4.7",
                "php": ">=7.3"
            },
            "require-dev": {
                "phpunit/phpunit": "^9.3"
            },
            "type": "library",
            "extra": {
                "branch-alias": {
                    "dev-master": "2.0-dev"
                }
            },
            "autoload": {
                "classmap": [
                    "src/"
                ]
            },
            "notification-url": "https://packagist.org/downloads/",
            "license": [
                "BSD-3-Clause"
            ],
            "authors": [
                {
                    "name": "Sebastian Bergmann",
                    "email": "sebastian@phpunit.de",
                    "role": "lead"
                }
            ],
            "description": "Library for calculating the complexity of PHP code units",
            "homepage": "https://github.com/sebastianbergmann/complexity",
            "support": {
                "issues": "https://github.com/sebastianbergmann/complexity/issues",
                "source": "https://github.com/sebastianbergmann/complexity/tree/2.0.2"
            },
            "funding": [
                {
                    "url": "https://github.com/sebastianbergmann",
                    "type": "github"
                }
            ],
            "time": "2020-10-26T15:52:27+00:00"
        },
        {
            "name": "sebastian/diff",
            "version": "4.0.4",
            "source": {
                "type": "git",
                "url": "https://github.com/sebastianbergmann/diff.git",
                "reference": "3461e3fccc7cfdfc2720be910d3bd73c69be590d"
            },
            "dist": {
                "type": "zip",
                "url": "https://api.github.com/repos/sebastianbergmann/diff/zipball/3461e3fccc7cfdfc2720be910d3bd73c69be590d",
                "reference": "3461e3fccc7cfdfc2720be910d3bd73c69be590d",
                "shasum": ""
            },
            "require": {
                "php": ">=7.3"
            },
            "require-dev": {
                "phpunit/phpunit": "^9.3",
                "symfony/process": "^4.2 || ^5"
            },
            "type": "library",
            "extra": {
                "branch-alias": {
                    "dev-master": "4.0-dev"
                }
            },
            "autoload": {
                "classmap": [
                    "src/"
                ]
            },
            "notification-url": "https://packagist.org/downloads/",
            "license": [
                "BSD-3-Clause"
            ],
            "authors": [
                {
                    "name": "Sebastian Bergmann",
                    "email": "sebastian@phpunit.de"
                },
                {
                    "name": "Kore Nordmann",
                    "email": "mail@kore-nordmann.de"
                }
            ],
            "description": "Diff implementation",
            "homepage": "https://github.com/sebastianbergmann/diff",
            "keywords": [
                "diff",
                "udiff",
                "unidiff",
                "unified diff"
            ],
            "support": {
                "issues": "https://github.com/sebastianbergmann/diff/issues",
                "source": "https://github.com/sebastianbergmann/diff/tree/4.0.4"
            },
            "funding": [
                {
                    "url": "https://github.com/sebastianbergmann",
                    "type": "github"
                }
            ],
            "time": "2020-10-26T13:10:38+00:00"
        },
        {
            "name": "sebastian/environment",
            "version": "5.1.4",
            "source": {
                "type": "git",
                "url": "https://github.com/sebastianbergmann/environment.git",
                "reference": "1b5dff7bb151a4db11d49d90e5408e4e938270f7"
            },
            "dist": {
                "type": "zip",
                "url": "https://api.github.com/repos/sebastianbergmann/environment/zipball/1b5dff7bb151a4db11d49d90e5408e4e938270f7",
                "reference": "1b5dff7bb151a4db11d49d90e5408e4e938270f7",
                "shasum": ""
            },
            "require": {
                "php": ">=7.3"
            },
            "require-dev": {
                "phpunit/phpunit": "^9.3"
            },
            "suggest": {
                "ext-posix": "*"
            },
            "type": "library",
            "extra": {
                "branch-alias": {
                    "dev-master": "5.1-dev"
                }
            },
            "autoload": {
                "classmap": [
                    "src/"
                ]
            },
            "notification-url": "https://packagist.org/downloads/",
            "license": [
                "BSD-3-Clause"
            ],
            "authors": [
                {
                    "name": "Sebastian Bergmann",
                    "email": "sebastian@phpunit.de"
                }
            ],
            "description": "Provides functionality to handle HHVM/PHP environments",
            "homepage": "http://www.github.com/sebastianbergmann/environment",
            "keywords": [
                "Xdebug",
                "environment",
                "hhvm"
            ],
            "support": {
                "issues": "https://github.com/sebastianbergmann/environment/issues",
                "source": "https://github.com/sebastianbergmann/environment/tree/5.1.4"
            },
            "funding": [
                {
                    "url": "https://github.com/sebastianbergmann",
                    "type": "github"
                }
            ],
            "time": "2022-04-03T09:37:03+00:00"
        },
        {
            "name": "sebastian/exporter",
            "version": "4.0.5",
            "source": {
                "type": "git",
                "url": "https://github.com/sebastianbergmann/exporter.git",
                "reference": "ac230ed27f0f98f597c8a2b6eb7ac563af5e5b9d"
            },
            "dist": {
                "type": "zip",
                "url": "https://api.github.com/repos/sebastianbergmann/exporter/zipball/ac230ed27f0f98f597c8a2b6eb7ac563af5e5b9d",
                "reference": "ac230ed27f0f98f597c8a2b6eb7ac563af5e5b9d",
                "shasum": ""
            },
            "require": {
                "php": ">=7.3",
                "sebastian/recursion-context": "^4.0"
            },
            "require-dev": {
                "ext-mbstring": "*",
                "phpunit/phpunit": "^9.3"
            },
            "type": "library",
            "extra": {
                "branch-alias": {
                    "dev-master": "4.0-dev"
                }
            },
            "autoload": {
                "classmap": [
                    "src/"
                ]
            },
            "notification-url": "https://packagist.org/downloads/",
            "license": [
                "BSD-3-Clause"
            ],
            "authors": [
                {
                    "name": "Sebastian Bergmann",
                    "email": "sebastian@phpunit.de"
                },
                {
                    "name": "Jeff Welch",
                    "email": "whatthejeff@gmail.com"
                },
                {
                    "name": "Volker Dusch",
                    "email": "github@wallbash.com"
                },
                {
                    "name": "Adam Harvey",
                    "email": "aharvey@php.net"
                },
                {
                    "name": "Bernhard Schussek",
                    "email": "bschussek@gmail.com"
                }
            ],
            "description": "Provides the functionality to export PHP variables for visualization",
            "homepage": "https://www.github.com/sebastianbergmann/exporter",
            "keywords": [
                "export",
                "exporter"
            ],
            "support": {
                "issues": "https://github.com/sebastianbergmann/exporter/issues",
                "source": "https://github.com/sebastianbergmann/exporter/tree/4.0.5"
            },
            "funding": [
                {
                    "url": "https://github.com/sebastianbergmann",
                    "type": "github"
                }
            ],
            "time": "2022-09-14T06:03:37+00:00"
        },
        {
            "name": "sebastian/global-state",
            "version": "5.0.5",
            "source": {
                "type": "git",
                "url": "https://github.com/sebastianbergmann/global-state.git",
                "reference": "0ca8db5a5fc9c8646244e629625ac486fa286bf2"
            },
            "dist": {
                "type": "zip",
                "url": "https://api.github.com/repos/sebastianbergmann/global-state/zipball/0ca8db5a5fc9c8646244e629625ac486fa286bf2",
                "reference": "0ca8db5a5fc9c8646244e629625ac486fa286bf2",
                "shasum": ""
            },
            "require": {
                "php": ">=7.3",
                "sebastian/object-reflector": "^2.0",
                "sebastian/recursion-context": "^4.0"
            },
            "require-dev": {
                "ext-dom": "*",
                "phpunit/phpunit": "^9.3"
            },
            "suggest": {
                "ext-uopz": "*"
            },
            "type": "library",
            "extra": {
                "branch-alias": {
                    "dev-master": "5.0-dev"
                }
            },
            "autoload": {
                "classmap": [
                    "src/"
                ]
            },
            "notification-url": "https://packagist.org/downloads/",
            "license": [
                "BSD-3-Clause"
            ],
            "authors": [
                {
                    "name": "Sebastian Bergmann",
                    "email": "sebastian@phpunit.de"
                }
            ],
            "description": "Snapshotting of global state",
            "homepage": "http://www.github.com/sebastianbergmann/global-state",
            "keywords": [
                "global state"
            ],
            "support": {
                "issues": "https://github.com/sebastianbergmann/global-state/issues",
                "source": "https://github.com/sebastianbergmann/global-state/tree/5.0.5"
            },
            "funding": [
                {
                    "url": "https://github.com/sebastianbergmann",
                    "type": "github"
                }
            ],
            "time": "2022-02-14T08:28:10+00:00"
        },
        {
            "name": "sebastian/lines-of-code",
            "version": "1.0.3",
            "source": {
                "type": "git",
                "url": "https://github.com/sebastianbergmann/lines-of-code.git",
                "reference": "c1c2e997aa3146983ed888ad08b15470a2e22ecc"
            },
            "dist": {
                "type": "zip",
                "url": "https://api.github.com/repos/sebastianbergmann/lines-of-code/zipball/c1c2e997aa3146983ed888ad08b15470a2e22ecc",
                "reference": "c1c2e997aa3146983ed888ad08b15470a2e22ecc",
                "shasum": ""
            },
            "require": {
                "nikic/php-parser": "^4.6",
                "php": ">=7.3"
            },
            "require-dev": {
                "phpunit/phpunit": "^9.3"
            },
            "type": "library",
            "extra": {
                "branch-alias": {
                    "dev-master": "1.0-dev"
                }
            },
            "autoload": {
                "classmap": [
                    "src/"
                ]
            },
            "notification-url": "https://packagist.org/downloads/",
            "license": [
                "BSD-3-Clause"
            ],
            "authors": [
                {
                    "name": "Sebastian Bergmann",
                    "email": "sebastian@phpunit.de",
                    "role": "lead"
                }
            ],
            "description": "Library for counting the lines of code in PHP source code",
            "homepage": "https://github.com/sebastianbergmann/lines-of-code",
            "support": {
                "issues": "https://github.com/sebastianbergmann/lines-of-code/issues",
                "source": "https://github.com/sebastianbergmann/lines-of-code/tree/1.0.3"
            },
            "funding": [
                {
                    "url": "https://github.com/sebastianbergmann",
                    "type": "github"
                }
            ],
            "time": "2020-11-28T06:42:11+00:00"
        },
        {
            "name": "sebastian/object-enumerator",
            "version": "4.0.4",
            "source": {
                "type": "git",
                "url": "https://github.com/sebastianbergmann/object-enumerator.git",
                "reference": "5c9eeac41b290a3712d88851518825ad78f45c71"
            },
            "dist": {
                "type": "zip",
                "url": "https://api.github.com/repos/sebastianbergmann/object-enumerator/zipball/5c9eeac41b290a3712d88851518825ad78f45c71",
                "reference": "5c9eeac41b290a3712d88851518825ad78f45c71",
                "shasum": ""
            },
            "require": {
                "php": ">=7.3",
                "sebastian/object-reflector": "^2.0",
                "sebastian/recursion-context": "^4.0"
            },
            "require-dev": {
                "phpunit/phpunit": "^9.3"
            },
            "type": "library",
            "extra": {
                "branch-alias": {
                    "dev-master": "4.0-dev"
                }
            },
            "autoload": {
                "classmap": [
                    "src/"
                ]
            },
            "notification-url": "https://packagist.org/downloads/",
            "license": [
                "BSD-3-Clause"
            ],
            "authors": [
                {
                    "name": "Sebastian Bergmann",
                    "email": "sebastian@phpunit.de"
                }
            ],
            "description": "Traverses array structures and object graphs to enumerate all referenced objects",
            "homepage": "https://github.com/sebastianbergmann/object-enumerator/",
            "support": {
                "issues": "https://github.com/sebastianbergmann/object-enumerator/issues",
                "source": "https://github.com/sebastianbergmann/object-enumerator/tree/4.0.4"
            },
            "funding": [
                {
                    "url": "https://github.com/sebastianbergmann",
                    "type": "github"
                }
            ],
            "time": "2020-10-26T13:12:34+00:00"
        },
        {
            "name": "sebastian/object-reflector",
            "version": "2.0.4",
            "source": {
                "type": "git",
                "url": "https://github.com/sebastianbergmann/object-reflector.git",
                "reference": "b4f479ebdbf63ac605d183ece17d8d7fe49c15c7"
            },
            "dist": {
                "type": "zip",
                "url": "https://api.github.com/repos/sebastianbergmann/object-reflector/zipball/b4f479ebdbf63ac605d183ece17d8d7fe49c15c7",
                "reference": "b4f479ebdbf63ac605d183ece17d8d7fe49c15c7",
                "shasum": ""
            },
            "require": {
                "php": ">=7.3"
            },
            "require-dev": {
                "phpunit/phpunit": "^9.3"
            },
            "type": "library",
            "extra": {
                "branch-alias": {
                    "dev-master": "2.0-dev"
                }
            },
            "autoload": {
                "classmap": [
                    "src/"
                ]
            },
            "notification-url": "https://packagist.org/downloads/",
            "license": [
                "BSD-3-Clause"
            ],
            "authors": [
                {
                    "name": "Sebastian Bergmann",
                    "email": "sebastian@phpunit.de"
                }
            ],
            "description": "Allows reflection of object attributes, including inherited and non-public ones",
            "homepage": "https://github.com/sebastianbergmann/object-reflector/",
            "support": {
                "issues": "https://github.com/sebastianbergmann/object-reflector/issues",
                "source": "https://github.com/sebastianbergmann/object-reflector/tree/2.0.4"
            },
            "funding": [
                {
                    "url": "https://github.com/sebastianbergmann",
                    "type": "github"
                }
            ],
            "time": "2020-10-26T13:14:26+00:00"
        },
        {
            "name": "sebastian/recursion-context",
            "version": "4.0.4",
            "source": {
                "type": "git",
                "url": "https://github.com/sebastianbergmann/recursion-context.git",
                "reference": "cd9d8cf3c5804de4341c283ed787f099f5506172"
            },
            "dist": {
                "type": "zip",
                "url": "https://api.github.com/repos/sebastianbergmann/recursion-context/zipball/cd9d8cf3c5804de4341c283ed787f099f5506172",
                "reference": "cd9d8cf3c5804de4341c283ed787f099f5506172",
                "shasum": ""
            },
            "require": {
                "php": ">=7.3"
            },
            "require-dev": {
                "phpunit/phpunit": "^9.3"
            },
            "type": "library",
            "extra": {
                "branch-alias": {
                    "dev-master": "4.0-dev"
                }
            },
            "autoload": {
                "classmap": [
                    "src/"
                ]
            },
            "notification-url": "https://packagist.org/downloads/",
            "license": [
                "BSD-3-Clause"
            ],
            "authors": [
                {
                    "name": "Sebastian Bergmann",
                    "email": "sebastian@phpunit.de"
                },
                {
                    "name": "Jeff Welch",
                    "email": "whatthejeff@gmail.com"
                },
                {
                    "name": "Adam Harvey",
                    "email": "aharvey@php.net"
                }
            ],
            "description": "Provides functionality to recursively process PHP variables",
            "homepage": "http://www.github.com/sebastianbergmann/recursion-context",
            "support": {
                "issues": "https://github.com/sebastianbergmann/recursion-context/issues",
                "source": "https://github.com/sebastianbergmann/recursion-context/tree/4.0.4"
            },
            "funding": [
                {
                    "url": "https://github.com/sebastianbergmann",
                    "type": "github"
                }
            ],
            "time": "2020-10-26T13:17:30+00:00"
        },
        {
            "name": "sebastian/resource-operations",
            "version": "3.0.3",
            "source": {
                "type": "git",
                "url": "https://github.com/sebastianbergmann/resource-operations.git",
                "reference": "0f4443cb3a1d92ce809899753bc0d5d5a8dd19a8"
            },
            "dist": {
                "type": "zip",
                "url": "https://api.github.com/repos/sebastianbergmann/resource-operations/zipball/0f4443cb3a1d92ce809899753bc0d5d5a8dd19a8",
                "reference": "0f4443cb3a1d92ce809899753bc0d5d5a8dd19a8",
                "shasum": ""
            },
            "require": {
                "php": ">=7.3"
            },
            "require-dev": {
                "phpunit/phpunit": "^9.0"
            },
            "type": "library",
            "extra": {
                "branch-alias": {
                    "dev-master": "3.0-dev"
                }
            },
            "autoload": {
                "classmap": [
                    "src/"
                ]
            },
            "notification-url": "https://packagist.org/downloads/",
            "license": [
                "BSD-3-Clause"
            ],
            "authors": [
                {
                    "name": "Sebastian Bergmann",
                    "email": "sebastian@phpunit.de"
                }
            ],
            "description": "Provides a list of PHP built-in functions that operate on resources",
            "homepage": "https://www.github.com/sebastianbergmann/resource-operations",
            "support": {
                "issues": "https://github.com/sebastianbergmann/resource-operations/issues",
                "source": "https://github.com/sebastianbergmann/resource-operations/tree/3.0.3"
            },
            "funding": [
                {
                    "url": "https://github.com/sebastianbergmann",
                    "type": "github"
                }
            ],
            "time": "2020-09-28T06:45:17+00:00"
        },
        {
            "name": "sebastian/type",
            "version": "3.2.0",
            "source": {
                "type": "git",
                "url": "https://github.com/sebastianbergmann/type.git",
                "reference": "fb3fe09c5f0bae6bc27ef3ce933a1e0ed9464b6e"
            },
            "dist": {
                "type": "zip",
                "url": "https://api.github.com/repos/sebastianbergmann/type/zipball/fb3fe09c5f0bae6bc27ef3ce933a1e0ed9464b6e",
                "reference": "fb3fe09c5f0bae6bc27ef3ce933a1e0ed9464b6e",
                "shasum": ""
            },
            "require": {
                "php": ">=7.3"
            },
            "require-dev": {
                "phpunit/phpunit": "^9.5"
            },
            "type": "library",
            "extra": {
                "branch-alias": {
                    "dev-master": "3.2-dev"
                }
            },
            "autoload": {
                "classmap": [
                    "src/"
                ]
            },
            "notification-url": "https://packagist.org/downloads/",
            "license": [
                "BSD-3-Clause"
            ],
            "authors": [
                {
                    "name": "Sebastian Bergmann",
                    "email": "sebastian@phpunit.de",
                    "role": "lead"
                }
            ],
            "description": "Collection of value objects that represent the types of the PHP type system",
            "homepage": "https://github.com/sebastianbergmann/type",
            "support": {
                "issues": "https://github.com/sebastianbergmann/type/issues",
                "source": "https://github.com/sebastianbergmann/type/tree/3.2.0"
            },
            "funding": [
                {
                    "url": "https://github.com/sebastianbergmann",
                    "type": "github"
                }
            ],
            "time": "2022-09-12T14:47:03+00:00"
        },
        {
            "name": "sebastian/version",
            "version": "3.0.2",
            "source": {
                "type": "git",
                "url": "https://github.com/sebastianbergmann/version.git",
                "reference": "c6c1022351a901512170118436c764e473f6de8c"
            },
            "dist": {
                "type": "zip",
                "url": "https://api.github.com/repos/sebastianbergmann/version/zipball/c6c1022351a901512170118436c764e473f6de8c",
                "reference": "c6c1022351a901512170118436c764e473f6de8c",
                "shasum": ""
            },
            "require": {
                "php": ">=7.3"
            },
            "type": "library",
            "extra": {
                "branch-alias": {
                    "dev-master": "3.0-dev"
                }
            },
            "autoload": {
                "classmap": [
                    "src/"
                ]
            },
            "notification-url": "https://packagist.org/downloads/",
            "license": [
                "BSD-3-Clause"
            ],
            "authors": [
                {
                    "name": "Sebastian Bergmann",
                    "email": "sebastian@phpunit.de",
                    "role": "lead"
                }
            ],
            "description": "Library that helps with managing the version number of Git-hosted PHP projects",
            "homepage": "https://github.com/sebastianbergmann/version",
            "support": {
                "issues": "https://github.com/sebastianbergmann/version/issues",
                "source": "https://github.com/sebastianbergmann/version/tree/3.0.2"
            },
            "funding": [
                {
                    "url": "https://github.com/sebastianbergmann",
                    "type": "github"
                }
            ],
            "time": "2020-09-28T06:39:44+00:00"
        },
        {
            "name": "symfony/console",
            "version": "v6.0.14",
            "source": {
                "type": "git",
                "url": "https://github.com/symfony/console.git",
                "reference": "1f89cab8d52c84424f798495b3f10342a7b1a070"
            },
            "dist": {
                "type": "zip",
                "url": "https://api.github.com/repos/symfony/console/zipball/1f89cab8d52c84424f798495b3f10342a7b1a070",
                "reference": "1f89cab8d52c84424f798495b3f10342a7b1a070",
                "shasum": ""
            },
            "require": {
                "php": ">=8.0.2",
                "symfony/polyfill-mbstring": "~1.0",
                "symfony/service-contracts": "^1.1|^2|^3",
                "symfony/string": "^5.4|^6.0"
            },
            "conflict": {
                "symfony/dependency-injection": "<5.4",
                "symfony/dotenv": "<5.4",
                "symfony/event-dispatcher": "<5.4",
                "symfony/lock": "<5.4",
                "symfony/process": "<5.4"
            },
            "provide": {
                "psr/log-implementation": "1.0|2.0|3.0"
            },
            "require-dev": {
                "psr/log": "^1|^2|^3",
                "symfony/config": "^5.4|^6.0",
                "symfony/dependency-injection": "^5.4|^6.0",
                "symfony/event-dispatcher": "^5.4|^6.0",
                "symfony/lock": "^5.4|^6.0",
                "symfony/process": "^5.4|^6.0",
                "symfony/var-dumper": "^5.4|^6.0"
            },
            "suggest": {
                "psr/log": "For using the console logger",
                "symfony/event-dispatcher": "",
                "symfony/lock": "",
                "symfony/process": ""
            },
            "type": "library",
            "autoload": {
                "psr-4": {
                    "Symfony\\Component\\Console\\": ""
                },
                "exclude-from-classmap": [
                    "/Tests/"
                ]
            },
            "notification-url": "https://packagist.org/downloads/",
            "license": [
                "MIT"
            ],
            "authors": [
                {
                    "name": "Fabien Potencier",
                    "email": "fabien@symfony.com"
                },
                {
                    "name": "Symfony Community",
                    "homepage": "https://symfony.com/contributors"
                }
            ],
            "description": "Eases the creation of beautiful and testable command line interfaces",
            "homepage": "https://symfony.com",
            "keywords": [
                "cli",
                "command line",
                "console",
                "terminal"
            ],
            "support": {
                "source": "https://github.com/symfony/console/tree/v6.0.14"
            },
            "funding": [
                {
                    "url": "https://symfony.com/sponsor",
                    "type": "custom"
                },
                {
                    "url": "https://github.com/fabpot",
                    "type": "github"
                },
                {
                    "url": "https://tidelift.com/funding/github/packagist/symfony/symfony",
                    "type": "tidelift"
                }
            ],
            "time": "2022-10-07T08:02:12+00:00"
        },
        {
            "name": "symfony/polyfill-ctype",
            "version": "v1.26.0",
            "source": {
                "type": "git",
                "url": "https://github.com/symfony/polyfill-ctype.git",
                "reference": "6fd1b9a79f6e3cf65f9e679b23af304cd9e010d4"
            },
            "dist": {
                "type": "zip",
                "url": "https://api.github.com/repos/symfony/polyfill-ctype/zipball/6fd1b9a79f6e3cf65f9e679b23af304cd9e010d4",
                "reference": "6fd1b9a79f6e3cf65f9e679b23af304cd9e010d4",
                "shasum": ""
            },
            "require": {
                "php": ">=7.1"
            },
            "provide": {
                "ext-ctype": "*"
            },
            "suggest": {
                "ext-ctype": "For best performance"
            },
            "type": "library",
            "extra": {
                "branch-alias": {
                    "dev-main": "1.26-dev"
                },
                "thanks": {
                    "name": "symfony/polyfill",
                    "url": "https://github.com/symfony/polyfill"
                }
            },
            "autoload": {
                "files": [
                    "bootstrap.php"
                ],
                "psr-4": {
                    "Symfony\\Polyfill\\Ctype\\": ""
                }
            },
            "notification-url": "https://packagist.org/downloads/",
            "license": [
                "MIT"
            ],
            "authors": [
                {
                    "name": "Gert de Pagter",
                    "email": "BackEndTea@gmail.com"
                },
                {
                    "name": "Symfony Community",
                    "homepage": "https://symfony.com/contributors"
                }
            ],
            "description": "Symfony polyfill for ctype functions",
            "homepage": "https://symfony.com",
            "keywords": [
                "compatibility",
                "ctype",
                "polyfill",
                "portable"
            ],
            "support": {
                "source": "https://github.com/symfony/polyfill-ctype/tree/v1.26.0"
            },
            "funding": [
                {
                    "url": "https://symfony.com/sponsor",
                    "type": "custom"
                },
                {
                    "url": "https://github.com/fabpot",
                    "type": "github"
                },
                {
                    "url": "https://tidelift.com/funding/github/packagist/symfony/symfony",
                    "type": "tidelift"
                }
            ],
            "time": "2022-05-24T11:49:31+00:00"
        },
        {
            "name": "symfony/polyfill-intl-grapheme",
            "version": "v1.26.0",
            "source": {
                "type": "git",
                "url": "https://github.com/symfony/polyfill-intl-grapheme.git",
                "reference": "433d05519ce6990bf3530fba6957499d327395c2"
            },
            "dist": {
                "type": "zip",
                "url": "https://api.github.com/repos/symfony/polyfill-intl-grapheme/zipball/433d05519ce6990bf3530fba6957499d327395c2",
                "reference": "433d05519ce6990bf3530fba6957499d327395c2",
                "shasum": ""
            },
            "require": {
                "php": ">=7.1"
            },
            "suggest": {
                "ext-intl": "For best performance"
            },
            "type": "library",
            "extra": {
                "branch-alias": {
                    "dev-main": "1.26-dev"
                },
                "thanks": {
                    "name": "symfony/polyfill",
                    "url": "https://github.com/symfony/polyfill"
                }
            },
            "autoload": {
                "files": [
                    "bootstrap.php"
                ],
                "psr-4": {
                    "Symfony\\Polyfill\\Intl\\Grapheme\\": ""
                }
            },
            "notification-url": "https://packagist.org/downloads/",
            "license": [
                "MIT"
            ],
            "authors": [
                {
                    "name": "Nicolas Grekas",
                    "email": "p@tchwork.com"
                },
                {
                    "name": "Symfony Community",
                    "homepage": "https://symfony.com/contributors"
                }
            ],
            "description": "Symfony polyfill for intl's grapheme_* functions",
            "homepage": "https://symfony.com",
            "keywords": [
                "compatibility",
                "grapheme",
                "intl",
                "polyfill",
                "portable",
                "shim"
            ],
            "support": {
                "source": "https://github.com/symfony/polyfill-intl-grapheme/tree/v1.26.0"
            },
            "funding": [
                {
                    "url": "https://symfony.com/sponsor",
                    "type": "custom"
                },
                {
                    "url": "https://github.com/fabpot",
                    "type": "github"
                },
                {
                    "url": "https://tidelift.com/funding/github/packagist/symfony/symfony",
                    "type": "tidelift"
                }
            ],
            "time": "2022-05-24T11:49:31+00:00"
        },
        {
            "name": "symfony/polyfill-intl-normalizer",
            "version": "v1.26.0",
            "source": {
                "type": "git",
                "url": "https://github.com/symfony/polyfill-intl-normalizer.git",
                "reference": "219aa369ceff116e673852dce47c3a41794c14bd"
            },
            "dist": {
                "type": "zip",
                "url": "https://api.github.com/repos/symfony/polyfill-intl-normalizer/zipball/219aa369ceff116e673852dce47c3a41794c14bd",
                "reference": "219aa369ceff116e673852dce47c3a41794c14bd",
                "shasum": ""
            },
            "require": {
                "php": ">=7.1"
            },
            "suggest": {
                "ext-intl": "For best performance"
            },
            "type": "library",
            "extra": {
                "branch-alias": {
                    "dev-main": "1.26-dev"
                },
                "thanks": {
                    "name": "symfony/polyfill",
                    "url": "https://github.com/symfony/polyfill"
                }
            },
            "autoload": {
                "files": [
                    "bootstrap.php"
                ],
                "psr-4": {
                    "Symfony\\Polyfill\\Intl\\Normalizer\\": ""
                },
                "classmap": [
                    "Resources/stubs"
                ]
            },
            "notification-url": "https://packagist.org/downloads/",
            "license": [
                "MIT"
            ],
            "authors": [
                {
                    "name": "Nicolas Grekas",
                    "email": "p@tchwork.com"
                },
                {
                    "name": "Symfony Community",
                    "homepage": "https://symfony.com/contributors"
                }
            ],
            "description": "Symfony polyfill for intl's Normalizer class and related functions",
            "homepage": "https://symfony.com",
            "keywords": [
                "compatibility",
                "intl",
                "normalizer",
                "polyfill",
                "portable",
                "shim"
            ],
            "support": {
                "source": "https://github.com/symfony/polyfill-intl-normalizer/tree/v1.26.0"
            },
            "funding": [
                {
                    "url": "https://symfony.com/sponsor",
                    "type": "custom"
                },
                {
                    "url": "https://github.com/fabpot",
                    "type": "github"
                },
                {
                    "url": "https://tidelift.com/funding/github/packagist/symfony/symfony",
                    "type": "tidelift"
                }
            ],
            "time": "2022-05-24T11:49:31+00:00"
        },
        {
            "name": "symfony/polyfill-mbstring",
            "version": "v1.26.0",
            "source": {
                "type": "git",
                "url": "https://github.com/symfony/polyfill-mbstring.git",
                "reference": "9344f9cb97f3b19424af1a21a3b0e75b0a7d8d7e"
            },
            "dist": {
                "type": "zip",
                "url": "https://api.github.com/repos/symfony/polyfill-mbstring/zipball/9344f9cb97f3b19424af1a21a3b0e75b0a7d8d7e",
                "reference": "9344f9cb97f3b19424af1a21a3b0e75b0a7d8d7e",
                "shasum": ""
            },
            "require": {
                "php": ">=7.1"
            },
            "provide": {
                "ext-mbstring": "*"
            },
            "suggest": {
                "ext-mbstring": "For best performance"
            },
            "type": "library",
            "extra": {
                "branch-alias": {
                    "dev-main": "1.26-dev"
                },
                "thanks": {
                    "name": "symfony/polyfill",
                    "url": "https://github.com/symfony/polyfill"
                }
            },
            "autoload": {
                "files": [
                    "bootstrap.php"
                ],
                "psr-4": {
                    "Symfony\\Polyfill\\Mbstring\\": ""
                }
            },
            "notification-url": "https://packagist.org/downloads/",
            "license": [
                "MIT"
            ],
            "authors": [
                {
                    "name": "Nicolas Grekas",
                    "email": "p@tchwork.com"
                },
                {
                    "name": "Symfony Community",
                    "homepage": "https://symfony.com/contributors"
                }
            ],
            "description": "Symfony polyfill for the Mbstring extension",
            "homepage": "https://symfony.com",
            "keywords": [
                "compatibility",
                "mbstring",
                "polyfill",
                "portable",
                "shim"
            ],
            "support": {
                "source": "https://github.com/symfony/polyfill-mbstring/tree/v1.26.0"
            },
            "funding": [
                {
                    "url": "https://symfony.com/sponsor",
                    "type": "custom"
                },
                {
                    "url": "https://github.com/fabpot",
                    "type": "github"
                },
                {
                    "url": "https://tidelift.com/funding/github/packagist/symfony/symfony",
                    "type": "tidelift"
                }
            ],
            "time": "2022-05-24T11:49:31+00:00"
        },
        {
            "name": "symfony/process",
            "version": "v6.0.11",
            "source": {
                "type": "git",
                "url": "https://github.com/symfony/process.git",
                "reference": "44270a08ccb664143dede554ff1c00aaa2247a43"
            },
            "dist": {
                "type": "zip",
                "url": "https://api.github.com/repos/symfony/process/zipball/44270a08ccb664143dede554ff1c00aaa2247a43",
                "reference": "44270a08ccb664143dede554ff1c00aaa2247a43",
                "shasum": ""
            },
            "require": {
                "php": ">=8.0.2"
            },
            "type": "library",
            "autoload": {
                "psr-4": {
                    "Symfony\\Component\\Process\\": ""
                },
                "exclude-from-classmap": [
                    "/Tests/"
                ]
            },
            "notification-url": "https://packagist.org/downloads/",
            "license": [
                "MIT"
            ],
            "authors": [
                {
                    "name": "Fabien Potencier",
                    "email": "fabien@symfony.com"
                },
                {
                    "name": "Symfony Community",
                    "homepage": "https://symfony.com/contributors"
                }
            ],
            "description": "Executes commands in sub-processes",
            "homepage": "https://symfony.com",
            "support": {
                "source": "https://github.com/symfony/process/tree/v6.0.11"
            },
            "funding": [
                {
                    "url": "https://symfony.com/sponsor",
                    "type": "custom"
                },
                {
                    "url": "https://github.com/fabpot",
                    "type": "github"
                },
                {
                    "url": "https://tidelift.com/funding/github/packagist/symfony/symfony",
                    "type": "tidelift"
                }
            ],
            "time": "2022-06-27T17:10:44+00:00"
        },
        {
            "name": "symfony/service-contracts",
            "version": "v3.0.2",
            "source": {
                "type": "git",
                "url": "https://github.com/symfony/service-contracts.git",
                "reference": "d78d39c1599bd1188b8e26bb341da52c3c6d8a66"
            },
            "dist": {
                "type": "zip",
                "url": "https://api.github.com/repos/symfony/service-contracts/zipball/d78d39c1599bd1188b8e26bb341da52c3c6d8a66",
                "reference": "d78d39c1599bd1188b8e26bb341da52c3c6d8a66",
                "shasum": ""
            },
            "require": {
                "php": ">=8.0.2",
                "psr/container": "^2.0"
            },
            "conflict": {
                "ext-psr": "<1.1|>=2"
            },
            "suggest": {
                "symfony/service-implementation": ""
            },
            "type": "library",
            "extra": {
                "branch-alias": {
                    "dev-main": "3.0-dev"
                },
                "thanks": {
                    "name": "symfony/contracts",
                    "url": "https://github.com/symfony/contracts"
                }
            },
            "autoload": {
                "psr-4": {
                    "Symfony\\Contracts\\Service\\": ""
                }
            },
            "notification-url": "https://packagist.org/downloads/",
            "license": [
                "MIT"
            ],
            "authors": [
                {
                    "name": "Nicolas Grekas",
                    "email": "p@tchwork.com"
                },
                {
                    "name": "Symfony Community",
                    "homepage": "https://symfony.com/contributors"
                }
            ],
            "description": "Generic abstractions related to writing services",
            "homepage": "https://symfony.com",
            "keywords": [
                "abstractions",
                "contracts",
                "decoupling",
                "interfaces",
                "interoperability",
                "standards"
            ],
            "support": {
                "source": "https://github.com/symfony/service-contracts/tree/v3.0.2"
            },
            "funding": [
                {
                    "url": "https://symfony.com/sponsor",
                    "type": "custom"
                },
                {
                    "url": "https://github.com/fabpot",
                    "type": "github"
                },
                {
                    "url": "https://tidelift.com/funding/github/packagist/symfony/symfony",
                    "type": "tidelift"
                }
            ],
            "time": "2022-05-30T19:17:58+00:00"
        },
        {
            "name": "symfony/string",
            "version": "v6.0.14",
            "source": {
                "type": "git",
                "url": "https://github.com/symfony/string.git",
                "reference": "3db7da820a6e4a584b714b3933c34c6a7db4d86c"
            },
            "dist": {
                "type": "zip",
                "url": "https://api.github.com/repos/symfony/string/zipball/3db7da820a6e4a584b714b3933c34c6a7db4d86c",
                "reference": "3db7da820a6e4a584b714b3933c34c6a7db4d86c",
                "shasum": ""
            },
            "require": {
                "php": ">=8.0.2",
                "symfony/polyfill-ctype": "~1.8",
                "symfony/polyfill-intl-grapheme": "~1.0",
                "symfony/polyfill-intl-normalizer": "~1.0",
                "symfony/polyfill-mbstring": "~1.0"
            },
            "conflict": {
                "symfony/translation-contracts": "<2.0"
            },
            "require-dev": {
                "symfony/error-handler": "^5.4|^6.0",
                "symfony/http-client": "^5.4|^6.0",
                "symfony/translation-contracts": "^2.0|^3.0",
                "symfony/var-exporter": "^5.4|^6.0"
            },
            "type": "library",
            "autoload": {
                "files": [
                    "Resources/functions.php"
                ],
                "psr-4": {
                    "Symfony\\Component\\String\\": ""
                },
                "exclude-from-classmap": [
                    "/Tests/"
                ]
            },
            "notification-url": "https://packagist.org/downloads/",
            "license": [
                "MIT"
            ],
            "authors": [
                {
                    "name": "Nicolas Grekas",
                    "email": "p@tchwork.com"
                },
                {
                    "name": "Symfony Community",
                    "homepage": "https://symfony.com/contributors"
                }
            ],
            "description": "Provides an object-oriented API to strings and deals with bytes, UTF-8 code points and grapheme clusters in a unified way",
            "homepage": "https://symfony.com",
            "keywords": [
                "grapheme",
                "i18n",
                "string",
                "unicode",
                "utf-8",
                "utf8"
            ],
            "support": {
                "source": "https://github.com/symfony/string/tree/v6.0.14"
            },
            "funding": [
                {
                    "url": "https://symfony.com/sponsor",
                    "type": "custom"
                },
                {
                    "url": "https://github.com/fabpot",
                    "type": "github"
                },
                {
                    "url": "https://tidelift.com/funding/github/packagist/symfony/symfony",
                    "type": "tidelift"
                }
            ],
            "time": "2022-10-10T09:34:08+00:00"
        },
        {
            "name": "theseer/tokenizer",
            "version": "1.2.1",
            "source": {
                "type": "git",
                "url": "https://github.com/theseer/tokenizer.git",
                "reference": "34a41e998c2183e22995f158c581e7b5e755ab9e"
            },
            "dist": {
                "type": "zip",
                "url": "https://api.github.com/repos/theseer/tokenizer/zipball/34a41e998c2183e22995f158c581e7b5e755ab9e",
                "reference": "34a41e998c2183e22995f158c581e7b5e755ab9e",
                "shasum": ""
            },
            "require": {
                "ext-dom": "*",
                "ext-tokenizer": "*",
                "ext-xmlwriter": "*",
                "php": "^7.2 || ^8.0"
            },
            "type": "library",
            "autoload": {
                "classmap": [
                    "src/"
                ]
            },
            "notification-url": "https://packagist.org/downloads/",
            "license": [
                "BSD-3-Clause"
            ],
            "authors": [
                {
                    "name": "Arne Blankerts",
                    "email": "arne@blankerts.de",
                    "role": "Developer"
                }
            ],
            "description": "A small library for converting tokenized PHP source code into XML and potentially other formats",
            "support": {
                "issues": "https://github.com/theseer/tokenizer/issues",
                "source": "https://github.com/theseer/tokenizer/tree/1.2.1"
            },
            "funding": [
                {
                    "url": "https://github.com/theseer",
                    "type": "github"
                }
            ],
            "time": "2021-07-28T10:34:58+00:00"
        },
        {
            "name": "wikimedia/at-ease",
            "version": "v2.1.0",
            "source": {
                "type": "git",
                "url": "https://github.com/wikimedia/at-ease.git",
                "reference": "e8ebaa7bb7c8a8395481a05f6dc4deaceab11c33"
            },
            "dist": {
                "type": "zip",
                "url": "https://api.github.com/repos/wikimedia/at-ease/zipball/e8ebaa7bb7c8a8395481a05f6dc4deaceab11c33",
                "reference": "e8ebaa7bb7c8a8395481a05f6dc4deaceab11c33",
                "shasum": ""
            },
            "require": {
                "php": ">=7.2.9"
            },
            "require-dev": {
                "mediawiki/mediawiki-codesniffer": "35.0.0",
                "mediawiki/minus-x": "1.1.1",
                "ockcyp/covers-validator": "1.3.3",
                "php-parallel-lint/php-console-highlighter": "0.5.0",
                "php-parallel-lint/php-parallel-lint": "1.2.0",
                "phpunit/phpunit": "^8.5"
            },
            "type": "library",
            "autoload": {
                "files": [
                    "src/Wikimedia/Functions.php"
                ],
                "psr-4": {
                    "Wikimedia\\AtEase\\": "src/Wikimedia/AtEase/"
                }
            },
            "notification-url": "https://packagist.org/downloads/",
            "license": [
                "GPL-2.0-or-later"
            ],
            "authors": [
                {
                    "name": "Tim Starling",
                    "email": "tstarling@wikimedia.org"
                },
                {
                    "name": "MediaWiki developers",
                    "email": "wikitech-l@lists.wikimedia.org"
                }
            ],
            "description": "Safe replacement to @ for suppressing warnings.",
            "homepage": "https://www.mediawiki.org/wiki/at-ease",
            "support": {
                "source": "https://github.com/wikimedia/at-ease/tree/v2.1.0"
            },
            "time": "2021-02-27T15:53:37+00:00"
        },
        {
            "name": "yoast/phpunit-polyfills",
            "version": "1.0.3",
            "source": {
                "type": "git",
                "url": "https://github.com/Yoast/PHPUnit-Polyfills.git",
                "reference": "5ea3536428944955f969bc764bbe09738e151ada"
            },
            "dist": {
                "type": "zip",
                "url": "https://api.github.com/repos/Yoast/PHPUnit-Polyfills/zipball/5ea3536428944955f969bc764bbe09738e151ada",
                "reference": "5ea3536428944955f969bc764bbe09738e151ada",
                "shasum": ""
            },
            "require": {
                "php": ">=5.4",
                "phpunit/phpunit": "^4.8.36 || ^5.7.21 || ^6.0 || ^7.0 || ^8.0 || ^9.0"
            },
            "require-dev": {
                "yoast/yoastcs": "^2.2.0"
            },
            "type": "library",
            "extra": {
                "branch-alias": {
                    "dev-main": "1.x-dev",
                    "dev-develop": "1.x-dev"
                }
            },
            "autoload": {
                "files": [
                    "phpunitpolyfills-autoload.php"
                ]
            },
            "notification-url": "https://packagist.org/downloads/",
            "license": [
                "BSD-3-Clause"
            ],
            "authors": [
                {
                    "name": "Team Yoast",
                    "email": "support@yoast.com",
                    "homepage": "https://yoast.com"
                },
                {
                    "name": "Contributors",
                    "homepage": "https://github.com/Yoast/PHPUnit-Polyfills/graphs/contributors"
                }
            ],
            "description": "Set of polyfills for changed PHPUnit functionality to allow for creating PHPUnit cross-version compatible tests",
            "homepage": "https://github.com/Yoast/PHPUnit-Polyfills",
            "keywords": [
                "phpunit",
                "polyfill",
                "testing"
            ],
            "support": {
                "issues": "https://github.com/Yoast/PHPUnit-Polyfills/issues",
                "source": "https://github.com/Yoast/PHPUnit-Polyfills"
            },
            "time": "2021-11-23T01:37:03+00:00"
        }
    ],
    "aliases": [],
    "minimum-stability": "dev",
    "stability-flags": {
        "automattic/jetpack-a8c-mc-stats": 20,
        "automattic/jetpack-abtest": 20,
        "automattic/jetpack-action-bar": 20,
        "automattic/jetpack-assets": 20,
        "automattic/jetpack-autoloader": 20,
        "automattic/jetpack-backup": 20,
        "automattic/jetpack-blocks": 20,
        "automattic/jetpack-compat": 20,
        "automattic/jetpack-composer-plugin": 20,
        "automattic/jetpack-config": 20,
        "automattic/jetpack-connection": 20,
        "automattic/jetpack-constants": 20,
        "automattic/jetpack-device-detection": 20,
        "automattic/jetpack-error": 20,
        "automattic/jetpack-google-fonts-provider": 20,
        "automattic/jetpack-identity-crisis": 20,
        "automattic/jetpack-jitm": 20,
        "automattic/jetpack-lazy-images": 20,
        "automattic/jetpack-licensing": 20,
        "automattic/jetpack-logo": 20,
        "automattic/jetpack-my-jetpack": 20,
        "automattic/jetpack-partner": 20,
        "automattic/jetpack-plugins-installer": 20,
        "automattic/jetpack-post-list": 20,
        "automattic/jetpack-publicize": 20,
        "automattic/jetpack-redirect": 20,
        "automattic/jetpack-roles": 20,
        "automattic/jetpack-search": 20,
        "automattic/jetpack-stats": 20,
        "automattic/jetpack-status": 20,
        "automattic/jetpack-sync": 20,
        "automattic/jetpack-videopress": 20,
        "automattic/jetpack-waf": 20,
        "automattic/jetpack-wordads": 20,
        "automattic/jetpack-changelogger": 20
    },
    "prefer-stable": true,
    "prefer-lowest": false,
    "platform": {
        "ext-fileinfo": "*",
        "ext-json": "*",
        "ext-openssl": "*"
    },
    "platform-dev": [],
    "platform-overrides": {
        "ext-intl": "0.0.0"
    },
    "plugin-api-version": "2.3.0"
}<|MERGE_RESOLUTION|>--- conflicted
+++ resolved
@@ -4,11 +4,7 @@
         "Read more about it at https://getcomposer.org/doc/01-basic-usage.md#installing-dependencies",
         "This file is @generated automatically"
     ],
-<<<<<<< HEAD
     "content-hash": "f6438fefd1ea894462927ef09ebfce36",
-=======
-    "content-hash": "2e78dde5ec6b15049904b2d04e69b773",
->>>>>>> bc051609
     "packages": [
         {
             "name": "automattic/jetpack-a8c-mc-stats",
