{
	"_readme": [
		"This file locks the dependencies of your project to a known state",
		"Read more about it at https://getcomposer.org/doc/01-basic-usage.md#installing-dependencies",
		"This file is @generated automatically"
	],
<<<<<<< HEAD
	"content-hash": "830cc48d577b80de43a668d91b20cfd9",
=======
	"content-hash": "28d59d58a2473bd2de9afe7b1f132040",
>>>>>>> 213ee958
	"packages": [
		{
			"name": "automattic/jetpack-a8c-mc-stats",
			"version": "dev-trunk",
			"dist": {
				"type": "path",
				"url": "../../packages/a8c-mc-stats",
				"reference": "29e2de602fcb803984eed4229ffa60a2f96a53f9"
			},
			"require": {
				"php": ">=7.0"
			},
			"require-dev": {
				"automattic/jetpack-changelogger": "@dev",
				"yoast/phpunit-polyfills": "1.1.0"
			},
			"suggest": {
				"automattic/jetpack-autoloader": "Allow for better interoperability with other plugins that use this package."
			},
			"type": "jetpack-library",
			"extra": {
				"autotagger": true,
				"mirror-repo": "Automattic/jetpack-a8c-mc-stats",
				"changelogger": {
					"link-template": "https://github.com/Automattic/jetpack-a8c-mc-stats/compare/v${old}...v${new}"
				},
				"branch-alias": {
					"dev-trunk": "2.0.x-dev"
				}
			},
			"autoload": {
				"classmap": [
					"src/"
				]
			},
			"scripts": {
				"phpunit": [
					"./vendor/phpunit/phpunit/phpunit --colors=always"
				],
				"test-php": [
					"@composer phpunit"
				]
			},
			"license": [
				"GPL-2.0-or-later"
			],
			"description": "Used to record internal usage stats for Automattic. Not visible to site owners.",
			"transport-options": {
				"relative": true
			}
		},
		{
			"name": "automattic/jetpack-abtest",
			"version": "dev-trunk",
			"dist": {
				"type": "path",
				"url": "../../packages/abtest",
				"reference": "8d7ca6c2a61f73ba22831ca8eaab113ab7db09e0"
			},
			"require": {
				"automattic/jetpack-connection": "@dev",
				"automattic/jetpack-error": "@dev",
				"php": ">=7.0"
			},
			"require-dev": {
				"automattic/jetpack-changelogger": "@dev",
				"automattic/wordbless": "dev-master",
				"yoast/phpunit-polyfills": "1.1.0"
			},
			"suggest": {
				"automattic/jetpack-autoloader": "Allow for better interoperability with other plugins that use this package."
			},
			"type": "jetpack-library",
			"extra": {
				"autotagger": true,
				"mirror-repo": "Automattic/jetpack-abtest",
				"changelogger": {
					"link-template": "https://github.com/Automattic/jetpack-abtest/compare/v${old}...v${new}"
				},
				"branch-alias": {
					"dev-trunk": "2.0.x-dev"
				}
			},
			"autoload": {
				"classmap": [
					"src/"
				]
			},
			"scripts": {
				"phpunit": [
					"./vendor/phpunit/phpunit/phpunit --colors=always"
				],
				"post-install-cmd": [
					"WorDBless\\Composer\\InstallDropin::copy"
				],
				"post-update-cmd": [
					"WorDBless\\Composer\\InstallDropin::copy"
				],
				"test-php": [
					"@composer phpunit"
				]
			},
			"license": [
				"GPL-2.0-or-later"
			],
			"description": "Provides an interface to the WP.com A/B tests.",
			"transport-options": {
				"relative": true
			}
		},
		{
			"name": "automattic/jetpack-admin-ui",
			"version": "dev-trunk",
			"dist": {
				"type": "path",
				"url": "../../packages/admin-ui",
				"reference": "b191c34a0e21f625069eab0c054d8827b9542dfa"
			},
			"require": {
				"php": ">=7.0"
			},
			"require-dev": {
				"automattic/jetpack-changelogger": "@dev",
				"automattic/jetpack-logo": "@dev",
				"automattic/wordbless": "dev-master",
				"yoast/phpunit-polyfills": "1.1.0"
			},
			"suggest": {
				"automattic/jetpack-autoloader": "Allow for better interoperability with other plugins that use this package."
			},
			"type": "jetpack-library",
			"extra": {
				"autotagger": true,
				"mirror-repo": "Automattic/jetpack-admin-ui",
				"textdomain": "jetpack-admin-ui",
				"changelogger": {
					"link-template": "https://github.com/Automattic/jetpack-admin-ui/compare/${old}...${new}"
				},
				"branch-alias": {
					"dev-trunk": "0.4.x-dev"
				},
				"version-constants": {
					"::PACKAGE_VERSION": "src/class-admin-menu.php"
				}
			},
			"autoload": {
				"classmap": [
					"src/"
				]
			},
			"scripts": {
				"phpunit": [
					"./vendor/phpunit/phpunit/phpunit --colors=always"
				],
				"test-php": [
					"@composer phpunit"
				],
				"post-install-cmd": [
					"WorDBless\\Composer\\InstallDropin::copy"
				],
				"post-update-cmd": [
					"WorDBless\\Composer\\InstallDropin::copy"
				]
			},
			"license": [
				"GPL-2.0-or-later"
			],
			"description": "Generic Jetpack wp-admin UI elements",
			"transport-options": {
				"relative": true
			}
		},
		{
			"name": "automattic/jetpack-assets",
			"version": "dev-trunk",
			"dist": {
				"type": "path",
				"url": "../../packages/assets",
				"reference": "d5648e0a4f0a8bffbbc805d0f6a5ed0f3cedd521"
			},
			"require": {
				"automattic/jetpack-constants": "@dev",
				"php": ">=7.0"
			},
			"require-dev": {
				"automattic/jetpack-changelogger": "@dev",
				"brain/monkey": "2.6.1",
				"wikimedia/testing-access-wrapper": "^1.0 || ^2.0 || ^3.0",
				"yoast/phpunit-polyfills": "1.1.0"
			},
			"suggest": {
				"automattic/jetpack-autoloader": "Allow for better interoperability with other plugins that use this package."
			},
			"type": "jetpack-library",
			"extra": {
				"autotagger": true,
				"mirror-repo": "Automattic/jetpack-assets",
				"textdomain": "jetpack-assets",
				"changelogger": {
					"link-template": "https://github.com/Automattic/jetpack-assets/compare/v${old}...v${new}"
				},
				"branch-alias": {
					"dev-trunk": "2.1.x-dev"
				}
			},
			"autoload": {
				"files": [
					"actions.php"
				],
				"classmap": [
					"src/"
				]
			},
			"scripts": {
				"build-development": [
					"pnpm run build"
				],
				"build-production": [
					"pnpm run build-production"
				],
				"phpunit": [
					"./vendor/phpunit/phpunit/phpunit --colors=always"
				],
				"test-js": [
					"pnpm run test"
				],
				"test-php": [
					"@composer phpunit"
				]
			},
			"license": [
				"GPL-2.0-or-later"
			],
			"description": "Asset management utilities for Jetpack ecosystem packages",
			"transport-options": {
				"relative": true
			}
		},
		{
			"name": "automattic/jetpack-autoloader",
			"version": "dev-trunk",
			"dist": {
				"type": "path",
				"url": "../../packages/autoloader",
				"reference": "6bb097db25b5b249079fcb03ff39d493f59076a6"
			},
			"require": {
				"composer-plugin-api": "^1.1 || ^2.0",
				"php": ">=7.0"
			},
			"require-dev": {
				"automattic/jetpack-changelogger": "@dev",
				"composer/composer": "^1.1 || ^2.0",
				"yoast/phpunit-polyfills": "1.1.0"
			},
			"type": "composer-plugin",
			"extra": {
				"autotagger": true,
				"class": "Automattic\\Jetpack\\Autoloader\\CustomAutoloaderPlugin",
				"mirror-repo": "Automattic/jetpack-autoloader",
				"changelogger": {
					"link-template": "https://github.com/Automattic/jetpack-autoloader/compare/v${old}...v${new}"
				},
				"version-constants": {
					"::VERSION": "src/AutoloadGenerator.php"
				},
				"branch-alias": {
					"dev-trunk": "3.0.x-dev"
				}
			},
			"autoload": {
				"classmap": [
					"src/AutoloadGenerator.php"
				],
				"psr-4": {
					"Automattic\\Jetpack\\Autoloader\\": "src"
				}
			},
			"scripts": {
				"phpunit": [
					"./vendor/phpunit/phpunit/phpunit --colors=always"
				],
				"test-php": [
					"@composer phpunit"
				]
			},
			"license": [
				"GPL-2.0-or-later"
			],
			"description": "Creates a custom autoloader for a plugin or theme.",
			"keywords": [
				"autoload",
				"autoloader",
				"composer",
				"jetpack",
				"plugin",
				"wordpress"
			],
			"transport-options": {
				"relative": true
			}
		},
		{
			"name": "automattic/jetpack-backup",
			"version": "dev-trunk",
			"dist": {
				"type": "path",
				"url": "../../packages/backup",
				"reference": "258e48062106a087862136ce4f13ec2f9da2683b"
			},
			"require": {
				"automattic/jetpack-admin-ui": "@dev",
				"automattic/jetpack-assets": "@dev",
				"automattic/jetpack-autoloader": "@dev",
				"automattic/jetpack-backup-helper-script-manager": "@dev",
				"automattic/jetpack-composer-plugin": "@dev",
				"automattic/jetpack-config": "@dev",
				"automattic/jetpack-connection": "@dev",
				"automattic/jetpack-identity-crisis": "@dev",
				"automattic/jetpack-my-jetpack": "@dev",
				"automattic/jetpack-status": "@dev",
				"automattic/jetpack-sync": "@dev",
				"php": ">=7.0"
			},
			"require-dev": {
				"automattic/jetpack-changelogger": "@dev",
				"automattic/wordbless": "@dev",
				"yoast/phpunit-polyfills": "1.1.0"
			},
			"suggest": {
				"automattic/jetpack-autoloader": "Allow for better interoperability with other plugins that use this package."
			},
			"type": "jetpack-library",
			"extra": {
				"autotagger": true,
				"mirror-repo": "Automattic/jetpack-backup",
				"textdomain": "jetpack-backup-pkg",
				"version-constants": {
					"::PACKAGE_VERSION": "src/class-package-version.php"
				},
				"changelogger": {
					"link-template": "https://github.com/Automattic/jetpack-backup/compare/v${old}...v${new}"
				},
				"branch-alias": {
					"dev-trunk": "3.3.x-dev"
				}
			},
			"autoload": {
				"files": [
					"actions.php"
				],
				"classmap": [
					"src/"
				]
			},
			"scripts": {
				"phpunit": [
					"./vendor/phpunit/phpunit/phpunit --colors=always"
				],
				"test-js": [
					"pnpm run test"
				],
				"test-php": [
					"@composer phpunit"
				],
				"post-install-cmd": [
					"WorDBless\\Composer\\InstallDropin::copy"
				],
				"post-update-cmd": [
					"WorDBless\\Composer\\InstallDropin::copy"
				],
				"build-development": [
					"pnpm run build"
				],
				"build-production": [
					"pnpm run build-production-concurrently"
				],
				"watch": [
					"Composer\\Config::disableProcessTimeout",
					"pnpm run watch"
				]
			},
			"license": [
				"GPL-2.0-or-later"
			],
			"description": "Tools to assist with backing up Jetpack sites.",
			"transport-options": {
				"relative": true
			}
		},
		{
			"name": "automattic/jetpack-backup-helper-script-manager",
			"version": "dev-trunk",
			"dist": {
				"type": "path",
				"url": "../../packages/backup-helper-script-manager",
				"reference": "ec1665a5730b66aad2b6b5744c884056de856f58"
			},
			"require": {
				"php": ">=7.0"
			},
			"require-dev": {
				"automattic/jetpack-changelogger": "@dev",
				"automattic/wordbless": "@dev",
				"yoast/phpunit-polyfills": "1.1.0"
			},
			"suggest": {
				"automattic/jetpack-autoloader": "Allow for better interoperability with other plugins that use this package."
			},
			"type": "jetpack-library",
			"extra": {
				"autotagger": true,
				"mirror-repo": "Automattic/jetpack-backup-helper-script-manager",
				"changelogger": {
					"link-template": "https://github.com/Automattic/jetpack-backup-helper-script-manager/compare/v${old}...v${new}"
				},
				"branch-alias": {
					"dev-trunk": "0.2.x-dev"
				}
			},
			"autoload": {
				"classmap": [
					"src/"
				]
			},
			"scripts": {
				"phpunit": [
					"./vendor/phpunit/phpunit/phpunit --colors=always"
				],
				"test-php": [
					"@composer phpunit"
				],
				"post-install-cmd": [
					"WorDBless\\Composer\\InstallDropin::copy"
				],
				"post-update-cmd": [
					"WorDBless\\Composer\\InstallDropin::copy"
				]
			},
			"license": [
				"GPL-2.0-or-later"
			],
			"description": "Install / delete helper script for backup and transport server. Not visible to site owners.",
			"transport-options": {
				"relative": true
			}
		},
		{
			"name": "automattic/jetpack-blaze",
			"version": "dev-trunk",
			"dist": {
				"type": "path",
				"url": "../../packages/blaze",
				"reference": "792f0dabc3e885b741dc4313f953fe2f4c29e978"
			},
			"require": {
				"automattic/jetpack-assets": "@dev",
				"automattic/jetpack-connection": "@dev",
				"automattic/jetpack-constants": "@dev",
				"automattic/jetpack-plans": "@dev",
				"automattic/jetpack-redirect": "@dev",
				"automattic/jetpack-status": "@dev",
				"automattic/jetpack-sync": "@dev",
				"php": ">=7.0"
			},
			"require-dev": {
				"automattic/jetpack-changelogger": "@dev",
				"automattic/wordbless": "@dev",
				"yoast/phpunit-polyfills": "1.1.0"
			},
			"suggest": {
				"automattic/jetpack-autoloader": "Allow for better interoperability with other plugins that use this package."
			},
			"type": "jetpack-library",
			"extra": {
				"autotagger": true,
				"mirror-repo": "Automattic/jetpack-blaze",
				"changelogger": {
					"link-template": "https://github.com/automattic/jetpack-blaze/compare/v${old}...v${new}"
				},
				"branch-alias": {
					"dev-trunk": "0.21.x-dev"
				},
				"textdomain": "jetpack-blaze",
				"version-constants": {
					"::PACKAGE_VERSION": "src/class-dashboard.php"
				}
			},
			"autoload": {
				"classmap": [
					"src/"
				]
			},
			"scripts": {
				"phpunit": [
					"./vendor/phpunit/phpunit/phpunit --colors=always"
				],
				"test-php": [
					"@composer phpunit"
				],
				"build-production": [
					"pnpm run build-production"
				],
				"build-development": [
					"pnpm run build"
				],
				"watch": [
					"Composer\\Config::disableProcessTimeout",
					"pnpm run watch"
				],
				"post-install-cmd": [
					"WorDBless\\Composer\\InstallDropin::copy"
				],
				"post-update-cmd": [
					"WorDBless\\Composer\\InstallDropin::copy"
				]
			},
			"license": [
				"GPL-2.0-or-later"
			],
			"description": "Attract high-quality traffic to your site using Blaze.",
			"transport-options": {
				"relative": true
			}
		},
		{
			"name": "automattic/jetpack-blocks",
			"version": "dev-trunk",
			"dist": {
				"type": "path",
				"url": "../../packages/blocks",
				"reference": "f2e9d1750729b4645c78cb1988112c3a838e1bce"
			},
			"require": {
				"automattic/jetpack-constants": "@dev",
				"php": ">=7.0"
			},
			"require-dev": {
				"automattic/jetpack-changelogger": "@dev",
				"automattic/wordbless": "dev-master",
				"brain/monkey": "2.6.1",
				"yoast/phpunit-polyfills": "1.1.0"
			},
			"suggest": {
				"automattic/jetpack-autoloader": "Allow for better interoperability with other plugins that use this package."
			},
			"type": "jetpack-library",
			"extra": {
				"autotagger": true,
				"mirror-repo": "Automattic/jetpack-blocks",
				"changelogger": {
					"link-template": "https://github.com/Automattic/jetpack-blocks/compare/v${old}...v${new}"
				},
				"branch-alias": {
					"dev-trunk": "2.0.x-dev"
				}
			},
			"autoload": {
				"classmap": [
					"src/"
				]
			},
			"scripts": {
				"phpunit": [
					"./vendor/phpunit/phpunit/phpunit --colors=always"
				],
				"post-install-cmd": [
					"WorDBless\\Composer\\InstallDropin::copy"
				],
				"post-update-cmd": [
					"WorDBless\\Composer\\InstallDropin::copy"
				],
				"test-php": [
					"@composer phpunit"
				]
			},
			"license": [
				"GPL-2.0-or-later"
			],
			"description": "Register and manage blocks within a plugin. Used to manage block registration, enqueues, and more.",
			"transport-options": {
				"relative": true
			}
		},
		{
			"name": "automattic/jetpack-boost-core",
			"version": "dev-trunk",
			"dist": {
				"type": "path",
				"url": "../../packages/boost-core",
				"reference": "402efb3188837598621d70876c3c2cd085df93a8"
			},
			"require": {
				"automattic/jetpack-connection": "@dev",
				"php": ">=7.0"
			},
			"require-dev": {
				"automattic/jetpack-changelogger": "@dev",
				"automattic/wordbless": "dev-master",
				"yoast/phpunit-polyfills": "1.1.0"
			},
			"suggest": {
				"automattic/jetpack-autoloader": "Allow for better interoperability with other plugins that use this package."
			},
			"type": "jetpack-library",
			"extra": {
				"mirror-repo": "Automattic/jetpack-boost-core",
				"changelogger": {
					"link-template": "https://github.com/Automattic/jetpack-boost-core/compare/v${old}...v${new}"
				},
				"autotagger": true,
				"branch-alias": {
					"dev-trunk": "0.2.x-dev"
				},
				"textdomain": "jetpack-boost-core"
			},
			"autoload": {
				"classmap": [
					"src/"
				]
			},
			"scripts": {
				"phpunit": [
					"./vendor/phpunit/phpunit/phpunit --colors=always"
				],
				"test-php": [
					"@composer phpunit"
				],
				"build-production": [
					"echo 'Add your build step to composer.json, please!'"
				],
				"build-development": [
					"echo 'Add your build step to composer.json, please!'"
				],
				"post-install-cmd": [
					"WorDBless\\Composer\\InstallDropin::copy"
				],
				"post-update-cmd": [
					"WorDBless\\Composer\\InstallDropin::copy"
				]
			},
			"license": [
				"GPL-2.0-or-later"
			],
			"description": "Core functionality for boost and relevant packages to depend on",
			"transport-options": {
				"relative": true
			}
		},
		{
			"name": "automattic/jetpack-boost-speed-score",
			"version": "dev-trunk",
			"dist": {
				"type": "path",
				"url": "../../packages/boost-speed-score",
				"reference": "6ab34e20ce114b8ad71262ab2ad7f547d69b7784"
			},
			"require": {
				"automattic/jetpack-boost-core": "@dev",
				"php": ">=7.0"
			},
			"require-dev": {
				"automattic/jetpack-changelogger": "@dev",
				"brain/monkey": "^2.6",
				"yoast/phpunit-polyfills": "1.1.0"
			},
			"suggest": {
				"automattic/jetpack-autoloader": "Allow for better interoperability with other plugins that use this package."
			},
			"type": "jetpack-library",
			"extra": {
				"mirror-repo": "Automattic/jetpack-boost-speed-score",
				"changelogger": {
					"link-template": "https://github.com/Automattic/jetpack-boost-speed-score/compare/v${old}...v${new}"
				},
				"autotagger": true,
				"branch-alias": {
					"dev-trunk": "0.3.x-dev"
				},
				"textdomain": "jetpack-boost-speed-score",
				"version-constants": {
					"::PACKAGE_VERSION": "src/class-speed-score.php"
				}
			},
			"autoload": {
				"classmap": [
					"src/"
				]
			},
			"autoload-dev": {
				"psr-4": {
					"Automattic\\Jetpack\\Boost_Speed_Score\\Tests\\": "./tests/php"
				}
			},
			"scripts": {
				"phpunit": [
					"./vendor/phpunit/phpunit/phpunit --colors=always"
				],
				"test-php": [
					"@composer phpunit"
				],
				"build-production": [
					"echo 'Add your build step to composer.json, please!'"
				],
				"build-development": [
					"echo 'Add your build step to composer.json, please!'"
				],
				"post-install-cmd": [
					"WorDBless\\Composer\\InstallDropin::copy"
				],
				"post-update-cmd": [
					"WorDBless\\Composer\\InstallDropin::copy"
				]
			},
			"license": [
				"GPL-2.0-or-later"
			],
			"description": "A package that handles the API to generate the speed score.",
			"transport-options": {
				"relative": true
			}
		},
		{
			"name": "automattic/jetpack-calypsoify",
			"version": "dev-trunk",
			"dist": {
				"type": "path",
				"url": "../../packages/calypsoify",
				"reference": "10f1e08f3ac93e9c6f004d1d733443370e15334f"
			},
			"require": {
				"automattic/jetpack-assets": "@dev",
				"automattic/jetpack-status": "@dev",
				"php": ">=7.0"
			},
			"require-dev": {
				"automattic/jetpack-changelogger": "@dev",
				"yoast/phpunit-polyfills": "1.1.0"
			},
			"suggest": {
				"automattic/jetpack-autoloader": "Allow for better interoperability with other plugins that use this package."
			},
			"type": "jetpack-library",
			"extra": {
				"autotagger": true,
				"branch-alias": {
					"dev-trunk": "0.1.x-dev"
				},
				"changelogger": {
					"link-template": "https://github.com/Automattic/jetpack-calypsoify/compare/v${old}...v${new}"
				},
				"mirror-repo": "Automattic/jetpack-calypsoify",
				"textdomain": "jetpack-calypsoify",
				"version-constants": {
					"::PACKAGE_VERSION": "src/class-jetpack-calypsoify.php"
				}
			},
			"autoload": {
				"classmap": [
					"src/"
				]
			},
			"scripts": {
				"build-production": [
					"pnpm run build-production"
				],
				"build-development": [
					"pnpm run build"
				],
				"phpunit": [
					"./vendor/phpunit/phpunit/phpunit --colors=always"
				],
				"test-php": [
					"@composer phpunit"
				]
			},
			"license": [
				"GPL-2.0-or-later"
			],
			"description": "Calypsoify is designed to make sure specific wp-admin pages include navigation that prioritizes the Calypso navigation experience.",
			"transport-options": {
				"relative": true
			}
		},
		{
			"name": "automattic/jetpack-compat",
			"version": "dev-trunk",
			"dist": {
				"type": "path",
				"url": "../../packages/compat",
				"reference": "d602d0487adba4e922aed6279fe10a16714b1218"
			},
			"require": {
				"php": ">=7.0"
			},
			"require-dev": {
				"automattic/jetpack-changelogger": "@dev"
			},
			"suggest": {
				"automattic/jetpack-autoloader": "Allow for better interoperability with other plugins that use this package."
			},
			"type": "jetpack-library",
			"extra": {
				"autotagger": true,
				"mirror-repo": "Automattic/jetpack-compat",
				"textdomain": "jetpack-compat",
				"changelogger": {
					"link-template": "https://github.com/Automattic/jetpack-compat/compare/v${old}...v${new}"
				},
				"branch-alias": {
					"dev-trunk": "3.0.x-dev"
				}
			},
			"license": [
				"GPL-2.0-or-later"
			],
			"description": "Compatibility layer with previous versions of Jetpack",
			"transport-options": {
				"relative": true
			}
		},
		{
			"name": "automattic/jetpack-composer-plugin",
			"version": "dev-trunk",
			"dist": {
				"type": "path",
				"url": "../../packages/composer-plugin",
				"reference": "9dd2a092b3de5ed00ee778f1f40704f7d913a836"
			},
			"require": {
				"composer-plugin-api": "^2.1.0",
				"php": ">=7.0"
			},
			"require-dev": {
				"automattic/jetpack-changelogger": "@dev",
				"composer/composer": "^2.2 || ^2.4",
				"yoast/phpunit-polyfills": "1.1.0"
			},
			"type": "composer-plugin",
			"extra": {
				"plugin-modifies-install-path": true,
				"class": "Automattic\\Jetpack\\Composer\\Plugin",
				"mirror-repo": "Automattic/jetpack-composer-plugin",
				"changelogger": {
					"link-template": "https://github.com/Automattic/jetpack-composer-plugin/compare/v${old}...v${new}"
				},
				"autotagger": true,
				"branch-alias": {
					"dev-trunk": "2.0.x-dev"
				}
			},
			"autoload": {
				"classmap": [
					"src/"
				]
			},
			"scripts": {
				"phpunit": [
					"./vendor/phpunit/phpunit/phpunit --colors=always"
				],
				"test-php": [
					"@composer phpunit"
				]
			},
			"license": [
				"GPL-2.0-or-later"
			],
			"description": "A custom installer plugin for Composer to move Jetpack packages out of `vendor/` so WordPress's translation infrastructure will find their strings.",
			"keywords": [
				"composer",
				"i18n",
				"jetpack",
				"plugin"
			],
			"transport-options": {
				"relative": true
			}
		},
		{
			"name": "automattic/jetpack-config",
			"version": "dev-trunk",
			"dist": {
				"type": "path",
				"url": "../../packages/config",
				"reference": "f465e7cdeb06c75b52922d05fc5c17f7d7686a0e"
			},
			"require": {
				"php": ">=7.0"
			},
			"require-dev": {
				"automattic/jetpack-changelogger": "@dev",
				"automattic/jetpack-connection": "@dev",
				"automattic/jetpack-identity-crisis": "@dev",
				"automattic/jetpack-import": "@dev",
				"automattic/jetpack-jitm": "@dev",
				"automattic/jetpack-post-list": "@dev",
				"automattic/jetpack-publicize": "@dev",
				"automattic/jetpack-search": "@dev",
				"automattic/jetpack-stats": "@dev",
				"automattic/jetpack-stats-admin": "@dev",
				"automattic/jetpack-sync": "@dev",
				"automattic/jetpack-videopress": "@dev",
				"automattic/jetpack-waf": "@dev",
				"automattic/jetpack-wordads": "@dev",
				"automattic/jetpack-yoast-promo": "@dev"
			},
			"suggest": {
				"automattic/jetpack-autoloader": "Allow for better interoperability with other plugins that use this package."
			},
			"type": "jetpack-library",
			"extra": {
				"autotagger": true,
				"mirror-repo": "Automattic/jetpack-config",
				"textdomain": "jetpack-config",
				"changelogger": {
					"link-template": "https://github.com/Automattic/jetpack-config/compare/v${old}...v${new}"
				},
				"branch-alias": {
					"dev-trunk": "2.0.x-dev"
				},
				"dependencies": {
					"test-only": [
						"packages/connection",
						"packages/identity-crisis",
						"packages/import",
						"packages/jitm",
						"packages/post-list",
						"packages/publicize",
						"packages/search",
						"packages/stats",
						"packages/stats-admin",
						"packages/sync",
						"packages/videopress",
						"packages/waf",
						"packages/wordads",
						"packages/yoast-promo"
					]
				}
			},
			"autoload": {
				"classmap": [
					"src/"
				]
			},
			"license": [
				"GPL-2.0-or-later"
			],
			"description": "Jetpack configuration package that initializes other packages and configures Jetpack's functionality. Can be used as a base for all variants of Jetpack package usage.",
			"transport-options": {
				"relative": true
			}
		},
		{
			"name": "automattic/jetpack-connection",
			"version": "dev-trunk",
			"dist": {
				"type": "path",
				"url": "../../packages/connection",
				"reference": "bba49ffca10ebb3868ca3db25ddbf34c5eb72120"
			},
			"require": {
				"automattic/jetpack-a8c-mc-stats": "@dev",
				"automattic/jetpack-admin-ui": "@dev",
				"automattic/jetpack-assets": "@dev",
				"automattic/jetpack-constants": "@dev",
				"automattic/jetpack-redirect": "@dev",
				"automattic/jetpack-roles": "@dev",
				"automattic/jetpack-status": "@dev",
				"php": ">=7.0"
			},
			"require-dev": {
				"automattic/jetpack-changelogger": "@dev",
				"automattic/jetpack-licensing": "@dev",
				"automattic/jetpack-sync": "@dev",
				"automattic/wordbless": "@dev",
				"brain/monkey": "2.6.1",
				"yoast/phpunit-polyfills": "1.1.0"
			},
			"suggest": {
				"automattic/jetpack-autoloader": "Allow for better interoperability with other plugins that use this package."
			},
			"type": "jetpack-library",
			"extra": {
				"autotagger": true,
				"mirror-repo": "Automattic/jetpack-connection",
				"textdomain": "jetpack-connection",
				"version-constants": {
					"::PACKAGE_VERSION": "src/class-package-version.php"
				},
				"changelogger": {
					"link-template": "https://github.com/Automattic/jetpack-connection/compare/v${old}...v${new}"
				},
				"branch-alias": {
					"dev-trunk": "2.8.x-dev"
				},
				"dependencies": {
					"test-only": [
						"packages/licensing",
						"packages/sync"
					]
				}
			},
			"autoload": {
				"classmap": [
					"legacy",
					"src/",
					"src/webhooks"
				]
			},
			"scripts": {
				"build-production": [
					"pnpm run build-production"
				],
				"build-development": [
					"pnpm run build"
				],
				"phpunit": [
					"./vendor/phpunit/phpunit/phpunit --colors=always"
				],
				"post-install-cmd": [
					"WorDBless\\Composer\\InstallDropin::copy"
				],
				"post-update-cmd": [
					"WorDBless\\Composer\\InstallDropin::copy"
				],
				"test-php": [
					"@composer phpunit"
				]
			},
			"license": [
				"GPL-2.0-or-later"
			],
			"description": "Everything needed to connect to the Jetpack infrastructure",
			"transport-options": {
				"relative": true
			}
		},
		{
			"name": "automattic/jetpack-constants",
			"version": "dev-trunk",
			"dist": {
				"type": "path",
				"url": "../../packages/constants",
				"reference": "3fd2bf1d1ba0bb374918e6b7dd670735ce554c2b"
			},
			"require": {
				"php": ">=7.0"
			},
			"require-dev": {
				"automattic/jetpack-changelogger": "@dev",
				"brain/monkey": "2.6.1",
				"yoast/phpunit-polyfills": "1.1.0"
			},
			"suggest": {
				"automattic/jetpack-autoloader": "Allow for better interoperability with other plugins that use this package."
			},
			"type": "jetpack-library",
			"extra": {
				"autotagger": true,
				"mirror-repo": "Automattic/jetpack-constants",
				"changelogger": {
					"link-template": "https://github.com/Automattic/jetpack-constants/compare/v${old}...v${new}"
				},
				"branch-alias": {
					"dev-trunk": "2.0.x-dev"
				}
			},
			"autoload": {
				"classmap": [
					"src/"
				]
			},
			"scripts": {
				"phpunit": [
					"./vendor/phpunit/phpunit/phpunit --colors=always"
				],
				"test-php": [
					"@composer phpunit"
				]
			},
			"license": [
				"GPL-2.0-or-later"
			],
			"description": "A wrapper for defining constants in a more testable way.",
			"transport-options": {
				"relative": true
			}
		},
		{
			"name": "automattic/jetpack-device-detection",
			"version": "dev-trunk",
			"dist": {
				"type": "path",
				"url": "../../packages/device-detection",
				"reference": "a6696f57f2f6f29f4a6930727ae5063c4e89fab4"
			},
			"require": {
				"php": ">=7.0"
			},
			"require-dev": {
				"automattic/jetpack-changelogger": "@dev",
				"yoast/phpunit-polyfills": "1.1.0"
			},
			"suggest": {
				"automattic/jetpack-autoloader": "Allow for better interoperability with other plugins that use this package."
			},
			"type": "jetpack-library",
			"extra": {
				"autotagger": true,
				"mirror-repo": "Automattic/jetpack-device-detection",
				"changelogger": {
					"link-template": "https://github.com/Automattic/jetpack-device-detection/compare/v${old}...v${new}"
				},
				"branch-alias": {
					"dev-trunk": "2.1.x-dev"
				}
			},
			"autoload": {
				"classmap": [
					"src/"
				]
			},
			"scripts": {
				"phpunit": [
					"./vendor/phpunit/phpunit/phpunit --colors=always"
				],
				"test-php": [
					"@composer phpunit"
				]
			},
			"license": [
				"GPL-2.0-or-later"
			],
			"description": "A way to detect device types based on User-Agent header.",
			"transport-options": {
				"relative": true
			}
		},
		{
			"name": "automattic/jetpack-error",
			"version": "dev-trunk",
			"dist": {
				"type": "path",
				"url": "../../packages/error",
				"reference": "dfee9d42c99adb520d5ca9924f3afde48926369a"
			},
			"require": {
				"php": ">=7.0"
			},
			"require-dev": {
				"automattic/jetpack-changelogger": "@dev",
				"yoast/phpunit-polyfills": "1.1.0"
			},
			"suggest": {
				"automattic/jetpack-autoloader": "Allow for better interoperability with other plugins that use this package."
			},
			"type": "jetpack-library",
			"extra": {
				"autotagger": true,
				"mirror-repo": "Automattic/jetpack-error",
				"changelogger": {
					"link-template": "https://github.com/Automattic/jetpack-error/compare/v${old}...v${new}"
				},
				"branch-alias": {
					"dev-trunk": "2.0.x-dev"
				}
			},
			"autoload": {
				"classmap": [
					"src/"
				]
			},
			"scripts": {
				"phpunit": [
					"./vendor/phpunit/phpunit/phpunit --colors=always"
				],
				"test-php": [
					"@composer phpunit"
				]
			},
			"license": [
				"GPL-2.0-or-later"
			],
			"description": "Jetpack Error - a wrapper around WP_Error.",
			"transport-options": {
				"relative": true
			}
		},
		{
			"name": "automattic/jetpack-forms",
			"version": "dev-trunk",
			"dist": {
				"type": "path",
				"url": "../../packages/forms",
				"reference": "4c1d11d5592918996f3031a463c539f44a15fb67"
			},
			"require": {
				"automattic/jetpack-assets": "@dev",
				"automattic/jetpack-blocks": "@dev",
				"automattic/jetpack-connection": "@dev",
				"automattic/jetpack-logo": "@dev",
				"automattic/jetpack-status": "@dev",
				"automattic/jetpack-sync": "@dev",
				"php": ">=7.0"
			},
			"require-dev": {
				"automattic/jetpack-changelogger": "@dev",
				"automattic/jetpack-connection": "@dev",
				"automattic/wordbless": "^0.4.1",
				"yoast/phpunit-polyfills": "1.1.0"
			},
			"suggest": {
				"automattic/jetpack-autoloader": "Allow for better interoperability with other plugins that use this package."
			},
			"type": "jetpack-library",
			"extra": {
				"autotagger": true,
				"mirror-repo": "Automattic/jetpack-forms",
				"changelogger": {
					"link-template": "https://github.com/automattic/jetpack-forms/compare/v${old}...v${new}"
				},
				"branch-alias": {
					"dev-trunk": "0.31.x-dev"
				},
				"textdomain": "jetpack-forms",
				"version-constants": {
					"::PACKAGE_VERSION": "src/class-jetpack-forms.php"
				}
			},
			"autoload": {
				"classmap": [
					"src/"
				]
			},
			"scripts": {
				"phpunit": [
					"./vendor/phpunit/phpunit/phpunit --colors=always"
				],
				"test-php": [
					"@composer phpunit"
				],
				"test-js": [
					"pnpm run test:contact-form"
				],
				"build-production": [
					"pnpm run build-production"
				],
				"build-development": [
					"pnpm run build"
				],
				"post-install-cmd": [
					"WorDBless\\Composer\\InstallDropin::copy"
				],
				"post-update-cmd": [
					"WorDBless\\Composer\\InstallDropin::copy"
				],
				"watch": [
					"Composer\\Config::disableProcessTimeout",
					"pnpm run watch"
				]
			},
			"license": [
				"GPL-2.0-or-later"
			],
			"description": "Jetpack Forms",
			"transport-options": {
				"relative": true
			}
		},
		{
			"name": "automattic/jetpack-google-analytics",
			"version": "dev-trunk",
			"dist": {
				"type": "path",
				"url": "../../packages/google-analytics",
				"reference": "0d84900e8c06cdb72abcc2d37f04b3dfdec33034"
			},
			"require": {
				"php": ">=7.0"
			},
			"require-dev": {
				"automattic/jetpack-changelogger": "@dev",
				"automattic/wordbless": "^0.4.2",
				"yoast/phpunit-polyfills": "1.1.0"
			},
			"suggest": {
				"automattic/jetpack-autoloader": "Allow for better interoperability with other plugins that use this package."
			},
			"type": "jetpack-library",
			"extra": {
				"autotagger": true,
				"branch-alias": {
					"dev-trunk": "0.1.x-dev"
				},
				"changelogger": {
					"link-template": "https://github.com/Automattic/jetpack-google-analytics/compare/v${old}...v${new}"
				},
				"mirror-repo": "Automattic/jetpack-google-analytics",
				"textdomain": "jetpack-google-analytics",
				"version-constants": {
					"::PACKAGE_VERSION": "src/class-ga-manager.php"
				}
			},
			"autoload": {
				"classmap": [
					"src/"
				]
			},
			"scripts": {
				"build-development": [
					"echo 'Add your build step to composer.json, please!'"
				],
				"build-production": [
					"echo 'Add your build step to composer.json, please!'"
				],
				"phpunit": [
					"./vendor/phpunit/phpunit/phpunit --colors=always"
				],
				"test-php": [
					"@composer phpunit"
				],
				"post-install-cmd": [
					"WorDBless\\Composer\\InstallDropin::copy"
				],
				"post-update-cmd": [
					"WorDBless\\Composer\\InstallDropin::copy"
				]
			},
			"license": [
				"GPL-2.0-or-later"
			],
			"description": "Set up Google Analytics without touching a line of code.",
			"transport-options": {
				"relative": true
			}
		},
		{
			"name": "automattic/jetpack-google-fonts-provider",
			"version": "dev-trunk",
			"dist": {
				"type": "path",
				"url": "../../packages/google-fonts-provider",
				"reference": "9c6a647b79f975d46583f3c81c1e32e7e996b01f"
			},
			"require": {
				"php": ">=7.0"
			},
			"require-dev": {
				"automattic/jetpack-changelogger": "@dev",
				"brain/monkey": "2.6.1",
				"yoast/phpunit-polyfills": "1.1.0"
			},
			"suggest": {
				"automattic/jetpack-autoloader": "Allow for better interoperability with other plugins that use this package."
			},
			"type": "jetpack-library",
			"extra": {
				"autotagger": true,
				"mirror-repo": "Automattic/jetpack-google-fonts-provider",
				"changelogger": {
					"link-template": "https://github.com/Automattic/jetpack-google-fonts-provider/compare/v${old}...v${new}"
				},
				"branch-alias": {
					"dev-trunk": "0.7.x-dev"
				},
				"textdomain": "jetpack-google-fonts-provider"
			},
			"autoload": {
				"classmap": [
					"src/"
				]
			},
			"scripts": {
				"phpunit": [
					"./vendor/phpunit/phpunit/phpunit --colors=always"
				],
				"test-php": [
					"@composer phpunit"
				]
			},
			"license": [
				"GPL-2.0-or-later"
			],
			"description": "WordPress Webfonts provider for Google Fonts",
			"transport-options": {
				"relative": true
			}
		},
		{
			"name": "automattic/jetpack-identity-crisis",
			"version": "dev-trunk",
			"dist": {
				"type": "path",
				"url": "../../packages/identity-crisis",
				"reference": "d9497fe343e1699d6a0b3b83780850bf729134ff"
			},
			"require": {
				"automattic/jetpack-assets": "@dev",
				"automattic/jetpack-connection": "@dev",
				"automattic/jetpack-constants": "@dev",
				"automattic/jetpack-logo": "@dev",
				"automattic/jetpack-status": "@dev",
				"php": ">=7.0"
			},
			"require-dev": {
				"automattic/jetpack-changelogger": "@dev",
				"automattic/wordbless": "@dev",
				"yoast/phpunit-polyfills": "1.1.0"
			},
			"suggest": {
				"automattic/jetpack-autoloader": "Allow for better interoperability with other plugins that use this package."
			},
			"type": "jetpack-library",
			"extra": {
				"autotagger": true,
				"mirror-repo": "Automattic/jetpack-identity-crisis",
				"textdomain": "jetpack-idc",
				"version-constants": {
					"::PACKAGE_VERSION": "src/class-identity-crisis.php"
				},
				"changelogger": {
					"link-template": "https://github.com/Automattic/jetpack-identity-crisis/compare/v${old}...v${new}"
				},
				"branch-alias": {
					"dev-trunk": "0.20.x-dev"
				}
			},
			"autoload": {
				"classmap": [
					"src/"
				]
			},
			"scripts": {
				"build-development": [
					"pnpm run build"
				],
				"build-production": [
					"NODE_ENV='production' pnpm run build"
				],
				"phpunit": [
					"./vendor/phpunit/phpunit/phpunit --colors=always"
				],
				"test-php": [
					"@composer phpunit"
				],
				"post-install-cmd": [
					"WorDBless\\Composer\\InstallDropin::copy"
				],
				"post-update-cmd": [
					"WorDBless\\Composer\\InstallDropin::copy"
				],
				"watch": [
					"Composer\\Config::disableProcessTimeout",
					"pnpm run watch"
				]
			},
			"license": [
				"GPL-2.0-or-later"
			],
			"description": "Identity Crisis.",
			"transport-options": {
				"relative": true
			}
		},
		{
			"name": "automattic/jetpack-image-cdn",
			"version": "dev-trunk",
			"dist": {
				"type": "path",
				"url": "../../packages/image-cdn",
				"reference": "fdd9e3c288c7ada8ddcc70fb46ff4ae1426b3309"
			},
			"require": {
				"automattic/jetpack-assets": "@dev",
				"automattic/jetpack-status": "@dev",
				"php": ">=7.0"
			},
			"require-dev": {
				"automattic/jetpack-changelogger": "@dev",
				"automattic/wordbless": "dev-master",
				"yoast/phpunit-polyfills": "1.1.0"
			},
			"suggest": {
				"automattic/jetpack-autoloader": "Allow for better interoperability with other plugins that use this package."
			},
			"type": "jetpack-library",
			"extra": {
				"mirror-repo": "Automattic/jetpack-image-cdn",
				"changelogger": {
					"link-template": "https://github.com/Automattic/jetpack-image-cdn/compare/v${old}...v${new}"
				},
				"autotagger": true,
				"branch-alias": {
					"dev-trunk": "0.4.x-dev"
				},
				"textdomain": "jetpack-image-cdn",
				"version-constants": {
					"::PACKAGE_VERSION": "src/class-image-cdn.php"
				}
			},
			"autoload": {
				"classmap": [
					"src/"
				]
			},
			"scripts": {
				"phpunit": [
					"./vendor/phpunit/phpunit/phpunit --colors=always"
				],
				"test-php": [
					"@composer phpunit"
				],
				"post-install-cmd": [
					"WorDBless\\Composer\\InstallDropin::copy"
				],
				"post-update-cmd": [
					"WorDBless\\Composer\\InstallDropin::copy"
				]
			},
			"license": [
				"GPL-2.0-or-later"
			],
			"description": "Serve images through Jetpack's powerful CDN",
			"transport-options": {
				"relative": true
			}
		},
		{
			"name": "automattic/jetpack-import",
			"version": "dev-trunk",
			"dist": {
				"type": "path",
				"url": "../../packages/import",
				"reference": "78099ea25f5e3d214e3845ce4a069d1c83e2c3fa"
			},
			"require": {
				"automattic/jetpack-connection": "@dev",
				"automattic/jetpack-sync": "@dev",
				"php": ">=7.0"
			},
			"require-dev": {
				"automattic/jetpack-changelogger": "@dev",
				"automattic/wordbless": "dev-master",
				"yoast/phpunit-polyfills": "1.1.0"
			},
			"suggest": {
				"automattic/jetpack-autoloader": "Allow for better interoperability with other plugins that use this package."
			},
			"type": "jetpack-library",
			"extra": {
				"mirror-repo": "Automattic/jetpack-import",
				"changelogger": {
					"link-template": "https://github.com/Automattic/jetpack-import/compare/v${old}...v${new}"
				},
				"autotagger": true,
				"branch-alias": {
					"dev-trunk": "0.8.x-dev"
				},
				"textdomain": "jetpack-import",
				"version-constants": {
					"::PACKAGE_VERSION": "src/class-main.php"
				}
			},
			"autoload": {
				"classmap": [
					"src/"
				]
			},
			"scripts": {
				"phpunit": [
					"./vendor/phpunit/phpunit/phpunit --colors=always"
				],
				"test-php": [
					"@composer phpunit"
				],
				"build-production": [
					"echo 'Add your build step to composer.json, please!'"
				],
				"build-development": [
					"echo 'Add your build step to composer.json, please!'"
				],
				"post-install-cmd": [
					"WorDBless\\Composer\\InstallDropin::copy"
				],
				"post-update-cmd": [
					"WorDBless\\Composer\\InstallDropin::copy"
				]
			},
			"license": [
				"GPL-2.0-or-later"
			],
			"description": "Set of REST API routes used in WPCOM Unified Importer.",
			"transport-options": {
				"relative": true
			}
		},
		{
			"name": "automattic/jetpack-ip",
			"version": "dev-trunk",
			"dist": {
				"type": "path",
				"url": "../../packages/ip",
				"reference": "b696350993b7f42257788add260e0efa7c9934f4"
			},
			"require": {
				"php": ">=7.0"
			},
			"require-dev": {
				"automattic/jetpack-changelogger": "@dev",
				"brain/monkey": "2.6.1",
				"yoast/phpunit-polyfills": "1.1.0"
			},
			"suggest": {
				"automattic/jetpack-autoloader": "Allow for better interoperability with other plugins that use this package."
			},
			"type": "jetpack-library",
			"extra": {
				"autotagger": true,
				"mirror-repo": "Automattic/jetpack-ip",
				"changelogger": {
					"link-template": "https://github.com/automattic/jetpack-ip/compare/v${old}...v${new}"
				},
				"branch-alias": {
					"dev-trunk": "0.2.x-dev"
				},
				"textdomain": "jetpack-ip",
				"version-constants": {
					"::PACKAGE_VERSION": "src/class-utils.php"
				}
			},
			"autoload": {
				"classmap": [
					"src/"
				]
			},
			"scripts": {
				"phpunit": [
					"./vendor/phpunit/phpunit/phpunit --colors=always"
				],
				"test-php": [
					"@composer phpunit"
				]
			},
			"license": [
				"GPL-2.0-or-later"
			],
			"description": "Utilities for working with IP addresses.",
			"transport-options": {
				"relative": true
			}
		},
		{
			"name": "automattic/jetpack-jitm",
			"version": "dev-trunk",
			"dist": {
				"type": "path",
				"url": "../../packages/jitm",
				"reference": "c21ef5f64d44c453e7a7dddbe13202c41aecb942"
			},
			"require": {
				"automattic/jetpack-a8c-mc-stats": "@dev",
				"automattic/jetpack-assets": "@dev",
				"automattic/jetpack-connection": "@dev",
				"automattic/jetpack-device-detection": "@dev",
				"automattic/jetpack-logo": "@dev",
				"automattic/jetpack-redirect": "@dev",
				"automattic/jetpack-status": "@dev",
				"php": ">=7.0"
			},
			"require-dev": {
				"automattic/jetpack-changelogger": "@dev",
				"brain/monkey": "2.6.1",
				"yoast/phpunit-polyfills": "1.1.0"
			},
			"suggest": {
				"automattic/jetpack-autoloader": "Allow for better interoperability with other plugins that use this package."
			},
			"type": "jetpack-library",
			"extra": {
				"autotagger": true,
				"mirror-repo": "Automattic/jetpack-jitm",
				"textdomain": "jetpack-jitm",
				"version-constants": {
					"::PACKAGE_VERSION": "src/class-jitm.php"
				},
				"changelogger": {
					"link-template": "https://github.com/Automattic/jetpack-jitm/compare/v${old}...v${new}"
				},
				"branch-alias": {
					"dev-trunk": "3.1.x-dev"
				}
			},
			"autoload": {
				"classmap": [
					"src/"
				]
			},
			"scripts": {
				"build-production": [
					"pnpm run build-production"
				],
				"build-development": [
					"pnpm run build"
				],
				"phpunit": [
					"./vendor/phpunit/phpunit/phpunit --colors=always"
				],
				"test-php": [
					"@composer phpunit"
				],
				"watch": [
					"Composer\\Config::disableProcessTimeout",
					"pnpm run watch"
				]
			},
			"license": [
				"GPL-2.0-or-later"
			],
			"description": "Just in time messages for Jetpack",
			"transport-options": {
				"relative": true
			}
		},
		{
			"name": "automattic/jetpack-licensing",
			"version": "dev-trunk",
			"dist": {
				"type": "path",
				"url": "../../packages/licensing",
				"reference": "4b35f767b1121c4691abc75e17ea650d6539d046"
			},
			"require": {
				"automattic/jetpack-connection": "@dev",
				"php": ">=7.0"
			},
			"require-dev": {
				"automattic/jetpack-changelogger": "@dev",
				"automattic/wordbless": "@dev",
				"yoast/phpunit-polyfills": "1.1.0"
			},
			"suggest": {
				"automattic/jetpack-autoloader": "Allow for better interoperability with other plugins that use this package."
			},
			"type": "jetpack-library",
			"extra": {
				"autotagger": true,
				"mirror-repo": "Automattic/jetpack-licensing",
				"textdomain": "jetpack-licensing",
				"changelogger": {
					"link-template": "https://github.com/Automattic/jetpack-licensing/compare/v${old}...v${new}"
				},
				"branch-alias": {
					"dev-trunk": "2.0.x-dev"
				}
			},
			"autoload": {
				"classmap": [
					"src/"
				]
			},
			"scripts": {
				"phpunit": [
					"./vendor/phpunit/phpunit/phpunit --colors=always"
				],
				"post-install-cmd": [
					"WorDBless\\Composer\\InstallDropin::copy"
				],
				"post-update-cmd": [
					"WorDBless\\Composer\\InstallDropin::copy"
				],
				"test-php": [
					"@composer phpunit"
				]
			},
			"license": [
				"GPL-2.0-or-later"
			],
			"description": "Everything needed to manage Jetpack licenses client-side.",
			"transport-options": {
				"relative": true
			}
		},
		{
			"name": "automattic/jetpack-logo",
			"version": "dev-trunk",
			"dist": {
				"type": "path",
				"url": "../../packages/logo",
				"reference": "e152a4c83d1f952442d40260c559c4880757b298"
			},
			"require": {
				"php": ">=7.0"
			},
			"require-dev": {
				"automattic/jetpack-changelogger": "@dev",
				"yoast/phpunit-polyfills": "1.1.0"
			},
			"suggest": {
				"automattic/jetpack-autoloader": "Allow for better interoperability with other plugins that use this package."
			},
			"type": "jetpack-library",
			"extra": {
				"autotagger": true,
				"mirror-repo": "Automattic/jetpack-logo",
				"changelogger": {
					"link-template": "https://github.com/Automattic/jetpack-logo/compare/v${old}...v${new}"
				},
				"branch-alias": {
					"dev-trunk": "2.0.x-dev"
				}
			},
			"autoload": {
				"classmap": [
					"src/"
				]
			},
			"scripts": {
				"phpunit": [
					"./vendor/phpunit/phpunit/phpunit --colors=always"
				],
				"test-php": [
					"@composer phpunit"
				]
			},
			"license": [
				"GPL-2.0-or-later"
			],
			"description": "A logo for Jetpack",
			"transport-options": {
				"relative": true
			}
		},
		{
			"name": "automattic/jetpack-my-jetpack",
			"version": "dev-trunk",
			"dist": {
				"type": "path",
				"url": "../../packages/my-jetpack",
				"reference": "1fd5a6c11b2f1d4e7e8a1e8383ddd4fc85c5e2e6"
			},
			"require": {
				"automattic/jetpack-admin-ui": "@dev",
				"automattic/jetpack-assets": "@dev",
				"automattic/jetpack-boost-speed-score": "@dev",
				"automattic/jetpack-connection": "@dev",
				"automattic/jetpack-constants": "@dev",
				"automattic/jetpack-jitm": "@dev",
				"automattic/jetpack-licensing": "@dev",
				"automattic/jetpack-plans": "@dev",
				"automattic/jetpack-plugins-installer": "@dev",
				"automattic/jetpack-redirect": "@dev",
				"automattic/jetpack-status": "@dev",
				"php": ">=7.0"
			},
			"require-dev": {
				"automattic/jetpack-changelogger": "@dev",
				"automattic/jetpack-search": "@dev",
				"automattic/jetpack-videopress": "@dev",
				"automattic/wordbless": "@dev",
				"yoast/phpunit-polyfills": "1.1.0"
			},
			"suggest": {
				"automattic/jetpack-autoloader": "Allow for better interoperability with other plugins that use this package."
			},
			"type": "jetpack-library",
			"extra": {
				"autotagger": true,
				"mirror-repo": "Automattic/jetpack-my-jetpack",
				"textdomain": "jetpack-my-jetpack",
				"changelogger": {
					"link-template": "https://github.com/Automattic/jetpack-my-jetpack/compare/${old}...${new}"
				},
				"branch-alias": {
					"dev-trunk": "4.23.x-dev"
				},
				"version-constants": {
					"::PACKAGE_VERSION": "src/class-initializer.php"
				},
				"dependencies": {
					"test-only": [
						"packages/search",
						"packages/videopress"
					]
				}
			},
			"autoload": {
				"classmap": [
					"src/",
					"src/products"
				]
			},
			"scripts": {
				"phpunit": [
					"./vendor/phpunit/phpunit/phpunit --colors=always"
				],
				"test-php": [
					"@composer phpunit"
				],
				"test-js": [
					"pnpm run test"
				],
				"test-js-watch": [
					"Composer\\Config::disableProcessTimeout",
					"pnpm run test --watch"
				],
				"build-development": [
					"pnpm run build"
				],
				"build-production": [
					"NODE_ENV=production pnpm run build"
				],
				"watch": [
					"Composer\\Config::disableProcessTimeout",
					"pnpm run watch"
				],
				"post-install-cmd": [
					"WorDBless\\Composer\\InstallDropin::copy"
				],
				"post-update-cmd": [
					"WorDBless\\Composer\\InstallDropin::copy"
				]
			},
			"license": [
				"GPL-2.0-or-later"
			],
			"description": "WP Admin page with information and configuration shared among all Jetpack stand-alone plugins",
			"transport-options": {
				"relative": true
			}
		},
		{
			"name": "automattic/jetpack-password-checker",
			"version": "dev-trunk",
			"dist": {
				"type": "path",
				"url": "../../packages/password-checker",
				"reference": "16182898ae3faae3eb6ca9e5d2c490fd0b844243"
			},
			"require": {
				"php": ">=7.0"
			},
			"require-dev": {
				"automattic/jetpack-changelogger": "@dev",
				"automattic/wordbless": "@dev",
				"yoast/phpunit-polyfills": "1.1.0"
			},
			"suggest": {
				"automattic/jetpack-autoloader": "Allow for better interoperability with other plugins that use this package."
			},
			"type": "jetpack-library",
			"extra": {
				"autotagger": true,
				"mirror-repo": "Automattic/jetpack-password-checker",
				"textdomain": "jetpack-password-checker",
				"changelogger": {
					"link-template": "https://github.com/Automattic/jetpack-password-checker/compare/v${old}...v${new}"
				},
				"branch-alias": {
					"dev-trunk": "0.3.x-dev"
				}
			},
			"autoload": {
				"classmap": [
					"src/"
				]
			},
			"scripts": {
				"phpunit": [
					"./vendor/phpunit/phpunit/phpunit --colors=always"
				],
				"test-php": [
					"@composer phpunit"
				],
				"post-install-cmd": [
					"WorDBless\\Composer\\InstallDropin::copy"
				],
				"post-update-cmd": [
					"WorDBless\\Composer\\InstallDropin::copy"
				]
			},
			"license": [
				"GPL-2.0-or-later"
			],
			"description": "Password Checker.",
			"transport-options": {
				"relative": true
			}
		},
		{
			"name": "automattic/jetpack-plans",
			"version": "dev-trunk",
			"dist": {
				"type": "path",
				"url": "../../packages/plans",
				"reference": "572028d8755c1c303f0643b2d3663b555e5ce87b"
			},
			"require": {
				"automattic/jetpack-connection": "@dev",
				"php": ">=7.0"
			},
			"require-dev": {
				"automattic/jetpack-changelogger": "@dev",
				"automattic/jetpack-status": "@dev",
				"automattic/wordbless": "@dev",
				"yoast/phpunit-polyfills": "1.1.0"
			},
			"suggest": {
				"automattic/jetpack-autoloader": "Allow for better interoperability with other plugins that use this package."
			},
			"type": "library",
			"extra": {
				"autotagger": true,
				"mirror-repo": "Automattic/jetpack-plans",
				"changelogger": {
					"link-template": "https://github.com/Automattic/jetpack-plans/compare/v${old}...v${new}"
				},
				"branch-alias": {
					"dev-trunk": "0.4.x-dev"
				}
			},
			"autoload": {
				"classmap": [
					"src/"
				]
			},
			"scripts": {
				"phpunit": [
					"./vendor/phpunit/phpunit/phpunit --colors=always"
				],
				"test-php": [
					"@composer phpunit"
				],
				"post-install-cmd": [
					"WorDBless\\Composer\\InstallDropin::copy"
				],
				"post-update-cmd": [
					"WorDBless\\Composer\\InstallDropin::copy"
				],
				"build-production": [
					"echo 'Add your build step to composer.json, please!'"
				],
				"build-development": [
					"echo 'Add your build step to composer.json, please!'"
				]
			},
			"license": [
				"GPL-2.0-or-later"
			],
			"description": "Fetch information about Jetpack Plans from wpcom",
			"transport-options": {
				"relative": true
			}
		},
		{
			"name": "automattic/jetpack-plugins-installer",
			"version": "dev-trunk",
			"dist": {
				"type": "path",
				"url": "../../packages/plugins-installer",
				"reference": "c244721eaf5c40706e6275ce995a1f64931d6cd8"
			},
			"require": {
				"automattic/jetpack-a8c-mc-stats": "@dev",
				"automattic/jetpack-status": "@dev",
				"php": ">=7.0"
			},
			"require-dev": {
				"automattic/jetpack-changelogger": "@dev",
				"yoast/phpunit-polyfills": "1.1.0"
			},
			"suggest": {
				"automattic/jetpack-autoloader": "Allow for better interoperability with other plugins that use this package."
			},
			"type": "jetpack-library",
			"extra": {
				"branch-alias": {
					"dev-trunk": "0.4.x-dev"
				},
				"mirror-repo": "Automattic/jetpack-plugins-installer",
				"changelogger": {
					"link-template": "https://github.com/Automattic/jetpack-plugins-installer/compare/v${old}...v${new}"
				},
				"autotagger": true,
				"textdomain": "jetpack-plugins-installer"
			},
			"autoload": {
				"classmap": [
					"src/"
				]
			},
			"scripts": {
				"phpunit": [
					"./vendor/phpunit/phpunit/phpunit --colors=always"
				],
				"test-php": [
					"@composer phpunit"
				]
			},
			"license": [
				"GPL-2.0-or-later"
			],
			"description": "Handle installation of plugins from WP.org",
			"transport-options": {
				"relative": true
			}
		},
		{
			"name": "automattic/jetpack-post-list",
			"version": "dev-trunk",
			"dist": {
				"type": "path",
				"url": "../../packages/post-list",
				"reference": "d163b29e9f11af83ba2995fcec0106df86345c7e"
			},
			"require": {
				"automattic/jetpack-assets": "@dev",
				"php": ">=7.0"
			},
			"require-dev": {
				"automattic/jetpack-changelogger": "@dev",
				"automattic/wordbless": "@dev",
				"yoast/phpunit-polyfills": "1.1.0"
			},
			"suggest": {
				"automattic/jetpack-autoloader": "Allow for better interoperability with other plugins that use this package."
			},
			"type": "jetpack-library",
			"extra": {
				"autotagger": true,
				"mirror-repo": "Automattic/jetpack-post-list",
				"textdomain": "jetpack-post-list",
				"version-constants": {
					"::PACKAGE_VERSION": "src/class-post-list.php"
				},
				"changelogger": {
					"link-template": "https://github.com/automattic/jetpack-post-list/compare/v${old}...v${new}"
				},
				"branch-alias": {
					"dev-trunk": "0.6.x-dev"
				}
			},
			"autoload": {
				"classmap": [
					"src/"
				]
			},
			"scripts": {
				"phpunit": [
					"./vendor/phpunit/phpunit/phpunit --colors=always"
				],
				"test-php": [
					"@composer phpunit"
				],
				"post-install-cmd": [
					"WorDBless\\Composer\\InstallDropin::copy"
				],
				"post-update-cmd": [
					"WorDBless\\Composer\\InstallDropin::copy"
				]
			},
			"license": [
				"GPL-2.0-or-later"
			],
			"description": "Enhance the classic view of the Admin section of your WordPress site",
			"transport-options": {
				"relative": true
			}
		},
		{
			"name": "automattic/jetpack-publicize",
			"version": "dev-trunk",
			"dist": {
				"type": "path",
				"url": "../../packages/publicize",
				"reference": "aa81259deff0daab3082228052b5d74002c75a5f"
			},
			"require": {
				"automattic/jetpack-assets": "@dev",
				"automattic/jetpack-autoloader": "@dev",
				"automattic/jetpack-config": "@dev",
				"automattic/jetpack-connection": "@dev",
				"automattic/jetpack-plans": "@dev",
				"automattic/jetpack-redirect": "@dev",
				"php": ">=7.0"
			},
			"require-dev": {
				"automattic/jetpack-changelogger": "@dev",
				"automattic/wordbless": "0.4.2",
				"yoast/phpunit-polyfills": "1.1.0"
			},
			"suggest": {
				"automattic/jetpack-autoloader": "Allow for better interoperability with other plugins that use this package."
			},
			"type": "jetpack-library",
			"extra": {
				"autotagger": true,
				"mirror-repo": "Automattic/jetpack-publicize",
				"textdomain": "jetpack-publicize-pkg",
				"changelogger": {
					"link-template": "https://github.com/Automattic/jetpack-publicize/compare/v${old}...v${new}"
				},
				"branch-alias": {
					"dev-trunk": "0.45.x-dev"
				}
			},
			"autoload": {
				"classmap": [
					"src/"
				],
				"files": [
					"src/social-image-generator/utilities.php"
				]
			},
			"scripts": {
				"phpunit": [
					"./vendor/phpunit/phpunit/phpunit --colors=always"
				],
				"test-php": [
					"@composer phpunit"
				],
				"post-install-cmd": [
					"WorDBless\\Composer\\InstallDropin::copy"
				],
				"post-update-cmd": [
					"WorDBless\\Composer\\InstallDropin::copy"
				],
				"build-development": [
					"pnpm run build"
				],
				"watch": [
					"Composer\\Config::disableProcessTimeout",
					"pnpm run watch"
				],
				"build-production": [
					"pnpm run build-production-concurrently"
				]
			},
			"license": [
				"GPL-2.0-or-later"
			],
			"description": "Publicize makes it easy to share your site’s posts on several social media networks automatically when you publish a new post.",
			"transport-options": {
				"relative": true
			}
		},
		{
			"name": "automattic/jetpack-redirect",
			"version": "dev-trunk",
			"dist": {
				"type": "path",
				"url": "../../packages/redirect",
				"reference": "effd6fdea78e9c3cb1bebf479474b4a9262444a1"
			},
			"require": {
				"automattic/jetpack-status": "@dev",
				"php": ">=7.0"
			},
			"require-dev": {
				"automattic/jetpack-changelogger": "@dev",
				"brain/monkey": "2.6.1",
				"yoast/phpunit-polyfills": "1.1.0"
			},
			"suggest": {
				"automattic/jetpack-autoloader": "Allow for better interoperability with other plugins that use this package."
			},
			"type": "jetpack-library",
			"extra": {
				"autotagger": true,
				"mirror-repo": "Automattic/jetpack-redirect",
				"changelogger": {
					"link-template": "https://github.com/Automattic/jetpack-redirect/compare/v${old}...v${new}"
				},
				"branch-alias": {
					"dev-trunk": "2.0.x-dev"
				}
			},
			"autoload": {
				"classmap": [
					"src/"
				]
			},
			"scripts": {
				"phpunit": [
					"./vendor/phpunit/phpunit/phpunit --colors=always"
				],
				"test-php": [
					"@composer phpunit"
				]
			},
			"license": [
				"GPL-2.0-or-later"
			],
			"description": "Utilities to build URLs to the jetpack.com/redirect/ service",
			"transport-options": {
				"relative": true
			}
		},
		{
			"name": "automattic/jetpack-roles",
			"version": "dev-trunk",
			"dist": {
				"type": "path",
				"url": "../../packages/roles",
				"reference": "0ac6d02e8ef2adb058f8f52e80a4924a33fa9b86"
			},
			"require": {
				"php": ">=7.0"
			},
			"require-dev": {
				"automattic/jetpack-changelogger": "@dev",
				"brain/monkey": "2.6.1",
				"yoast/phpunit-polyfills": "1.1.0"
			},
			"suggest": {
				"automattic/jetpack-autoloader": "Allow for better interoperability with other plugins that use this package."
			},
			"type": "jetpack-library",
			"extra": {
				"autotagger": true,
				"mirror-repo": "Automattic/jetpack-roles",
				"changelogger": {
					"link-template": "https://github.com/Automattic/jetpack-roles/compare/v${old}...v${new}"
				},
				"branch-alias": {
					"dev-trunk": "2.0.x-dev"
				}
			},
			"autoload": {
				"classmap": [
					"src/"
				]
			},
			"scripts": {
				"phpunit": [
					"./vendor/phpunit/phpunit/phpunit --colors=always"
				],
				"test-php": [
					"@composer phpunit"
				]
			},
			"license": [
				"GPL-2.0-or-later"
			],
			"description": "Utilities, related with user roles and capabilities.",
			"transport-options": {
				"relative": true
			}
		},
		{
			"name": "automattic/jetpack-search",
			"version": "dev-trunk",
			"dist": {
				"type": "path",
				"url": "../../packages/search",
				"reference": "166bd6f8bca2ec2da8ca3960b8cffe19983c095d"
			},
			"require": {
				"automattic/jetpack-assets": "@dev",
				"automattic/jetpack-config": "@dev",
				"automattic/jetpack-connection": "@dev",
				"automattic/jetpack-constants": "@dev",
				"automattic/jetpack-my-jetpack": "@dev",
				"automattic/jetpack-status": "@dev",
				"automattic/jetpack-sync": "@dev",
				"php": ">=7.0"
			},
			"require-dev": {
				"automattic/jetpack-changelogger": "@dev",
				"automattic/wordbless": "0.4.2",
				"yoast/phpunit-polyfills": "1.1.0"
			},
			"suggest": {
				"automattic/jetpack-autoloader": "Allow for better interoperability with other plugins that use this package."
			},
			"type": "jetpack-library",
			"extra": {
				"autotagger": true,
				"mirror-repo": "Automattic/jetpack-search",
				"textdomain": "jetpack-search-pkg",
				"changelogger": {
					"link-template": "https://github.com/Automattic/jetpack-search/compare/v${old}...v${new}"
				},
				"branch-alias": {
					"dev-trunk": "0.44.x-dev"
				},
				"version-constants": {
					"::VERSION": "src/class-package.php"
				}
			},
			"autoload": {
				"classmap": [
					"src/"
				]
			},
			"scripts": {
				"build": [
					"Composer\\Config::disableProcessTimeout",
					"pnpm run build"
				],
				"build-development": [
					"pnpm run build-development"
				],
				"build-production": [
					"pnpm run build-production"
				],
				"phpunit": [
					"./vendor/phpunit/phpunit/phpunit --colors=always"
				],
				"test-js": [
					"pnpm run test"
				],
				"test-php": [
					"@composer phpunit"
				],
				"post-install-cmd": [
					"WorDBless\\Composer\\InstallDropin::copy"
				],
				"post-update-cmd": [
					"WorDBless\\Composer\\InstallDropin::copy"
				],
				"watch": [
					"Composer\\Config::disableProcessTimeout",
					"pnpm run watch"
				]
			},
			"license": [
				"GPL-2.0-or-later"
			],
			"description": "Tools to assist with enabling cloud search for Jetpack sites.",
			"transport-options": {
				"relative": true
			}
		},
		{
			"name": "automattic/jetpack-stats",
			"version": "dev-trunk",
			"dist": {
				"type": "path",
				"url": "../../packages/stats",
				"reference": "a73f14c137cb5bfa1ed40ff0927573261dee3d1b"
			},
			"require": {
				"automattic/jetpack-connection": "@dev",
				"automattic/jetpack-constants": "@dev",
				"automattic/jetpack-status": "@dev",
				"php": ">=7.0"
			},
			"require-dev": {
				"automattic/jetpack-changelogger": "@dev",
				"automattic/wordbless": "dev-master",
				"yoast/phpunit-polyfills": "1.1.0"
			},
			"suggest": {
				"automattic/jetpack-autoloader": "Allow for better interoperability with other plugins that use this package."
			},
			"type": "jetpack-library",
			"extra": {
				"autotagger": true,
				"mirror-repo": "Automattic/jetpack-stats",
				"version-constants": {
					"::PACKAGE_VERSION": "src/class-package-version.php"
				},
				"changelogger": {
					"link-template": "https://github.com/Automattic/jetpack-stats/compare/v${old}...v${new}"
				},
				"branch-alias": {
					"dev-trunk": "0.12.x-dev"
				},
				"textdomain": "jetpack-stats"
			},
			"autoload": {
				"classmap": [
					"src/"
				]
			},
			"scripts": {
				"phpunit": [
					"./vendor/phpunit/phpunit/phpunit --colors=always"
				],
				"test-php": [
					"@composer phpunit"
				],
				"post-install-cmd": [
					"WorDBless\\Composer\\InstallDropin::copy"
				],
				"post-update-cmd": [
					"WorDBless\\Composer\\InstallDropin::copy"
				]
			},
			"license": [
				"GPL-2.0-or-later"
			],
			"description": "Collect valuable traffic stats and insights.",
			"transport-options": {
				"relative": true
			}
		},
		{
			"name": "automattic/jetpack-stats-admin",
			"version": "dev-trunk",
			"dist": {
				"type": "path",
				"url": "../../packages/stats-admin",
				"reference": "a17a4ebcea4f0a0c47916c0457fe23106ad6ae5c"
			},
			"require": {
				"automattic/jetpack-connection": "@dev",
				"automattic/jetpack-constants": "@dev",
				"automattic/jetpack-jitm": "@dev",
				"automattic/jetpack-plans": "@dev",
				"automattic/jetpack-stats": "@dev",
				"automattic/jetpack-status": "@dev",
				"php": ">=7.0"
			},
			"require-dev": {
				"automattic/jetpack-changelogger": "@dev",
				"automattic/wordbless": "dev-master",
				"yoast/phpunit-polyfills": "1.1.0"
			},
			"suggest": {
				"automattic/jetpack-autoloader": "Allow for better interoperability with other plugins that use this package."
			},
			"type": "jetpack-library",
			"extra": {
				"autotagger": true,
				"mirror-repo": "Automattic/jetpack-stats-admin",
				"branch-alias": {
					"dev-trunk": "0.19.x-dev"
				},
				"textdomain": "jetpack-stats-admin",
				"version-constants": {
					"::VERSION": "src/class-main.php"
				}
			},
			"autoload": {
				"classmap": [
					"src/"
				]
			},
			"scripts": {
				"phpunit": [
					"./vendor/phpunit/phpunit/phpunit --colors=always"
				],
				"test-php": [
					"@composer phpunit"
				],
				"build-production": [
					"echo 'Add your build step to composer.json, please!'"
				],
				"build-development": [
					"echo 'Add your build step to composer.json, please!'"
				],
				"post-install-cmd": [
					"WorDBless\\Composer\\InstallDropin::copy"
				],
				"post-update-cmd": [
					"WorDBless\\Composer\\InstallDropin::copy"
				]
			},
			"license": [
				"GPL-2.0-or-later"
			],
			"description": "Stats Dashboard",
			"transport-options": {
				"relative": true
			}
		},
		{
			"name": "automattic/jetpack-status",
			"version": "dev-trunk",
			"dist": {
				"type": "path",
				"url": "../../packages/status",
				"reference": "aa6dffdf02a0285b3ce1632c4fe211693f4e79fe"
			},
			"require": {
				"automattic/jetpack-constants": "@dev",
				"php": ">=7.0"
			},
			"require-dev": {
				"automattic/jetpack-changelogger": "@dev",
				"automattic/jetpack-connection": "@dev",
				"automattic/jetpack-identity-crisis": "@dev",
				"automattic/jetpack-ip": "@dev",
				"automattic/jetpack-plans": "@dev",
				"brain/monkey": "2.6.1",
				"yoast/phpunit-polyfills": "1.1.0"
			},
			"suggest": {
				"automattic/jetpack-autoloader": "Allow for better interoperability with other plugins that use this package."
			},
			"type": "jetpack-library",
			"extra": {
				"autotagger": true,
				"mirror-repo": "Automattic/jetpack-status",
				"changelogger": {
					"link-template": "https://github.com/Automattic/jetpack-status/compare/v${old}...v${new}"
				},
				"branch-alias": {
					"dev-trunk": "3.2.x-dev"
				},
				"dependencies": {
					"test-only": [
						"packages/connection",
						"packages/identity-crisis",
						"packages/plans"
					]
				}
			},
			"autoload": {
				"classmap": [
					"src/"
				]
			},
			"scripts": {
				"phpunit": [
					"./vendor/phpunit/phpunit/phpunit --colors=always"
				],
				"test-php": [
					"@composer phpunit"
				]
			},
			"license": [
				"GPL-2.0-or-later"
			],
			"description": "Used to retrieve information about the current status of Jetpack and the site overall.",
			"transport-options": {
				"relative": true
			}
		},
		{
			"name": "automattic/jetpack-sync",
			"version": "dev-trunk",
			"dist": {
				"type": "path",
				"url": "../../packages/sync",
				"reference": "4415298e32ada09dc9880eb8d4ec5b979efa4889"
			},
			"require": {
				"automattic/jetpack-connection": "@dev",
				"automattic/jetpack-constants": "@dev",
				"automattic/jetpack-identity-crisis": "@dev",
				"automattic/jetpack-ip": "@dev",
				"automattic/jetpack-password-checker": "@dev",
				"automattic/jetpack-roles": "@dev",
				"automattic/jetpack-status": "@dev",
				"php": ">=7.0"
			},
			"require-dev": {
				"automattic/jetpack-changelogger": "@dev",
				"automattic/jetpack-search": "@dev",
				"automattic/jetpack-waf": "@dev",
				"automattic/wordbless": "@dev",
				"yoast/phpunit-polyfills": "1.1.0"
			},
			"suggest": {
				"automattic/jetpack-autoloader": "Allow for better interoperability with other plugins that use this package."
			},
			"type": "jetpack-library",
			"extra": {
				"autotagger": true,
				"mirror-repo": "Automattic/jetpack-sync",
				"textdomain": "jetpack-sync",
				"version-constants": {
					"::PACKAGE_VERSION": "src/class-package-version.php"
				},
				"changelogger": {
					"link-template": "https://github.com/Automattic/jetpack-sync/compare/v${old}...v${new}"
				},
				"branch-alias": {
					"dev-trunk": "2.16.x-dev"
				},
				"dependencies": {
					"test-only": [
						"packages/search",
						"packages/waf"
					]
				}
			},
			"autoload": {
				"classmap": [
					"src/"
				]
			},
			"scripts": {
				"phpunit": [
					"./vendor/phpunit/phpunit/phpunit --colors=always"
				],
				"test-php": [
					"@composer phpunit"
				],
				"post-install-cmd": [
					"WorDBless\\Composer\\InstallDropin::copy"
				],
				"post-update-cmd": [
					"WorDBless\\Composer\\InstallDropin::copy"
				]
			},
			"license": [
				"GPL-2.0-or-later"
			],
			"description": "Everything needed to allow syncing to the WP.com infrastructure.",
			"transport-options": {
				"relative": true
			}
		},
		{
			"name": "automattic/jetpack-videopress",
			"version": "dev-trunk",
			"dist": {
				"type": "path",
				"url": "../../packages/videopress",
				"reference": "ccd2cd04dcc11555bdd85d6e317b5d66a52ee1aa"
			},
			"require": {
				"automattic/jetpack-admin-ui": "@dev",
				"automattic/jetpack-assets": "@dev",
				"automattic/jetpack-connection": "@dev",
				"automattic/jetpack-my-jetpack": "@dev",
				"automattic/jetpack-plans": "@dev",
				"php": ">=7.0"
			},
			"require-dev": {
				"automattic/jetpack-changelogger": "@dev",
				"automattic/wordbless": "@dev",
				"brain/monkey": "2.6.1",
				"yoast/phpunit-polyfills": "1.1.0"
			},
			"suggest": {
				"automattic/jetpack-autoloader": "Allow for better interoperability with other plugins that use this package."
			},
			"type": "jetpack-library",
			"extra": {
				"autotagger": true,
				"mirror-repo": "Automattic/jetpack-videopress",
				"changelogger": {
					"link-template": "https://github.com/Automattic/jetpack-videopress/compare/v${old}...v${new}"
				},
				"branch-alias": {
					"dev-trunk": "0.23.x-dev"
				},
				"version-constants": {
					"::PACKAGE_VERSION": "src/class-package-version.php"
				},
				"textdomain": "jetpack-videopress-pkg"
			},
			"autoload": {
				"classmap": [
					"src/"
				]
			},
			"scripts": {
				"phpunit": [
					"./vendor/phpunit/phpunit/phpunit --colors=always"
				],
				"test-php": [
					"@composer phpunit"
				],
				"test-js": [
					"pnpm run test"
				],
				"build-production": [
					"NODE_ENV=production BABEL_ENV=production pnpm run build"
				],
				"build-development": [
					"pnpm run build"
				],
				"watch": [
					"Composer\\Config::disableProcessTimeout",
					"pnpm run watch"
				],
				"post-install-cmd": [
					"WorDBless\\Composer\\InstallDropin::copy"
				],
				"post-update-cmd": [
					"WorDBless\\Composer\\InstallDropin::copy"
				]
			},
			"license": [
				"GPL-2.0-or-later"
			],
			"description": "VideoPress package",
			"transport-options": {
				"relative": true
			}
		},
		{
			"name": "automattic/jetpack-waf",
			"version": "dev-trunk",
			"dist": {
				"type": "path",
				"url": "../../packages/waf",
				"reference": "7c30728a366806da71f9eb62fb015980ae79ebb2"
			},
			"require": {
				"automattic/jetpack-connection": "@dev",
				"automattic/jetpack-constants": "@dev",
				"automattic/jetpack-ip": "@dev",
				"automattic/jetpack-status": "@dev",
				"php": ">=7.0",
				"wikimedia/aho-corasick": "^1.0"
			},
			"require-dev": {
				"automattic/jetpack-changelogger": "@dev",
				"automattic/wordbless": "@dev",
				"yoast/phpunit-polyfills": "1.1.0"
			},
			"suggest": {
				"automattic/jetpack-autoloader": "Allow for better interoperability with other plugins that use this package."
			},
			"type": "jetpack-library",
			"extra": {
				"autotagger": true,
				"mirror-repo": "Automattic/jetpack-waf",
				"textdomain": "jetpack-waf",
				"changelogger": {
					"link-template": "https://github.com/Automattic/jetpack-waf/compare/v${old}...v${new}"
				},
				"branch-alias": {
					"dev-trunk": "0.16.x-dev"
				}
			},
			"autoload": {
				"files": [
					"cli.php"
				],
				"classmap": [
					"src/"
				]
			},
			"scripts": {
				"phpunit": [
					"./vendor/phpunit/phpunit/phpunit --configuration tests/php/integration/phpunit.xml.dist --colors=always",
					"./vendor/phpunit/phpunit/phpunit --configuration tests/php/unit/phpunit.xml.dist --colors=always"
				],
				"post-install-cmd": [
					"WorDBless\\Composer\\InstallDropin::copy"
				],
				"post-update-cmd": [
					"WorDBless\\Composer\\InstallDropin::copy"
				],
				"test-coverage-html": [
					"php -dpcov.directory=. ./vendor/bin/phpunit --coverage-html ./coverage --configuration tests/php/integration/phpunit.xml.dist",
					"php -dpcov.directory=. ./vendor/bin/phpunit --coverage-html ./coverage --configuration tests/php/unit/phpunit.xml.dist"
				],
				"test-php": [
					"@composer phpunit"
				]
			},
			"license": [
				"GPL-2.0-or-later"
			],
			"description": "Tools to assist with the Jetpack Web Application Firewall",
			"transport-options": {
				"relative": true
			}
		},
		{
			"name": "automattic/jetpack-wordads",
			"version": "dev-trunk",
			"dist": {
				"type": "path",
				"url": "../../packages/wordads",
				"reference": "91cca4ee789f1d49c018ded2637ad0f2066bcace"
			},
			"require": {
				"automattic/jetpack-assets": "@dev",
				"automattic/jetpack-config": "@dev",
				"automattic/jetpack-connection": "@dev",
				"automattic/jetpack-constants": "@dev",
				"automattic/jetpack-status": "@dev",
				"php": ">=7.0"
			},
			"require-dev": {
				"automattic/jetpack-changelogger": "@dev",
				"yoast/phpunit-polyfills": "1.1.0"
			},
			"suggest": {
				"automattic/jetpack-autoloader": "Allow for better interoperability with other plugins that use this package."
			},
			"type": "jetpack-library",
			"extra": {
				"mirror-repo": "Automattic/jetpack-wordads",
				"changelogger": {
					"link-template": "https://github.com/Automattic/jetpack-wordads/compare/v${old}...v${new}"
				},
				"autotagger": true,
				"branch-alias": {
					"dev-trunk": "0.3.x-dev"
				},
				"textdomain": "jetpack-wordads",
				"version-constants": {
					"::VERSION": "src/class-package.php"
				}
			},
			"autoload": {
				"classmap": [
					"src/"
				]
			},
			"scripts": {
				"build": [
					"Composer\\Config::disableProcessTimeout",
					"pnpm run build"
				],
				"build-development": [
					"pnpm run build-development"
				],
				"build-production": [
					"pnpm run build-production"
				],
				"phpunit": [
					"./vendor/phpunit/phpunit/phpunit --colors=always"
				],
				"test-js": [
					"pnpm run test"
				],
				"test-php": [
					"@composer phpunit"
				],
				"watch": [
					"Composer\\Config::disableProcessTimeout",
					"pnpm run watch"
				]
			},
			"license": [
				"GPL-2.0-or-later"
			],
			"description": "Earn income by allowing Jetpack to display high quality ads.",
			"transport-options": {
				"relative": true
			}
		},
		{
			"name": "automattic/woocommerce-analytics",
			"version": "dev-trunk",
			"dist": {
				"type": "path",
				"url": "../../packages/woocommerce-analytics",
				"reference": "1f2950cc7f0b34e4406a6973886a5f88c08a77b6"
			},
			"require": {
				"automattic/jetpack-connection": "@dev",
				"automattic/jetpack-constants": "@dev",
				"php": ">=7.0"
			},
			"require-dev": {
				"automattic/jetpack-changelogger": "@dev",
				"yoast/phpunit-polyfills": "1.1.0"
			},
			"suggest": {
				"automattic/jetpack-autoloader": "Allow for better interoperability with other plugins that use this package."
			},
			"type": "jetpack-library",
			"extra": {
				"mirror-repo": "Automattic/woocommerce-analytics",
				"changelogger": {
					"link-template": "https://github.com/Automattic/woocommerce-analytics/compare/v${old}...v${new}"
				},
				"autotagger": true,
				"branch-alias": {
					"dev-trunk": "0.1.x-dev"
				},
				"textdomain": "woocommerce-analytics",
				"version-constants": {
					"::PACKAGE_VERSION": "src/class-woocommerce-analytics.php"
				}
			},
			"autoload": {
				"classmap": [
					"src/"
				]
			},
			"scripts": {
				"phpunit": [
					"./vendor/phpunit/phpunit/phpunit --colors=always"
				],
				"test-php": [
					"@composer phpunit"
				],
				"build-production": [
					"echo 'Add your build step to composer.json, please!'"
				],
				"build-development": [
					"echo 'Add your build step to composer.json, please!'"
				]
			},
			"license": [
				"GPL-2.0-or-later"
			],
			"description": "Enhanced analytics for WooCommerce users.",
			"transport-options": {
				"relative": true
			}
		},
		{
			"name": "scssphp/scssphp",
			"version": "v1.12.0",
			"source": {
				"type": "git",
				"url": "https://github.com/scssphp/scssphp.git",
				"reference": "a6b20c170ddb95f116b3d148a466a7bed1e85c35"
			},
			"dist": {
				"type": "zip",
				"url": "https://api.github.com/repos/scssphp/scssphp/zipball/a6b20c170ddb95f116b3d148a466a7bed1e85c35",
				"reference": "a6b20c170ddb95f116b3d148a466a7bed1e85c35",
				"shasum": ""
			},
			"require": {
				"ext-ctype": "*",
				"ext-json": "*",
				"php": ">=5.6.0"
			},
			"require-dev": {
				"bamarni/composer-bin-plugin": "^1.4",
				"phpunit/phpunit": "^5.7 || ^6.5 || ^7.5 || ^8.3 || ^9.4",
				"sass/sass-spec": "*",
				"squizlabs/php_codesniffer": "~3.5",
				"symfony/phpunit-bridge": "^5.1",
				"thoughtbot/bourbon": "^7.0",
				"twbs/bootstrap": "~5.0",
				"twbs/bootstrap4": "4.6.1",
				"zurb/foundation": "~6.7.0"
			},
			"suggest": {
				"ext-iconv": "Can be used as fallback when ext-mbstring is not available",
				"ext-mbstring": "For best performance, mbstring should be installed as it is faster than ext-iconv"
			},
			"bin": [
				"bin/pscss"
			],
			"type": "library",
			"extra": {
				"bamarni-bin": {
					"forward-command": false,
					"bin-links": false
				}
			},
			"autoload": {
				"psr-4": {
					"ScssPhp\\ScssPhp\\": "src/"
				}
			},
			"notification-url": "https://packagist.org/downloads/",
			"license": [
				"MIT"
			],
			"authors": [
				{
					"name": "Anthon Pang",
					"email": "apang@softwaredevelopment.ca",
					"homepage": "https://github.com/robocoder"
				},
				{
					"name": "Cédric Morin",
					"email": "cedric@yterium.com",
					"homepage": "https://github.com/Cerdic"
				}
			],
			"description": "scssphp is a compiler for SCSS written in PHP.",
			"homepage": "http://scssphp.github.io/scssphp/",
			"keywords": [
				"css",
				"less",
				"sass",
				"scss",
				"stylesheet"
			],
			"support": {
				"issues": "https://github.com/scssphp/scssphp/issues",
				"source": "https://github.com/scssphp/scssphp/tree/v1.12.0"
			},
			"time": "2023-11-14T14:56:09+00:00"
		},
		{
			"name": "wikimedia/aho-corasick",
			"version": "v1.0.1",
			"source": {
				"type": "git",
				"url": "https://github.com/wikimedia/AhoCorasick.git",
				"reference": "2f3a1bd765913637a66eade658d11d82f0e551be"
			},
			"dist": {
				"type": "zip",
				"url": "https://api.github.com/repos/wikimedia/AhoCorasick/zipball/2f3a1bd765913637a66eade658d11d82f0e551be",
				"reference": "2f3a1bd765913637a66eade658d11d82f0e551be",
				"shasum": ""
			},
			"require": {
				"php": ">=5.5.9"
			},
			"require-dev": {
				"jakub-onderka/php-console-highlighter": "0.3.2",
				"jakub-onderka/php-parallel-lint": "1.0.0",
				"mediawiki/mediawiki-codesniffer": "18.0.0",
				"mediawiki/minus-x": "0.3.1",
				"phpunit/phpunit": "4.8.36 || ^6.5"
			},
			"type": "library",
			"autoload": {
				"classmap": [
					"src/"
				]
			},
			"notification-url": "https://packagist.org/downloads/",
			"license": [
				"Apache-2.0"
			],
			"authors": [
				{
					"name": "Ori Livneh",
					"email": "ori@wikimedia.org"
				}
			],
			"description": "An implementation of the Aho-Corasick string matching algorithm.",
			"homepage": "https://gerrit.wikimedia.org/g/AhoCorasick",
			"keywords": [
				"ahocorasick",
				"matcher"
			],
			"support": {
				"source": "https://github.com/wikimedia/AhoCorasick/tree/v1.0.1"
			},
			"time": "2018-05-01T18:13:32+00:00"
		}
	],
	"packages-dev": [
		{
			"name": "antecedent/patchwork",
			"version": "2.1.28",
			"source": {
				"type": "git",
				"url": "https://github.com/antecedent/patchwork.git",
				"reference": "6b30aff81ebadf0f2feb9268d3e08385cebcc08d"
			},
			"dist": {
				"type": "zip",
				"url": "https://api.github.com/repos/antecedent/patchwork/zipball/6b30aff81ebadf0f2feb9268d3e08385cebcc08d",
				"reference": "6b30aff81ebadf0f2feb9268d3e08385cebcc08d",
				"shasum": ""
			},
			"require": {
				"php": ">=5.4.0"
			},
			"require-dev": {
				"phpunit/phpunit": ">=4"
			},
			"type": "library",
			"notification-url": "https://packagist.org/downloads/",
			"license": [
				"MIT"
			],
			"authors": [
				{
					"name": "Ignas Rudaitis",
					"email": "ignas.rudaitis@gmail.com"
				}
			],
			"description": "Method redefinition (monkey-patching) functionality for PHP.",
			"homepage": "https://antecedent.github.io/patchwork/",
			"keywords": [
				"aop",
				"aspect",
				"interception",
				"monkeypatching",
				"redefinition",
				"runkit",
				"testing"
			],
			"support": {
				"issues": "https://github.com/antecedent/patchwork/issues",
				"source": "https://github.com/antecedent/patchwork/tree/2.1.28"
			},
			"time": "2024-02-06T09:26:11+00:00"
		},
		{
			"name": "automattic/jetpack-changelogger",
			"version": "dev-trunk",
			"dist": {
				"type": "path",
				"url": "../../packages/changelogger",
				"reference": "d945e0cd8dec218ab24445d5ddc95894c9f24534"
			},
			"require": {
				"php": ">=7.0",
				"symfony/console": "^3.4 || ^4.4 || ^5.2 || ^6.0 || ^7.0",
				"symfony/process": "^3.4 || ^4.4 || ^5.2 || ^6.0 || ^7.0"
			},
			"require-dev": {
				"wikimedia/testing-access-wrapper": "^1.0 || ^2.0 || ^3.0",
				"yoast/phpunit-polyfills": "1.1.0"
			},
			"bin": [
				"bin/changelogger"
			],
			"type": "project",
			"extra": {
				"autotagger": true,
				"branch-alias": {
					"dev-trunk": "4.2.x-dev"
				},
				"mirror-repo": "Automattic/jetpack-changelogger",
				"version-constants": {
					"::VERSION": "src/Application.php"
				},
				"changelogger": {
					"link-template": "https://github.com/Automattic/jetpack-changelogger/compare/${old}...${new}"
				}
			},
			"autoload": {
				"psr-4": {
					"Automattic\\Jetpack\\Changelogger\\": "src",
					"Automattic\\Jetpack\\Changelog\\": "lib"
				}
			},
			"autoload-dev": {
				"psr-4": {
					"Automattic\\Jetpack\\Changelogger\\Tests\\": "tests/php/includes/src",
					"Automattic\\Jetpack\\Changelog\\Tests\\": "tests/php/includes/lib"
				}
			},
			"scripts": {
				"phpunit": [
					"./vendor/phpunit/phpunit/phpunit --colors=always"
				],
				"test-php": [
					"@composer phpunit"
				],
				"post-install-cmd": [
					"[ -e vendor/bin/changelogger ] || { cd vendor/bin && ln -s ../../bin/changelogger; }"
				],
				"post-update-cmd": [
					"[ -e vendor/bin/changelogger ] || { cd vendor/bin && ln -s ../../bin/changelogger; }"
				]
			},
			"license": [
				"GPL-2.0-or-later"
			],
			"description": "Jetpack Changelogger tool. Allows for managing changelogs by dropping change files into a changelog directory with each PR.",
			"keywords": [
				"changelog",
				"cli",
				"dev",
				"keepachangelog"
			],
			"transport-options": {
				"relative": true
			}
		},
		{
			"name": "automattic/patchwork-redefine-exit",
			"version": "dev-trunk",
			"dist": {
				"type": "path",
				"url": "../../packages/patchwork-redefine-exit",
				"reference": "1b602d1100fb99492d38bb7164bdfe7d6dd55b9e"
			},
			"require": {
				"antecedent/patchwork": "^2.1",
				"php": ">=7.0"
			},
			"require-dev": {
				"automattic/jetpack-changelogger": "@dev",
				"yoast/phpunit-polyfills": "1.1.0"
			},
			"type": "library",
			"extra": {
				"autotagger": true,
				"branch-alias": {
					"dev-trunk": "0.1.x-dev"
				},
				"changelogger": {
					"link-template": "https://github.com/Automattic/patchwork-redefine-exit/compare/v${old}...v${new}"
				},
				"mirror-repo": "Automattic/patchwork-redefine-exit"
			},
			"autoload": {
				"classmap": [
					"src"
				]
			},
			"scripts": {
				"phpunit": [
					"./vendor/phpunit/phpunit/phpunit --colors=always"
				],
				"test-php": [
					"@composer phpunit"
				]
			},
			"license": [
				"GPL-2.0-or-later"
			],
			"description": "Use antecedent/patchwork to redefine `exit` and `die` for more robust PHPUnit testing.",
			"keywords": [
				"die",
				"exit",
				"patchwork",
				"phpunit",
				"redefinition",
				"testing"
			],
			"transport-options": {
				"relative": true
			}
		},
		{
			"name": "doctrine/instantiator",
			"version": "2.0.0",
			"source": {
				"type": "git",
				"url": "https://github.com/doctrine/instantiator.git",
				"reference": "c6222283fa3f4ac679f8b9ced9a4e23f163e80d0"
			},
			"dist": {
				"type": "zip",
				"url": "https://api.github.com/repos/doctrine/instantiator/zipball/c6222283fa3f4ac679f8b9ced9a4e23f163e80d0",
				"reference": "c6222283fa3f4ac679f8b9ced9a4e23f163e80d0",
				"shasum": ""
			},
			"require": {
				"php": "^8.1"
			},
			"require-dev": {
				"doctrine/coding-standard": "^11",
				"ext-pdo": "*",
				"ext-phar": "*",
				"phpbench/phpbench": "^1.2",
				"phpstan/phpstan": "^1.9.4",
				"phpstan/phpstan-phpunit": "^1.3",
				"phpunit/phpunit": "^9.5.27",
				"vimeo/psalm": "^5.4"
			},
			"type": "library",
			"autoload": {
				"psr-4": {
					"Doctrine\\Instantiator\\": "src/Doctrine/Instantiator/"
				}
			},
			"notification-url": "https://packagist.org/downloads/",
			"license": [
				"MIT"
			],
			"authors": [
				{
					"name": "Marco Pivetta",
					"email": "ocramius@gmail.com",
					"homepage": "https://ocramius.github.io/"
				}
			],
			"description": "A small, lightweight utility to instantiate objects in PHP without invoking their constructors",
			"homepage": "https://www.doctrine-project.org/projects/instantiator.html",
			"keywords": [
				"constructor",
				"instantiate"
			],
			"support": {
				"issues": "https://github.com/doctrine/instantiator/issues",
				"source": "https://github.com/doctrine/instantiator/tree/2.0.0"
			},
			"funding": [
				{
					"url": "https://www.doctrine-project.org/sponsorship.html",
					"type": "custom"
				},
				{
					"url": "https://www.patreon.com/phpdoctrine",
					"type": "patreon"
				},
				{
					"url": "https://tidelift.com/funding/github/packagist/doctrine%2Finstantiator",
					"type": "tidelift"
				}
			],
			"time": "2022-12-30T00:23:10+00:00"
		},
		{
			"name": "johnkary/phpunit-speedtrap",
			"version": "v4.0.1",
			"source": {
				"type": "git",
				"url": "https://github.com/johnkary/phpunit-speedtrap.git",
				"reference": "d6600d2218396b78856c335f83479503957a5fa9"
			},
			"dist": {
				"type": "zip",
				"url": "https://api.github.com/repos/johnkary/phpunit-speedtrap/zipball/d6600d2218396b78856c335f83479503957a5fa9",
				"reference": "d6600d2218396b78856c335f83479503957a5fa9",
				"shasum": ""
			},
			"require": {
				"php": ">=7.1",
				"phpunit/phpunit": "^7.0 || ^8.0 || ^9.0"
			},
			"type": "library",
			"extra": {
				"branch-alias": {
					"dev-master": "4.0-dev"
				}
			},
			"autoload": {
				"psr-4": {
					"JohnKary\\PHPUnit\\Listener\\": "src/"
				}
			},
			"notification-url": "https://packagist.org/downloads/",
			"license": [
				"MIT"
			],
			"authors": [
				{
					"name": "John Kary",
					"email": "john@johnkary.net"
				}
			],
			"description": "Find and report on slow tests in your PHPUnit test suite",
			"homepage": "https://github.com/johnkary/phpunit-speedtrap",
			"keywords": [
				"phpunit",
				"profile",
				"slow"
			],
			"support": {
				"issues": "https://github.com/johnkary/phpunit-speedtrap/issues",
				"source": "https://github.com/johnkary/phpunit-speedtrap/tree/v4.0.1"
			},
			"time": "2022-10-17T00:56:56+00:00"
		},
		{
			"name": "myclabs/deep-copy",
			"version": "1.11.1",
			"source": {
				"type": "git",
				"url": "https://github.com/myclabs/DeepCopy.git",
				"reference": "7284c22080590fb39f2ffa3e9057f10a4ddd0e0c"
			},
			"dist": {
				"type": "zip",
				"url": "https://api.github.com/repos/myclabs/DeepCopy/zipball/7284c22080590fb39f2ffa3e9057f10a4ddd0e0c",
				"reference": "7284c22080590fb39f2ffa3e9057f10a4ddd0e0c",
				"shasum": ""
			},
			"require": {
				"php": "^7.1 || ^8.0"
			},
			"conflict": {
				"doctrine/collections": "<1.6.8",
				"doctrine/common": "<2.13.3 || >=3,<3.2.2"
			},
			"require-dev": {
				"doctrine/collections": "^1.6.8",
				"doctrine/common": "^2.13.3 || ^3.2.2",
				"phpunit/phpunit": "^7.5.20 || ^8.5.23 || ^9.5.13"
			},
			"type": "library",
			"autoload": {
				"files": [
					"src/DeepCopy/deep_copy.php"
				],
				"psr-4": {
					"DeepCopy\\": "src/DeepCopy/"
				}
			},
			"notification-url": "https://packagist.org/downloads/",
			"license": [
				"MIT"
			],
			"description": "Create deep copies (clones) of your objects",
			"keywords": [
				"clone",
				"copy",
				"duplicate",
				"object",
				"object graph"
			],
			"support": {
				"issues": "https://github.com/myclabs/DeepCopy/issues",
				"source": "https://github.com/myclabs/DeepCopy/tree/1.11.1"
			},
			"funding": [
				{
					"url": "https://tidelift.com/funding/github/packagist/myclabs/deep-copy",
					"type": "tidelift"
				}
			],
			"time": "2023-03-08T13:26:56+00:00"
		},
		{
			"name": "nikic/php-parser",
			"version": "v5.0.2",
			"source": {
				"type": "git",
				"url": "https://github.com/nikic/PHP-Parser.git",
				"reference": "139676794dc1e9231bf7bcd123cfc0c99182cb13"
			},
			"dist": {
				"type": "zip",
				"url": "https://api.github.com/repos/nikic/PHP-Parser/zipball/139676794dc1e9231bf7bcd123cfc0c99182cb13",
				"reference": "139676794dc1e9231bf7bcd123cfc0c99182cb13",
				"shasum": ""
			},
			"require": {
				"ext-ctype": "*",
				"ext-json": "*",
				"ext-tokenizer": "*",
				"php": ">=7.4"
			},
			"require-dev": {
				"ircmaxell/php-yacc": "^0.0.7",
				"phpunit/phpunit": "^7.0 || ^8.0 || ^9.0"
			},
			"bin": [
				"bin/php-parse"
			],
			"type": "library",
			"extra": {
				"branch-alias": {
					"dev-master": "5.0-dev"
				}
			},
			"autoload": {
				"psr-4": {
					"PhpParser\\": "lib/PhpParser"
				}
			},
			"notification-url": "https://packagist.org/downloads/",
			"license": [
				"BSD-3-Clause"
			],
			"authors": [
				{
					"name": "Nikita Popov"
				}
			],
			"description": "A PHP parser written in PHP",
			"keywords": [
				"parser",
				"php"
			],
			"support": {
				"issues": "https://github.com/nikic/PHP-Parser/issues",
				"source": "https://github.com/nikic/PHP-Parser/tree/v5.0.2"
			},
			"time": "2024-03-05T20:51:40+00:00"
		},
		{
			"name": "phar-io/manifest",
			"version": "2.0.4",
			"source": {
				"type": "git",
				"url": "https://github.com/phar-io/manifest.git",
				"reference": "54750ef60c58e43759730615a392c31c80e23176"
			},
			"dist": {
				"type": "zip",
				"url": "https://api.github.com/repos/phar-io/manifest/zipball/54750ef60c58e43759730615a392c31c80e23176",
				"reference": "54750ef60c58e43759730615a392c31c80e23176",
				"shasum": ""
			},
			"require": {
				"ext-dom": "*",
				"ext-libxml": "*",
				"ext-phar": "*",
				"ext-xmlwriter": "*",
				"phar-io/version": "^3.0.1",
				"php": "^7.2 || ^8.0"
			},
			"type": "library",
			"extra": {
				"branch-alias": {
					"dev-master": "2.0.x-dev"
				}
			},
			"autoload": {
				"classmap": [
					"src/"
				]
			},
			"notification-url": "https://packagist.org/downloads/",
			"license": [
				"BSD-3-Clause"
			],
			"authors": [
				{
					"name": "Arne Blankerts",
					"email": "arne@blankerts.de",
					"role": "Developer"
				},
				{
					"name": "Sebastian Heuer",
					"email": "sebastian@phpeople.de",
					"role": "Developer"
				},
				{
					"name": "Sebastian Bergmann",
					"email": "sebastian@phpunit.de",
					"role": "Developer"
				}
			],
			"description": "Component for reading phar.io manifest information from a PHP Archive (PHAR)",
			"support": {
				"issues": "https://github.com/phar-io/manifest/issues",
				"source": "https://github.com/phar-io/manifest/tree/2.0.4"
			},
			"funding": [
				{
					"url": "https://github.com/theseer",
					"type": "github"
				}
			],
			"time": "2024-03-03T12:33:53+00:00"
		},
		{
			"name": "phar-io/version",
			"version": "3.2.1",
			"source": {
				"type": "git",
				"url": "https://github.com/phar-io/version.git",
				"reference": "4f7fd7836c6f332bb2933569e566a0d6c4cbed74"
			},
			"dist": {
				"type": "zip",
				"url": "https://api.github.com/repos/phar-io/version/zipball/4f7fd7836c6f332bb2933569e566a0d6c4cbed74",
				"reference": "4f7fd7836c6f332bb2933569e566a0d6c4cbed74",
				"shasum": ""
			},
			"require": {
				"php": "^7.2 || ^8.0"
			},
			"type": "library",
			"autoload": {
				"classmap": [
					"src/"
				]
			},
			"notification-url": "https://packagist.org/downloads/",
			"license": [
				"BSD-3-Clause"
			],
			"authors": [
				{
					"name": "Arne Blankerts",
					"email": "arne@blankerts.de",
					"role": "Developer"
				},
				{
					"name": "Sebastian Heuer",
					"email": "sebastian@phpeople.de",
					"role": "Developer"
				},
				{
					"name": "Sebastian Bergmann",
					"email": "sebastian@phpunit.de",
					"role": "Developer"
				}
			],
			"description": "Library for handling version information and constraints",
			"support": {
				"issues": "https://github.com/phar-io/version/issues",
				"source": "https://github.com/phar-io/version/tree/3.2.1"
			},
			"time": "2022-02-21T01:04:05+00:00"
		},
		{
			"name": "phpunit/php-code-coverage",
			"version": "9.2.31",
			"source": {
				"type": "git",
				"url": "https://github.com/sebastianbergmann/php-code-coverage.git",
				"reference": "48c34b5d8d983006bd2adc2d0de92963b9155965"
			},
			"dist": {
				"type": "zip",
				"url": "https://api.github.com/repos/sebastianbergmann/php-code-coverage/zipball/48c34b5d8d983006bd2adc2d0de92963b9155965",
				"reference": "48c34b5d8d983006bd2adc2d0de92963b9155965",
				"shasum": ""
			},
			"require": {
				"ext-dom": "*",
				"ext-libxml": "*",
				"ext-xmlwriter": "*",
				"nikic/php-parser": "^4.18 || ^5.0",
				"php": ">=7.3",
				"phpunit/php-file-iterator": "^3.0.3",
				"phpunit/php-text-template": "^2.0.2",
				"sebastian/code-unit-reverse-lookup": "^2.0.2",
				"sebastian/complexity": "^2.0",
				"sebastian/environment": "^5.1.2",
				"sebastian/lines-of-code": "^1.0.3",
				"sebastian/version": "^3.0.1",
				"theseer/tokenizer": "^1.2.0"
			},
			"require-dev": {
				"phpunit/phpunit": "^9.3"
			},
			"suggest": {
				"ext-pcov": "PHP extension that provides line coverage",
				"ext-xdebug": "PHP extension that provides line coverage as well as branch and path coverage"
			},
			"type": "library",
			"extra": {
				"branch-alias": {
					"dev-master": "9.2-dev"
				}
			},
			"autoload": {
				"classmap": [
					"src/"
				]
			},
			"notification-url": "https://packagist.org/downloads/",
			"license": [
				"BSD-3-Clause"
			],
			"authors": [
				{
					"name": "Sebastian Bergmann",
					"email": "sebastian@phpunit.de",
					"role": "lead"
				}
			],
			"description": "Library that provides collection, processing, and rendering functionality for PHP code coverage information.",
			"homepage": "https://github.com/sebastianbergmann/php-code-coverage",
			"keywords": [
				"coverage",
				"testing",
				"xunit"
			],
			"support": {
				"issues": "https://github.com/sebastianbergmann/php-code-coverage/issues",
				"security": "https://github.com/sebastianbergmann/php-code-coverage/security/policy",
				"source": "https://github.com/sebastianbergmann/php-code-coverage/tree/9.2.31"
			},
			"funding": [
				{
					"url": "https://github.com/sebastianbergmann",
					"type": "github"
				}
			],
			"time": "2024-03-02T06:37:42+00:00"
		},
		{
			"name": "phpunit/php-file-iterator",
			"version": "3.0.6",
			"source": {
				"type": "git",
				"url": "https://github.com/sebastianbergmann/php-file-iterator.git",
				"reference": "cf1c2e7c203ac650e352f4cc675a7021e7d1b3cf"
			},
			"dist": {
				"type": "zip",
				"url": "https://api.github.com/repos/sebastianbergmann/php-file-iterator/zipball/cf1c2e7c203ac650e352f4cc675a7021e7d1b3cf",
				"reference": "cf1c2e7c203ac650e352f4cc675a7021e7d1b3cf",
				"shasum": ""
			},
			"require": {
				"php": ">=7.3"
			},
			"require-dev": {
				"phpunit/phpunit": "^9.3"
			},
			"type": "library",
			"extra": {
				"branch-alias": {
					"dev-master": "3.0-dev"
				}
			},
			"autoload": {
				"classmap": [
					"src/"
				]
			},
			"notification-url": "https://packagist.org/downloads/",
			"license": [
				"BSD-3-Clause"
			],
			"authors": [
				{
					"name": "Sebastian Bergmann",
					"email": "sebastian@phpunit.de",
					"role": "lead"
				}
			],
			"description": "FilterIterator implementation that filters files based on a list of suffixes.",
			"homepage": "https://github.com/sebastianbergmann/php-file-iterator/",
			"keywords": [
				"filesystem",
				"iterator"
			],
			"support": {
				"issues": "https://github.com/sebastianbergmann/php-file-iterator/issues",
				"source": "https://github.com/sebastianbergmann/php-file-iterator/tree/3.0.6"
			},
			"funding": [
				{
					"url": "https://github.com/sebastianbergmann",
					"type": "github"
				}
			],
			"time": "2021-12-02T12:48:52+00:00"
		},
		{
			"name": "phpunit/php-invoker",
			"version": "3.1.1",
			"source": {
				"type": "git",
				"url": "https://github.com/sebastianbergmann/php-invoker.git",
				"reference": "5a10147d0aaf65b58940a0b72f71c9ac0423cc67"
			},
			"dist": {
				"type": "zip",
				"url": "https://api.github.com/repos/sebastianbergmann/php-invoker/zipball/5a10147d0aaf65b58940a0b72f71c9ac0423cc67",
				"reference": "5a10147d0aaf65b58940a0b72f71c9ac0423cc67",
				"shasum": ""
			},
			"require": {
				"php": ">=7.3"
			},
			"require-dev": {
				"ext-pcntl": "*",
				"phpunit/phpunit": "^9.3"
			},
			"suggest": {
				"ext-pcntl": "*"
			},
			"type": "library",
			"extra": {
				"branch-alias": {
					"dev-master": "3.1-dev"
				}
			},
			"autoload": {
				"classmap": [
					"src/"
				]
			},
			"notification-url": "https://packagist.org/downloads/",
			"license": [
				"BSD-3-Clause"
			],
			"authors": [
				{
					"name": "Sebastian Bergmann",
					"email": "sebastian@phpunit.de",
					"role": "lead"
				}
			],
			"description": "Invoke callables with a timeout",
			"homepage": "https://github.com/sebastianbergmann/php-invoker/",
			"keywords": [
				"process"
			],
			"support": {
				"issues": "https://github.com/sebastianbergmann/php-invoker/issues",
				"source": "https://github.com/sebastianbergmann/php-invoker/tree/3.1.1"
			},
			"funding": [
				{
					"url": "https://github.com/sebastianbergmann",
					"type": "github"
				}
			],
			"time": "2020-09-28T05:58:55+00:00"
		},
		{
			"name": "phpunit/php-text-template",
			"version": "2.0.4",
			"source": {
				"type": "git",
				"url": "https://github.com/sebastianbergmann/php-text-template.git",
				"reference": "5da5f67fc95621df9ff4c4e5a84d6a8a2acf7c28"
			},
			"dist": {
				"type": "zip",
				"url": "https://api.github.com/repos/sebastianbergmann/php-text-template/zipball/5da5f67fc95621df9ff4c4e5a84d6a8a2acf7c28",
				"reference": "5da5f67fc95621df9ff4c4e5a84d6a8a2acf7c28",
				"shasum": ""
			},
			"require": {
				"php": ">=7.3"
			},
			"require-dev": {
				"phpunit/phpunit": "^9.3"
			},
			"type": "library",
			"extra": {
				"branch-alias": {
					"dev-master": "2.0-dev"
				}
			},
			"autoload": {
				"classmap": [
					"src/"
				]
			},
			"notification-url": "https://packagist.org/downloads/",
			"license": [
				"BSD-3-Clause"
			],
			"authors": [
				{
					"name": "Sebastian Bergmann",
					"email": "sebastian@phpunit.de",
					"role": "lead"
				}
			],
			"description": "Simple template engine.",
			"homepage": "https://github.com/sebastianbergmann/php-text-template/",
			"keywords": [
				"template"
			],
			"support": {
				"issues": "https://github.com/sebastianbergmann/php-text-template/issues",
				"source": "https://github.com/sebastianbergmann/php-text-template/tree/2.0.4"
			},
			"funding": [
				{
					"url": "https://github.com/sebastianbergmann",
					"type": "github"
				}
			],
			"time": "2020-10-26T05:33:50+00:00"
		},
		{
			"name": "phpunit/php-timer",
			"version": "5.0.3",
			"source": {
				"type": "git",
				"url": "https://github.com/sebastianbergmann/php-timer.git",
				"reference": "5a63ce20ed1b5bf577850e2c4e87f4aa902afbd2"
			},
			"dist": {
				"type": "zip",
				"url": "https://api.github.com/repos/sebastianbergmann/php-timer/zipball/5a63ce20ed1b5bf577850e2c4e87f4aa902afbd2",
				"reference": "5a63ce20ed1b5bf577850e2c4e87f4aa902afbd2",
				"shasum": ""
			},
			"require": {
				"php": ">=7.3"
			},
			"require-dev": {
				"phpunit/phpunit": "^9.3"
			},
			"type": "library",
			"extra": {
				"branch-alias": {
					"dev-master": "5.0-dev"
				}
			},
			"autoload": {
				"classmap": [
					"src/"
				]
			},
			"notification-url": "https://packagist.org/downloads/",
			"license": [
				"BSD-3-Clause"
			],
			"authors": [
				{
					"name": "Sebastian Bergmann",
					"email": "sebastian@phpunit.de",
					"role": "lead"
				}
			],
			"description": "Utility class for timing",
			"homepage": "https://github.com/sebastianbergmann/php-timer/",
			"keywords": [
				"timer"
			],
			"support": {
				"issues": "https://github.com/sebastianbergmann/php-timer/issues",
				"source": "https://github.com/sebastianbergmann/php-timer/tree/5.0.3"
			},
			"funding": [
				{
					"url": "https://github.com/sebastianbergmann",
					"type": "github"
				}
			],
			"time": "2020-10-26T13:16:10+00:00"
		},
		{
			"name": "phpunit/phpunit",
			"version": "9.6.19",
			"source": {
				"type": "git",
				"url": "https://github.com/sebastianbergmann/phpunit.git",
				"reference": "a1a54a473501ef4cdeaae4e06891674114d79db8"
			},
			"dist": {
				"type": "zip",
				"url": "https://api.github.com/repos/sebastianbergmann/phpunit/zipball/a1a54a473501ef4cdeaae4e06891674114d79db8",
				"reference": "a1a54a473501ef4cdeaae4e06891674114d79db8",
				"shasum": ""
			},
			"require": {
				"doctrine/instantiator": "^1.3.1 || ^2",
				"ext-dom": "*",
				"ext-json": "*",
				"ext-libxml": "*",
				"ext-mbstring": "*",
				"ext-xml": "*",
				"ext-xmlwriter": "*",
				"myclabs/deep-copy": "^1.10.1",
				"phar-io/manifest": "^2.0.3",
				"phar-io/version": "^3.0.2",
				"php": ">=7.3",
				"phpunit/php-code-coverage": "^9.2.28",
				"phpunit/php-file-iterator": "^3.0.5",
				"phpunit/php-invoker": "^3.1.1",
				"phpunit/php-text-template": "^2.0.3",
				"phpunit/php-timer": "^5.0.2",
				"sebastian/cli-parser": "^1.0.1",
				"sebastian/code-unit": "^1.0.6",
				"sebastian/comparator": "^4.0.8",
				"sebastian/diff": "^4.0.3",
				"sebastian/environment": "^5.1.3",
				"sebastian/exporter": "^4.0.5",
				"sebastian/global-state": "^5.0.1",
				"sebastian/object-enumerator": "^4.0.3",
				"sebastian/resource-operations": "^3.0.3",
				"sebastian/type": "^3.2",
				"sebastian/version": "^3.0.2"
			},
			"suggest": {
				"ext-soap": "To be able to generate mocks based on WSDL files",
				"ext-xdebug": "PHP extension that provides line coverage as well as branch and path coverage"
			},
			"bin": [
				"phpunit"
			],
			"type": "library",
			"extra": {
				"branch-alias": {
					"dev-master": "9.6-dev"
				}
			},
			"autoload": {
				"files": [
					"src/Framework/Assert/Functions.php"
				],
				"classmap": [
					"src/"
				]
			},
			"notification-url": "https://packagist.org/downloads/",
			"license": [
				"BSD-3-Clause"
			],
			"authors": [
				{
					"name": "Sebastian Bergmann",
					"email": "sebastian@phpunit.de",
					"role": "lead"
				}
			],
			"description": "The PHP Unit Testing framework.",
			"homepage": "https://phpunit.de/",
			"keywords": [
				"phpunit",
				"testing",
				"xunit"
			],
			"support": {
				"issues": "https://github.com/sebastianbergmann/phpunit/issues",
				"security": "https://github.com/sebastianbergmann/phpunit/security/policy",
				"source": "https://github.com/sebastianbergmann/phpunit/tree/9.6.19"
			},
			"funding": [
				{
					"url": "https://phpunit.de/sponsors.html",
					"type": "custom"
				},
				{
					"url": "https://github.com/sebastianbergmann",
					"type": "github"
				},
				{
					"url": "https://tidelift.com/funding/github/packagist/phpunit/phpunit",
					"type": "tidelift"
				}
			],
			"time": "2024-04-05T04:35:58+00:00"
		},
		{
			"name": "psr/container",
			"version": "2.0.2",
			"source": {
				"type": "git",
				"url": "https://github.com/php-fig/container.git",
				"reference": "c71ecc56dfe541dbd90c5360474fbc405f8d5963"
			},
			"dist": {
				"type": "zip",
				"url": "https://api.github.com/repos/php-fig/container/zipball/c71ecc56dfe541dbd90c5360474fbc405f8d5963",
				"reference": "c71ecc56dfe541dbd90c5360474fbc405f8d5963",
				"shasum": ""
			},
			"require": {
				"php": ">=7.4.0"
			},
			"type": "library",
			"extra": {
				"branch-alias": {
					"dev-master": "2.0.x-dev"
				}
			},
			"autoload": {
				"psr-4": {
					"Psr\\Container\\": "src/"
				}
			},
			"notification-url": "https://packagist.org/downloads/",
			"license": [
				"MIT"
			],
			"authors": [
				{
					"name": "PHP-FIG",
					"homepage": "https://www.php-fig.org/"
				}
			],
			"description": "Common Container Interface (PHP FIG PSR-11)",
			"homepage": "https://github.com/php-fig/container",
			"keywords": [
				"PSR-11",
				"container",
				"container-interface",
				"container-interop",
				"psr"
			],
			"support": {
				"issues": "https://github.com/php-fig/container/issues",
				"source": "https://github.com/php-fig/container/tree/2.0.2"
			},
			"time": "2021-11-05T16:47:00+00:00"
		},
		{
			"name": "sebastian/cli-parser",
			"version": "1.0.2",
			"source": {
				"type": "git",
				"url": "https://github.com/sebastianbergmann/cli-parser.git",
				"reference": "2b56bea83a09de3ac06bb18b92f068e60cc6f50b"
			},
			"dist": {
				"type": "zip",
				"url": "https://api.github.com/repos/sebastianbergmann/cli-parser/zipball/2b56bea83a09de3ac06bb18b92f068e60cc6f50b",
				"reference": "2b56bea83a09de3ac06bb18b92f068e60cc6f50b",
				"shasum": ""
			},
			"require": {
				"php": ">=7.3"
			},
			"require-dev": {
				"phpunit/phpunit": "^9.3"
			},
			"type": "library",
			"extra": {
				"branch-alias": {
					"dev-master": "1.0-dev"
				}
			},
			"autoload": {
				"classmap": [
					"src/"
				]
			},
			"notification-url": "https://packagist.org/downloads/",
			"license": [
				"BSD-3-Clause"
			],
			"authors": [
				{
					"name": "Sebastian Bergmann",
					"email": "sebastian@phpunit.de",
					"role": "lead"
				}
			],
			"description": "Library for parsing CLI options",
			"homepage": "https://github.com/sebastianbergmann/cli-parser",
			"support": {
				"issues": "https://github.com/sebastianbergmann/cli-parser/issues",
				"source": "https://github.com/sebastianbergmann/cli-parser/tree/1.0.2"
			},
			"funding": [
				{
					"url": "https://github.com/sebastianbergmann",
					"type": "github"
				}
			],
			"time": "2024-03-02T06:27:43+00:00"
		},
		{
			"name": "sebastian/code-unit",
			"version": "1.0.8",
			"source": {
				"type": "git",
				"url": "https://github.com/sebastianbergmann/code-unit.git",
				"reference": "1fc9f64c0927627ef78ba436c9b17d967e68e120"
			},
			"dist": {
				"type": "zip",
				"url": "https://api.github.com/repos/sebastianbergmann/code-unit/zipball/1fc9f64c0927627ef78ba436c9b17d967e68e120",
				"reference": "1fc9f64c0927627ef78ba436c9b17d967e68e120",
				"shasum": ""
			},
			"require": {
				"php": ">=7.3"
			},
			"require-dev": {
				"phpunit/phpunit": "^9.3"
			},
			"type": "library",
			"extra": {
				"branch-alias": {
					"dev-master": "1.0-dev"
				}
			},
			"autoload": {
				"classmap": [
					"src/"
				]
			},
			"notification-url": "https://packagist.org/downloads/",
			"license": [
				"BSD-3-Clause"
			],
			"authors": [
				{
					"name": "Sebastian Bergmann",
					"email": "sebastian@phpunit.de",
					"role": "lead"
				}
			],
			"description": "Collection of value objects that represent the PHP code units",
			"homepage": "https://github.com/sebastianbergmann/code-unit",
			"support": {
				"issues": "https://github.com/sebastianbergmann/code-unit/issues",
				"source": "https://github.com/sebastianbergmann/code-unit/tree/1.0.8"
			},
			"funding": [
				{
					"url": "https://github.com/sebastianbergmann",
					"type": "github"
				}
			],
			"time": "2020-10-26T13:08:54+00:00"
		},
		{
			"name": "sebastian/code-unit-reverse-lookup",
			"version": "2.0.3",
			"source": {
				"type": "git",
				"url": "https://github.com/sebastianbergmann/code-unit-reverse-lookup.git",
				"reference": "ac91f01ccec49fb77bdc6fd1e548bc70f7faa3e5"
			},
			"dist": {
				"type": "zip",
				"url": "https://api.github.com/repos/sebastianbergmann/code-unit-reverse-lookup/zipball/ac91f01ccec49fb77bdc6fd1e548bc70f7faa3e5",
				"reference": "ac91f01ccec49fb77bdc6fd1e548bc70f7faa3e5",
				"shasum": ""
			},
			"require": {
				"php": ">=7.3"
			},
			"require-dev": {
				"phpunit/phpunit": "^9.3"
			},
			"type": "library",
			"extra": {
				"branch-alias": {
					"dev-master": "2.0-dev"
				}
			},
			"autoload": {
				"classmap": [
					"src/"
				]
			},
			"notification-url": "https://packagist.org/downloads/",
			"license": [
				"BSD-3-Clause"
			],
			"authors": [
				{
					"name": "Sebastian Bergmann",
					"email": "sebastian@phpunit.de"
				}
			],
			"description": "Looks up which function or method a line of code belongs to",
			"homepage": "https://github.com/sebastianbergmann/code-unit-reverse-lookup/",
			"support": {
				"issues": "https://github.com/sebastianbergmann/code-unit-reverse-lookup/issues",
				"source": "https://github.com/sebastianbergmann/code-unit-reverse-lookup/tree/2.0.3"
			},
			"funding": [
				{
					"url": "https://github.com/sebastianbergmann",
					"type": "github"
				}
			],
			"time": "2020-09-28T05:30:19+00:00"
		},
		{
			"name": "sebastian/comparator",
			"version": "4.0.8",
			"source": {
				"type": "git",
				"url": "https://github.com/sebastianbergmann/comparator.git",
				"reference": "fa0f136dd2334583309d32b62544682ee972b51a"
			},
			"dist": {
				"type": "zip",
				"url": "https://api.github.com/repos/sebastianbergmann/comparator/zipball/fa0f136dd2334583309d32b62544682ee972b51a",
				"reference": "fa0f136dd2334583309d32b62544682ee972b51a",
				"shasum": ""
			},
			"require": {
				"php": ">=7.3",
				"sebastian/diff": "^4.0",
				"sebastian/exporter": "^4.0"
			},
			"require-dev": {
				"phpunit/phpunit": "^9.3"
			},
			"type": "library",
			"extra": {
				"branch-alias": {
					"dev-master": "4.0-dev"
				}
			},
			"autoload": {
				"classmap": [
					"src/"
				]
			},
			"notification-url": "https://packagist.org/downloads/",
			"license": [
				"BSD-3-Clause"
			],
			"authors": [
				{
					"name": "Sebastian Bergmann",
					"email": "sebastian@phpunit.de"
				},
				{
					"name": "Jeff Welch",
					"email": "whatthejeff@gmail.com"
				},
				{
					"name": "Volker Dusch",
					"email": "github@wallbash.com"
				},
				{
					"name": "Bernhard Schussek",
					"email": "bschussek@2bepublished.at"
				}
			],
			"description": "Provides the functionality to compare PHP values for equality",
			"homepage": "https://github.com/sebastianbergmann/comparator",
			"keywords": [
				"comparator",
				"compare",
				"equality"
			],
			"support": {
				"issues": "https://github.com/sebastianbergmann/comparator/issues",
				"source": "https://github.com/sebastianbergmann/comparator/tree/4.0.8"
			},
			"funding": [
				{
					"url": "https://github.com/sebastianbergmann",
					"type": "github"
				}
			],
			"time": "2022-09-14T12:41:17+00:00"
		},
		{
			"name": "sebastian/complexity",
			"version": "2.0.3",
			"source": {
				"type": "git",
				"url": "https://github.com/sebastianbergmann/complexity.git",
				"reference": "25f207c40d62b8b7aa32f5ab026c53561964053a"
			},
			"dist": {
				"type": "zip",
				"url": "https://api.github.com/repos/sebastianbergmann/complexity/zipball/25f207c40d62b8b7aa32f5ab026c53561964053a",
				"reference": "25f207c40d62b8b7aa32f5ab026c53561964053a",
				"shasum": ""
			},
			"require": {
				"nikic/php-parser": "^4.18 || ^5.0",
				"php": ">=7.3"
			},
			"require-dev": {
				"phpunit/phpunit": "^9.3"
			},
			"type": "library",
			"extra": {
				"branch-alias": {
					"dev-master": "2.0-dev"
				}
			},
			"autoload": {
				"classmap": [
					"src/"
				]
			},
			"notification-url": "https://packagist.org/downloads/",
			"license": [
				"BSD-3-Clause"
			],
			"authors": [
				{
					"name": "Sebastian Bergmann",
					"email": "sebastian@phpunit.de",
					"role": "lead"
				}
			],
			"description": "Library for calculating the complexity of PHP code units",
			"homepage": "https://github.com/sebastianbergmann/complexity",
			"support": {
				"issues": "https://github.com/sebastianbergmann/complexity/issues",
				"source": "https://github.com/sebastianbergmann/complexity/tree/2.0.3"
			},
			"funding": [
				{
					"url": "https://github.com/sebastianbergmann",
					"type": "github"
				}
			],
			"time": "2023-12-22T06:19:30+00:00"
		},
		{
			"name": "sebastian/diff",
			"version": "4.0.6",
			"source": {
				"type": "git",
				"url": "https://github.com/sebastianbergmann/diff.git",
				"reference": "ba01945089c3a293b01ba9badc29ad55b106b0bc"
			},
			"dist": {
				"type": "zip",
				"url": "https://api.github.com/repos/sebastianbergmann/diff/zipball/ba01945089c3a293b01ba9badc29ad55b106b0bc",
				"reference": "ba01945089c3a293b01ba9badc29ad55b106b0bc",
				"shasum": ""
			},
			"require": {
				"php": ">=7.3"
			},
			"require-dev": {
				"phpunit/phpunit": "^9.3",
				"symfony/process": "^4.2 || ^5"
			},
			"type": "library",
			"extra": {
				"branch-alias": {
					"dev-master": "4.0-dev"
				}
			},
			"autoload": {
				"classmap": [
					"src/"
				]
			},
			"notification-url": "https://packagist.org/downloads/",
			"license": [
				"BSD-3-Clause"
			],
			"authors": [
				{
					"name": "Sebastian Bergmann",
					"email": "sebastian@phpunit.de"
				},
				{
					"name": "Kore Nordmann",
					"email": "mail@kore-nordmann.de"
				}
			],
			"description": "Diff implementation",
			"homepage": "https://github.com/sebastianbergmann/diff",
			"keywords": [
				"diff",
				"udiff",
				"unidiff",
				"unified diff"
			],
			"support": {
				"issues": "https://github.com/sebastianbergmann/diff/issues",
				"source": "https://github.com/sebastianbergmann/diff/tree/4.0.6"
			},
			"funding": [
				{
					"url": "https://github.com/sebastianbergmann",
					"type": "github"
				}
			],
			"time": "2024-03-02T06:30:58+00:00"
		},
		{
			"name": "sebastian/environment",
			"version": "5.1.5",
			"source": {
				"type": "git",
				"url": "https://github.com/sebastianbergmann/environment.git",
				"reference": "830c43a844f1f8d5b7a1f6d6076b784454d8b7ed"
			},
			"dist": {
				"type": "zip",
				"url": "https://api.github.com/repos/sebastianbergmann/environment/zipball/830c43a844f1f8d5b7a1f6d6076b784454d8b7ed",
				"reference": "830c43a844f1f8d5b7a1f6d6076b784454d8b7ed",
				"shasum": ""
			},
			"require": {
				"php": ">=7.3"
			},
			"require-dev": {
				"phpunit/phpunit": "^9.3"
			},
			"suggest": {
				"ext-posix": "*"
			},
			"type": "library",
			"extra": {
				"branch-alias": {
					"dev-master": "5.1-dev"
				}
			},
			"autoload": {
				"classmap": [
					"src/"
				]
			},
			"notification-url": "https://packagist.org/downloads/",
			"license": [
				"BSD-3-Clause"
			],
			"authors": [
				{
					"name": "Sebastian Bergmann",
					"email": "sebastian@phpunit.de"
				}
			],
			"description": "Provides functionality to handle HHVM/PHP environments",
			"homepage": "http://www.github.com/sebastianbergmann/environment",
			"keywords": [
				"Xdebug",
				"environment",
				"hhvm"
			],
			"support": {
				"issues": "https://github.com/sebastianbergmann/environment/issues",
				"source": "https://github.com/sebastianbergmann/environment/tree/5.1.5"
			},
			"funding": [
				{
					"url": "https://github.com/sebastianbergmann",
					"type": "github"
				}
			],
			"time": "2023-02-03T06:03:51+00:00"
		},
		{
			"name": "sebastian/exporter",
			"version": "4.0.6",
			"source": {
				"type": "git",
				"url": "https://github.com/sebastianbergmann/exporter.git",
				"reference": "78c00df8f170e02473b682df15bfcdacc3d32d72"
			},
			"dist": {
				"type": "zip",
				"url": "https://api.github.com/repos/sebastianbergmann/exporter/zipball/78c00df8f170e02473b682df15bfcdacc3d32d72",
				"reference": "78c00df8f170e02473b682df15bfcdacc3d32d72",
				"shasum": ""
			},
			"require": {
				"php": ">=7.3",
				"sebastian/recursion-context": "^4.0"
			},
			"require-dev": {
				"ext-mbstring": "*",
				"phpunit/phpunit": "^9.3"
			},
			"type": "library",
			"extra": {
				"branch-alias": {
					"dev-master": "4.0-dev"
				}
			},
			"autoload": {
				"classmap": [
					"src/"
				]
			},
			"notification-url": "https://packagist.org/downloads/",
			"license": [
				"BSD-3-Clause"
			],
			"authors": [
				{
					"name": "Sebastian Bergmann",
					"email": "sebastian@phpunit.de"
				},
				{
					"name": "Jeff Welch",
					"email": "whatthejeff@gmail.com"
				},
				{
					"name": "Volker Dusch",
					"email": "github@wallbash.com"
				},
				{
					"name": "Adam Harvey",
					"email": "aharvey@php.net"
				},
				{
					"name": "Bernhard Schussek",
					"email": "bschussek@gmail.com"
				}
			],
			"description": "Provides the functionality to export PHP variables for visualization",
			"homepage": "https://www.github.com/sebastianbergmann/exporter",
			"keywords": [
				"export",
				"exporter"
			],
			"support": {
				"issues": "https://github.com/sebastianbergmann/exporter/issues",
				"source": "https://github.com/sebastianbergmann/exporter/tree/4.0.6"
			},
			"funding": [
				{
					"url": "https://github.com/sebastianbergmann",
					"type": "github"
				}
			],
			"time": "2024-03-02T06:33:00+00:00"
		},
		{
			"name": "sebastian/global-state",
			"version": "5.0.7",
			"source": {
				"type": "git",
				"url": "https://github.com/sebastianbergmann/global-state.git",
				"reference": "bca7df1f32ee6fe93b4d4a9abbf69e13a4ada2c9"
			},
			"dist": {
				"type": "zip",
				"url": "https://api.github.com/repos/sebastianbergmann/global-state/zipball/bca7df1f32ee6fe93b4d4a9abbf69e13a4ada2c9",
				"reference": "bca7df1f32ee6fe93b4d4a9abbf69e13a4ada2c9",
				"shasum": ""
			},
			"require": {
				"php": ">=7.3",
				"sebastian/object-reflector": "^2.0",
				"sebastian/recursion-context": "^4.0"
			},
			"require-dev": {
				"ext-dom": "*",
				"phpunit/phpunit": "^9.3"
			},
			"suggest": {
				"ext-uopz": "*"
			},
			"type": "library",
			"extra": {
				"branch-alias": {
					"dev-master": "5.0-dev"
				}
			},
			"autoload": {
				"classmap": [
					"src/"
				]
			},
			"notification-url": "https://packagist.org/downloads/",
			"license": [
				"BSD-3-Clause"
			],
			"authors": [
				{
					"name": "Sebastian Bergmann",
					"email": "sebastian@phpunit.de"
				}
			],
			"description": "Snapshotting of global state",
			"homepage": "http://www.github.com/sebastianbergmann/global-state",
			"keywords": [
				"global state"
			],
			"support": {
				"issues": "https://github.com/sebastianbergmann/global-state/issues",
				"source": "https://github.com/sebastianbergmann/global-state/tree/5.0.7"
			},
			"funding": [
				{
					"url": "https://github.com/sebastianbergmann",
					"type": "github"
				}
			],
			"time": "2024-03-02T06:35:11+00:00"
		},
		{
			"name": "sebastian/lines-of-code",
			"version": "1.0.4",
			"source": {
				"type": "git",
				"url": "https://github.com/sebastianbergmann/lines-of-code.git",
				"reference": "e1e4a170560925c26d424b6a03aed157e7dcc5c5"
			},
			"dist": {
				"type": "zip",
				"url": "https://api.github.com/repos/sebastianbergmann/lines-of-code/zipball/e1e4a170560925c26d424b6a03aed157e7dcc5c5",
				"reference": "e1e4a170560925c26d424b6a03aed157e7dcc5c5",
				"shasum": ""
			},
			"require": {
				"nikic/php-parser": "^4.18 || ^5.0",
				"php": ">=7.3"
			},
			"require-dev": {
				"phpunit/phpunit": "^9.3"
			},
			"type": "library",
			"extra": {
				"branch-alias": {
					"dev-master": "1.0-dev"
				}
			},
			"autoload": {
				"classmap": [
					"src/"
				]
			},
			"notification-url": "https://packagist.org/downloads/",
			"license": [
				"BSD-3-Clause"
			],
			"authors": [
				{
					"name": "Sebastian Bergmann",
					"email": "sebastian@phpunit.de",
					"role": "lead"
				}
			],
			"description": "Library for counting the lines of code in PHP source code",
			"homepage": "https://github.com/sebastianbergmann/lines-of-code",
			"support": {
				"issues": "https://github.com/sebastianbergmann/lines-of-code/issues",
				"source": "https://github.com/sebastianbergmann/lines-of-code/tree/1.0.4"
			},
			"funding": [
				{
					"url": "https://github.com/sebastianbergmann",
					"type": "github"
				}
			],
			"time": "2023-12-22T06:20:34+00:00"
		},
		{
			"name": "sebastian/object-enumerator",
			"version": "4.0.4",
			"source": {
				"type": "git",
				"url": "https://github.com/sebastianbergmann/object-enumerator.git",
				"reference": "5c9eeac41b290a3712d88851518825ad78f45c71"
			},
			"dist": {
				"type": "zip",
				"url": "https://api.github.com/repos/sebastianbergmann/object-enumerator/zipball/5c9eeac41b290a3712d88851518825ad78f45c71",
				"reference": "5c9eeac41b290a3712d88851518825ad78f45c71",
				"shasum": ""
			},
			"require": {
				"php": ">=7.3",
				"sebastian/object-reflector": "^2.0",
				"sebastian/recursion-context": "^4.0"
			},
			"require-dev": {
				"phpunit/phpunit": "^9.3"
			},
			"type": "library",
			"extra": {
				"branch-alias": {
					"dev-master": "4.0-dev"
				}
			},
			"autoload": {
				"classmap": [
					"src/"
				]
			},
			"notification-url": "https://packagist.org/downloads/",
			"license": [
				"BSD-3-Clause"
			],
			"authors": [
				{
					"name": "Sebastian Bergmann",
					"email": "sebastian@phpunit.de"
				}
			],
			"description": "Traverses array structures and object graphs to enumerate all referenced objects",
			"homepage": "https://github.com/sebastianbergmann/object-enumerator/",
			"support": {
				"issues": "https://github.com/sebastianbergmann/object-enumerator/issues",
				"source": "https://github.com/sebastianbergmann/object-enumerator/tree/4.0.4"
			},
			"funding": [
				{
					"url": "https://github.com/sebastianbergmann",
					"type": "github"
				}
			],
			"time": "2020-10-26T13:12:34+00:00"
		},
		{
			"name": "sebastian/object-reflector",
			"version": "2.0.4",
			"source": {
				"type": "git",
				"url": "https://github.com/sebastianbergmann/object-reflector.git",
				"reference": "b4f479ebdbf63ac605d183ece17d8d7fe49c15c7"
			},
			"dist": {
				"type": "zip",
				"url": "https://api.github.com/repos/sebastianbergmann/object-reflector/zipball/b4f479ebdbf63ac605d183ece17d8d7fe49c15c7",
				"reference": "b4f479ebdbf63ac605d183ece17d8d7fe49c15c7",
				"shasum": ""
			},
			"require": {
				"php": ">=7.3"
			},
			"require-dev": {
				"phpunit/phpunit": "^9.3"
			},
			"type": "library",
			"extra": {
				"branch-alias": {
					"dev-master": "2.0-dev"
				}
			},
			"autoload": {
				"classmap": [
					"src/"
				]
			},
			"notification-url": "https://packagist.org/downloads/",
			"license": [
				"BSD-3-Clause"
			],
			"authors": [
				{
					"name": "Sebastian Bergmann",
					"email": "sebastian@phpunit.de"
				}
			],
			"description": "Allows reflection of object attributes, including inherited and non-public ones",
			"homepage": "https://github.com/sebastianbergmann/object-reflector/",
			"support": {
				"issues": "https://github.com/sebastianbergmann/object-reflector/issues",
				"source": "https://github.com/sebastianbergmann/object-reflector/tree/2.0.4"
			},
			"funding": [
				{
					"url": "https://github.com/sebastianbergmann",
					"type": "github"
				}
			],
			"time": "2020-10-26T13:14:26+00:00"
		},
		{
			"name": "sebastian/recursion-context",
			"version": "4.0.5",
			"source": {
				"type": "git",
				"url": "https://github.com/sebastianbergmann/recursion-context.git",
				"reference": "e75bd0f07204fec2a0af9b0f3cfe97d05f92efc1"
			},
			"dist": {
				"type": "zip",
				"url": "https://api.github.com/repos/sebastianbergmann/recursion-context/zipball/e75bd0f07204fec2a0af9b0f3cfe97d05f92efc1",
				"reference": "e75bd0f07204fec2a0af9b0f3cfe97d05f92efc1",
				"shasum": ""
			},
			"require": {
				"php": ">=7.3"
			},
			"require-dev": {
				"phpunit/phpunit": "^9.3"
			},
			"type": "library",
			"extra": {
				"branch-alias": {
					"dev-master": "4.0-dev"
				}
			},
			"autoload": {
				"classmap": [
					"src/"
				]
			},
			"notification-url": "https://packagist.org/downloads/",
			"license": [
				"BSD-3-Clause"
			],
			"authors": [
				{
					"name": "Sebastian Bergmann",
					"email": "sebastian@phpunit.de"
				},
				{
					"name": "Jeff Welch",
					"email": "whatthejeff@gmail.com"
				},
				{
					"name": "Adam Harvey",
					"email": "aharvey@php.net"
				}
			],
			"description": "Provides functionality to recursively process PHP variables",
			"homepage": "https://github.com/sebastianbergmann/recursion-context",
			"support": {
				"issues": "https://github.com/sebastianbergmann/recursion-context/issues",
				"source": "https://github.com/sebastianbergmann/recursion-context/tree/4.0.5"
			},
			"funding": [
				{
					"url": "https://github.com/sebastianbergmann",
					"type": "github"
				}
			],
			"time": "2023-02-03T06:07:39+00:00"
		},
		{
			"name": "sebastian/resource-operations",
			"version": "3.0.4",
			"source": {
				"type": "git",
				"url": "https://github.com/sebastianbergmann/resource-operations.git",
				"reference": "05d5692a7993ecccd56a03e40cd7e5b09b1d404e"
			},
			"dist": {
				"type": "zip",
				"url": "https://api.github.com/repos/sebastianbergmann/resource-operations/zipball/05d5692a7993ecccd56a03e40cd7e5b09b1d404e",
				"reference": "05d5692a7993ecccd56a03e40cd7e5b09b1d404e",
				"shasum": ""
			},
			"require": {
				"php": ">=7.3"
			},
			"require-dev": {
				"phpunit/phpunit": "^9.0"
			},
			"type": "library",
			"extra": {
				"branch-alias": {
					"dev-main": "3.0-dev"
				}
			},
			"autoload": {
				"classmap": [
					"src/"
				]
			},
			"notification-url": "https://packagist.org/downloads/",
			"license": [
				"BSD-3-Clause"
			],
			"authors": [
				{
					"name": "Sebastian Bergmann",
					"email": "sebastian@phpunit.de"
				}
			],
			"description": "Provides a list of PHP built-in functions that operate on resources",
			"homepage": "https://www.github.com/sebastianbergmann/resource-operations",
			"support": {
				"source": "https://github.com/sebastianbergmann/resource-operations/tree/3.0.4"
			},
			"funding": [
				{
					"url": "https://github.com/sebastianbergmann",
					"type": "github"
				}
			],
			"time": "2024-03-14T16:00:52+00:00"
		},
		{
			"name": "sebastian/type",
			"version": "3.2.1",
			"source": {
				"type": "git",
				"url": "https://github.com/sebastianbergmann/type.git",
				"reference": "75e2c2a32f5e0b3aef905b9ed0b179b953b3d7c7"
			},
			"dist": {
				"type": "zip",
				"url": "https://api.github.com/repos/sebastianbergmann/type/zipball/75e2c2a32f5e0b3aef905b9ed0b179b953b3d7c7",
				"reference": "75e2c2a32f5e0b3aef905b9ed0b179b953b3d7c7",
				"shasum": ""
			},
			"require": {
				"php": ">=7.3"
			},
			"require-dev": {
				"phpunit/phpunit": "^9.5"
			},
			"type": "library",
			"extra": {
				"branch-alias": {
					"dev-master": "3.2-dev"
				}
			},
			"autoload": {
				"classmap": [
					"src/"
				]
			},
			"notification-url": "https://packagist.org/downloads/",
			"license": [
				"BSD-3-Clause"
			],
			"authors": [
				{
					"name": "Sebastian Bergmann",
					"email": "sebastian@phpunit.de",
					"role": "lead"
				}
			],
			"description": "Collection of value objects that represent the types of the PHP type system",
			"homepage": "https://github.com/sebastianbergmann/type",
			"support": {
				"issues": "https://github.com/sebastianbergmann/type/issues",
				"source": "https://github.com/sebastianbergmann/type/tree/3.2.1"
			},
			"funding": [
				{
					"url": "https://github.com/sebastianbergmann",
					"type": "github"
				}
			],
			"time": "2023-02-03T06:13:03+00:00"
		},
		{
			"name": "sebastian/version",
			"version": "3.0.2",
			"source": {
				"type": "git",
				"url": "https://github.com/sebastianbergmann/version.git",
				"reference": "c6c1022351a901512170118436c764e473f6de8c"
			},
			"dist": {
				"type": "zip",
				"url": "https://api.github.com/repos/sebastianbergmann/version/zipball/c6c1022351a901512170118436c764e473f6de8c",
				"reference": "c6c1022351a901512170118436c764e473f6de8c",
				"shasum": ""
			},
			"require": {
				"php": ">=7.3"
			},
			"type": "library",
			"extra": {
				"branch-alias": {
					"dev-master": "3.0-dev"
				}
			},
			"autoload": {
				"classmap": [
					"src/"
				]
			},
			"notification-url": "https://packagist.org/downloads/",
			"license": [
				"BSD-3-Clause"
			],
			"authors": [
				{
					"name": "Sebastian Bergmann",
					"email": "sebastian@phpunit.de",
					"role": "lead"
				}
			],
			"description": "Library that helps with managing the version number of Git-hosted PHP projects",
			"homepage": "https://github.com/sebastianbergmann/version",
			"support": {
				"issues": "https://github.com/sebastianbergmann/version/issues",
				"source": "https://github.com/sebastianbergmann/version/tree/3.0.2"
			},
			"funding": [
				{
					"url": "https://github.com/sebastianbergmann",
					"type": "github"
				}
			],
			"time": "2020-09-28T06:39:44+00:00"
		},
		{
			"name": "symfony/console",
			"version": "v7.0.7",
			"source": {
				"type": "git",
				"url": "https://github.com/symfony/console.git",
				"reference": "c981e0e9380ce9f146416bde3150c79197ce9986"
			},
			"dist": {
				"type": "zip",
				"url": "https://api.github.com/repos/symfony/console/zipball/c981e0e9380ce9f146416bde3150c79197ce9986",
				"reference": "c981e0e9380ce9f146416bde3150c79197ce9986",
				"shasum": ""
			},
			"require": {
				"php": ">=8.2",
				"symfony/polyfill-mbstring": "~1.0",
				"symfony/service-contracts": "^2.5|^3",
				"symfony/string": "^6.4|^7.0"
			},
			"conflict": {
				"symfony/dependency-injection": "<6.4",
				"symfony/dotenv": "<6.4",
				"symfony/event-dispatcher": "<6.4",
				"symfony/lock": "<6.4",
				"symfony/process": "<6.4"
			},
			"provide": {
				"psr/log-implementation": "1.0|2.0|3.0"
			},
			"require-dev": {
				"psr/log": "^1|^2|^3",
				"symfony/config": "^6.4|^7.0",
				"symfony/dependency-injection": "^6.4|^7.0",
				"symfony/event-dispatcher": "^6.4|^7.0",
				"symfony/http-foundation": "^6.4|^7.0",
				"symfony/http-kernel": "^6.4|^7.0",
				"symfony/lock": "^6.4|^7.0",
				"symfony/messenger": "^6.4|^7.0",
				"symfony/process": "^6.4|^7.0",
				"symfony/stopwatch": "^6.4|^7.0",
				"symfony/var-dumper": "^6.4|^7.0"
			},
			"type": "library",
			"autoload": {
				"psr-4": {
					"Symfony\\Component\\Console\\": ""
				},
				"exclude-from-classmap": [
					"/Tests/"
				]
			},
			"notification-url": "https://packagist.org/downloads/",
			"license": [
				"MIT"
			],
			"authors": [
				{
					"name": "Fabien Potencier",
					"email": "fabien@symfony.com"
				},
				{
					"name": "Symfony Community",
					"homepage": "https://symfony.com/contributors"
				}
			],
			"description": "Eases the creation of beautiful and testable command line interfaces",
			"homepage": "https://symfony.com",
			"keywords": [
				"cli",
				"command-line",
				"console",
				"terminal"
			],
			"support": {
				"source": "https://github.com/symfony/console/tree/v7.0.7"
			},
			"funding": [
				{
					"url": "https://symfony.com/sponsor",
					"type": "custom"
				},
				{
					"url": "https://github.com/fabpot",
					"type": "github"
				},
				{
					"url": "https://tidelift.com/funding/github/packagist/symfony/symfony",
					"type": "tidelift"
				}
			],
			"time": "2024-04-18T09:29:19+00:00"
		},
		{
			"name": "symfony/deprecation-contracts",
			"version": "v3.5.0",
			"source": {
				"type": "git",
				"url": "https://github.com/symfony/deprecation-contracts.git",
				"reference": "0e0d29ce1f20deffb4ab1b016a7257c4f1e789a1"
			},
			"dist": {
				"type": "zip",
				"url": "https://api.github.com/repos/symfony/deprecation-contracts/zipball/0e0d29ce1f20deffb4ab1b016a7257c4f1e789a1",
				"reference": "0e0d29ce1f20deffb4ab1b016a7257c4f1e789a1",
				"shasum": ""
			},
			"require": {
				"php": ">=8.1"
			},
			"type": "library",
			"extra": {
				"branch-alias": {
					"dev-main": "3.5-dev"
				},
				"thanks": {
					"name": "symfony/contracts",
					"url": "https://github.com/symfony/contracts"
				}
			},
			"autoload": {
				"files": [
					"function.php"
				]
			},
			"notification-url": "https://packagist.org/downloads/",
			"license": [
				"MIT"
			],
			"authors": [
				{
					"name": "Nicolas Grekas",
					"email": "p@tchwork.com"
				},
				{
					"name": "Symfony Community",
					"homepage": "https://symfony.com/contributors"
				}
			],
			"description": "A generic function and convention to trigger deprecation notices",
			"homepage": "https://symfony.com",
			"support": {
				"source": "https://github.com/symfony/deprecation-contracts/tree/v3.5.0"
			},
			"funding": [
				{
					"url": "https://symfony.com/sponsor",
					"type": "custom"
				},
				{
					"url": "https://github.com/fabpot",
					"type": "github"
				},
				{
					"url": "https://tidelift.com/funding/github/packagist/symfony/symfony",
					"type": "tidelift"
				}
			],
			"time": "2024-04-18T09:32:20+00:00"
		},
		{
			"name": "symfony/polyfill-ctype",
			"version": "v1.29.0",
			"source": {
				"type": "git",
				"url": "https://github.com/symfony/polyfill-ctype.git",
				"reference": "ef4d7e442ca910c4764bce785146269b30cb5fc4"
			},
			"dist": {
				"type": "zip",
				"url": "https://api.github.com/repos/symfony/polyfill-ctype/zipball/ef4d7e442ca910c4764bce785146269b30cb5fc4",
				"reference": "ef4d7e442ca910c4764bce785146269b30cb5fc4",
				"shasum": ""
			},
			"require": {
				"php": ">=7.1"
			},
			"provide": {
				"ext-ctype": "*"
			},
			"suggest": {
				"ext-ctype": "For best performance"
			},
			"type": "library",
			"extra": {
				"thanks": {
					"name": "symfony/polyfill",
					"url": "https://github.com/symfony/polyfill"
				}
			},
			"autoload": {
				"files": [
					"bootstrap.php"
				],
				"psr-4": {
					"Symfony\\Polyfill\\Ctype\\": ""
				}
			},
			"notification-url": "https://packagist.org/downloads/",
			"license": [
				"MIT"
			],
			"authors": [
				{
					"name": "Gert de Pagter",
					"email": "BackEndTea@gmail.com"
				},
				{
					"name": "Symfony Community",
					"homepage": "https://symfony.com/contributors"
				}
			],
			"description": "Symfony polyfill for ctype functions",
			"homepage": "https://symfony.com",
			"keywords": [
				"compatibility",
				"ctype",
				"polyfill",
				"portable"
			],
			"support": {
				"source": "https://github.com/symfony/polyfill-ctype/tree/v1.29.0"
			},
			"funding": [
				{
					"url": "https://symfony.com/sponsor",
					"type": "custom"
				},
				{
					"url": "https://github.com/fabpot",
					"type": "github"
				},
				{
					"url": "https://tidelift.com/funding/github/packagist/symfony/symfony",
					"type": "tidelift"
				}
			],
			"time": "2024-01-29T20:11:03+00:00"
		},
		{
			"name": "symfony/polyfill-intl-grapheme",
			"version": "v1.29.0",
			"source": {
				"type": "git",
				"url": "https://github.com/symfony/polyfill-intl-grapheme.git",
				"reference": "32a9da87d7b3245e09ac426c83d334ae9f06f80f"
			},
			"dist": {
				"type": "zip",
				"url": "https://api.github.com/repos/symfony/polyfill-intl-grapheme/zipball/32a9da87d7b3245e09ac426c83d334ae9f06f80f",
				"reference": "32a9da87d7b3245e09ac426c83d334ae9f06f80f",
				"shasum": ""
			},
			"require": {
				"php": ">=7.1"
			},
			"suggest": {
				"ext-intl": "For best performance"
			},
			"type": "library",
			"extra": {
				"thanks": {
					"name": "symfony/polyfill",
					"url": "https://github.com/symfony/polyfill"
				}
			},
			"autoload": {
				"files": [
					"bootstrap.php"
				],
				"psr-4": {
					"Symfony\\Polyfill\\Intl\\Grapheme\\": ""
				}
			},
			"notification-url": "https://packagist.org/downloads/",
			"license": [
				"MIT"
			],
			"authors": [
				{
					"name": "Nicolas Grekas",
					"email": "p@tchwork.com"
				},
				{
					"name": "Symfony Community",
					"homepage": "https://symfony.com/contributors"
				}
			],
			"description": "Symfony polyfill for intl's grapheme_* functions",
			"homepage": "https://symfony.com",
			"keywords": [
				"compatibility",
				"grapheme",
				"intl",
				"polyfill",
				"portable",
				"shim"
			],
			"support": {
				"source": "https://github.com/symfony/polyfill-intl-grapheme/tree/v1.29.0"
			},
			"funding": [
				{
					"url": "https://symfony.com/sponsor",
					"type": "custom"
				},
				{
					"url": "https://github.com/fabpot",
					"type": "github"
				},
				{
					"url": "https://tidelift.com/funding/github/packagist/symfony/symfony",
					"type": "tidelift"
				}
			],
			"time": "2024-01-29T20:11:03+00:00"
		},
		{
			"name": "symfony/polyfill-intl-normalizer",
			"version": "v1.29.0",
			"source": {
				"type": "git",
				"url": "https://github.com/symfony/polyfill-intl-normalizer.git",
				"reference": "bc45c394692b948b4d383a08d7753968bed9a83d"
			},
			"dist": {
				"type": "zip",
				"url": "https://api.github.com/repos/symfony/polyfill-intl-normalizer/zipball/bc45c394692b948b4d383a08d7753968bed9a83d",
				"reference": "bc45c394692b948b4d383a08d7753968bed9a83d",
				"shasum": ""
			},
			"require": {
				"php": ">=7.1"
			},
			"suggest": {
				"ext-intl": "For best performance"
			},
			"type": "library",
			"extra": {
				"thanks": {
					"name": "symfony/polyfill",
					"url": "https://github.com/symfony/polyfill"
				}
			},
			"autoload": {
				"files": [
					"bootstrap.php"
				],
				"psr-4": {
					"Symfony\\Polyfill\\Intl\\Normalizer\\": ""
				},
				"classmap": [
					"Resources/stubs"
				]
			},
			"notification-url": "https://packagist.org/downloads/",
			"license": [
				"MIT"
			],
			"authors": [
				{
					"name": "Nicolas Grekas",
					"email": "p@tchwork.com"
				},
				{
					"name": "Symfony Community",
					"homepage": "https://symfony.com/contributors"
				}
			],
			"description": "Symfony polyfill for intl's Normalizer class and related functions",
			"homepage": "https://symfony.com",
			"keywords": [
				"compatibility",
				"intl",
				"normalizer",
				"polyfill",
				"portable",
				"shim"
			],
			"support": {
				"source": "https://github.com/symfony/polyfill-intl-normalizer/tree/v1.29.0"
			},
			"funding": [
				{
					"url": "https://symfony.com/sponsor",
					"type": "custom"
				},
				{
					"url": "https://github.com/fabpot",
					"type": "github"
				},
				{
					"url": "https://tidelift.com/funding/github/packagist/symfony/symfony",
					"type": "tidelift"
				}
			],
			"time": "2024-01-29T20:11:03+00:00"
		},
		{
			"name": "symfony/polyfill-mbstring",
			"version": "v1.29.0",
			"source": {
				"type": "git",
				"url": "https://github.com/symfony/polyfill-mbstring.git",
				"reference": "9773676c8a1bb1f8d4340a62efe641cf76eda7ec"
			},
			"dist": {
				"type": "zip",
				"url": "https://api.github.com/repos/symfony/polyfill-mbstring/zipball/9773676c8a1bb1f8d4340a62efe641cf76eda7ec",
				"reference": "9773676c8a1bb1f8d4340a62efe641cf76eda7ec",
				"shasum": ""
			},
			"require": {
				"php": ">=7.1"
			},
			"provide": {
				"ext-mbstring": "*"
			},
			"suggest": {
				"ext-mbstring": "For best performance"
			},
			"type": "library",
			"extra": {
				"thanks": {
					"name": "symfony/polyfill",
					"url": "https://github.com/symfony/polyfill"
				}
			},
			"autoload": {
				"files": [
					"bootstrap.php"
				],
				"psr-4": {
					"Symfony\\Polyfill\\Mbstring\\": ""
				}
			},
			"notification-url": "https://packagist.org/downloads/",
			"license": [
				"MIT"
			],
			"authors": [
				{
					"name": "Nicolas Grekas",
					"email": "p@tchwork.com"
				},
				{
					"name": "Symfony Community",
					"homepage": "https://symfony.com/contributors"
				}
			],
			"description": "Symfony polyfill for the Mbstring extension",
			"homepage": "https://symfony.com",
			"keywords": [
				"compatibility",
				"mbstring",
				"polyfill",
				"portable",
				"shim"
			],
			"support": {
				"source": "https://github.com/symfony/polyfill-mbstring/tree/v1.29.0"
			},
			"funding": [
				{
					"url": "https://symfony.com/sponsor",
					"type": "custom"
				},
				{
					"url": "https://github.com/fabpot",
					"type": "github"
				},
				{
					"url": "https://tidelift.com/funding/github/packagist/symfony/symfony",
					"type": "tidelift"
				}
			],
			"time": "2024-01-29T20:11:03+00:00"
		},
		{
			"name": "symfony/process",
			"version": "v7.0.7",
			"source": {
				"type": "git",
				"url": "https://github.com/symfony/process.git",
				"reference": "3839e56b94dd1dbd13235d27504e66baf23faba0"
			},
			"dist": {
				"type": "zip",
				"url": "https://api.github.com/repos/symfony/process/zipball/3839e56b94dd1dbd13235d27504e66baf23faba0",
				"reference": "3839e56b94dd1dbd13235d27504e66baf23faba0",
				"shasum": ""
			},
			"require": {
				"php": ">=8.2"
			},
			"type": "library",
			"autoload": {
				"psr-4": {
					"Symfony\\Component\\Process\\": ""
				},
				"exclude-from-classmap": [
					"/Tests/"
				]
			},
			"notification-url": "https://packagist.org/downloads/",
			"license": [
				"MIT"
			],
			"authors": [
				{
					"name": "Fabien Potencier",
					"email": "fabien@symfony.com"
				},
				{
					"name": "Symfony Community",
					"homepage": "https://symfony.com/contributors"
				}
			],
			"description": "Executes commands in sub-processes",
			"homepage": "https://symfony.com",
			"support": {
				"source": "https://github.com/symfony/process/tree/v7.0.7"
			},
			"funding": [
				{
					"url": "https://symfony.com/sponsor",
					"type": "custom"
				},
				{
					"url": "https://github.com/fabpot",
					"type": "github"
				},
				{
					"url": "https://tidelift.com/funding/github/packagist/symfony/symfony",
					"type": "tidelift"
				}
			],
			"time": "2024-04-18T09:29:19+00:00"
		},
		{
			"name": "symfony/service-contracts",
			"version": "v3.5.0",
			"source": {
				"type": "git",
				"url": "https://github.com/symfony/service-contracts.git",
				"reference": "bd1d9e59a81d8fa4acdcea3f617c581f7475a80f"
			},
			"dist": {
				"type": "zip",
				"url": "https://api.github.com/repos/symfony/service-contracts/zipball/bd1d9e59a81d8fa4acdcea3f617c581f7475a80f",
				"reference": "bd1d9e59a81d8fa4acdcea3f617c581f7475a80f",
				"shasum": ""
			},
			"require": {
				"php": ">=8.1",
				"psr/container": "^1.1|^2.0",
				"symfony/deprecation-contracts": "^2.5|^3"
			},
			"conflict": {
				"ext-psr": "<1.1|>=2"
			},
			"type": "library",
			"extra": {
				"branch-alias": {
					"dev-main": "3.5-dev"
				},
				"thanks": {
					"name": "symfony/contracts",
					"url": "https://github.com/symfony/contracts"
				}
			},
			"autoload": {
				"psr-4": {
					"Symfony\\Contracts\\Service\\": ""
				},
				"exclude-from-classmap": [
					"/Test/"
				]
			},
			"notification-url": "https://packagist.org/downloads/",
			"license": [
				"MIT"
			],
			"authors": [
				{
					"name": "Nicolas Grekas",
					"email": "p@tchwork.com"
				},
				{
					"name": "Symfony Community",
					"homepage": "https://symfony.com/contributors"
				}
			],
			"description": "Generic abstractions related to writing services",
			"homepage": "https://symfony.com",
			"keywords": [
				"abstractions",
				"contracts",
				"decoupling",
				"interfaces",
				"interoperability",
				"standards"
			],
			"support": {
				"source": "https://github.com/symfony/service-contracts/tree/v3.5.0"
			},
			"funding": [
				{
					"url": "https://symfony.com/sponsor",
					"type": "custom"
				},
				{
					"url": "https://github.com/fabpot",
					"type": "github"
				},
				{
					"url": "https://tidelift.com/funding/github/packagist/symfony/symfony",
					"type": "tidelift"
				}
			],
			"time": "2024-04-18T09:32:20+00:00"
		},
		{
			"name": "symfony/string",
			"version": "v7.0.7",
			"source": {
				"type": "git",
				"url": "https://github.com/symfony/string.git",
				"reference": "e405b5424dc2528e02e31ba26b83a79fd4eb8f63"
			},
			"dist": {
				"type": "zip",
				"url": "https://api.github.com/repos/symfony/string/zipball/e405b5424dc2528e02e31ba26b83a79fd4eb8f63",
				"reference": "e405b5424dc2528e02e31ba26b83a79fd4eb8f63",
				"shasum": ""
			},
			"require": {
				"php": ">=8.2",
				"symfony/polyfill-ctype": "~1.8",
				"symfony/polyfill-intl-grapheme": "~1.0",
				"symfony/polyfill-intl-normalizer": "~1.0",
				"symfony/polyfill-mbstring": "~1.0"
			},
			"conflict": {
				"symfony/translation-contracts": "<2.5"
			},
			"require-dev": {
				"symfony/error-handler": "^6.4|^7.0",
				"symfony/http-client": "^6.4|^7.0",
				"symfony/intl": "^6.4|^7.0",
				"symfony/translation-contracts": "^2.5|^3.0",
				"symfony/var-exporter": "^6.4|^7.0"
			},
			"type": "library",
			"autoload": {
				"files": [
					"Resources/functions.php"
				],
				"psr-4": {
					"Symfony\\Component\\String\\": ""
				},
				"exclude-from-classmap": [
					"/Tests/"
				]
			},
			"notification-url": "https://packagist.org/downloads/",
			"license": [
				"MIT"
			],
			"authors": [
				{
					"name": "Nicolas Grekas",
					"email": "p@tchwork.com"
				},
				{
					"name": "Symfony Community",
					"homepage": "https://symfony.com/contributors"
				}
			],
			"description": "Provides an object-oriented API to strings and deals with bytes, UTF-8 code points and grapheme clusters in a unified way",
			"homepage": "https://symfony.com",
			"keywords": [
				"grapheme",
				"i18n",
				"string",
				"unicode",
				"utf-8",
				"utf8"
			],
			"support": {
				"source": "https://github.com/symfony/string/tree/v7.0.7"
			},
			"funding": [
				{
					"url": "https://symfony.com/sponsor",
					"type": "custom"
				},
				{
					"url": "https://github.com/fabpot",
					"type": "github"
				},
				{
					"url": "https://tidelift.com/funding/github/packagist/symfony/symfony",
					"type": "tidelift"
				}
			],
			"time": "2024-04-18T09:29:19+00:00"
		},
		{
			"name": "theseer/tokenizer",
			"version": "1.2.3",
			"source": {
				"type": "git",
				"url": "https://github.com/theseer/tokenizer.git",
				"reference": "737eda637ed5e28c3413cb1ebe8bb52cbf1ca7a2"
			},
			"dist": {
				"type": "zip",
				"url": "https://api.github.com/repos/theseer/tokenizer/zipball/737eda637ed5e28c3413cb1ebe8bb52cbf1ca7a2",
				"reference": "737eda637ed5e28c3413cb1ebe8bb52cbf1ca7a2",
				"shasum": ""
			},
			"require": {
				"ext-dom": "*",
				"ext-tokenizer": "*",
				"ext-xmlwriter": "*",
				"php": "^7.2 || ^8.0"
			},
			"type": "library",
			"autoload": {
				"classmap": [
					"src/"
				]
			},
			"notification-url": "https://packagist.org/downloads/",
			"license": [
				"BSD-3-Clause"
			],
			"authors": [
				{
					"name": "Arne Blankerts",
					"email": "arne@blankerts.de",
					"role": "Developer"
				}
			],
			"description": "A small library for converting tokenized PHP source code into XML and potentially other formats",
			"support": {
				"issues": "https://github.com/theseer/tokenizer/issues",
				"source": "https://github.com/theseer/tokenizer/tree/1.2.3"
			},
			"funding": [
				{
					"url": "https://github.com/theseer",
					"type": "github"
				}
			],
			"time": "2024-03-03T12:36:25+00:00"
		},
		{
			"name": "yoast/phpunit-polyfills",
			"version": "1.1.0",
			"source": {
				"type": "git",
				"url": "https://github.com/Yoast/PHPUnit-Polyfills.git",
				"reference": "224e4a1329c03d8bad520e3fc4ec980034a4b212"
			},
			"dist": {
				"type": "zip",
				"url": "https://api.github.com/repos/Yoast/PHPUnit-Polyfills/zipball/224e4a1329c03d8bad520e3fc4ec980034a4b212",
				"reference": "224e4a1329c03d8bad520e3fc4ec980034a4b212",
				"shasum": ""
			},
			"require": {
				"php": ">=5.4",
				"phpunit/phpunit": "^4.8.36 || ^5.7.21 || ^6.0 || ^7.0 || ^8.0 || ^9.0"
			},
			"require-dev": {
				"yoast/yoastcs": "^2.3.0"
			},
			"type": "library",
			"extra": {
				"branch-alias": {
					"dev-main": "2.x-dev"
				}
			},
			"autoload": {
				"files": [
					"phpunitpolyfills-autoload.php"
				]
			},
			"notification-url": "https://packagist.org/downloads/",
			"license": [
				"BSD-3-Clause"
			],
			"authors": [
				{
					"name": "Team Yoast",
					"email": "support@yoast.com",
					"homepage": "https://yoast.com"
				},
				{
					"name": "Contributors",
					"homepage": "https://github.com/Yoast/PHPUnit-Polyfills/graphs/contributors"
				}
			],
			"description": "Set of polyfills for changed PHPUnit functionality to allow for creating PHPUnit cross-version compatible tests",
			"homepage": "https://github.com/Yoast/PHPUnit-Polyfills",
			"keywords": [
				"phpunit",
				"polyfill",
				"testing"
			],
			"support": {
				"issues": "https://github.com/Yoast/PHPUnit-Polyfills/issues",
				"source": "https://github.com/Yoast/PHPUnit-Polyfills"
			},
			"time": "2023-08-19T14:25:08+00:00"
		}
	],
	"aliases": [],
	"minimum-stability": "dev",
	"stability-flags": {
		"automattic/jetpack-a8c-mc-stats": 20,
		"automattic/jetpack-abtest": 20,
		"automattic/jetpack-admin-ui": 20,
		"automattic/jetpack-assets": 20,
		"automattic/jetpack-autoloader": 20,
		"automattic/jetpack-backup": 20,
		"automattic/jetpack-blaze": 20,
		"automattic/jetpack-blocks": 20,
		"automattic/jetpack-boost-speed-score": 20,
		"automattic/jetpack-calypsoify": 20,
		"automattic/jetpack-compat": 20,
		"automattic/jetpack-composer-plugin": 20,
		"automattic/jetpack-config": 20,
		"automattic/jetpack-connection": 20,
		"automattic/jetpack-constants": 20,
		"automattic/jetpack-device-detection": 20,
		"automattic/jetpack-error": 20,
		"automattic/jetpack-forms": 20,
		"automattic/jetpack-google-analytics": 20,
		"automattic/jetpack-google-fonts-provider": 20,
		"automattic/jetpack-identity-crisis": 20,
		"automattic/jetpack-image-cdn": 20,
		"automattic/jetpack-import": 20,
		"automattic/jetpack-ip": 20,
		"automattic/jetpack-jitm": 20,
		"automattic/jetpack-licensing": 20,
		"automattic/jetpack-logo": 20,
		"automattic/jetpack-my-jetpack": 20,
		"automattic/jetpack-plugins-installer": 20,
		"automattic/jetpack-post-list": 20,
		"automattic/jetpack-publicize": 20,
		"automattic/jetpack-redirect": 20,
		"automattic/jetpack-roles": 20,
		"automattic/jetpack-search": 20,
		"automattic/jetpack-stats": 20,
		"automattic/jetpack-stats-admin": 20,
		"automattic/jetpack-status": 20,
		"automattic/jetpack-sync": 20,
		"automattic/jetpack-videopress": 20,
		"automattic/jetpack-waf": 20,
		"automattic/jetpack-wordads": 20,
		"automattic/woocommerce-analytics": 20,
		"automattic/jetpack-changelogger": 20,
		"automattic/patchwork-redefine-exit": 20
	},
	"prefer-stable": true,
	"prefer-lowest": false,
	"platform": {
		"ext-fileinfo": "*",
		"ext-json": "*",
		"ext-openssl": "*"
	},
	"platform-dev": [],
	"platform-overrides": {
		"ext-intl": "0.0.0"
	},
	"plugin-api-version": "2.6.0"
}<|MERGE_RESOLUTION|>--- conflicted
+++ resolved
@@ -4,11 +4,7 @@
 		"Read more about it at https://getcomposer.org/doc/01-basic-usage.md#installing-dependencies",
 		"This file is @generated automatically"
 	],
-<<<<<<< HEAD
-	"content-hash": "830cc48d577b80de43a668d91b20cfd9",
-=======
 	"content-hash": "28d59d58a2473bd2de9afe7b1f132040",
->>>>>>> 213ee958
 	"packages": [
 		{
 			"name": "automattic/jetpack-a8c-mc-stats",
