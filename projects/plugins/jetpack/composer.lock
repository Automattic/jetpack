{
    "_readme": [
        "This file locks the dependencies of your project to a known state",
        "Read more about it at https://getcomposer.org/doc/01-basic-usage.md#installing-dependencies",
        "This file is @generated automatically"
    ],
<<<<<<< HEAD
    "content-hash": "73b8546ed128d0b351dea011fff0910a",
=======
    "content-hash": "f6adeb0b2633c9bf4035bae443eecbef",
>>>>>>> a75d1d64
    "packages": [
        {
            "name": "automattic/jetpack-a8c-mc-stats",
            "version": "dev-master",
            "dist": {
                "type": "path",
                "url": "../../packages/a8c-mc-stats",
                "reference": "2203c4b59b0732ee7d0e41480d4d6e6008376707"
            },
            "require-dev": {
                "automattic/jetpack-changelogger": "^1.2",
                "yoast/phpunit-polyfills": "0.2.0"
            },
            "type": "library",
            "extra": {
                "autotagger": true,
                "mirror-repo": "Automattic/jetpack-a8c-mc-stats",
                "changelogger": {
                    "link-template": "https://github.com/Automattic/jetpack-a8c-mc-stats/compare/v${old}...v${new}"
                },
                "branch-alias": {
                    "dev-master": "1.4.x-dev"
                }
            },
            "autoload": {
                "classmap": [
                    "src/"
                ]
            },
            "scripts": {
                "phpunit": [
                    "./vendor/phpunit/phpunit/phpunit --colors=always"
                ],
                "test-coverage": [
                    "@composer update",
                    "phpdbg -d memory_limit=2048M -d max_execution_time=900 -qrr ./vendor/bin/phpunit --coverage-clover \"$COVERAGE_DIR/clover.xml\""
                ],
                "test-php": [
                    "@composer update",
                    "@composer phpunit"
                ]
            },
            "license": [
                "GPL-2.0-or-later"
            ],
            "description": "Used to record internal usage stats for Automattic. Not visible to site owners.",
            "transport-options": {
                "monorepo": true,
                "relative": true
            }
        },
        {
            "name": "automattic/jetpack-abtest",
            "version": "dev-master",
            "dist": {
                "type": "path",
                "url": "../../packages/abtest",
                "reference": "a73ad2f592653bc541448defc466f3acd39f3e9e"
            },
            "require": {
                "automattic/jetpack-connection": "^1.30",
                "automattic/jetpack-error": "^1.3"
            },
            "require-dev": {
                "automattic/jetpack-changelogger": "^1.2",
                "automattic/wordbless": "dev-master",
                "yoast/phpunit-polyfills": "0.2.0"
            },
            "type": "library",
            "extra": {
                "autotagger": true,
                "mirror-repo": "Automattic/jetpack-abtest",
                "changelogger": {
                    "link-template": "https://github.com/Automattic/jetpack-abtest/compare/v${old}...v${new}"
                },
                "branch-alias": {
                    "dev-master": "1.9.x-dev"
                }
            },
            "autoload": {
                "classmap": [
                    "src/"
                ]
            },
            "scripts": {
                "phpunit": [
                    "./vendor/phpunit/phpunit/phpunit --colors=always"
                ],
                "post-update-cmd": [
                    "php -r \"copy('vendor/automattic/wordbless/src/dbless-wpdb.php', 'wordpress/wp-content/db.php');\""
                ],
                "test-coverage": [
                    "@composer update",
                    "phpdbg -d memory_limit=2048M -d max_execution_time=900 -qrr ./vendor/bin/phpunit --coverage-clover \"$COVERAGE_DIR/clover.xml\""
                ],
                "test-php": [
                    "@composer update",
                    "@composer phpunit"
                ]
            },
            "license": [
                "GPL-2.0-or-later"
            ],
            "description": "Provides an interface to the WP.com A/B tests.",
            "transport-options": {
                "monorepo": true,
                "relative": true
            }
        },
        {
            "name": "automattic/jetpack-assets",
            "version": "dev-master",
            "dist": {
                "type": "path",
                "url": "../../packages/assets",
                "reference": "f1dbc487e4df76ac3c8138a140d950812eb97be6"
            },
            "require": {
                "automattic/jetpack-constants": "^1.6"
            },
            "require-dev": {
                "automattic/jetpack-changelogger": "^1.2",
                "brain/monkey": "2.6.0",
                "yoast/phpunit-polyfills": "0.2.0"
            },
            "type": "library",
            "extra": {
                "autotagger": true,
                "mirror-repo": "Automattic/jetpack-assets",
                "changelogger": {
                    "link-template": "https://github.com/Automattic/jetpack-assets/compare/v${old}...v${new}"
                },
                "branch-alias": {
                    "dev-master": "1.11.x-dev"
                }
            },
            "autoload": {
                "classmap": [
                    "src/"
                ]
            },
            "scripts": {
                "phpunit": [
                    "./vendor/phpunit/phpunit/phpunit --colors=always"
                ],
                "test-coverage": [
                    "@composer update",
                    "phpdbg -d memory_limit=2048M -d max_execution_time=900 -qrr ./vendor/bin/phpunit --coverage-clover \"$COVERAGE_DIR/clover.xml\""
                ],
                "test-php": [
                    "@composer update",
                    "@composer phpunit"
                ]
            },
            "license": [
                "GPL-2.0-or-later"
            ],
            "description": "Asset management utilities for Jetpack ecosystem packages",
            "transport-options": {
                "monorepo": true,
                "relative": true
            }
        },
        {
            "name": "automattic/jetpack-autoloader",
            "version": "dev-master",
            "dist": {
                "type": "path",
                "url": "../../packages/autoloader",
                "reference": "28a4dca955d9c30498b1eb0430693e63f46d743e"
            },
            "require": {
                "composer-plugin-api": "^1.1 || ^2.0"
            },
            "require-dev": {
                "automattic/jetpack-changelogger": "^1.2",
                "yoast/phpunit-polyfills": "0.2.0"
            },
            "type": "composer-plugin",
            "extra": {
                "autotagger": true,
                "class": "Automattic\\Jetpack\\Autoloader\\CustomAutoloaderPlugin",
                "mirror-repo": "Automattic/jetpack-autoloader",
                "changelogger": {
                    "link-template": "https://github.com/Automattic/jetpack-autoloader/compare/v${old}...v${new}"
                },
                "branch-alias": {
                    "dev-master": "2.10.x-dev"
                }
            },
            "autoload": {
                "classmap": [
                    "src/AutoloadGenerator.php"
                ],
                "psr-4": {
                    "Automattic\\Jetpack\\Autoloader\\": "src"
                }
            },
            "scripts": {
                "phpunit": [
                    "./vendor/phpunit/phpunit/phpunit --colors=always"
                ],
                "test-coverage": [
                    "@composer update",
                    "phpdbg -d memory_limit=2048M -d max_execution_time=900 -qrr ./vendor/bin/phpunit --coverage-php \"./tests/php/tmp/coverage-report.php\"",
                    "php ./tests/php/bin/test-coverage.php \"$COVERAGE_DIR/clover.xml\""
                ],
                "test-php": [
                    "@composer update",
                    "@composer phpunit"
                ]
            },
            "license": [
                "GPL-2.0-or-later"
            ],
            "description": "Creates a custom autoloader for a plugin or theme.",
            "transport-options": {
                "monorepo": true,
                "relative": true
            }
        },
        {
            "name": "automattic/jetpack-backup",
            "version": "dev-master",
            "dist": {
                "type": "path",
                "url": "../../packages/backup",
                "reference": "bb86b3ec726186efe7822a94ab4ab17b5b9f83bd"
            },
            "require": {
                "automattic/jetpack-connection": "^1.30",
                "automattic/jetpack-sync": "^1.26"
            },
            "require-dev": {
                "automattic/jetpack-changelogger": "^1.2",
                "automattic/wordbless": "@dev",
                "yoast/phpunit-polyfills": "0.2.0"
            },
            "type": "library",
            "extra": {
                "autotagger": true,
                "mirror-repo": "Automattic/jetpack-backup",
                "version-constants": {
                    "::PACKAGE_VERSION": "src/class-package-version.php"
                },
                "changelogger": {
                    "link-template": "https://github.com/Automattic/jetpack-backup/compare/v${old}...v${new}"
                },
                "branch-alias": {
                    "dev-master": "1.1.x-dev"
                }
            },
            "autoload": {
                "files": [
                    "actions.php"
                ],
                "classmap": [
                    "src/"
                ]
            },
            "scripts": {
                "phpunit": [
                    "./vendor/phpunit/phpunit/phpunit --colors=always"
                ],
                "test-coverage": [
                    "@composer install",
                    "phpdbg -d memory_limit=2048M -d max_execution_time=900 -qrr ./vendor/bin/phpunit --coverage-clover \"$COVERAGE_DIR/clover.xml\""
                ],
                "test-php": [
                    "@composer install",
                    "@composer phpunit"
                ],
                "post-update-cmd": [
                    "php -r \"copy('vendor/automattic/wordbless/src/dbless-wpdb.php', 'wordpress/wp-content/db.php');\""
                ]
            },
            "license": [
                "GPL-2.0-or-later"
            ],
            "description": "Tools to assist with backing up Jetpack sites.",
            "transport-options": {
                "monorepo": true,
                "relative": true
            }
        },
        {
            "name": "automattic/jetpack-blocks",
            "version": "dev-master",
            "dist": {
                "type": "path",
                "url": "../../packages/blocks",
                "reference": "85380d3b63e091cee86b116d75f4d2942a5c95e2"
            },
            "require-dev": {
                "automattic/jetpack-changelogger": "^1.2",
                "automattic/wordbless": "dev-master",
                "brain/monkey": "2.6.0",
                "yoast/phpunit-polyfills": "0.2.0"
            },
            "type": "library",
            "extra": {
                "autotagger": true,
                "mirror-repo": "Automattic/jetpack-blocks",
                "changelogger": {
                    "link-template": "https://github.com/Automattic/jetpack-blocks/compare/v${old}...v${new}"
                },
                "branch-alias": {
                    "dev-master": "1.4.x-dev"
                }
            },
            "autoload": {
                "classmap": [
                    "src/"
                ]
            },
            "scripts": {
                "phpunit": [
                    "./vendor/phpunit/phpunit/phpunit --colors=always"
                ],
                "post-update-cmd": [
                    "php -r \"copy('vendor/automattic/wordbless/src/dbless-wpdb.php', 'wordpress/wp-content/db.php');\""
                ],
                "test-coverage": [
                    "@composer update",
                    "phpdbg -d memory_limit=2048M -d max_execution_time=900 -qrr ./vendor/bin/phpunit --coverage-clover \"$COVERAGE_DIR/clover.xml\""
                ],
                "test-php": [
                    "@composer update",
                    "@composer phpunit"
                ]
            },
            "license": [
                "GPL-2.0-or-later"
            ],
            "description": "Register and manage blocks within a plugin. Used to manage block registration, enqueues, and more.",
            "transport-options": {
                "monorepo": true,
                "relative": true
            }
        },
        {
            "name": "automattic/jetpack-compat",
            "version": "dev-master",
            "dist": {
                "type": "path",
                "url": "../../packages/compat",
                "reference": "1de05abbe86ccbb89318bc5625c3c90d62f87420"
            },
            "require-dev": {
                "automattic/jetpack-changelogger": "^1.2"
            },
            "type": "library",
            "extra": {
                "autotagger": true,
                "mirror-repo": "Automattic/jetpack-compat",
                "changelogger": {
                    "link-template": "https://github.com/Automattic/jetpack-compat/compare/v${old}...v${new}"
                },
                "branch-alias": {
                    "dev-master": "1.6.x-dev"
                }
            },
            "autoload": {
                "files": [
                    "functions.php"
                ],
                "classmap": [
                    "legacy"
                ]
            },
            "license": [
                "GPL-2.0-or-later"
            ],
            "description": "Compatibility layer with previous versions of Jetpack",
            "transport-options": {
                "monorepo": true,
                "relative": true
            }
        },
        {
            "name": "automattic/jetpack-config",
            "version": "dev-master",
            "dist": {
                "type": "path",
                "url": "../../packages/config",
                "reference": "5cc8275ac867ff99e527da0df9e8f14ec53b11fd"
            },
            "require-dev": {
                "automattic/jetpack-changelogger": "^1.2"
            },
            "type": "library",
            "extra": {
                "autotagger": true,
                "mirror-repo": "Automattic/jetpack-config",
                "changelogger": {
                    "link-template": "https://github.com/Automattic/jetpack-config/compare/v${old}...v${new}"
                },
                "branch-alias": {
                    "dev-master": "1.4.x-dev"
                }
            },
            "autoload": {
                "classmap": [
                    "src/"
                ]
            },
            "license": [
                "GPL-2.0-or-later"
            ],
            "description": "Jetpack configuration package that initializes other packages and configures Jetpack's functionality. Can be used as a base for all variants of Jetpack package usage.",
            "transport-options": {
                "monorepo": true,
                "relative": true
            }
        },
        {
            "name": "automattic/jetpack-connection",
            "version": "dev-master",
            "dist": {
                "type": "path",
                "url": "../../packages/connection",
                "reference": "f7bcabe9f8c44ab12fa20f8edfc487eaa5c5f654"
            },
            "require": {
                "automattic/jetpack-a8c-mc-stats": "^1.4",
                "automattic/jetpack-constants": "^1.6",
                "automattic/jetpack-heartbeat": "^1.3",
                "automattic/jetpack-options": "^1.13",
                "automattic/jetpack-redirect": "^1.7",
                "automattic/jetpack-roles": "^1.4",
                "automattic/jetpack-status": "^1.8",
                "automattic/jetpack-terms-of-service": "^1.9",
                "automattic/jetpack-tracking": "^1.13"
            },
            "require-dev": {
                "automattic/jetpack-changelogger": "^1.2",
                "automattic/wordbless": "@dev",
                "brain/monkey": "2.6.0",
                "yoast/phpunit-polyfills": "0.2.0"
            },
            "type": "library",
            "extra": {
                "autotagger": true,
                "mirror-repo": "Automattic/jetpack-connection",
                "version-constants": {
                    "::PACKAGE_VERSION": "src/class-package-version.php"
                },
                "changelogger": {
                    "link-template": "https://github.com/Automattic/jetpack-connection/compare/v${old}...v${new}"
                },
                "branch-alias": {
                    "dev-master": "1.30.x-dev"
                }
            },
            "autoload": {
                "files": [
                    "legacy/load-ixr.php"
                ],
                "classmap": [
                    "legacy",
                    "src/"
                ]
            },
            "scripts": {
                "phpunit": [
                    "./vendor/phpunit/phpunit/phpunit --colors=always"
                ],
                "post-update-cmd": [
                    "php -r \"copy('vendor/automattic/wordbless/src/dbless-wpdb.php', 'wordpress/wp-content/db.php');\""
                ],
                "test-coverage": [
                    "@composer update",
                    "phpdbg -d memory_limit=2048M -d max_execution_time=900 -qrr ./vendor/bin/phpunit --coverage-clover \"$COVERAGE_DIR/clover.xml\""
                ],
                "test-php": [
                    "@composer update",
                    "@composer phpunit"
                ]
            },
            "license": [
                "GPL-2.0-or-later"
            ],
            "description": "Everything needed to connect to the Jetpack infrastructure",
            "transport-options": {
                "monorepo": true,
                "relative": true
            }
        },
        {
            "name": "automattic/jetpack-connection-ui",
            "version": "dev-master",
            "dist": {
                "type": "path",
                "url": "../../packages/connection-ui",
                "reference": "5e6d9e858cd7eb741d19878224559d32e556c451"
            },
            "require": {
                "automattic/jetpack-connection": "^1.30",
                "automattic/jetpack-constants": "^1.6",
                "automattic/jetpack-device-detection": "^1.4"
            },
            "require-dev": {
                "automattic/jetpack-changelogger": "^1.2"
            },
            "type": "library",
            "extra": {
                "autotagger": true,
                "mirror-repo": "Automattic/jetpack-connection-ui",
                "changelogger": {
                    "link-template": "https://github.com/Automattic/jetpack-connection-ui/compare/v${old}...v${new}"
                },
                "branch-alias": {
                    "dev-master": "1.4.x-dev"
                }
            },
            "autoload": {
                "classmap": [
                    "src/"
                ]
            },
            "scripts": {
                "build-development": [
                    "Composer\\Config::disableProcessTimeout",
                    "pnpm run build"
                ],
                "build-production": [
                    "Composer\\Config::disableProcessTimeout",
                    "pnpm run build"
                ]
            },
            "license": [
                "GPL-2.0-or-later"
            ],
            "description": "Jetpack Connection UI",
            "transport-options": {
                "monorepo": true,
                "relative": true
            }
        },
        {
            "name": "automattic/jetpack-constants",
            "version": "dev-master",
            "dist": {
                "type": "path",
                "url": "../../packages/constants",
                "reference": "d557b1a9f813d0a4038365310a67378beffd3c80"
            },
            "require-dev": {
                "automattic/jetpack-changelogger": "^1.2",
                "brain/monkey": "2.6.0",
                "yoast/phpunit-polyfills": "0.2.0"
            },
            "type": "library",
            "extra": {
                "autotagger": true,
                "mirror-repo": "Automattic/jetpack-constants",
                "changelogger": {
                    "link-template": "https://github.com/Automattic/jetpack-constants/compare/v${old}...v${new}"
                },
                "branch-alias": {
                    "dev-master": "1.6.x-dev"
                }
            },
            "autoload": {
                "classmap": [
                    "src/"
                ]
            },
            "scripts": {
                "phpunit": [
                    "./vendor/phpunit/phpunit/phpunit --colors=always"
                ],
                "test-coverage": [
                    "@composer update",
                    "phpdbg -d memory_limit=2048M -d max_execution_time=900 -qrr ./vendor/bin/phpunit --coverage-clover \"$COVERAGE_DIR/clover.xml\""
                ],
                "test-php": [
                    "@composer update",
                    "@composer phpunit"
                ]
            },
            "license": [
                "GPL-2.0-or-later"
            ],
            "description": "A wrapper for defining constants in a more testable way.",
            "transport-options": {
                "monorepo": true,
                "relative": true
            }
        },
        {
            "name": "automattic/jetpack-device-detection",
            "version": "dev-master",
            "dist": {
                "type": "path",
                "url": "../../packages/device-detection",
                "reference": "26aa025d3b6c56c7ba07b6ecfe5505fc3adfea80"
            },
            "require-dev": {
                "automattic/jetpack-changelogger": "^1.2",
                "yoast/phpunit-polyfills": "0.2.0"
            },
            "type": "library",
            "extra": {
                "autotagger": true,
                "mirror-repo": "Automattic/jetpack-device-detection",
                "changelogger": {
                    "link-template": "https://github.com/Automattic/jetpack-device-detection/compare/v${old}...v${new}"
                },
                "branch-alias": {
                    "dev-master": "1.4.x-dev"
                }
            },
            "autoload": {
                "classmap": [
                    "src/"
                ]
            },
            "scripts": {
                "phpunit": [
                    "./vendor/phpunit/phpunit/phpunit --colors=always"
                ],
                "test-coverage": [
                    "@composer update",
                    "phpdbg -d memory_limit=2048M -d max_execution_time=900 -qrr ./vendor/bin/phpunit --coverage-clover \"$COVERAGE_DIR/clover.xml\""
                ],
                "test-php": [
                    "@composer update",
                    "@composer phpunit"
                ]
            },
            "license": [
                "GPL-2.0-or-later"
            ],
            "description": "A way to detect device types based on User-Agent header.",
            "transport-options": {
                "monorepo": true,
                "relative": true
            }
        },
        {
            "name": "automattic/jetpack-error",
            "version": "dev-master",
            "dist": {
                "type": "path",
                "url": "../../packages/error",
                "reference": "439bcae2fcf30622462917e42be4baaf15481b78"
            },
            "require-dev": {
                "automattic/jetpack-changelogger": "^1.2",
                "yoast/phpunit-polyfills": "0.2.0"
            },
            "type": "library",
            "extra": {
                "autotagger": true,
                "mirror-repo": "Automattic/jetpack-error",
                "changelogger": {
                    "link-template": "https://github.com/Automattic/jetpack-error/compare/v${old}...v${new}"
                },
                "branch-alias": {
                    "dev-master": "1.3.x-dev"
                }
            },
            "autoload": {
                "classmap": [
                    "src/"
                ]
            },
            "scripts": {
                "phpunit": [
                    "./vendor/phpunit/phpunit/phpunit --colors=always"
                ],
                "test-coverage": [
                    "@composer update",
                    "phpdbg -d memory_limit=2048M -d max_execution_time=900 -qrr ./vendor/bin/phpunit --coverage-clover \"$COVERAGE_DIR/clover.xml\""
                ],
                "test-php": [
                    "@composer update",
                    "@composer phpunit"
                ]
            },
            "license": [
                "GPL-2.0-or-later"
            ],
            "description": "Jetpack Error - a wrapper around WP_Error.",
            "transport-options": {
                "monorepo": true,
                "relative": true
            }
        },
        {
            "name": "automattic/jetpack-heartbeat",
            "version": "dev-master",
            "dist": {
                "type": "path",
                "url": "../../packages/heartbeat",
                "reference": "61ace4b3610758699836e73aec6437886458ac89"
            },
            "require": {
                "automattic/jetpack-a8c-mc-stats": "^1.4",
                "automattic/jetpack-options": "^1.13"
            },
            "require-dev": {
                "automattic/jetpack-changelogger": "^1.2"
            },
            "type": "library",
            "extra": {
                "autotagger": true,
                "mirror-repo": "Automattic/jetpack-heartbeat",
                "changelogger": {
                    "link-template": "https://github.com/Automattic/jetpack-heartbeat/compare/v${old}...v${new}"
                },
                "branch-alias": {
                    "dev-master": "1.3.x-dev"
                }
            },
            "autoload": {
                "classmap": [
                    "src/"
                ]
            },
            "license": [
                "GPL-2.0-or-later"
            ],
            "description": "This adds a cronjob that sends a batch of internal automattic stats to wp.com once a day",
            "transport-options": {
                "monorepo": true,
                "relative": true
            }
        },
        {
            "name": "automattic/jetpack-identity-crisis",
            "version": "dev-master",
            "dist": {
                "type": "path",
                "url": "../../packages/identity-crisis",
                "reference": "2be41849d1cf7fe224a8fbad4dee7fe65c6342fc"
            },
            "require": {
                "automattic/jetpack-connection": "^1.30",
                "automattic/jetpack-constants": "^1.6",
                "automattic/jetpack-logo": "^1.5",
                "automattic/jetpack-options": "^1.13",
                "automattic/jetpack-status": "^1.8",
                "automattic/jetpack-tracking": "^1.13"
            },
            "require-dev": {
                "automattic/jetpack-changelogger": "^1.2",
                "automattic/wordbless": "@dev",
                "yoast/phpunit-polyfills": "0.2.0"
            },
            "type": "library",
            "extra": {
                "autotagger": true,
                "mirror-repo": "Automattic/jetpack-identity-crisis",
                "version-constants": {
                    "::PACKAGE_VERSION": "src/class-identity-crisis.php"
                },
                "changelogger": {
                    "link-template": "https://github.com/Automattic/jetpack-identity-crisis/compare/v${old}...v${new}"
                },
                "branch-alias": {
                    "dev-master": "0.2.x-dev"
                }
            },
            "autoload": {
                "classmap": [
                    "src/"
                ]
            },
            "scripts": {
                "build-development": [
                    "Composer\\Config::disableProcessTimeout",
                    "pnpm run build"
                ],
                "build-production": [
                    "Composer\\Config::disableProcessTimeout",
                    "NODE_ENV='production' pnpm run build"
                ],
                "phpunit": [
                    "./vendor/phpunit/phpunit/phpunit --colors=always"
                ],
                "test-coverage": [
                    "@composer install",
                    "phpdbg -d memory_limit=2048M -d max_execution_time=900 -qrr ./vendor/bin/phpunit --coverage-clover \"$COVERAGE_DIR/clover.xml\""
                ],
                "test-php": [
                    "@composer install",
                    "@composer phpunit"
                ],
                "post-update-cmd": [
                    "php -r \"copy('vendor/automattic/wordbless/src/dbless-wpdb.php', 'wordpress/wp-content/db.php');\""
                ]
            },
            "license": [
                "GPL-2.0-or-later"
            ],
            "description": "Identity Crisis.",
            "transport-options": {
                "monorepo": true,
                "relative": true
            }
        },
        {
            "name": "automattic/jetpack-jitm",
            "version": "dev-master",
            "dist": {
                "type": "path",
                "url": "../../packages/jitm",
                "reference": "de428e53c7b476a0059a2838c4c5784f74dd0e27"
            },
            "require": {
                "automattic/jetpack-a8c-mc-stats": "^1.4",
                "automattic/jetpack-assets": "^1.11",
                "automattic/jetpack-connection": "^1.30",
                "automattic/jetpack-device-detection": "^1.4",
                "automattic/jetpack-logo": "^1.5",
                "automattic/jetpack-options": "^1.13",
                "automattic/jetpack-partner": "^1.5",
                "automattic/jetpack-redirect": "^1.7",
                "automattic/jetpack-status": "^1.8",
                "automattic/jetpack-tracking": "^1.13"
            },
            "require-dev": {
                "automattic/jetpack-changelogger": "^1.2",
                "brain/monkey": "2.6.0",
                "yoast/phpunit-polyfills": "0.2.0"
            },
            "type": "library",
            "extra": {
                "autotagger": true,
                "mirror-repo": "Automattic/jetpack-jitm",
                "version-constants": {
                    "::PACKAGE_VERSION": "src/class-jitm.php"
                },
                "changelogger": {
                    "link-template": "https://github.com/Automattic/jetpack-jitm/compare/v${old}...v${new}"
                },
                "branch-alias": {
                    "dev-master": "2.0.x-dev"
                }
            },
            "autoload": {
                "classmap": [
                    "src/"
                ]
            },
            "scripts": {
                "build-production": [
                    "Composer\\Config::disableProcessTimeout",
                    "pnpm run build-production"
                ],
                "build-development": [
                    "Composer\\Config::disableProcessTimeout",
                    "pnpm run build"
                ],
                "phpunit": [
                    "./vendor/phpunit/phpunit/phpunit --colors=always"
                ],
                "test-coverage": [
                    "@composer update",
                    "phpdbg -d memory_limit=2048M -d max_execution_time=900 -qrr ./vendor/bin/phpunit --coverage-clover \"$COVERAGE_DIR/clover.xml\""
                ],
                "test-php": [
                    "@composer update",
                    "@composer phpunit"
                ]
            },
            "license": [
                "GPL-2.0-or-later"
            ],
            "description": "Just in time messages for Jetpack",
            "transport-options": {
                "monorepo": true,
                "relative": true
            }
        },
        {
            "name": "automattic/jetpack-lazy-images",
            "version": "dev-master",
            "dist": {
                "type": "path",
                "url": "../../packages/lazy-images",
                "reference": "8bb94ba7eb4fcf38ca87c7783f97c6787542195f"
            },
            "require": {
                "automattic/jetpack-assets": "^1.11",
                "automattic/jetpack-constants": "^1.6"
            },
            "require-dev": {
                "automattic/jetpack-changelogger": "^1.2",
                "automattic/wordbless": "dev-master",
                "yoast/phpunit-polyfills": "0.2.0"
            },
            "type": "library",
            "extra": {
                "autotagger": true,
                "mirror-repo": "Automattic/jetpack-lazy-images",
                "changelogger": {
                    "link-template": "https://github.com/Automattic/jetpack-lazy-images/compare/v${old}...v${new}"
                },
                "branch-alias": {
                    "dev-master": "2.0.x-dev"
                }
            },
            "autoload": {
                "classmap": [
                    "src/"
                ]
            },
            "scripts": {
                "build-production": [
                    "Composer\\Config::disableProcessTimeout",
                    "pnpm run build-production"
                ],
                "build-development": [
                    "Composer\\Config::disableProcessTimeout",
                    "pnpm run build"
                ],
                "phpunit": [
                    "./vendor/phpunit/phpunit/phpunit --colors=always"
                ],
                "post-update-cmd": [
                    "php -r \"copy('vendor/automattic/wordbless/src/dbless-wpdb.php', 'wordpress/wp-content/db.php');\""
                ],
                "test-coverage": [
                    "@composer update",
                    "phpdbg -d memory_limit=2048M -d max_execution_time=900 -qrr ./vendor/bin/phpunit --coverage-clover \"$COVERAGE_DIR/clover.xml\""
                ],
                "test-php": [
                    "@composer update",
                    "@composer phpunit"
                ]
            },
            "license": [
                "GPL-2.0-or-later"
            ],
            "description": "Speed up your site and create a smoother viewing experience by loading images as visitors scroll down the screen, instead of all at once.",
            "transport-options": {
                "monorepo": true,
                "relative": true
            }
        },
        {
            "name": "automattic/jetpack-licensing",
            "version": "dev-master",
            "dist": {
                "type": "path",
                "url": "../../packages/licensing",
                "reference": "08e2a5b50e2d12f36be22d7a0868452f415e1e5b"
            },
            "require": {
                "automattic/jetpack-connection": "^1.30",
                "automattic/jetpack-options": "^1.13"
            },
            "require-dev": {
                "automattic/jetpack-changelogger": "^1.2",
                "automattic/wordbless": "@dev",
                "yoast/phpunit-polyfills": "0.2.0"
            },
            "type": "library",
            "extra": {
                "autotagger": true,
                "mirror-repo": "Automattic/jetpack-licensing",
                "changelogger": {
                    "link-template": "https://github.com/Automattic/jetpack-licensing/compare/v${old}...v${new}"
                },
                "branch-alias": {
                    "dev-master": "1.4.x-dev"
                }
            },
            "autoload": {
                "classmap": [
                    "src/"
                ]
            },
            "scripts": {
                "phpunit": [
                    "./vendor/phpunit/phpunit/phpunit --colors=always"
                ],
                "post-update-cmd": [
                    "php -r \"copy('vendor/automattic/wordbless/src/dbless-wpdb.php', 'wordpress/wp-content/db.php');\""
                ],
                "test-coverage": [
                    "@composer update",
                    "phpdbg -d memory_limit=2048M -d max_execution_time=900 -qrr ./vendor/bin/phpunit --coverage-clover \"$COVERAGE_DIR/clover.xml\""
                ],
                "test-php": [
                    "@composer update",
                    "@composer phpunit"
                ]
            },
            "license": [
                "GPL-2.0-or-later"
            ],
            "description": "Everything needed to manage Jetpack licenses client-side.",
            "transport-options": {
                "monorepo": true,
                "relative": true
            }
        },
        {
            "name": "automattic/jetpack-logo",
            "version": "dev-master",
            "dist": {
                "type": "path",
                "url": "../../packages/logo",
                "reference": "78352bc61d80e89e78b53836ba175c4f0cecfc05"
            },
            "require-dev": {
                "automattic/jetpack-changelogger": "^1.2",
                "yoast/phpunit-polyfills": "0.2.0"
            },
            "type": "library",
            "extra": {
                "autotagger": true,
                "mirror-repo": "Automattic/jetpack-logo",
                "changelogger": {
                    "link-template": "https://github.com/Automattic/jetpack-logo/compare/v${old}...v${new}"
                },
                "branch-alias": {
                    "dev-master": "1.5.x-dev"
                }
            },
            "autoload": {
                "classmap": [
                    "src/"
                ]
            },
            "scripts": {
                "phpunit": [
                    "./vendor/phpunit/phpunit/phpunit --colors=always"
                ],
                "test-coverage": [
                    "@composer update",
                    "phpdbg -d memory_limit=2048M -d max_execution_time=900 -qrr ./vendor/bin/phpunit --coverage-clover \"$COVERAGE_DIR/clover.xml\""
                ],
                "test-php": [
                    "@composer update",
                    "@composer phpunit"
                ]
            },
            "license": [
                "GPL-2.0-or-later"
            ],
            "description": "A logo for Jetpack",
            "transport-options": {
                "monorepo": true,
                "relative": true
            }
        },
        {
            "name": "automattic/jetpack-options",
            "version": "dev-master",
            "dist": {
                "type": "path",
                "url": "../../packages/options",
                "reference": "de833a41411fb82163b4c08a52d3471c294b60cc"
            },
            "require": {
                "automattic/jetpack-constants": "^1.6"
            },
            "require-dev": {
                "automattic/jetpack-changelogger": "^1.2",
                "yoast/phpunit-polyfills": "0.2.0"
            },
            "type": "library",
            "extra": {
                "autotagger": true,
                "mirror-repo": "Automattic/jetpack-options",
                "changelogger": {
                    "link-template": "https://github.com/Automattic/jetpack-options/compare/v${old}...v${new}"
                },
                "branch-alias": {
                    "dev-master": "1.13.x-dev"
                }
            },
            "autoload": {
                "classmap": [
                    "legacy"
                ]
            },
            "license": [
                "GPL-2.0-or-later"
            ],
            "description": "A wrapper for wp-options to manage specific Jetpack options.",
            "transport-options": {
                "monorepo": true,
                "relative": true
            }
        },
        {
            "name": "automattic/jetpack-partner",
            "version": "dev-master",
            "dist": {
                "type": "path",
                "url": "../../packages/partner",
                "reference": "d428bebda84fcc668bf661afcd1969949b828849"
            },
            "require-dev": {
                "automattic/jetpack-changelogger": "^1.2",
                "brain/monkey": "2.6.0",
                "yoast/phpunit-polyfills": "0.2.0"
            },
            "type": "library",
            "extra": {
                "autotagger": true,
                "mirror-repo": "Automattic/jetpack-partner",
                "changelogger": {
                    "link-template": "https://github.com/Automattic/jetpack-partner/compare/v${old}...v${new}"
                },
                "branch-alias": {
                    "dev-master": "1.5.x-dev"
                }
            },
            "autoload": {
                "classmap": [
                    "src/"
                ]
            },
            "scripts": {
                "phpunit": [
                    "./vendor/phpunit/phpunit/phpunit --colors=always"
                ],
                "test-coverage": [
                    "@composer update",
                    "phpdbg -d memory_limit=2048M -d max_execution_time=900 -qrr ./vendor/bin/phpunit --coverage-clover \"$COVERAGE_DIR/clover.xml\""
                ],
                "test-php": [
                    "@composer update",
                    "@composer phpunit"
                ]
            },
            "license": [
                "GPL-2.0-or-later"
            ],
            "description": "Support functions for Jetpack hosting partners.",
            "transport-options": {
                "monorepo": true,
                "relative": true
            }
        },
        {
            "name": "automattic/jetpack-password-checker",
            "version": "dev-master",
            "dist": {
                "type": "path",
                "url": "../../packages/password-checker",
                "reference": "2b03f4bde5d869753b6af58ef1fe64195f027ce2"
            },
            "require-dev": {
                "automattic/jetpack-changelogger": "^1.2",
                "automattic/wordbless": "@dev",
                "yoast/phpunit-polyfills": "0.2.0"
            },
            "type": "library",
            "extra": {
                "autotagger": true,
                "mirror-repo": "Automattic/jetpack-password-checker",
                "changelogger": {
                    "link-template": "https://github.com/Automattic/jetpack-password-checker/compare/v${old}...v${new}"
                },
                "branch-alias": {
                    "dev-master": "0.1.x-dev"
                }
            },
            "autoload": {
                "classmap": [
                    "src/"
                ]
            },
            "scripts": {
                "phpunit": [
                    "./vendor/phpunit/phpunit/phpunit --colors=always"
                ],
                "test-coverage": [
                    "@composer update",
                    "phpdbg -d memory_limit=2048M -d max_execution_time=900 -qrr ./vendor/bin/phpunit --coverage-clover \"$COVERAGE_DIR/clover.xml\""
                ],
                "test-php": [
                    "@composer update",
                    "@composer phpunit"
                ],
                "post-update-cmd": [
                    "php -r \"copy('vendor/automattic/wordbless/src/dbless-wpdb.php', 'wordpress/wp-content/db.php');\""
                ]
            },
            "license": [
                "GPL-2.0-or-later"
            ],
            "description": "Password Checker.",
            "transport-options": {
                "monorepo": true,
                "relative": true
            }
        },
        {
            "name": "automattic/jetpack-redirect",
            "version": "dev-master",
            "dist": {
                "type": "path",
                "url": "../../packages/redirect",
                "reference": "849227e5f0115f29cc59073983cf0b7e46f33788"
            },
            "require": {
                "automattic/jetpack-status": "^1.8"
            },
            "require-dev": {
                "automattic/jetpack-changelogger": "^1.2",
                "brain/monkey": "2.6.0",
                "yoast/phpunit-polyfills": "0.2.0"
            },
            "type": "library",
            "extra": {
                "autotagger": true,
                "mirror-repo": "Automattic/jetpack-redirect",
                "changelogger": {
                    "link-template": "https://github.com/Automattic/jetpack-redirect/compare/v${old}...v${new}"
                },
                "branch-alias": {
                    "dev-master": "1.7.x-dev"
                }
            },
            "autoload": {
                "classmap": [
                    "src/"
                ]
            },
            "scripts": {
                "phpunit": [
                    "./vendor/phpunit/phpunit/phpunit --colors=always"
                ],
                "test-coverage": [
                    "@composer update",
                    "phpdbg -d memory_limit=2048M -d max_execution_time=900 -qrr ./vendor/bin/phpunit --coverage-clover \"$COVERAGE_DIR/clover.xml\""
                ],
                "test-php": [
                    "@composer update",
                    "@composer phpunit"
                ]
            },
            "license": [
                "GPL-2.0-or-later"
            ],
            "description": "Utilities to build URLs to the jetpack.com/redirect/ service",
            "transport-options": {
                "monorepo": true,
                "relative": true
            }
        },
        {
            "name": "automattic/jetpack-roles",
            "version": "dev-master",
            "dist": {
                "type": "path",
                "url": "../../packages/roles",
                "reference": "08423b5dc902c265a6b0da4288fdd4493ac1f9e1"
            },
            "require-dev": {
                "automattic/jetpack-changelogger": "^1.2",
                "brain/monkey": "2.6.0",
                "yoast/phpunit-polyfills": "0.2.0"
            },
            "type": "library",
            "extra": {
                "autotagger": true,
                "mirror-repo": "Automattic/jetpack-roles",
                "changelogger": {
                    "link-template": "https://github.com/Automattic/jetpack-roles/compare/v${old}...v${new}"
                },
                "branch-alias": {
                    "dev-master": "1.4.x-dev"
                }
            },
            "autoload": {
                "classmap": [
                    "src/"
                ]
            },
            "scripts": {
                "phpunit": [
                    "./vendor/phpunit/phpunit/phpunit --colors=always"
                ],
                "test-coverage": [
                    "@composer update",
                    "phpdbg -d memory_limit=2048M -d max_execution_time=900 -qrr ./vendor/bin/phpunit --coverage-clover \"$COVERAGE_DIR/clover.xml\""
                ],
                "test-php": [
                    "@composer update",
                    "@composer phpunit"
                ]
            },
            "license": [
                "GPL-2.0-or-later"
            ],
            "description": "Utilities, related with user roles and capabilities.",
            "transport-options": {
                "monorepo": true,
                "relative": true
            }
        },
        {
            "name": "automattic/jetpack-status",
            "version": "dev-master",
            "dist": {
                "type": "path",
                "url": "../../packages/status",
                "reference": "cf84cb69cf2d67b765e9bc26c86f17814216ecc0"
            },
            "require-dev": {
                "automattic/jetpack-changelogger": "^1.2",
                "brain/monkey": "2.6.0",
                "yoast/phpunit-polyfills": "0.2.0"
            },
            "type": "library",
            "extra": {
                "autotagger": true,
                "mirror-repo": "Automattic/jetpack-status",
                "changelogger": {
                    "link-template": "https://github.com/Automattic/jetpack-status/compare/v${old}...v${new}"
                },
                "branch-alias": {
                    "dev-master": "1.8.x-dev"
                }
            },
            "autoload": {
                "classmap": [
                    "src/"
                ]
            },
            "scripts": {
                "phpunit": [
                    "./vendor/phpunit/phpunit/phpunit --colors=always"
                ],
                "test-coverage": [
                    "@composer update",
                    "phpdbg -d memory_limit=2048M -d max_execution_time=900 -qrr ./vendor/bin/phpunit --coverage-clover \"$COVERAGE_DIR/clover.xml\""
                ],
                "test-php": [
                    "@composer update",
                    "@composer phpunit"
                ]
            },
            "license": [
                "GPL-2.0-or-later"
            ],
            "description": "Used to retrieve information about the current status of Jetpack and the site overall.",
            "transport-options": {
                "monorepo": true,
                "relative": true
            }
        },
        {
            "name": "automattic/jetpack-sync",
            "version": "dev-master",
            "dist": {
                "type": "path",
                "url": "../../packages/sync",
                "reference": "9496cf5bb409d10d5cc1164daa41d3964c85da72"
            },
            "require": {
                "automattic/jetpack-connection": "^1.30",
                "automattic/jetpack-constants": "^1.6",
                "automattic/jetpack-heartbeat": "^1.3",
                "automattic/jetpack-identity-crisis": "^0.2",
                "automattic/jetpack-options": "^1.13",
                "automattic/jetpack-password-checker": "^0.1",
                "automattic/jetpack-roles": "^1.4",
                "automattic/jetpack-status": "^1.8"
            },
            "require-dev": {
                "automattic/jetpack-changelogger": "^1.2",
                "automattic/wordbless": "@dev",
                "yoast/phpunit-polyfills": "0.2.0"
            },
            "type": "library",
            "extra": {
                "autotagger": true,
                "mirror-repo": "Automattic/jetpack-sync",
                "version-constants": {
                    "::PACKAGE_VERSION": "src/class-package-version.php"
                },
                "changelogger": {
                    "link-template": "https://github.com/Automattic/jetpack-sync/compare/v${old}...v${new}"
                },
                "branch-alias": {
                    "dev-master": "1.26.x-dev"
                }
            },
            "autoload": {
                "classmap": [
                    "src/"
                ]
            },
            "scripts": {
                "phpunit": [
                    "./vendor/phpunit/phpunit/phpunit --colors=always"
                ],
                "test-coverage": [
                    "@composer install",
                    "phpdbg -d memory_limit=2048M -d max_execution_time=900 -qrr ./vendor/bin/phpunit --coverage-clover \"$COVERAGE_DIR/clover.xml\""
                ],
                "test-php": [
                    "@composer install",
                    "@composer phpunit"
                ],
                "post-update-cmd": [
                    "php -r \"copy('vendor/automattic/wordbless/src/dbless-wpdb.php', 'wordpress/wp-content/db.php');\""
                ]
            },
            "license": [
                "GPL-2.0-or-later"
            ],
            "description": "Everything needed to allow syncing to the WP.com infrastructure.",
            "transport-options": {
                "monorepo": true,
                "relative": true
            }
        },
        {
            "name": "automattic/jetpack-terms-of-service",
            "version": "dev-master",
            "dist": {
                "type": "path",
                "url": "../../packages/terms-of-service",
                "reference": "f8ac1e09874a8304fa469d2c5c8ae9be05929219"
            },
            "require": {
                "automattic/jetpack-options": "^1.13",
                "automattic/jetpack-status": "^1.8"
            },
            "require-dev": {
                "automattic/jetpack-changelogger": "^1.2",
                "brain/monkey": "2.6.0",
                "yoast/phpunit-polyfills": "0.2.0"
            },
            "type": "library",
            "extra": {
                "autotagger": true,
                "mirror-repo": "Automattic/jetpack-terms-of-service",
                "changelogger": {
                    "link-template": "https://github.com/Automattic/jetpack-terms-of-service/compare/v${old}...v${new}"
                },
                "branch-alias": {
                    "dev-master": "1.9.x-dev"
                }
            },
            "autoload": {
                "classmap": [
                    "src/"
                ]
            },
            "scripts": {
                "phpunit": [
                    "./vendor/phpunit/phpunit/phpunit --colors=always"
                ],
                "test-coverage": [
                    "@composer update",
                    "phpdbg -d memory_limit=2048M -d max_execution_time=900 -qrr ./vendor/bin/phpunit --coverage-clover \"$COVERAGE_DIR/clover.xml\""
                ],
                "test-php": [
                    "@composer update",
                    "@composer phpunit"
                ]
            },
            "license": [
                "GPL-2.0-or-later"
            ],
            "description": "Everything need to manage the terms of service state",
            "transport-options": {
                "monorepo": true,
                "relative": true
            }
        },
        {
            "name": "automattic/jetpack-tracking",
            "version": "dev-master",
            "dist": {
                "type": "path",
                "url": "../../packages/tracking",
                "reference": "b2fe4e37fa420dbb33db86b946e96bc192dd8713"
            },
            "require": {
                "automattic/jetpack-assets": "^1.11",
                "automattic/jetpack-options": "^1.13",
                "automattic/jetpack-status": "^1.8",
                "automattic/jetpack-terms-of-service": "^1.9"
            },
            "require-dev": {
                "automattic/jetpack-changelogger": "^1.2",
                "yoast/phpunit-polyfills": "0.2.0"
            },
            "type": "library",
            "extra": {
                "autotagger": true,
                "mirror-repo": "Automattic/jetpack-tracking",
                "changelogger": {
                    "link-template": "https://github.com/Automattic/jetpack-tracking/compare/v${old}...v${new}"
                },
                "branch-alias": {
                    "dev-master": "1.13.x-dev"
                }
            },
            "autoload": {
                "classmap": [
                    "legacy",
                    "src/"
                ]
            },
            "scripts": {
                "phpunit": [
                    "./vendor/phpunit/phpunit/phpunit --colors=always"
                ],
                "test-coverage": [
                    "@composer update",
                    "phpdbg -d memory_limit=2048M -d max_execution_time=900 -qrr ./vendor/bin/phpunit --coverage-clover \"$COVERAGE_DIR/clover.xml\""
                ],
                "test-php": [
                    "@composer update",
                    "@composer phpunit"
                ]
            },
            "license": [
                "GPL-2.0-or-later"
            ],
            "description": "Tracking for Jetpack",
            "transport-options": {
                "monorepo": true,
                "relative": true
            }
        },
        {
            "name": "nojimage/twitter-text-php",
            "version": "v3.1.2",
            "source": {
                "type": "git",
                "url": "https://github.com/nojimage/twitter-text-php.git",
                "reference": "979bcf6a92d543b61588c7c0c0a87d0eb473d8f6"
            },
            "dist": {
                "type": "zip",
                "url": "https://api.github.com/repos/nojimage/twitter-text-php/zipball/979bcf6a92d543b61588c7c0c0a87d0eb473d8f6",
                "reference": "979bcf6a92d543b61588c7c0c0a87d0eb473d8f6",
                "shasum": ""
            },
            "require": {
                "ext-intl": "*",
                "ext-mbstring": "*",
                "php": ">=5.3.3"
            },
            "require-dev": {
                "ext-json": "*",
                "phpunit/phpunit": "4.8.*|5.7.*|6.5.*",
                "symfony/yaml": "^2.6.0|^3.4.0|^4.4.0|^5.0.0",
                "twitter/twitter-text": "^3.0.0"
            },
            "type": "library",
            "autoload": {
                "psr-0": {
                    "Twitter\\Text\\": "lib/"
                }
            },
            "notification-url": "https://packagist.org/downloads/",
            "license": [
                "Apache-2.0"
            ],
            "authors": [
                {
                    "name": "Matt Sanford",
                    "email": "matt@mzsanford.com",
                    "homepage": "http://mzsanford.com"
                },
                {
                    "name": "Mike Cochrane",
                    "email": "mikec@mikenz.geek.nz",
                    "homepage": "http://mikenz.geek.nz"
                },
                {
                    "name": "Nick Pope",
                    "email": "git@nickpope.me.uk",
                    "homepage": "http://www.nickpope.me.uk"
                },
                {
                    "name": "Takashi Nojima",
                    "homepage": "http://php-tips.com"
                }
            ],
            "description": "A library of PHP classes that provide auto-linking and extraction of usernames, lists, hashtags and URLs from tweets.",
            "homepage": "https://github.com/nojimage/twitter-text-php",
            "keywords": [
                "autolink",
                "extract",
                "text",
                "twitter"
            ],
            "support": {
                "issues": "https://github.com/nojimage/twitter-text-php/issues",
                "source": "https://github.com/nojimage/twitter-text-php/tree/v3.1.2"
            },
            "time": "2021-03-18T11:38:53+00:00"
        }
    ],
    "packages-dev": [
        {
            "name": "automattic/jetpack-changelogger",
            "version": "dev-master",
            "dist": {
                "type": "path",
                "url": "../../packages/changelogger",
                "reference": "ea064ef2d9428299d6dbdc8d14e15c4a5f87242d"
            },
            "require": {
                "php": ">=5.6",
                "symfony/console": "^3.4 | ^5.2",
                "symfony/process": "^3.4 | ^5.2",
                "wikimedia/at-ease": "^1.2 | ^2.0"
            },
            "require-dev": {
                "wikimedia/testing-access-wrapper": "^1.0 | ^2.0",
                "yoast/phpunit-polyfills": "0.2.0"
            },
            "bin": [
                "bin/changelogger"
            ],
            "type": "project",
            "extra": {
                "autotagger": true,
                "branch-alias": {
                    "dev-master": "1.2.x-dev"
                },
                "mirror-repo": "Automattic/jetpack-changelogger",
                "version-constants": {
                    "::VERSION": "src/Application.php"
                },
                "changelogger": {
                    "link-template": "https://github.com/Automattic/jetpack-changelogger/compare/${old}...${new}"
                }
            },
            "autoload": {
                "psr-4": {
                    "Automattic\\Jetpack\\Changelogger\\": "src",
                    "Automattic\\Jetpack\\Changelog\\": "lib"
                }
            },
            "autoload-dev": {
                "psr-4": {
                    "Automattic\\Jetpack\\Changelogger\\Tests\\": "tests/php/includes/src",
                    "Automattic\\Jetpack\\Changelog\\Tests\\": "tests/php/includes/lib"
                }
            },
            "scripts": {
                "phpunit": [
                    "./vendor/phpunit/phpunit/phpunit --colors=always"
                ],
                "test-coverage": [
                    "@composer update",
                    "phpdbg -d memory_limit=2048M -d max_execution_time=900 -qrr ./vendor/bin/phpunit --coverage-clover \"$COVERAGE_DIR/clover.xml\""
                ],
                "test-php": [
                    "@composer update",
                    "@composer phpunit"
                ]
            },
            "license": [
                "GPL-2.0-or-later"
            ],
            "description": "Jetpack Changelogger tool. Allows for managing changelogs by dropping change files into a changelog directory with each PR.",
            "transport-options": {
                "monorepo": true,
                "relative": true
            }
        },
        {
            "name": "psr/container",
            "version": "1.1.1",
            "source": {
                "type": "git",
                "url": "https://github.com/php-fig/container.git",
                "reference": "8622567409010282b7aeebe4bb841fe98b58dcaf"
            },
            "dist": {
                "type": "zip",
                "url": "https://api.github.com/repos/php-fig/container/zipball/8622567409010282b7aeebe4bb841fe98b58dcaf",
                "reference": "8622567409010282b7aeebe4bb841fe98b58dcaf",
                "shasum": ""
            },
            "require": {
                "php": ">=7.2.0"
            },
            "type": "library",
            "autoload": {
                "psr-4": {
                    "Psr\\Container\\": "src/"
                }
            },
            "notification-url": "https://packagist.org/downloads/",
            "license": [
                "MIT"
            ],
            "authors": [
                {
                    "name": "PHP-FIG",
                    "homepage": "https://www.php-fig.org/"
                }
            ],
            "description": "Common Container Interface (PHP FIG PSR-11)",
            "homepage": "https://github.com/php-fig/container",
            "keywords": [
                "PSR-11",
                "container",
                "container-interface",
                "container-interop",
                "psr"
            ],
            "support": {
                "issues": "https://github.com/php-fig/container/issues",
                "source": "https://github.com/php-fig/container/tree/1.1.1"
            },
            "time": "2021-03-05T17:36:06+00:00"
        },
        {
            "name": "symfony/console",
            "version": "v5.3.6",
            "source": {
                "type": "git",
                "url": "https://github.com/symfony/console.git",
                "reference": "51b71afd6d2dc8f5063199357b9880cea8d8bfe2"
            },
            "dist": {
                "type": "zip",
                "url": "https://api.github.com/repos/symfony/console/zipball/51b71afd6d2dc8f5063199357b9880cea8d8bfe2",
                "reference": "51b71afd6d2dc8f5063199357b9880cea8d8bfe2",
                "shasum": ""
            },
            "require": {
                "php": ">=7.2.5",
                "symfony/deprecation-contracts": "^2.1",
                "symfony/polyfill-mbstring": "~1.0",
                "symfony/polyfill-php73": "^1.8",
                "symfony/polyfill-php80": "^1.16",
                "symfony/service-contracts": "^1.1|^2",
                "symfony/string": "^5.1"
            },
            "conflict": {
                "psr/log": ">=3",
                "symfony/dependency-injection": "<4.4",
                "symfony/dotenv": "<5.1",
                "symfony/event-dispatcher": "<4.4",
                "symfony/lock": "<4.4",
                "symfony/process": "<4.4"
            },
            "provide": {
                "psr/log-implementation": "1.0|2.0"
            },
            "require-dev": {
                "psr/log": "^1|^2",
                "symfony/config": "^4.4|^5.0",
                "symfony/dependency-injection": "^4.4|^5.0",
                "symfony/event-dispatcher": "^4.4|^5.0",
                "symfony/lock": "^4.4|^5.0",
                "symfony/process": "^4.4|^5.0",
                "symfony/var-dumper": "^4.4|^5.0"
            },
            "suggest": {
                "psr/log": "For using the console logger",
                "symfony/event-dispatcher": "",
                "symfony/lock": "",
                "symfony/process": ""
            },
            "type": "library",
            "autoload": {
                "psr-4": {
                    "Symfony\\Component\\Console\\": ""
                },
                "exclude-from-classmap": [
                    "/Tests/"
                ]
            },
            "notification-url": "https://packagist.org/downloads/",
            "license": [
                "MIT"
            ],
            "authors": [
                {
                    "name": "Fabien Potencier",
                    "email": "fabien@symfony.com"
                },
                {
                    "name": "Symfony Community",
                    "homepage": "https://symfony.com/contributors"
                }
            ],
            "description": "Eases the creation of beautiful and testable command line interfaces",
            "homepage": "https://symfony.com",
            "keywords": [
                "cli",
                "command line",
                "console",
                "terminal"
            ],
            "support": {
                "source": "https://github.com/symfony/console/tree/v5.3.6"
            },
            "funding": [
                {
                    "url": "https://symfony.com/sponsor",
                    "type": "custom"
                },
                {
                    "url": "https://github.com/fabpot",
                    "type": "github"
                },
                {
                    "url": "https://tidelift.com/funding/github/packagist/symfony/symfony",
                    "type": "tidelift"
                }
            ],
            "time": "2021-07-27T19:10:22+00:00"
        },
        {
            "name": "symfony/deprecation-contracts",
            "version": "v2.4.0",
            "source": {
                "type": "git",
                "url": "https://github.com/symfony/deprecation-contracts.git",
                "reference": "5f38c8804a9e97d23e0c8d63341088cd8a22d627"
            },
            "dist": {
                "type": "zip",
                "url": "https://api.github.com/repos/symfony/deprecation-contracts/zipball/5f38c8804a9e97d23e0c8d63341088cd8a22d627",
                "reference": "5f38c8804a9e97d23e0c8d63341088cd8a22d627",
                "shasum": ""
            },
            "require": {
                "php": ">=7.1"
            },
            "type": "library",
            "extra": {
                "branch-alias": {
                    "dev-main": "2.4-dev"
                },
                "thanks": {
                    "name": "symfony/contracts",
                    "url": "https://github.com/symfony/contracts"
                }
            },
            "autoload": {
                "files": [
                    "function.php"
                ]
            },
            "notification-url": "https://packagist.org/downloads/",
            "license": [
                "MIT"
            ],
            "authors": [
                {
                    "name": "Nicolas Grekas",
                    "email": "p@tchwork.com"
                },
                {
                    "name": "Symfony Community",
                    "homepage": "https://symfony.com/contributors"
                }
            ],
            "description": "A generic function and convention to trigger deprecation notices",
            "homepage": "https://symfony.com",
            "support": {
                "source": "https://github.com/symfony/deprecation-contracts/tree/v2.4.0"
            },
            "funding": [
                {
                    "url": "https://symfony.com/sponsor",
                    "type": "custom"
                },
                {
                    "url": "https://github.com/fabpot",
                    "type": "github"
                },
                {
                    "url": "https://tidelift.com/funding/github/packagist/symfony/symfony",
                    "type": "tidelift"
                }
            ],
            "time": "2021-03-23T23:28:01+00:00"
        },
        {
            "name": "symfony/polyfill-ctype",
            "version": "v1.23.0",
            "source": {
                "type": "git",
                "url": "https://github.com/symfony/polyfill-ctype.git",
                "reference": "46cd95797e9df938fdd2b03693b5fca5e64b01ce"
            },
            "dist": {
                "type": "zip",
                "url": "https://api.github.com/repos/symfony/polyfill-ctype/zipball/46cd95797e9df938fdd2b03693b5fca5e64b01ce",
                "reference": "46cd95797e9df938fdd2b03693b5fca5e64b01ce",
                "shasum": ""
            },
            "require": {
                "php": ">=7.1"
            },
            "suggest": {
                "ext-ctype": "For best performance"
            },
            "type": "library",
            "extra": {
                "branch-alias": {
                    "dev-main": "1.23-dev"
                },
                "thanks": {
                    "name": "symfony/polyfill",
                    "url": "https://github.com/symfony/polyfill"
                }
            },
            "autoload": {
                "psr-4": {
                    "Symfony\\Polyfill\\Ctype\\": ""
                },
                "files": [
                    "bootstrap.php"
                ]
            },
            "notification-url": "https://packagist.org/downloads/",
            "license": [
                "MIT"
            ],
            "authors": [
                {
                    "name": "Gert de Pagter",
                    "email": "BackEndTea@gmail.com"
                },
                {
                    "name": "Symfony Community",
                    "homepage": "https://symfony.com/contributors"
                }
            ],
            "description": "Symfony polyfill for ctype functions",
            "homepage": "https://symfony.com",
            "keywords": [
                "compatibility",
                "ctype",
                "polyfill",
                "portable"
            ],
            "support": {
                "source": "https://github.com/symfony/polyfill-ctype/tree/v1.23.0"
            },
            "funding": [
                {
                    "url": "https://symfony.com/sponsor",
                    "type": "custom"
                },
                {
                    "url": "https://github.com/fabpot",
                    "type": "github"
                },
                {
                    "url": "https://tidelift.com/funding/github/packagist/symfony/symfony",
                    "type": "tidelift"
                }
            ],
            "time": "2021-02-19T12:13:01+00:00"
        },
        {
            "name": "symfony/polyfill-intl-grapheme",
            "version": "v1.23.1",
            "source": {
                "type": "git",
                "url": "https://github.com/symfony/polyfill-intl-grapheme.git",
                "reference": "16880ba9c5ebe3642d1995ab866db29270b36535"
            },
            "dist": {
                "type": "zip",
                "url": "https://api.github.com/repos/symfony/polyfill-intl-grapheme/zipball/16880ba9c5ebe3642d1995ab866db29270b36535",
                "reference": "16880ba9c5ebe3642d1995ab866db29270b36535",
                "shasum": ""
            },
            "require": {
                "php": ">=7.1"
            },
            "suggest": {
                "ext-intl": "For best performance"
            },
            "type": "library",
            "extra": {
                "branch-alias": {
                    "dev-main": "1.23-dev"
                },
                "thanks": {
                    "name": "symfony/polyfill",
                    "url": "https://github.com/symfony/polyfill"
                }
            },
            "autoload": {
                "psr-4": {
                    "Symfony\\Polyfill\\Intl\\Grapheme\\": ""
                },
                "files": [
                    "bootstrap.php"
                ]
            },
            "notification-url": "https://packagist.org/downloads/",
            "license": [
                "MIT"
            ],
            "authors": [
                {
                    "name": "Nicolas Grekas",
                    "email": "p@tchwork.com"
                },
                {
                    "name": "Symfony Community",
                    "homepage": "https://symfony.com/contributors"
                }
            ],
            "description": "Symfony polyfill for intl's grapheme_* functions",
            "homepage": "https://symfony.com",
            "keywords": [
                "compatibility",
                "grapheme",
                "intl",
                "polyfill",
                "portable",
                "shim"
            ],
            "support": {
                "source": "https://github.com/symfony/polyfill-intl-grapheme/tree/v1.23.1"
            },
            "funding": [
                {
                    "url": "https://symfony.com/sponsor",
                    "type": "custom"
                },
                {
                    "url": "https://github.com/fabpot",
                    "type": "github"
                },
                {
                    "url": "https://tidelift.com/funding/github/packagist/symfony/symfony",
                    "type": "tidelift"
                }
            ],
            "time": "2021-05-27T12:26:48+00:00"
        },
        {
            "name": "symfony/polyfill-intl-normalizer",
            "version": "v1.23.0",
            "source": {
                "type": "git",
                "url": "https://github.com/symfony/polyfill-intl-normalizer.git",
                "reference": "8590a5f561694770bdcd3f9b5c69dde6945028e8"
            },
            "dist": {
                "type": "zip",
                "url": "https://api.github.com/repos/symfony/polyfill-intl-normalizer/zipball/8590a5f561694770bdcd3f9b5c69dde6945028e8",
                "reference": "8590a5f561694770bdcd3f9b5c69dde6945028e8",
                "shasum": ""
            },
            "require": {
                "php": ">=7.1"
            },
            "suggest": {
                "ext-intl": "For best performance"
            },
            "type": "library",
            "extra": {
                "branch-alias": {
                    "dev-main": "1.23-dev"
                },
                "thanks": {
                    "name": "symfony/polyfill",
                    "url": "https://github.com/symfony/polyfill"
                }
            },
            "autoload": {
                "psr-4": {
                    "Symfony\\Polyfill\\Intl\\Normalizer\\": ""
                },
                "files": [
                    "bootstrap.php"
                ],
                "classmap": [
                    "Resources/stubs"
                ]
            },
            "notification-url": "https://packagist.org/downloads/",
            "license": [
                "MIT"
            ],
            "authors": [
                {
                    "name": "Nicolas Grekas",
                    "email": "p@tchwork.com"
                },
                {
                    "name": "Symfony Community",
                    "homepage": "https://symfony.com/contributors"
                }
            ],
            "description": "Symfony polyfill for intl's Normalizer class and related functions",
            "homepage": "https://symfony.com",
            "keywords": [
                "compatibility",
                "intl",
                "normalizer",
                "polyfill",
                "portable",
                "shim"
            ],
            "support": {
                "source": "https://github.com/symfony/polyfill-intl-normalizer/tree/v1.23.0"
            },
            "funding": [
                {
                    "url": "https://symfony.com/sponsor",
                    "type": "custom"
                },
                {
                    "url": "https://github.com/fabpot",
                    "type": "github"
                },
                {
                    "url": "https://tidelift.com/funding/github/packagist/symfony/symfony",
                    "type": "tidelift"
                }
            ],
            "time": "2021-02-19T12:13:01+00:00"
        },
        {
            "name": "symfony/polyfill-mbstring",
            "version": "v1.23.1",
            "source": {
                "type": "git",
                "url": "https://github.com/symfony/polyfill-mbstring.git",
                "reference": "9174a3d80210dca8daa7f31fec659150bbeabfc6"
            },
            "dist": {
                "type": "zip",
                "url": "https://api.github.com/repos/symfony/polyfill-mbstring/zipball/9174a3d80210dca8daa7f31fec659150bbeabfc6",
                "reference": "9174a3d80210dca8daa7f31fec659150bbeabfc6",
                "shasum": ""
            },
            "require": {
                "php": ">=7.1"
            },
            "suggest": {
                "ext-mbstring": "For best performance"
            },
            "type": "library",
            "extra": {
                "branch-alias": {
                    "dev-main": "1.23-dev"
                },
                "thanks": {
                    "name": "symfony/polyfill",
                    "url": "https://github.com/symfony/polyfill"
                }
            },
            "autoload": {
                "psr-4": {
                    "Symfony\\Polyfill\\Mbstring\\": ""
                },
                "files": [
                    "bootstrap.php"
                ]
            },
            "notification-url": "https://packagist.org/downloads/",
            "license": [
                "MIT"
            ],
            "authors": [
                {
                    "name": "Nicolas Grekas",
                    "email": "p@tchwork.com"
                },
                {
                    "name": "Symfony Community",
                    "homepage": "https://symfony.com/contributors"
                }
            ],
            "description": "Symfony polyfill for the Mbstring extension",
            "homepage": "https://symfony.com",
            "keywords": [
                "compatibility",
                "mbstring",
                "polyfill",
                "portable",
                "shim"
            ],
            "support": {
                "source": "https://github.com/symfony/polyfill-mbstring/tree/v1.23.1"
            },
            "funding": [
                {
                    "url": "https://symfony.com/sponsor",
                    "type": "custom"
                },
                {
                    "url": "https://github.com/fabpot",
                    "type": "github"
                },
                {
                    "url": "https://tidelift.com/funding/github/packagist/symfony/symfony",
                    "type": "tidelift"
                }
            ],
            "time": "2021-05-27T12:26:48+00:00"
        },
        {
            "name": "symfony/polyfill-php73",
            "version": "v1.23.0",
            "source": {
                "type": "git",
                "url": "https://github.com/symfony/polyfill-php73.git",
                "reference": "fba8933c384d6476ab14fb7b8526e5287ca7e010"
            },
            "dist": {
                "type": "zip",
                "url": "https://api.github.com/repos/symfony/polyfill-php73/zipball/fba8933c384d6476ab14fb7b8526e5287ca7e010",
                "reference": "fba8933c384d6476ab14fb7b8526e5287ca7e010",
                "shasum": ""
            },
            "require": {
                "php": ">=7.1"
            },
            "type": "library",
            "extra": {
                "branch-alias": {
                    "dev-main": "1.23-dev"
                },
                "thanks": {
                    "name": "symfony/polyfill",
                    "url": "https://github.com/symfony/polyfill"
                }
            },
            "autoload": {
                "psr-4": {
                    "Symfony\\Polyfill\\Php73\\": ""
                },
                "files": [
                    "bootstrap.php"
                ],
                "classmap": [
                    "Resources/stubs"
                ]
            },
            "notification-url": "https://packagist.org/downloads/",
            "license": [
                "MIT"
            ],
            "authors": [
                {
                    "name": "Nicolas Grekas",
                    "email": "p@tchwork.com"
                },
                {
                    "name": "Symfony Community",
                    "homepage": "https://symfony.com/contributors"
                }
            ],
            "description": "Symfony polyfill backporting some PHP 7.3+ features to lower PHP versions",
            "homepage": "https://symfony.com",
            "keywords": [
                "compatibility",
                "polyfill",
                "portable",
                "shim"
            ],
            "support": {
                "source": "https://github.com/symfony/polyfill-php73/tree/v1.23.0"
            },
            "funding": [
                {
                    "url": "https://symfony.com/sponsor",
                    "type": "custom"
                },
                {
                    "url": "https://github.com/fabpot",
                    "type": "github"
                },
                {
                    "url": "https://tidelift.com/funding/github/packagist/symfony/symfony",
                    "type": "tidelift"
                }
            ],
            "time": "2021-02-19T12:13:01+00:00"
        },
        {
            "name": "symfony/polyfill-php80",
            "version": "v1.23.1",
            "source": {
                "type": "git",
                "url": "https://github.com/symfony/polyfill-php80.git",
                "reference": "1100343ed1a92e3a38f9ae122fc0eb21602547be"
            },
            "dist": {
                "type": "zip",
                "url": "https://api.github.com/repos/symfony/polyfill-php80/zipball/1100343ed1a92e3a38f9ae122fc0eb21602547be",
                "reference": "1100343ed1a92e3a38f9ae122fc0eb21602547be",
                "shasum": ""
            },
            "require": {
                "php": ">=7.1"
            },
            "type": "library",
            "extra": {
                "branch-alias": {
                    "dev-main": "1.23-dev"
                },
                "thanks": {
                    "name": "symfony/polyfill",
                    "url": "https://github.com/symfony/polyfill"
                }
            },
            "autoload": {
                "psr-4": {
                    "Symfony\\Polyfill\\Php80\\": ""
                },
                "files": [
                    "bootstrap.php"
                ],
                "classmap": [
                    "Resources/stubs"
                ]
            },
            "notification-url": "https://packagist.org/downloads/",
            "license": [
                "MIT"
            ],
            "authors": [
                {
                    "name": "Ion Bazan",
                    "email": "ion.bazan@gmail.com"
                },
                {
                    "name": "Nicolas Grekas",
                    "email": "p@tchwork.com"
                },
                {
                    "name": "Symfony Community",
                    "homepage": "https://symfony.com/contributors"
                }
            ],
            "description": "Symfony polyfill backporting some PHP 8.0+ features to lower PHP versions",
            "homepage": "https://symfony.com",
            "keywords": [
                "compatibility",
                "polyfill",
                "portable",
                "shim"
            ],
            "support": {
                "source": "https://github.com/symfony/polyfill-php80/tree/v1.23.1"
            },
            "funding": [
                {
                    "url": "https://symfony.com/sponsor",
                    "type": "custom"
                },
                {
                    "url": "https://github.com/fabpot",
                    "type": "github"
                },
                {
                    "url": "https://tidelift.com/funding/github/packagist/symfony/symfony",
                    "type": "tidelift"
                }
            ],
            "time": "2021-07-28T13:41:28+00:00"
        },
        {
            "name": "symfony/process",
            "version": "v5.3.4",
            "source": {
                "type": "git",
                "url": "https://github.com/symfony/process.git",
                "reference": "d16634ee55b895bd85ec714dadc58e4428ecf030"
            },
            "dist": {
                "type": "zip",
                "url": "https://api.github.com/repos/symfony/process/zipball/d16634ee55b895bd85ec714dadc58e4428ecf030",
                "reference": "d16634ee55b895bd85ec714dadc58e4428ecf030",
                "shasum": ""
            },
            "require": {
                "php": ">=7.2.5",
                "symfony/polyfill-php80": "^1.16"
            },
            "type": "library",
            "autoload": {
                "psr-4": {
                    "Symfony\\Component\\Process\\": ""
                },
                "exclude-from-classmap": [
                    "/Tests/"
                ]
            },
            "notification-url": "https://packagist.org/downloads/",
            "license": [
                "MIT"
            ],
            "authors": [
                {
                    "name": "Fabien Potencier",
                    "email": "fabien@symfony.com"
                },
                {
                    "name": "Symfony Community",
                    "homepage": "https://symfony.com/contributors"
                }
            ],
            "description": "Executes commands in sub-processes",
            "homepage": "https://symfony.com",
            "support": {
                "source": "https://github.com/symfony/process/tree/v5.3.4"
            },
            "funding": [
                {
                    "url": "https://symfony.com/sponsor",
                    "type": "custom"
                },
                {
                    "url": "https://github.com/fabpot",
                    "type": "github"
                },
                {
                    "url": "https://tidelift.com/funding/github/packagist/symfony/symfony",
                    "type": "tidelift"
                }
            ],
            "time": "2021-07-23T15:54:19+00:00"
        },
        {
            "name": "symfony/service-contracts",
            "version": "v2.4.0",
            "source": {
                "type": "git",
                "url": "https://github.com/symfony/service-contracts.git",
                "reference": "f040a30e04b57fbcc9c6cbcf4dbaa96bd318b9bb"
            },
            "dist": {
                "type": "zip",
                "url": "https://api.github.com/repos/symfony/service-contracts/zipball/f040a30e04b57fbcc9c6cbcf4dbaa96bd318b9bb",
                "reference": "f040a30e04b57fbcc9c6cbcf4dbaa96bd318b9bb",
                "shasum": ""
            },
            "require": {
                "php": ">=7.2.5",
                "psr/container": "^1.1"
            },
            "suggest": {
                "symfony/service-implementation": ""
            },
            "type": "library",
            "extra": {
                "branch-alias": {
                    "dev-main": "2.4-dev"
                },
                "thanks": {
                    "name": "symfony/contracts",
                    "url": "https://github.com/symfony/contracts"
                }
            },
            "autoload": {
                "psr-4": {
                    "Symfony\\Contracts\\Service\\": ""
                }
            },
            "notification-url": "https://packagist.org/downloads/",
            "license": [
                "MIT"
            ],
            "authors": [
                {
                    "name": "Nicolas Grekas",
                    "email": "p@tchwork.com"
                },
                {
                    "name": "Symfony Community",
                    "homepage": "https://symfony.com/contributors"
                }
            ],
            "description": "Generic abstractions related to writing services",
            "homepage": "https://symfony.com",
            "keywords": [
                "abstractions",
                "contracts",
                "decoupling",
                "interfaces",
                "interoperability",
                "standards"
            ],
            "support": {
                "source": "https://github.com/symfony/service-contracts/tree/v2.4.0"
            },
            "funding": [
                {
                    "url": "https://symfony.com/sponsor",
                    "type": "custom"
                },
                {
                    "url": "https://github.com/fabpot",
                    "type": "github"
                },
                {
                    "url": "https://tidelift.com/funding/github/packagist/symfony/symfony",
                    "type": "tidelift"
                }
            ],
            "time": "2021-04-01T10:43:52+00:00"
        },
        {
            "name": "symfony/string",
            "version": "v5.3.3",
            "source": {
                "type": "git",
                "url": "https://github.com/symfony/string.git",
                "reference": "bd53358e3eccec6a670b5f33ab680d8dbe1d4ae1"
            },
            "dist": {
                "type": "zip",
                "url": "https://api.github.com/repos/symfony/string/zipball/bd53358e3eccec6a670b5f33ab680d8dbe1d4ae1",
                "reference": "bd53358e3eccec6a670b5f33ab680d8dbe1d4ae1",
                "shasum": ""
            },
            "require": {
                "php": ">=7.2.5",
                "symfony/polyfill-ctype": "~1.8",
                "symfony/polyfill-intl-grapheme": "~1.0",
                "symfony/polyfill-intl-normalizer": "~1.0",
                "symfony/polyfill-mbstring": "~1.0",
                "symfony/polyfill-php80": "~1.15"
            },
            "require-dev": {
                "symfony/error-handler": "^4.4|^5.0",
                "symfony/http-client": "^4.4|^5.0",
                "symfony/translation-contracts": "^1.1|^2",
                "symfony/var-exporter": "^4.4|^5.0"
            },
            "type": "library",
            "autoload": {
                "psr-4": {
                    "Symfony\\Component\\String\\": ""
                },
                "files": [
                    "Resources/functions.php"
                ],
                "exclude-from-classmap": [
                    "/Tests/"
                ]
            },
            "notification-url": "https://packagist.org/downloads/",
            "license": [
                "MIT"
            ],
            "authors": [
                {
                    "name": "Nicolas Grekas",
                    "email": "p@tchwork.com"
                },
                {
                    "name": "Symfony Community",
                    "homepage": "https://symfony.com/contributors"
                }
            ],
            "description": "Provides an object-oriented API to strings and deals with bytes, UTF-8 code points and grapheme clusters in a unified way",
            "homepage": "https://symfony.com",
            "keywords": [
                "grapheme",
                "i18n",
                "string",
                "unicode",
                "utf-8",
                "utf8"
            ],
            "support": {
                "source": "https://github.com/symfony/string/tree/v5.3.3"
            },
            "funding": [
                {
                    "url": "https://symfony.com/sponsor",
                    "type": "custom"
                },
                {
                    "url": "https://github.com/fabpot",
                    "type": "github"
                },
                {
                    "url": "https://tidelift.com/funding/github/packagist/symfony/symfony",
                    "type": "tidelift"
                }
            ],
            "time": "2021-06-27T11:44:38+00:00"
        },
        {
            "name": "wikimedia/at-ease",
            "version": "v2.1.0",
            "source": {
                "type": "git",
                "url": "https://github.com/wikimedia/at-ease.git",
                "reference": "e8ebaa7bb7c8a8395481a05f6dc4deaceab11c33"
            },
            "dist": {
                "type": "zip",
                "url": "https://api.github.com/repos/wikimedia/at-ease/zipball/e8ebaa7bb7c8a8395481a05f6dc4deaceab11c33",
                "reference": "e8ebaa7bb7c8a8395481a05f6dc4deaceab11c33",
                "shasum": ""
            },
            "require": {
                "php": ">=7.2.9"
            },
            "require-dev": {
                "mediawiki/mediawiki-codesniffer": "35.0.0",
                "mediawiki/minus-x": "1.1.1",
                "ockcyp/covers-validator": "1.3.3",
                "php-parallel-lint/php-console-highlighter": "0.5.0",
                "php-parallel-lint/php-parallel-lint": "1.2.0",
                "phpunit/phpunit": "^8.5"
            },
            "type": "library",
            "autoload": {
                "psr-4": {
                    "Wikimedia\\AtEase\\": "src/Wikimedia/AtEase/"
                },
                "files": [
                    "src/Wikimedia/Functions.php"
                ]
            },
            "notification-url": "https://packagist.org/downloads/",
            "license": [
                "GPL-2.0-or-later"
            ],
            "authors": [
                {
                    "name": "Tim Starling",
                    "email": "tstarling@wikimedia.org"
                },
                {
                    "name": "MediaWiki developers",
                    "email": "wikitech-l@lists.wikimedia.org"
                }
            ],
            "description": "Safe replacement to @ for suppressing warnings.",
            "homepage": "https://www.mediawiki.org/wiki/at-ease",
            "support": {
                "source": "https://github.com/wikimedia/at-ease/tree/v2.1.0"
            },
            "time": "2021-02-27T15:53:37+00:00"
        }
    ],
    "aliases": [],
    "minimum-stability": "dev",
    "stability-flags": {
        "automattic/jetpack-a8c-mc-stats": 20,
        "automattic/jetpack-abtest": 20,
        "automattic/jetpack-assets": 20,
        "automattic/jetpack-autoloader": 20,
        "automattic/jetpack-backup": 20,
        "automattic/jetpack-blocks": 20,
        "automattic/jetpack-compat": 20,
        "automattic/jetpack-config": 20,
        "automattic/jetpack-connection": 20,
        "automattic/jetpack-connection-ui": 20,
        "automattic/jetpack-constants": 20,
        "automattic/jetpack-device-detection": 20,
        "automattic/jetpack-error": 20,
        "automattic/jetpack-heartbeat": 20,
        "automattic/jetpack-identity-crisis": 20,
        "automattic/jetpack-jitm": 20,
        "automattic/jetpack-lazy-images": 20,
        "automattic/jetpack-licensing": 20,
        "automattic/jetpack-logo": 20,
        "automattic/jetpack-options": 20,
        "automattic/jetpack-partner": 20,
        "automattic/jetpack-redirect": 20,
        "automattic/jetpack-roles": 20,
        "automattic/jetpack-status": 20,
        "automattic/jetpack-sync": 20,
        "automattic/jetpack-terms-of-service": 20,
        "automattic/jetpack-tracking": 20,
        "automattic/jetpack-changelogger": 20
    },
    "prefer-stable": true,
    "prefer-lowest": false,
    "platform": {
        "ext-fileinfo": "*",
        "ext-json": "*",
        "ext-openssl": "*"
    },
    "platform-dev": [],
    "platform-overrides": {
        "ext-intl": "0.0.0"
    },
    "plugin-api-version": "2.0.0"
}<|MERGE_RESOLUTION|>--- conflicted
+++ resolved
@@ -4,11 +4,7 @@
         "Read more about it at https://getcomposer.org/doc/01-basic-usage.md#installing-dependencies",
         "This file is @generated automatically"
     ],
-<<<<<<< HEAD
-    "content-hash": "73b8546ed128d0b351dea011fff0910a",
-=======
-    "content-hash": "f6adeb0b2633c9bf4035bae443eecbef",
->>>>>>> a75d1d64
+    "content-hash": "f2e82cd35aa9e736f17cadf7186179ea",
     "packages": [
         {
             "name": "automattic/jetpack-a8c-mc-stats",
