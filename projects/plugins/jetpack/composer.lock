{
    "_readme": [
        "This file locks the dependencies of your project to a known state",
        "Read more about it at https://getcomposer.org/doc/01-basic-usage.md#installing-dependencies",
        "This file is @generated automatically"
    ],
<<<<<<< HEAD
    "content-hash": "136edf99064a9a58545d76b5e13a389f",
=======
    "content-hash": "c9fc4c52177d28fd5b24e890284eb99a",
>>>>>>> bb1b6a9a
    "packages": [
        {
            "name": "automattic/jetpack-a8c-mc-stats",
            "version": "dev-master",
            "dist": {
                "type": "path",
                "url": "../../packages/a8c-mc-stats",
                "reference": "05c1399080a50526afc06f85e6494959ca3c1941"
            },
            "require-dev": {
                "automattic/jetpack-changelogger": "^3.0",
                "yoast/phpunit-polyfills": "1.0.3"
            },
            "type": "jetpack-library",
            "extra": {
                "autotagger": true,
                "mirror-repo": "Automattic/jetpack-a8c-mc-stats",
                "changelogger": {
                    "link-template": "https://github.com/Automattic/jetpack-a8c-mc-stats/compare/v${old}...v${new}"
                },
                "branch-alias": {
                    "dev-master": "1.4.x-dev"
                }
            },
            "autoload": {
                "classmap": [
                    "src/"
                ]
            },
            "scripts": {
                "phpunit": [
                    "./vendor/phpunit/phpunit/phpunit --colors=always"
                ],
                "test-coverage": [
                    "php -dpcov.directory=. ./vendor/bin/phpunit --coverage-clover \"$COVERAGE_DIR/clover.xml\""
                ],
                "test-php": [
                    "@composer phpunit"
                ]
            },
            "license": [
                "GPL-2.0-or-later"
            ],
            "description": "Used to record internal usage stats for Automattic. Not visible to site owners.",
            "transport-options": {
                "monorepo": true,
                "relative": true
            }
        },
        {
            "name": "automattic/jetpack-abtest",
            "version": "dev-master",
            "dist": {
                "type": "path",
                "url": "../../packages/abtest",
                "reference": "bf23d3a8cc5a24da04b392de5d99db522dc647b5"
            },
            "require": {
                "automattic/jetpack-connection": "^1.36",
                "automattic/jetpack-error": "^1.3"
            },
            "require-dev": {
                "automattic/jetpack-changelogger": "^3.0",
                "automattic/wordbless": "dev-master",
                "yoast/phpunit-polyfills": "1.0.3"
            },
            "type": "jetpack-library",
            "extra": {
                "autotagger": true,
                "mirror-repo": "Automattic/jetpack-abtest",
                "changelogger": {
                    "link-template": "https://github.com/Automattic/jetpack-abtest/compare/v${old}...v${new}"
                },
                "branch-alias": {
                    "dev-master": "1.9.x-dev"
                }
            },
            "autoload": {
                "classmap": [
                    "src/"
                ]
            },
            "scripts": {
                "phpunit": [
                    "./vendor/phpunit/phpunit/phpunit --colors=always"
                ],
                "post-update-cmd": [
                    "php -r \"copy('vendor/automattic/wordbless/src/dbless-wpdb.php', 'wordpress/wp-content/db.php');\""
                ],
                "test-coverage": [
                    "php -dpcov.directory=. ./vendor/bin/phpunit --coverage-clover \"$COVERAGE_DIR/clover.xml\""
                ],
                "test-php": [
                    "@composer phpunit"
                ]
            },
            "license": [
                "GPL-2.0-or-later"
            ],
            "description": "Provides an interface to the WP.com A/B tests.",
            "transport-options": {
                "monorepo": true,
                "relative": true
            }
        },
        {
            "name": "automattic/jetpack-admin-ui",
            "version": "dev-master",
            "dist": {
                "type": "path",
                "url": "../../packages/admin-ui",
                "reference": "e9c471e1ac68c4dd7cf656fd17a4b96fdc4c6ff1"
            },
            "require-dev": {
                "automattic/jetpack-changelogger": "^3.0",
                "automattic/wordbless": "dev-master",
                "yoast/phpunit-polyfills": "1.0.3"
            },
            "type": "jetpack-library",
            "extra": {
                "autotagger": true,
                "mirror-repo": "Automattic/jetpack-admin-ui",
                "changelogger": {
                    "link-template": "https://github.com/Automattic/jetpack-admin-ui/compare/${old}...${new}"
                },
                "branch-alias": {
                    "dev-master": "0.2.x-dev"
                },
                "version-constants": {
                    "::PACKAGE_VERSION": "src/class-admin-menu.php"
                }
            },
            "autoload": {
                "classmap": [
                    "src/"
                ]
            },
            "scripts": {
                "phpunit": [
                    "./vendor/phpunit/phpunit/phpunit --colors=always"
                ],
                "test-coverage": [
                    "php -dpcov.directory=. ./vendor/bin/phpunit --coverage-clover \"$COVERAGE_DIR/clover.xml\""
                ],
                "test-php": [
                    "@composer phpunit"
                ],
                "post-update-cmd": [
                    "php -r \"copy('vendor/automattic/wordbless/src/dbless-wpdb.php', 'wordpress/wp-content/db.php');\""
                ]
            },
            "license": [
                "GPL-2.0-or-later"
            ],
            "description": "Generic Jetpack wp-admin UI elements",
            "transport-options": {
                "monorepo": true,
                "relative": true
            }
        },
        {
            "name": "automattic/jetpack-assets",
            "version": "dev-master",
            "dist": {
                "type": "path",
                "url": "../../packages/assets",
                "reference": "810134d18a0baedd94aae5398f2f506f213bac7b"
            },
            "require": {
                "automattic/jetpack-constants": "^1.6"
            },
            "require-dev": {
                "automattic/jetpack-changelogger": "^3.0",
                "brain/monkey": "2.6.1",
                "wikimedia/testing-access-wrapper": "^1.0 | ^2.0",
                "yoast/phpunit-polyfills": "1.0.3"
            },
            "type": "jetpack-library",
            "extra": {
                "autotagger": true,
                "mirror-repo": "Automattic/jetpack-assets",
                "textdomain": "jetpack-assets",
                "changelogger": {
                    "link-template": "https://github.com/Automattic/jetpack-assets/compare/v${old}...v${new}"
                },
                "branch-alias": {
                    "dev-master": "1.17.x-dev"
                }
            },
            "autoload": {
                "files": [
                    "actions.php"
                ],
                "classmap": [
                    "src/"
                ]
            },
            "scripts": {
                "build-development": [
                    "pnpm run build"
                ],
                "build-production": [
                    "pnpm run build-production"
                ],
                "phpunit": [
                    "./vendor/phpunit/phpunit/phpunit --colors=always"
                ],
                "test-coverage": [
                    "php -dpcov.directory=. ./vendor/bin/phpunit --coverage-clover \"$COVERAGE_DIR/php/clover.xml\"",
                    "pnpm run test-coverage"
                ],
                "test-js": [
                    "pnpm run test"
                ],
                "test-php": [
                    "@composer phpunit"
                ]
            },
            "license": [
                "GPL-2.0-or-later"
            ],
            "description": "Asset management utilities for Jetpack ecosystem packages",
            "transport-options": {
                "monorepo": true,
                "relative": true
            }
        },
        {
            "name": "automattic/jetpack-autoloader",
            "version": "dev-master",
            "dist": {
                "type": "path",
                "url": "../../packages/autoloader",
                "reference": "94478e1065cbd379d0c16dd1cc3bf977fdea7d2e"
            },
            "require": {
                "composer-plugin-api": "^1.1 || ^2.0"
            },
            "require-dev": {
                "automattic/jetpack-changelogger": "^3.0",
                "yoast/phpunit-polyfills": "1.0.3"
            },
            "type": "composer-plugin",
            "extra": {
                "autotagger": true,
                "class": "Automattic\\Jetpack\\Autoloader\\CustomAutoloaderPlugin",
                "mirror-repo": "Automattic/jetpack-autoloader",
                "changelogger": {
                    "link-template": "https://github.com/Automattic/jetpack-autoloader/compare/v${old}...v${new}"
                },
                "branch-alias": {
                    "dev-master": "2.10.x-dev"
                }
            },
            "autoload": {
                "classmap": [
                    "src/AutoloadGenerator.php"
                ],
                "psr-4": {
                    "Automattic\\Jetpack\\Autoloader\\": "src"
                }
            },
            "scripts": {
                "phpunit": [
                    "./vendor/phpunit/phpunit/phpunit --colors=always"
                ],
                "test-coverage": [
                    "php -dpcov.directory=. ./vendor/bin/phpunit --coverage-php \"./tests/php/tmp/coverage-report.php\"",
                    "php ./tests/php/bin/test-coverage.php \"$COVERAGE_DIR/clover.xml\""
                ],
                "test-php": [
                    "@composer phpunit"
                ]
            },
            "license": [
                "GPL-2.0-or-later"
            ],
            "description": "Creates a custom autoloader for a plugin or theme.",
            "transport-options": {
                "monorepo": true,
                "relative": true
            }
        },
        {
            "name": "automattic/jetpack-backup",
            "version": "dev-master",
            "dist": {
                "type": "path",
                "url": "../../packages/backup",
                "reference": "281aecc8c5f48a483bd931c61d64d50a66f3b741"
            },
            "require": {
                "automattic/jetpack-connection": "^1.36",
                "automattic/jetpack-sync": "^1.29"
            },
            "require-dev": {
                "automattic/jetpack-changelogger": "^3.0",
                "automattic/wordbless": "@dev",
                "yoast/phpunit-polyfills": "1.0.3"
            },
            "type": "jetpack-library",
            "extra": {
                "autotagger": true,
                "mirror-repo": "Automattic/jetpack-backup",
                "textdomain": "jetpack-backup-pkg",
                "version-constants": {
                    "::PACKAGE_VERSION": "src/class-package-version.php"
                },
                "changelogger": {
                    "link-template": "https://github.com/Automattic/jetpack-backup/compare/v${old}...v${new}"
                },
                "branch-alias": {
                    "dev-master": "1.2.x-dev"
                }
            },
            "autoload": {
                "files": [
                    "actions.php"
                ],
                "classmap": [
                    "src/"
                ]
            },
            "scripts": {
                "phpunit": [
                    "./vendor/phpunit/phpunit/phpunit --colors=always"
                ],
                "test-coverage": [
                    "php -dpcov.directory=. ./vendor/bin/phpunit --coverage-clover \"$COVERAGE_DIR/clover.xml\""
                ],
                "test-php": [
                    "@composer phpunit"
                ],
                "post-update-cmd": [
                    "php -r \"copy('vendor/automattic/wordbless/src/dbless-wpdb.php', 'wordpress/wp-content/db.php');\""
                ]
            },
            "license": [
                "GPL-2.0-or-later"
            ],
            "description": "Tools to assist with backing up Jetpack sites.",
            "transport-options": {
                "monorepo": true,
                "relative": true
            }
        },
        {
            "name": "automattic/jetpack-blocks",
            "version": "dev-master",
            "dist": {
                "type": "path",
                "url": "../../packages/blocks",
                "reference": "5fa39eec698e40b071be806a663367eb4555f557"
            },
            "require-dev": {
                "automattic/jetpack-changelogger": "^3.0",
                "automattic/wordbless": "dev-master",
                "brain/monkey": "2.6.1",
                "yoast/phpunit-polyfills": "1.0.3"
            },
            "type": "jetpack-library",
            "extra": {
                "autotagger": true,
                "mirror-repo": "Automattic/jetpack-blocks",
                "changelogger": {
                    "link-template": "https://github.com/Automattic/jetpack-blocks/compare/v${old}...v${new}"
                },
                "branch-alias": {
                    "dev-master": "1.4.x-dev"
                }
            },
            "autoload": {
                "classmap": [
                    "src/"
                ]
            },
            "scripts": {
                "phpunit": [
                    "./vendor/phpunit/phpunit/phpunit --colors=always"
                ],
                "post-update-cmd": [
                    "php -r \"copy('vendor/automattic/wordbless/src/dbless-wpdb.php', 'wordpress/wp-content/db.php');\""
                ],
                "test-coverage": [
                    "php -dpcov.directory=. ./vendor/bin/phpunit --coverage-clover \"$COVERAGE_DIR/clover.xml\""
                ],
                "test-php": [
                    "@composer phpunit"
                ]
            },
            "license": [
                "GPL-2.0-or-later"
            ],
            "description": "Register and manage blocks within a plugin. Used to manage block registration, enqueues, and more.",
            "transport-options": {
                "monorepo": true,
                "relative": true
            }
        },
        {
            "name": "automattic/jetpack-compat",
            "version": "dev-master",
            "dist": {
                "type": "path",
                "url": "../../packages/compat",
                "reference": "58a91c421de42eaab82bbe6eeef16f4d4e45bb40"
            },
            "require-dev": {
                "automattic/jetpack-changelogger": "^3.0"
            },
            "type": "jetpack-library",
            "extra": {
                "autotagger": true,
                "mirror-repo": "Automattic/jetpack-compat",
                "changelogger": {
                    "link-template": "https://github.com/Automattic/jetpack-compat/compare/v${old}...v${new}"
                },
                "branch-alias": {
                    "dev-master": "1.6.x-dev"
                }
            },
            "autoload": {
                "files": [
                    "functions.php"
                ],
                "classmap": [
                    "legacy"
                ]
            },
            "license": [
                "GPL-2.0-or-later"
            ],
            "description": "Compatibility layer with previous versions of Jetpack",
            "transport-options": {
                "monorepo": true,
                "relative": true
            }
        },
        {
            "name": "automattic/jetpack-composer-plugin",
            "version": "dev-master",
            "dist": {
                "type": "path",
                "url": "../../packages/composer-plugin",
                "reference": "c3fc0e4cf179c619f896174a6c9db8e70cff74c3"
            },
            "require": {
                "composer-plugin-api": "^2.1.0"
            },
            "require-dev": {
                "automattic/jetpack-changelogger": "^3.0",
                "composer/composer": "2.2.3",
                "yoast/phpunit-polyfills": "1.0.3"
            },
            "type": "composer-plugin",
            "extra": {
                "class": "Automattic\\Jetpack\\Composer\\Plugin",
                "mirror-repo": "Automattic/jetpack-composer-plugin",
                "changelogger": {
                    "link-template": "https://github.com/Automattic/jetpack-composer-plugin/compare/v${old}...v${new}"
                },
                "autotagger": true,
                "branch-alias": {
                    "dev-master": "1.1.x-dev"
                }
            },
            "autoload": {
                "classmap": [
                    "src/"
                ]
            },
            "scripts": {
                "phpunit": [
                    "./vendor/phpunit/phpunit/phpunit --colors=always"
                ],
                "test-coverage": [
                    "php -dpcov.directory=. ./vendor/bin/phpunit --coverage-clover \"$COVERAGE_DIR/clover.xml\""
                ],
                "test-php": [
                    "@composer phpunit"
                ]
            },
            "license": [
                "GPL-2.0-or-later"
            ],
            "description": "A custom installer plugin for Composer to move Jetpack packages out of `vendor/` so WordPress's translation infrastructure will find their strings.",
            "transport-options": {
                "monorepo": true,
                "relative": true
            }
        },
        {
            "name": "automattic/jetpack-config",
            "version": "dev-master",
            "dist": {
                "type": "path",
                "url": "../../packages/config",
                "reference": "fbcaa06ae1311c15b42f9e6c9330658592829af5"
            },
            "require-dev": {
                "automattic/jetpack-changelogger": "^3.0"
            },
            "type": "jetpack-library",
            "extra": {
                "autotagger": true,
                "mirror-repo": "Automattic/jetpack-config",
                "textdomain": "jetpack-config",
                "changelogger": {
                    "link-template": "https://github.com/Automattic/jetpack-config/compare/v${old}...v${new}"
                },
                "branch-alias": {
                    "dev-master": "1.6.x-dev"
                }
            },
            "autoload": {
                "classmap": [
                    "src/"
                ]
            },
            "license": [
                "GPL-2.0-or-later"
            ],
            "description": "Jetpack configuration package that initializes other packages and configures Jetpack's functionality. Can be used as a base for all variants of Jetpack package usage.",
            "transport-options": {
                "monorepo": true,
                "relative": true
            }
        },
        {
            "name": "automattic/jetpack-connection",
            "version": "dev-master",
            "dist": {
                "type": "path",
                "url": "../../packages/connection",
                "reference": "5bf3bebadaec57d95df9dc6e01b9d4b7e20a2284"
            },
            "require": {
                "automattic/jetpack-a8c-mc-stats": "^1.4",
                "automattic/jetpack-constants": "^1.6",
                "automattic/jetpack-heartbeat": "^1.4",
                "automattic/jetpack-options": "^1.14",
                "automattic/jetpack-redirect": "^1.7",
                "automattic/jetpack-roles": "^1.4",
                "automattic/jetpack-status": "^1.10",
                "automattic/jetpack-terms-of-service": "^1.9",
                "automattic/jetpack-tracking": "^1.14"
            },
            "require-dev": {
                "automattic/jetpack-changelogger": "^3.0",
                "automattic/wordbless": "@dev",
                "brain/monkey": "2.6.1",
                "yoast/phpunit-polyfills": "1.0.3"
            },
            "type": "jetpack-library",
            "extra": {
                "autotagger": true,
                "mirror-repo": "Automattic/jetpack-connection",
                "textdomain": "jetpack-connection",
                "version-constants": {
                    "::PACKAGE_VERSION": "src/class-package-version.php"
                },
                "changelogger": {
                    "link-template": "https://github.com/Automattic/jetpack-connection/compare/v${old}...v${new}"
                },
                "branch-alias": {
                    "dev-master": "1.36.x-dev"
                }
            },
            "autoload": {
                "classmap": [
                    "legacy",
                    "src/"
                ]
            },
            "scripts": {
                "phpunit": [
                    "./vendor/phpunit/phpunit/phpunit --colors=always"
                ],
                "post-update-cmd": [
                    "php -r \"copy('vendor/automattic/wordbless/src/dbless-wpdb.php', 'wordpress/wp-content/db.php');\""
                ],
                "test-coverage": [
                    "php -dpcov.directory=. ./vendor/bin/phpunit --coverage-clover \"$COVERAGE_DIR/clover.xml\""
                ],
                "test-php": [
                    "@composer phpunit"
                ]
            },
            "license": [
                "GPL-2.0-or-later"
            ],
            "description": "Everything needed to connect to the Jetpack infrastructure",
            "transport-options": {
                "monorepo": true,
                "relative": true
            }
        },
        {
            "name": "automattic/jetpack-connection-ui",
            "version": "dev-master",
            "dist": {
                "type": "path",
                "url": "../../packages/connection-ui",
                "reference": "af0b68a96950278824fbd56aad4fc5f5a2af4240"
            },
            "require": {
                "automattic/jetpack-assets": "^1.17",
                "automattic/jetpack-connection": "^1.36",
                "automattic/jetpack-constants": "^1.6",
                "automattic/jetpack-device-detection": "^1.4",
                "automattic/jetpack-identity-crisis": "^0.7"
            },
            "require-dev": {
                "automattic/jetpack-changelogger": "^3.0"
            },
            "type": "jetpack-library",
            "extra": {
                "autotagger": true,
                "mirror-repo": "Automattic/jetpack-connection-ui",
                "textdomain": "jetpack-connection-ui",
                "changelogger": {
                    "link-template": "https://github.com/Automattic/jetpack-connection-ui/compare/v${old}...v${new}"
                },
                "branch-alias": {
                    "dev-master": "2.3.x-dev"
                }
            },
            "autoload": {
                "classmap": [
                    "src/"
                ]
            },
            "scripts": {
                "build-development": [
                    "pnpm run build"
                ],
                "build-production": [
                    "NODE_ENV=production pnpm run build"
                ],
                "watch": [
                    "Composer\\Config::disableProcessTimeout",
                    "pnpm run watch"
                ]
            },
            "license": [
                "GPL-2.0-or-later"
            ],
            "description": "Jetpack Connection UI",
            "transport-options": {
                "monorepo": true,
                "relative": true
            }
        },
        {
            "name": "automattic/jetpack-constants",
            "version": "dev-master",
            "dist": {
                "type": "path",
                "url": "../../packages/constants",
                "reference": "c707667b702d06091f8183df68a2a2b0d230c2b3"
            },
            "require-dev": {
                "automattic/jetpack-changelogger": "^3.0",
                "brain/monkey": "2.6.1",
                "yoast/phpunit-polyfills": "1.0.3"
            },
            "type": "jetpack-library",
            "extra": {
                "autotagger": true,
                "mirror-repo": "Automattic/jetpack-constants",
                "changelogger": {
                    "link-template": "https://github.com/Automattic/jetpack-constants/compare/v${old}...v${new}"
                },
                "branch-alias": {
                    "dev-master": "1.6.x-dev"
                }
            },
            "autoload": {
                "classmap": [
                    "src/"
                ]
            },
            "scripts": {
                "phpunit": [
                    "./vendor/phpunit/phpunit/phpunit --colors=always"
                ],
                "test-coverage": [
                    "php -dpcov.directory=. ./vendor/bin/phpunit --coverage-clover \"$COVERAGE_DIR/clover.xml\""
                ],
                "test-php": [
                    "@composer phpunit"
                ]
            },
            "license": [
                "GPL-2.0-or-later"
            ],
            "description": "A wrapper for defining constants in a more testable way.",
            "transport-options": {
                "monorepo": true,
                "relative": true
            }
        },
        {
            "name": "automattic/jetpack-device-detection",
            "version": "dev-master",
            "dist": {
                "type": "path",
                "url": "../../packages/device-detection",
                "reference": "9e6dca88fa7d4e8d264d32f3f50007c124f98c97"
            },
            "require-dev": {
                "automattic/jetpack-changelogger": "^3.0",
                "yoast/phpunit-polyfills": "1.0.3"
            },
            "type": "jetpack-library",
            "extra": {
                "autotagger": true,
                "mirror-repo": "Automattic/jetpack-device-detection",
                "changelogger": {
                    "link-template": "https://github.com/Automattic/jetpack-device-detection/compare/v${old}...v${new}"
                },
                "branch-alias": {
                    "dev-master": "1.4.x-dev"
                }
            },
            "autoload": {
                "classmap": [
                    "src/"
                ]
            },
            "scripts": {
                "phpunit": [
                    "./vendor/phpunit/phpunit/phpunit --colors=always"
                ],
                "test-coverage": [
                    "php -dpcov.directory=. ./vendor/bin/phpunit --coverage-clover \"$COVERAGE_DIR/clover.xml\""
                ],
                "test-php": [
                    "@composer phpunit"
                ]
            },
            "license": [
                "GPL-2.0-or-later"
            ],
            "description": "A way to detect device types based on User-Agent header.",
            "transport-options": {
                "monorepo": true,
                "relative": true
            }
        },
        {
            "name": "automattic/jetpack-error",
            "version": "dev-master",
            "dist": {
                "type": "path",
                "url": "../../packages/error",
                "reference": "af8ed8b85889e26f768c006ac34b39c9ae5e3f53"
            },
            "require-dev": {
                "automattic/jetpack-changelogger": "^3.0",
                "yoast/phpunit-polyfills": "1.0.3"
            },
            "type": "jetpack-library",
            "extra": {
                "autotagger": true,
                "mirror-repo": "Automattic/jetpack-error",
                "changelogger": {
                    "link-template": "https://github.com/Automattic/jetpack-error/compare/v${old}...v${new}"
                },
                "branch-alias": {
                    "dev-master": "1.3.x-dev"
                }
            },
            "autoload": {
                "classmap": [
                    "src/"
                ]
            },
            "scripts": {
                "phpunit": [
                    "./vendor/phpunit/phpunit/phpunit --colors=always"
                ],
                "test-coverage": [
                    "php -dpcov.directory=. ./vendor/bin/phpunit --coverage-clover \"$COVERAGE_DIR/clover.xml\""
                ],
                "test-php": [
                    "@composer phpunit"
                ]
            },
            "license": [
                "GPL-2.0-or-later"
            ],
            "description": "Jetpack Error - a wrapper around WP_Error.",
            "transport-options": {
                "monorepo": true,
                "relative": true
            }
        },
        {
            "name": "automattic/jetpack-heartbeat",
            "version": "dev-master",
            "dist": {
                "type": "path",
                "url": "../../packages/heartbeat",
                "reference": "14c401c013c64fea324ea7fee4559aa90366293c"
            },
            "require": {
                "automattic/jetpack-a8c-mc-stats": "^1.4",
                "automattic/jetpack-options": "^1.14"
            },
            "require-dev": {
                "automattic/jetpack-changelogger": "^3.0"
            },
            "type": "jetpack-library",
            "extra": {
                "autotagger": true,
                "mirror-repo": "Automattic/jetpack-heartbeat",
                "textdomain": "jetpack-heartbeat",
                "changelogger": {
                    "link-template": "https://github.com/Automattic/jetpack-heartbeat/compare/v${old}...v${new}"
                },
                "branch-alias": {
                    "dev-master": "1.4.x-dev"
                }
            },
            "autoload": {
                "classmap": [
                    "src/"
                ]
            },
            "license": [
                "GPL-2.0-or-later"
            ],
            "description": "This adds a cronjob that sends a batch of internal automattic stats to wp.com once a day",
            "transport-options": {
                "monorepo": true,
                "relative": true
            }
        },
        {
            "name": "automattic/jetpack-identity-crisis",
            "version": "dev-master",
            "dist": {
                "type": "path",
                "url": "../../packages/identity-crisis",
                "reference": "80cc6904f5337f7cfa194199ad307e054fece278"
            },
            "require": {
                "automattic/jetpack-assets": "^1.17",
                "automattic/jetpack-connection": "^1.36",
                "automattic/jetpack-constants": "^1.6",
                "automattic/jetpack-logo": "^1.5",
                "automattic/jetpack-options": "^1.14",
                "automattic/jetpack-status": "^1.10",
                "automattic/jetpack-tracking": "^1.14"
            },
            "require-dev": {
                "automattic/jetpack-changelogger": "^3.0",
                "automattic/wordbless": "@dev",
                "yoast/phpunit-polyfills": "1.0.3"
            },
            "type": "jetpack-library",
            "extra": {
                "autotagger": true,
                "mirror-repo": "Automattic/jetpack-identity-crisis",
                "textdomain": "jetpack-idc",
                "version-constants": {
                    "::PACKAGE_VERSION": "src/class-identity-crisis.php"
                },
                "changelogger": {
                    "link-template": "https://github.com/Automattic/jetpack-identity-crisis/compare/v${old}...v${new}"
                },
                "branch-alias": {
                    "dev-master": "0.7.x-dev"
                }
            },
            "autoload": {
                "classmap": [
                    "src/"
                ]
            },
            "scripts": {
                "build-development": [
                    "pnpm run build"
                ],
                "build-production": [
                    "NODE_ENV='production' pnpm run build"
                ],
                "phpunit": [
                    "./vendor/phpunit/phpunit/phpunit --colors=always"
                ],
                "test-coverage": [
                    "php -dpcov.directory=. ./vendor/bin/phpunit --coverage-clover \"$COVERAGE_DIR/clover.xml\""
                ],
                "test-php": [
                    "@composer phpunit"
                ],
                "post-update-cmd": [
                    "php -r \"copy('vendor/automattic/wordbless/src/dbless-wpdb.php', 'wordpress/wp-content/db.php');\""
                ],
                "watch": [
                    "Composer\\Config::disableProcessTimeout",
                    "pnpm run watch"
                ]
            },
            "license": [
                "GPL-2.0-or-later"
            ],
            "description": "Identity Crisis.",
            "transport-options": {
                "monorepo": true,
                "relative": true
            }
        },
        {
            "name": "automattic/jetpack-jitm",
            "version": "dev-master",
            "dist": {
                "type": "path",
                "url": "../../packages/jitm",
                "reference": "77c9f7a8e922bf208437916dd6bfcae293c1dd26"
            },
            "require": {
                "automattic/jetpack-a8c-mc-stats": "^1.4",
                "automattic/jetpack-assets": "^1.17",
                "automattic/jetpack-connection": "^1.36",
                "automattic/jetpack-device-detection": "^1.4",
                "automattic/jetpack-logo": "^1.5",
                "automattic/jetpack-options": "^1.14",
                "automattic/jetpack-partner": "^1.6",
                "automattic/jetpack-redirect": "^1.7",
                "automattic/jetpack-status": "^1.10",
                "automattic/jetpack-tracking": "^1.14"
            },
            "require-dev": {
                "automattic/jetpack-changelogger": "^3.0",
                "brain/monkey": "2.6.1",
                "yoast/phpunit-polyfills": "1.0.3"
            },
            "type": "jetpack-library",
            "extra": {
                "autotagger": true,
                "mirror-repo": "Automattic/jetpack-jitm",
                "textdomain": "jetpack-jitm",
                "version-constants": {
                    "::PACKAGE_VERSION": "src/class-jitm.php"
                },
                "changelogger": {
                    "link-template": "https://github.com/Automattic/jetpack-jitm/compare/v${old}...v${new}"
                },
                "branch-alias": {
                    "dev-master": "2.2.x-dev"
                }
            },
            "autoload": {
                "classmap": [
                    "src/"
                ]
            },
            "scripts": {
                "build-production": [
                    "pnpm run build-production"
                ],
                "build-development": [
                    "pnpm run build"
                ],
                "phpunit": [
                    "./vendor/phpunit/phpunit/phpunit --colors=always"
                ],
                "test-coverage": [
                    "php -dpcov.directory=. ./vendor/bin/phpunit --coverage-clover \"$COVERAGE_DIR/clover.xml\""
                ],
                "test-php": [
                    "@composer phpunit"
                ]
            },
            "license": [
                "GPL-2.0-or-later"
            ],
            "description": "Just in time messages for Jetpack",
            "transport-options": {
                "monorepo": true,
                "relative": true
            }
        },
        {
            "name": "automattic/jetpack-lazy-images",
            "version": "dev-master",
            "dist": {
                "type": "path",
                "url": "../../packages/lazy-images",
                "reference": "c7115dc7f2f073b53f98584382773bb8db0ca68b"
            },
            "require": {
                "automattic/jetpack-assets": "^1.17",
                "automattic/jetpack-constants": "^1.6"
            },
            "require-dev": {
                "automattic/jetpack-changelogger": "^3.0",
                "automattic/wordbless": "dev-master",
                "yoast/phpunit-polyfills": "1.0.3"
            },
            "type": "jetpack-library",
            "extra": {
                "autotagger": true,
                "mirror-repo": "Automattic/jetpack-lazy-images",
                "textdomain": "jetpack-lazy-images",
                "changelogger": {
                    "link-template": "https://github.com/Automattic/jetpack-lazy-images/compare/v${old}...v${new}"
                },
                "branch-alias": {
                    "dev-master": "2.1.x-dev"
                }
            },
            "autoload": {
                "classmap": [
                    "src/"
                ]
            },
            "scripts": {
                "build-production": [
                    "pnpm run build-production"
                ],
                "build-development": [
                    "pnpm run build"
                ],
                "phpunit": [
                    "./vendor/phpunit/phpunit/phpunit --colors=always"
                ],
                "post-update-cmd": [
                    "php -r \"copy('vendor/automattic/wordbless/src/dbless-wpdb.php', 'wordpress/wp-content/db.php');\""
                ],
                "test-coverage": [
                    "php -dpcov.directory=. ./vendor/bin/phpunit --coverage-clover \"$COVERAGE_DIR/clover.xml\""
                ],
                "test-php": [
                    "@composer phpunit"
                ]
            },
            "license": [
                "GPL-2.0-or-later"
            ],
            "description": "Speed up your site and create a smoother viewing experience by loading images as visitors scroll down the screen, instead of all at once.",
            "transport-options": {
                "monorepo": true,
                "relative": true
            }
        },
        {
            "name": "automattic/jetpack-licensing",
            "version": "dev-master",
            "dist": {
                "type": "path",
                "url": "../../packages/licensing",
                "reference": "e3f1de928b8c29cb8897e9ceee7192bf450b4999"
            },
            "require": {
                "automattic/jetpack-connection": "^1.36",
                "automattic/jetpack-options": "^1.14"
            },
            "require-dev": {
                "automattic/jetpack-changelogger": "^3.0",
                "automattic/wordbless": "@dev",
                "yoast/phpunit-polyfills": "1.0.3"
            },
            "type": "jetpack-library",
            "extra": {
                "autotagger": true,
                "mirror-repo": "Automattic/jetpack-licensing",
                "textdomain": "jetpack-licensing",
                "changelogger": {
                    "link-template": "https://github.com/Automattic/jetpack-licensing/compare/v${old}...v${new}"
                },
                "branch-alias": {
                    "dev-master": "1.6.x-dev"
                }
            },
            "autoload": {
                "classmap": [
                    "src/"
                ]
            },
            "scripts": {
                "phpunit": [
                    "./vendor/phpunit/phpunit/phpunit --colors=always"
                ],
                "post-update-cmd": [
                    "php -r \"copy('vendor/automattic/wordbless/src/dbless-wpdb.php', 'wordpress/wp-content/db.php');\""
                ],
                "test-coverage": [
                    "php -dpcov.directory=. ./vendor/bin/phpunit --coverage-clover \"$COVERAGE_DIR/clover.xml\""
                ],
                "test-php": [
                    "@composer phpunit"
                ]
            },
            "license": [
                "GPL-2.0-or-later"
            ],
            "description": "Everything needed to manage Jetpack licenses client-side.",
            "transport-options": {
                "monorepo": true,
                "relative": true
            }
        },
        {
            "name": "automattic/jetpack-logo",
            "version": "dev-master",
            "dist": {
                "type": "path",
                "url": "../../packages/logo",
                "reference": "c0d7df78e0ea4d9d09a22ff937fce5ec13a08379"
            },
            "require-dev": {
                "automattic/jetpack-changelogger": "^3.0",
                "yoast/phpunit-polyfills": "1.0.3"
            },
            "type": "jetpack-library",
            "extra": {
                "autotagger": true,
                "mirror-repo": "Automattic/jetpack-logo",
                "changelogger": {
                    "link-template": "https://github.com/Automattic/jetpack-logo/compare/v${old}...v${new}"
                },
                "branch-alias": {
                    "dev-master": "1.5.x-dev"
                }
            },
            "autoload": {
                "classmap": [
                    "src/"
                ]
            },
            "scripts": {
                "phpunit": [
                    "./vendor/phpunit/phpunit/phpunit --colors=always"
                ],
                "test-coverage": [
                    "php -dpcov.directory=. ./vendor/bin/phpunit --coverage-clover \"$COVERAGE_DIR/clover.xml\""
                ],
                "test-php": [
                    "@composer phpunit"
                ]
            },
            "license": [
                "GPL-2.0-or-later"
            ],
            "description": "A logo for Jetpack",
            "transport-options": {
                "monorepo": true,
                "relative": true
            }
        },
        {
            "name": "automattic/jetpack-my-jetpack",
            "version": "dev-master",
            "dist": {
                "type": "path",
                "url": "../../packages/my-jetpack",
                "reference": "9675f2ecb0c79671aac9f402ab1836f827a1ead5"
            },
            "require": {
                "automattic/jetpack-admin-ui": "^0.2",
                "automattic/jetpack-assets": "^1.17",
                "automattic/jetpack-connection": "^1.36",
                "automattic/jetpack-terms-of-service": "^1.9",
                "automattic/jetpack-tracking": "^1.14"
            },
            "require-dev": {
                "automattic/jetpack-changelogger": "^3.0",
                "automattic/wordbless": "@dev",
                "yoast/phpunit-polyfills": "1.0.3"
            },
            "type": "jetpack-library",
            "extra": {
                "autotagger": true,
                "mirror-repo": "Automattic/jetpack-my-jetpack",
                "textdomain": "jetpack-my-jetpack",
                "changelogger": {
                    "link-template": "https://github.com/Automattic/jetpack-my-jetpack/compare/${old}...${new}"
                },
                "branch-alias": {
                    "dev-master": "0.4.x-dev"
                }
            },
            "autoload": {
                "classmap": [
                    "src/",
                    "src/products"
                ]
            },
            "scripts": {
                "phpunit": [
                    "./vendor/phpunit/phpunit/phpunit --colors=always"
                ],
                "test-coverage": [
                    "php -dpcov.directory=. ./vendor/bin/phpunit --coverage-clover \"$COVERAGE_DIR/coverage.xml\"",
                    "pnpm run test -- --coverageDirectory=\"$COVERAGE_DIR\" --coverage --coverageReporters=clover"
                ],
                "test-php": [
                    "@composer phpunit"
                ],
                "test-js": [
                    "pnpm run test"
                ],
                "test-js-watch": [
                    "Composer\\Config::disableProcessTimeout",
                    "pnpm run test -- --watch"
                ],
                "build-development": [
                    "pnpm run build"
                ],
                "build-production": [
                    "NODE_ENV=production pnpm run build"
                ],
                "watch": [
                    "Composer\\Config::disableProcessTimeout",
                    "pnpm run watch"
                ],
                "post-update-cmd": [
                    "php -r \"copy('vendor/automattic/wordbless/src/dbless-wpdb.php', 'wordpress/wp-content/db.php');\""
                ]
            },
            "license": [
                "GPL-2.0-or-later"
            ],
            "description": "WP Admin page with information and configuration shared among all Jetpack stand-alone plugins",
            "transport-options": {
                "monorepo": true,
                "relative": true
            }
        },
        {
            "name": "automattic/jetpack-options",
            "version": "dev-master",
            "dist": {
                "type": "path",
                "url": "../../packages/options",
                "reference": "ae4325a0569cc055a1c2649bb2572f15ab4d37bb"
            },
            "require": {
                "automattic/jetpack-constants": "^1.6"
            },
            "require-dev": {
                "automattic/jetpack-changelogger": "^3.0",
                "yoast/phpunit-polyfills": "1.0.3"
            },
            "type": "jetpack-library",
            "extra": {
                "autotagger": true,
                "mirror-repo": "Automattic/jetpack-options",
                "changelogger": {
                    "link-template": "https://github.com/Automattic/jetpack-options/compare/v${old}...v${new}"
                },
                "branch-alias": {
                    "dev-master": "1.14.x-dev"
                }
            },
            "autoload": {
                "classmap": [
                    "legacy"
                ]
            },
            "license": [
                "GPL-2.0-or-later"
            ],
            "description": "A wrapper for wp-options to manage specific Jetpack options.",
            "transport-options": {
                "monorepo": true,
                "relative": true
            }
        },
        {
            "name": "automattic/jetpack-partner",
            "version": "dev-master",
            "dist": {
                "type": "path",
                "url": "../../packages/partner",
                "reference": "ebfaa48c46285aa4dcb541879d50130f7d922492"
            },
            "require-dev": {
                "automattic/jetpack-changelogger": "^3.0",
                "automattic/jetpack-options": "^1.14",
                "automattic/wordbless": "@dev",
                "brain/monkey": "2.6.1",
                "yoast/phpunit-polyfills": "1.0.3"
            },
            "type": "jetpack-library",
            "extra": {
                "autotagger": true,
                "mirror-repo": "Automattic/jetpack-partner",
                "changelogger": {
                    "link-template": "https://github.com/Automattic/jetpack-partner/compare/v${old}...v${new}"
                },
                "branch-alias": {
                    "dev-master": "1.6.x-dev"
                }
            },
            "autoload": {
                "classmap": [
                    "src/"
                ]
            },
            "scripts": {
                "phpunit": [
                    "./vendor/phpunit/phpunit/phpunit --colors=always"
                ],
                "post-update-cmd": [
                    "php -r \"copy('vendor/automattic/wordbless/src/dbless-wpdb.php', 'wordpress/wp-content/db.php');\""
                ],
                "test-coverage": [
                    "php -dpcov.directory=. ./vendor/bin/phpunit --coverage-clover \"$COVERAGE_DIR/clover.xml\""
                ],
                "test-php": [
                    "@composer phpunit"
                ]
            },
            "license": [
                "GPL-2.0-or-later"
            ],
            "description": "Support functions for Jetpack hosting partners.",
            "transport-options": {
                "monorepo": true,
                "relative": true
            }
        },
        {
            "name": "automattic/jetpack-password-checker",
            "version": "dev-master",
            "dist": {
                "type": "path",
                "url": "../../packages/password-checker",
                "reference": "a9dd0d76a2a18a042898111f5ac279e5f32c2258"
            },
            "require-dev": {
                "automattic/jetpack-changelogger": "^3.0",
                "automattic/wordbless": "@dev",
                "yoast/phpunit-polyfills": "1.0.3"
            },
            "type": "jetpack-library",
            "extra": {
                "autotagger": true,
                "mirror-repo": "Automattic/jetpack-password-checker",
                "textdomain": "jetpack-password-checker",
                "changelogger": {
                    "link-template": "https://github.com/Automattic/jetpack-password-checker/compare/v${old}...v${new}"
                },
                "branch-alias": {
                    "dev-master": "0.2.x-dev"
                }
            },
            "autoload": {
                "classmap": [
                    "src/"
                ]
            },
            "scripts": {
                "phpunit": [
                    "./vendor/phpunit/phpunit/phpunit --colors=always"
                ],
                "test-coverage": [
                    "php -dpcov.directory=. ./vendor/bin/phpunit --coverage-clover \"$COVERAGE_DIR/clover.xml\""
                ],
                "test-php": [
                    "@composer phpunit"
                ],
                "post-update-cmd": [
                    "php -r \"copy('vendor/automattic/wordbless/src/dbless-wpdb.php', 'wordpress/wp-content/db.php');\""
                ]
            },
            "license": [
                "GPL-2.0-or-later"
            ],
            "description": "Password Checker.",
            "transport-options": {
                "monorepo": true,
                "relative": true
            }
        },
        {
            "name": "automattic/jetpack-plugins-installer",
            "version": "dev-master",
            "dist": {
                "type": "path",
                "url": "../../packages/plugins-installer",
                "reference": "574d2b6e9475c5e8c8ac4cd9030c43408fd08fe9"
            },
            "require": {
                "automattic/jetpack-a8c-mc-stats": "^1.4"
            },
            "require-dev": {
                "automattic/jetpack-changelogger": "^3.0",
                "yoast/phpunit-polyfills": "1.0.3"
            },
            "type": "library",
            "extra": {
                "branch-alias": {
                    "dev-master": "0.1.x-dev"
                },
                "textdomain": "jetpack-plugins-installer"
            },
            "autoload": {
                "classmap": [
                    "src/"
                ]
            },
            "scripts": {
                "phpunit": [
                    "./vendor/phpunit/phpunit/phpunit --colors=always"
                ],
                "test-coverage": [
                    "php -dpcov.directory=. ./vendor/bin/phpunit --coverage-clover \"$COVERAGE_DIR/clover.xml\""
                ],
                "test-php": [
                    "@composer phpunit"
                ]
            },
            "license": [
                "GPL-2.0-or-later"
            ],
            "description": "Handle installation of plugins from WP.org",
            "transport-options": {
                "monorepo": true,
                "relative": true
            }
        },
        {
            "name": "automattic/jetpack-redirect",
            "version": "dev-master",
            "dist": {
                "type": "path",
                "url": "../../packages/redirect",
                "reference": "853a795a62f87b8c90e891c666d53c3efe81f622"
            },
            "require": {
                "automattic/jetpack-status": "^1.10"
            },
            "require-dev": {
                "automattic/jetpack-changelogger": "^3.0",
                "brain/monkey": "2.6.1",
                "yoast/phpunit-polyfills": "1.0.3"
            },
            "type": "jetpack-library",
            "extra": {
                "autotagger": true,
                "mirror-repo": "Automattic/jetpack-redirect",
                "changelogger": {
                    "link-template": "https://github.com/Automattic/jetpack-redirect/compare/v${old}...v${new}"
                },
                "branch-alias": {
                    "dev-master": "1.7.x-dev"
                }
            },
            "autoload": {
                "classmap": [
                    "src/"
                ]
            },
            "scripts": {
                "phpunit": [
                    "./vendor/phpunit/phpunit/phpunit --colors=always"
                ],
                "test-coverage": [
                    "php -dpcov.directory=. ./vendor/bin/phpunit --coverage-clover \"$COVERAGE_DIR/clover.xml\""
                ],
                "test-php": [
                    "@composer phpunit"
                ]
            },
            "license": [
                "GPL-2.0-or-later"
            ],
            "description": "Utilities to build URLs to the jetpack.com/redirect/ service",
            "transport-options": {
                "monorepo": true,
                "relative": true
            }
        },
        {
            "name": "automattic/jetpack-roles",
            "version": "dev-master",
            "dist": {
                "type": "path",
                "url": "../../packages/roles",
                "reference": "865b6ca769a59af99b25f560a1f0e7e6a19bff1f"
            },
            "require-dev": {
                "automattic/jetpack-changelogger": "^3.0",
                "brain/monkey": "2.6.1",
                "yoast/phpunit-polyfills": "1.0.3"
            },
            "type": "jetpack-library",
            "extra": {
                "autotagger": true,
                "mirror-repo": "Automattic/jetpack-roles",
                "changelogger": {
                    "link-template": "https://github.com/Automattic/jetpack-roles/compare/v${old}...v${new}"
                },
                "branch-alias": {
                    "dev-master": "1.4.x-dev"
                }
            },
            "autoload": {
                "classmap": [
                    "src/"
                ]
            },
            "scripts": {
                "phpunit": [
                    "./vendor/phpunit/phpunit/phpunit --colors=always"
                ],
                "test-coverage": [
                    "php -dpcov.directory=. ./vendor/bin/phpunit --coverage-clover \"$COVERAGE_DIR/clover.xml\""
                ],
                "test-php": [
                    "@composer phpunit"
                ]
            },
            "license": [
                "GPL-2.0-or-later"
            ],
            "description": "Utilities, related with user roles and capabilities.",
            "transport-options": {
                "monorepo": true,
                "relative": true
            }
        },
        {
            "name": "automattic/jetpack-search",
            "version": "dev-master",
            "dist": {
                "type": "path",
                "url": "../../packages/search",
                "reference": "b25ad52d55b4da78cfb1885f2f6d4922d476b9c9"
            },
            "require": {
                "automattic/jetpack-assets": "^1.17",
                "automattic/jetpack-connection": "^1.36",
                "automattic/jetpack-constants": "^1.6",
                "automattic/jetpack-options": "^1.14",
                "automattic/jetpack-status": "^1.10",
                "automattic/jetpack-tracking": "^1.14"
            },
            "require-dev": {
                "automattic/jetpack-changelogger": "^3.0",
                "automattic/wordbless": "0.3.1",
                "yoast/phpunit-polyfills": "1.0.3"
            },
            "type": "jetpack-library",
            "extra": {
                "autotagger": true,
                "mirror-repo": "Automattic/jetpack-search",
                "textdomain": "jetpack-search-pkg",
                "changelogger": {
                    "link-template": "https://github.com/Automattic/jetpack-search/compare/v${old}...v${new}"
                },
                "branch-alias": {
                    "dev-master": "0.5.x-dev"
                }
            },
            "autoload": {
                "classmap": [
                    "src/"
                ]
            },
            "scripts": {
                "build": [
                    "Composer\\Config::disableProcessTimeout",
                    "pnpm run build"
                ],
                "build-development": [
                    "pnpm run build-development"
                ],
                "build-production": [
                    "pnpm run build-production"
                ],
                "phpunit": [
                    "./vendor/phpunit/phpunit/phpunit --colors=always"
                ],
                "test-coverage": [
                    "php -dpcov.directory=. ./vendor/bin/phpunit --coverage-clover \"$COVERAGE_DIR/clover.xml\""
                ],
                "test-js": [
                    "pnpm run test"
                ],
                "test-php": [
                    "@composer phpunit"
                ],
                "post-update-cmd": [
                    "php -r \"copy('vendor/automattic/wordbless/src/dbless-wpdb.php', 'wordpress/wp-content/db.php');\""
                ],
                "watch": [
                    "Composer\\Config::disableProcessTimeout",
                    "pnpm run watch"
                ]
            },
            "license": [
                "GPL-2.0-or-later"
            ],
            "description": "Tools to assist with enabling cloud search for Jetpack sites.",
            "transport-options": {
                "monorepo": true,
                "relative": true
            }
        },
        {
            "name": "automattic/jetpack-status",
            "version": "dev-master",
            "dist": {
                "type": "path",
                "url": "../../packages/status",
                "reference": "110f7056a6fd5fb0cc77e39b8b561e2512c1ef5b"
            },
            "require": {
                "automattic/jetpack-constants": "^1.6"
            },
            "require-dev": {
                "automattic/jetpack-changelogger": "^3.0",
                "brain/monkey": "2.6.1",
                "yoast/phpunit-polyfills": "1.0.3"
            },
            "type": "jetpack-library",
            "extra": {
                "autotagger": true,
                "mirror-repo": "Automattic/jetpack-status",
                "changelogger": {
                    "link-template": "https://github.com/Automattic/jetpack-status/compare/v${old}...v${new}"
                },
                "branch-alias": {
                    "dev-master": "1.10.x-dev"
                }
            },
            "autoload": {
                "classmap": [
                    "src/"
                ]
            },
            "scripts": {
                "phpunit": [
                    "./vendor/phpunit/phpunit/phpunit --colors=always"
                ],
                "test-coverage": [
                    "php -dpcov.directory=. ./vendor/bin/phpunit --coverage-clover \"$COVERAGE_DIR/clover.xml\""
                ],
                "test-php": [
                    "@composer phpunit"
                ]
            },
            "license": [
                "GPL-2.0-or-later"
            ],
            "description": "Used to retrieve information about the current status of Jetpack and the site overall.",
            "transport-options": {
                "monorepo": true,
                "relative": true
            }
        },
        {
            "name": "automattic/jetpack-sync",
            "version": "dev-master",
            "dist": {
                "type": "path",
                "url": "../../packages/sync",
                "reference": "08c63a81a1ac29072c140383f3bf9266a4c3c6be"
            },
            "require": {
                "automattic/jetpack-connection": "^1.36",
                "automattic/jetpack-constants": "^1.6",
                "automattic/jetpack-heartbeat": "^1.4",
                "automattic/jetpack-identity-crisis": "^0.7",
                "automattic/jetpack-options": "^1.14",
                "automattic/jetpack-password-checker": "^0.2",
                "automattic/jetpack-roles": "^1.4",
                "automattic/jetpack-status": "^1.10"
            },
            "require-dev": {
                "automattic/jetpack-changelogger": "^3.0",
                "automattic/wordbless": "@dev",
                "yoast/phpunit-polyfills": "1.0.3"
            },
            "type": "jetpack-library",
            "extra": {
                "autotagger": true,
                "mirror-repo": "Automattic/jetpack-sync",
                "textdomain": "jetpack-sync",
                "version-constants": {
                    "::PACKAGE_VERSION": "src/class-package-version.php"
                },
                "changelogger": {
                    "link-template": "https://github.com/Automattic/jetpack-sync/compare/v${old}...v${new}"
                },
                "branch-alias": {
                    "dev-master": "1.29.x-dev"
                }
            },
            "autoload": {
                "classmap": [
                    "src/"
                ]
            },
            "scripts": {
                "phpunit": [
                    "./vendor/phpunit/phpunit/phpunit --colors=always"
                ],
                "test-coverage": [
                    "php -dpcov.directory=. ./vendor/bin/phpunit --coverage-clover \"$COVERAGE_DIR/clover.xml\""
                ],
                "test-php": [
                    "@composer phpunit"
                ],
                "post-update-cmd": [
                    "php -r \"copy('vendor/automattic/wordbless/src/dbless-wpdb.php', 'wordpress/wp-content/db.php');\""
                ]
            },
            "license": [
                "GPL-2.0-or-later"
            ],
            "description": "Everything needed to allow syncing to the WP.com infrastructure.",
            "transport-options": {
                "monorepo": true,
                "relative": true
            }
        },
        {
            "name": "automattic/jetpack-terms-of-service",
            "version": "dev-master",
            "dist": {
                "type": "path",
                "url": "../../packages/terms-of-service",
                "reference": "706eb81842e2098c9f91b8cb911e396d905ad7a4"
            },
            "require": {
                "automattic/jetpack-options": "^1.14",
                "automattic/jetpack-status": "^1.10"
            },
            "require-dev": {
                "automattic/jetpack-changelogger": "^3.0",
                "brain/monkey": "2.6.1",
                "yoast/phpunit-polyfills": "1.0.3"
            },
            "type": "jetpack-library",
            "extra": {
                "autotagger": true,
                "mirror-repo": "Automattic/jetpack-terms-of-service",
                "changelogger": {
                    "link-template": "https://github.com/Automattic/jetpack-terms-of-service/compare/v${old}...v${new}"
                },
                "branch-alias": {
                    "dev-master": "1.9.x-dev"
                }
            },
            "autoload": {
                "classmap": [
                    "src/"
                ]
            },
            "scripts": {
                "phpunit": [
                    "./vendor/phpunit/phpunit/phpunit --colors=always"
                ],
                "test-coverage": [
                    "php -dpcov.directory=. ./vendor/bin/phpunit --coverage-clover \"$COVERAGE_DIR/clover.xml\""
                ],
                "test-php": [
                    "@composer phpunit"
                ]
            },
            "license": [
                "GPL-2.0-or-later"
            ],
            "description": "Everything need to manage the terms of service state",
            "transport-options": {
                "monorepo": true,
                "relative": true
            }
        },
        {
            "name": "automattic/jetpack-tracking",
            "version": "dev-master",
            "dist": {
                "type": "path",
                "url": "../../packages/tracking",
                "reference": "60dd2a4462221bcc460aadf9f86daeb308fd8027"
            },
            "require": {
                "automattic/jetpack-assets": "^1.17",
                "automattic/jetpack-options": "^1.14",
                "automattic/jetpack-status": "^1.10",
                "automattic/jetpack-terms-of-service": "^1.9"
            },
            "require-dev": {
                "automattic/jetpack-changelogger": "^3.0",
                "brain/monkey": "2.6.1",
                "yoast/phpunit-polyfills": "1.0.3"
            },
            "type": "jetpack-library",
            "extra": {
                "autotagger": true,
                "mirror-repo": "Automattic/jetpack-tracking",
                "textdomain": "jetpack-tracking",
                "changelogger": {
                    "link-template": "https://github.com/Automattic/jetpack-tracking/compare/v${old}...v${new}"
                },
                "branch-alias": {
                    "dev-master": "1.14.x-dev"
                }
            },
            "autoload": {
                "classmap": [
                    "legacy",
                    "src/"
                ]
            },
            "scripts": {
                "phpunit": [
                    "./vendor/phpunit/phpunit/phpunit --colors=always"
                ],
                "test-coverage": [
                    "php -dpcov.directory=. ./vendor/bin/phpunit --coverage-clover \"$COVERAGE_DIR/clover.xml\""
                ],
                "test-php": [
                    "@composer phpunit"
                ]
            },
            "license": [
                "GPL-2.0-or-later"
            ],
            "description": "Tracking for Jetpack",
            "transport-options": {
                "monorepo": true,
                "relative": true
            }
        },
        {
            "name": "nojimage/twitter-text-php",
            "version": "v3.1.2",
            "source": {
                "type": "git",
                "url": "https://github.com/nojimage/twitter-text-php.git",
                "reference": "979bcf6a92d543b61588c7c0c0a87d0eb473d8f6"
            },
            "dist": {
                "type": "zip",
                "url": "https://api.github.com/repos/nojimage/twitter-text-php/zipball/979bcf6a92d543b61588c7c0c0a87d0eb473d8f6",
                "reference": "979bcf6a92d543b61588c7c0c0a87d0eb473d8f6",
                "shasum": ""
            },
            "require": {
                "ext-intl": "*",
                "ext-mbstring": "*",
                "php": ">=5.3.3"
            },
            "require-dev": {
                "ext-json": "*",
                "phpunit/phpunit": "4.8.*|5.7.*|6.5.*",
                "symfony/yaml": "^2.6.0|^3.4.0|^4.4.0|^5.0.0",
                "twitter/twitter-text": "^3.0.0"
            },
            "type": "library",
            "autoload": {
                "psr-0": {
                    "Twitter\\Text\\": "lib/"
                }
            },
            "notification-url": "https://packagist.org/downloads/",
            "license": [
                "Apache-2.0"
            ],
            "authors": [
                {
                    "name": "Matt Sanford",
                    "email": "matt@mzsanford.com",
                    "homepage": "http://mzsanford.com"
                },
                {
                    "name": "Mike Cochrane",
                    "email": "mikec@mikenz.geek.nz",
                    "homepage": "http://mikenz.geek.nz"
                },
                {
                    "name": "Nick Pope",
                    "email": "git@nickpope.me.uk",
                    "homepage": "http://www.nickpope.me.uk"
                },
                {
                    "name": "Takashi Nojima",
                    "homepage": "http://php-tips.com"
                }
            ],
            "description": "A library of PHP classes that provide auto-linking and extraction of usernames, lists, hashtags and URLs from tweets.",
            "homepage": "https://github.com/nojimage/twitter-text-php",
            "keywords": [
                "autolink",
                "extract",
                "text",
                "twitter"
            ],
            "support": {
                "issues": "https://github.com/nojimage/twitter-text-php/issues",
                "source": "https://github.com/nojimage/twitter-text-php/tree/v3.1.2"
            },
            "time": "2021-03-18T11:38:53+00:00"
        }
    ],
    "packages-dev": [
        {
            "name": "antecedent/patchwork",
            "version": "2.1.17",
            "source": {
                "type": "git",
                "url": "https://github.com/antecedent/patchwork.git",
                "reference": "df5aba175a44c2996ced4edf8ec9f9081b5348c0"
            },
            "dist": {
                "type": "zip",
                "url": "https://api.github.com/repos/antecedent/patchwork/zipball/df5aba175a44c2996ced4edf8ec9f9081b5348c0",
                "reference": "df5aba175a44c2996ced4edf8ec9f9081b5348c0",
                "shasum": ""
            },
            "require": {
                "php": ">=5.4.0"
            },
            "require-dev": {
                "phpunit/phpunit": ">=4"
            },
            "type": "library",
            "notification-url": "https://packagist.org/downloads/",
            "license": [
                "MIT"
            ],
            "authors": [
                {
                    "name": "Ignas Rudaitis",
                    "email": "ignas.rudaitis@gmail.com"
                }
            ],
            "description": "Method redefinition (monkey-patching) functionality for PHP.",
            "homepage": "http://patchwork2.org/",
            "keywords": [
                "aop",
                "aspect",
                "interception",
                "monkeypatching",
                "redefinition",
                "runkit",
                "testing"
            ],
            "support": {
                "issues": "https://github.com/antecedent/patchwork/issues",
                "source": "https://github.com/antecedent/patchwork/tree/2.1.17"
            },
            "time": "2021-10-21T14:22:43+00:00"
        },
        {
            "name": "automattic/jetpack-changelogger",
            "version": "dev-master",
            "dist": {
                "type": "path",
                "url": "../../packages/changelogger",
                "reference": "3de69373c0ba949ee1f759b7db0bfe1d16b7c355"
            },
            "require": {
                "php": ">=5.6",
                "symfony/console": "^3.4 | ^5.2",
                "symfony/process": "^3.4 | ^5.2",
                "wikimedia/at-ease": "^1.2 | ^2.0"
            },
            "require-dev": {
                "wikimedia/testing-access-wrapper": "^1.0 | ^2.0",
                "yoast/phpunit-polyfills": "1.0.3"
            },
            "bin": [
                "bin/changelogger"
            ],
            "type": "project",
            "extra": {
                "autotagger": true,
                "branch-alias": {
                    "dev-master": "3.0.x-dev"
                },
                "mirror-repo": "Automattic/jetpack-changelogger",
                "version-constants": {
                    "::VERSION": "src/Application.php"
                },
                "changelogger": {
                    "link-template": "https://github.com/Automattic/jetpack-changelogger/compare/${old}...${new}"
                }
            },
            "autoload": {
                "psr-4": {
                    "Automattic\\Jetpack\\Changelogger\\": "src",
                    "Automattic\\Jetpack\\Changelog\\": "lib"
                }
            },
            "autoload-dev": {
                "psr-4": {
                    "Automattic\\Jetpack\\Changelogger\\Tests\\": "tests/php/includes/src",
                    "Automattic\\Jetpack\\Changelog\\Tests\\": "tests/php/includes/lib"
                }
            },
            "scripts": {
                "phpunit": [
                    "./vendor/phpunit/phpunit/phpunit --colors=always"
                ],
                "test-coverage": [
                    "php -dpcov.directory=. ./vendor/bin/phpunit --coverage-clover \"$COVERAGE_DIR/clover.xml\""
                ],
                "test-php": [
                    "@composer phpunit"
                ],
                "post-install-cmd": [
                    "[ -e vendor/bin/changelogger ] || { cd vendor/bin && ln -s ../../bin/changelogger; }"
                ],
                "post-update-cmd": [
                    "[ -e vendor/bin/changelogger ] || { cd vendor/bin && ln -s ../../bin/changelogger; }"
                ]
            },
            "license": [
                "GPL-2.0-or-later"
            ],
            "description": "Jetpack Changelogger tool. Allows for managing changelogs by dropping change files into a changelog directory with each PR.",
            "transport-options": {
                "monorepo": true,
                "relative": true
            }
        },
        {
            "name": "doctrine/instantiator",
            "version": "1.4.0",
            "source": {
                "type": "git",
                "url": "https://github.com/doctrine/instantiator.git",
                "reference": "d56bf6102915de5702778fe20f2de3b2fe570b5b"
            },
            "dist": {
                "type": "zip",
                "url": "https://api.github.com/repos/doctrine/instantiator/zipball/d56bf6102915de5702778fe20f2de3b2fe570b5b",
                "reference": "d56bf6102915de5702778fe20f2de3b2fe570b5b",
                "shasum": ""
            },
            "require": {
                "php": "^7.1 || ^8.0"
            },
            "require-dev": {
                "doctrine/coding-standard": "^8.0",
                "ext-pdo": "*",
                "ext-phar": "*",
                "phpbench/phpbench": "^0.13 || 1.0.0-alpha2",
                "phpstan/phpstan": "^0.12",
                "phpstan/phpstan-phpunit": "^0.12",
                "phpunit/phpunit": "^7.0 || ^8.0 || ^9.0"
            },
            "type": "library",
            "autoload": {
                "psr-4": {
                    "Doctrine\\Instantiator\\": "src/Doctrine/Instantiator/"
                }
            },
            "notification-url": "https://packagist.org/downloads/",
            "license": [
                "MIT"
            ],
            "authors": [
                {
                    "name": "Marco Pivetta",
                    "email": "ocramius@gmail.com",
                    "homepage": "https://ocramius.github.io/"
                }
            ],
            "description": "A small, lightweight utility to instantiate objects in PHP without invoking their constructors",
            "homepage": "https://www.doctrine-project.org/projects/instantiator.html",
            "keywords": [
                "constructor",
                "instantiate"
            ],
            "support": {
                "issues": "https://github.com/doctrine/instantiator/issues",
                "source": "https://github.com/doctrine/instantiator/tree/1.4.0"
            },
            "funding": [
                {
                    "url": "https://www.doctrine-project.org/sponsorship.html",
                    "type": "custom"
                },
                {
                    "url": "https://www.patreon.com/phpdoctrine",
                    "type": "patreon"
                },
                {
                    "url": "https://tidelift.com/funding/github/packagist/doctrine%2Finstantiator",
                    "type": "tidelift"
                }
            ],
            "time": "2020-11-10T18:47:58+00:00"
        },
        {
            "name": "johnkary/phpunit-speedtrap",
            "version": "v4.0.0",
            "source": {
                "type": "git",
                "url": "https://github.com/johnkary/phpunit-speedtrap.git",
                "reference": "5f9b160eac87e975f1c6ca9faee5125f0616fba3"
            },
            "dist": {
                "type": "zip",
                "url": "https://api.github.com/repos/johnkary/phpunit-speedtrap/zipball/5f9b160eac87e975f1c6ca9faee5125f0616fba3",
                "reference": "5f9b160eac87e975f1c6ca9faee5125f0616fba3",
                "shasum": ""
            },
            "require": {
                "php": ">=7.1",
                "phpunit/phpunit": "^7.0 || ^8.0 || ^9.0"
            },
            "type": "library",
            "extra": {
                "branch-alias": {
                    "dev-master": "4.0-dev"
                }
            },
            "autoload": {
                "psr-4": {
                    "JohnKary\\PHPUnit\\Listener\\": "src/"
                }
            },
            "notification-url": "https://packagist.org/downloads/",
            "license": [
                "MIT"
            ],
            "authors": [
                {
                    "name": "John Kary",
                    "email": "john@johnkary.net"
                }
            ],
            "description": "Find and report on slow tests in your PHPUnit test suite",
            "homepage": "https://github.com/johnkary/phpunit-speedtrap",
            "keywords": [
                "phpunit",
                "profile",
                "slow"
            ],
            "support": {
                "issues": "https://github.com/johnkary/phpunit-speedtrap/issues",
                "source": "https://github.com/johnkary/phpunit-speedtrap/tree/v4.0.0"
            },
            "time": "2021-05-03T02:37:05+00:00"
        },
        {
            "name": "myclabs/deep-copy",
            "version": "1.10.2",
            "source": {
                "type": "git",
                "url": "https://github.com/myclabs/DeepCopy.git",
                "reference": "776f831124e9c62e1a2c601ecc52e776d8bb7220"
            },
            "dist": {
                "type": "zip",
                "url": "https://api.github.com/repos/myclabs/DeepCopy/zipball/776f831124e9c62e1a2c601ecc52e776d8bb7220",
                "reference": "776f831124e9c62e1a2c601ecc52e776d8bb7220",
                "shasum": ""
            },
            "require": {
                "php": "^7.1 || ^8.0"
            },
            "require-dev": {
                "doctrine/collections": "^1.0",
                "doctrine/common": "^2.6",
                "phpunit/phpunit": "^7.1"
            },
            "type": "library",
            "autoload": {
                "psr-4": {
                    "DeepCopy\\": "src/DeepCopy/"
                },
                "files": [
                    "src/DeepCopy/deep_copy.php"
                ]
            },
            "notification-url": "https://packagist.org/downloads/",
            "license": [
                "MIT"
            ],
            "description": "Create deep copies (clones) of your objects",
            "keywords": [
                "clone",
                "copy",
                "duplicate",
                "object",
                "object graph"
            ],
            "support": {
                "issues": "https://github.com/myclabs/DeepCopy/issues",
                "source": "https://github.com/myclabs/DeepCopy/tree/1.10.2"
            },
            "funding": [
                {
                    "url": "https://tidelift.com/funding/github/packagist/myclabs/deep-copy",
                    "type": "tidelift"
                }
            ],
            "time": "2020-11-13T09:40:50+00:00"
        },
        {
            "name": "nikic/php-parser",
            "version": "v4.13.2",
            "source": {
                "type": "git",
                "url": "https://github.com/nikic/PHP-Parser.git",
                "reference": "210577fe3cf7badcc5814d99455df46564f3c077"
            },
            "dist": {
                "type": "zip",
                "url": "https://api.github.com/repos/nikic/PHP-Parser/zipball/210577fe3cf7badcc5814d99455df46564f3c077",
                "reference": "210577fe3cf7badcc5814d99455df46564f3c077",
                "shasum": ""
            },
            "require": {
                "ext-tokenizer": "*",
                "php": ">=7.0"
            },
            "require-dev": {
                "ircmaxell/php-yacc": "^0.0.7",
                "phpunit/phpunit": "^6.5 || ^7.0 || ^8.0 || ^9.0"
            },
            "bin": [
                "bin/php-parse"
            ],
            "type": "library",
            "extra": {
                "branch-alias": {
                    "dev-master": "4.9-dev"
                }
            },
            "autoload": {
                "psr-4": {
                    "PhpParser\\": "lib/PhpParser"
                }
            },
            "notification-url": "https://packagist.org/downloads/",
            "license": [
                "BSD-3-Clause"
            ],
            "authors": [
                {
                    "name": "Nikita Popov"
                }
            ],
            "description": "A PHP parser written in PHP",
            "keywords": [
                "parser",
                "php"
            ],
            "support": {
                "issues": "https://github.com/nikic/PHP-Parser/issues",
                "source": "https://github.com/nikic/PHP-Parser/tree/v4.13.2"
            },
            "time": "2021-11-30T19:35:32+00:00"
        },
        {
            "name": "phar-io/manifest",
            "version": "2.0.3",
            "source": {
                "type": "git",
                "url": "https://github.com/phar-io/manifest.git",
                "reference": "97803eca37d319dfa7826cc2437fc020857acb53"
            },
            "dist": {
                "type": "zip",
                "url": "https://api.github.com/repos/phar-io/manifest/zipball/97803eca37d319dfa7826cc2437fc020857acb53",
                "reference": "97803eca37d319dfa7826cc2437fc020857acb53",
                "shasum": ""
            },
            "require": {
                "ext-dom": "*",
                "ext-phar": "*",
                "ext-xmlwriter": "*",
                "phar-io/version": "^3.0.1",
                "php": "^7.2 || ^8.0"
            },
            "type": "library",
            "extra": {
                "branch-alias": {
                    "dev-master": "2.0.x-dev"
                }
            },
            "autoload": {
                "classmap": [
                    "src/"
                ]
            },
            "notification-url": "https://packagist.org/downloads/",
            "license": [
                "BSD-3-Clause"
            ],
            "authors": [
                {
                    "name": "Arne Blankerts",
                    "email": "arne@blankerts.de",
                    "role": "Developer"
                },
                {
                    "name": "Sebastian Heuer",
                    "email": "sebastian@phpeople.de",
                    "role": "Developer"
                },
                {
                    "name": "Sebastian Bergmann",
                    "email": "sebastian@phpunit.de",
                    "role": "Developer"
                }
            ],
            "description": "Component for reading phar.io manifest information from a PHP Archive (PHAR)",
            "support": {
                "issues": "https://github.com/phar-io/manifest/issues",
                "source": "https://github.com/phar-io/manifest/tree/2.0.3"
            },
            "time": "2021-07-20T11:28:43+00:00"
        },
        {
            "name": "phar-io/version",
            "version": "3.1.0",
            "source": {
                "type": "git",
                "url": "https://github.com/phar-io/version.git",
                "reference": "bae7c545bef187884426f042434e561ab1ddb182"
            },
            "dist": {
                "type": "zip",
                "url": "https://api.github.com/repos/phar-io/version/zipball/bae7c545bef187884426f042434e561ab1ddb182",
                "reference": "bae7c545bef187884426f042434e561ab1ddb182",
                "shasum": ""
            },
            "require": {
                "php": "^7.2 || ^8.0"
            },
            "type": "library",
            "autoload": {
                "classmap": [
                    "src/"
                ]
            },
            "notification-url": "https://packagist.org/downloads/",
            "license": [
                "BSD-3-Clause"
            ],
            "authors": [
                {
                    "name": "Arne Blankerts",
                    "email": "arne@blankerts.de",
                    "role": "Developer"
                },
                {
                    "name": "Sebastian Heuer",
                    "email": "sebastian@phpeople.de",
                    "role": "Developer"
                },
                {
                    "name": "Sebastian Bergmann",
                    "email": "sebastian@phpunit.de",
                    "role": "Developer"
                }
            ],
            "description": "Library for handling version information and constraints",
            "support": {
                "issues": "https://github.com/phar-io/version/issues",
                "source": "https://github.com/phar-io/version/tree/3.1.0"
            },
            "time": "2021-02-23T14:00:09+00:00"
        },
        {
            "name": "phpdocumentor/reflection-common",
            "version": "2.2.0",
            "source": {
                "type": "git",
                "url": "https://github.com/phpDocumentor/ReflectionCommon.git",
                "reference": "1d01c49d4ed62f25aa84a747ad35d5a16924662b"
            },
            "dist": {
                "type": "zip",
                "url": "https://api.github.com/repos/phpDocumentor/ReflectionCommon/zipball/1d01c49d4ed62f25aa84a747ad35d5a16924662b",
                "reference": "1d01c49d4ed62f25aa84a747ad35d5a16924662b",
                "shasum": ""
            },
            "require": {
                "php": "^7.2 || ^8.0"
            },
            "type": "library",
            "extra": {
                "branch-alias": {
                    "dev-2.x": "2.x-dev"
                }
            },
            "autoload": {
                "psr-4": {
                    "phpDocumentor\\Reflection\\": "src/"
                }
            },
            "notification-url": "https://packagist.org/downloads/",
            "license": [
                "MIT"
            ],
            "authors": [
                {
                    "name": "Jaap van Otterdijk",
                    "email": "opensource@ijaap.nl"
                }
            ],
            "description": "Common reflection classes used by phpdocumentor to reflect the code structure",
            "homepage": "http://www.phpdoc.org",
            "keywords": [
                "FQSEN",
                "phpDocumentor",
                "phpdoc",
                "reflection",
                "static analysis"
            ],
            "support": {
                "issues": "https://github.com/phpDocumentor/ReflectionCommon/issues",
                "source": "https://github.com/phpDocumentor/ReflectionCommon/tree/2.x"
            },
            "time": "2020-06-27T09:03:43+00:00"
        },
        {
            "name": "phpdocumentor/reflection-docblock",
            "version": "5.3.0",
            "source": {
                "type": "git",
                "url": "https://github.com/phpDocumentor/ReflectionDocBlock.git",
                "reference": "622548b623e81ca6d78b721c5e029f4ce664f170"
            },
            "dist": {
                "type": "zip",
                "url": "https://api.github.com/repos/phpDocumentor/ReflectionDocBlock/zipball/622548b623e81ca6d78b721c5e029f4ce664f170",
                "reference": "622548b623e81ca6d78b721c5e029f4ce664f170",
                "shasum": ""
            },
            "require": {
                "ext-filter": "*",
                "php": "^7.2 || ^8.0",
                "phpdocumentor/reflection-common": "^2.2",
                "phpdocumentor/type-resolver": "^1.3",
                "webmozart/assert": "^1.9.1"
            },
            "require-dev": {
                "mockery/mockery": "~1.3.2",
                "psalm/phar": "^4.8"
            },
            "type": "library",
            "extra": {
                "branch-alias": {
                    "dev-master": "5.x-dev"
                }
            },
            "autoload": {
                "psr-4": {
                    "phpDocumentor\\Reflection\\": "src"
                }
            },
            "notification-url": "https://packagist.org/downloads/",
            "license": [
                "MIT"
            ],
            "authors": [
                {
                    "name": "Mike van Riel",
                    "email": "me@mikevanriel.com"
                },
                {
                    "name": "Jaap van Otterdijk",
                    "email": "account@ijaap.nl"
                }
            ],
            "description": "With this component, a library can provide support for annotations via DocBlocks or otherwise retrieve information that is embedded in a DocBlock.",
            "support": {
                "issues": "https://github.com/phpDocumentor/ReflectionDocBlock/issues",
                "source": "https://github.com/phpDocumentor/ReflectionDocBlock/tree/5.3.0"
            },
            "time": "2021-10-19T17:43:47+00:00"
        },
        {
            "name": "phpdocumentor/type-resolver",
            "version": "1.6.0",
            "source": {
                "type": "git",
                "url": "https://github.com/phpDocumentor/TypeResolver.git",
                "reference": "93ebd0014cab80c4ea9f5e297ea48672f1b87706"
            },
            "dist": {
                "type": "zip",
                "url": "https://api.github.com/repos/phpDocumentor/TypeResolver/zipball/93ebd0014cab80c4ea9f5e297ea48672f1b87706",
                "reference": "93ebd0014cab80c4ea9f5e297ea48672f1b87706",
                "shasum": ""
            },
            "require": {
                "php": "^7.2 || ^8.0",
                "phpdocumentor/reflection-common": "^2.0"
            },
            "require-dev": {
                "ext-tokenizer": "*",
                "psalm/phar": "^4.8"
            },
            "type": "library",
            "extra": {
                "branch-alias": {
                    "dev-1.x": "1.x-dev"
                }
            },
            "autoload": {
                "psr-4": {
                    "phpDocumentor\\Reflection\\": "src"
                }
            },
            "notification-url": "https://packagist.org/downloads/",
            "license": [
                "MIT"
            ],
            "authors": [
                {
                    "name": "Mike van Riel",
                    "email": "me@mikevanriel.com"
                }
            ],
            "description": "A PSR-5 based resolver of Class names, Types and Structural Element Names",
            "support": {
                "issues": "https://github.com/phpDocumentor/TypeResolver/issues",
                "source": "https://github.com/phpDocumentor/TypeResolver/tree/1.6.0"
            },
            "time": "2022-01-04T19:58:01+00:00"
        },
        {
            "name": "phpspec/prophecy",
            "version": "v1.15.0",
            "source": {
                "type": "git",
                "url": "https://github.com/phpspec/prophecy.git",
                "reference": "bbcd7380b0ebf3961ee21409db7b38bc31d69a13"
            },
            "dist": {
                "type": "zip",
                "url": "https://api.github.com/repos/phpspec/prophecy/zipball/bbcd7380b0ebf3961ee21409db7b38bc31d69a13",
                "reference": "bbcd7380b0ebf3961ee21409db7b38bc31d69a13",
                "shasum": ""
            },
            "require": {
                "doctrine/instantiator": "^1.2",
                "php": "^7.2 || ~8.0, <8.2",
                "phpdocumentor/reflection-docblock": "^5.2",
                "sebastian/comparator": "^3.0 || ^4.0",
                "sebastian/recursion-context": "^3.0 || ^4.0"
            },
            "require-dev": {
                "phpspec/phpspec": "^6.0 || ^7.0",
                "phpunit/phpunit": "^8.0 || ^9.0"
            },
            "type": "library",
            "extra": {
                "branch-alias": {
                    "dev-master": "1.x-dev"
                }
            },
            "autoload": {
                "psr-4": {
                    "Prophecy\\": "src/Prophecy"
                }
            },
            "notification-url": "https://packagist.org/downloads/",
            "license": [
                "MIT"
            ],
            "authors": [
                {
                    "name": "Konstantin Kudryashov",
                    "email": "ever.zet@gmail.com",
                    "homepage": "http://everzet.com"
                },
                {
                    "name": "Marcello Duarte",
                    "email": "marcello.duarte@gmail.com"
                }
            ],
            "description": "Highly opinionated mocking framework for PHP 5.3+",
            "homepage": "https://github.com/phpspec/prophecy",
            "keywords": [
                "Double",
                "Dummy",
                "fake",
                "mock",
                "spy",
                "stub"
            ],
            "support": {
                "issues": "https://github.com/phpspec/prophecy/issues",
                "source": "https://github.com/phpspec/prophecy/tree/v1.15.0"
            },
            "time": "2021-12-08T12:19:24+00:00"
        },
        {
            "name": "phpunit/php-code-coverage",
            "version": "9.2.10",
            "source": {
                "type": "git",
                "url": "https://github.com/sebastianbergmann/php-code-coverage.git",
                "reference": "d5850aaf931743067f4bfc1ae4cbd06468400687"
            },
            "dist": {
                "type": "zip",
                "url": "https://api.github.com/repos/sebastianbergmann/php-code-coverage/zipball/d5850aaf931743067f4bfc1ae4cbd06468400687",
                "reference": "d5850aaf931743067f4bfc1ae4cbd06468400687",
                "shasum": ""
            },
            "require": {
                "ext-dom": "*",
                "ext-libxml": "*",
                "ext-xmlwriter": "*",
                "nikic/php-parser": "^4.13.0",
                "php": ">=7.3",
                "phpunit/php-file-iterator": "^3.0.3",
                "phpunit/php-text-template": "^2.0.2",
                "sebastian/code-unit-reverse-lookup": "^2.0.2",
                "sebastian/complexity": "^2.0",
                "sebastian/environment": "^5.1.2",
                "sebastian/lines-of-code": "^1.0.3",
                "sebastian/version": "^3.0.1",
                "theseer/tokenizer": "^1.2.0"
            },
            "require-dev": {
                "phpunit/phpunit": "^9.3"
            },
            "suggest": {
                "ext-pcov": "*",
                "ext-xdebug": "*"
            },
            "type": "library",
            "extra": {
                "branch-alias": {
                    "dev-master": "9.2-dev"
                }
            },
            "autoload": {
                "classmap": [
                    "src/"
                ]
            },
            "notification-url": "https://packagist.org/downloads/",
            "license": [
                "BSD-3-Clause"
            ],
            "authors": [
                {
                    "name": "Sebastian Bergmann",
                    "email": "sebastian@phpunit.de",
                    "role": "lead"
                }
            ],
            "description": "Library that provides collection, processing, and rendering functionality for PHP code coverage information.",
            "homepage": "https://github.com/sebastianbergmann/php-code-coverage",
            "keywords": [
                "coverage",
                "testing",
                "xunit"
            ],
            "support": {
                "issues": "https://github.com/sebastianbergmann/php-code-coverage/issues",
                "source": "https://github.com/sebastianbergmann/php-code-coverage/tree/9.2.10"
            },
            "funding": [
                {
                    "url": "https://github.com/sebastianbergmann",
                    "type": "github"
                }
            ],
            "time": "2021-12-05T09:12:13+00:00"
        },
        {
            "name": "phpunit/php-file-iterator",
            "version": "3.0.6",
            "source": {
                "type": "git",
                "url": "https://github.com/sebastianbergmann/php-file-iterator.git",
                "reference": "cf1c2e7c203ac650e352f4cc675a7021e7d1b3cf"
            },
            "dist": {
                "type": "zip",
                "url": "https://api.github.com/repos/sebastianbergmann/php-file-iterator/zipball/cf1c2e7c203ac650e352f4cc675a7021e7d1b3cf",
                "reference": "cf1c2e7c203ac650e352f4cc675a7021e7d1b3cf",
                "shasum": ""
            },
            "require": {
                "php": ">=7.3"
            },
            "require-dev": {
                "phpunit/phpunit": "^9.3"
            },
            "type": "library",
            "extra": {
                "branch-alias": {
                    "dev-master": "3.0-dev"
                }
            },
            "autoload": {
                "classmap": [
                    "src/"
                ]
            },
            "notification-url": "https://packagist.org/downloads/",
            "license": [
                "BSD-3-Clause"
            ],
            "authors": [
                {
                    "name": "Sebastian Bergmann",
                    "email": "sebastian@phpunit.de",
                    "role": "lead"
                }
            ],
            "description": "FilterIterator implementation that filters files based on a list of suffixes.",
            "homepage": "https://github.com/sebastianbergmann/php-file-iterator/",
            "keywords": [
                "filesystem",
                "iterator"
            ],
            "support": {
                "issues": "https://github.com/sebastianbergmann/php-file-iterator/issues",
                "source": "https://github.com/sebastianbergmann/php-file-iterator/tree/3.0.6"
            },
            "funding": [
                {
                    "url": "https://github.com/sebastianbergmann",
                    "type": "github"
                }
            ],
            "time": "2021-12-02T12:48:52+00:00"
        },
        {
            "name": "phpunit/php-invoker",
            "version": "3.1.1",
            "source": {
                "type": "git",
                "url": "https://github.com/sebastianbergmann/php-invoker.git",
                "reference": "5a10147d0aaf65b58940a0b72f71c9ac0423cc67"
            },
            "dist": {
                "type": "zip",
                "url": "https://api.github.com/repos/sebastianbergmann/php-invoker/zipball/5a10147d0aaf65b58940a0b72f71c9ac0423cc67",
                "reference": "5a10147d0aaf65b58940a0b72f71c9ac0423cc67",
                "shasum": ""
            },
            "require": {
                "php": ">=7.3"
            },
            "require-dev": {
                "ext-pcntl": "*",
                "phpunit/phpunit": "^9.3"
            },
            "suggest": {
                "ext-pcntl": "*"
            },
            "type": "library",
            "extra": {
                "branch-alias": {
                    "dev-master": "3.1-dev"
                }
            },
            "autoload": {
                "classmap": [
                    "src/"
                ]
            },
            "notification-url": "https://packagist.org/downloads/",
            "license": [
                "BSD-3-Clause"
            ],
            "authors": [
                {
                    "name": "Sebastian Bergmann",
                    "email": "sebastian@phpunit.de",
                    "role": "lead"
                }
            ],
            "description": "Invoke callables with a timeout",
            "homepage": "https://github.com/sebastianbergmann/php-invoker/",
            "keywords": [
                "process"
            ],
            "support": {
                "issues": "https://github.com/sebastianbergmann/php-invoker/issues",
                "source": "https://github.com/sebastianbergmann/php-invoker/tree/3.1.1"
            },
            "funding": [
                {
                    "url": "https://github.com/sebastianbergmann",
                    "type": "github"
                }
            ],
            "time": "2020-09-28T05:58:55+00:00"
        },
        {
            "name": "phpunit/php-text-template",
            "version": "2.0.4",
            "source": {
                "type": "git",
                "url": "https://github.com/sebastianbergmann/php-text-template.git",
                "reference": "5da5f67fc95621df9ff4c4e5a84d6a8a2acf7c28"
            },
            "dist": {
                "type": "zip",
                "url": "https://api.github.com/repos/sebastianbergmann/php-text-template/zipball/5da5f67fc95621df9ff4c4e5a84d6a8a2acf7c28",
                "reference": "5da5f67fc95621df9ff4c4e5a84d6a8a2acf7c28",
                "shasum": ""
            },
            "require": {
                "php": ">=7.3"
            },
            "require-dev": {
                "phpunit/phpunit": "^9.3"
            },
            "type": "library",
            "extra": {
                "branch-alias": {
                    "dev-master": "2.0-dev"
                }
            },
            "autoload": {
                "classmap": [
                    "src/"
                ]
            },
            "notification-url": "https://packagist.org/downloads/",
            "license": [
                "BSD-3-Clause"
            ],
            "authors": [
                {
                    "name": "Sebastian Bergmann",
                    "email": "sebastian@phpunit.de",
                    "role": "lead"
                }
            ],
            "description": "Simple template engine.",
            "homepage": "https://github.com/sebastianbergmann/php-text-template/",
            "keywords": [
                "template"
            ],
            "support": {
                "issues": "https://github.com/sebastianbergmann/php-text-template/issues",
                "source": "https://github.com/sebastianbergmann/php-text-template/tree/2.0.4"
            },
            "funding": [
                {
                    "url": "https://github.com/sebastianbergmann",
                    "type": "github"
                }
            ],
            "time": "2020-10-26T05:33:50+00:00"
        },
        {
            "name": "phpunit/php-timer",
            "version": "5.0.3",
            "source": {
                "type": "git",
                "url": "https://github.com/sebastianbergmann/php-timer.git",
                "reference": "5a63ce20ed1b5bf577850e2c4e87f4aa902afbd2"
            },
            "dist": {
                "type": "zip",
                "url": "https://api.github.com/repos/sebastianbergmann/php-timer/zipball/5a63ce20ed1b5bf577850e2c4e87f4aa902afbd2",
                "reference": "5a63ce20ed1b5bf577850e2c4e87f4aa902afbd2",
                "shasum": ""
            },
            "require": {
                "php": ">=7.3"
            },
            "require-dev": {
                "phpunit/phpunit": "^9.3"
            },
            "type": "library",
            "extra": {
                "branch-alias": {
                    "dev-master": "5.0-dev"
                }
            },
            "autoload": {
                "classmap": [
                    "src/"
                ]
            },
            "notification-url": "https://packagist.org/downloads/",
            "license": [
                "BSD-3-Clause"
            ],
            "authors": [
                {
                    "name": "Sebastian Bergmann",
                    "email": "sebastian@phpunit.de",
                    "role": "lead"
                }
            ],
            "description": "Utility class for timing",
            "homepage": "https://github.com/sebastianbergmann/php-timer/",
            "keywords": [
                "timer"
            ],
            "support": {
                "issues": "https://github.com/sebastianbergmann/php-timer/issues",
                "source": "https://github.com/sebastianbergmann/php-timer/tree/5.0.3"
            },
            "funding": [
                {
                    "url": "https://github.com/sebastianbergmann",
                    "type": "github"
                }
            ],
            "time": "2020-10-26T13:16:10+00:00"
        },
        {
            "name": "phpunit/phpunit",
            "version": "9.5.13",
            "source": {
                "type": "git",
                "url": "https://github.com/sebastianbergmann/phpunit.git",
                "reference": "597cb647654ede35e43b137926dfdfef0fb11743"
            },
            "dist": {
                "type": "zip",
                "url": "https://api.github.com/repos/sebastianbergmann/phpunit/zipball/597cb647654ede35e43b137926dfdfef0fb11743",
                "reference": "597cb647654ede35e43b137926dfdfef0fb11743",
                "shasum": ""
            },
            "require": {
                "doctrine/instantiator": "^1.3.1",
                "ext-dom": "*",
                "ext-json": "*",
                "ext-libxml": "*",
                "ext-mbstring": "*",
                "ext-xml": "*",
                "ext-xmlwriter": "*",
                "myclabs/deep-copy": "^1.10.1",
                "phar-io/manifest": "^2.0.3",
                "phar-io/version": "^3.0.2",
                "php": ">=7.3",
                "phpspec/prophecy": "^1.12.1",
                "phpunit/php-code-coverage": "^9.2.7",
                "phpunit/php-file-iterator": "^3.0.5",
                "phpunit/php-invoker": "^3.1.1",
                "phpunit/php-text-template": "^2.0.3",
                "phpunit/php-timer": "^5.0.2",
                "sebastian/cli-parser": "^1.0.1",
                "sebastian/code-unit": "^1.0.6",
                "sebastian/comparator": "^4.0.5",
                "sebastian/diff": "^4.0.3",
                "sebastian/environment": "^5.1.3",
                "sebastian/exporter": "^4.0.3",
                "sebastian/global-state": "^5.0.1",
                "sebastian/object-enumerator": "^4.0.3",
                "sebastian/resource-operations": "^3.0.3",
                "sebastian/type": "^2.3.4",
                "sebastian/version": "^3.0.2"
            },
            "require-dev": {
                "ext-pdo": "*",
                "phpspec/prophecy-phpunit": "^2.0.1"
            },
            "suggest": {
                "ext-soap": "*",
                "ext-xdebug": "*"
            },
            "bin": [
                "phpunit"
            ],
            "type": "library",
            "extra": {
                "branch-alias": {
                    "dev-master": "9.5-dev"
                }
            },
            "autoload": {
                "classmap": [
                    "src/"
                ],
                "files": [
                    "src/Framework/Assert/Functions.php"
                ]
            },
            "notification-url": "https://packagist.org/downloads/",
            "license": [
                "BSD-3-Clause"
            ],
            "authors": [
                {
                    "name": "Sebastian Bergmann",
                    "email": "sebastian@phpunit.de",
                    "role": "lead"
                }
            ],
            "description": "The PHP Unit Testing framework.",
            "homepage": "https://phpunit.de/",
            "keywords": [
                "phpunit",
                "testing",
                "xunit"
            ],
            "support": {
                "issues": "https://github.com/sebastianbergmann/phpunit/issues",
                "source": "https://github.com/sebastianbergmann/phpunit/tree/9.5.13"
            },
            "funding": [
                {
                    "url": "https://phpunit.de/sponsors.html",
                    "type": "custom"
                },
                {
                    "url": "https://github.com/sebastianbergmann",
                    "type": "github"
                }
            ],
            "time": "2022-01-24T07:33:35+00:00"
        },
        {
            "name": "psr/container",
            "version": "2.0.2",
            "source": {
                "type": "git",
                "url": "https://github.com/php-fig/container.git",
                "reference": "c71ecc56dfe541dbd90c5360474fbc405f8d5963"
            },
            "dist": {
                "type": "zip",
                "url": "https://api.github.com/repos/php-fig/container/zipball/c71ecc56dfe541dbd90c5360474fbc405f8d5963",
                "reference": "c71ecc56dfe541dbd90c5360474fbc405f8d5963",
                "shasum": ""
            },
            "require": {
                "php": ">=7.4.0"
            },
            "type": "library",
            "extra": {
                "branch-alias": {
                    "dev-master": "2.0.x-dev"
                }
            },
            "autoload": {
                "psr-4": {
                    "Psr\\Container\\": "src/"
                }
            },
            "notification-url": "https://packagist.org/downloads/",
            "license": [
                "MIT"
            ],
            "authors": [
                {
                    "name": "PHP-FIG",
                    "homepage": "https://www.php-fig.org/"
                }
            ],
            "description": "Common Container Interface (PHP FIG PSR-11)",
            "homepage": "https://github.com/php-fig/container",
            "keywords": [
                "PSR-11",
                "container",
                "container-interface",
                "container-interop",
                "psr"
            ],
            "support": {
                "issues": "https://github.com/php-fig/container/issues",
                "source": "https://github.com/php-fig/container/tree/2.0.2"
            },
            "time": "2021-11-05T16:47:00+00:00"
        },
        {
            "name": "sebastian/cli-parser",
            "version": "1.0.1",
            "source": {
                "type": "git",
                "url": "https://github.com/sebastianbergmann/cli-parser.git",
                "reference": "442e7c7e687e42adc03470c7b668bc4b2402c0b2"
            },
            "dist": {
                "type": "zip",
                "url": "https://api.github.com/repos/sebastianbergmann/cli-parser/zipball/442e7c7e687e42adc03470c7b668bc4b2402c0b2",
                "reference": "442e7c7e687e42adc03470c7b668bc4b2402c0b2",
                "shasum": ""
            },
            "require": {
                "php": ">=7.3"
            },
            "require-dev": {
                "phpunit/phpunit": "^9.3"
            },
            "type": "library",
            "extra": {
                "branch-alias": {
                    "dev-master": "1.0-dev"
                }
            },
            "autoload": {
                "classmap": [
                    "src/"
                ]
            },
            "notification-url": "https://packagist.org/downloads/",
            "license": [
                "BSD-3-Clause"
            ],
            "authors": [
                {
                    "name": "Sebastian Bergmann",
                    "email": "sebastian@phpunit.de",
                    "role": "lead"
                }
            ],
            "description": "Library for parsing CLI options",
            "homepage": "https://github.com/sebastianbergmann/cli-parser",
            "support": {
                "issues": "https://github.com/sebastianbergmann/cli-parser/issues",
                "source": "https://github.com/sebastianbergmann/cli-parser/tree/1.0.1"
            },
            "funding": [
                {
                    "url": "https://github.com/sebastianbergmann",
                    "type": "github"
                }
            ],
            "time": "2020-09-28T06:08:49+00:00"
        },
        {
            "name": "sebastian/code-unit",
            "version": "1.0.8",
            "source": {
                "type": "git",
                "url": "https://github.com/sebastianbergmann/code-unit.git",
                "reference": "1fc9f64c0927627ef78ba436c9b17d967e68e120"
            },
            "dist": {
                "type": "zip",
                "url": "https://api.github.com/repos/sebastianbergmann/code-unit/zipball/1fc9f64c0927627ef78ba436c9b17d967e68e120",
                "reference": "1fc9f64c0927627ef78ba436c9b17d967e68e120",
                "shasum": ""
            },
            "require": {
                "php": ">=7.3"
            },
            "require-dev": {
                "phpunit/phpunit": "^9.3"
            },
            "type": "library",
            "extra": {
                "branch-alias": {
                    "dev-master": "1.0-dev"
                }
            },
            "autoload": {
                "classmap": [
                    "src/"
                ]
            },
            "notification-url": "https://packagist.org/downloads/",
            "license": [
                "BSD-3-Clause"
            ],
            "authors": [
                {
                    "name": "Sebastian Bergmann",
                    "email": "sebastian@phpunit.de",
                    "role": "lead"
                }
            ],
            "description": "Collection of value objects that represent the PHP code units",
            "homepage": "https://github.com/sebastianbergmann/code-unit",
            "support": {
                "issues": "https://github.com/sebastianbergmann/code-unit/issues",
                "source": "https://github.com/sebastianbergmann/code-unit/tree/1.0.8"
            },
            "funding": [
                {
                    "url": "https://github.com/sebastianbergmann",
                    "type": "github"
                }
            ],
            "time": "2020-10-26T13:08:54+00:00"
        },
        {
            "name": "sebastian/code-unit-reverse-lookup",
            "version": "2.0.3",
            "source": {
                "type": "git",
                "url": "https://github.com/sebastianbergmann/code-unit-reverse-lookup.git",
                "reference": "ac91f01ccec49fb77bdc6fd1e548bc70f7faa3e5"
            },
            "dist": {
                "type": "zip",
                "url": "https://api.github.com/repos/sebastianbergmann/code-unit-reverse-lookup/zipball/ac91f01ccec49fb77bdc6fd1e548bc70f7faa3e5",
                "reference": "ac91f01ccec49fb77bdc6fd1e548bc70f7faa3e5",
                "shasum": ""
            },
            "require": {
                "php": ">=7.3"
            },
            "require-dev": {
                "phpunit/phpunit": "^9.3"
            },
            "type": "library",
            "extra": {
                "branch-alias": {
                    "dev-master": "2.0-dev"
                }
            },
            "autoload": {
                "classmap": [
                    "src/"
                ]
            },
            "notification-url": "https://packagist.org/downloads/",
            "license": [
                "BSD-3-Clause"
            ],
            "authors": [
                {
                    "name": "Sebastian Bergmann",
                    "email": "sebastian@phpunit.de"
                }
            ],
            "description": "Looks up which function or method a line of code belongs to",
            "homepage": "https://github.com/sebastianbergmann/code-unit-reverse-lookup/",
            "support": {
                "issues": "https://github.com/sebastianbergmann/code-unit-reverse-lookup/issues",
                "source": "https://github.com/sebastianbergmann/code-unit-reverse-lookup/tree/2.0.3"
            },
            "funding": [
                {
                    "url": "https://github.com/sebastianbergmann",
                    "type": "github"
                }
            ],
            "time": "2020-09-28T05:30:19+00:00"
        },
        {
            "name": "sebastian/comparator",
            "version": "4.0.6",
            "source": {
                "type": "git",
                "url": "https://github.com/sebastianbergmann/comparator.git",
                "reference": "55f4261989e546dc112258c7a75935a81a7ce382"
            },
            "dist": {
                "type": "zip",
                "url": "https://api.github.com/repos/sebastianbergmann/comparator/zipball/55f4261989e546dc112258c7a75935a81a7ce382",
                "reference": "55f4261989e546dc112258c7a75935a81a7ce382",
                "shasum": ""
            },
            "require": {
                "php": ">=7.3",
                "sebastian/diff": "^4.0",
                "sebastian/exporter": "^4.0"
            },
            "require-dev": {
                "phpunit/phpunit": "^9.3"
            },
            "type": "library",
            "extra": {
                "branch-alias": {
                    "dev-master": "4.0-dev"
                }
            },
            "autoload": {
                "classmap": [
                    "src/"
                ]
            },
            "notification-url": "https://packagist.org/downloads/",
            "license": [
                "BSD-3-Clause"
            ],
            "authors": [
                {
                    "name": "Sebastian Bergmann",
                    "email": "sebastian@phpunit.de"
                },
                {
                    "name": "Jeff Welch",
                    "email": "whatthejeff@gmail.com"
                },
                {
                    "name": "Volker Dusch",
                    "email": "github@wallbash.com"
                },
                {
                    "name": "Bernhard Schussek",
                    "email": "bschussek@2bepublished.at"
                }
            ],
            "description": "Provides the functionality to compare PHP values for equality",
            "homepage": "https://github.com/sebastianbergmann/comparator",
            "keywords": [
                "comparator",
                "compare",
                "equality"
            ],
            "support": {
                "issues": "https://github.com/sebastianbergmann/comparator/issues",
                "source": "https://github.com/sebastianbergmann/comparator/tree/4.0.6"
            },
            "funding": [
                {
                    "url": "https://github.com/sebastianbergmann",
                    "type": "github"
                }
            ],
            "time": "2020-10-26T15:49:45+00:00"
        },
        {
            "name": "sebastian/complexity",
            "version": "2.0.2",
            "source": {
                "type": "git",
                "url": "https://github.com/sebastianbergmann/complexity.git",
                "reference": "739b35e53379900cc9ac327b2147867b8b6efd88"
            },
            "dist": {
                "type": "zip",
                "url": "https://api.github.com/repos/sebastianbergmann/complexity/zipball/739b35e53379900cc9ac327b2147867b8b6efd88",
                "reference": "739b35e53379900cc9ac327b2147867b8b6efd88",
                "shasum": ""
            },
            "require": {
                "nikic/php-parser": "^4.7",
                "php": ">=7.3"
            },
            "require-dev": {
                "phpunit/phpunit": "^9.3"
            },
            "type": "library",
            "extra": {
                "branch-alias": {
                    "dev-master": "2.0-dev"
                }
            },
            "autoload": {
                "classmap": [
                    "src/"
                ]
            },
            "notification-url": "https://packagist.org/downloads/",
            "license": [
                "BSD-3-Clause"
            ],
            "authors": [
                {
                    "name": "Sebastian Bergmann",
                    "email": "sebastian@phpunit.de",
                    "role": "lead"
                }
            ],
            "description": "Library for calculating the complexity of PHP code units",
            "homepage": "https://github.com/sebastianbergmann/complexity",
            "support": {
                "issues": "https://github.com/sebastianbergmann/complexity/issues",
                "source": "https://github.com/sebastianbergmann/complexity/tree/2.0.2"
            },
            "funding": [
                {
                    "url": "https://github.com/sebastianbergmann",
                    "type": "github"
                }
            ],
            "time": "2020-10-26T15:52:27+00:00"
        },
        {
            "name": "sebastian/diff",
            "version": "4.0.4",
            "source": {
                "type": "git",
                "url": "https://github.com/sebastianbergmann/diff.git",
                "reference": "3461e3fccc7cfdfc2720be910d3bd73c69be590d"
            },
            "dist": {
                "type": "zip",
                "url": "https://api.github.com/repos/sebastianbergmann/diff/zipball/3461e3fccc7cfdfc2720be910d3bd73c69be590d",
                "reference": "3461e3fccc7cfdfc2720be910d3bd73c69be590d",
                "shasum": ""
            },
            "require": {
                "php": ">=7.3"
            },
            "require-dev": {
                "phpunit/phpunit": "^9.3",
                "symfony/process": "^4.2 || ^5"
            },
            "type": "library",
            "extra": {
                "branch-alias": {
                    "dev-master": "4.0-dev"
                }
            },
            "autoload": {
                "classmap": [
                    "src/"
                ]
            },
            "notification-url": "https://packagist.org/downloads/",
            "license": [
                "BSD-3-Clause"
            ],
            "authors": [
                {
                    "name": "Sebastian Bergmann",
                    "email": "sebastian@phpunit.de"
                },
                {
                    "name": "Kore Nordmann",
                    "email": "mail@kore-nordmann.de"
                }
            ],
            "description": "Diff implementation",
            "homepage": "https://github.com/sebastianbergmann/diff",
            "keywords": [
                "diff",
                "udiff",
                "unidiff",
                "unified diff"
            ],
            "support": {
                "issues": "https://github.com/sebastianbergmann/diff/issues",
                "source": "https://github.com/sebastianbergmann/diff/tree/4.0.4"
            },
            "funding": [
                {
                    "url": "https://github.com/sebastianbergmann",
                    "type": "github"
                }
            ],
            "time": "2020-10-26T13:10:38+00:00"
        },
        {
            "name": "sebastian/environment",
            "version": "5.1.3",
            "source": {
                "type": "git",
                "url": "https://github.com/sebastianbergmann/environment.git",
                "reference": "388b6ced16caa751030f6a69e588299fa09200ac"
            },
            "dist": {
                "type": "zip",
                "url": "https://api.github.com/repos/sebastianbergmann/environment/zipball/388b6ced16caa751030f6a69e588299fa09200ac",
                "reference": "388b6ced16caa751030f6a69e588299fa09200ac",
                "shasum": ""
            },
            "require": {
                "php": ">=7.3"
            },
            "require-dev": {
                "phpunit/phpunit": "^9.3"
            },
            "suggest": {
                "ext-posix": "*"
            },
            "type": "library",
            "extra": {
                "branch-alias": {
                    "dev-master": "5.1-dev"
                }
            },
            "autoload": {
                "classmap": [
                    "src/"
                ]
            },
            "notification-url": "https://packagist.org/downloads/",
            "license": [
                "BSD-3-Clause"
            ],
            "authors": [
                {
                    "name": "Sebastian Bergmann",
                    "email": "sebastian@phpunit.de"
                }
            ],
            "description": "Provides functionality to handle HHVM/PHP environments",
            "homepage": "http://www.github.com/sebastianbergmann/environment",
            "keywords": [
                "Xdebug",
                "environment",
                "hhvm"
            ],
            "support": {
                "issues": "https://github.com/sebastianbergmann/environment/issues",
                "source": "https://github.com/sebastianbergmann/environment/tree/5.1.3"
            },
            "funding": [
                {
                    "url": "https://github.com/sebastianbergmann",
                    "type": "github"
                }
            ],
            "time": "2020-09-28T05:52:38+00:00"
        },
        {
            "name": "sebastian/exporter",
            "version": "4.0.4",
            "source": {
                "type": "git",
                "url": "https://github.com/sebastianbergmann/exporter.git",
                "reference": "65e8b7db476c5dd267e65eea9cab77584d3cfff9"
            },
            "dist": {
                "type": "zip",
                "url": "https://api.github.com/repos/sebastianbergmann/exporter/zipball/65e8b7db476c5dd267e65eea9cab77584d3cfff9",
                "reference": "65e8b7db476c5dd267e65eea9cab77584d3cfff9",
                "shasum": ""
            },
            "require": {
                "php": ">=7.3",
                "sebastian/recursion-context": "^4.0"
            },
            "require-dev": {
                "ext-mbstring": "*",
                "phpunit/phpunit": "^9.3"
            },
            "type": "library",
            "extra": {
                "branch-alias": {
                    "dev-master": "4.0-dev"
                }
            },
            "autoload": {
                "classmap": [
                    "src/"
                ]
            },
            "notification-url": "https://packagist.org/downloads/",
            "license": [
                "BSD-3-Clause"
            ],
            "authors": [
                {
                    "name": "Sebastian Bergmann",
                    "email": "sebastian@phpunit.de"
                },
                {
                    "name": "Jeff Welch",
                    "email": "whatthejeff@gmail.com"
                },
                {
                    "name": "Volker Dusch",
                    "email": "github@wallbash.com"
                },
                {
                    "name": "Adam Harvey",
                    "email": "aharvey@php.net"
                },
                {
                    "name": "Bernhard Schussek",
                    "email": "bschussek@gmail.com"
                }
            ],
            "description": "Provides the functionality to export PHP variables for visualization",
            "homepage": "https://www.github.com/sebastianbergmann/exporter",
            "keywords": [
                "export",
                "exporter"
            ],
            "support": {
                "issues": "https://github.com/sebastianbergmann/exporter/issues",
                "source": "https://github.com/sebastianbergmann/exporter/tree/4.0.4"
            },
            "funding": [
                {
                    "url": "https://github.com/sebastianbergmann",
                    "type": "github"
                }
            ],
            "time": "2021-11-11T14:18:36+00:00"
        },
        {
            "name": "sebastian/global-state",
            "version": "5.0.3",
            "source": {
                "type": "git",
                "url": "https://github.com/sebastianbergmann/global-state.git",
                "reference": "23bd5951f7ff26f12d4e3242864df3e08dec4e49"
            },
            "dist": {
                "type": "zip",
                "url": "https://api.github.com/repos/sebastianbergmann/global-state/zipball/23bd5951f7ff26f12d4e3242864df3e08dec4e49",
                "reference": "23bd5951f7ff26f12d4e3242864df3e08dec4e49",
                "shasum": ""
            },
            "require": {
                "php": ">=7.3",
                "sebastian/object-reflector": "^2.0",
                "sebastian/recursion-context": "^4.0"
            },
            "require-dev": {
                "ext-dom": "*",
                "phpunit/phpunit": "^9.3"
            },
            "suggest": {
                "ext-uopz": "*"
            },
            "type": "library",
            "extra": {
                "branch-alias": {
                    "dev-master": "5.0-dev"
                }
            },
            "autoload": {
                "classmap": [
                    "src/"
                ]
            },
            "notification-url": "https://packagist.org/downloads/",
            "license": [
                "BSD-3-Clause"
            ],
            "authors": [
                {
                    "name": "Sebastian Bergmann",
                    "email": "sebastian@phpunit.de"
                }
            ],
            "description": "Snapshotting of global state",
            "homepage": "http://www.github.com/sebastianbergmann/global-state",
            "keywords": [
                "global state"
            ],
            "support": {
                "issues": "https://github.com/sebastianbergmann/global-state/issues",
                "source": "https://github.com/sebastianbergmann/global-state/tree/5.0.3"
            },
            "funding": [
                {
                    "url": "https://github.com/sebastianbergmann",
                    "type": "github"
                }
            ],
            "time": "2021-06-11T13:31:12+00:00"
        },
        {
            "name": "sebastian/lines-of-code",
            "version": "1.0.3",
            "source": {
                "type": "git",
                "url": "https://github.com/sebastianbergmann/lines-of-code.git",
                "reference": "c1c2e997aa3146983ed888ad08b15470a2e22ecc"
            },
            "dist": {
                "type": "zip",
                "url": "https://api.github.com/repos/sebastianbergmann/lines-of-code/zipball/c1c2e997aa3146983ed888ad08b15470a2e22ecc",
                "reference": "c1c2e997aa3146983ed888ad08b15470a2e22ecc",
                "shasum": ""
            },
            "require": {
                "nikic/php-parser": "^4.6",
                "php": ">=7.3"
            },
            "require-dev": {
                "phpunit/phpunit": "^9.3"
            },
            "type": "library",
            "extra": {
                "branch-alias": {
                    "dev-master": "1.0-dev"
                }
            },
            "autoload": {
                "classmap": [
                    "src/"
                ]
            },
            "notification-url": "https://packagist.org/downloads/",
            "license": [
                "BSD-3-Clause"
            ],
            "authors": [
                {
                    "name": "Sebastian Bergmann",
                    "email": "sebastian@phpunit.de",
                    "role": "lead"
                }
            ],
            "description": "Library for counting the lines of code in PHP source code",
            "homepage": "https://github.com/sebastianbergmann/lines-of-code",
            "support": {
                "issues": "https://github.com/sebastianbergmann/lines-of-code/issues",
                "source": "https://github.com/sebastianbergmann/lines-of-code/tree/1.0.3"
            },
            "funding": [
                {
                    "url": "https://github.com/sebastianbergmann",
                    "type": "github"
                }
            ],
            "time": "2020-11-28T06:42:11+00:00"
        },
        {
            "name": "sebastian/object-enumerator",
            "version": "4.0.4",
            "source": {
                "type": "git",
                "url": "https://github.com/sebastianbergmann/object-enumerator.git",
                "reference": "5c9eeac41b290a3712d88851518825ad78f45c71"
            },
            "dist": {
                "type": "zip",
                "url": "https://api.github.com/repos/sebastianbergmann/object-enumerator/zipball/5c9eeac41b290a3712d88851518825ad78f45c71",
                "reference": "5c9eeac41b290a3712d88851518825ad78f45c71",
                "shasum": ""
            },
            "require": {
                "php": ">=7.3",
                "sebastian/object-reflector": "^2.0",
                "sebastian/recursion-context": "^4.0"
            },
            "require-dev": {
                "phpunit/phpunit": "^9.3"
            },
            "type": "library",
            "extra": {
                "branch-alias": {
                    "dev-master": "4.0-dev"
                }
            },
            "autoload": {
                "classmap": [
                    "src/"
                ]
            },
            "notification-url": "https://packagist.org/downloads/",
            "license": [
                "BSD-3-Clause"
            ],
            "authors": [
                {
                    "name": "Sebastian Bergmann",
                    "email": "sebastian@phpunit.de"
                }
            ],
            "description": "Traverses array structures and object graphs to enumerate all referenced objects",
            "homepage": "https://github.com/sebastianbergmann/object-enumerator/",
            "support": {
                "issues": "https://github.com/sebastianbergmann/object-enumerator/issues",
                "source": "https://github.com/sebastianbergmann/object-enumerator/tree/4.0.4"
            },
            "funding": [
                {
                    "url": "https://github.com/sebastianbergmann",
                    "type": "github"
                }
            ],
            "time": "2020-10-26T13:12:34+00:00"
        },
        {
            "name": "sebastian/object-reflector",
            "version": "2.0.4",
            "source": {
                "type": "git",
                "url": "https://github.com/sebastianbergmann/object-reflector.git",
                "reference": "b4f479ebdbf63ac605d183ece17d8d7fe49c15c7"
            },
            "dist": {
                "type": "zip",
                "url": "https://api.github.com/repos/sebastianbergmann/object-reflector/zipball/b4f479ebdbf63ac605d183ece17d8d7fe49c15c7",
                "reference": "b4f479ebdbf63ac605d183ece17d8d7fe49c15c7",
                "shasum": ""
            },
            "require": {
                "php": ">=7.3"
            },
            "require-dev": {
                "phpunit/phpunit": "^9.3"
            },
            "type": "library",
            "extra": {
                "branch-alias": {
                    "dev-master": "2.0-dev"
                }
            },
            "autoload": {
                "classmap": [
                    "src/"
                ]
            },
            "notification-url": "https://packagist.org/downloads/",
            "license": [
                "BSD-3-Clause"
            ],
            "authors": [
                {
                    "name": "Sebastian Bergmann",
                    "email": "sebastian@phpunit.de"
                }
            ],
            "description": "Allows reflection of object attributes, including inherited and non-public ones",
            "homepage": "https://github.com/sebastianbergmann/object-reflector/",
            "support": {
                "issues": "https://github.com/sebastianbergmann/object-reflector/issues",
                "source": "https://github.com/sebastianbergmann/object-reflector/tree/2.0.4"
            },
            "funding": [
                {
                    "url": "https://github.com/sebastianbergmann",
                    "type": "github"
                }
            ],
            "time": "2020-10-26T13:14:26+00:00"
        },
        {
            "name": "sebastian/recursion-context",
            "version": "4.0.4",
            "source": {
                "type": "git",
                "url": "https://github.com/sebastianbergmann/recursion-context.git",
                "reference": "cd9d8cf3c5804de4341c283ed787f099f5506172"
            },
            "dist": {
                "type": "zip",
                "url": "https://api.github.com/repos/sebastianbergmann/recursion-context/zipball/cd9d8cf3c5804de4341c283ed787f099f5506172",
                "reference": "cd9d8cf3c5804de4341c283ed787f099f5506172",
                "shasum": ""
            },
            "require": {
                "php": ">=7.3"
            },
            "require-dev": {
                "phpunit/phpunit": "^9.3"
            },
            "type": "library",
            "extra": {
                "branch-alias": {
                    "dev-master": "4.0-dev"
                }
            },
            "autoload": {
                "classmap": [
                    "src/"
                ]
            },
            "notification-url": "https://packagist.org/downloads/",
            "license": [
                "BSD-3-Clause"
            ],
            "authors": [
                {
                    "name": "Sebastian Bergmann",
                    "email": "sebastian@phpunit.de"
                },
                {
                    "name": "Jeff Welch",
                    "email": "whatthejeff@gmail.com"
                },
                {
                    "name": "Adam Harvey",
                    "email": "aharvey@php.net"
                }
            ],
            "description": "Provides functionality to recursively process PHP variables",
            "homepage": "http://www.github.com/sebastianbergmann/recursion-context",
            "support": {
                "issues": "https://github.com/sebastianbergmann/recursion-context/issues",
                "source": "https://github.com/sebastianbergmann/recursion-context/tree/4.0.4"
            },
            "funding": [
                {
                    "url": "https://github.com/sebastianbergmann",
                    "type": "github"
                }
            ],
            "time": "2020-10-26T13:17:30+00:00"
        },
        {
            "name": "sebastian/resource-operations",
            "version": "3.0.3",
            "source": {
                "type": "git",
                "url": "https://github.com/sebastianbergmann/resource-operations.git",
                "reference": "0f4443cb3a1d92ce809899753bc0d5d5a8dd19a8"
            },
            "dist": {
                "type": "zip",
                "url": "https://api.github.com/repos/sebastianbergmann/resource-operations/zipball/0f4443cb3a1d92ce809899753bc0d5d5a8dd19a8",
                "reference": "0f4443cb3a1d92ce809899753bc0d5d5a8dd19a8",
                "shasum": ""
            },
            "require": {
                "php": ">=7.3"
            },
            "require-dev": {
                "phpunit/phpunit": "^9.0"
            },
            "type": "library",
            "extra": {
                "branch-alias": {
                    "dev-master": "3.0-dev"
                }
            },
            "autoload": {
                "classmap": [
                    "src/"
                ]
            },
            "notification-url": "https://packagist.org/downloads/",
            "license": [
                "BSD-3-Clause"
            ],
            "authors": [
                {
                    "name": "Sebastian Bergmann",
                    "email": "sebastian@phpunit.de"
                }
            ],
            "description": "Provides a list of PHP built-in functions that operate on resources",
            "homepage": "https://www.github.com/sebastianbergmann/resource-operations",
            "support": {
                "issues": "https://github.com/sebastianbergmann/resource-operations/issues",
                "source": "https://github.com/sebastianbergmann/resource-operations/tree/3.0.3"
            },
            "funding": [
                {
                    "url": "https://github.com/sebastianbergmann",
                    "type": "github"
                }
            ],
            "time": "2020-09-28T06:45:17+00:00"
        },
        {
            "name": "sebastian/type",
            "version": "2.3.4",
            "source": {
                "type": "git",
                "url": "https://github.com/sebastianbergmann/type.git",
                "reference": "b8cd8a1c753c90bc1a0f5372170e3e489136f914"
            },
            "dist": {
                "type": "zip",
                "url": "https://api.github.com/repos/sebastianbergmann/type/zipball/b8cd8a1c753c90bc1a0f5372170e3e489136f914",
                "reference": "b8cd8a1c753c90bc1a0f5372170e3e489136f914",
                "shasum": ""
            },
            "require": {
                "php": ">=7.3"
            },
            "require-dev": {
                "phpunit/phpunit": "^9.3"
            },
            "type": "library",
            "extra": {
                "branch-alias": {
                    "dev-master": "2.3-dev"
                }
            },
            "autoload": {
                "classmap": [
                    "src/"
                ]
            },
            "notification-url": "https://packagist.org/downloads/",
            "license": [
                "BSD-3-Clause"
            ],
            "authors": [
                {
                    "name": "Sebastian Bergmann",
                    "email": "sebastian@phpunit.de",
                    "role": "lead"
                }
            ],
            "description": "Collection of value objects that represent the types of the PHP type system",
            "homepage": "https://github.com/sebastianbergmann/type",
            "support": {
                "issues": "https://github.com/sebastianbergmann/type/issues",
                "source": "https://github.com/sebastianbergmann/type/tree/2.3.4"
            },
            "funding": [
                {
                    "url": "https://github.com/sebastianbergmann",
                    "type": "github"
                }
            ],
            "time": "2021-06-15T12:49:02+00:00"
        },
        {
            "name": "sebastian/version",
            "version": "3.0.2",
            "source": {
                "type": "git",
                "url": "https://github.com/sebastianbergmann/version.git",
                "reference": "c6c1022351a901512170118436c764e473f6de8c"
            },
            "dist": {
                "type": "zip",
                "url": "https://api.github.com/repos/sebastianbergmann/version/zipball/c6c1022351a901512170118436c764e473f6de8c",
                "reference": "c6c1022351a901512170118436c764e473f6de8c",
                "shasum": ""
            },
            "require": {
                "php": ">=7.3"
            },
            "type": "library",
            "extra": {
                "branch-alias": {
                    "dev-master": "3.0-dev"
                }
            },
            "autoload": {
                "classmap": [
                    "src/"
                ]
            },
            "notification-url": "https://packagist.org/downloads/",
            "license": [
                "BSD-3-Clause"
            ],
            "authors": [
                {
                    "name": "Sebastian Bergmann",
                    "email": "sebastian@phpunit.de",
                    "role": "lead"
                }
            ],
            "description": "Library that helps with managing the version number of Git-hosted PHP projects",
            "homepage": "https://github.com/sebastianbergmann/version",
            "support": {
                "issues": "https://github.com/sebastianbergmann/version/issues",
                "source": "https://github.com/sebastianbergmann/version/tree/3.0.2"
            },
            "funding": [
                {
                    "url": "https://github.com/sebastianbergmann",
                    "type": "github"
                }
            ],
            "time": "2020-09-28T06:39:44+00:00"
        },
        {
            "name": "symfony/console",
            "version": "v5.4.2",
            "source": {
                "type": "git",
                "url": "https://github.com/symfony/console.git",
                "reference": "a2c6b7ced2eb7799a35375fb9022519282b5405e"
            },
            "dist": {
                "type": "zip",
                "url": "https://api.github.com/repos/symfony/console/zipball/a2c6b7ced2eb7799a35375fb9022519282b5405e",
                "reference": "a2c6b7ced2eb7799a35375fb9022519282b5405e",
                "shasum": ""
            },
            "require": {
                "php": ">=7.2.5",
                "symfony/deprecation-contracts": "^2.1|^3",
                "symfony/polyfill-mbstring": "~1.0",
                "symfony/polyfill-php73": "^1.9",
                "symfony/polyfill-php80": "^1.16",
                "symfony/service-contracts": "^1.1|^2|^3",
                "symfony/string": "^5.1|^6.0"
            },
            "conflict": {
                "psr/log": ">=3",
                "symfony/dependency-injection": "<4.4",
                "symfony/dotenv": "<5.1",
                "symfony/event-dispatcher": "<4.4",
                "symfony/lock": "<4.4",
                "symfony/process": "<4.4"
            },
            "provide": {
                "psr/log-implementation": "1.0|2.0"
            },
            "require-dev": {
                "psr/log": "^1|^2",
                "symfony/config": "^4.4|^5.0|^6.0",
                "symfony/dependency-injection": "^4.4|^5.0|^6.0",
                "symfony/event-dispatcher": "^4.4|^5.0|^6.0",
                "symfony/lock": "^4.4|^5.0|^6.0",
                "symfony/process": "^4.4|^5.0|^6.0",
                "symfony/var-dumper": "^4.4|^5.0|^6.0"
            },
            "suggest": {
                "psr/log": "For using the console logger",
                "symfony/event-dispatcher": "",
                "symfony/lock": "",
                "symfony/process": ""
            },
            "type": "library",
            "autoload": {
                "psr-4": {
                    "Symfony\\Component\\Console\\": ""
                },
                "exclude-from-classmap": [
                    "/Tests/"
                ]
            },
            "notification-url": "https://packagist.org/downloads/",
            "license": [
                "MIT"
            ],
            "authors": [
                {
                    "name": "Fabien Potencier",
                    "email": "fabien@symfony.com"
                },
                {
                    "name": "Symfony Community",
                    "homepage": "https://symfony.com/contributors"
                }
            ],
            "description": "Eases the creation of beautiful and testable command line interfaces",
            "homepage": "https://symfony.com",
            "keywords": [
                "cli",
                "command line",
                "console",
                "terminal"
            ],
            "support": {
                "source": "https://github.com/symfony/console/tree/v5.4.2"
            },
            "funding": [
                {
                    "url": "https://symfony.com/sponsor",
                    "type": "custom"
                },
                {
                    "url": "https://github.com/fabpot",
                    "type": "github"
                },
                {
                    "url": "https://tidelift.com/funding/github/packagist/symfony/symfony",
                    "type": "tidelift"
                }
            ],
            "time": "2021-12-20T16:11:12+00:00"
        },
        {
            "name": "symfony/deprecation-contracts",
            "version": "v3.0.0",
            "source": {
                "type": "git",
                "url": "https://github.com/symfony/deprecation-contracts.git",
                "reference": "c726b64c1ccfe2896cb7df2e1331c357ad1c8ced"
            },
            "dist": {
                "type": "zip",
                "url": "https://api.github.com/repos/symfony/deprecation-contracts/zipball/c726b64c1ccfe2896cb7df2e1331c357ad1c8ced",
                "reference": "c726b64c1ccfe2896cb7df2e1331c357ad1c8ced",
                "shasum": ""
            },
            "require": {
                "php": ">=8.0.2"
            },
            "type": "library",
            "extra": {
                "branch-alias": {
                    "dev-main": "3.0-dev"
                },
                "thanks": {
                    "name": "symfony/contracts",
                    "url": "https://github.com/symfony/contracts"
                }
            },
            "autoload": {
                "files": [
                    "function.php"
                ]
            },
            "notification-url": "https://packagist.org/downloads/",
            "license": [
                "MIT"
            ],
            "authors": [
                {
                    "name": "Nicolas Grekas",
                    "email": "p@tchwork.com"
                },
                {
                    "name": "Symfony Community",
                    "homepage": "https://symfony.com/contributors"
                }
            ],
            "description": "A generic function and convention to trigger deprecation notices",
            "homepage": "https://symfony.com",
            "support": {
                "source": "https://github.com/symfony/deprecation-contracts/tree/v3.0.0"
            },
            "funding": [
                {
                    "url": "https://symfony.com/sponsor",
                    "type": "custom"
                },
                {
                    "url": "https://github.com/fabpot",
                    "type": "github"
                },
                {
                    "url": "https://tidelift.com/funding/github/packagist/symfony/symfony",
                    "type": "tidelift"
                }
            ],
            "time": "2021-11-01T23:48:49+00:00"
        },
        {
            "name": "symfony/polyfill-ctype",
            "version": "v1.24.0",
            "source": {
                "type": "git",
                "url": "https://github.com/symfony/polyfill-ctype.git",
                "reference": "30885182c981ab175d4d034db0f6f469898070ab"
            },
            "dist": {
                "type": "zip",
                "url": "https://api.github.com/repos/symfony/polyfill-ctype/zipball/30885182c981ab175d4d034db0f6f469898070ab",
                "reference": "30885182c981ab175d4d034db0f6f469898070ab",
                "shasum": ""
            },
            "require": {
                "php": ">=7.1"
            },
            "provide": {
                "ext-ctype": "*"
            },
            "suggest": {
                "ext-ctype": "For best performance"
            },
            "type": "library",
            "extra": {
                "branch-alias": {
                    "dev-main": "1.23-dev"
                },
                "thanks": {
                    "name": "symfony/polyfill",
                    "url": "https://github.com/symfony/polyfill"
                }
            },
            "autoload": {
                "psr-4": {
                    "Symfony\\Polyfill\\Ctype\\": ""
                },
                "files": [
                    "bootstrap.php"
                ]
            },
            "notification-url": "https://packagist.org/downloads/",
            "license": [
                "MIT"
            ],
            "authors": [
                {
                    "name": "Gert de Pagter",
                    "email": "BackEndTea@gmail.com"
                },
                {
                    "name": "Symfony Community",
                    "homepage": "https://symfony.com/contributors"
                }
            ],
            "description": "Symfony polyfill for ctype functions",
            "homepage": "https://symfony.com",
            "keywords": [
                "compatibility",
                "ctype",
                "polyfill",
                "portable"
            ],
            "support": {
                "source": "https://github.com/symfony/polyfill-ctype/tree/v1.24.0"
            },
            "funding": [
                {
                    "url": "https://symfony.com/sponsor",
                    "type": "custom"
                },
                {
                    "url": "https://github.com/fabpot",
                    "type": "github"
                },
                {
                    "url": "https://tidelift.com/funding/github/packagist/symfony/symfony",
                    "type": "tidelift"
                }
            ],
            "time": "2021-10-20T20:35:02+00:00"
        },
        {
            "name": "symfony/polyfill-intl-grapheme",
            "version": "v1.24.0",
            "source": {
                "type": "git",
                "url": "https://github.com/symfony/polyfill-intl-grapheme.git",
                "reference": "81b86b50cf841a64252b439e738e97f4a34e2783"
            },
            "dist": {
                "type": "zip",
                "url": "https://api.github.com/repos/symfony/polyfill-intl-grapheme/zipball/81b86b50cf841a64252b439e738e97f4a34e2783",
                "reference": "81b86b50cf841a64252b439e738e97f4a34e2783",
                "shasum": ""
            },
            "require": {
                "php": ">=7.1"
            },
            "suggest": {
                "ext-intl": "For best performance"
            },
            "type": "library",
            "extra": {
                "branch-alias": {
                    "dev-main": "1.23-dev"
                },
                "thanks": {
                    "name": "symfony/polyfill",
                    "url": "https://github.com/symfony/polyfill"
                }
            },
            "autoload": {
                "psr-4": {
                    "Symfony\\Polyfill\\Intl\\Grapheme\\": ""
                },
                "files": [
                    "bootstrap.php"
                ]
            },
            "notification-url": "https://packagist.org/downloads/",
            "license": [
                "MIT"
            ],
            "authors": [
                {
                    "name": "Nicolas Grekas",
                    "email": "p@tchwork.com"
                },
                {
                    "name": "Symfony Community",
                    "homepage": "https://symfony.com/contributors"
                }
            ],
            "description": "Symfony polyfill for intl's grapheme_* functions",
            "homepage": "https://symfony.com",
            "keywords": [
                "compatibility",
                "grapheme",
                "intl",
                "polyfill",
                "portable",
                "shim"
            ],
            "support": {
                "source": "https://github.com/symfony/polyfill-intl-grapheme/tree/v1.24.0"
            },
            "funding": [
                {
                    "url": "https://symfony.com/sponsor",
                    "type": "custom"
                },
                {
                    "url": "https://github.com/fabpot",
                    "type": "github"
                },
                {
                    "url": "https://tidelift.com/funding/github/packagist/symfony/symfony",
                    "type": "tidelift"
                }
            ],
            "time": "2021-11-23T21:10:46+00:00"
        },
        {
            "name": "symfony/polyfill-intl-normalizer",
            "version": "v1.24.0",
            "source": {
                "type": "git",
                "url": "https://github.com/symfony/polyfill-intl-normalizer.git",
                "reference": "8590a5f561694770bdcd3f9b5c69dde6945028e8"
            },
            "dist": {
                "type": "zip",
                "url": "https://api.github.com/repos/symfony/polyfill-intl-normalizer/zipball/8590a5f561694770bdcd3f9b5c69dde6945028e8",
                "reference": "8590a5f561694770bdcd3f9b5c69dde6945028e8",
                "shasum": ""
            },
            "require": {
                "php": ">=7.1"
            },
            "suggest": {
                "ext-intl": "For best performance"
            },
            "type": "library",
            "extra": {
                "branch-alias": {
                    "dev-main": "1.23-dev"
                },
                "thanks": {
                    "name": "symfony/polyfill",
                    "url": "https://github.com/symfony/polyfill"
                }
            },
            "autoload": {
                "psr-4": {
                    "Symfony\\Polyfill\\Intl\\Normalizer\\": ""
                },
                "files": [
                    "bootstrap.php"
                ],
                "classmap": [
                    "Resources/stubs"
                ]
            },
            "notification-url": "https://packagist.org/downloads/",
            "license": [
                "MIT"
            ],
            "authors": [
                {
                    "name": "Nicolas Grekas",
                    "email": "p@tchwork.com"
                },
                {
                    "name": "Symfony Community",
                    "homepage": "https://symfony.com/contributors"
                }
            ],
            "description": "Symfony polyfill for intl's Normalizer class and related functions",
            "homepage": "https://symfony.com",
            "keywords": [
                "compatibility",
                "intl",
                "normalizer",
                "polyfill",
                "portable",
                "shim"
            ],
            "support": {
                "source": "https://github.com/symfony/polyfill-intl-normalizer/tree/v1.24.0"
            },
            "funding": [
                {
                    "url": "https://symfony.com/sponsor",
                    "type": "custom"
                },
                {
                    "url": "https://github.com/fabpot",
                    "type": "github"
                },
                {
                    "url": "https://tidelift.com/funding/github/packagist/symfony/symfony",
                    "type": "tidelift"
                }
            ],
            "time": "2021-02-19T12:13:01+00:00"
        },
        {
            "name": "symfony/polyfill-mbstring",
            "version": "v1.24.0",
            "source": {
                "type": "git",
                "url": "https://github.com/symfony/polyfill-mbstring.git",
                "reference": "0abb51d2f102e00a4eefcf46ba7fec406d245825"
            },
            "dist": {
                "type": "zip",
                "url": "https://api.github.com/repos/symfony/polyfill-mbstring/zipball/0abb51d2f102e00a4eefcf46ba7fec406d245825",
                "reference": "0abb51d2f102e00a4eefcf46ba7fec406d245825",
                "shasum": ""
            },
            "require": {
                "php": ">=7.1"
            },
            "provide": {
                "ext-mbstring": "*"
            },
            "suggest": {
                "ext-mbstring": "For best performance"
            },
            "type": "library",
            "extra": {
                "branch-alias": {
                    "dev-main": "1.23-dev"
                },
                "thanks": {
                    "name": "symfony/polyfill",
                    "url": "https://github.com/symfony/polyfill"
                }
            },
            "autoload": {
                "psr-4": {
                    "Symfony\\Polyfill\\Mbstring\\": ""
                },
                "files": [
                    "bootstrap.php"
                ]
            },
            "notification-url": "https://packagist.org/downloads/",
            "license": [
                "MIT"
            ],
            "authors": [
                {
                    "name": "Nicolas Grekas",
                    "email": "p@tchwork.com"
                },
                {
                    "name": "Symfony Community",
                    "homepage": "https://symfony.com/contributors"
                }
            ],
            "description": "Symfony polyfill for the Mbstring extension",
            "homepage": "https://symfony.com",
            "keywords": [
                "compatibility",
                "mbstring",
                "polyfill",
                "portable",
                "shim"
            ],
            "support": {
                "source": "https://github.com/symfony/polyfill-mbstring/tree/v1.24.0"
            },
            "funding": [
                {
                    "url": "https://symfony.com/sponsor",
                    "type": "custom"
                },
                {
                    "url": "https://github.com/fabpot",
                    "type": "github"
                },
                {
                    "url": "https://tidelift.com/funding/github/packagist/symfony/symfony",
                    "type": "tidelift"
                }
            ],
            "time": "2021-11-30T18:21:41+00:00"
        },
        {
            "name": "symfony/polyfill-php73",
            "version": "v1.24.0",
            "source": {
                "type": "git",
                "url": "https://github.com/symfony/polyfill-php73.git",
                "reference": "cc5db0e22b3cb4111010e48785a97f670b350ca5"
            },
            "dist": {
                "type": "zip",
                "url": "https://api.github.com/repos/symfony/polyfill-php73/zipball/cc5db0e22b3cb4111010e48785a97f670b350ca5",
                "reference": "cc5db0e22b3cb4111010e48785a97f670b350ca5",
                "shasum": ""
            },
            "require": {
                "php": ">=7.1"
            },
            "type": "library",
            "extra": {
                "branch-alias": {
                    "dev-main": "1.23-dev"
                },
                "thanks": {
                    "name": "symfony/polyfill",
                    "url": "https://github.com/symfony/polyfill"
                }
            },
            "autoload": {
                "psr-4": {
                    "Symfony\\Polyfill\\Php73\\": ""
                },
                "files": [
                    "bootstrap.php"
                ],
                "classmap": [
                    "Resources/stubs"
                ]
            },
            "notification-url": "https://packagist.org/downloads/",
            "license": [
                "MIT"
            ],
            "authors": [
                {
                    "name": "Nicolas Grekas",
                    "email": "p@tchwork.com"
                },
                {
                    "name": "Symfony Community",
                    "homepage": "https://symfony.com/contributors"
                }
            ],
            "description": "Symfony polyfill backporting some PHP 7.3+ features to lower PHP versions",
            "homepage": "https://symfony.com",
            "keywords": [
                "compatibility",
                "polyfill",
                "portable",
                "shim"
            ],
            "support": {
                "source": "https://github.com/symfony/polyfill-php73/tree/v1.24.0"
            },
            "funding": [
                {
                    "url": "https://symfony.com/sponsor",
                    "type": "custom"
                },
                {
                    "url": "https://github.com/fabpot",
                    "type": "github"
                },
                {
                    "url": "https://tidelift.com/funding/github/packagist/symfony/symfony",
                    "type": "tidelift"
                }
            ],
            "time": "2021-06-05T21:20:04+00:00"
        },
        {
            "name": "symfony/polyfill-php80",
            "version": "v1.24.0",
            "source": {
                "type": "git",
                "url": "https://github.com/symfony/polyfill-php80.git",
                "reference": "57b712b08eddb97c762a8caa32c84e037892d2e9"
            },
            "dist": {
                "type": "zip",
                "url": "https://api.github.com/repos/symfony/polyfill-php80/zipball/57b712b08eddb97c762a8caa32c84e037892d2e9",
                "reference": "57b712b08eddb97c762a8caa32c84e037892d2e9",
                "shasum": ""
            },
            "require": {
                "php": ">=7.1"
            },
            "type": "library",
            "extra": {
                "branch-alias": {
                    "dev-main": "1.23-dev"
                },
                "thanks": {
                    "name": "symfony/polyfill",
                    "url": "https://github.com/symfony/polyfill"
                }
            },
            "autoload": {
                "psr-4": {
                    "Symfony\\Polyfill\\Php80\\": ""
                },
                "files": [
                    "bootstrap.php"
                ],
                "classmap": [
                    "Resources/stubs"
                ]
            },
            "notification-url": "https://packagist.org/downloads/",
            "license": [
                "MIT"
            ],
            "authors": [
                {
                    "name": "Ion Bazan",
                    "email": "ion.bazan@gmail.com"
                },
                {
                    "name": "Nicolas Grekas",
                    "email": "p@tchwork.com"
                },
                {
                    "name": "Symfony Community",
                    "homepage": "https://symfony.com/contributors"
                }
            ],
            "description": "Symfony polyfill backporting some PHP 8.0+ features to lower PHP versions",
            "homepage": "https://symfony.com",
            "keywords": [
                "compatibility",
                "polyfill",
                "portable",
                "shim"
            ],
            "support": {
                "source": "https://github.com/symfony/polyfill-php80/tree/v1.24.0"
            },
            "funding": [
                {
                    "url": "https://symfony.com/sponsor",
                    "type": "custom"
                },
                {
                    "url": "https://github.com/fabpot",
                    "type": "github"
                },
                {
                    "url": "https://tidelift.com/funding/github/packagist/symfony/symfony",
                    "type": "tidelift"
                }
            ],
            "time": "2021-09-13T13:58:33+00:00"
        },
        {
            "name": "symfony/process",
            "version": "v5.4.2",
            "source": {
                "type": "git",
                "url": "https://github.com/symfony/process.git",
                "reference": "2b3ba8722c4aaf3e88011be5e7f48710088fb5e4"
            },
            "dist": {
                "type": "zip",
                "url": "https://api.github.com/repos/symfony/process/zipball/2b3ba8722c4aaf3e88011be5e7f48710088fb5e4",
                "reference": "2b3ba8722c4aaf3e88011be5e7f48710088fb5e4",
                "shasum": ""
            },
            "require": {
                "php": ">=7.2.5",
                "symfony/polyfill-php80": "^1.16"
            },
            "type": "library",
            "autoload": {
                "psr-4": {
                    "Symfony\\Component\\Process\\": ""
                },
                "exclude-from-classmap": [
                    "/Tests/"
                ]
            },
            "notification-url": "https://packagist.org/downloads/",
            "license": [
                "MIT"
            ],
            "authors": [
                {
                    "name": "Fabien Potencier",
                    "email": "fabien@symfony.com"
                },
                {
                    "name": "Symfony Community",
                    "homepage": "https://symfony.com/contributors"
                }
            ],
            "description": "Executes commands in sub-processes",
            "homepage": "https://symfony.com",
            "support": {
                "source": "https://github.com/symfony/process/tree/v5.4.2"
            },
            "funding": [
                {
                    "url": "https://symfony.com/sponsor",
                    "type": "custom"
                },
                {
                    "url": "https://github.com/fabpot",
                    "type": "github"
                },
                {
                    "url": "https://tidelift.com/funding/github/packagist/symfony/symfony",
                    "type": "tidelift"
                }
            ],
            "time": "2021-12-27T21:01:00+00:00"
        },
        {
            "name": "symfony/service-contracts",
            "version": "v3.0.0",
            "source": {
                "type": "git",
                "url": "https://github.com/symfony/service-contracts.git",
                "reference": "36715ebf9fb9db73db0cb24263c79077c6fe8603"
            },
            "dist": {
                "type": "zip",
                "url": "https://api.github.com/repos/symfony/service-contracts/zipball/36715ebf9fb9db73db0cb24263c79077c6fe8603",
                "reference": "36715ebf9fb9db73db0cb24263c79077c6fe8603",
                "shasum": ""
            },
            "require": {
                "php": ">=8.0.2",
                "psr/container": "^2.0"
            },
            "conflict": {
                "ext-psr": "<1.1|>=2"
            },
            "suggest": {
                "symfony/service-implementation": ""
            },
            "type": "library",
            "extra": {
                "branch-alias": {
                    "dev-main": "3.0-dev"
                },
                "thanks": {
                    "name": "symfony/contracts",
                    "url": "https://github.com/symfony/contracts"
                }
            },
            "autoload": {
                "psr-4": {
                    "Symfony\\Contracts\\Service\\": ""
                }
            },
            "notification-url": "https://packagist.org/downloads/",
            "license": [
                "MIT"
            ],
            "authors": [
                {
                    "name": "Nicolas Grekas",
                    "email": "p@tchwork.com"
                },
                {
                    "name": "Symfony Community",
                    "homepage": "https://symfony.com/contributors"
                }
            ],
            "description": "Generic abstractions related to writing services",
            "homepage": "https://symfony.com",
            "keywords": [
                "abstractions",
                "contracts",
                "decoupling",
                "interfaces",
                "interoperability",
                "standards"
            ],
            "support": {
                "source": "https://github.com/symfony/service-contracts/tree/v3.0.0"
            },
            "funding": [
                {
                    "url": "https://symfony.com/sponsor",
                    "type": "custom"
                },
                {
                    "url": "https://github.com/fabpot",
                    "type": "github"
                },
                {
                    "url": "https://tidelift.com/funding/github/packagist/symfony/symfony",
                    "type": "tidelift"
                }
            ],
            "time": "2021-11-04T17:53:12+00:00"
        },
        {
            "name": "symfony/string",
            "version": "v6.0.2",
            "source": {
                "type": "git",
                "url": "https://github.com/symfony/string.git",
                "reference": "bae261d0c3ac38a1f802b4dfed42094296100631"
            },
            "dist": {
                "type": "zip",
                "url": "https://api.github.com/repos/symfony/string/zipball/bae261d0c3ac38a1f802b4dfed42094296100631",
                "reference": "bae261d0c3ac38a1f802b4dfed42094296100631",
                "shasum": ""
            },
            "require": {
                "php": ">=8.0.2",
                "symfony/polyfill-ctype": "~1.8",
                "symfony/polyfill-intl-grapheme": "~1.0",
                "symfony/polyfill-intl-normalizer": "~1.0",
                "symfony/polyfill-mbstring": "~1.0"
            },
            "conflict": {
                "symfony/translation-contracts": "<2.0"
            },
            "require-dev": {
                "symfony/error-handler": "^5.4|^6.0",
                "symfony/http-client": "^5.4|^6.0",
                "symfony/translation-contracts": "^2.0|^3.0",
                "symfony/var-exporter": "^5.4|^6.0"
            },
            "type": "library",
            "autoload": {
                "psr-4": {
                    "Symfony\\Component\\String\\": ""
                },
                "files": [
                    "Resources/functions.php"
                ],
                "exclude-from-classmap": [
                    "/Tests/"
                ]
            },
            "notification-url": "https://packagist.org/downloads/",
            "license": [
                "MIT"
            ],
            "authors": [
                {
                    "name": "Nicolas Grekas",
                    "email": "p@tchwork.com"
                },
                {
                    "name": "Symfony Community",
                    "homepage": "https://symfony.com/contributors"
                }
            ],
            "description": "Provides an object-oriented API to strings and deals with bytes, UTF-8 code points and grapheme clusters in a unified way",
            "homepage": "https://symfony.com",
            "keywords": [
                "grapheme",
                "i18n",
                "string",
                "unicode",
                "utf-8",
                "utf8"
            ],
            "support": {
                "source": "https://github.com/symfony/string/tree/v6.0.2"
            },
            "funding": [
                {
                    "url": "https://symfony.com/sponsor",
                    "type": "custom"
                },
                {
                    "url": "https://github.com/fabpot",
                    "type": "github"
                },
                {
                    "url": "https://tidelift.com/funding/github/packagist/symfony/symfony",
                    "type": "tidelift"
                }
            ],
            "time": "2021-12-16T22:13:01+00:00"
        },
        {
            "name": "theseer/tokenizer",
            "version": "1.2.1",
            "source": {
                "type": "git",
                "url": "https://github.com/theseer/tokenizer.git",
                "reference": "34a41e998c2183e22995f158c581e7b5e755ab9e"
            },
            "dist": {
                "type": "zip",
                "url": "https://api.github.com/repos/theseer/tokenizer/zipball/34a41e998c2183e22995f158c581e7b5e755ab9e",
                "reference": "34a41e998c2183e22995f158c581e7b5e755ab9e",
                "shasum": ""
            },
            "require": {
                "ext-dom": "*",
                "ext-tokenizer": "*",
                "ext-xmlwriter": "*",
                "php": "^7.2 || ^8.0"
            },
            "type": "library",
            "autoload": {
                "classmap": [
                    "src/"
                ]
            },
            "notification-url": "https://packagist.org/downloads/",
            "license": [
                "BSD-3-Clause"
            ],
            "authors": [
                {
                    "name": "Arne Blankerts",
                    "email": "arne@blankerts.de",
                    "role": "Developer"
                }
            ],
            "description": "A small library for converting tokenized PHP source code into XML and potentially other formats",
            "support": {
                "issues": "https://github.com/theseer/tokenizer/issues",
                "source": "https://github.com/theseer/tokenizer/tree/1.2.1"
            },
            "funding": [
                {
                    "url": "https://github.com/theseer",
                    "type": "github"
                }
            ],
            "time": "2021-07-28T10:34:58+00:00"
        },
        {
            "name": "webmozart/assert",
            "version": "1.10.0",
            "source": {
                "type": "git",
                "url": "https://github.com/webmozarts/assert.git",
                "reference": "6964c76c7804814a842473e0c8fd15bab0f18e25"
            },
            "dist": {
                "type": "zip",
                "url": "https://api.github.com/repos/webmozarts/assert/zipball/6964c76c7804814a842473e0c8fd15bab0f18e25",
                "reference": "6964c76c7804814a842473e0c8fd15bab0f18e25",
                "shasum": ""
            },
            "require": {
                "php": "^7.2 || ^8.0",
                "symfony/polyfill-ctype": "^1.8"
            },
            "conflict": {
                "phpstan/phpstan": "<0.12.20",
                "vimeo/psalm": "<4.6.1 || 4.6.2"
            },
            "require-dev": {
                "phpunit/phpunit": "^8.5.13"
            },
            "type": "library",
            "extra": {
                "branch-alias": {
                    "dev-master": "1.10-dev"
                }
            },
            "autoload": {
                "psr-4": {
                    "Webmozart\\Assert\\": "src/"
                }
            },
            "notification-url": "https://packagist.org/downloads/",
            "license": [
                "MIT"
            ],
            "authors": [
                {
                    "name": "Bernhard Schussek",
                    "email": "bschussek@gmail.com"
                }
            ],
            "description": "Assertions to validate method input/output with nice error messages.",
            "keywords": [
                "assert",
                "check",
                "validate"
            ],
            "support": {
                "issues": "https://github.com/webmozarts/assert/issues",
                "source": "https://github.com/webmozarts/assert/tree/1.10.0"
            },
            "time": "2021-03-09T10:59:23+00:00"
        },
        {
            "name": "wikimedia/at-ease",
            "version": "v2.1.0",
            "source": {
                "type": "git",
                "url": "https://github.com/wikimedia/at-ease.git",
                "reference": "e8ebaa7bb7c8a8395481a05f6dc4deaceab11c33"
            },
            "dist": {
                "type": "zip",
                "url": "https://api.github.com/repos/wikimedia/at-ease/zipball/e8ebaa7bb7c8a8395481a05f6dc4deaceab11c33",
                "reference": "e8ebaa7bb7c8a8395481a05f6dc4deaceab11c33",
                "shasum": ""
            },
            "require": {
                "php": ">=7.2.9"
            },
            "require-dev": {
                "mediawiki/mediawiki-codesniffer": "35.0.0",
                "mediawiki/minus-x": "1.1.1",
                "ockcyp/covers-validator": "1.3.3",
                "php-parallel-lint/php-console-highlighter": "0.5.0",
                "php-parallel-lint/php-parallel-lint": "1.2.0",
                "phpunit/phpunit": "^8.5"
            },
            "type": "library",
            "autoload": {
                "psr-4": {
                    "Wikimedia\\AtEase\\": "src/Wikimedia/AtEase/"
                },
                "files": [
                    "src/Wikimedia/Functions.php"
                ]
            },
            "notification-url": "https://packagist.org/downloads/",
            "license": [
                "GPL-2.0-or-later"
            ],
            "authors": [
                {
                    "name": "Tim Starling",
                    "email": "tstarling@wikimedia.org"
                },
                {
                    "name": "MediaWiki developers",
                    "email": "wikitech-l@lists.wikimedia.org"
                }
            ],
            "description": "Safe replacement to @ for suppressing warnings.",
            "homepage": "https://www.mediawiki.org/wiki/at-ease",
            "support": {
                "source": "https://github.com/wikimedia/at-ease/tree/v2.1.0"
            },
            "time": "2021-02-27T15:53:37+00:00"
        },
        {
            "name": "yoast/phpunit-polyfills",
            "version": "1.0.3",
            "source": {
                "type": "git",
                "url": "https://github.com/Yoast/PHPUnit-Polyfills.git",
                "reference": "5ea3536428944955f969bc764bbe09738e151ada"
            },
            "dist": {
                "type": "zip",
                "url": "https://api.github.com/repos/Yoast/PHPUnit-Polyfills/zipball/5ea3536428944955f969bc764bbe09738e151ada",
                "reference": "5ea3536428944955f969bc764bbe09738e151ada",
                "shasum": ""
            },
            "require": {
                "php": ">=5.4",
                "phpunit/phpunit": "^4.8.36 || ^5.7.21 || ^6.0 || ^7.0 || ^8.0 || ^9.0"
            },
            "require-dev": {
                "yoast/yoastcs": "^2.2.0"
            },
            "type": "library",
            "extra": {
                "branch-alias": {
                    "dev-main": "1.x-dev",
                    "dev-develop": "1.x-dev"
                }
            },
            "autoload": {
                "files": [
                    "phpunitpolyfills-autoload.php"
                ]
            },
            "notification-url": "https://packagist.org/downloads/",
            "license": [
                "BSD-3-Clause"
            ],
            "authors": [
                {
                    "name": "Team Yoast",
                    "email": "support@yoast.com",
                    "homepage": "https://yoast.com"
                },
                {
                    "name": "Contributors",
                    "homepage": "https://github.com/Yoast/PHPUnit-Polyfills/graphs/contributors"
                }
            ],
            "description": "Set of polyfills for changed PHPUnit functionality to allow for creating PHPUnit cross-version compatible tests",
            "homepage": "https://github.com/Yoast/PHPUnit-Polyfills",
            "keywords": [
                "phpunit",
                "polyfill",
                "testing"
            ],
            "support": {
                "issues": "https://github.com/Yoast/PHPUnit-Polyfills/issues",
                "source": "https://github.com/Yoast/PHPUnit-Polyfills"
            },
            "time": "2021-11-23T01:37:03+00:00"
        }
    ],
    "aliases": [],
    "minimum-stability": "dev",
    "stability-flags": {
        "automattic/jetpack-a8c-mc-stats": 20,
        "automattic/jetpack-abtest": 20,
        "automattic/jetpack-assets": 20,
        "automattic/jetpack-autoloader": 20,
        "automattic/jetpack-backup": 20,
        "automattic/jetpack-blocks": 20,
        "automattic/jetpack-compat": 20,
        "automattic/jetpack-composer-plugin": 20,
        "automattic/jetpack-config": 20,
        "automattic/jetpack-connection": 20,
        "automattic/jetpack-connection-ui": 20,
        "automattic/jetpack-constants": 20,
        "automattic/jetpack-device-detection": 20,
        "automattic/jetpack-error": 20,
        "automattic/jetpack-heartbeat": 20,
        "automattic/jetpack-identity-crisis": 20,
        "automattic/jetpack-jitm": 20,
        "automattic/jetpack-lazy-images": 20,
        "automattic/jetpack-licensing": 20,
        "automattic/jetpack-logo": 20,
        "automattic/jetpack-my-jetpack": 20,
        "automattic/jetpack-options": 20,
        "automattic/jetpack-partner": 20,
        "automattic/jetpack-plugins-installer": 20,
        "automattic/jetpack-redirect": 20,
        "automattic/jetpack-roles": 20,
        "automattic/jetpack-search": 20,
        "automattic/jetpack-status": 20,
        "automattic/jetpack-sync": 20,
        "automattic/jetpack-terms-of-service": 20,
        "automattic/jetpack-tracking": 20,
        "automattic/jetpack-changelogger": 20
    },
    "prefer-stable": true,
    "prefer-lowest": false,
    "platform": {
        "ext-fileinfo": "*",
        "ext-json": "*",
        "ext-openssl": "*"
    },
    "platform-dev": [],
    "platform-overrides": {
        "ext-intl": "0.0.0"
    },
    "plugin-api-version": "2.2.0"
}<|MERGE_RESOLUTION|>--- conflicted
+++ resolved
@@ -4,11 +4,7 @@
         "Read more about it at https://getcomposer.org/doc/01-basic-usage.md#installing-dependencies",
         "This file is @generated automatically"
     ],
-<<<<<<< HEAD
-    "content-hash": "136edf99064a9a58545d76b5e13a389f",
-=======
-    "content-hash": "c9fc4c52177d28fd5b24e890284eb99a",
->>>>>>> bb1b6a9a
+    "content-hash": "0f9c343c8971dd61edef098a48d30dbf",
     "packages": [
         {
             "name": "automattic/jetpack-a8c-mc-stats",
