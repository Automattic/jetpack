--- conflicted
+++ resolved
@@ -4,11 +4,7 @@
         "Read more about it at https://getcomposer.org/doc/01-basic-usage.md#installing-dependencies",
         "This file is @generated automatically"
     ],
-<<<<<<< HEAD
-    "content-hash": "25c5b4c27793ed70cedd051e8618a8a6",
-=======
     "content-hash": "10970471eaf67b2d004c2304b5474ea8",
->>>>>>> 2252433b
     "packages": [
         {
             "name": "automattic/jetpack-a8c-mc-stats",
