{
    "_readme": [
        "This file locks the dependencies of your project to a known state",
        "Read more about it at https://getcomposer.org/doc/01-basic-usage.md#installing-dependencies",
        "This file is @generated automatically"
    ],
<<<<<<< HEAD
    "content-hash": "aa61e0874c547ef3d224e0a9e06f0392",
=======
    "content-hash": "903359a617aa60c9fecb606effc7fb53",
>>>>>>> 05303d39
    "packages": [
        {
            "name": "automattic/jetpack-a8c-mc-stats",
            "version": "dev-master",
            "dist": {
                "type": "path",
                "url": "../../packages/a8c-mc-stats",
                "reference": "05c1399080a50526afc06f85e6494959ca3c1941"
            },
            "require-dev": {
                "automattic/jetpack-changelogger": "^3.0",
                "yoast/phpunit-polyfills": "1.0.3"
            },
            "type": "jetpack-library",
            "extra": {
                "autotagger": true,
                "mirror-repo": "Automattic/jetpack-a8c-mc-stats",
                "changelogger": {
                    "link-template": "https://github.com/Automattic/jetpack-a8c-mc-stats/compare/v${old}...v${new}"
                },
                "branch-alias": {
                    "dev-master": "1.4.x-dev"
                }
            },
            "autoload": {
                "classmap": [
                    "src/"
                ]
            },
            "scripts": {
                "phpunit": [
                    "./vendor/phpunit/phpunit/phpunit --colors=always"
                ],
                "test-coverage": [
                    "php -dpcov.directory=. ./vendor/bin/phpunit --coverage-clover \"$COVERAGE_DIR/clover.xml\""
                ],
                "test-php": [
                    "@composer phpunit"
                ]
            },
            "license": [
                "GPL-2.0-or-later"
            ],
            "description": "Used to record internal usage stats for Automattic. Not visible to site owners.",
            "transport-options": {
                "relative": true
            }
        },
        {
            "name": "automattic/jetpack-abtest",
            "version": "dev-master",
            "dist": {
                "type": "path",
                "url": "../../packages/abtest",
                "reference": "ec839a23133711a73791ad776cd2c50ae54cede8"
            },
            "require": {
                "automattic/jetpack-connection": "^1.37",
                "automattic/jetpack-error": "^1.3"
            },
            "require-dev": {
                "automattic/jetpack-changelogger": "^3.0",
                "automattic/wordbless": "dev-master",
                "yoast/phpunit-polyfills": "1.0.3"
            },
            "type": "jetpack-library",
            "extra": {
                "autotagger": true,
                "mirror-repo": "Automattic/jetpack-abtest",
                "changelogger": {
                    "link-template": "https://github.com/Automattic/jetpack-abtest/compare/v${old}...v${new}"
                },
                "branch-alias": {
                    "dev-master": "1.9.x-dev"
                }
            },
            "autoload": {
                "classmap": [
                    "src/"
                ]
            },
            "scripts": {
                "phpunit": [
                    "./vendor/phpunit/phpunit/phpunit --colors=always"
                ],
                "post-update-cmd": [
                    "php -r \"copy('vendor/automattic/wordbless/src/dbless-wpdb.php', 'wordpress/wp-content/db.php');\""
                ],
                "test-coverage": [
                    "php -dpcov.directory=. ./vendor/bin/phpunit --coverage-clover \"$COVERAGE_DIR/clover.xml\""
                ],
                "test-php": [
                    "@composer phpunit"
                ]
            },
            "license": [
                "GPL-2.0-or-later"
            ],
            "description": "Provides an interface to the WP.com A/B tests.",
            "transport-options": {
                "relative": true
            }
        },
        {
            "name": "automattic/jetpack-admin-ui",
            "version": "dev-master",
            "dist": {
                "type": "path",
                "url": "../../packages/admin-ui",
                "reference": "bbb92b9b9852760e84b7aaee877ee081616efcb3"
            },
            "require-dev": {
                "automattic/jetpack-changelogger": "^3.0",
                "automattic/wordbless": "dev-master",
                "yoast/phpunit-polyfills": "1.0.3"
            },
            "type": "jetpack-library",
            "extra": {
                "autotagger": true,
                "mirror-repo": "Automattic/jetpack-admin-ui",
                "textdomain": "jetpack-admin-ui",
                "changelogger": {
                    "link-template": "https://github.com/Automattic/jetpack-admin-ui/compare/${old}...${new}"
                },
                "branch-alias": {
                    "dev-master": "0.2.x-dev"
                },
                "version-constants": {
                    "::PACKAGE_VERSION": "src/class-admin-menu.php"
                }
            },
            "autoload": {
                "classmap": [
                    "src/"
                ]
            },
            "scripts": {
                "phpunit": [
                    "./vendor/phpunit/phpunit/phpunit --colors=always"
                ],
                "test-coverage": [
                    "php -dpcov.directory=. ./vendor/bin/phpunit --coverage-clover \"$COVERAGE_DIR/clover.xml\""
                ],
                "test-php": [
                    "@composer phpunit"
                ],
                "post-update-cmd": [
                    "php -r \"copy('vendor/automattic/wordbless/src/dbless-wpdb.php', 'wordpress/wp-content/db.php');\""
                ]
            },
            "license": [
                "GPL-2.0-or-later"
            ],
            "description": "Generic Jetpack wp-admin UI elements",
            "transport-options": {
                "relative": true
            }
        },
        {
            "name": "automattic/jetpack-assets",
            "version": "dev-master",
            "dist": {
                "type": "path",
                "url": "../../packages/assets",
                "reference": "52fb1f734112badb778f56637476365c7c81af35"
            },
            "require": {
                "automattic/jetpack-constants": "^1.6"
            },
            "require-dev": {
                "automattic/jetpack-changelogger": "^3.0",
                "brain/monkey": "2.6.1",
                "wikimedia/testing-access-wrapper": "^1.0 || ^2.0",
                "yoast/phpunit-polyfills": "1.0.3"
            },
            "type": "jetpack-library",
            "extra": {
                "autotagger": true,
                "mirror-repo": "Automattic/jetpack-assets",
                "textdomain": "jetpack-assets",
                "changelogger": {
                    "link-template": "https://github.com/Automattic/jetpack-assets/compare/v${old}...v${new}"
                },
                "branch-alias": {
                    "dev-master": "1.17.x-dev"
                }
            },
            "autoload": {
                "files": [
                    "actions.php"
                ],
                "classmap": [
                    "src/"
                ]
            },
            "scripts": {
                "build-development": [
                    "pnpm run build"
                ],
                "build-production": [
                    "pnpm run build-production"
                ],
                "phpunit": [
                    "./vendor/phpunit/phpunit/phpunit --colors=always"
                ],
                "test-coverage": [
                    "php -dpcov.directory=. ./vendor/bin/phpunit --coverage-clover \"$COVERAGE_DIR/php/clover.xml\"",
                    "pnpm run test-coverage"
                ],
                "test-js": [
                    "pnpm run test"
                ],
                "test-php": [
                    "@composer phpunit"
                ]
            },
            "license": [
                "GPL-2.0-or-later"
            ],
            "description": "Asset management utilities for Jetpack ecosystem packages",
            "transport-options": {
                "relative": true
            }
        },
        {
            "name": "automattic/jetpack-autoloader",
            "version": "dev-master",
            "dist": {
                "type": "path",
                "url": "../../packages/autoloader",
                "reference": "0d14c81f42c4da64b4d3b2a7878e3b058d1af7c8"
            },
            "require": {
                "composer-plugin-api": "^1.1 || ^2.0"
            },
            "require-dev": {
                "automattic/jetpack-changelogger": "^3.0",
                "yoast/phpunit-polyfills": "1.0.3"
            },
            "type": "composer-plugin",
            "extra": {
                "autotagger": true,
                "class": "Automattic\\Jetpack\\Autoloader\\CustomAutoloaderPlugin",
                "mirror-repo": "Automattic/jetpack-autoloader",
                "changelogger": {
                    "link-template": "https://github.com/Automattic/jetpack-autoloader/compare/v${old}...v${new}"
                },
                "branch-alias": {
                    "dev-master": "2.11.x-dev"
                }
            },
            "autoload": {
                "classmap": [
                    "src/AutoloadGenerator.php"
                ],
                "psr-4": {
                    "Automattic\\Jetpack\\Autoloader\\": "src"
                }
            },
            "scripts": {
                "phpunit": [
                    "./vendor/phpunit/phpunit/phpunit --colors=always"
                ],
                "test-coverage": [
                    "php -dpcov.directory=. ./vendor/bin/phpunit --coverage-php \"./tests/php/tmp/coverage-report.php\"",
                    "php ./tests/php/bin/test-coverage.php \"$COVERAGE_DIR/clover.xml\""
                ],
                "test-php": [
                    "@composer phpunit"
                ]
            },
            "license": [
                "GPL-2.0-or-later"
            ],
            "description": "Creates a custom autoloader for a plugin or theme.",
            "transport-options": {
                "relative": true
            }
        },
        {
            "name": "automattic/jetpack-backup",
            "version": "dev-master",
            "dist": {
                "type": "path",
                "url": "../../packages/backup",
                "reference": "26be67ce4699b2a80cd477c9627b6fc48b3cdec0"
            },
            "require": {
                "automattic/jetpack-connection": "^1.37",
                "automattic/jetpack-sync": "^1.30"
            },
            "require-dev": {
                "automattic/jetpack-changelogger": "^3.0",
                "automattic/wordbless": "@dev",
                "yoast/phpunit-polyfills": "1.0.3"
            },
            "type": "jetpack-library",
            "extra": {
                "autotagger": true,
                "mirror-repo": "Automattic/jetpack-backup",
                "textdomain": "jetpack-backup-pkg",
                "version-constants": {
                    "::PACKAGE_VERSION": "src/class-package-version.php"
                },
                "changelogger": {
                    "link-template": "https://github.com/Automattic/jetpack-backup/compare/v${old}...v${new}"
                },
                "branch-alias": {
                    "dev-master": "1.2.x-dev"
                }
            },
            "autoload": {
                "files": [
                    "actions.php"
                ],
                "classmap": [
                    "src/"
                ]
            },
            "scripts": {
                "phpunit": [
                    "./vendor/phpunit/phpunit/phpunit --colors=always"
                ],
                "test-coverage": [
                    "php -dpcov.directory=. ./vendor/bin/phpunit --coverage-clover \"$COVERAGE_DIR/clover.xml\""
                ],
                "test-php": [
                    "@composer phpunit"
                ],
                "post-update-cmd": [
                    "php -r \"copy('vendor/automattic/wordbless/src/dbless-wpdb.php', 'wordpress/wp-content/db.php');\""
                ]
            },
            "license": [
                "GPL-2.0-or-later"
            ],
            "description": "Tools to assist with backing up Jetpack sites.",
            "transport-options": {
                "relative": true
            }
        },
        {
            "name": "automattic/jetpack-blocks",
            "version": "dev-master",
            "dist": {
                "type": "path",
                "url": "../../packages/blocks",
                "reference": "5fa39eec698e40b071be806a663367eb4555f557"
            },
            "require-dev": {
                "automattic/jetpack-changelogger": "^3.0",
                "automattic/wordbless": "dev-master",
                "brain/monkey": "2.6.1",
                "yoast/phpunit-polyfills": "1.0.3"
            },
            "type": "jetpack-library",
            "extra": {
                "autotagger": true,
                "mirror-repo": "Automattic/jetpack-blocks",
                "changelogger": {
                    "link-template": "https://github.com/Automattic/jetpack-blocks/compare/v${old}...v${new}"
                },
                "branch-alias": {
                    "dev-master": "1.4.x-dev"
                }
            },
            "autoload": {
                "classmap": [
                    "src/"
                ]
            },
            "scripts": {
                "phpunit": [
                    "./vendor/phpunit/phpunit/phpunit --colors=always"
                ],
                "post-update-cmd": [
                    "php -r \"copy('vendor/automattic/wordbless/src/dbless-wpdb.php', 'wordpress/wp-content/db.php');\""
                ],
                "test-coverage": [
                    "php -dpcov.directory=. ./vendor/bin/phpunit --coverage-clover \"$COVERAGE_DIR/clover.xml\""
                ],
                "test-php": [
                    "@composer phpunit"
                ]
            },
            "license": [
                "GPL-2.0-or-later"
            ],
            "description": "Register and manage blocks within a plugin. Used to manage block registration, enqueues, and more.",
            "transport-options": {
                "relative": true
            }
        },
        {
            "name": "automattic/jetpack-compat",
            "version": "dev-master",
            "dist": {
                "type": "path",
                "url": "../../packages/compat",
                "reference": "b7df09e6dd884b03fb8b2198bf1a11371d05d40f"
            },
            "require-dev": {
                "automattic/jetpack-changelogger": "^3.0"
            },
            "type": "jetpack-library",
            "extra": {
                "autotagger": true,
                "mirror-repo": "Automattic/jetpack-compat",
                "textdomain": "jetpack-compat",
                "changelogger": {
                    "link-template": "https://github.com/Automattic/jetpack-compat/compare/v${old}...v${new}"
                },
                "branch-alias": {
                    "dev-master": "1.7.x-dev"
                }
            },
            "autoload": {
                "files": [
                    "functions.php"
                ],
                "classmap": [
                    "legacy"
                ]
            },
            "license": [
                "GPL-2.0-or-later"
            ],
            "description": "Compatibility layer with previous versions of Jetpack",
            "transport-options": {
                "relative": true
            }
        },
        {
            "name": "automattic/jetpack-composer-plugin",
            "version": "dev-master",
            "dist": {
                "type": "path",
                "url": "../../packages/composer-plugin",
                "reference": "fd26ae83f0d0d8b8b3dcf3bd75ae5ce89403360c"
            },
            "require": {
                "composer-plugin-api": "^2.1.0"
            },
            "require-dev": {
                "automattic/jetpack-changelogger": "^3.0",
                "composer/composer": "2.2.3",
                "yoast/phpunit-polyfills": "1.0.3"
            },
            "type": "composer-plugin",
            "extra": {
                "plugin-modifies-install-path": true,
                "class": "Automattic\\Jetpack\\Composer\\Plugin",
                "mirror-repo": "Automattic/jetpack-composer-plugin",
                "changelogger": {
                    "link-template": "https://github.com/Automattic/jetpack-composer-plugin/compare/v${old}...v${new}"
                },
                "autotagger": true,
                "branch-alias": {
                    "dev-master": "1.1.x-dev"
                }
            },
            "autoload": {
                "classmap": [
                    "src/"
                ]
            },
            "scripts": {
                "phpunit": [
                    "./vendor/phpunit/phpunit/phpunit --colors=always"
                ],
                "test-coverage": [
                    "php -dpcov.directory=. ./vendor/bin/phpunit --coverage-clover \"$COVERAGE_DIR/clover.xml\""
                ],
                "test-php": [
                    "@composer phpunit"
                ]
            },
            "license": [
                "GPL-2.0-or-later"
            ],
            "description": "A custom installer plugin for Composer to move Jetpack packages out of `vendor/` so WordPress's translation infrastructure will find their strings.",
            "transport-options": {
                "relative": true
            }
        },
        {
            "name": "automattic/jetpack-config",
            "version": "dev-master",
            "dist": {
                "type": "path",
                "url": "../../packages/config",
                "reference": "7ed065622e06c9992d7f659458c42b85a9864c8d"
            },
            "require-dev": {
                "automattic/jetpack-changelogger": "^3.0"
            },
            "type": "jetpack-library",
            "extra": {
                "autotagger": true,
                "mirror-repo": "Automattic/jetpack-config",
                "textdomain": "jetpack-config",
                "changelogger": {
                    "link-template": "https://github.com/Automattic/jetpack-config/compare/v${old}...v${new}"
                },
                "branch-alias": {
                    "dev-master": "1.7.x-dev"
                }
            },
            "autoload": {
                "classmap": [
                    "src/"
                ]
            },
            "license": [
                "GPL-2.0-or-later"
            ],
            "description": "Jetpack configuration package that initializes other packages and configures Jetpack's functionality. Can be used as a base for all variants of Jetpack package usage.",
            "transport-options": {
                "relative": true
            }
        },
        {
            "name": "automattic/jetpack-connection",
            "version": "dev-master",
            "dist": {
                "type": "path",
                "url": "../../packages/connection",
                "reference": "5538a8d906ed462f0e9db2ba5cebf0dc27e2c4ed"
            },
            "require": {
                "automattic/jetpack-a8c-mc-stats": "^1.4",
                "automattic/jetpack-admin-ui": "^0.2",
                "automattic/jetpack-constants": "^1.6",
                "automattic/jetpack-heartbeat": "^1.4",
                "automattic/jetpack-options": "^1.15",
                "automattic/jetpack-redirect": "^1.7",
                "automattic/jetpack-roles": "^1.4",
                "automattic/jetpack-status": "^1.13"
            },
            "require-dev": {
                "automattic/jetpack-changelogger": "^3.0",
                "automattic/wordbless": "@dev",
                "brain/monkey": "2.6.1",
                "yoast/phpunit-polyfills": "1.0.3"
            },
            "type": "jetpack-library",
            "extra": {
                "autotagger": true,
                "mirror-repo": "Automattic/jetpack-connection",
                "textdomain": "jetpack-connection",
                "version-constants": {
                    "::PACKAGE_VERSION": "src/class-package-version.php"
                },
                "changelogger": {
                    "link-template": "https://github.com/Automattic/jetpack-connection/compare/v${old}...v${new}"
                },
                "branch-alias": {
                    "dev-master": "1.37.x-dev"
                }
            },
            "autoload": {
                "classmap": [
                    "legacy",
                    "src/",
                    "src/webhooks"
                ]
            },
            "scripts": {
                "phpunit": [
                    "./vendor/phpunit/phpunit/phpunit --colors=always"
                ],
                "post-update-cmd": [
                    "php -r \"copy('vendor/automattic/wordbless/src/dbless-wpdb.php', 'wordpress/wp-content/db.php');\""
                ],
                "test-coverage": [
                    "php -dpcov.directory=. ./vendor/bin/phpunit --coverage-clover \"$COVERAGE_DIR/clover.xml\""
                ],
                "test-php": [
                    "@composer phpunit"
                ]
            },
            "license": [
                "GPL-2.0-or-later"
            ],
            "description": "Everything needed to connect to the Jetpack infrastructure",
            "transport-options": {
                "relative": true
            }
        },
        {
            "name": "automattic/jetpack-connection-ui",
            "version": "dev-master",
            "dist": {
                "type": "path",
                "url": "../../packages/connection-ui",
                "reference": "a056d86f62db8d5f99a27bf69ded9387f56d365a"
            },
            "require": {
                "automattic/jetpack-assets": "^1.17",
                "automattic/jetpack-connection": "^1.37",
                "automattic/jetpack-constants": "^1.6",
                "automattic/jetpack-device-detection": "^1.4",
                "automattic/jetpack-identity-crisis": "^0.8"
            },
            "require-dev": {
                "automattic/jetpack-changelogger": "^3.0"
            },
            "type": "jetpack-library",
            "extra": {
                "autotagger": true,
                "mirror-repo": "Automattic/jetpack-connection-ui",
                "textdomain": "jetpack-connection-ui",
                "changelogger": {
                    "link-template": "https://github.com/Automattic/jetpack-connection-ui/compare/v${old}...v${new}"
                },
                "branch-alias": {
                    "dev-master": "2.3.x-dev"
                }
            },
            "autoload": {
                "classmap": [
                    "src/"
                ]
            },
            "scripts": {
                "build-development": [
                    "pnpm run build"
                ],
                "build-production": [
                    "NODE_ENV=production pnpm run build"
                ],
                "watch": [
                    "Composer\\Config::disableProcessTimeout",
                    "pnpm run watch"
                ]
            },
            "license": [
                "GPL-2.0-or-later"
            ],
            "description": "Jetpack Connection UI",
            "transport-options": {
                "relative": true
            }
        },
        {
            "name": "automattic/jetpack-constants",
            "version": "dev-master",
            "dist": {
                "type": "path",
                "url": "../../packages/constants",
                "reference": "c707667b702d06091f8183df68a2a2b0d230c2b3"
            },
            "require-dev": {
                "automattic/jetpack-changelogger": "^3.0",
                "brain/monkey": "2.6.1",
                "yoast/phpunit-polyfills": "1.0.3"
            },
            "type": "jetpack-library",
            "extra": {
                "autotagger": true,
                "mirror-repo": "Automattic/jetpack-constants",
                "changelogger": {
                    "link-template": "https://github.com/Automattic/jetpack-constants/compare/v${old}...v${new}"
                },
                "branch-alias": {
                    "dev-master": "1.6.x-dev"
                }
            },
            "autoload": {
                "classmap": [
                    "src/"
                ]
            },
            "scripts": {
                "phpunit": [
                    "./vendor/phpunit/phpunit/phpunit --colors=always"
                ],
                "test-coverage": [
                    "php -dpcov.directory=. ./vendor/bin/phpunit --coverage-clover \"$COVERAGE_DIR/clover.xml\""
                ],
                "test-php": [
                    "@composer phpunit"
                ]
            },
            "license": [
                "GPL-2.0-or-later"
            ],
            "description": "A wrapper for defining constants in a more testable way.",
            "transport-options": {
                "relative": true
            }
        },
        {
            "name": "automattic/jetpack-device-detection",
            "version": "dev-master",
            "dist": {
                "type": "path",
                "url": "../../packages/device-detection",
                "reference": "9e6dca88fa7d4e8d264d32f3f50007c124f98c97"
            },
            "require-dev": {
                "automattic/jetpack-changelogger": "^3.0",
                "yoast/phpunit-polyfills": "1.0.3"
            },
            "type": "jetpack-library",
            "extra": {
                "autotagger": true,
                "mirror-repo": "Automattic/jetpack-device-detection",
                "changelogger": {
                    "link-template": "https://github.com/Automattic/jetpack-device-detection/compare/v${old}...v${new}"
                },
                "branch-alias": {
                    "dev-master": "1.4.x-dev"
                }
            },
            "autoload": {
                "classmap": [
                    "src/"
                ]
            },
            "scripts": {
                "phpunit": [
                    "./vendor/phpunit/phpunit/phpunit --colors=always"
                ],
                "test-coverage": [
                    "php -dpcov.directory=. ./vendor/bin/phpunit --coverage-clover \"$COVERAGE_DIR/clover.xml\""
                ],
                "test-php": [
                    "@composer phpunit"
                ]
            },
            "license": [
                "GPL-2.0-or-later"
            ],
            "description": "A way to detect device types based on User-Agent header.",
            "transport-options": {
                "relative": true
            }
        },
        {
            "name": "automattic/jetpack-error",
            "version": "dev-master",
            "dist": {
                "type": "path",
                "url": "../../packages/error",
                "reference": "af8ed8b85889e26f768c006ac34b39c9ae5e3f53"
            },
            "require-dev": {
                "automattic/jetpack-changelogger": "^3.0",
                "yoast/phpunit-polyfills": "1.0.3"
            },
            "type": "jetpack-library",
            "extra": {
                "autotagger": true,
                "mirror-repo": "Automattic/jetpack-error",
                "changelogger": {
                    "link-template": "https://github.com/Automattic/jetpack-error/compare/v${old}...v${new}"
                },
                "branch-alias": {
                    "dev-master": "1.3.x-dev"
                }
            },
            "autoload": {
                "classmap": [
                    "src/"
                ]
            },
            "scripts": {
                "phpunit": [
                    "./vendor/phpunit/phpunit/phpunit --colors=always"
                ],
                "test-coverage": [
                    "php -dpcov.directory=. ./vendor/bin/phpunit --coverage-clover \"$COVERAGE_DIR/clover.xml\""
                ],
                "test-php": [
                    "@composer phpunit"
                ]
            },
            "license": [
                "GPL-2.0-or-later"
            ],
            "description": "Jetpack Error - a wrapper around WP_Error.",
            "transport-options": {
                "relative": true
            }
        },
        {
            "name": "automattic/jetpack-google-fonts-provider",
            "version": "dev-master",
            "dist": {
                "type": "path",
                "url": "../../packages/google-fonts-provider",
                "reference": "b4505b57b156ce9fb2a2eee1adebae621c7b3f96"
            },
            "require-dev": {
                "automattic/jetpack-changelogger": "^3.0",
                "brain/monkey": "2.6.1",
                "yoast/phpunit-polyfills": "1.0.3"
            },
            "type": "jetpack-library",
            "extra": {
                "autotagger": true,
                "mirror-repo": "Automattic/jetpack-google-fonts-provider",
                "changelogger": {
                    "link-template": "https://github.com/Automattic/jetpack-google-fonts-provider/compare/v${old}...v${new}"
                },
                "branch-alias": {
                    "dev-master": "0.2.x-dev"
                },
                "textdomain": "jetpack-google-fonts-provider"
            },
            "autoload": {
                "classmap": [
                    "src/"
                ]
            },
            "scripts": {
                "phpunit": [
                    "./vendor/phpunit/phpunit/phpunit --colors=always"
                ],
                "test-coverage": [
                    "php -dpcov.directory=. ./vendor/bin/phpunit --coverage-clover \"$COVERAGE_DIR/clover.xml\""
                ],
                "test-php": [
                    "@composer phpunit"
                ]
            },
            "license": [
                "GPL-2.0-or-later"
            ],
            "description": "WordPress Webfonts provider for Google Fonts",
            "transport-options": {
                "relative": true
            }
        },
        {
            "name": "automattic/jetpack-heartbeat",
            "version": "dev-master",
            "dist": {
                "type": "path",
                "url": "../../packages/heartbeat",
                "reference": "89d4466f3ccf924afcbe3f6e80a15f2b39895def"
            },
            "require": {
                "automattic/jetpack-a8c-mc-stats": "^1.4",
                "automattic/jetpack-options": "^1.15"
            },
            "require-dev": {
                "automattic/jetpack-changelogger": "^3.0"
            },
            "type": "jetpack-library",
            "extra": {
                "autotagger": true,
                "mirror-repo": "Automattic/jetpack-heartbeat",
                "textdomain": "jetpack-heartbeat",
                "changelogger": {
                    "link-template": "https://github.com/Automattic/jetpack-heartbeat/compare/v${old}...v${new}"
                },
                "branch-alias": {
                    "dev-master": "1.4.x-dev"
                }
            },
            "autoload": {
                "classmap": [
                    "src/"
                ]
            },
            "license": [
                "GPL-2.0-or-later"
            ],
            "description": "This adds a cronjob that sends a batch of internal automattic stats to wp.com once a day",
            "transport-options": {
                "relative": true
            }
        },
        {
            "name": "automattic/jetpack-identity-crisis",
            "version": "dev-master",
            "dist": {
                "type": "path",
                "url": "../../packages/identity-crisis",
                "reference": "6388487c1f2d39b0ea4b4f0d7fa327e8f2499dd3"
            },
            "require": {
                "automattic/jetpack-assets": "^1.17",
                "automattic/jetpack-connection": "^1.37",
                "automattic/jetpack-constants": "^1.6",
                "automattic/jetpack-logo": "^1.5",
                "automattic/jetpack-options": "^1.15",
                "automattic/jetpack-status": "^1.13"
            },
            "require-dev": {
                "automattic/jetpack-changelogger": "^3.0",
                "automattic/wordbless": "@dev",
                "yoast/phpunit-polyfills": "1.0.3"
            },
            "type": "jetpack-library",
            "extra": {
                "autotagger": true,
                "mirror-repo": "Automattic/jetpack-identity-crisis",
                "textdomain": "jetpack-idc",
                "version-constants": {
                    "::PACKAGE_VERSION": "src/class-identity-crisis.php"
                },
                "changelogger": {
                    "link-template": "https://github.com/Automattic/jetpack-identity-crisis/compare/v${old}...v${new}"
                },
                "branch-alias": {
                    "dev-master": "0.8.x-dev"
                }
            },
            "autoload": {
                "classmap": [
                    "src/"
                ]
            },
            "scripts": {
                "build-development": [
                    "pnpm run build"
                ],
                "build-production": [
                    "NODE_ENV='production' pnpm run build"
                ],
                "phpunit": [
                    "./vendor/phpunit/phpunit/phpunit --colors=always"
                ],
                "test-coverage": [
                    "php -dpcov.directory=. ./vendor/bin/phpunit --coverage-clover \"$COVERAGE_DIR/clover.xml\""
                ],
                "test-php": [
                    "@composer phpunit"
                ],
                "post-update-cmd": [
                    "php -r \"copy('vendor/automattic/wordbless/src/dbless-wpdb.php', 'wordpress/wp-content/db.php');\""
                ],
                "watch": [
                    "Composer\\Config::disableProcessTimeout",
                    "pnpm run watch"
                ]
            },
            "license": [
                "GPL-2.0-or-later"
            ],
            "description": "Identity Crisis.",
            "transport-options": {
                "relative": true
            }
        },
        {
            "name": "automattic/jetpack-jitm",
            "version": "dev-master",
            "dist": {
                "type": "path",
                "url": "../../packages/jitm",
                "reference": "077293250d65fa8469a007ba2ce1783d9fa5df76"
            },
            "require": {
                "automattic/jetpack-a8c-mc-stats": "^1.4",
                "automattic/jetpack-assets": "^1.17",
                "automattic/jetpack-connection": "^1.37",
                "automattic/jetpack-device-detection": "^1.4",
                "automattic/jetpack-logo": "^1.5",
                "automattic/jetpack-options": "^1.15",
                "automattic/jetpack-partner": "^1.7",
                "automattic/jetpack-redirect": "^1.7",
                "automattic/jetpack-status": "^1.13"
            },
            "require-dev": {
                "automattic/jetpack-changelogger": "^3.0",
                "brain/monkey": "2.6.1",
                "yoast/phpunit-polyfills": "1.0.3"
            },
            "type": "jetpack-library",
            "extra": {
                "autotagger": true,
                "mirror-repo": "Automattic/jetpack-jitm",
                "textdomain": "jetpack-jitm",
                "version-constants": {
                    "::PACKAGE_VERSION": "src/class-jitm.php"
                },
                "changelogger": {
                    "link-template": "https://github.com/Automattic/jetpack-jitm/compare/v${old}...v${new}"
                },
                "branch-alias": {
                    "dev-master": "2.2.x-dev"
                }
            },
            "autoload": {
                "classmap": [
                    "src/"
                ]
            },
            "scripts": {
                "build-production": [
                    "pnpm run build-production"
                ],
                "build-development": [
                    "pnpm run build"
                ],
                "phpunit": [
                    "./vendor/phpunit/phpunit/phpunit --colors=always"
                ],
                "test-coverage": [
                    "php -dpcov.directory=. ./vendor/bin/phpunit --coverage-clover \"$COVERAGE_DIR/clover.xml\""
                ],
                "test-php": [
                    "@composer phpunit"
                ]
            },
            "license": [
                "GPL-2.0-or-later"
            ],
            "description": "Just in time messages for Jetpack",
            "transport-options": {
                "relative": true
            }
        },
        {
            "name": "automattic/jetpack-lazy-images",
            "version": "dev-master",
            "dist": {
                "type": "path",
                "url": "../../packages/lazy-images",
                "reference": "c7115dc7f2f073b53f98584382773bb8db0ca68b"
            },
            "require": {
                "automattic/jetpack-assets": "^1.17",
                "automattic/jetpack-constants": "^1.6"
            },
            "require-dev": {
                "automattic/jetpack-changelogger": "^3.0",
                "automattic/wordbless": "dev-master",
                "yoast/phpunit-polyfills": "1.0.3"
            },
            "type": "jetpack-library",
            "extra": {
                "autotagger": true,
                "mirror-repo": "Automattic/jetpack-lazy-images",
                "textdomain": "jetpack-lazy-images",
                "changelogger": {
                    "link-template": "https://github.com/Automattic/jetpack-lazy-images/compare/v${old}...v${new}"
                },
                "branch-alias": {
                    "dev-master": "2.1.x-dev"
                }
            },
            "autoload": {
                "classmap": [
                    "src/"
                ]
            },
            "scripts": {
                "build-production": [
                    "pnpm run build-production"
                ],
                "build-development": [
                    "pnpm run build"
                ],
                "phpunit": [
                    "./vendor/phpunit/phpunit/phpunit --colors=always"
                ],
                "post-update-cmd": [
                    "php -r \"copy('vendor/automattic/wordbless/src/dbless-wpdb.php', 'wordpress/wp-content/db.php');\""
                ],
                "test-coverage": [
                    "php -dpcov.directory=. ./vendor/bin/phpunit --coverage-clover \"$COVERAGE_DIR/clover.xml\""
                ],
                "test-php": [
                    "@composer phpunit"
                ]
            },
            "license": [
                "GPL-2.0-or-later"
            ],
            "description": "Speed up your site and create a smoother viewing experience by loading images as visitors scroll down the screen, instead of all at once.",
            "transport-options": {
                "relative": true
            }
        },
        {
            "name": "automattic/jetpack-licensing",
            "version": "dev-master",
            "dist": {
                "type": "path",
                "url": "../../packages/licensing",
                "reference": "2e1683c42f0a3bdd819ca071d039c5d009202788"
            },
            "require": {
                "automattic/jetpack-connection": "^1.37",
                "automattic/jetpack-options": "^1.15"
            },
            "require-dev": {
                "automattic/jetpack-changelogger": "^3.0",
                "automattic/wordbless": "@dev",
                "yoast/phpunit-polyfills": "1.0.3"
            },
            "type": "jetpack-library",
            "extra": {
                "autotagger": true,
                "mirror-repo": "Automattic/jetpack-licensing",
                "textdomain": "jetpack-licensing",
                "changelogger": {
                    "link-template": "https://github.com/Automattic/jetpack-licensing/compare/v${old}...v${new}"
                },
                "branch-alias": {
                    "dev-master": "1.7.x-dev"
                }
            },
            "autoload": {
                "classmap": [
                    "src/"
                ]
            },
            "scripts": {
                "phpunit": [
                    "./vendor/phpunit/phpunit/phpunit --colors=always"
                ],
                "post-update-cmd": [
                    "php -r \"copy('vendor/automattic/wordbless/src/dbless-wpdb.php', 'wordpress/wp-content/db.php');\""
                ],
                "test-coverage": [
                    "php -dpcov.directory=. ./vendor/bin/phpunit --coverage-clover \"$COVERAGE_DIR/clover.xml\""
                ],
                "test-php": [
                    "@composer phpunit"
                ]
            },
            "license": [
                "GPL-2.0-or-later"
            ],
            "description": "Everything needed to manage Jetpack licenses client-side.",
            "transport-options": {
                "relative": true
            }
        },
        {
            "name": "automattic/jetpack-logo",
            "version": "dev-master",
            "dist": {
                "type": "path",
                "url": "../../packages/logo",
                "reference": "c0d7df78e0ea4d9d09a22ff937fce5ec13a08379"
            },
            "require-dev": {
                "automattic/jetpack-changelogger": "^3.0",
                "yoast/phpunit-polyfills": "1.0.3"
            },
            "type": "jetpack-library",
            "extra": {
                "autotagger": true,
                "mirror-repo": "Automattic/jetpack-logo",
                "changelogger": {
                    "link-template": "https://github.com/Automattic/jetpack-logo/compare/v${old}...v${new}"
                },
                "branch-alias": {
                    "dev-master": "1.5.x-dev"
                }
            },
            "autoload": {
                "classmap": [
                    "src/"
                ]
            },
            "scripts": {
                "phpunit": [
                    "./vendor/phpunit/phpunit/phpunit --colors=always"
                ],
                "test-coverage": [
                    "php -dpcov.directory=. ./vendor/bin/phpunit --coverage-clover \"$COVERAGE_DIR/clover.xml\""
                ],
                "test-php": [
                    "@composer phpunit"
                ]
            },
            "license": [
                "GPL-2.0-or-later"
            ],
            "description": "A logo for Jetpack",
            "transport-options": {
                "relative": true
            }
        },
        {
            "name": "automattic/jetpack-my-jetpack",
            "version": "dev-master",
            "dist": {
                "type": "path",
                "url": "../../packages/my-jetpack",
                "reference": "09305aae3cc76552f9f1d4ba0e7b89f627f5d338"
            },
            "require": {
                "automattic/jetpack-admin-ui": "^0.2",
                "automattic/jetpack-assets": "^1.17",
                "automattic/jetpack-connection": "^1.37",
                "automattic/jetpack-plugins-installer": "^0.1",
                "automattic/jetpack-redirect": "^1.7"
            },
            "require-dev": {
                "automattic/jetpack-changelogger": "^3.0",
                "automattic/jetpack-constants": "^1.6",
                "automattic/jetpack-options": "^1.15",
                "automattic/wordbless": "@dev",
                "yoast/phpunit-polyfills": "1.0.3"
            },
            "type": "jetpack-library",
            "extra": {
                "autotagger": true,
                "mirror-repo": "Automattic/jetpack-my-jetpack",
                "textdomain": "jetpack-my-jetpack",
                "changelogger": {
                    "link-template": "https://github.com/Automattic/jetpack-my-jetpack/compare/${old}...${new}"
                },
                "branch-alias": {
                    "dev-master": "1.0.x-dev"
                },
                "version-constants": {
                    "::PACKAGE_VERSION": "src/class-initializer.php"
                }
            },
            "autoload": {
                "classmap": [
                    "src/",
                    "src/products"
                ]
            },
            "scripts": {
                "phpunit": [
                    "./vendor/phpunit/phpunit/phpunit --colors=always"
                ],
                "test-coverage": [
                    "php -dpcov.directory=. ./vendor/bin/phpunit --coverage-clover \"$COVERAGE_DIR/coverage.xml\"",
                    "pnpm run test -- --coverageDirectory=\"$COVERAGE_DIR\" --coverage --coverageReporters=clover"
                ],
                "test-php": [
                    "@composer phpunit"
                ],
                "test-js": [
                    "pnpm run test"
                ],
                "test-js-watch": [
                    "Composer\\Config::disableProcessTimeout",
                    "pnpm run test -- --watch"
                ],
                "build-development": [
                    "pnpm run build"
                ],
                "build-production": [
                    "NODE_ENV=production pnpm run build"
                ],
                "watch": [
                    "Composer\\Config::disableProcessTimeout",
                    "pnpm run watch"
                ],
                "post-update-cmd": [
                    "php -r \"copy('vendor/automattic/wordbless/src/dbless-wpdb.php', 'wordpress/wp-content/db.php');\""
                ]
            },
            "license": [
                "GPL-2.0-or-later"
            ],
            "description": "WP Admin page with information and configuration shared among all Jetpack stand-alone plugins",
            "transport-options": {
                "relative": true
            }
        },
        {
            "name": "automattic/jetpack-options",
            "version": "dev-master",
            "dist": {
                "type": "path",
                "url": "../../packages/options",
                "reference": "780c1a02e1e7040fc0855438f9d57094e3314173"
            },
            "require": {
                "automattic/jetpack-constants": "^1.6"
            },
            "require-dev": {
                "automattic/jetpack-changelogger": "^3.0",
                "yoast/phpunit-polyfills": "1.0.3"
            },
            "type": "jetpack-library",
            "extra": {
                "autotagger": true,
                "mirror-repo": "Automattic/jetpack-options",
                "changelogger": {
                    "link-template": "https://github.com/Automattic/jetpack-options/compare/v${old}...v${new}"
                },
                "branch-alias": {
                    "dev-master": "1.15.x-dev"
                }
            },
            "autoload": {
                "classmap": [
                    "legacy"
                ]
            },
            "license": [
                "GPL-2.0-or-later"
            ],
            "description": "A wrapper for wp-options to manage specific Jetpack options.",
            "transport-options": {
                "relative": true
            }
        },
        {
            "name": "automattic/jetpack-partner",
            "version": "dev-master",
            "dist": {
                "type": "path",
                "url": "../../packages/partner",
                "reference": "48ad0c7b312b20c0d59f6cc56090b3f64756e834"
            },
            "require": {
                "automattic/jetpack-connection": "^1.37",
                "automattic/jetpack-options": "^1.15",
                "automattic/jetpack-status": "^1.13"
            },
            "require-dev": {
                "automattic/jetpack-changelogger": "^3.0",
                "automattic/wordbless": "@dev",
                "brain/monkey": "2.6.1",
                "yoast/phpunit-polyfills": "1.0.3"
            },
            "type": "jetpack-library",
            "extra": {
                "autotagger": true,
                "mirror-repo": "Automattic/jetpack-partner",
                "changelogger": {
                    "link-template": "https://github.com/Automattic/jetpack-partner/compare/v${old}...v${new}"
                },
                "branch-alias": {
                    "dev-master": "1.7.x-dev"
                }
            },
            "autoload": {
                "classmap": [
                    "src/"
                ]
            },
            "scripts": {
                "phpunit": [
                    "./vendor/phpunit/phpunit/phpunit --colors=always"
                ],
                "post-update-cmd": [
                    "php -r \"copy('vendor/automattic/wordbless/src/dbless-wpdb.php', 'wordpress/wp-content/db.php');\""
                ],
                "test-coverage": [
                    "php -dpcov.directory=. ./vendor/bin/phpunit --coverage-clover \"$COVERAGE_DIR/clover.xml\""
                ],
                "test-php": [
                    "@composer phpunit"
                ]
            },
            "license": [
                "GPL-2.0-or-later"
            ],
            "description": "Support functions for Jetpack hosting partners.",
            "transport-options": {
                "relative": true
            }
        },
        {
            "name": "automattic/jetpack-password-checker",
            "version": "dev-master",
            "dist": {
                "type": "path",
                "url": "../../packages/password-checker",
                "reference": "a9dd0d76a2a18a042898111f5ac279e5f32c2258"
            },
            "require-dev": {
                "automattic/jetpack-changelogger": "^3.0",
                "automattic/wordbless": "@dev",
                "yoast/phpunit-polyfills": "1.0.3"
            },
            "type": "jetpack-library",
            "extra": {
                "autotagger": true,
                "mirror-repo": "Automattic/jetpack-password-checker",
                "textdomain": "jetpack-password-checker",
                "changelogger": {
                    "link-template": "https://github.com/Automattic/jetpack-password-checker/compare/v${old}...v${new}"
                },
                "branch-alias": {
                    "dev-master": "0.2.x-dev"
                }
            },
            "autoload": {
                "classmap": [
                    "src/"
                ]
            },
            "scripts": {
                "phpunit": [
                    "./vendor/phpunit/phpunit/phpunit --colors=always"
                ],
                "test-coverage": [
                    "php -dpcov.directory=. ./vendor/bin/phpunit --coverage-clover \"$COVERAGE_DIR/clover.xml\""
                ],
                "test-php": [
                    "@composer phpunit"
                ],
                "post-update-cmd": [
                    "php -r \"copy('vendor/automattic/wordbless/src/dbless-wpdb.php', 'wordpress/wp-content/db.php');\""
                ]
            },
            "license": [
                "GPL-2.0-or-later"
            ],
            "description": "Password Checker.",
            "transport-options": {
                "relative": true
            }
        },
        {
            "name": "automattic/jetpack-plugins-installer",
            "version": "dev-master",
            "dist": {
                "type": "path",
                "url": "../../packages/plugins-installer",
                "reference": "0b68b85dd5075ccbecfe63a877b31a848feecca0"
            },
            "require": {
                "automattic/jetpack-a8c-mc-stats": "^1.4"
            },
            "require-dev": {
                "automattic/jetpack-changelogger": "^3.0",
                "yoast/phpunit-polyfills": "1.0.3"
            },
            "type": "jetpack-library",
            "extra": {
                "branch-alias": {
                    "dev-master": "0.1.x-dev"
                },
                "mirror-repo": "Automattic/jetpack-plugins-installer",
                "changelogger": {
                    "link-template": "https://github.com/Automattic/jetpack-plugins-installer/compare/v${old}...v${new}"
                },
                "autotagger": true,
                "textdomain": "jetpack-plugins-installer"
            },
            "autoload": {
                "classmap": [
                    "src/"
                ]
            },
            "scripts": {
                "phpunit": [
                    "./vendor/phpunit/phpunit/phpunit --colors=always"
                ],
                "test-coverage": [
                    "php -dpcov.directory=. ./vendor/bin/phpunit --coverage-clover \"$COVERAGE_DIR/clover.xml\""
                ],
                "test-php": [
                    "@composer phpunit"
                ]
            },
            "license": [
                "GPL-2.0-or-later"
            ],
            "description": "Handle installation of plugins from WP.org",
            "transport-options": {
                "relative": true
            }
        },
        {
            "name": "automattic/jetpack-redirect",
            "version": "dev-master",
            "dist": {
                "type": "path",
                "url": "../../packages/redirect",
                "reference": "6f4d901d139ae90d55cb772c0cdbe8d08d202792"
            },
            "require": {
                "automattic/jetpack-status": "^1.13"
            },
            "require-dev": {
                "automattic/jetpack-changelogger": "^3.0",
                "brain/monkey": "2.6.1",
                "yoast/phpunit-polyfills": "1.0.3"
            },
            "type": "jetpack-library",
            "extra": {
                "autotagger": true,
                "mirror-repo": "Automattic/jetpack-redirect",
                "changelogger": {
                    "link-template": "https://github.com/Automattic/jetpack-redirect/compare/v${old}...v${new}"
                },
                "branch-alias": {
                    "dev-master": "1.7.x-dev"
                }
            },
            "autoload": {
                "classmap": [
                    "src/"
                ]
            },
            "scripts": {
                "phpunit": [
                    "./vendor/phpunit/phpunit/phpunit --colors=always"
                ],
                "test-coverage": [
                    "php -dpcov.directory=. ./vendor/bin/phpunit --coverage-clover \"$COVERAGE_DIR/clover.xml\""
                ],
                "test-php": [
                    "@composer phpunit"
                ]
            },
            "license": [
                "GPL-2.0-or-later"
            ],
            "description": "Utilities to build URLs to the jetpack.com/redirect/ service",
            "transport-options": {
                "relative": true
            }
        },
        {
            "name": "automattic/jetpack-roles",
            "version": "dev-master",
            "dist": {
                "type": "path",
                "url": "../../packages/roles",
                "reference": "865b6ca769a59af99b25f560a1f0e7e6a19bff1f"
            },
            "require-dev": {
                "automattic/jetpack-changelogger": "^3.0",
                "brain/monkey": "2.6.1",
                "yoast/phpunit-polyfills": "1.0.3"
            },
            "type": "jetpack-library",
            "extra": {
                "autotagger": true,
                "mirror-repo": "Automattic/jetpack-roles",
                "changelogger": {
                    "link-template": "https://github.com/Automattic/jetpack-roles/compare/v${old}...v${new}"
                },
                "branch-alias": {
                    "dev-master": "1.4.x-dev"
                }
            },
            "autoload": {
                "classmap": [
                    "src/"
                ]
            },
            "scripts": {
                "phpunit": [
                    "./vendor/phpunit/phpunit/phpunit --colors=always"
                ],
                "test-coverage": [
                    "php -dpcov.directory=. ./vendor/bin/phpunit --coverage-clover \"$COVERAGE_DIR/clover.xml\""
                ],
                "test-php": [
                    "@composer phpunit"
                ]
            },
            "license": [
                "GPL-2.0-or-later"
            ],
            "description": "Utilities, related with user roles and capabilities.",
            "transport-options": {
                "relative": true
            }
        },
        {
            "name": "automattic/jetpack-search",
            "version": "dev-master",
            "dist": {
                "type": "path",
                "url": "../../packages/search",
                "reference": "4108988d17e86d7722ba8aee96d9896eda826ccb"
            },
            "require": {
                "automattic/jetpack-assets": "^1.17",
                "automattic/jetpack-config": "^1.7",
                "automattic/jetpack-connection": "^1.37",
                "automattic/jetpack-constants": "^1.6",
                "automattic/jetpack-options": "^1.15",
                "automattic/jetpack-status": "^1.13",
                "automattic/jetpack-tracking": "^1.14"
            },
            "require-dev": {
                "automattic/jetpack-changelogger": "^3.0",
                "automattic/wordbless": "0.3.1",
                "yoast/phpunit-polyfills": "1.0.3"
            },
            "type": "jetpack-library",
            "extra": {
                "autotagger": true,
                "mirror-repo": "Automattic/jetpack-search",
                "textdomain": "jetpack-search-pkg",
                "changelogger": {
                    "link-template": "https://github.com/Automattic/jetpack-search/compare/v${old}...v${new}"
                },
                "branch-alias": {
                    "dev-master": "0.13.x-dev"
                },
                "version-constants": {
                    "::VERSION": "src/class-package.php"
                }
            },
            "autoload": {
                "classmap": [
                    "src/"
                ]
            },
            "scripts": {
                "build": [
                    "Composer\\Config::disableProcessTimeout",
                    "pnpm run build"
                ],
                "build-development": [
                    "pnpm run build-development"
                ],
                "build-production": [
                    "pnpm run build-production"
                ],
                "phpunit": [
                    "./vendor/phpunit/phpunit/phpunit --colors=always"
                ],
                "test-coverage": [
                    "php -dpcov.directory=. ./vendor/bin/phpunit --coverage-clover \"$COVERAGE_DIR/clover.xml\""
                ],
                "test-js": [
                    "pnpm run test"
                ],
                "test-php": [
                    "@composer phpunit"
                ],
                "post-update-cmd": [
                    "php -r \"copy('vendor/automattic/wordbless/src/dbless-wpdb.php', 'wordpress/wp-content/db.php');\""
                ],
                "watch": [
                    "Composer\\Config::disableProcessTimeout",
                    "pnpm run watch"
                ]
            },
            "license": [
                "GPL-2.0-or-later"
            ],
            "description": "Tools to assist with enabling cloud search for Jetpack sites.",
            "transport-options": {
                "relative": true
            }
        },
        {
            "name": "automattic/jetpack-status",
            "version": "dev-master",
            "dist": {
                "type": "path",
                "url": "../../packages/status",
                "reference": "818ba9c80f04d1c68607832d91a3e5286662dd12"
            },
            "require": {
                "automattic/jetpack-constants": "^1.6"
            },
            "require-dev": {
                "automattic/jetpack-changelogger": "^3.0",
                "brain/monkey": "2.6.1",
                "yoast/phpunit-polyfills": "1.0.3"
            },
            "type": "jetpack-library",
            "extra": {
                "autotagger": true,
                "mirror-repo": "Automattic/jetpack-status",
                "changelogger": {
                    "link-template": "https://github.com/Automattic/jetpack-status/compare/v${old}...v${new}"
                },
                "branch-alias": {
                    "dev-master": "1.13.x-dev"
                }
            },
            "autoload": {
                "classmap": [
                    "src/"
                ]
            },
            "scripts": {
                "phpunit": [
                    "./vendor/phpunit/phpunit/phpunit --colors=always"
                ],
                "test-coverage": [
                    "php -dpcov.directory=. ./vendor/bin/phpunit --coverage-clover \"$COVERAGE_DIR/clover.xml\""
                ],
                "test-php": [
                    "@composer phpunit"
                ]
            },
            "license": [
                "GPL-2.0-or-later"
            ],
            "description": "Used to retrieve information about the current status of Jetpack and the site overall.",
            "transport-options": {
                "relative": true
            }
        },
        {
            "name": "automattic/jetpack-sync",
            "version": "dev-master",
            "dist": {
                "type": "path",
                "url": "../../packages/sync",
                "reference": "2e2684c14c7c75495eba951cc345eea06cb9834b"
            },
            "require": {
                "automattic/jetpack-connection": "^1.37",
                "automattic/jetpack-constants": "^1.6",
                "automattic/jetpack-heartbeat": "^1.4",
                "automattic/jetpack-identity-crisis": "^0.8",
                "automattic/jetpack-options": "^1.15",
                "automattic/jetpack-password-checker": "^0.2",
                "automattic/jetpack-roles": "^1.4",
                "automattic/jetpack-status": "^1.13"
            },
            "require-dev": {
                "automattic/jetpack-changelogger": "^3.0",
                "automattic/wordbless": "@dev",
                "yoast/phpunit-polyfills": "1.0.3"
            },
            "type": "jetpack-library",
            "extra": {
                "autotagger": true,
                "mirror-repo": "Automattic/jetpack-sync",
                "textdomain": "jetpack-sync",
                "version-constants": {
                    "::PACKAGE_VERSION": "src/class-package-version.php"
                },
                "changelogger": {
                    "link-template": "https://github.com/Automattic/jetpack-sync/compare/v${old}...v${new}"
                },
                "branch-alias": {
                    "dev-master": "1.30.x-dev"
                }
            },
            "autoload": {
                "classmap": [
                    "src/"
                ]
            },
            "scripts": {
                "phpunit": [
                    "./vendor/phpunit/phpunit/phpunit --colors=always"
                ],
                "test-coverage": [
                    "php -dpcov.directory=. ./vendor/bin/phpunit --coverage-clover \"$COVERAGE_DIR/clover.xml\""
                ],
                "test-php": [
                    "@composer phpunit"
                ],
                "post-update-cmd": [
                    "php -r \"copy('vendor/automattic/wordbless/src/dbless-wpdb.php', 'wordpress/wp-content/db.php');\""
                ]
            },
            "license": [
                "GPL-2.0-or-later"
            ],
            "description": "Everything needed to allow syncing to the WP.com infrastructure.",
            "transport-options": {
                "relative": true
            }
        },
        {
            "name": "automattic/jetpack-tracking",
            "version": "dev-master",
            "dist": {
                "type": "path",
                "url": "../../packages/tracking",
                "reference": "2d5014a46ba893fee05c08639e47b4b401ffdfef"
            },
            "require": {
                "automattic/jetpack-assets": "^1.17",
                "automattic/jetpack-connection": "^1.37",
                "automattic/jetpack-options": "^1.15",
                "automattic/jetpack-status": "^1.13"
            },
            "require-dev": {
                "automattic/jetpack-changelogger": "^3.0"
            },
            "type": "jetpack-library",
            "extra": {
                "autotagger": true,
                "mirror-repo": "Automattic/jetpack-tracking",
                "textdomain": "jetpack-tracking",
                "changelogger": {
                    "link-template": "https://github.com/Automattic/jetpack-tracking/compare/v${old}...v${new}"
                },
                "branch-alias": {
                    "dev-master": "1.14.x-dev"
                }
            },
            "autoload": {
                "classmap": [
                    "legacy",
                    "src/"
                ]
            },
            "license": [
                "GPL-2.0-or-later"
            ],
            "description": "Tracking for Jetpack",
            "abandoned": "automattic/jetpack-connection",
            "transport-options": {
                "relative": true
            }
        },
        {
            "name": "automattic/jetpack-waf",
            "version": "dev-master",
            "dist": {
                "type": "path",
                "url": "../../packages/waf",
                "reference": "85ad1057ddda57dee8f4c230e423cb5808190fcd"
            },
            "require": {
                "wikimedia/aho-corasick": "^1.0"
            },
            "require-dev": {
                "automattic/jetpack-changelogger": "^3.0",
                "yoast/phpunit-polyfills": "1.0.3"
            },
            "type": "jetpack-library",
            "extra": {
                "autotagger": true,
                "mirror-repo": "Automattic/jetpack-waf",
                "textdomain": "jetpack-waf",
                "changelogger": {
                    "link-template": "https://github.com/Automattic/jetpack-waf/compare/v${old}...v${new}"
                },
                "branch-alias": {
                    "dev-master": "0.4.x-dev"
                }
            },
            "autoload": {
                "files": [
                    "actions.php",
                    "cli.php"
                ],
                "classmap": [
                    "src/"
                ]
            },
            "scripts": {
                "phpunit": [
                    "./vendor/phpunit/phpunit/phpunit --colors=always"
                ],
                "test-coverage": [
                    "php -dpcov.directory=. ./vendor/bin/phpunit --coverage-clover \"$COVERAGE_DIR/clover.xml\""
                ],
                "test-coverage-html": [
                    "php -dpcov.directory=. ./vendor/bin/phpunit --coverage-html ./coverage"
                ],
                "test-php": [
                    "@composer phpunit"
                ]
            },
            "license": [
                "GPL-2.0-or-later"
            ],
            "description": "Tools to assist with the Jetpack Web Application Firewall",
            "transport-options": {
                "relative": true
            }
        },
        {
            "name": "automattic/jetpack-wordads",
            "version": "dev-master",
            "dist": {
                "type": "path",
                "url": "../../packages/wordads",
                "reference": "ab3f46c7c584e0123ca17c2f32de1c091288f2d6"
            },
            "require": {
                "automattic/jetpack-assets": "^1.17",
                "automattic/jetpack-config": "^1.7",
                "automattic/jetpack-connection": "^1.37",
                "automattic/jetpack-constants": "^1.6",
                "automattic/jetpack-options": "^1.15",
                "automattic/jetpack-status": "^1.13",
                "automattic/jetpack-tracking": "^1.14"
            },
            "require-dev": {
                "automattic/jetpack-changelogger": "^3.0",
                "yoast/phpunit-polyfills": "1.0.3"
            },
            "type": "jetpack-library",
            "extra": {
                "mirror-repo": "Automattic/jetpack-wordads",
                "changelogger": {
                    "link-template": "https://github.com/Automattic/jetpack-wordads/compare/v${old}...v${new}"
                },
                "autotagger": true,
                "branch-alias": {
                    "dev-master": "0.1.x-dev"
                },
                "textdomain": "jetpack-wordads",
                "version-constants": {
                    "::VERSION": "src/class-package.php"
                }
            },
            "autoload": {
                "classmap": [
                    "src/"
                ]
            },
            "scripts": {
                "build": [
                    "Composer\\Config::disableProcessTimeout",
                    "pnpm run build"
                ],
                "build-development": [
                    "pnpm run build-development"
                ],
                "build-production": [
                    "pnpm run build-production"
                ],
                "phpunit": [
                    "./vendor/phpunit/phpunit/phpunit --colors=always"
                ],
                "test-coverage": [
                    "php -dpcov.directory=. ./vendor/bin/phpunit --coverage-clover \"$COVERAGE_DIR/clover.xml\""
                ],
                "test-js": [
                    "pnpm run test"
                ],
                "test-php": [
                    "@composer phpunit"
                ],
                "watch": [
                    "Composer\\Config::disableProcessTimeout",
                    "pnpm run watch"
                ]
            },
            "license": [
                "GPL-2.0-or-later"
            ],
            "description": "Earn income by allowing Jetpack to display high quality ads.",
            "transport-options": {
                "relative": true
            }
        },
        {
            "name": "nojimage/twitter-text-php",
            "version": "v3.1.2",
            "source": {
                "type": "git",
                "url": "https://github.com/nojimage/twitter-text-php.git",
                "reference": "979bcf6a92d543b61588c7c0c0a87d0eb473d8f6"
            },
            "dist": {
                "type": "zip",
                "url": "https://api.github.com/repos/nojimage/twitter-text-php/zipball/979bcf6a92d543b61588c7c0c0a87d0eb473d8f6",
                "reference": "979bcf6a92d543b61588c7c0c0a87d0eb473d8f6",
                "shasum": ""
            },
            "require": {
                "ext-intl": "*",
                "ext-mbstring": "*",
                "php": ">=5.3.3"
            },
            "require-dev": {
                "ext-json": "*",
                "phpunit/phpunit": "4.8.*|5.7.*|6.5.*",
                "symfony/yaml": "^2.6.0|^3.4.0|^4.4.0|^5.0.0",
                "twitter/twitter-text": "^3.0.0"
            },
            "type": "library",
            "autoload": {
                "psr-0": {
                    "Twitter\\Text\\": "lib/"
                }
            },
            "notification-url": "https://packagist.org/downloads/",
            "license": [
                "Apache-2.0"
            ],
            "authors": [
                {
                    "name": "Matt Sanford",
                    "email": "matt@mzsanford.com",
                    "homepage": "http://mzsanford.com"
                },
                {
                    "name": "Mike Cochrane",
                    "email": "mikec@mikenz.geek.nz",
                    "homepage": "http://mikenz.geek.nz"
                },
                {
                    "name": "Nick Pope",
                    "email": "git@nickpope.me.uk",
                    "homepage": "http://www.nickpope.me.uk"
                },
                {
                    "name": "Takashi Nojima",
                    "homepage": "http://php-tips.com"
                }
            ],
            "description": "A library of PHP classes that provide auto-linking and extraction of usernames, lists, hashtags and URLs from tweets.",
            "homepage": "https://github.com/nojimage/twitter-text-php",
            "keywords": [
                "autolink",
                "extract",
                "text",
                "twitter"
            ],
            "support": {
                "issues": "https://github.com/nojimage/twitter-text-php/issues",
                "source": "https://github.com/nojimage/twitter-text-php/tree/v3.1.2"
            },
            "time": "2021-03-18T11:38:53+00:00"
        },
        {
            "name": "wikimedia/aho-corasick",
            "version": "v1.0.1",
            "source": {
                "type": "git",
                "url": "https://github.com/wikimedia/AhoCorasick.git",
                "reference": "2f3a1bd765913637a66eade658d11d82f0e551be"
            },
            "dist": {
                "type": "zip",
                "url": "https://api.github.com/repos/wikimedia/AhoCorasick/zipball/2f3a1bd765913637a66eade658d11d82f0e551be",
                "reference": "2f3a1bd765913637a66eade658d11d82f0e551be",
                "shasum": ""
            },
            "require": {
                "php": ">=5.5.9"
            },
            "require-dev": {
                "jakub-onderka/php-console-highlighter": "0.3.2",
                "jakub-onderka/php-parallel-lint": "1.0.0",
                "mediawiki/mediawiki-codesniffer": "18.0.0",
                "mediawiki/minus-x": "0.3.1",
                "phpunit/phpunit": "4.8.36 || ^6.5"
            },
            "type": "library",
            "autoload": {
                "classmap": [
                    "src/"
                ]
            },
            "notification-url": "https://packagist.org/downloads/",
            "license": [
                "Apache-2.0"
            ],
            "authors": [
                {
                    "name": "Ori Livneh",
                    "email": "ori@wikimedia.org"
                }
            ],
            "description": "An implementation of the Aho-Corasick string matching algorithm.",
            "homepage": "https://gerrit.wikimedia.org/g/AhoCorasick",
            "keywords": [
                "ahocorasick",
                "matcher"
            ],
            "support": {
                "source": "https://github.com/wikimedia/AhoCorasick/tree/v1.0.1"
            },
            "time": "2018-05-01T18:13:32+00:00"
        }
    ],
    "packages-dev": [
        {
            "name": "antecedent/patchwork",
            "version": "2.1.21",
            "source": {
                "type": "git",
                "url": "https://github.com/antecedent/patchwork.git",
                "reference": "25c1fa0cd9a6e6d0d13863d8df8f050b6733f16d"
            },
            "dist": {
                "type": "zip",
                "url": "https://api.github.com/repos/antecedent/patchwork/zipball/25c1fa0cd9a6e6d0d13863d8df8f050b6733f16d",
                "reference": "25c1fa0cd9a6e6d0d13863d8df8f050b6733f16d",
                "shasum": ""
            },
            "require": {
                "php": ">=5.4.0"
            },
            "require-dev": {
                "phpunit/phpunit": ">=4"
            },
            "type": "library",
            "notification-url": "https://packagist.org/downloads/",
            "license": [
                "MIT"
            ],
            "authors": [
                {
                    "name": "Ignas Rudaitis",
                    "email": "ignas.rudaitis@gmail.com"
                }
            ],
            "description": "Method redefinition (monkey-patching) functionality for PHP.",
            "homepage": "http://patchwork2.org/",
            "keywords": [
                "aop",
                "aspect",
                "interception",
                "monkeypatching",
                "redefinition",
                "runkit",
                "testing"
            ],
            "support": {
                "issues": "https://github.com/antecedent/patchwork/issues",
                "source": "https://github.com/antecedent/patchwork/tree/2.1.21"
            },
            "time": "2022-02-07T07:28:34+00:00"
        },
        {
            "name": "automattic/jetpack-changelogger",
            "version": "dev-master",
            "dist": {
                "type": "path",
                "url": "../../packages/changelogger",
                "reference": "370ad5f2cc8af110c19227a87686028ae8e468b7"
            },
            "require": {
                "php": ">=5.6",
                "symfony/console": "^3.4 || ^5.2",
                "symfony/process": "^3.4 || ^5.2",
                "wikimedia/at-ease": "^1.2 || ^2.0"
            },
            "require-dev": {
                "wikimedia/testing-access-wrapper": "^1.0 || ^2.0",
                "yoast/phpunit-polyfills": "1.0.3"
            },
            "bin": [
                "bin/changelogger"
            ],
            "type": "project",
            "extra": {
                "autotagger": true,
                "branch-alias": {
                    "dev-master": "3.0.x-dev"
                },
                "mirror-repo": "Automattic/jetpack-changelogger",
                "version-constants": {
                    "::VERSION": "src/Application.php"
                },
                "changelogger": {
                    "link-template": "https://github.com/Automattic/jetpack-changelogger/compare/${old}...${new}"
                }
            },
            "autoload": {
                "psr-4": {
                    "Automattic\\Jetpack\\Changelogger\\": "src",
                    "Automattic\\Jetpack\\Changelog\\": "lib"
                }
            },
            "autoload-dev": {
                "psr-4": {
                    "Automattic\\Jetpack\\Changelogger\\Tests\\": "tests/php/includes/src",
                    "Automattic\\Jetpack\\Changelog\\Tests\\": "tests/php/includes/lib"
                }
            },
            "scripts": {
                "phpunit": [
                    "./vendor/phpunit/phpunit/phpunit --colors=always"
                ],
                "test-coverage": [
                    "php -dpcov.directory=. ./vendor/bin/phpunit --coverage-clover \"$COVERAGE_DIR/clover.xml\""
                ],
                "test-php": [
                    "@composer phpunit"
                ],
                "post-install-cmd": [
                    "[ -e vendor/bin/changelogger ] || { cd vendor/bin && ln -s ../../bin/changelogger; }"
                ],
                "post-update-cmd": [
                    "[ -e vendor/bin/changelogger ] || { cd vendor/bin && ln -s ../../bin/changelogger; }"
                ]
            },
            "license": [
                "GPL-2.0-or-later"
            ],
            "description": "Jetpack Changelogger tool. Allows for managing changelogs by dropping change files into a changelog directory with each PR.",
            "transport-options": {
                "relative": true
            }
        },
        {
            "name": "doctrine/instantiator",
            "version": "1.4.1",
            "source": {
                "type": "git",
                "url": "https://github.com/doctrine/instantiator.git",
                "reference": "10dcfce151b967d20fde1b34ae6640712c3891bc"
            },
            "dist": {
                "type": "zip",
                "url": "https://api.github.com/repos/doctrine/instantiator/zipball/10dcfce151b967d20fde1b34ae6640712c3891bc",
                "reference": "10dcfce151b967d20fde1b34ae6640712c3891bc",
                "shasum": ""
            },
            "require": {
                "php": "^7.1 || ^8.0"
            },
            "require-dev": {
                "doctrine/coding-standard": "^9",
                "ext-pdo": "*",
                "ext-phar": "*",
                "phpbench/phpbench": "^0.16 || ^1",
                "phpstan/phpstan": "^1.4",
                "phpstan/phpstan-phpunit": "^1",
                "phpunit/phpunit": "^7.5 || ^8.5 || ^9.5",
                "vimeo/psalm": "^4.22"
            },
            "type": "library",
            "autoload": {
                "psr-4": {
                    "Doctrine\\Instantiator\\": "src/Doctrine/Instantiator/"
                }
            },
            "notification-url": "https://packagist.org/downloads/",
            "license": [
                "MIT"
            ],
            "authors": [
                {
                    "name": "Marco Pivetta",
                    "email": "ocramius@gmail.com",
                    "homepage": "https://ocramius.github.io/"
                }
            ],
            "description": "A small, lightweight utility to instantiate objects in PHP without invoking their constructors",
            "homepage": "https://www.doctrine-project.org/projects/instantiator.html",
            "keywords": [
                "constructor",
                "instantiate"
            ],
            "support": {
                "issues": "https://github.com/doctrine/instantiator/issues",
                "source": "https://github.com/doctrine/instantiator/tree/1.4.1"
            },
            "funding": [
                {
                    "url": "https://www.doctrine-project.org/sponsorship.html",
                    "type": "custom"
                },
                {
                    "url": "https://www.patreon.com/phpdoctrine",
                    "type": "patreon"
                },
                {
                    "url": "https://tidelift.com/funding/github/packagist/doctrine%2Finstantiator",
                    "type": "tidelift"
                }
            ],
            "time": "2022-03-03T08:28:38+00:00"
        },
        {
            "name": "johnkary/phpunit-speedtrap",
            "version": "v4.0.0",
            "source": {
                "type": "git",
                "url": "https://github.com/johnkary/phpunit-speedtrap.git",
                "reference": "5f9b160eac87e975f1c6ca9faee5125f0616fba3"
            },
            "dist": {
                "type": "zip",
                "url": "https://api.github.com/repos/johnkary/phpunit-speedtrap/zipball/5f9b160eac87e975f1c6ca9faee5125f0616fba3",
                "reference": "5f9b160eac87e975f1c6ca9faee5125f0616fba3",
                "shasum": ""
            },
            "require": {
                "php": ">=7.1",
                "phpunit/phpunit": "^7.0 || ^8.0 || ^9.0"
            },
            "type": "library",
            "extra": {
                "branch-alias": {
                    "dev-master": "4.0-dev"
                }
            },
            "autoload": {
                "psr-4": {
                    "JohnKary\\PHPUnit\\Listener\\": "src/"
                }
            },
            "notification-url": "https://packagist.org/downloads/",
            "license": [
                "MIT"
            ],
            "authors": [
                {
                    "name": "John Kary",
                    "email": "john@johnkary.net"
                }
            ],
            "description": "Find and report on slow tests in your PHPUnit test suite",
            "homepage": "https://github.com/johnkary/phpunit-speedtrap",
            "keywords": [
                "phpunit",
                "profile",
                "slow"
            ],
            "support": {
                "issues": "https://github.com/johnkary/phpunit-speedtrap/issues",
                "source": "https://github.com/johnkary/phpunit-speedtrap/tree/v4.0.0"
            },
            "time": "2021-05-03T02:37:05+00:00"
        },
        {
            "name": "myclabs/deep-copy",
            "version": "1.11.0",
            "source": {
                "type": "git",
                "url": "https://github.com/myclabs/DeepCopy.git",
                "reference": "14daed4296fae74d9e3201d2c4925d1acb7aa614"
            },
            "dist": {
                "type": "zip",
                "url": "https://api.github.com/repos/myclabs/DeepCopy/zipball/14daed4296fae74d9e3201d2c4925d1acb7aa614",
                "reference": "14daed4296fae74d9e3201d2c4925d1acb7aa614",
                "shasum": ""
            },
            "require": {
                "php": "^7.1 || ^8.0"
            },
            "conflict": {
                "doctrine/collections": "<1.6.8",
                "doctrine/common": "<2.13.3 || >=3,<3.2.2"
            },
            "require-dev": {
                "doctrine/collections": "^1.6.8",
                "doctrine/common": "^2.13.3 || ^3.2.2",
                "phpunit/phpunit": "^7.5.20 || ^8.5.23 || ^9.5.13"
            },
            "type": "library",
            "autoload": {
                "files": [
                    "src/DeepCopy/deep_copy.php"
                ],
                "psr-4": {
                    "DeepCopy\\": "src/DeepCopy/"
                }
            },
            "notification-url": "https://packagist.org/downloads/",
            "license": [
                "MIT"
            ],
            "description": "Create deep copies (clones) of your objects",
            "keywords": [
                "clone",
                "copy",
                "duplicate",
                "object",
                "object graph"
            ],
            "support": {
                "issues": "https://github.com/myclabs/DeepCopy/issues",
                "source": "https://github.com/myclabs/DeepCopy/tree/1.11.0"
            },
            "funding": [
                {
                    "url": "https://tidelift.com/funding/github/packagist/myclabs/deep-copy",
                    "type": "tidelift"
                }
            ],
            "time": "2022-03-03T13:19:32+00:00"
        },
        {
            "name": "nikic/php-parser",
            "version": "v4.13.2",
            "source": {
                "type": "git",
                "url": "https://github.com/nikic/PHP-Parser.git",
                "reference": "210577fe3cf7badcc5814d99455df46564f3c077"
            },
            "dist": {
                "type": "zip",
                "url": "https://api.github.com/repos/nikic/PHP-Parser/zipball/210577fe3cf7badcc5814d99455df46564f3c077",
                "reference": "210577fe3cf7badcc5814d99455df46564f3c077",
                "shasum": ""
            },
            "require": {
                "ext-tokenizer": "*",
                "php": ">=7.0"
            },
            "require-dev": {
                "ircmaxell/php-yacc": "^0.0.7",
                "phpunit/phpunit": "^6.5 || ^7.0 || ^8.0 || ^9.0"
            },
            "bin": [
                "bin/php-parse"
            ],
            "type": "library",
            "extra": {
                "branch-alias": {
                    "dev-master": "4.9-dev"
                }
            },
            "autoload": {
                "psr-4": {
                    "PhpParser\\": "lib/PhpParser"
                }
            },
            "notification-url": "https://packagist.org/downloads/",
            "license": [
                "BSD-3-Clause"
            ],
            "authors": [
                {
                    "name": "Nikita Popov"
                }
            ],
            "description": "A PHP parser written in PHP",
            "keywords": [
                "parser",
                "php"
            ],
            "support": {
                "issues": "https://github.com/nikic/PHP-Parser/issues",
                "source": "https://github.com/nikic/PHP-Parser/tree/v4.13.2"
            },
            "time": "2021-11-30T19:35:32+00:00"
        },
        {
            "name": "phar-io/manifest",
            "version": "2.0.3",
            "source": {
                "type": "git",
                "url": "https://github.com/phar-io/manifest.git",
                "reference": "97803eca37d319dfa7826cc2437fc020857acb53"
            },
            "dist": {
                "type": "zip",
                "url": "https://api.github.com/repos/phar-io/manifest/zipball/97803eca37d319dfa7826cc2437fc020857acb53",
                "reference": "97803eca37d319dfa7826cc2437fc020857acb53",
                "shasum": ""
            },
            "require": {
                "ext-dom": "*",
                "ext-phar": "*",
                "ext-xmlwriter": "*",
                "phar-io/version": "^3.0.1",
                "php": "^7.2 || ^8.0"
            },
            "type": "library",
            "extra": {
                "branch-alias": {
                    "dev-master": "2.0.x-dev"
                }
            },
            "autoload": {
                "classmap": [
                    "src/"
                ]
            },
            "notification-url": "https://packagist.org/downloads/",
            "license": [
                "BSD-3-Clause"
            ],
            "authors": [
                {
                    "name": "Arne Blankerts",
                    "email": "arne@blankerts.de",
                    "role": "Developer"
                },
                {
                    "name": "Sebastian Heuer",
                    "email": "sebastian@phpeople.de",
                    "role": "Developer"
                },
                {
                    "name": "Sebastian Bergmann",
                    "email": "sebastian@phpunit.de",
                    "role": "Developer"
                }
            ],
            "description": "Component for reading phar.io manifest information from a PHP Archive (PHAR)",
            "support": {
                "issues": "https://github.com/phar-io/manifest/issues",
                "source": "https://github.com/phar-io/manifest/tree/2.0.3"
            },
            "time": "2021-07-20T11:28:43+00:00"
        },
        {
            "name": "phar-io/version",
            "version": "3.2.1",
            "source": {
                "type": "git",
                "url": "https://github.com/phar-io/version.git",
                "reference": "4f7fd7836c6f332bb2933569e566a0d6c4cbed74"
            },
            "dist": {
                "type": "zip",
                "url": "https://api.github.com/repos/phar-io/version/zipball/4f7fd7836c6f332bb2933569e566a0d6c4cbed74",
                "reference": "4f7fd7836c6f332bb2933569e566a0d6c4cbed74",
                "shasum": ""
            },
            "require": {
                "php": "^7.2 || ^8.0"
            },
            "type": "library",
            "autoload": {
                "classmap": [
                    "src/"
                ]
            },
            "notification-url": "https://packagist.org/downloads/",
            "license": [
                "BSD-3-Clause"
            ],
            "authors": [
                {
                    "name": "Arne Blankerts",
                    "email": "arne@blankerts.de",
                    "role": "Developer"
                },
                {
                    "name": "Sebastian Heuer",
                    "email": "sebastian@phpeople.de",
                    "role": "Developer"
                },
                {
                    "name": "Sebastian Bergmann",
                    "email": "sebastian@phpunit.de",
                    "role": "Developer"
                }
            ],
            "description": "Library for handling version information and constraints",
            "support": {
                "issues": "https://github.com/phar-io/version/issues",
                "source": "https://github.com/phar-io/version/tree/3.2.1"
            },
            "time": "2022-02-21T01:04:05+00:00"
        },
        {
            "name": "phpdocumentor/reflection-common",
            "version": "2.2.0",
            "source": {
                "type": "git",
                "url": "https://github.com/phpDocumentor/ReflectionCommon.git",
                "reference": "1d01c49d4ed62f25aa84a747ad35d5a16924662b"
            },
            "dist": {
                "type": "zip",
                "url": "https://api.github.com/repos/phpDocumentor/ReflectionCommon/zipball/1d01c49d4ed62f25aa84a747ad35d5a16924662b",
                "reference": "1d01c49d4ed62f25aa84a747ad35d5a16924662b",
                "shasum": ""
            },
            "require": {
                "php": "^7.2 || ^8.0"
            },
            "type": "library",
            "extra": {
                "branch-alias": {
                    "dev-2.x": "2.x-dev"
                }
            },
            "autoload": {
                "psr-4": {
                    "phpDocumentor\\Reflection\\": "src/"
                }
            },
            "notification-url": "https://packagist.org/downloads/",
            "license": [
                "MIT"
            ],
            "authors": [
                {
                    "name": "Jaap van Otterdijk",
                    "email": "opensource@ijaap.nl"
                }
            ],
            "description": "Common reflection classes used by phpdocumentor to reflect the code structure",
            "homepage": "http://www.phpdoc.org",
            "keywords": [
                "FQSEN",
                "phpDocumentor",
                "phpdoc",
                "reflection",
                "static analysis"
            ],
            "support": {
                "issues": "https://github.com/phpDocumentor/ReflectionCommon/issues",
                "source": "https://github.com/phpDocumentor/ReflectionCommon/tree/2.x"
            },
            "time": "2020-06-27T09:03:43+00:00"
        },
        {
            "name": "phpdocumentor/reflection-docblock",
            "version": "5.3.0",
            "source": {
                "type": "git",
                "url": "https://github.com/phpDocumentor/ReflectionDocBlock.git",
                "reference": "622548b623e81ca6d78b721c5e029f4ce664f170"
            },
            "dist": {
                "type": "zip",
                "url": "https://api.github.com/repos/phpDocumentor/ReflectionDocBlock/zipball/622548b623e81ca6d78b721c5e029f4ce664f170",
                "reference": "622548b623e81ca6d78b721c5e029f4ce664f170",
                "shasum": ""
            },
            "require": {
                "ext-filter": "*",
                "php": "^7.2 || ^8.0",
                "phpdocumentor/reflection-common": "^2.2",
                "phpdocumentor/type-resolver": "^1.3",
                "webmozart/assert": "^1.9.1"
            },
            "require-dev": {
                "mockery/mockery": "~1.3.2",
                "psalm/phar": "^4.8"
            },
            "type": "library",
            "extra": {
                "branch-alias": {
                    "dev-master": "5.x-dev"
                }
            },
            "autoload": {
                "psr-4": {
                    "phpDocumentor\\Reflection\\": "src"
                }
            },
            "notification-url": "https://packagist.org/downloads/",
            "license": [
                "MIT"
            ],
            "authors": [
                {
                    "name": "Mike van Riel",
                    "email": "me@mikevanriel.com"
                },
                {
                    "name": "Jaap van Otterdijk",
                    "email": "account@ijaap.nl"
                }
            ],
            "description": "With this component, a library can provide support for annotations via DocBlocks or otherwise retrieve information that is embedded in a DocBlock.",
            "support": {
                "issues": "https://github.com/phpDocumentor/ReflectionDocBlock/issues",
                "source": "https://github.com/phpDocumentor/ReflectionDocBlock/tree/5.3.0"
            },
            "time": "2021-10-19T17:43:47+00:00"
        },
        {
            "name": "phpdocumentor/type-resolver",
            "version": "1.6.1",
            "source": {
                "type": "git",
                "url": "https://github.com/phpDocumentor/TypeResolver.git",
                "reference": "77a32518733312af16a44300404e945338981de3"
            },
            "dist": {
                "type": "zip",
                "url": "https://api.github.com/repos/phpDocumentor/TypeResolver/zipball/77a32518733312af16a44300404e945338981de3",
                "reference": "77a32518733312af16a44300404e945338981de3",
                "shasum": ""
            },
            "require": {
                "php": "^7.2 || ^8.0",
                "phpdocumentor/reflection-common": "^2.0"
            },
            "require-dev": {
                "ext-tokenizer": "*",
                "psalm/phar": "^4.8"
            },
            "type": "library",
            "extra": {
                "branch-alias": {
                    "dev-1.x": "1.x-dev"
                }
            },
            "autoload": {
                "psr-4": {
                    "phpDocumentor\\Reflection\\": "src"
                }
            },
            "notification-url": "https://packagist.org/downloads/",
            "license": [
                "MIT"
            ],
            "authors": [
                {
                    "name": "Mike van Riel",
                    "email": "me@mikevanriel.com"
                }
            ],
            "description": "A PSR-5 based resolver of Class names, Types and Structural Element Names",
            "support": {
                "issues": "https://github.com/phpDocumentor/TypeResolver/issues",
                "source": "https://github.com/phpDocumentor/TypeResolver/tree/1.6.1"
            },
            "time": "2022-03-15T21:29:03+00:00"
        },
        {
            "name": "phpspec/prophecy",
            "version": "v1.15.0",
            "source": {
                "type": "git",
                "url": "https://github.com/phpspec/prophecy.git",
                "reference": "bbcd7380b0ebf3961ee21409db7b38bc31d69a13"
            },
            "dist": {
                "type": "zip",
                "url": "https://api.github.com/repos/phpspec/prophecy/zipball/bbcd7380b0ebf3961ee21409db7b38bc31d69a13",
                "reference": "bbcd7380b0ebf3961ee21409db7b38bc31d69a13",
                "shasum": ""
            },
            "require": {
                "doctrine/instantiator": "^1.2",
                "php": "^7.2 || ~8.0, <8.2",
                "phpdocumentor/reflection-docblock": "^5.2",
                "sebastian/comparator": "^3.0 || ^4.0",
                "sebastian/recursion-context": "^3.0 || ^4.0"
            },
            "require-dev": {
                "phpspec/phpspec": "^6.0 || ^7.0",
                "phpunit/phpunit": "^8.0 || ^9.0"
            },
            "type": "library",
            "extra": {
                "branch-alias": {
                    "dev-master": "1.x-dev"
                }
            },
            "autoload": {
                "psr-4": {
                    "Prophecy\\": "src/Prophecy"
                }
            },
            "notification-url": "https://packagist.org/downloads/",
            "license": [
                "MIT"
            ],
            "authors": [
                {
                    "name": "Konstantin Kudryashov",
                    "email": "ever.zet@gmail.com",
                    "homepage": "http://everzet.com"
                },
                {
                    "name": "Marcello Duarte",
                    "email": "marcello.duarte@gmail.com"
                }
            ],
            "description": "Highly opinionated mocking framework for PHP 5.3+",
            "homepage": "https://github.com/phpspec/prophecy",
            "keywords": [
                "Double",
                "Dummy",
                "fake",
                "mock",
                "spy",
                "stub"
            ],
            "support": {
                "issues": "https://github.com/phpspec/prophecy/issues",
                "source": "https://github.com/phpspec/prophecy/tree/v1.15.0"
            },
            "time": "2021-12-08T12:19:24+00:00"
        },
        {
            "name": "phpunit/php-code-coverage",
            "version": "9.2.15",
            "source": {
                "type": "git",
                "url": "https://github.com/sebastianbergmann/php-code-coverage.git",
                "reference": "2e9da11878c4202f97915c1cb4bb1ca318a63f5f"
            },
            "dist": {
                "type": "zip",
                "url": "https://api.github.com/repos/sebastianbergmann/php-code-coverage/zipball/2e9da11878c4202f97915c1cb4bb1ca318a63f5f",
                "reference": "2e9da11878c4202f97915c1cb4bb1ca318a63f5f",
                "shasum": ""
            },
            "require": {
                "ext-dom": "*",
                "ext-libxml": "*",
                "ext-xmlwriter": "*",
                "nikic/php-parser": "^4.13.0",
                "php": ">=7.3",
                "phpunit/php-file-iterator": "^3.0.3",
                "phpunit/php-text-template": "^2.0.2",
                "sebastian/code-unit-reverse-lookup": "^2.0.2",
                "sebastian/complexity": "^2.0",
                "sebastian/environment": "^5.1.2",
                "sebastian/lines-of-code": "^1.0.3",
                "sebastian/version": "^3.0.1",
                "theseer/tokenizer": "^1.2.0"
            },
            "require-dev": {
                "phpunit/phpunit": "^9.3"
            },
            "suggest": {
                "ext-pcov": "*",
                "ext-xdebug": "*"
            },
            "type": "library",
            "extra": {
                "branch-alias": {
                    "dev-master": "9.2-dev"
                }
            },
            "autoload": {
                "classmap": [
                    "src/"
                ]
            },
            "notification-url": "https://packagist.org/downloads/",
            "license": [
                "BSD-3-Clause"
            ],
            "authors": [
                {
                    "name": "Sebastian Bergmann",
                    "email": "sebastian@phpunit.de",
                    "role": "lead"
                }
            ],
            "description": "Library that provides collection, processing, and rendering functionality for PHP code coverage information.",
            "homepage": "https://github.com/sebastianbergmann/php-code-coverage",
            "keywords": [
                "coverage",
                "testing",
                "xunit"
            ],
            "support": {
                "issues": "https://github.com/sebastianbergmann/php-code-coverage/issues",
                "source": "https://github.com/sebastianbergmann/php-code-coverage/tree/9.2.15"
            },
            "funding": [
                {
                    "url": "https://github.com/sebastianbergmann",
                    "type": "github"
                }
            ],
            "time": "2022-03-07T09:28:20+00:00"
        },
        {
            "name": "phpunit/php-file-iterator",
            "version": "3.0.6",
            "source": {
                "type": "git",
                "url": "https://github.com/sebastianbergmann/php-file-iterator.git",
                "reference": "cf1c2e7c203ac650e352f4cc675a7021e7d1b3cf"
            },
            "dist": {
                "type": "zip",
                "url": "https://api.github.com/repos/sebastianbergmann/php-file-iterator/zipball/cf1c2e7c203ac650e352f4cc675a7021e7d1b3cf",
                "reference": "cf1c2e7c203ac650e352f4cc675a7021e7d1b3cf",
                "shasum": ""
            },
            "require": {
                "php": ">=7.3"
            },
            "require-dev": {
                "phpunit/phpunit": "^9.3"
            },
            "type": "library",
            "extra": {
                "branch-alias": {
                    "dev-master": "3.0-dev"
                }
            },
            "autoload": {
                "classmap": [
                    "src/"
                ]
            },
            "notification-url": "https://packagist.org/downloads/",
            "license": [
                "BSD-3-Clause"
            ],
            "authors": [
                {
                    "name": "Sebastian Bergmann",
                    "email": "sebastian@phpunit.de",
                    "role": "lead"
                }
            ],
            "description": "FilterIterator implementation that filters files based on a list of suffixes.",
            "homepage": "https://github.com/sebastianbergmann/php-file-iterator/",
            "keywords": [
                "filesystem",
                "iterator"
            ],
            "support": {
                "issues": "https://github.com/sebastianbergmann/php-file-iterator/issues",
                "source": "https://github.com/sebastianbergmann/php-file-iterator/tree/3.0.6"
            },
            "funding": [
                {
                    "url": "https://github.com/sebastianbergmann",
                    "type": "github"
                }
            ],
            "time": "2021-12-02T12:48:52+00:00"
        },
        {
            "name": "phpunit/php-invoker",
            "version": "3.1.1",
            "source": {
                "type": "git",
                "url": "https://github.com/sebastianbergmann/php-invoker.git",
                "reference": "5a10147d0aaf65b58940a0b72f71c9ac0423cc67"
            },
            "dist": {
                "type": "zip",
                "url": "https://api.github.com/repos/sebastianbergmann/php-invoker/zipball/5a10147d0aaf65b58940a0b72f71c9ac0423cc67",
                "reference": "5a10147d0aaf65b58940a0b72f71c9ac0423cc67",
                "shasum": ""
            },
            "require": {
                "php": ">=7.3"
            },
            "require-dev": {
                "ext-pcntl": "*",
                "phpunit/phpunit": "^9.3"
            },
            "suggest": {
                "ext-pcntl": "*"
            },
            "type": "library",
            "extra": {
                "branch-alias": {
                    "dev-master": "3.1-dev"
                }
            },
            "autoload": {
                "classmap": [
                    "src/"
                ]
            },
            "notification-url": "https://packagist.org/downloads/",
            "license": [
                "BSD-3-Clause"
            ],
            "authors": [
                {
                    "name": "Sebastian Bergmann",
                    "email": "sebastian@phpunit.de",
                    "role": "lead"
                }
            ],
            "description": "Invoke callables with a timeout",
            "homepage": "https://github.com/sebastianbergmann/php-invoker/",
            "keywords": [
                "process"
            ],
            "support": {
                "issues": "https://github.com/sebastianbergmann/php-invoker/issues",
                "source": "https://github.com/sebastianbergmann/php-invoker/tree/3.1.1"
            },
            "funding": [
                {
                    "url": "https://github.com/sebastianbergmann",
                    "type": "github"
                }
            ],
            "time": "2020-09-28T05:58:55+00:00"
        },
        {
            "name": "phpunit/php-text-template",
            "version": "2.0.4",
            "source": {
                "type": "git",
                "url": "https://github.com/sebastianbergmann/php-text-template.git",
                "reference": "5da5f67fc95621df9ff4c4e5a84d6a8a2acf7c28"
            },
            "dist": {
                "type": "zip",
                "url": "https://api.github.com/repos/sebastianbergmann/php-text-template/zipball/5da5f67fc95621df9ff4c4e5a84d6a8a2acf7c28",
                "reference": "5da5f67fc95621df9ff4c4e5a84d6a8a2acf7c28",
                "shasum": ""
            },
            "require": {
                "php": ">=7.3"
            },
            "require-dev": {
                "phpunit/phpunit": "^9.3"
            },
            "type": "library",
            "extra": {
                "branch-alias": {
                    "dev-master": "2.0-dev"
                }
            },
            "autoload": {
                "classmap": [
                    "src/"
                ]
            },
            "notification-url": "https://packagist.org/downloads/",
            "license": [
                "BSD-3-Clause"
            ],
            "authors": [
                {
                    "name": "Sebastian Bergmann",
                    "email": "sebastian@phpunit.de",
                    "role": "lead"
                }
            ],
            "description": "Simple template engine.",
            "homepage": "https://github.com/sebastianbergmann/php-text-template/",
            "keywords": [
                "template"
            ],
            "support": {
                "issues": "https://github.com/sebastianbergmann/php-text-template/issues",
                "source": "https://github.com/sebastianbergmann/php-text-template/tree/2.0.4"
            },
            "funding": [
                {
                    "url": "https://github.com/sebastianbergmann",
                    "type": "github"
                }
            ],
            "time": "2020-10-26T05:33:50+00:00"
        },
        {
            "name": "phpunit/php-timer",
            "version": "5.0.3",
            "source": {
                "type": "git",
                "url": "https://github.com/sebastianbergmann/php-timer.git",
                "reference": "5a63ce20ed1b5bf577850e2c4e87f4aa902afbd2"
            },
            "dist": {
                "type": "zip",
                "url": "https://api.github.com/repos/sebastianbergmann/php-timer/zipball/5a63ce20ed1b5bf577850e2c4e87f4aa902afbd2",
                "reference": "5a63ce20ed1b5bf577850e2c4e87f4aa902afbd2",
                "shasum": ""
            },
            "require": {
                "php": ">=7.3"
            },
            "require-dev": {
                "phpunit/phpunit": "^9.3"
            },
            "type": "library",
            "extra": {
                "branch-alias": {
                    "dev-master": "5.0-dev"
                }
            },
            "autoload": {
                "classmap": [
                    "src/"
                ]
            },
            "notification-url": "https://packagist.org/downloads/",
            "license": [
                "BSD-3-Clause"
            ],
            "authors": [
                {
                    "name": "Sebastian Bergmann",
                    "email": "sebastian@phpunit.de",
                    "role": "lead"
                }
            ],
            "description": "Utility class for timing",
            "homepage": "https://github.com/sebastianbergmann/php-timer/",
            "keywords": [
                "timer"
            ],
            "support": {
                "issues": "https://github.com/sebastianbergmann/php-timer/issues",
                "source": "https://github.com/sebastianbergmann/php-timer/tree/5.0.3"
            },
            "funding": [
                {
                    "url": "https://github.com/sebastianbergmann",
                    "type": "github"
                }
            ],
            "time": "2020-10-26T13:16:10+00:00"
        },
        {
            "name": "phpunit/phpunit",
            "version": "9.5.20",
            "source": {
                "type": "git",
                "url": "https://github.com/sebastianbergmann/phpunit.git",
                "reference": "12bc8879fb65aef2138b26fc633cb1e3620cffba"
            },
            "dist": {
                "type": "zip",
                "url": "https://api.github.com/repos/sebastianbergmann/phpunit/zipball/12bc8879fb65aef2138b26fc633cb1e3620cffba",
                "reference": "12bc8879fb65aef2138b26fc633cb1e3620cffba",
                "shasum": ""
            },
            "require": {
                "doctrine/instantiator": "^1.3.1",
                "ext-dom": "*",
                "ext-json": "*",
                "ext-libxml": "*",
                "ext-mbstring": "*",
                "ext-xml": "*",
                "ext-xmlwriter": "*",
                "myclabs/deep-copy": "^1.10.1",
                "phar-io/manifest": "^2.0.3",
                "phar-io/version": "^3.0.2",
                "php": ">=7.3",
                "phpspec/prophecy": "^1.12.1",
                "phpunit/php-code-coverage": "^9.2.13",
                "phpunit/php-file-iterator": "^3.0.5",
                "phpunit/php-invoker": "^3.1.1",
                "phpunit/php-text-template": "^2.0.3",
                "phpunit/php-timer": "^5.0.2",
                "sebastian/cli-parser": "^1.0.1",
                "sebastian/code-unit": "^1.0.6",
                "sebastian/comparator": "^4.0.5",
                "sebastian/diff": "^4.0.3",
                "sebastian/environment": "^5.1.3",
                "sebastian/exporter": "^4.0.3",
                "sebastian/global-state": "^5.0.1",
                "sebastian/object-enumerator": "^4.0.3",
                "sebastian/resource-operations": "^3.0.3",
                "sebastian/type": "^3.0",
                "sebastian/version": "^3.0.2"
            },
            "require-dev": {
                "ext-pdo": "*",
                "phpspec/prophecy-phpunit": "^2.0.1"
            },
            "suggest": {
                "ext-soap": "*",
                "ext-xdebug": "*"
            },
            "bin": [
                "phpunit"
            ],
            "type": "library",
            "extra": {
                "branch-alias": {
                    "dev-master": "9.5-dev"
                }
            },
            "autoload": {
                "files": [
                    "src/Framework/Assert/Functions.php"
                ],
                "classmap": [
                    "src/"
                ]
            },
            "notification-url": "https://packagist.org/downloads/",
            "license": [
                "BSD-3-Clause"
            ],
            "authors": [
                {
                    "name": "Sebastian Bergmann",
                    "email": "sebastian@phpunit.de",
                    "role": "lead"
                }
            ],
            "description": "The PHP Unit Testing framework.",
            "homepage": "https://phpunit.de/",
            "keywords": [
                "phpunit",
                "testing",
                "xunit"
            ],
            "support": {
                "issues": "https://github.com/sebastianbergmann/phpunit/issues",
                "source": "https://github.com/sebastianbergmann/phpunit/tree/9.5.20"
            },
            "funding": [
                {
                    "url": "https://phpunit.de/sponsors.html",
                    "type": "custom"
                },
                {
                    "url": "https://github.com/sebastianbergmann",
                    "type": "github"
                }
            ],
            "time": "2022-04-01T12:37:26+00:00"
        },
        {
            "name": "psr/container",
            "version": "2.0.2",
            "source": {
                "type": "git",
                "url": "https://github.com/php-fig/container.git",
                "reference": "c71ecc56dfe541dbd90c5360474fbc405f8d5963"
            },
            "dist": {
                "type": "zip",
                "url": "https://api.github.com/repos/php-fig/container/zipball/c71ecc56dfe541dbd90c5360474fbc405f8d5963",
                "reference": "c71ecc56dfe541dbd90c5360474fbc405f8d5963",
                "shasum": ""
            },
            "require": {
                "php": ">=7.4.0"
            },
            "type": "library",
            "extra": {
                "branch-alias": {
                    "dev-master": "2.0.x-dev"
                }
            },
            "autoload": {
                "psr-4": {
                    "Psr\\Container\\": "src/"
                }
            },
            "notification-url": "https://packagist.org/downloads/",
            "license": [
                "MIT"
            ],
            "authors": [
                {
                    "name": "PHP-FIG",
                    "homepage": "https://www.php-fig.org/"
                }
            ],
            "description": "Common Container Interface (PHP FIG PSR-11)",
            "homepage": "https://github.com/php-fig/container",
            "keywords": [
                "PSR-11",
                "container",
                "container-interface",
                "container-interop",
                "psr"
            ],
            "support": {
                "issues": "https://github.com/php-fig/container/issues",
                "source": "https://github.com/php-fig/container/tree/2.0.2"
            },
            "time": "2021-11-05T16:47:00+00:00"
        },
        {
            "name": "sebastian/cli-parser",
            "version": "1.0.1",
            "source": {
                "type": "git",
                "url": "https://github.com/sebastianbergmann/cli-parser.git",
                "reference": "442e7c7e687e42adc03470c7b668bc4b2402c0b2"
            },
            "dist": {
                "type": "zip",
                "url": "https://api.github.com/repos/sebastianbergmann/cli-parser/zipball/442e7c7e687e42adc03470c7b668bc4b2402c0b2",
                "reference": "442e7c7e687e42adc03470c7b668bc4b2402c0b2",
                "shasum": ""
            },
            "require": {
                "php": ">=7.3"
            },
            "require-dev": {
                "phpunit/phpunit": "^9.3"
            },
            "type": "library",
            "extra": {
                "branch-alias": {
                    "dev-master": "1.0-dev"
                }
            },
            "autoload": {
                "classmap": [
                    "src/"
                ]
            },
            "notification-url": "https://packagist.org/downloads/",
            "license": [
                "BSD-3-Clause"
            ],
            "authors": [
                {
                    "name": "Sebastian Bergmann",
                    "email": "sebastian@phpunit.de",
                    "role": "lead"
                }
            ],
            "description": "Library for parsing CLI options",
            "homepage": "https://github.com/sebastianbergmann/cli-parser",
            "support": {
                "issues": "https://github.com/sebastianbergmann/cli-parser/issues",
                "source": "https://github.com/sebastianbergmann/cli-parser/tree/1.0.1"
            },
            "funding": [
                {
                    "url": "https://github.com/sebastianbergmann",
                    "type": "github"
                }
            ],
            "time": "2020-09-28T06:08:49+00:00"
        },
        {
            "name": "sebastian/code-unit",
            "version": "1.0.8",
            "source": {
                "type": "git",
                "url": "https://github.com/sebastianbergmann/code-unit.git",
                "reference": "1fc9f64c0927627ef78ba436c9b17d967e68e120"
            },
            "dist": {
                "type": "zip",
                "url": "https://api.github.com/repos/sebastianbergmann/code-unit/zipball/1fc9f64c0927627ef78ba436c9b17d967e68e120",
                "reference": "1fc9f64c0927627ef78ba436c9b17d967e68e120",
                "shasum": ""
            },
            "require": {
                "php": ">=7.3"
            },
            "require-dev": {
                "phpunit/phpunit": "^9.3"
            },
            "type": "library",
            "extra": {
                "branch-alias": {
                    "dev-master": "1.0-dev"
                }
            },
            "autoload": {
                "classmap": [
                    "src/"
                ]
            },
            "notification-url": "https://packagist.org/downloads/",
            "license": [
                "BSD-3-Clause"
            ],
            "authors": [
                {
                    "name": "Sebastian Bergmann",
                    "email": "sebastian@phpunit.de",
                    "role": "lead"
                }
            ],
            "description": "Collection of value objects that represent the PHP code units",
            "homepage": "https://github.com/sebastianbergmann/code-unit",
            "support": {
                "issues": "https://github.com/sebastianbergmann/code-unit/issues",
                "source": "https://github.com/sebastianbergmann/code-unit/tree/1.0.8"
            },
            "funding": [
                {
                    "url": "https://github.com/sebastianbergmann",
                    "type": "github"
                }
            ],
            "time": "2020-10-26T13:08:54+00:00"
        },
        {
            "name": "sebastian/code-unit-reverse-lookup",
            "version": "2.0.3",
            "source": {
                "type": "git",
                "url": "https://github.com/sebastianbergmann/code-unit-reverse-lookup.git",
                "reference": "ac91f01ccec49fb77bdc6fd1e548bc70f7faa3e5"
            },
            "dist": {
                "type": "zip",
                "url": "https://api.github.com/repos/sebastianbergmann/code-unit-reverse-lookup/zipball/ac91f01ccec49fb77bdc6fd1e548bc70f7faa3e5",
                "reference": "ac91f01ccec49fb77bdc6fd1e548bc70f7faa3e5",
                "shasum": ""
            },
            "require": {
                "php": ">=7.3"
            },
            "require-dev": {
                "phpunit/phpunit": "^9.3"
            },
            "type": "library",
            "extra": {
                "branch-alias": {
                    "dev-master": "2.0-dev"
                }
            },
            "autoload": {
                "classmap": [
                    "src/"
                ]
            },
            "notification-url": "https://packagist.org/downloads/",
            "license": [
                "BSD-3-Clause"
            ],
            "authors": [
                {
                    "name": "Sebastian Bergmann",
                    "email": "sebastian@phpunit.de"
                }
            ],
            "description": "Looks up which function or method a line of code belongs to",
            "homepage": "https://github.com/sebastianbergmann/code-unit-reverse-lookup/",
            "support": {
                "issues": "https://github.com/sebastianbergmann/code-unit-reverse-lookup/issues",
                "source": "https://github.com/sebastianbergmann/code-unit-reverse-lookup/tree/2.0.3"
            },
            "funding": [
                {
                    "url": "https://github.com/sebastianbergmann",
                    "type": "github"
                }
            ],
            "time": "2020-09-28T05:30:19+00:00"
        },
        {
            "name": "sebastian/comparator",
            "version": "4.0.6",
            "source": {
                "type": "git",
                "url": "https://github.com/sebastianbergmann/comparator.git",
                "reference": "55f4261989e546dc112258c7a75935a81a7ce382"
            },
            "dist": {
                "type": "zip",
                "url": "https://api.github.com/repos/sebastianbergmann/comparator/zipball/55f4261989e546dc112258c7a75935a81a7ce382",
                "reference": "55f4261989e546dc112258c7a75935a81a7ce382",
                "shasum": ""
            },
            "require": {
                "php": ">=7.3",
                "sebastian/diff": "^4.0",
                "sebastian/exporter": "^4.0"
            },
            "require-dev": {
                "phpunit/phpunit": "^9.3"
            },
            "type": "library",
            "extra": {
                "branch-alias": {
                    "dev-master": "4.0-dev"
                }
            },
            "autoload": {
                "classmap": [
                    "src/"
                ]
            },
            "notification-url": "https://packagist.org/downloads/",
            "license": [
                "BSD-3-Clause"
            ],
            "authors": [
                {
                    "name": "Sebastian Bergmann",
                    "email": "sebastian@phpunit.de"
                },
                {
                    "name": "Jeff Welch",
                    "email": "whatthejeff@gmail.com"
                },
                {
                    "name": "Volker Dusch",
                    "email": "github@wallbash.com"
                },
                {
                    "name": "Bernhard Schussek",
                    "email": "bschussek@2bepublished.at"
                }
            ],
            "description": "Provides the functionality to compare PHP values for equality",
            "homepage": "https://github.com/sebastianbergmann/comparator",
            "keywords": [
                "comparator",
                "compare",
                "equality"
            ],
            "support": {
                "issues": "https://github.com/sebastianbergmann/comparator/issues",
                "source": "https://github.com/sebastianbergmann/comparator/tree/4.0.6"
            },
            "funding": [
                {
                    "url": "https://github.com/sebastianbergmann",
                    "type": "github"
                }
            ],
            "time": "2020-10-26T15:49:45+00:00"
        },
        {
            "name": "sebastian/complexity",
            "version": "2.0.2",
            "source": {
                "type": "git",
                "url": "https://github.com/sebastianbergmann/complexity.git",
                "reference": "739b35e53379900cc9ac327b2147867b8b6efd88"
            },
            "dist": {
                "type": "zip",
                "url": "https://api.github.com/repos/sebastianbergmann/complexity/zipball/739b35e53379900cc9ac327b2147867b8b6efd88",
                "reference": "739b35e53379900cc9ac327b2147867b8b6efd88",
                "shasum": ""
            },
            "require": {
                "nikic/php-parser": "^4.7",
                "php": ">=7.3"
            },
            "require-dev": {
                "phpunit/phpunit": "^9.3"
            },
            "type": "library",
            "extra": {
                "branch-alias": {
                    "dev-master": "2.0-dev"
                }
            },
            "autoload": {
                "classmap": [
                    "src/"
                ]
            },
            "notification-url": "https://packagist.org/downloads/",
            "license": [
                "BSD-3-Clause"
            ],
            "authors": [
                {
                    "name": "Sebastian Bergmann",
                    "email": "sebastian@phpunit.de",
                    "role": "lead"
                }
            ],
            "description": "Library for calculating the complexity of PHP code units",
            "homepage": "https://github.com/sebastianbergmann/complexity",
            "support": {
                "issues": "https://github.com/sebastianbergmann/complexity/issues",
                "source": "https://github.com/sebastianbergmann/complexity/tree/2.0.2"
            },
            "funding": [
                {
                    "url": "https://github.com/sebastianbergmann",
                    "type": "github"
                }
            ],
            "time": "2020-10-26T15:52:27+00:00"
        },
        {
            "name": "sebastian/diff",
            "version": "4.0.4",
            "source": {
                "type": "git",
                "url": "https://github.com/sebastianbergmann/diff.git",
                "reference": "3461e3fccc7cfdfc2720be910d3bd73c69be590d"
            },
            "dist": {
                "type": "zip",
                "url": "https://api.github.com/repos/sebastianbergmann/diff/zipball/3461e3fccc7cfdfc2720be910d3bd73c69be590d",
                "reference": "3461e3fccc7cfdfc2720be910d3bd73c69be590d",
                "shasum": ""
            },
            "require": {
                "php": ">=7.3"
            },
            "require-dev": {
                "phpunit/phpunit": "^9.3",
                "symfony/process": "^4.2 || ^5"
            },
            "type": "library",
            "extra": {
                "branch-alias": {
                    "dev-master": "4.0-dev"
                }
            },
            "autoload": {
                "classmap": [
                    "src/"
                ]
            },
            "notification-url": "https://packagist.org/downloads/",
            "license": [
                "BSD-3-Clause"
            ],
            "authors": [
                {
                    "name": "Sebastian Bergmann",
                    "email": "sebastian@phpunit.de"
                },
                {
                    "name": "Kore Nordmann",
                    "email": "mail@kore-nordmann.de"
                }
            ],
            "description": "Diff implementation",
            "homepage": "https://github.com/sebastianbergmann/diff",
            "keywords": [
                "diff",
                "udiff",
                "unidiff",
                "unified diff"
            ],
            "support": {
                "issues": "https://github.com/sebastianbergmann/diff/issues",
                "source": "https://github.com/sebastianbergmann/diff/tree/4.0.4"
            },
            "funding": [
                {
                    "url": "https://github.com/sebastianbergmann",
                    "type": "github"
                }
            ],
            "time": "2020-10-26T13:10:38+00:00"
        },
        {
            "name": "sebastian/environment",
            "version": "5.1.4",
            "source": {
                "type": "git",
                "url": "https://github.com/sebastianbergmann/environment.git",
                "reference": "1b5dff7bb151a4db11d49d90e5408e4e938270f7"
            },
            "dist": {
                "type": "zip",
                "url": "https://api.github.com/repos/sebastianbergmann/environment/zipball/1b5dff7bb151a4db11d49d90e5408e4e938270f7",
                "reference": "1b5dff7bb151a4db11d49d90e5408e4e938270f7",
                "shasum": ""
            },
            "require": {
                "php": ">=7.3"
            },
            "require-dev": {
                "phpunit/phpunit": "^9.3"
            },
            "suggest": {
                "ext-posix": "*"
            },
            "type": "library",
            "extra": {
                "branch-alias": {
                    "dev-master": "5.1-dev"
                }
            },
            "autoload": {
                "classmap": [
                    "src/"
                ]
            },
            "notification-url": "https://packagist.org/downloads/",
            "license": [
                "BSD-3-Clause"
            ],
            "authors": [
                {
                    "name": "Sebastian Bergmann",
                    "email": "sebastian@phpunit.de"
                }
            ],
            "description": "Provides functionality to handle HHVM/PHP environments",
            "homepage": "http://www.github.com/sebastianbergmann/environment",
            "keywords": [
                "Xdebug",
                "environment",
                "hhvm"
            ],
            "support": {
                "issues": "https://github.com/sebastianbergmann/environment/issues",
                "source": "https://github.com/sebastianbergmann/environment/tree/5.1.4"
            },
            "funding": [
                {
                    "url": "https://github.com/sebastianbergmann",
                    "type": "github"
                }
            ],
            "time": "2022-04-03T09:37:03+00:00"
        },
        {
            "name": "sebastian/exporter",
            "version": "4.0.4",
            "source": {
                "type": "git",
                "url": "https://github.com/sebastianbergmann/exporter.git",
                "reference": "65e8b7db476c5dd267e65eea9cab77584d3cfff9"
            },
            "dist": {
                "type": "zip",
                "url": "https://api.github.com/repos/sebastianbergmann/exporter/zipball/65e8b7db476c5dd267e65eea9cab77584d3cfff9",
                "reference": "65e8b7db476c5dd267e65eea9cab77584d3cfff9",
                "shasum": ""
            },
            "require": {
                "php": ">=7.3",
                "sebastian/recursion-context": "^4.0"
            },
            "require-dev": {
                "ext-mbstring": "*",
                "phpunit/phpunit": "^9.3"
            },
            "type": "library",
            "extra": {
                "branch-alias": {
                    "dev-master": "4.0-dev"
                }
            },
            "autoload": {
                "classmap": [
                    "src/"
                ]
            },
            "notification-url": "https://packagist.org/downloads/",
            "license": [
                "BSD-3-Clause"
            ],
            "authors": [
                {
                    "name": "Sebastian Bergmann",
                    "email": "sebastian@phpunit.de"
                },
                {
                    "name": "Jeff Welch",
                    "email": "whatthejeff@gmail.com"
                },
                {
                    "name": "Volker Dusch",
                    "email": "github@wallbash.com"
                },
                {
                    "name": "Adam Harvey",
                    "email": "aharvey@php.net"
                },
                {
                    "name": "Bernhard Schussek",
                    "email": "bschussek@gmail.com"
                }
            ],
            "description": "Provides the functionality to export PHP variables for visualization",
            "homepage": "https://www.github.com/sebastianbergmann/exporter",
            "keywords": [
                "export",
                "exporter"
            ],
            "support": {
                "issues": "https://github.com/sebastianbergmann/exporter/issues",
                "source": "https://github.com/sebastianbergmann/exporter/tree/4.0.4"
            },
            "funding": [
                {
                    "url": "https://github.com/sebastianbergmann",
                    "type": "github"
                }
            ],
            "time": "2021-11-11T14:18:36+00:00"
        },
        {
            "name": "sebastian/global-state",
            "version": "5.0.5",
            "source": {
                "type": "git",
                "url": "https://github.com/sebastianbergmann/global-state.git",
                "reference": "0ca8db5a5fc9c8646244e629625ac486fa286bf2"
            },
            "dist": {
                "type": "zip",
                "url": "https://api.github.com/repos/sebastianbergmann/global-state/zipball/0ca8db5a5fc9c8646244e629625ac486fa286bf2",
                "reference": "0ca8db5a5fc9c8646244e629625ac486fa286bf2",
                "shasum": ""
            },
            "require": {
                "php": ">=7.3",
                "sebastian/object-reflector": "^2.0",
                "sebastian/recursion-context": "^4.0"
            },
            "require-dev": {
                "ext-dom": "*",
                "phpunit/phpunit": "^9.3"
            },
            "suggest": {
                "ext-uopz": "*"
            },
            "type": "library",
            "extra": {
                "branch-alias": {
                    "dev-master": "5.0-dev"
                }
            },
            "autoload": {
                "classmap": [
                    "src/"
                ]
            },
            "notification-url": "https://packagist.org/downloads/",
            "license": [
                "BSD-3-Clause"
            ],
            "authors": [
                {
                    "name": "Sebastian Bergmann",
                    "email": "sebastian@phpunit.de"
                }
            ],
            "description": "Snapshotting of global state",
            "homepage": "http://www.github.com/sebastianbergmann/global-state",
            "keywords": [
                "global state"
            ],
            "support": {
                "issues": "https://github.com/sebastianbergmann/global-state/issues",
                "source": "https://github.com/sebastianbergmann/global-state/tree/5.0.5"
            },
            "funding": [
                {
                    "url": "https://github.com/sebastianbergmann",
                    "type": "github"
                }
            ],
            "time": "2022-02-14T08:28:10+00:00"
        },
        {
            "name": "sebastian/lines-of-code",
            "version": "1.0.3",
            "source": {
                "type": "git",
                "url": "https://github.com/sebastianbergmann/lines-of-code.git",
                "reference": "c1c2e997aa3146983ed888ad08b15470a2e22ecc"
            },
            "dist": {
                "type": "zip",
                "url": "https://api.github.com/repos/sebastianbergmann/lines-of-code/zipball/c1c2e997aa3146983ed888ad08b15470a2e22ecc",
                "reference": "c1c2e997aa3146983ed888ad08b15470a2e22ecc",
                "shasum": ""
            },
            "require": {
                "nikic/php-parser": "^4.6",
                "php": ">=7.3"
            },
            "require-dev": {
                "phpunit/phpunit": "^9.3"
            },
            "type": "library",
            "extra": {
                "branch-alias": {
                    "dev-master": "1.0-dev"
                }
            },
            "autoload": {
                "classmap": [
                    "src/"
                ]
            },
            "notification-url": "https://packagist.org/downloads/",
            "license": [
                "BSD-3-Clause"
            ],
            "authors": [
                {
                    "name": "Sebastian Bergmann",
                    "email": "sebastian@phpunit.de",
                    "role": "lead"
                }
            ],
            "description": "Library for counting the lines of code in PHP source code",
            "homepage": "https://github.com/sebastianbergmann/lines-of-code",
            "support": {
                "issues": "https://github.com/sebastianbergmann/lines-of-code/issues",
                "source": "https://github.com/sebastianbergmann/lines-of-code/tree/1.0.3"
            },
            "funding": [
                {
                    "url": "https://github.com/sebastianbergmann",
                    "type": "github"
                }
            ],
            "time": "2020-11-28T06:42:11+00:00"
        },
        {
            "name": "sebastian/object-enumerator",
            "version": "4.0.4",
            "source": {
                "type": "git",
                "url": "https://github.com/sebastianbergmann/object-enumerator.git",
                "reference": "5c9eeac41b290a3712d88851518825ad78f45c71"
            },
            "dist": {
                "type": "zip",
                "url": "https://api.github.com/repos/sebastianbergmann/object-enumerator/zipball/5c9eeac41b290a3712d88851518825ad78f45c71",
                "reference": "5c9eeac41b290a3712d88851518825ad78f45c71",
                "shasum": ""
            },
            "require": {
                "php": ">=7.3",
                "sebastian/object-reflector": "^2.0",
                "sebastian/recursion-context": "^4.0"
            },
            "require-dev": {
                "phpunit/phpunit": "^9.3"
            },
            "type": "library",
            "extra": {
                "branch-alias": {
                    "dev-master": "4.0-dev"
                }
            },
            "autoload": {
                "classmap": [
                    "src/"
                ]
            },
            "notification-url": "https://packagist.org/downloads/",
            "license": [
                "BSD-3-Clause"
            ],
            "authors": [
                {
                    "name": "Sebastian Bergmann",
                    "email": "sebastian@phpunit.de"
                }
            ],
            "description": "Traverses array structures and object graphs to enumerate all referenced objects",
            "homepage": "https://github.com/sebastianbergmann/object-enumerator/",
            "support": {
                "issues": "https://github.com/sebastianbergmann/object-enumerator/issues",
                "source": "https://github.com/sebastianbergmann/object-enumerator/tree/4.0.4"
            },
            "funding": [
                {
                    "url": "https://github.com/sebastianbergmann",
                    "type": "github"
                }
            ],
            "time": "2020-10-26T13:12:34+00:00"
        },
        {
            "name": "sebastian/object-reflector",
            "version": "2.0.4",
            "source": {
                "type": "git",
                "url": "https://github.com/sebastianbergmann/object-reflector.git",
                "reference": "b4f479ebdbf63ac605d183ece17d8d7fe49c15c7"
            },
            "dist": {
                "type": "zip",
                "url": "https://api.github.com/repos/sebastianbergmann/object-reflector/zipball/b4f479ebdbf63ac605d183ece17d8d7fe49c15c7",
                "reference": "b4f479ebdbf63ac605d183ece17d8d7fe49c15c7",
                "shasum": ""
            },
            "require": {
                "php": ">=7.3"
            },
            "require-dev": {
                "phpunit/phpunit": "^9.3"
            },
            "type": "library",
            "extra": {
                "branch-alias": {
                    "dev-master": "2.0-dev"
                }
            },
            "autoload": {
                "classmap": [
                    "src/"
                ]
            },
            "notification-url": "https://packagist.org/downloads/",
            "license": [
                "BSD-3-Clause"
            ],
            "authors": [
                {
                    "name": "Sebastian Bergmann",
                    "email": "sebastian@phpunit.de"
                }
            ],
            "description": "Allows reflection of object attributes, including inherited and non-public ones",
            "homepage": "https://github.com/sebastianbergmann/object-reflector/",
            "support": {
                "issues": "https://github.com/sebastianbergmann/object-reflector/issues",
                "source": "https://github.com/sebastianbergmann/object-reflector/tree/2.0.4"
            },
            "funding": [
                {
                    "url": "https://github.com/sebastianbergmann",
                    "type": "github"
                }
            ],
            "time": "2020-10-26T13:14:26+00:00"
        },
        {
            "name": "sebastian/recursion-context",
            "version": "4.0.4",
            "source": {
                "type": "git",
                "url": "https://github.com/sebastianbergmann/recursion-context.git",
                "reference": "cd9d8cf3c5804de4341c283ed787f099f5506172"
            },
            "dist": {
                "type": "zip",
                "url": "https://api.github.com/repos/sebastianbergmann/recursion-context/zipball/cd9d8cf3c5804de4341c283ed787f099f5506172",
                "reference": "cd9d8cf3c5804de4341c283ed787f099f5506172",
                "shasum": ""
            },
            "require": {
                "php": ">=7.3"
            },
            "require-dev": {
                "phpunit/phpunit": "^9.3"
            },
            "type": "library",
            "extra": {
                "branch-alias": {
                    "dev-master": "4.0-dev"
                }
            },
            "autoload": {
                "classmap": [
                    "src/"
                ]
            },
            "notification-url": "https://packagist.org/downloads/",
            "license": [
                "BSD-3-Clause"
            ],
            "authors": [
                {
                    "name": "Sebastian Bergmann",
                    "email": "sebastian@phpunit.de"
                },
                {
                    "name": "Jeff Welch",
                    "email": "whatthejeff@gmail.com"
                },
                {
                    "name": "Adam Harvey",
                    "email": "aharvey@php.net"
                }
            ],
            "description": "Provides functionality to recursively process PHP variables",
            "homepage": "http://www.github.com/sebastianbergmann/recursion-context",
            "support": {
                "issues": "https://github.com/sebastianbergmann/recursion-context/issues",
                "source": "https://github.com/sebastianbergmann/recursion-context/tree/4.0.4"
            },
            "funding": [
                {
                    "url": "https://github.com/sebastianbergmann",
                    "type": "github"
                }
            ],
            "time": "2020-10-26T13:17:30+00:00"
        },
        {
            "name": "sebastian/resource-operations",
            "version": "3.0.3",
            "source": {
                "type": "git",
                "url": "https://github.com/sebastianbergmann/resource-operations.git",
                "reference": "0f4443cb3a1d92ce809899753bc0d5d5a8dd19a8"
            },
            "dist": {
                "type": "zip",
                "url": "https://api.github.com/repos/sebastianbergmann/resource-operations/zipball/0f4443cb3a1d92ce809899753bc0d5d5a8dd19a8",
                "reference": "0f4443cb3a1d92ce809899753bc0d5d5a8dd19a8",
                "shasum": ""
            },
            "require": {
                "php": ">=7.3"
            },
            "require-dev": {
                "phpunit/phpunit": "^9.0"
            },
            "type": "library",
            "extra": {
                "branch-alias": {
                    "dev-master": "3.0-dev"
                }
            },
            "autoload": {
                "classmap": [
                    "src/"
                ]
            },
            "notification-url": "https://packagist.org/downloads/",
            "license": [
                "BSD-3-Clause"
            ],
            "authors": [
                {
                    "name": "Sebastian Bergmann",
                    "email": "sebastian@phpunit.de"
                }
            ],
            "description": "Provides a list of PHP built-in functions that operate on resources",
            "homepage": "https://www.github.com/sebastianbergmann/resource-operations",
            "support": {
                "issues": "https://github.com/sebastianbergmann/resource-operations/issues",
                "source": "https://github.com/sebastianbergmann/resource-operations/tree/3.0.3"
            },
            "funding": [
                {
                    "url": "https://github.com/sebastianbergmann",
                    "type": "github"
                }
            ],
            "time": "2020-09-28T06:45:17+00:00"
        },
        {
            "name": "sebastian/type",
            "version": "3.0.0",
            "source": {
                "type": "git",
                "url": "https://github.com/sebastianbergmann/type.git",
                "reference": "b233b84bc4465aff7b57cf1c4bc75c86d00d6dad"
            },
            "dist": {
                "type": "zip",
                "url": "https://api.github.com/repos/sebastianbergmann/type/zipball/b233b84bc4465aff7b57cf1c4bc75c86d00d6dad",
                "reference": "b233b84bc4465aff7b57cf1c4bc75c86d00d6dad",
                "shasum": ""
            },
            "require": {
                "php": ">=7.3"
            },
            "require-dev": {
                "phpunit/phpunit": "^9.5"
            },
            "type": "library",
            "extra": {
                "branch-alias": {
                    "dev-master": "3.0-dev"
                }
            },
            "autoload": {
                "classmap": [
                    "src/"
                ]
            },
            "notification-url": "https://packagist.org/downloads/",
            "license": [
                "BSD-3-Clause"
            ],
            "authors": [
                {
                    "name": "Sebastian Bergmann",
                    "email": "sebastian@phpunit.de",
                    "role": "lead"
                }
            ],
            "description": "Collection of value objects that represent the types of the PHP type system",
            "homepage": "https://github.com/sebastianbergmann/type",
            "support": {
                "issues": "https://github.com/sebastianbergmann/type/issues",
                "source": "https://github.com/sebastianbergmann/type/tree/3.0.0"
            },
            "funding": [
                {
                    "url": "https://github.com/sebastianbergmann",
                    "type": "github"
                }
            ],
            "time": "2022-03-15T09:54:48+00:00"
        },
        {
            "name": "sebastian/version",
            "version": "3.0.2",
            "source": {
                "type": "git",
                "url": "https://github.com/sebastianbergmann/version.git",
                "reference": "c6c1022351a901512170118436c764e473f6de8c"
            },
            "dist": {
                "type": "zip",
                "url": "https://api.github.com/repos/sebastianbergmann/version/zipball/c6c1022351a901512170118436c764e473f6de8c",
                "reference": "c6c1022351a901512170118436c764e473f6de8c",
                "shasum": ""
            },
            "require": {
                "php": ">=7.3"
            },
            "type": "library",
            "extra": {
                "branch-alias": {
                    "dev-master": "3.0-dev"
                }
            },
            "autoload": {
                "classmap": [
                    "src/"
                ]
            },
            "notification-url": "https://packagist.org/downloads/",
            "license": [
                "BSD-3-Clause"
            ],
            "authors": [
                {
                    "name": "Sebastian Bergmann",
                    "email": "sebastian@phpunit.de",
                    "role": "lead"
                }
            ],
            "description": "Library that helps with managing the version number of Git-hosted PHP projects",
            "homepage": "https://github.com/sebastianbergmann/version",
            "support": {
                "issues": "https://github.com/sebastianbergmann/version/issues",
                "source": "https://github.com/sebastianbergmann/version/tree/3.0.2"
            },
            "funding": [
                {
                    "url": "https://github.com/sebastianbergmann",
                    "type": "github"
                }
            ],
            "time": "2020-09-28T06:39:44+00:00"
        },
        {
            "name": "symfony/console",
            "version": "v5.4.7",
            "source": {
                "type": "git",
                "url": "https://github.com/symfony/console.git",
                "reference": "900275254f0a1a2afff1ab0e11abd5587a10e1d6"
            },
            "dist": {
                "type": "zip",
                "url": "https://api.github.com/repos/symfony/console/zipball/900275254f0a1a2afff1ab0e11abd5587a10e1d6",
                "reference": "900275254f0a1a2afff1ab0e11abd5587a10e1d6",
                "shasum": ""
            },
            "require": {
                "php": ">=7.2.5",
                "symfony/deprecation-contracts": "^2.1|^3",
                "symfony/polyfill-mbstring": "~1.0",
                "symfony/polyfill-php73": "^1.9",
                "symfony/polyfill-php80": "^1.16",
                "symfony/service-contracts": "^1.1|^2|^3",
                "symfony/string": "^5.1|^6.0"
            },
            "conflict": {
                "psr/log": ">=3",
                "symfony/dependency-injection": "<4.4",
                "symfony/dotenv": "<5.1",
                "symfony/event-dispatcher": "<4.4",
                "symfony/lock": "<4.4",
                "symfony/process": "<4.4"
            },
            "provide": {
                "psr/log-implementation": "1.0|2.0"
            },
            "require-dev": {
                "psr/log": "^1|^2",
                "symfony/config": "^4.4|^5.0|^6.0",
                "symfony/dependency-injection": "^4.4|^5.0|^6.0",
                "symfony/event-dispatcher": "^4.4|^5.0|^6.0",
                "symfony/lock": "^4.4|^5.0|^6.0",
                "symfony/process": "^4.4|^5.0|^6.0",
                "symfony/var-dumper": "^4.4|^5.0|^6.0"
            },
            "suggest": {
                "psr/log": "For using the console logger",
                "symfony/event-dispatcher": "",
                "symfony/lock": "",
                "symfony/process": ""
            },
            "type": "library",
            "autoload": {
                "psr-4": {
                    "Symfony\\Component\\Console\\": ""
                },
                "exclude-from-classmap": [
                    "/Tests/"
                ]
            },
            "notification-url": "https://packagist.org/downloads/",
            "license": [
                "MIT"
            ],
            "authors": [
                {
                    "name": "Fabien Potencier",
                    "email": "fabien@symfony.com"
                },
                {
                    "name": "Symfony Community",
                    "homepage": "https://symfony.com/contributors"
                }
            ],
            "description": "Eases the creation of beautiful and testable command line interfaces",
            "homepage": "https://symfony.com",
            "keywords": [
                "cli",
                "command line",
                "console",
                "terminal"
            ],
            "support": {
                "source": "https://github.com/symfony/console/tree/v5.4.7"
            },
            "funding": [
                {
                    "url": "https://symfony.com/sponsor",
                    "type": "custom"
                },
                {
                    "url": "https://github.com/fabpot",
                    "type": "github"
                },
                {
                    "url": "https://tidelift.com/funding/github/packagist/symfony/symfony",
                    "type": "tidelift"
                }
            ],
            "time": "2022-03-31T17:09:19+00:00"
        },
        {
            "name": "symfony/deprecation-contracts",
            "version": "v3.0.1",
            "source": {
                "type": "git",
                "url": "https://github.com/symfony/deprecation-contracts.git",
                "reference": "26954b3d62a6c5fd0ea8a2a00c0353a14978d05c"
            },
            "dist": {
                "type": "zip",
                "url": "https://api.github.com/repos/symfony/deprecation-contracts/zipball/26954b3d62a6c5fd0ea8a2a00c0353a14978d05c",
                "reference": "26954b3d62a6c5fd0ea8a2a00c0353a14978d05c",
                "shasum": ""
            },
            "require": {
                "php": ">=8.0.2"
            },
            "type": "library",
            "extra": {
                "branch-alias": {
                    "dev-main": "3.0-dev"
                },
                "thanks": {
                    "name": "symfony/contracts",
                    "url": "https://github.com/symfony/contracts"
                }
            },
            "autoload": {
                "files": [
                    "function.php"
                ]
            },
            "notification-url": "https://packagist.org/downloads/",
            "license": [
                "MIT"
            ],
            "authors": [
                {
                    "name": "Nicolas Grekas",
                    "email": "p@tchwork.com"
                },
                {
                    "name": "Symfony Community",
                    "homepage": "https://symfony.com/contributors"
                }
            ],
            "description": "A generic function and convention to trigger deprecation notices",
            "homepage": "https://symfony.com",
            "support": {
                "source": "https://github.com/symfony/deprecation-contracts/tree/v3.0.1"
            },
            "funding": [
                {
                    "url": "https://symfony.com/sponsor",
                    "type": "custom"
                },
                {
                    "url": "https://github.com/fabpot",
                    "type": "github"
                },
                {
                    "url": "https://tidelift.com/funding/github/packagist/symfony/symfony",
                    "type": "tidelift"
                }
            ],
            "time": "2022-01-02T09:55:41+00:00"
        },
        {
            "name": "symfony/polyfill-ctype",
            "version": "v1.25.0",
            "source": {
                "type": "git",
                "url": "https://github.com/symfony/polyfill-ctype.git",
                "reference": "30885182c981ab175d4d034db0f6f469898070ab"
            },
            "dist": {
                "type": "zip",
                "url": "https://api.github.com/repos/symfony/polyfill-ctype/zipball/30885182c981ab175d4d034db0f6f469898070ab",
                "reference": "30885182c981ab175d4d034db0f6f469898070ab",
                "shasum": ""
            },
            "require": {
                "php": ">=7.1"
            },
            "provide": {
                "ext-ctype": "*"
            },
            "suggest": {
                "ext-ctype": "For best performance"
            },
            "type": "library",
            "extra": {
                "branch-alias": {
                    "dev-main": "1.23-dev"
                },
                "thanks": {
                    "name": "symfony/polyfill",
                    "url": "https://github.com/symfony/polyfill"
                }
            },
            "autoload": {
                "files": [
                    "bootstrap.php"
                ],
                "psr-4": {
                    "Symfony\\Polyfill\\Ctype\\": ""
                }
            },
            "notification-url": "https://packagist.org/downloads/",
            "license": [
                "MIT"
            ],
            "authors": [
                {
                    "name": "Gert de Pagter",
                    "email": "BackEndTea@gmail.com"
                },
                {
                    "name": "Symfony Community",
                    "homepage": "https://symfony.com/contributors"
                }
            ],
            "description": "Symfony polyfill for ctype functions",
            "homepage": "https://symfony.com",
            "keywords": [
                "compatibility",
                "ctype",
                "polyfill",
                "portable"
            ],
            "support": {
                "source": "https://github.com/symfony/polyfill-ctype/tree/v1.25.0"
            },
            "funding": [
                {
                    "url": "https://symfony.com/sponsor",
                    "type": "custom"
                },
                {
                    "url": "https://github.com/fabpot",
                    "type": "github"
                },
                {
                    "url": "https://tidelift.com/funding/github/packagist/symfony/symfony",
                    "type": "tidelift"
                }
            ],
            "time": "2021-10-20T20:35:02+00:00"
        },
        {
            "name": "symfony/polyfill-intl-grapheme",
            "version": "v1.25.0",
            "source": {
                "type": "git",
                "url": "https://github.com/symfony/polyfill-intl-grapheme.git",
                "reference": "81b86b50cf841a64252b439e738e97f4a34e2783"
            },
            "dist": {
                "type": "zip",
                "url": "https://api.github.com/repos/symfony/polyfill-intl-grapheme/zipball/81b86b50cf841a64252b439e738e97f4a34e2783",
                "reference": "81b86b50cf841a64252b439e738e97f4a34e2783",
                "shasum": ""
            },
            "require": {
                "php": ">=7.1"
            },
            "suggest": {
                "ext-intl": "For best performance"
            },
            "type": "library",
            "extra": {
                "branch-alias": {
                    "dev-main": "1.23-dev"
                },
                "thanks": {
                    "name": "symfony/polyfill",
                    "url": "https://github.com/symfony/polyfill"
                }
            },
            "autoload": {
                "files": [
                    "bootstrap.php"
                ],
                "psr-4": {
                    "Symfony\\Polyfill\\Intl\\Grapheme\\": ""
                }
            },
            "notification-url": "https://packagist.org/downloads/",
            "license": [
                "MIT"
            ],
            "authors": [
                {
                    "name": "Nicolas Grekas",
                    "email": "p@tchwork.com"
                },
                {
                    "name": "Symfony Community",
                    "homepage": "https://symfony.com/contributors"
                }
            ],
            "description": "Symfony polyfill for intl's grapheme_* functions",
            "homepage": "https://symfony.com",
            "keywords": [
                "compatibility",
                "grapheme",
                "intl",
                "polyfill",
                "portable",
                "shim"
            ],
            "support": {
                "source": "https://github.com/symfony/polyfill-intl-grapheme/tree/v1.25.0"
            },
            "funding": [
                {
                    "url": "https://symfony.com/sponsor",
                    "type": "custom"
                },
                {
                    "url": "https://github.com/fabpot",
                    "type": "github"
                },
                {
                    "url": "https://tidelift.com/funding/github/packagist/symfony/symfony",
                    "type": "tidelift"
                }
            ],
            "time": "2021-11-23T21:10:46+00:00"
        },
        {
            "name": "symfony/polyfill-intl-normalizer",
            "version": "v1.25.0",
            "source": {
                "type": "git",
                "url": "https://github.com/symfony/polyfill-intl-normalizer.git",
                "reference": "8590a5f561694770bdcd3f9b5c69dde6945028e8"
            },
            "dist": {
                "type": "zip",
                "url": "https://api.github.com/repos/symfony/polyfill-intl-normalizer/zipball/8590a5f561694770bdcd3f9b5c69dde6945028e8",
                "reference": "8590a5f561694770bdcd3f9b5c69dde6945028e8",
                "shasum": ""
            },
            "require": {
                "php": ">=7.1"
            },
            "suggest": {
                "ext-intl": "For best performance"
            },
            "type": "library",
            "extra": {
                "branch-alias": {
                    "dev-main": "1.23-dev"
                },
                "thanks": {
                    "name": "symfony/polyfill",
                    "url": "https://github.com/symfony/polyfill"
                }
            },
            "autoload": {
                "files": [
                    "bootstrap.php"
                ],
                "psr-4": {
                    "Symfony\\Polyfill\\Intl\\Normalizer\\": ""
                },
                "classmap": [
                    "Resources/stubs"
                ]
            },
            "notification-url": "https://packagist.org/downloads/",
            "license": [
                "MIT"
            ],
            "authors": [
                {
                    "name": "Nicolas Grekas",
                    "email": "p@tchwork.com"
                },
                {
                    "name": "Symfony Community",
                    "homepage": "https://symfony.com/contributors"
                }
            ],
            "description": "Symfony polyfill for intl's Normalizer class and related functions",
            "homepage": "https://symfony.com",
            "keywords": [
                "compatibility",
                "intl",
                "normalizer",
                "polyfill",
                "portable",
                "shim"
            ],
            "support": {
                "source": "https://github.com/symfony/polyfill-intl-normalizer/tree/v1.25.0"
            },
            "funding": [
                {
                    "url": "https://symfony.com/sponsor",
                    "type": "custom"
                },
                {
                    "url": "https://github.com/fabpot",
                    "type": "github"
                },
                {
                    "url": "https://tidelift.com/funding/github/packagist/symfony/symfony",
                    "type": "tidelift"
                }
            ],
            "time": "2021-02-19T12:13:01+00:00"
        },
        {
            "name": "symfony/polyfill-mbstring",
            "version": "v1.25.0",
            "source": {
                "type": "git",
                "url": "https://github.com/symfony/polyfill-mbstring.git",
                "reference": "0abb51d2f102e00a4eefcf46ba7fec406d245825"
            },
            "dist": {
                "type": "zip",
                "url": "https://api.github.com/repos/symfony/polyfill-mbstring/zipball/0abb51d2f102e00a4eefcf46ba7fec406d245825",
                "reference": "0abb51d2f102e00a4eefcf46ba7fec406d245825",
                "shasum": ""
            },
            "require": {
                "php": ">=7.1"
            },
            "provide": {
                "ext-mbstring": "*"
            },
            "suggest": {
                "ext-mbstring": "For best performance"
            },
            "type": "library",
            "extra": {
                "branch-alias": {
                    "dev-main": "1.23-dev"
                },
                "thanks": {
                    "name": "symfony/polyfill",
                    "url": "https://github.com/symfony/polyfill"
                }
            },
            "autoload": {
                "files": [
                    "bootstrap.php"
                ],
                "psr-4": {
                    "Symfony\\Polyfill\\Mbstring\\": ""
                }
            },
            "notification-url": "https://packagist.org/downloads/",
            "license": [
                "MIT"
            ],
            "authors": [
                {
                    "name": "Nicolas Grekas",
                    "email": "p@tchwork.com"
                },
                {
                    "name": "Symfony Community",
                    "homepage": "https://symfony.com/contributors"
                }
            ],
            "description": "Symfony polyfill for the Mbstring extension",
            "homepage": "https://symfony.com",
            "keywords": [
                "compatibility",
                "mbstring",
                "polyfill",
                "portable",
                "shim"
            ],
            "support": {
                "source": "https://github.com/symfony/polyfill-mbstring/tree/v1.25.0"
            },
            "funding": [
                {
                    "url": "https://symfony.com/sponsor",
                    "type": "custom"
                },
                {
                    "url": "https://github.com/fabpot",
                    "type": "github"
                },
                {
                    "url": "https://tidelift.com/funding/github/packagist/symfony/symfony",
                    "type": "tidelift"
                }
            ],
            "time": "2021-11-30T18:21:41+00:00"
        },
        {
            "name": "symfony/polyfill-php73",
            "version": "v1.25.0",
            "source": {
                "type": "git",
                "url": "https://github.com/symfony/polyfill-php73.git",
                "reference": "cc5db0e22b3cb4111010e48785a97f670b350ca5"
            },
            "dist": {
                "type": "zip",
                "url": "https://api.github.com/repos/symfony/polyfill-php73/zipball/cc5db0e22b3cb4111010e48785a97f670b350ca5",
                "reference": "cc5db0e22b3cb4111010e48785a97f670b350ca5",
                "shasum": ""
            },
            "require": {
                "php": ">=7.1"
            },
            "type": "library",
            "extra": {
                "branch-alias": {
                    "dev-main": "1.23-dev"
                },
                "thanks": {
                    "name": "symfony/polyfill",
                    "url": "https://github.com/symfony/polyfill"
                }
            },
            "autoload": {
                "files": [
                    "bootstrap.php"
                ],
                "psr-4": {
                    "Symfony\\Polyfill\\Php73\\": ""
                },
                "classmap": [
                    "Resources/stubs"
                ]
            },
            "notification-url": "https://packagist.org/downloads/",
            "license": [
                "MIT"
            ],
            "authors": [
                {
                    "name": "Nicolas Grekas",
                    "email": "p@tchwork.com"
                },
                {
                    "name": "Symfony Community",
                    "homepage": "https://symfony.com/contributors"
                }
            ],
            "description": "Symfony polyfill backporting some PHP 7.3+ features to lower PHP versions",
            "homepage": "https://symfony.com",
            "keywords": [
                "compatibility",
                "polyfill",
                "portable",
                "shim"
            ],
            "support": {
                "source": "https://github.com/symfony/polyfill-php73/tree/v1.25.0"
            },
            "funding": [
                {
                    "url": "https://symfony.com/sponsor",
                    "type": "custom"
                },
                {
                    "url": "https://github.com/fabpot",
                    "type": "github"
                },
                {
                    "url": "https://tidelift.com/funding/github/packagist/symfony/symfony",
                    "type": "tidelift"
                }
            ],
            "time": "2021-06-05T21:20:04+00:00"
        },
        {
            "name": "symfony/polyfill-php80",
            "version": "v1.25.0",
            "source": {
                "type": "git",
                "url": "https://github.com/symfony/polyfill-php80.git",
                "reference": "4407588e0d3f1f52efb65fbe92babe41f37fe50c"
            },
            "dist": {
                "type": "zip",
                "url": "https://api.github.com/repos/symfony/polyfill-php80/zipball/4407588e0d3f1f52efb65fbe92babe41f37fe50c",
                "reference": "4407588e0d3f1f52efb65fbe92babe41f37fe50c",
                "shasum": ""
            },
            "require": {
                "php": ">=7.1"
            },
            "type": "library",
            "extra": {
                "branch-alias": {
                    "dev-main": "1.23-dev"
                },
                "thanks": {
                    "name": "symfony/polyfill",
                    "url": "https://github.com/symfony/polyfill"
                }
            },
            "autoload": {
                "files": [
                    "bootstrap.php"
                ],
                "psr-4": {
                    "Symfony\\Polyfill\\Php80\\": ""
                },
                "classmap": [
                    "Resources/stubs"
                ]
            },
            "notification-url": "https://packagist.org/downloads/",
            "license": [
                "MIT"
            ],
            "authors": [
                {
                    "name": "Ion Bazan",
                    "email": "ion.bazan@gmail.com"
                },
                {
                    "name": "Nicolas Grekas",
                    "email": "p@tchwork.com"
                },
                {
                    "name": "Symfony Community",
                    "homepage": "https://symfony.com/contributors"
                }
            ],
            "description": "Symfony polyfill backporting some PHP 8.0+ features to lower PHP versions",
            "homepage": "https://symfony.com",
            "keywords": [
                "compatibility",
                "polyfill",
                "portable",
                "shim"
            ],
            "support": {
                "source": "https://github.com/symfony/polyfill-php80/tree/v1.25.0"
            },
            "funding": [
                {
                    "url": "https://symfony.com/sponsor",
                    "type": "custom"
                },
                {
                    "url": "https://github.com/fabpot",
                    "type": "github"
                },
                {
                    "url": "https://tidelift.com/funding/github/packagist/symfony/symfony",
                    "type": "tidelift"
                }
            ],
            "time": "2022-03-04T08:16:47+00:00"
        },
        {
            "name": "symfony/process",
            "version": "v5.4.7",
            "source": {
                "type": "git",
                "url": "https://github.com/symfony/process.git",
                "reference": "38a44b2517b470a436e1c944bf9b9ba3961137fb"
            },
            "dist": {
                "type": "zip",
                "url": "https://api.github.com/repos/symfony/process/zipball/38a44b2517b470a436e1c944bf9b9ba3961137fb",
                "reference": "38a44b2517b470a436e1c944bf9b9ba3961137fb",
                "shasum": ""
            },
            "require": {
                "php": ">=7.2.5",
                "symfony/polyfill-php80": "^1.16"
            },
            "type": "library",
            "autoload": {
                "psr-4": {
                    "Symfony\\Component\\Process\\": ""
                },
                "exclude-from-classmap": [
                    "/Tests/"
                ]
            },
            "notification-url": "https://packagist.org/downloads/",
            "license": [
                "MIT"
            ],
            "authors": [
                {
                    "name": "Fabien Potencier",
                    "email": "fabien@symfony.com"
                },
                {
                    "name": "Symfony Community",
                    "homepage": "https://symfony.com/contributors"
                }
            ],
            "description": "Executes commands in sub-processes",
            "homepage": "https://symfony.com",
            "support": {
                "source": "https://github.com/symfony/process/tree/v5.4.7"
            },
            "funding": [
                {
                    "url": "https://symfony.com/sponsor",
                    "type": "custom"
                },
                {
                    "url": "https://github.com/fabpot",
                    "type": "github"
                },
                {
                    "url": "https://tidelift.com/funding/github/packagist/symfony/symfony",
                    "type": "tidelift"
                }
            ],
            "time": "2022-03-18T16:18:52+00:00"
        },
        {
            "name": "symfony/service-contracts",
            "version": "v3.0.1",
            "source": {
                "type": "git",
                "url": "https://github.com/symfony/service-contracts.git",
                "reference": "e517458f278c2131ca9f262f8fbaf01410f2c65c"
            },
            "dist": {
                "type": "zip",
                "url": "https://api.github.com/repos/symfony/service-contracts/zipball/e517458f278c2131ca9f262f8fbaf01410f2c65c",
                "reference": "e517458f278c2131ca9f262f8fbaf01410f2c65c",
                "shasum": ""
            },
            "require": {
                "php": ">=8.0.2",
                "psr/container": "^2.0"
            },
            "conflict": {
                "ext-psr": "<1.1|>=2"
            },
            "suggest": {
                "symfony/service-implementation": ""
            },
            "type": "library",
            "extra": {
                "branch-alias": {
                    "dev-main": "3.0-dev"
                },
                "thanks": {
                    "name": "symfony/contracts",
                    "url": "https://github.com/symfony/contracts"
                }
            },
            "autoload": {
                "psr-4": {
                    "Symfony\\Contracts\\Service\\": ""
                }
            },
            "notification-url": "https://packagist.org/downloads/",
            "license": [
                "MIT"
            ],
            "authors": [
                {
                    "name": "Nicolas Grekas",
                    "email": "p@tchwork.com"
                },
                {
                    "name": "Symfony Community",
                    "homepage": "https://symfony.com/contributors"
                }
            ],
            "description": "Generic abstractions related to writing services",
            "homepage": "https://symfony.com",
            "keywords": [
                "abstractions",
                "contracts",
                "decoupling",
                "interfaces",
                "interoperability",
                "standards"
            ],
            "support": {
                "source": "https://github.com/symfony/service-contracts/tree/v3.0.1"
            },
            "funding": [
                {
                    "url": "https://symfony.com/sponsor",
                    "type": "custom"
                },
                {
                    "url": "https://github.com/fabpot",
                    "type": "github"
                },
                {
                    "url": "https://tidelift.com/funding/github/packagist/symfony/symfony",
                    "type": "tidelift"
                }
            ],
            "time": "2022-03-13T20:10:05+00:00"
        },
        {
            "name": "symfony/string",
            "version": "v6.0.3",
            "source": {
                "type": "git",
                "url": "https://github.com/symfony/string.git",
                "reference": "522144f0c4c004c80d56fa47e40e17028e2eefc2"
            },
            "dist": {
                "type": "zip",
                "url": "https://api.github.com/repos/symfony/string/zipball/522144f0c4c004c80d56fa47e40e17028e2eefc2",
                "reference": "522144f0c4c004c80d56fa47e40e17028e2eefc2",
                "shasum": ""
            },
            "require": {
                "php": ">=8.0.2",
                "symfony/polyfill-ctype": "~1.8",
                "symfony/polyfill-intl-grapheme": "~1.0",
                "symfony/polyfill-intl-normalizer": "~1.0",
                "symfony/polyfill-mbstring": "~1.0"
            },
            "conflict": {
                "symfony/translation-contracts": "<2.0"
            },
            "require-dev": {
                "symfony/error-handler": "^5.4|^6.0",
                "symfony/http-client": "^5.4|^6.0",
                "symfony/translation-contracts": "^2.0|^3.0",
                "symfony/var-exporter": "^5.4|^6.0"
            },
            "type": "library",
            "autoload": {
                "files": [
                    "Resources/functions.php"
                ],
                "psr-4": {
                    "Symfony\\Component\\String\\": ""
                },
                "exclude-from-classmap": [
                    "/Tests/"
                ]
            },
            "notification-url": "https://packagist.org/downloads/",
            "license": [
                "MIT"
            ],
            "authors": [
                {
                    "name": "Nicolas Grekas",
                    "email": "p@tchwork.com"
                },
                {
                    "name": "Symfony Community",
                    "homepage": "https://symfony.com/contributors"
                }
            ],
            "description": "Provides an object-oriented API to strings and deals with bytes, UTF-8 code points and grapheme clusters in a unified way",
            "homepage": "https://symfony.com",
            "keywords": [
                "grapheme",
                "i18n",
                "string",
                "unicode",
                "utf-8",
                "utf8"
            ],
            "support": {
                "source": "https://github.com/symfony/string/tree/v6.0.3"
            },
            "funding": [
                {
                    "url": "https://symfony.com/sponsor",
                    "type": "custom"
                },
                {
                    "url": "https://github.com/fabpot",
                    "type": "github"
                },
                {
                    "url": "https://tidelift.com/funding/github/packagist/symfony/symfony",
                    "type": "tidelift"
                }
            ],
            "time": "2022-01-02T09:55:41+00:00"
        },
        {
            "name": "theseer/tokenizer",
            "version": "1.2.1",
            "source": {
                "type": "git",
                "url": "https://github.com/theseer/tokenizer.git",
                "reference": "34a41e998c2183e22995f158c581e7b5e755ab9e"
            },
            "dist": {
                "type": "zip",
                "url": "https://api.github.com/repos/theseer/tokenizer/zipball/34a41e998c2183e22995f158c581e7b5e755ab9e",
                "reference": "34a41e998c2183e22995f158c581e7b5e755ab9e",
                "shasum": ""
            },
            "require": {
                "ext-dom": "*",
                "ext-tokenizer": "*",
                "ext-xmlwriter": "*",
                "php": "^7.2 || ^8.0"
            },
            "type": "library",
            "autoload": {
                "classmap": [
                    "src/"
                ]
            },
            "notification-url": "https://packagist.org/downloads/",
            "license": [
                "BSD-3-Clause"
            ],
            "authors": [
                {
                    "name": "Arne Blankerts",
                    "email": "arne@blankerts.de",
                    "role": "Developer"
                }
            ],
            "description": "A small library for converting tokenized PHP source code into XML and potentially other formats",
            "support": {
                "issues": "https://github.com/theseer/tokenizer/issues",
                "source": "https://github.com/theseer/tokenizer/tree/1.2.1"
            },
            "funding": [
                {
                    "url": "https://github.com/theseer",
                    "type": "github"
                }
            ],
            "time": "2021-07-28T10:34:58+00:00"
        },
        {
            "name": "webmozart/assert",
            "version": "1.10.0",
            "source": {
                "type": "git",
                "url": "https://github.com/webmozarts/assert.git",
                "reference": "6964c76c7804814a842473e0c8fd15bab0f18e25"
            },
            "dist": {
                "type": "zip",
                "url": "https://api.github.com/repos/webmozarts/assert/zipball/6964c76c7804814a842473e0c8fd15bab0f18e25",
                "reference": "6964c76c7804814a842473e0c8fd15bab0f18e25",
                "shasum": ""
            },
            "require": {
                "php": "^7.2 || ^8.0",
                "symfony/polyfill-ctype": "^1.8"
            },
            "conflict": {
                "phpstan/phpstan": "<0.12.20",
                "vimeo/psalm": "<4.6.1 || 4.6.2"
            },
            "require-dev": {
                "phpunit/phpunit": "^8.5.13"
            },
            "type": "library",
            "extra": {
                "branch-alias": {
                    "dev-master": "1.10-dev"
                }
            },
            "autoload": {
                "psr-4": {
                    "Webmozart\\Assert\\": "src/"
                }
            },
            "notification-url": "https://packagist.org/downloads/",
            "license": [
                "MIT"
            ],
            "authors": [
                {
                    "name": "Bernhard Schussek",
                    "email": "bschussek@gmail.com"
                }
            ],
            "description": "Assertions to validate method input/output with nice error messages.",
            "keywords": [
                "assert",
                "check",
                "validate"
            ],
            "support": {
                "issues": "https://github.com/webmozarts/assert/issues",
                "source": "https://github.com/webmozarts/assert/tree/1.10.0"
            },
            "time": "2021-03-09T10:59:23+00:00"
        },
        {
            "name": "wikimedia/at-ease",
            "version": "v2.1.0",
            "source": {
                "type": "git",
                "url": "https://github.com/wikimedia/at-ease.git",
                "reference": "e8ebaa7bb7c8a8395481a05f6dc4deaceab11c33"
            },
            "dist": {
                "type": "zip",
                "url": "https://api.github.com/repos/wikimedia/at-ease/zipball/e8ebaa7bb7c8a8395481a05f6dc4deaceab11c33",
                "reference": "e8ebaa7bb7c8a8395481a05f6dc4deaceab11c33",
                "shasum": ""
            },
            "require": {
                "php": ">=7.2.9"
            },
            "require-dev": {
                "mediawiki/mediawiki-codesniffer": "35.0.0",
                "mediawiki/minus-x": "1.1.1",
                "ockcyp/covers-validator": "1.3.3",
                "php-parallel-lint/php-console-highlighter": "0.5.0",
                "php-parallel-lint/php-parallel-lint": "1.2.0",
                "phpunit/phpunit": "^8.5"
            },
            "type": "library",
            "autoload": {
                "files": [
                    "src/Wikimedia/Functions.php"
                ],
                "psr-4": {
                    "Wikimedia\\AtEase\\": "src/Wikimedia/AtEase/"
                }
            },
            "notification-url": "https://packagist.org/downloads/",
            "license": [
                "GPL-2.0-or-later"
            ],
            "authors": [
                {
                    "name": "Tim Starling",
                    "email": "tstarling@wikimedia.org"
                },
                {
                    "name": "MediaWiki developers",
                    "email": "wikitech-l@lists.wikimedia.org"
                }
            ],
            "description": "Safe replacement to @ for suppressing warnings.",
            "homepage": "https://www.mediawiki.org/wiki/at-ease",
            "support": {
                "source": "https://github.com/wikimedia/at-ease/tree/v2.1.0"
            },
            "time": "2021-02-27T15:53:37+00:00"
        },
        {
            "name": "yoast/phpunit-polyfills",
            "version": "1.0.3",
            "source": {
                "type": "git",
                "url": "https://github.com/Yoast/PHPUnit-Polyfills.git",
                "reference": "5ea3536428944955f969bc764bbe09738e151ada"
            },
            "dist": {
                "type": "zip",
                "url": "https://api.github.com/repos/Yoast/PHPUnit-Polyfills/zipball/5ea3536428944955f969bc764bbe09738e151ada",
                "reference": "5ea3536428944955f969bc764bbe09738e151ada",
                "shasum": ""
            },
            "require": {
                "php": ">=5.4",
                "phpunit/phpunit": "^4.8.36 || ^5.7.21 || ^6.0 || ^7.0 || ^8.0 || ^9.0"
            },
            "require-dev": {
                "yoast/yoastcs": "^2.2.0"
            },
            "type": "library",
            "extra": {
                "branch-alias": {
                    "dev-main": "1.x-dev",
                    "dev-develop": "1.x-dev"
                }
            },
            "autoload": {
                "files": [
                    "phpunitpolyfills-autoload.php"
                ]
            },
            "notification-url": "https://packagist.org/downloads/",
            "license": [
                "BSD-3-Clause"
            ],
            "authors": [
                {
                    "name": "Team Yoast",
                    "email": "support@yoast.com",
                    "homepage": "https://yoast.com"
                },
                {
                    "name": "Contributors",
                    "homepage": "https://github.com/Yoast/PHPUnit-Polyfills/graphs/contributors"
                }
            ],
            "description": "Set of polyfills for changed PHPUnit functionality to allow for creating PHPUnit cross-version compatible tests",
            "homepage": "https://github.com/Yoast/PHPUnit-Polyfills",
            "keywords": [
                "phpunit",
                "polyfill",
                "testing"
            ],
            "support": {
                "issues": "https://github.com/Yoast/PHPUnit-Polyfills/issues",
                "source": "https://github.com/Yoast/PHPUnit-Polyfills"
            },
            "time": "2021-11-23T01:37:03+00:00"
        }
    ],
    "aliases": [],
    "minimum-stability": "dev",
    "stability-flags": {
        "automattic/jetpack-a8c-mc-stats": 20,
        "automattic/jetpack-abtest": 20,
        "automattic/jetpack-assets": 20,
        "automattic/jetpack-autoloader": 20,
        "automattic/jetpack-backup": 20,
        "automattic/jetpack-blocks": 20,
        "automattic/jetpack-compat": 20,
        "automattic/jetpack-composer-plugin": 20,
        "automattic/jetpack-config": 20,
        "automattic/jetpack-connection": 20,
        "automattic/jetpack-connection-ui": 20,
        "automattic/jetpack-constants": 20,
        "automattic/jetpack-device-detection": 20,
        "automattic/jetpack-error": 20,
        "automattic/jetpack-google-fonts-provider": 20,
        "automattic/jetpack-heartbeat": 20,
        "automattic/jetpack-identity-crisis": 20,
        "automattic/jetpack-jitm": 20,
        "automattic/jetpack-lazy-images": 20,
        "automattic/jetpack-licensing": 20,
        "automattic/jetpack-logo": 20,
        "automattic/jetpack-my-jetpack": 20,
        "automattic/jetpack-options": 20,
        "automattic/jetpack-partner": 20,
        "automattic/jetpack-plugins-installer": 20,
        "automattic/jetpack-redirect": 20,
        "automattic/jetpack-roles": 20,
        "automattic/jetpack-search": 20,
        "automattic/jetpack-status": 20,
        "automattic/jetpack-sync": 20,
        "automattic/jetpack-tracking": 20,
        "automattic/jetpack-wordads": 20,
        "automattic/jetpack-waf": 20,
        "automattic/jetpack-changelogger": 20
    },
    "prefer-stable": true,
    "prefer-lowest": false,
    "platform": {
        "ext-fileinfo": "*",
        "ext-json": "*",
        "ext-openssl": "*"
    },
    "platform-dev": [],
    "platform-overrides": {
        "ext-intl": "0.0.0"
    },
    "plugin-api-version": "2.2.0"
}<|MERGE_RESOLUTION|>--- conflicted
+++ resolved
@@ -4,11 +4,7 @@
         "Read more about it at https://getcomposer.org/doc/01-basic-usage.md#installing-dependencies",
         "This file is @generated automatically"
     ],
-<<<<<<< HEAD
-    "content-hash": "aa61e0874c547ef3d224e0a9e06f0392",
-=======
     "content-hash": "903359a617aa60c9fecb606effc7fb53",
->>>>>>> 05303d39
     "packages": [
         {
             "name": "automattic/jetpack-a8c-mc-stats",
