{
    "_readme": [
        "This file locks the dependencies of your project to a known state",
        "Read more about it at https://getcomposer.org/doc/01-basic-usage.md#installing-dependencies",
        "This file is @generated automatically"
    ],
<<<<<<< HEAD
    "content-hash": "e81074368ee0b95f235a0f080faaf0f8",
=======
    "content-hash": "be61ce16bb87f42f9b10c947616f2b24",
>>>>>>> a6ca5c13
    "packages": [
        {
            "name": "automattic/jetpack-a8c-mc-stats",
            "version": "dev-master",
            "dist": {
                "type": "path",
                "url": "../../packages/a8c-mc-stats",
                "reference": "05c1399080a50526afc06f85e6494959ca3c1941"
            },
            "require-dev": {
                "automattic/jetpack-changelogger": "^3.0",
                "yoast/phpunit-polyfills": "1.0.3"
            },
            "type": "jetpack-library",
            "extra": {
                "autotagger": true,
                "mirror-repo": "Automattic/jetpack-a8c-mc-stats",
                "changelogger": {
                    "link-template": "https://github.com/Automattic/jetpack-a8c-mc-stats/compare/v${old}...v${new}"
                },
                "branch-alias": {
                    "dev-master": "1.4.x-dev"
                }
            },
            "autoload": {
                "classmap": [
                    "src/"
                ]
            },
            "scripts": {
                "phpunit": [
                    "./vendor/phpunit/phpunit/phpunit --colors=always"
                ],
                "test-coverage": [
                    "php -dpcov.directory=. ./vendor/bin/phpunit --coverage-clover \"$COVERAGE_DIR/clover.xml\""
                ],
                "test-php": [
                    "@composer phpunit"
                ]
            },
            "license": [
                "GPL-2.0-or-later"
            ],
            "description": "Used to record internal usage stats for Automattic. Not visible to site owners.",
            "transport-options": {
                "relative": true
            }
        },
        {
            "name": "automattic/jetpack-abtest",
            "version": "dev-master",
            "dist": {
                "type": "path",
                "url": "../../packages/abtest",
                "reference": "ec839a23133711a73791ad776cd2c50ae54cede8"
            },
            "require": {
                "automattic/jetpack-connection": "^1.37",
                "automattic/jetpack-error": "^1.3"
            },
            "require-dev": {
                "automattic/jetpack-changelogger": "^3.0",
                "automattic/wordbless": "dev-master",
                "yoast/phpunit-polyfills": "1.0.3"
            },
            "type": "jetpack-library",
            "extra": {
                "autotagger": true,
                "mirror-repo": "Automattic/jetpack-abtest",
                "changelogger": {
                    "link-template": "https://github.com/Automattic/jetpack-abtest/compare/v${old}...v${new}"
                },
                "branch-alias": {
                    "dev-master": "1.9.x-dev"
                }
            },
            "autoload": {
                "classmap": [
                    "src/"
                ]
            },
            "scripts": {
                "phpunit": [
                    "./vendor/phpunit/phpunit/phpunit --colors=always"
                ],
                "post-update-cmd": [
                    "php -r \"copy('vendor/automattic/wordbless/src/dbless-wpdb.php', 'wordpress/wp-content/db.php');\""
                ],
                "test-coverage": [
                    "php -dpcov.directory=. ./vendor/bin/phpunit --coverage-clover \"$COVERAGE_DIR/clover.xml\""
                ],
                "test-php": [
                    "@composer phpunit"
                ]
            },
            "license": [
                "GPL-2.0-or-later"
            ],
            "description": "Provides an interface to the WP.com A/B tests.",
            "transport-options": {
                "relative": true
            }
        },
        {
            "name": "automattic/jetpack-admin-ui",
            "version": "dev-master",
            "dist": {
                "type": "path",
                "url": "../../packages/admin-ui",
                "reference": "bbb92b9b9852760e84b7aaee877ee081616efcb3"
            },
            "require-dev": {
                "automattic/jetpack-changelogger": "^3.0",
                "automattic/wordbless": "dev-master",
                "yoast/phpunit-polyfills": "1.0.3"
            },
            "type": "jetpack-library",
            "extra": {
                "autotagger": true,
                "mirror-repo": "Automattic/jetpack-admin-ui",
                "textdomain": "jetpack-admin-ui",
                "changelogger": {
                    "link-template": "https://github.com/Automattic/jetpack-admin-ui/compare/${old}...${new}"
                },
                "branch-alias": {
                    "dev-master": "0.2.x-dev"
                },
                "version-constants": {
                    "::PACKAGE_VERSION": "src/class-admin-menu.php"
                }
            },
            "autoload": {
                "classmap": [
                    "src/"
                ]
            },
            "scripts": {
                "phpunit": [
                    "./vendor/phpunit/phpunit/phpunit --colors=always"
                ],
                "test-coverage": [
                    "php -dpcov.directory=. ./vendor/bin/phpunit --coverage-clover \"$COVERAGE_DIR/clover.xml\""
                ],
                "test-php": [
                    "@composer phpunit"
                ],
                "post-update-cmd": [
                    "php -r \"copy('vendor/automattic/wordbless/src/dbless-wpdb.php', 'wordpress/wp-content/db.php');\""
                ]
            },
            "license": [
                "GPL-2.0-or-later"
            ],
            "description": "Generic Jetpack wp-admin UI elements",
            "transport-options": {
                "relative": true
            }
        },
        {
            "name": "automattic/jetpack-assets",
            "version": "dev-master",
            "dist": {
                "type": "path",
                "url": "../../packages/assets",
                "reference": "52fb1f734112badb778f56637476365c7c81af35"
            },
            "require": {
                "automattic/jetpack-constants": "^1.6"
            },
            "require-dev": {
                "automattic/jetpack-changelogger": "^3.0",
                "brain/monkey": "2.6.1",
                "wikimedia/testing-access-wrapper": "^1.0 || ^2.0",
                "yoast/phpunit-polyfills": "1.0.3"
            },
            "type": "jetpack-library",
            "extra": {
                "autotagger": true,
                "mirror-repo": "Automattic/jetpack-assets",
                "textdomain": "jetpack-assets",
                "changelogger": {
                    "link-template": "https://github.com/Automattic/jetpack-assets/compare/v${old}...v${new}"
                },
                "branch-alias": {
                    "dev-master": "1.17.x-dev"
                }
            },
            "autoload": {
                "files": [
                    "actions.php"
                ],
                "classmap": [
                    "src/"
                ]
            },
            "scripts": {
                "build-development": [
                    "pnpm run build"
                ],
                "build-production": [
                    "pnpm run build-production"
                ],
                "phpunit": [
                    "./vendor/phpunit/phpunit/phpunit --colors=always"
                ],
                "test-coverage": [
                    "php -dpcov.directory=. ./vendor/bin/phpunit --coverage-clover \"$COVERAGE_DIR/php/clover.xml\"",
                    "pnpm run test-coverage"
                ],
                "test-js": [
                    "pnpm run test"
                ],
                "test-php": [
                    "@composer phpunit"
                ]
            },
            "license": [
                "GPL-2.0-or-later"
            ],
            "description": "Asset management utilities for Jetpack ecosystem packages",
            "transport-options": {
                "relative": true
            }
        },
        {
            "name": "automattic/jetpack-autoloader",
            "version": "dev-master",
            "dist": {
                "type": "path",
                "url": "../../packages/autoloader",
                "reference": "0d14c81f42c4da64b4d3b2a7878e3b058d1af7c8"
            },
            "require": {
                "composer-plugin-api": "^1.1 || ^2.0"
            },
            "require-dev": {
                "automattic/jetpack-changelogger": "^3.0",
                "yoast/phpunit-polyfills": "1.0.3"
            },
            "type": "composer-plugin",
            "extra": {
                "autotagger": true,
                "class": "Automattic\\Jetpack\\Autoloader\\CustomAutoloaderPlugin",
                "mirror-repo": "Automattic/jetpack-autoloader",
                "changelogger": {
                    "link-template": "https://github.com/Automattic/jetpack-autoloader/compare/v${old}...v${new}"
                },
                "branch-alias": {
                    "dev-master": "2.11.x-dev"
                }
            },
            "autoload": {
                "classmap": [
                    "src/AutoloadGenerator.php"
                ],
                "psr-4": {
                    "Automattic\\Jetpack\\Autoloader\\": "src"
                }
            },
            "scripts": {
                "phpunit": [
                    "./vendor/phpunit/phpunit/phpunit --colors=always"
                ],
                "test-coverage": [
                    "php -dpcov.directory=. ./vendor/bin/phpunit --coverage-php \"./tests/php/tmp/coverage-report.php\"",
                    "php ./tests/php/bin/test-coverage.php \"$COVERAGE_DIR/clover.xml\""
                ],
                "test-php": [
                    "@composer phpunit"
                ]
            },
            "license": [
                "GPL-2.0-or-later"
            ],
            "description": "Creates a custom autoloader for a plugin or theme.",
            "transport-options": {
                "relative": true
            }
        },
        {
            "name": "automattic/jetpack-backup",
            "version": "dev-master",
            "dist": {
                "type": "path",
                "url": "../../packages/backup",
                "reference": "26be67ce4699b2a80cd477c9627b6fc48b3cdec0"
            },
            "require": {
                "automattic/jetpack-connection": "^1.37",
                "automattic/jetpack-sync": "^1.30"
            },
            "require-dev": {
                "automattic/jetpack-changelogger": "^3.0",
                "automattic/wordbless": "@dev",
                "yoast/phpunit-polyfills": "1.0.3"
            },
            "type": "jetpack-library",
            "extra": {
                "autotagger": true,
                "mirror-repo": "Automattic/jetpack-backup",
                "textdomain": "jetpack-backup-pkg",
                "version-constants": {
                    "::PACKAGE_VERSION": "src/class-package-version.php"
                },
                "changelogger": {
                    "link-template": "https://github.com/Automattic/jetpack-backup/compare/v${old}...v${new}"
                },
                "branch-alias": {
                    "dev-master": "1.2.x-dev"
                }
            },
            "autoload": {
                "files": [
                    "actions.php"
                ],
                "classmap": [
                    "src/"
                ]
            },
            "scripts": {
                "phpunit": [
                    "./vendor/phpunit/phpunit/phpunit --colors=always"
                ],
                "test-coverage": [
                    "php -dpcov.directory=. ./vendor/bin/phpunit --coverage-clover \"$COVERAGE_DIR/clover.xml\""
                ],
                "test-php": [
                    "@composer phpunit"
                ],
                "post-update-cmd": [
                    "php -r \"copy('vendor/automattic/wordbless/src/dbless-wpdb.php', 'wordpress/wp-content/db.php');\""
                ]
            },
            "license": [
                "GPL-2.0-or-later"
            ],
            "description": "Tools to assist with backing up Jetpack sites.",
            "transport-options": {
                "relative": true
            }
        },
        {
            "name": "automattic/jetpack-blocks",
            "version": "dev-master",
            "dist": {
                "type": "path",
                "url": "../../packages/blocks",
                "reference": "5fa39eec698e40b071be806a663367eb4555f557"
            },
            "require-dev": {
                "automattic/jetpack-changelogger": "^3.0",
                "automattic/wordbless": "dev-master",
                "brain/monkey": "2.6.1",
                "yoast/phpunit-polyfills": "1.0.3"
            },
            "type": "jetpack-library",
            "extra": {
                "autotagger": true,
                "mirror-repo": "Automattic/jetpack-blocks",
                "changelogger": {
                    "link-template": "https://github.com/Automattic/jetpack-blocks/compare/v${old}...v${new}"
                },
                "branch-alias": {
                    "dev-master": "1.4.x-dev"
                }
            },
            "autoload": {
                "classmap": [
                    "src/"
                ]
            },
            "scripts": {
                "phpunit": [
                    "./vendor/phpunit/phpunit/phpunit --colors=always"
                ],
                "post-update-cmd": [
                    "php -r \"copy('vendor/automattic/wordbless/src/dbless-wpdb.php', 'wordpress/wp-content/db.php');\""
                ],
                "test-coverage": [
                    "php -dpcov.directory=. ./vendor/bin/phpunit --coverage-clover \"$COVERAGE_DIR/clover.xml\""
                ],
                "test-php": [
                    "@composer phpunit"
                ]
            },
            "license": [
                "GPL-2.0-or-later"
            ],
            "description": "Register and manage blocks within a plugin. Used to manage block registration, enqueues, and more.",
            "transport-options": {
                "relative": true
            }
        },
        {
            "name": "automattic/jetpack-compat",
            "version": "dev-master",
            "dist": {
                "type": "path",
                "url": "../../packages/compat",
                "reference": "b7df09e6dd884b03fb8b2198bf1a11371d05d40f"
            },
            "require-dev": {
                "automattic/jetpack-changelogger": "^3.0"
            },
            "type": "jetpack-library",
            "extra": {
                "autotagger": true,
                "mirror-repo": "Automattic/jetpack-compat",
                "textdomain": "jetpack-compat",
                "changelogger": {
                    "link-template": "https://github.com/Automattic/jetpack-compat/compare/v${old}...v${new}"
                },
                "branch-alias": {
                    "dev-master": "1.7.x-dev"
                }
            },
            "autoload": {
                "files": [
                    "functions.php"
                ],
                "classmap": [
                    "legacy"
                ]
            },
            "license": [
                "GPL-2.0-or-later"
            ],
            "description": "Compatibility layer with previous versions of Jetpack",
            "transport-options": {
                "relative": true
            }
        },
        {
            "name": "automattic/jetpack-composer-plugin",
            "version": "dev-master",
            "dist": {
                "type": "path",
                "url": "../../packages/composer-plugin",
                "reference": "c3fc0e4cf179c619f896174a6c9db8e70cff74c3"
            },
            "require": {
                "composer-plugin-api": "^2.1.0"
            },
            "require-dev": {
                "automattic/jetpack-changelogger": "^3.0",
                "composer/composer": "2.2.3",
                "yoast/phpunit-polyfills": "1.0.3"
            },
            "type": "composer-plugin",
            "extra": {
                "class": "Automattic\\Jetpack\\Composer\\Plugin",
                "mirror-repo": "Automattic/jetpack-composer-plugin",
                "changelogger": {
                    "link-template": "https://github.com/Automattic/jetpack-composer-plugin/compare/v${old}...v${new}"
                },
                "autotagger": true,
                "branch-alias": {
                    "dev-master": "1.1.x-dev"
                }
            },
            "autoload": {
                "classmap": [
                    "src/"
                ]
            },
            "scripts": {
                "phpunit": [
                    "./vendor/phpunit/phpunit/phpunit --colors=always"
                ],
                "test-coverage": [
                    "php -dpcov.directory=. ./vendor/bin/phpunit --coverage-clover \"$COVERAGE_DIR/clover.xml\""
                ],
                "test-php": [
                    "@composer phpunit"
                ]
            },
            "license": [
                "GPL-2.0-or-later"
            ],
            "description": "A custom installer plugin for Composer to move Jetpack packages out of `vendor/` so WordPress's translation infrastructure will find their strings.",
            "transport-options": {
                "relative": true
            }
        },
        {
            "name": "automattic/jetpack-config",
            "version": "dev-master",
            "dist": {
                "type": "path",
                "url": "../../packages/config",
                "reference": "7ed065622e06c9992d7f659458c42b85a9864c8d"
            },
            "require-dev": {
                "automattic/jetpack-changelogger": "^3.0"
            },
            "type": "jetpack-library",
            "extra": {
                "autotagger": true,
                "mirror-repo": "Automattic/jetpack-config",
                "textdomain": "jetpack-config",
                "changelogger": {
                    "link-template": "https://github.com/Automattic/jetpack-config/compare/v${old}...v${new}"
                },
                "branch-alias": {
                    "dev-master": "1.7.x-dev"
                }
            },
            "autoload": {
                "classmap": [
                    "src/"
                ]
            },
            "license": [
                "GPL-2.0-or-later"
            ],
            "description": "Jetpack configuration package that initializes other packages and configures Jetpack's functionality. Can be used as a base for all variants of Jetpack package usage.",
            "transport-options": {
                "relative": true
            }
        },
        {
            "name": "automattic/jetpack-connection",
            "version": "dev-master",
            "dist": {
                "type": "path",
                "url": "../../packages/connection",
                "reference": "698ca7b1f0cbdea17a5785472900ce31e1bb0d98"
            },
            "require": {
                "automattic/jetpack-a8c-mc-stats": "^1.4",
                "automattic/jetpack-admin-ui": "^0.2",
                "automattic/jetpack-constants": "^1.6",
                "automattic/jetpack-heartbeat": "^1.4",
                "automattic/jetpack-options": "^1.14",
                "automattic/jetpack-redirect": "^1.7",
                "automattic/jetpack-roles": "^1.4",
                "automattic/jetpack-status": "^1.12",
                "automattic/jetpack-tracking": "^1.14"
            },
            "require-dev": {
                "automattic/jetpack-changelogger": "^3.0",
                "automattic/wordbless": "@dev",
                "brain/monkey": "2.6.1",
                "yoast/phpunit-polyfills": "1.0.3"
            },
            "type": "jetpack-library",
            "extra": {
                "autotagger": true,
                "mirror-repo": "Automattic/jetpack-connection",
                "textdomain": "jetpack-connection",
                "version-constants": {
                    "::PACKAGE_VERSION": "src/class-package-version.php"
                },
                "changelogger": {
                    "link-template": "https://github.com/Automattic/jetpack-connection/compare/v${old}...v${new}"
                },
                "branch-alias": {
                    "dev-master": "1.37.x-dev"
                }
            },
            "autoload": {
                "classmap": [
                    "legacy",
                    "src/",
                    "src/webhooks"
                ]
            },
            "scripts": {
                "phpunit": [
                    "./vendor/phpunit/phpunit/phpunit --colors=always"
                ],
                "post-update-cmd": [
                    "php -r \"copy('vendor/automattic/wordbless/src/dbless-wpdb.php', 'wordpress/wp-content/db.php');\""
                ],
                "test-coverage": [
                    "php -dpcov.directory=. ./vendor/bin/phpunit --coverage-clover \"$COVERAGE_DIR/clover.xml\""
                ],
                "test-php": [
                    "@composer phpunit"
                ]
            },
            "license": [
                "GPL-2.0-or-later"
            ],
            "description": "Everything needed to connect to the Jetpack infrastructure",
            "transport-options": {
                "relative": true
            }
        },
        {
            "name": "automattic/jetpack-connection-ui",
            "version": "dev-master",
            "dist": {
                "type": "path",
                "url": "../../packages/connection-ui",
                "reference": "a056d86f62db8d5f99a27bf69ded9387f56d365a"
            },
            "require": {
                "automattic/jetpack-assets": "^1.17",
                "automattic/jetpack-connection": "^1.37",
                "automattic/jetpack-constants": "^1.6",
                "automattic/jetpack-device-detection": "^1.4",
                "automattic/jetpack-identity-crisis": "^0.8"
            },
            "require-dev": {
                "automattic/jetpack-changelogger": "^3.0"
            },
            "type": "jetpack-library",
            "extra": {
                "autotagger": true,
                "mirror-repo": "Automattic/jetpack-connection-ui",
                "textdomain": "jetpack-connection-ui",
                "changelogger": {
                    "link-template": "https://github.com/Automattic/jetpack-connection-ui/compare/v${old}...v${new}"
                },
                "branch-alias": {
                    "dev-master": "2.3.x-dev"
                }
            },
            "autoload": {
                "classmap": [
                    "src/"
                ]
            },
            "scripts": {
                "build-development": [
                    "pnpm run build"
                ],
                "build-production": [
                    "NODE_ENV=production pnpm run build"
                ],
                "watch": [
                    "Composer\\Config::disableProcessTimeout",
                    "pnpm run watch"
                ]
            },
            "license": [
                "GPL-2.0-or-later"
            ],
            "description": "Jetpack Connection UI",
            "transport-options": {
                "relative": true
            }
        },
        {
            "name": "automattic/jetpack-constants",
            "version": "dev-master",
            "dist": {
                "type": "path",
                "url": "../../packages/constants",
                "reference": "c707667b702d06091f8183df68a2a2b0d230c2b3"
            },
            "require-dev": {
                "automattic/jetpack-changelogger": "^3.0",
                "brain/monkey": "2.6.1",
                "yoast/phpunit-polyfills": "1.0.3"
            },
            "type": "jetpack-library",
            "extra": {
                "autotagger": true,
                "mirror-repo": "Automattic/jetpack-constants",
                "changelogger": {
                    "link-template": "https://github.com/Automattic/jetpack-constants/compare/v${old}...v${new}"
                },
                "branch-alias": {
                    "dev-master": "1.6.x-dev"
                }
            },
            "autoload": {
                "classmap": [
                    "src/"
                ]
            },
            "scripts": {
                "phpunit": [
                    "./vendor/phpunit/phpunit/phpunit --colors=always"
                ],
                "test-coverage": [
                    "php -dpcov.directory=. ./vendor/bin/phpunit --coverage-clover \"$COVERAGE_DIR/clover.xml\""
                ],
                "test-php": [
                    "@composer phpunit"
                ]
            },
            "license": [
                "GPL-2.0-or-later"
            ],
            "description": "A wrapper for defining constants in a more testable way.",
            "transport-options": {
                "relative": true
            }
        },
        {
            "name": "automattic/jetpack-device-detection",
            "version": "dev-master",
            "dist": {
                "type": "path",
                "url": "../../packages/device-detection",
                "reference": "9e6dca88fa7d4e8d264d32f3f50007c124f98c97"
            },
            "require-dev": {
                "automattic/jetpack-changelogger": "^3.0",
                "yoast/phpunit-polyfills": "1.0.3"
            },
            "type": "jetpack-library",
            "extra": {
                "autotagger": true,
                "mirror-repo": "Automattic/jetpack-device-detection",
                "changelogger": {
                    "link-template": "https://github.com/Automattic/jetpack-device-detection/compare/v${old}...v${new}"
                },
                "branch-alias": {
                    "dev-master": "1.4.x-dev"
                }
            },
            "autoload": {
                "classmap": [
                    "src/"
                ]
            },
            "scripts": {
                "phpunit": [
                    "./vendor/phpunit/phpunit/phpunit --colors=always"
                ],
                "test-coverage": [
                    "php -dpcov.directory=. ./vendor/bin/phpunit --coverage-clover \"$COVERAGE_DIR/clover.xml\""
                ],
                "test-php": [
                    "@composer phpunit"
                ]
            },
            "license": [
                "GPL-2.0-or-later"
            ],
            "description": "A way to detect device types based on User-Agent header.",
            "transport-options": {
                "relative": true
            }
        },
        {
            "name": "automattic/jetpack-error",
            "version": "dev-master",
            "dist": {
                "type": "path",
                "url": "../../packages/error",
                "reference": "af8ed8b85889e26f768c006ac34b39c9ae5e3f53"
            },
            "require-dev": {
                "automattic/jetpack-changelogger": "^3.0",
                "yoast/phpunit-polyfills": "1.0.3"
            },
            "type": "jetpack-library",
            "extra": {
                "autotagger": true,
                "mirror-repo": "Automattic/jetpack-error",
                "changelogger": {
                    "link-template": "https://github.com/Automattic/jetpack-error/compare/v${old}...v${new}"
                },
                "branch-alias": {
                    "dev-master": "1.3.x-dev"
                }
            },
            "autoload": {
                "classmap": [
                    "src/"
                ]
            },
            "scripts": {
                "phpunit": [
                    "./vendor/phpunit/phpunit/phpunit --colors=always"
                ],
                "test-coverage": [
                    "php -dpcov.directory=. ./vendor/bin/phpunit --coverage-clover \"$COVERAGE_DIR/clover.xml\""
                ],
                "test-php": [
                    "@composer phpunit"
                ]
            },
            "license": [
                "GPL-2.0-or-later"
            ],
            "description": "Jetpack Error - a wrapper around WP_Error.",
            "transport-options": {
                "relative": true
            }
        },
        {
            "name": "automattic/jetpack-google-fonts-provider",
            "version": "dev-master",
            "dist": {
                "type": "path",
                "url": "../../packages/google-fonts-provider",
                "reference": "f9841d756ad9081266d415f98216ecd2b35dc246"
            },
            "require-dev": {
                "automattic/jetpack-changelogger": "^3.0",
                "brain/monkey": "2.6.1",
                "yoast/phpunit-polyfills": "1.0.3"
            },
            "type": "library",
            "extra": {
                "autotagger": true,
                "mirror-repo": "Automattic/jetpack-google-fonts-provider",
                "changelogger": {
                    "link-template": "https://github.com/Automattic/jetpack-google-fonts-provider/compare/v${old}...v${new}"
                },
                "branch-alias": {
                    "dev-master": "0.2.x-dev"
                },
                "textdomain": "jetpack-google-fonts-provider"
            },
            "autoload": {
                "classmap": [
                    "src/"
                ]
            },
            "scripts": {
                "phpunit": [
                    "./vendor/phpunit/phpunit/phpunit --colors=always"
                ],
                "test-coverage": [
                    "php -dpcov.directory=. ./vendor/bin/phpunit --coverage-clover \"$COVERAGE_DIR/clover.xml\""
                ],
                "test-php": [
                    "@composer phpunit"
                ]
            },
            "license": [
                "GPL-2.0-or-later"
            ],
            "description": "WordPress Webfonts provider for Google Fonts",
            "transport-options": {
                "relative": true
            }
        },
        {
            "name": "automattic/jetpack-heartbeat",
            "version": "dev-master",
            "dist": {
                "type": "path",
                "url": "../../packages/heartbeat",
                "reference": "14c401c013c64fea324ea7fee4559aa90366293c"
            },
            "require": {
                "automattic/jetpack-a8c-mc-stats": "^1.4",
                "automattic/jetpack-options": "^1.14"
            },
            "require-dev": {
                "automattic/jetpack-changelogger": "^3.0"
            },
            "type": "jetpack-library",
            "extra": {
                "autotagger": true,
                "mirror-repo": "Automattic/jetpack-heartbeat",
                "textdomain": "jetpack-heartbeat",
                "changelogger": {
                    "link-template": "https://github.com/Automattic/jetpack-heartbeat/compare/v${old}...v${new}"
                },
                "branch-alias": {
                    "dev-master": "1.4.x-dev"
                }
            },
            "autoload": {
                "classmap": [
                    "src/"
                ]
            },
            "license": [
                "GPL-2.0-or-later"
            ],
            "description": "This adds a cronjob that sends a batch of internal automattic stats to wp.com once a day",
            "transport-options": {
                "relative": true
            }
        },
        {
            "name": "automattic/jetpack-identity-crisis",
            "version": "dev-master",
            "dist": {
                "type": "path",
                "url": "../../packages/identity-crisis",
                "reference": "f4d43f7894c20ed04ef10dfe599046fa99693a29"
            },
            "require": {
                "automattic/jetpack-assets": "^1.17",
                "automattic/jetpack-connection": "^1.37",
                "automattic/jetpack-constants": "^1.6",
                "automattic/jetpack-logo": "^1.5",
                "automattic/jetpack-options": "^1.14",
                "automattic/jetpack-status": "^1.12",
                "automattic/jetpack-tracking": "^1.14"
            },
            "require-dev": {
                "automattic/jetpack-changelogger": "^3.0",
                "automattic/wordbless": "@dev",
                "yoast/phpunit-polyfills": "1.0.3"
            },
            "type": "jetpack-library",
            "extra": {
                "autotagger": true,
                "mirror-repo": "Automattic/jetpack-identity-crisis",
                "textdomain": "jetpack-idc",
                "version-constants": {
                    "::PACKAGE_VERSION": "src/class-identity-crisis.php"
                },
                "changelogger": {
                    "link-template": "https://github.com/Automattic/jetpack-identity-crisis/compare/v${old}...v${new}"
                },
                "branch-alias": {
                    "dev-master": "0.8.x-dev"
                }
            },
            "autoload": {
                "classmap": [
                    "src/"
                ]
            },
            "scripts": {
                "build-development": [
                    "pnpm run build"
                ],
                "build-production": [
                    "NODE_ENV='production' pnpm run build"
                ],
                "phpunit": [
                    "./vendor/phpunit/phpunit/phpunit --colors=always"
                ],
                "test-coverage": [
                    "php -dpcov.directory=. ./vendor/bin/phpunit --coverage-clover \"$COVERAGE_DIR/clover.xml\""
                ],
                "test-php": [
                    "@composer phpunit"
                ],
                "post-update-cmd": [
                    "php -r \"copy('vendor/automattic/wordbless/src/dbless-wpdb.php', 'wordpress/wp-content/db.php');\""
                ],
                "watch": [
                    "Composer\\Config::disableProcessTimeout",
                    "pnpm run watch"
                ]
            },
            "license": [
                "GPL-2.0-or-later"
            ],
            "description": "Identity Crisis.",
            "transport-options": {
                "relative": true
            }
        },
        {
            "name": "automattic/jetpack-jitm",
            "version": "dev-master",
            "dist": {
                "type": "path",
                "url": "../../packages/jitm",
                "reference": "9f4abc80236874b8f7f161841a232fab372791d5"
            },
            "require": {
                "automattic/jetpack-a8c-mc-stats": "^1.4",
                "automattic/jetpack-assets": "^1.17",
                "automattic/jetpack-connection": "^1.37",
                "automattic/jetpack-device-detection": "^1.4",
                "automattic/jetpack-logo": "^1.5",
                "automattic/jetpack-options": "^1.14",
                "automattic/jetpack-partner": "^1.7",
                "automattic/jetpack-redirect": "^1.7",
                "automattic/jetpack-status": "^1.12",
                "automattic/jetpack-tracking": "^1.14"
            },
            "require-dev": {
                "automattic/jetpack-changelogger": "^3.0",
                "brain/monkey": "2.6.1",
                "yoast/phpunit-polyfills": "1.0.3"
            },
            "type": "jetpack-library",
            "extra": {
                "autotagger": true,
                "mirror-repo": "Automattic/jetpack-jitm",
                "textdomain": "jetpack-jitm",
                "version-constants": {
                    "::PACKAGE_VERSION": "src/class-jitm.php"
                },
                "changelogger": {
                    "link-template": "https://github.com/Automattic/jetpack-jitm/compare/v${old}...v${new}"
                },
                "branch-alias": {
                    "dev-master": "2.2.x-dev"
                }
            },
            "autoload": {
                "classmap": [
                    "src/"
                ]
            },
            "scripts": {
                "build-production": [
                    "pnpm run build-production"
                ],
                "build-development": [
                    "pnpm run build"
                ],
                "phpunit": [
                    "./vendor/phpunit/phpunit/phpunit --colors=always"
                ],
                "test-coverage": [
                    "php -dpcov.directory=. ./vendor/bin/phpunit --coverage-clover \"$COVERAGE_DIR/clover.xml\""
                ],
                "test-php": [
                    "@composer phpunit"
                ]
            },
            "license": [
                "GPL-2.0-or-later"
            ],
            "description": "Just in time messages for Jetpack",
            "transport-options": {
                "relative": true
            }
        },
        {
            "name": "automattic/jetpack-lazy-images",
            "version": "dev-master",
            "dist": {
                "type": "path",
                "url": "../../packages/lazy-images",
                "reference": "c7115dc7f2f073b53f98584382773bb8db0ca68b"
            },
            "require": {
                "automattic/jetpack-assets": "^1.17",
                "automattic/jetpack-constants": "^1.6"
            },
            "require-dev": {
                "automattic/jetpack-changelogger": "^3.0",
                "automattic/wordbless": "dev-master",
                "yoast/phpunit-polyfills": "1.0.3"
            },
            "type": "jetpack-library",
            "extra": {
                "autotagger": true,
                "mirror-repo": "Automattic/jetpack-lazy-images",
                "textdomain": "jetpack-lazy-images",
                "changelogger": {
                    "link-template": "https://github.com/Automattic/jetpack-lazy-images/compare/v${old}...v${new}"
                },
                "branch-alias": {
                    "dev-master": "2.1.x-dev"
                }
            },
            "autoload": {
                "classmap": [
                    "src/"
                ]
            },
            "scripts": {
                "build-production": [
                    "pnpm run build-production"
                ],
                "build-development": [
                    "pnpm run build"
                ],
                "phpunit": [
                    "./vendor/phpunit/phpunit/phpunit --colors=always"
                ],
                "post-update-cmd": [
                    "php -r \"copy('vendor/automattic/wordbless/src/dbless-wpdb.php', 'wordpress/wp-content/db.php');\""
                ],
                "test-coverage": [
                    "php -dpcov.directory=. ./vendor/bin/phpunit --coverage-clover \"$COVERAGE_DIR/clover.xml\""
                ],
                "test-php": [
                    "@composer phpunit"
                ]
            },
            "license": [
                "GPL-2.0-or-later"
            ],
            "description": "Speed up your site and create a smoother viewing experience by loading images as visitors scroll down the screen, instead of all at once.",
            "transport-options": {
                "relative": true
            }
        },
        {
            "name": "automattic/jetpack-licensing",
            "version": "dev-master",
            "dist": {
                "type": "path",
                "url": "../../packages/licensing",
                "reference": "bcd9217e6a9570dda47a682c3e18f2477586a04e"
            },
            "require": {
                "automattic/jetpack-connection": "^1.37",
                "automattic/jetpack-options": "^1.14"
            },
            "require-dev": {
                "automattic/jetpack-changelogger": "^3.0",
                "automattic/wordbless": "@dev",
                "yoast/phpunit-polyfills": "1.0.3"
            },
            "type": "jetpack-library",
            "extra": {
                "autotagger": true,
                "mirror-repo": "Automattic/jetpack-licensing",
                "textdomain": "jetpack-licensing",
                "changelogger": {
                    "link-template": "https://github.com/Automattic/jetpack-licensing/compare/v${old}...v${new}"
                },
                "branch-alias": {
                    "dev-master": "1.6.x-dev"
                }
            },
            "autoload": {
                "classmap": [
                    "src/"
                ]
            },
            "scripts": {
                "phpunit": [
                    "./vendor/phpunit/phpunit/phpunit --colors=always"
                ],
                "post-update-cmd": [
                    "php -r \"copy('vendor/automattic/wordbless/src/dbless-wpdb.php', 'wordpress/wp-content/db.php');\""
                ],
                "test-coverage": [
                    "php -dpcov.directory=. ./vendor/bin/phpunit --coverage-clover \"$COVERAGE_DIR/clover.xml\""
                ],
                "test-php": [
                    "@composer phpunit"
                ]
            },
            "license": [
                "GPL-2.0-or-later"
            ],
            "description": "Everything needed to manage Jetpack licenses client-side.",
            "transport-options": {
                "relative": true
            }
        },
        {
            "name": "automattic/jetpack-logo",
            "version": "dev-master",
            "dist": {
                "type": "path",
                "url": "../../packages/logo",
                "reference": "c0d7df78e0ea4d9d09a22ff937fce5ec13a08379"
            },
            "require-dev": {
                "automattic/jetpack-changelogger": "^3.0",
                "yoast/phpunit-polyfills": "1.0.3"
            },
            "type": "jetpack-library",
            "extra": {
                "autotagger": true,
                "mirror-repo": "Automattic/jetpack-logo",
                "changelogger": {
                    "link-template": "https://github.com/Automattic/jetpack-logo/compare/v${old}...v${new}"
                },
                "branch-alias": {
                    "dev-master": "1.5.x-dev"
                }
            },
            "autoload": {
                "classmap": [
                    "src/"
                ]
            },
            "scripts": {
                "phpunit": [
                    "./vendor/phpunit/phpunit/phpunit --colors=always"
                ],
                "test-coverage": [
                    "php -dpcov.directory=. ./vendor/bin/phpunit --coverage-clover \"$COVERAGE_DIR/clover.xml\""
                ],
                "test-php": [
                    "@composer phpunit"
                ]
            },
            "license": [
                "GPL-2.0-or-later"
            ],
            "description": "A logo for Jetpack",
            "transport-options": {
                "relative": true
            }
        },
        {
            "name": "automattic/jetpack-my-jetpack",
            "version": "dev-master",
            "dist": {
                "type": "path",
                "url": "../../packages/my-jetpack",
                "reference": "61cece555e629bcf8814af1b6aa5ce47dac5b5df"
            },
            "require": {
                "automattic/jetpack-admin-ui": "^0.2",
                "automattic/jetpack-assets": "^1.17",
                "automattic/jetpack-connection": "^1.37",
                "automattic/jetpack-plugins-installer": "^0.1",
                "automattic/jetpack-redirect": "^1.7",
                "automattic/jetpack-tracking": "^1.14"
            },
            "require-dev": {
                "automattic/jetpack-changelogger": "^3.0",
                "automattic/jetpack-constants": "^1.6",
                "automattic/jetpack-options": "^1.14",
                "automattic/wordbless": "@dev",
                "yoast/phpunit-polyfills": "1.0.3"
            },
            "type": "jetpack-library",
            "extra": {
                "autotagger": true,
                "mirror-repo": "Automattic/jetpack-my-jetpack",
                "textdomain": "jetpack-my-jetpack",
                "changelogger": {
                    "link-template": "https://github.com/Automattic/jetpack-my-jetpack/compare/${old}...${new}"
                },
                "branch-alias": {
                    "dev-master": "0.6.x-dev"
                },
                "version-constants": {
                    "::PACKAGE_VERSION": "src/class-initializer.php"
                }
            },
            "autoload": {
                "classmap": [
                    "src/",
                    "src/products"
                ]
            },
            "scripts": {
                "phpunit": [
                    "./vendor/phpunit/phpunit/phpunit --colors=always"
                ],
                "test-coverage": [
                    "php -dpcov.directory=. ./vendor/bin/phpunit --coverage-clover \"$COVERAGE_DIR/coverage.xml\"",
                    "pnpm run test -- --coverageDirectory=\"$COVERAGE_DIR\" --coverage --coverageReporters=clover"
                ],
                "test-php": [
                    "@composer phpunit"
                ],
                "test-js": [
                    "pnpm run test"
                ],
                "test-js-watch": [
                    "Composer\\Config::disableProcessTimeout",
                    "pnpm run test -- --watch"
                ],
                "build-development": [
                    "pnpm run build"
                ],
                "build-production": [
                    "NODE_ENV=production pnpm run build"
                ],
                "watch": [
                    "Composer\\Config::disableProcessTimeout",
                    "pnpm run watch"
                ],
                "post-update-cmd": [
                    "php -r \"copy('vendor/automattic/wordbless/src/dbless-wpdb.php', 'wordpress/wp-content/db.php');\""
                ]
            },
            "license": [
                "GPL-2.0-or-later"
            ],
            "description": "WP Admin page with information and configuration shared among all Jetpack stand-alone plugins",
            "transport-options": {
                "relative": true
            }
        },
        {
            "name": "automattic/jetpack-options",
            "version": "dev-master",
            "dist": {
                "type": "path",
                "url": "../../packages/options",
                "reference": "ae4325a0569cc055a1c2649bb2572f15ab4d37bb"
            },
            "require": {
                "automattic/jetpack-constants": "^1.6"
            },
            "require-dev": {
                "automattic/jetpack-changelogger": "^3.0",
                "yoast/phpunit-polyfills": "1.0.3"
            },
            "type": "jetpack-library",
            "extra": {
                "autotagger": true,
                "mirror-repo": "Automattic/jetpack-options",
                "changelogger": {
                    "link-template": "https://github.com/Automattic/jetpack-options/compare/v${old}...v${new}"
                },
                "branch-alias": {
                    "dev-master": "1.14.x-dev"
                }
            },
            "autoload": {
                "classmap": [
                    "legacy"
                ]
            },
            "license": [
                "GPL-2.0-or-later"
            ],
            "description": "A wrapper for wp-options to manage specific Jetpack options.",
            "transport-options": {
                "relative": true
            }
        },
        {
            "name": "automattic/jetpack-partner",
            "version": "dev-master",
            "dist": {
                "type": "path",
                "url": "../../packages/partner",
                "reference": "9eca9e2b8b0575f536356584f316f8d8fb84b4b2"
            },
            "require": {
                "automattic/jetpack-connection": "^1.37",
                "automattic/jetpack-options": "^1.14",
                "automattic/jetpack-status": "^1.12"
            },
            "require-dev": {
                "automattic/jetpack-changelogger": "^3.0",
                "automattic/wordbless": "@dev",
                "brain/monkey": "2.6.1",
                "yoast/phpunit-polyfills": "1.0.3"
            },
            "type": "jetpack-library",
            "extra": {
                "autotagger": true,
                "mirror-repo": "Automattic/jetpack-partner",
                "changelogger": {
                    "link-template": "https://github.com/Automattic/jetpack-partner/compare/v${old}...v${new}"
                },
                "branch-alias": {
                    "dev-master": "1.7.x-dev"
                }
            },
            "autoload": {
                "classmap": [
                    "src/"
                ]
            },
            "scripts": {
                "phpunit": [
                    "./vendor/phpunit/phpunit/phpunit --colors=always"
                ],
                "post-update-cmd": [
                    "php -r \"copy('vendor/automattic/wordbless/src/dbless-wpdb.php', 'wordpress/wp-content/db.php');\""
                ],
                "test-coverage": [
                    "php -dpcov.directory=. ./vendor/bin/phpunit --coverage-clover \"$COVERAGE_DIR/clover.xml\""
                ],
                "test-php": [
                    "@composer phpunit"
                ]
            },
            "license": [
                "GPL-2.0-or-later"
            ],
            "description": "Support functions for Jetpack hosting partners.",
            "transport-options": {
                "relative": true
            }
        },
        {
            "name": "automattic/jetpack-password-checker",
            "version": "dev-master",
            "dist": {
                "type": "path",
                "url": "../../packages/password-checker",
                "reference": "a9dd0d76a2a18a042898111f5ac279e5f32c2258"
            },
            "require-dev": {
                "automattic/jetpack-changelogger": "^3.0",
                "automattic/wordbless": "@dev",
                "yoast/phpunit-polyfills": "1.0.3"
            },
            "type": "jetpack-library",
            "extra": {
                "autotagger": true,
                "mirror-repo": "Automattic/jetpack-password-checker",
                "textdomain": "jetpack-password-checker",
                "changelogger": {
                    "link-template": "https://github.com/Automattic/jetpack-password-checker/compare/v${old}...v${new}"
                },
                "branch-alias": {
                    "dev-master": "0.2.x-dev"
                }
            },
            "autoload": {
                "classmap": [
                    "src/"
                ]
            },
            "scripts": {
                "phpunit": [
                    "./vendor/phpunit/phpunit/phpunit --colors=always"
                ],
                "test-coverage": [
                    "php -dpcov.directory=. ./vendor/bin/phpunit --coverage-clover \"$COVERAGE_DIR/clover.xml\""
                ],
                "test-php": [
                    "@composer phpunit"
                ],
                "post-update-cmd": [
                    "php -r \"copy('vendor/automattic/wordbless/src/dbless-wpdb.php', 'wordpress/wp-content/db.php');\""
                ]
            },
            "license": [
                "GPL-2.0-or-later"
            ],
            "description": "Password Checker.",
            "transport-options": {
                "relative": true
            }
        },
        {
            "name": "automattic/jetpack-plugins-installer",
            "version": "dev-master",
            "dist": {
                "type": "path",
                "url": "../../packages/plugins-installer",
                "reference": "19c930344c337c188d411a51938c7c870ea511a1"
            },
            "require": {
                "automattic/jetpack-a8c-mc-stats": "^1.4"
            },
            "require-dev": {
                "automattic/jetpack-changelogger": "^3.0",
                "yoast/phpunit-polyfills": "1.0.3"
            },
            "type": "library",
            "extra": {
                "branch-alias": {
                    "dev-master": "0.1.x-dev"
                },
                "mirror-repo": "Automattic/jetpack-plugins-installer",
                "changelogger": {
                    "link-template": "https://github.com/Automattic/jetpack-plugins-installer/compare/v${old}...v${new}"
                },
                "autotagger": true,
                "textdomain": "jetpack-plugins-installer"
            },
            "autoload": {
                "classmap": [
                    "src/"
                ]
            },
            "scripts": {
                "phpunit": [
                    "./vendor/phpunit/phpunit/phpunit --colors=always"
                ],
                "test-coverage": [
                    "php -dpcov.directory=. ./vendor/bin/phpunit --coverage-clover \"$COVERAGE_DIR/clover.xml\""
                ],
                "test-php": [
                    "@composer phpunit"
                ]
            },
            "license": [
                "GPL-2.0-or-later"
            ],
            "description": "Handle installation of plugins from WP.org",
            "transport-options": {
                "relative": true
            }
        },
        {
            "name": "automattic/jetpack-redirect",
            "version": "dev-master",
            "dist": {
                "type": "path",
                "url": "../../packages/redirect",
                "reference": "836b8d65ec609ce93ae22f3b653dfa62aa35b770"
            },
            "require": {
                "automattic/jetpack-status": "^1.12"
            },
            "require-dev": {
                "automattic/jetpack-changelogger": "^3.0",
                "brain/monkey": "2.6.1",
                "yoast/phpunit-polyfills": "1.0.3"
            },
            "type": "jetpack-library",
            "extra": {
                "autotagger": true,
                "mirror-repo": "Automattic/jetpack-redirect",
                "changelogger": {
                    "link-template": "https://github.com/Automattic/jetpack-redirect/compare/v${old}...v${new}"
                },
                "branch-alias": {
                    "dev-master": "1.7.x-dev"
                }
            },
            "autoload": {
                "classmap": [
                    "src/"
                ]
            },
            "scripts": {
                "phpunit": [
                    "./vendor/phpunit/phpunit/phpunit --colors=always"
                ],
                "test-coverage": [
                    "php -dpcov.directory=. ./vendor/bin/phpunit --coverage-clover \"$COVERAGE_DIR/clover.xml\""
                ],
                "test-php": [
                    "@composer phpunit"
                ]
            },
            "license": [
                "GPL-2.0-or-later"
            ],
            "description": "Utilities to build URLs to the jetpack.com/redirect/ service",
            "transport-options": {
                "relative": true
            }
        },
        {
            "name": "automattic/jetpack-roles",
            "version": "dev-master",
            "dist": {
                "type": "path",
                "url": "../../packages/roles",
                "reference": "865b6ca769a59af99b25f560a1f0e7e6a19bff1f"
            },
            "require-dev": {
                "automattic/jetpack-changelogger": "^3.0",
                "brain/monkey": "2.6.1",
                "yoast/phpunit-polyfills": "1.0.3"
            },
            "type": "jetpack-library",
            "extra": {
                "autotagger": true,
                "mirror-repo": "Automattic/jetpack-roles",
                "changelogger": {
                    "link-template": "https://github.com/Automattic/jetpack-roles/compare/v${old}...v${new}"
                },
                "branch-alias": {
                    "dev-master": "1.4.x-dev"
                }
            },
            "autoload": {
                "classmap": [
                    "src/"
                ]
            },
            "scripts": {
                "phpunit": [
                    "./vendor/phpunit/phpunit/phpunit --colors=always"
                ],
                "test-coverage": [
                    "php -dpcov.directory=. ./vendor/bin/phpunit --coverage-clover \"$COVERAGE_DIR/clover.xml\""
                ],
                "test-php": [
                    "@composer phpunit"
                ]
            },
            "license": [
                "GPL-2.0-or-later"
            ],
            "description": "Utilities, related with user roles and capabilities.",
            "transport-options": {
                "relative": true
            }
        },
        {
            "name": "automattic/jetpack-search",
            "version": "dev-master",
            "dist": {
                "type": "path",
                "url": "../../packages/search",
                "reference": "0650265f6dee1e6299e49bdefcba4b2d6d6d2894"
            },
            "require": {
                "automattic/jetpack-assets": "^1.17",
                "automattic/jetpack-config": "^1.7",
                "automattic/jetpack-connection": "^1.37",
                "automattic/jetpack-constants": "^1.6",
                "automattic/jetpack-options": "^1.14",
                "automattic/jetpack-status": "^1.12",
                "automattic/jetpack-tracking": "^1.14"
            },
            "require-dev": {
                "automattic/jetpack-changelogger": "^3.0",
                "automattic/wordbless": "0.3.1",
                "yoast/phpunit-polyfills": "1.0.3"
            },
            "type": "jetpack-library",
            "extra": {
                "autotagger": true,
                "mirror-repo": "Automattic/jetpack-search",
                "textdomain": "jetpack-search-pkg",
                "changelogger": {
                    "link-template": "https://github.com/Automattic/jetpack-search/compare/v${old}...v${new}"
                },
                "branch-alias": {
                    "dev-master": "0.12.x-dev"
                },
                "version-constants": {
                    "::VERSION": "src/class-package.php"
                }
            },
            "autoload": {
                "classmap": [
                    "src/"
                ]
            },
            "scripts": {
                "build": [
                    "Composer\\Config::disableProcessTimeout",
                    "pnpm run build"
                ],
                "build-development": [
                    "pnpm run build-development"
                ],
                "build-production": [
                    "pnpm run build-production"
                ],
                "phpunit": [
                    "./vendor/phpunit/phpunit/phpunit --colors=always"
                ],
                "test-coverage": [
                    "php -dpcov.directory=. ./vendor/bin/phpunit --coverage-clover \"$COVERAGE_DIR/clover.xml\""
                ],
                "test-js": [
                    "pnpm run test"
                ],
                "test-php": [
                    "@composer phpunit"
                ],
                "post-update-cmd": [
                    "php -r \"copy('vendor/automattic/wordbless/src/dbless-wpdb.php', 'wordpress/wp-content/db.php');\""
                ],
                "watch": [
                    "Composer\\Config::disableProcessTimeout",
                    "pnpm run watch"
                ]
            },
            "license": [
                "GPL-2.0-or-later"
            ],
            "description": "Tools to assist with enabling cloud search for Jetpack sites.",
            "transport-options": {
                "relative": true
            }
        },
        {
            "name": "automattic/jetpack-status",
            "version": "dev-master",
            "dist": {
                "type": "path",
                "url": "../../packages/status",
                "reference": "7fb5b33bd6dac429ff6976d9f2996cb9f96ba680"
            },
            "require": {
                "automattic/jetpack-constants": "^1.6"
            },
            "require-dev": {
                "automattic/jetpack-changelogger": "^3.0",
                "brain/monkey": "2.6.1",
                "yoast/phpunit-polyfills": "1.0.3"
            },
            "type": "jetpack-library",
            "extra": {
                "autotagger": true,
                "mirror-repo": "Automattic/jetpack-status",
                "changelogger": {
                    "link-template": "https://github.com/Automattic/jetpack-status/compare/v${old}...v${new}"
                },
                "branch-alias": {
                    "dev-master": "1.12.x-dev"
                }
            },
            "autoload": {
                "classmap": [
                    "src/"
                ]
            },
            "scripts": {
                "phpunit": [
                    "./vendor/phpunit/phpunit/phpunit --colors=always"
                ],
                "test-coverage": [
                    "php -dpcov.directory=. ./vendor/bin/phpunit --coverage-clover \"$COVERAGE_DIR/clover.xml\""
                ],
                "test-php": [
                    "@composer phpunit"
                ]
            },
            "license": [
                "GPL-2.0-or-later"
            ],
            "description": "Used to retrieve information about the current status of Jetpack and the site overall.",
            "transport-options": {
                "relative": true
            }
        },
        {
            "name": "automattic/jetpack-sync",
            "version": "dev-master",
            "dist": {
                "type": "path",
                "url": "../../packages/sync",
                "reference": "99828cd54ef4cb7af35522e5347fdb13db6077c7"
            },
            "require": {
                "automattic/jetpack-connection": "^1.37",
                "automattic/jetpack-constants": "^1.6",
                "automattic/jetpack-heartbeat": "^1.4",
                "automattic/jetpack-identity-crisis": "^0.8",
                "automattic/jetpack-options": "^1.14",
                "automattic/jetpack-password-checker": "^0.2",
                "automattic/jetpack-roles": "^1.4",
                "automattic/jetpack-status": "^1.12"
            },
            "require-dev": {
                "automattic/jetpack-changelogger": "^3.0",
                "automattic/wordbless": "@dev",
                "yoast/phpunit-polyfills": "1.0.3"
            },
            "type": "jetpack-library",
            "extra": {
                "autotagger": true,
                "mirror-repo": "Automattic/jetpack-sync",
                "textdomain": "jetpack-sync",
                "version-constants": {
                    "::PACKAGE_VERSION": "src/class-package-version.php"
                },
                "changelogger": {
                    "link-template": "https://github.com/Automattic/jetpack-sync/compare/v${old}...v${new}"
                },
                "branch-alias": {
                    "dev-master": "1.30.x-dev"
                }
            },
            "autoload": {
                "classmap": [
                    "src/"
                ]
            },
            "scripts": {
                "phpunit": [
                    "./vendor/phpunit/phpunit/phpunit --colors=always"
                ],
                "test-coverage": [
                    "php -dpcov.directory=. ./vendor/bin/phpunit --coverage-clover \"$COVERAGE_DIR/clover.xml\""
                ],
                "test-php": [
                    "@composer phpunit"
                ],
                "post-update-cmd": [
                    "php -r \"copy('vendor/automattic/wordbless/src/dbless-wpdb.php', 'wordpress/wp-content/db.php');\""
                ]
            },
            "license": [
                "GPL-2.0-or-later"
            ],
            "description": "Everything needed to allow syncing to the WP.com infrastructure.",
            "transport-options": {
                "relative": true
            }
        },
        {
            "name": "automattic/jetpack-tracking",
            "version": "dev-master",
            "dist": {
                "type": "path",
                "url": "../../packages/tracking",
                "reference": "80475725e161f5882cc902da8c17a6cab5ab0ccc"
            },
            "require": {
                "automattic/jetpack-assets": "^1.17",
                "automattic/jetpack-options": "^1.14",
                "automattic/jetpack-status": "^1.12"
            },
            "require-dev": {
                "automattic/jetpack-changelogger": "^3.0",
                "brain/monkey": "2.6.1",
                "yoast/phpunit-polyfills": "1.0.3"
            },
            "type": "jetpack-library",
            "extra": {
                "autotagger": true,
                "mirror-repo": "Automattic/jetpack-tracking",
                "textdomain": "jetpack-tracking",
                "changelogger": {
                    "link-template": "https://github.com/Automattic/jetpack-tracking/compare/v${old}...v${new}"
                },
                "branch-alias": {
                    "dev-master": "1.14.x-dev"
                }
            },
            "autoload": {
                "classmap": [
                    "legacy",
                    "src/"
                ]
            },
            "scripts": {
                "phpunit": [
                    "./vendor/phpunit/phpunit/phpunit --colors=always"
                ],
                "test-coverage": [
                    "php -dpcov.directory=. ./vendor/bin/phpunit --coverage-clover \"$COVERAGE_DIR/clover.xml\""
                ],
                "test-php": [
                    "@composer phpunit"
                ]
            },
            "license": [
                "GPL-2.0-or-later"
            ],
            "description": "Tracking for Jetpack",
            "transport-options": {
                "relative": true
            }
        },
        {
            "name": "automattic/jetpack-waf",
            "version": "dev-master",
            "dist": {
                "type": "path",
                "url": "../../packages/waf",
                "reference": "c64f994de535ce6d4d78dbd120ae95b3eb0cffd7"
            },
            "require": {
                "wikimedia/aho-corasick": "^1.0"
            },
            "require-dev": {
                "automattic/jetpack-changelogger": "^3.0",
                "yoast/phpunit-polyfills": "1.0.3"
            },
            "type": "library",
            "extra": {
                "autotagger": true,
                "mirror-repo": "Automattic/jetpack-waf",
                "changelogger": {
                    "link-template": "https://github.com/Automattic/jetpack-waf/compare/v${old}...v${new}"
                },
                "branch-alias": {
                    "dev-master": "0.1.x-dev"
                }
            },
            "autoload": {
                "files": [
                    "actions.php"
                ],
                "classmap": [
                    "src/"
                ]
            },
            "scripts": {
                "phpunit": [
                    "./vendor/phpunit/phpunit/phpunit --colors=always"
                ],
                "test-coverage": [
                    "php -dpcov.directory=. ./vendor/bin/phpunit --coverage-clover \"$COVERAGE_DIR/clover.xml\""
                ],
                "test-php": [
                    "@composer phpunit"
                ]
            },
            "license": [
                "GPL-2.0-or-later"
            ],
            "description": "Tools to assist with the Jetpack Web Application Firewall",
            "transport-options": {
                "relative": true
            }
        },
        {
            "name": "nojimage/twitter-text-php",
            "version": "v3.1.2",
            "source": {
                "type": "git",
                "url": "https://github.com/nojimage/twitter-text-php.git",
                "reference": "979bcf6a92d543b61588c7c0c0a87d0eb473d8f6"
            },
            "dist": {
                "type": "zip",
                "url": "https://api.github.com/repos/nojimage/twitter-text-php/zipball/979bcf6a92d543b61588c7c0c0a87d0eb473d8f6",
                "reference": "979bcf6a92d543b61588c7c0c0a87d0eb473d8f6",
                "shasum": ""
            },
            "require": {
                "ext-intl": "*",
                "ext-mbstring": "*",
                "php": ">=5.3.3"
            },
            "require-dev": {
                "ext-json": "*",
                "phpunit/phpunit": "4.8.*|5.7.*|6.5.*",
                "symfony/yaml": "^2.6.0|^3.4.0|^4.4.0|^5.0.0",
                "twitter/twitter-text": "^3.0.0"
            },
            "type": "library",
            "autoload": {
                "psr-0": {
                    "Twitter\\Text\\": "lib/"
                }
            },
            "notification-url": "https://packagist.org/downloads/",
            "license": [
                "Apache-2.0"
            ],
            "authors": [
                {
                    "name": "Matt Sanford",
                    "email": "matt@mzsanford.com",
                    "homepage": "http://mzsanford.com"
                },
                {
                    "name": "Mike Cochrane",
                    "email": "mikec@mikenz.geek.nz",
                    "homepage": "http://mikenz.geek.nz"
                },
                {
                    "name": "Nick Pope",
                    "email": "git@nickpope.me.uk",
                    "homepage": "http://www.nickpope.me.uk"
                },
                {
                    "name": "Takashi Nojima",
                    "homepage": "http://php-tips.com"
                }
            ],
            "description": "A library of PHP classes that provide auto-linking and extraction of usernames, lists, hashtags and URLs from tweets.",
            "homepage": "https://github.com/nojimage/twitter-text-php",
            "keywords": [
                "autolink",
                "extract",
                "text",
                "twitter"
            ],
            "support": {
                "issues": "https://github.com/nojimage/twitter-text-php/issues",
                "source": "https://github.com/nojimage/twitter-text-php/tree/v3.1.2"
            },
            "time": "2021-03-18T11:38:53+00:00"
        },
        {
            "name": "wikimedia/aho-corasick",
            "version": "v1.0.1",
            "source": {
                "type": "git",
                "url": "https://github.com/wikimedia/AhoCorasick.git",
                "reference": "2f3a1bd765913637a66eade658d11d82f0e551be"
            },
            "dist": {
                "type": "zip",
                "url": "https://api.github.com/repos/wikimedia/AhoCorasick/zipball/2f3a1bd765913637a66eade658d11d82f0e551be",
                "reference": "2f3a1bd765913637a66eade658d11d82f0e551be",
                "shasum": ""
            },
            "require": {
                "php": ">=5.5.9"
            },
            "require-dev": {
                "jakub-onderka/php-console-highlighter": "0.3.2",
                "jakub-onderka/php-parallel-lint": "1.0.0",
                "mediawiki/mediawiki-codesniffer": "18.0.0",
                "mediawiki/minus-x": "0.3.1",
                "phpunit/phpunit": "4.8.36 || ^6.5"
            },
            "type": "library",
            "autoload": {
                "classmap": [
                    "src/"
                ]
            },
            "notification-url": "https://packagist.org/downloads/",
            "license": [
                "Apache-2.0"
            ],
            "authors": [
                {
                    "name": "Ori Livneh",
                    "email": "ori@wikimedia.org"
                }
            ],
            "description": "An implementation of the Aho-Corasick string matching algorithm.",
            "homepage": "https://gerrit.wikimedia.org/g/AhoCorasick",
            "keywords": [
                "ahocorasick",
                "matcher"
            ],
            "support": {
                "source": "https://github.com/wikimedia/AhoCorasick/tree/v1.0.1"
            },
            "time": "2018-05-01T18:13:32+00:00"
        }
    ],
    "packages-dev": [
        {
            "name": "antecedent/patchwork",
            "version": "2.1.21",
            "source": {
                "type": "git",
                "url": "https://github.com/antecedent/patchwork.git",
                "reference": "25c1fa0cd9a6e6d0d13863d8df8f050b6733f16d"
            },
            "dist": {
                "type": "zip",
                "url": "https://api.github.com/repos/antecedent/patchwork/zipball/25c1fa0cd9a6e6d0d13863d8df8f050b6733f16d",
                "reference": "25c1fa0cd9a6e6d0d13863d8df8f050b6733f16d",
                "shasum": ""
            },
            "require": {
                "php": ">=5.4.0"
            },
            "require-dev": {
                "phpunit/phpunit": ">=4"
            },
            "type": "library",
            "notification-url": "https://packagist.org/downloads/",
            "license": [
                "MIT"
            ],
            "authors": [
                {
                    "name": "Ignas Rudaitis",
                    "email": "ignas.rudaitis@gmail.com"
                }
            ],
            "description": "Method redefinition (monkey-patching) functionality for PHP.",
            "homepage": "http://patchwork2.org/",
            "keywords": [
                "aop",
                "aspect",
                "interception",
                "monkeypatching",
                "redefinition",
                "runkit",
                "testing"
            ],
            "support": {
                "issues": "https://github.com/antecedent/patchwork/issues",
                "source": "https://github.com/antecedent/patchwork/tree/2.1.21"
            },
            "time": "2022-02-07T07:28:34+00:00"
        },
        {
            "name": "automattic/jetpack-changelogger",
            "version": "dev-master",
            "dist": {
                "type": "path",
                "url": "../../packages/changelogger",
                "reference": "370ad5f2cc8af110c19227a87686028ae8e468b7"
            },
            "require": {
                "php": ">=5.6",
                "symfony/console": "^3.4 || ^5.2",
                "symfony/process": "^3.4 || ^5.2",
                "wikimedia/at-ease": "^1.2 || ^2.0"
            },
            "require-dev": {
                "wikimedia/testing-access-wrapper": "^1.0 || ^2.0",
                "yoast/phpunit-polyfills": "1.0.3"
            },
            "bin": [
                "bin/changelogger"
            ],
            "type": "project",
            "extra": {
                "autotagger": true,
                "branch-alias": {
                    "dev-master": "3.0.x-dev"
                },
                "mirror-repo": "Automattic/jetpack-changelogger",
                "version-constants": {
                    "::VERSION": "src/Application.php"
                },
                "changelogger": {
                    "link-template": "https://github.com/Automattic/jetpack-changelogger/compare/${old}...${new}"
                }
            },
            "autoload": {
                "psr-4": {
                    "Automattic\\Jetpack\\Changelogger\\": "src",
                    "Automattic\\Jetpack\\Changelog\\": "lib"
                }
            },
            "autoload-dev": {
                "psr-4": {
                    "Automattic\\Jetpack\\Changelogger\\Tests\\": "tests/php/includes/src",
                    "Automattic\\Jetpack\\Changelog\\Tests\\": "tests/php/includes/lib"
                }
            },
            "scripts": {
                "phpunit": [
                    "./vendor/phpunit/phpunit/phpunit --colors=always"
                ],
                "test-coverage": [
                    "php -dpcov.directory=. ./vendor/bin/phpunit --coverage-clover \"$COVERAGE_DIR/clover.xml\""
                ],
                "test-php": [
                    "@composer phpunit"
                ],
                "post-install-cmd": [
                    "[ -e vendor/bin/changelogger ] || { cd vendor/bin && ln -s ../../bin/changelogger; }"
                ],
                "post-update-cmd": [
                    "[ -e vendor/bin/changelogger ] || { cd vendor/bin && ln -s ../../bin/changelogger; }"
                ]
            },
            "license": [
                "GPL-2.0-or-later"
            ],
            "description": "Jetpack Changelogger tool. Allows for managing changelogs by dropping change files into a changelog directory with each PR.",
            "transport-options": {
                "relative": true
            }
        },
        {
            "name": "doctrine/instantiator",
            "version": "1.4.1",
            "source": {
                "type": "git",
                "url": "https://github.com/doctrine/instantiator.git",
                "reference": "10dcfce151b967d20fde1b34ae6640712c3891bc"
            },
            "dist": {
                "type": "zip",
                "url": "https://api.github.com/repos/doctrine/instantiator/zipball/10dcfce151b967d20fde1b34ae6640712c3891bc",
                "reference": "10dcfce151b967d20fde1b34ae6640712c3891bc",
                "shasum": ""
            },
            "require": {
                "php": "^7.1 || ^8.0"
            },
            "require-dev": {
                "doctrine/coding-standard": "^9",
                "ext-pdo": "*",
                "ext-phar": "*",
                "phpbench/phpbench": "^0.16 || ^1",
                "phpstan/phpstan": "^1.4",
                "phpstan/phpstan-phpunit": "^1",
                "phpunit/phpunit": "^7.5 || ^8.5 || ^9.5",
                "vimeo/psalm": "^4.22"
            },
            "type": "library",
            "autoload": {
                "psr-4": {
                    "Doctrine\\Instantiator\\": "src/Doctrine/Instantiator/"
                }
            },
            "notification-url": "https://packagist.org/downloads/",
            "license": [
                "MIT"
            ],
            "authors": [
                {
                    "name": "Marco Pivetta",
                    "email": "ocramius@gmail.com",
                    "homepage": "https://ocramius.github.io/"
                }
            ],
            "description": "A small, lightweight utility to instantiate objects in PHP without invoking their constructors",
            "homepage": "https://www.doctrine-project.org/projects/instantiator.html",
            "keywords": [
                "constructor",
                "instantiate"
            ],
            "support": {
                "issues": "https://github.com/doctrine/instantiator/issues",
                "source": "https://github.com/doctrine/instantiator/tree/1.4.1"
            },
            "funding": [
                {
                    "url": "https://www.doctrine-project.org/sponsorship.html",
                    "type": "custom"
                },
                {
                    "url": "https://www.patreon.com/phpdoctrine",
                    "type": "patreon"
                },
                {
                    "url": "https://tidelift.com/funding/github/packagist/doctrine%2Finstantiator",
                    "type": "tidelift"
                }
            ],
            "time": "2022-03-03T08:28:38+00:00"
        },
        {
            "name": "johnkary/phpunit-speedtrap",
            "version": "v4.0.0",
            "source": {
                "type": "git",
                "url": "https://github.com/johnkary/phpunit-speedtrap.git",
                "reference": "5f9b160eac87e975f1c6ca9faee5125f0616fba3"
            },
            "dist": {
                "type": "zip",
                "url": "https://api.github.com/repos/johnkary/phpunit-speedtrap/zipball/5f9b160eac87e975f1c6ca9faee5125f0616fba3",
                "reference": "5f9b160eac87e975f1c6ca9faee5125f0616fba3",
                "shasum": ""
            },
            "require": {
                "php": ">=7.1",
                "phpunit/phpunit": "^7.0 || ^8.0 || ^9.0"
            },
            "type": "library",
            "extra": {
                "branch-alias": {
                    "dev-master": "4.0-dev"
                }
            },
            "autoload": {
                "psr-4": {
                    "JohnKary\\PHPUnit\\Listener\\": "src/"
                }
            },
            "notification-url": "https://packagist.org/downloads/",
            "license": [
                "MIT"
            ],
            "authors": [
                {
                    "name": "John Kary",
                    "email": "john@johnkary.net"
                }
            ],
            "description": "Find and report on slow tests in your PHPUnit test suite",
            "homepage": "https://github.com/johnkary/phpunit-speedtrap",
            "keywords": [
                "phpunit",
                "profile",
                "slow"
            ],
            "support": {
                "issues": "https://github.com/johnkary/phpunit-speedtrap/issues",
                "source": "https://github.com/johnkary/phpunit-speedtrap/tree/v4.0.0"
            },
            "time": "2021-05-03T02:37:05+00:00"
        },
        {
            "name": "myclabs/deep-copy",
            "version": "1.11.0",
            "source": {
                "type": "git",
                "url": "https://github.com/myclabs/DeepCopy.git",
                "reference": "14daed4296fae74d9e3201d2c4925d1acb7aa614"
            },
            "dist": {
                "type": "zip",
                "url": "https://api.github.com/repos/myclabs/DeepCopy/zipball/14daed4296fae74d9e3201d2c4925d1acb7aa614",
                "reference": "14daed4296fae74d9e3201d2c4925d1acb7aa614",
                "shasum": ""
            },
            "require": {
                "php": "^7.1 || ^8.0"
            },
            "conflict": {
                "doctrine/collections": "<1.6.8",
                "doctrine/common": "<2.13.3 || >=3,<3.2.2"
            },
            "require-dev": {
                "doctrine/collections": "^1.6.8",
                "doctrine/common": "^2.13.3 || ^3.2.2",
                "phpunit/phpunit": "^7.5.20 || ^8.5.23 || ^9.5.13"
            },
            "type": "library",
            "autoload": {
                "files": [
                    "src/DeepCopy/deep_copy.php"
                ],
                "psr-4": {
                    "DeepCopy\\": "src/DeepCopy/"
                }
            },
            "notification-url": "https://packagist.org/downloads/",
            "license": [
                "MIT"
            ],
            "description": "Create deep copies (clones) of your objects",
            "keywords": [
                "clone",
                "copy",
                "duplicate",
                "object",
                "object graph"
            ],
            "support": {
                "issues": "https://github.com/myclabs/DeepCopy/issues",
                "source": "https://github.com/myclabs/DeepCopy/tree/1.11.0"
            },
            "funding": [
                {
                    "url": "https://tidelift.com/funding/github/packagist/myclabs/deep-copy",
                    "type": "tidelift"
                }
            ],
            "time": "2022-03-03T13:19:32+00:00"
        },
        {
            "name": "nikic/php-parser",
            "version": "v4.13.2",
            "source": {
                "type": "git",
                "url": "https://github.com/nikic/PHP-Parser.git",
                "reference": "210577fe3cf7badcc5814d99455df46564f3c077"
            },
            "dist": {
                "type": "zip",
                "url": "https://api.github.com/repos/nikic/PHP-Parser/zipball/210577fe3cf7badcc5814d99455df46564f3c077",
                "reference": "210577fe3cf7badcc5814d99455df46564f3c077",
                "shasum": ""
            },
            "require": {
                "ext-tokenizer": "*",
                "php": ">=7.0"
            },
            "require-dev": {
                "ircmaxell/php-yacc": "^0.0.7",
                "phpunit/phpunit": "^6.5 || ^7.0 || ^8.0 || ^9.0"
            },
            "bin": [
                "bin/php-parse"
            ],
            "type": "library",
            "extra": {
                "branch-alias": {
                    "dev-master": "4.9-dev"
                }
            },
            "autoload": {
                "psr-4": {
                    "PhpParser\\": "lib/PhpParser"
                }
            },
            "notification-url": "https://packagist.org/downloads/",
            "license": [
                "BSD-3-Clause"
            ],
            "authors": [
                {
                    "name": "Nikita Popov"
                }
            ],
            "description": "A PHP parser written in PHP",
            "keywords": [
                "parser",
                "php"
            ],
            "support": {
                "issues": "https://github.com/nikic/PHP-Parser/issues",
                "source": "https://github.com/nikic/PHP-Parser/tree/v4.13.2"
            },
            "time": "2021-11-30T19:35:32+00:00"
        },
        {
            "name": "phar-io/manifest",
            "version": "2.0.3",
            "source": {
                "type": "git",
                "url": "https://github.com/phar-io/manifest.git",
                "reference": "97803eca37d319dfa7826cc2437fc020857acb53"
            },
            "dist": {
                "type": "zip",
                "url": "https://api.github.com/repos/phar-io/manifest/zipball/97803eca37d319dfa7826cc2437fc020857acb53",
                "reference": "97803eca37d319dfa7826cc2437fc020857acb53",
                "shasum": ""
            },
            "require": {
                "ext-dom": "*",
                "ext-phar": "*",
                "ext-xmlwriter": "*",
                "phar-io/version": "^3.0.1",
                "php": "^7.2 || ^8.0"
            },
            "type": "library",
            "extra": {
                "branch-alias": {
                    "dev-master": "2.0.x-dev"
                }
            },
            "autoload": {
                "classmap": [
                    "src/"
                ]
            },
            "notification-url": "https://packagist.org/downloads/",
            "license": [
                "BSD-3-Clause"
            ],
            "authors": [
                {
                    "name": "Arne Blankerts",
                    "email": "arne@blankerts.de",
                    "role": "Developer"
                },
                {
                    "name": "Sebastian Heuer",
                    "email": "sebastian@phpeople.de",
                    "role": "Developer"
                },
                {
                    "name": "Sebastian Bergmann",
                    "email": "sebastian@phpunit.de",
                    "role": "Developer"
                }
            ],
            "description": "Component for reading phar.io manifest information from a PHP Archive (PHAR)",
            "support": {
                "issues": "https://github.com/phar-io/manifest/issues",
                "source": "https://github.com/phar-io/manifest/tree/2.0.3"
            },
            "time": "2021-07-20T11:28:43+00:00"
        },
        {
            "name": "phar-io/version",
            "version": "3.2.1",
            "source": {
                "type": "git",
                "url": "https://github.com/phar-io/version.git",
                "reference": "4f7fd7836c6f332bb2933569e566a0d6c4cbed74"
            },
            "dist": {
                "type": "zip",
                "url": "https://api.github.com/repos/phar-io/version/zipball/4f7fd7836c6f332bb2933569e566a0d6c4cbed74",
                "reference": "4f7fd7836c6f332bb2933569e566a0d6c4cbed74",
                "shasum": ""
            },
            "require": {
                "php": "^7.2 || ^8.0"
            },
            "type": "library",
            "autoload": {
                "classmap": [
                    "src/"
                ]
            },
            "notification-url": "https://packagist.org/downloads/",
            "license": [
                "BSD-3-Clause"
            ],
            "authors": [
                {
                    "name": "Arne Blankerts",
                    "email": "arne@blankerts.de",
                    "role": "Developer"
                },
                {
                    "name": "Sebastian Heuer",
                    "email": "sebastian@phpeople.de",
                    "role": "Developer"
                },
                {
                    "name": "Sebastian Bergmann",
                    "email": "sebastian@phpunit.de",
                    "role": "Developer"
                }
            ],
            "description": "Library for handling version information and constraints",
            "support": {
                "issues": "https://github.com/phar-io/version/issues",
                "source": "https://github.com/phar-io/version/tree/3.2.1"
            },
            "time": "2022-02-21T01:04:05+00:00"
        },
        {
            "name": "phpdocumentor/reflection-common",
            "version": "2.2.0",
            "source": {
                "type": "git",
                "url": "https://github.com/phpDocumentor/ReflectionCommon.git",
                "reference": "1d01c49d4ed62f25aa84a747ad35d5a16924662b"
            },
            "dist": {
                "type": "zip",
                "url": "https://api.github.com/repos/phpDocumentor/ReflectionCommon/zipball/1d01c49d4ed62f25aa84a747ad35d5a16924662b",
                "reference": "1d01c49d4ed62f25aa84a747ad35d5a16924662b",
                "shasum": ""
            },
            "require": {
                "php": "^7.2 || ^8.0"
            },
            "type": "library",
            "extra": {
                "branch-alias": {
                    "dev-2.x": "2.x-dev"
                }
            },
            "autoload": {
                "psr-4": {
                    "phpDocumentor\\Reflection\\": "src/"
                }
            },
            "notification-url": "https://packagist.org/downloads/",
            "license": [
                "MIT"
            ],
            "authors": [
                {
                    "name": "Jaap van Otterdijk",
                    "email": "opensource@ijaap.nl"
                }
            ],
            "description": "Common reflection classes used by phpdocumentor to reflect the code structure",
            "homepage": "http://www.phpdoc.org",
            "keywords": [
                "FQSEN",
                "phpDocumentor",
                "phpdoc",
                "reflection",
                "static analysis"
            ],
            "support": {
                "issues": "https://github.com/phpDocumentor/ReflectionCommon/issues",
                "source": "https://github.com/phpDocumentor/ReflectionCommon/tree/2.x"
            },
            "time": "2020-06-27T09:03:43+00:00"
        },
        {
            "name": "phpdocumentor/reflection-docblock",
            "version": "5.3.0",
            "source": {
                "type": "git",
                "url": "https://github.com/phpDocumentor/ReflectionDocBlock.git",
                "reference": "622548b623e81ca6d78b721c5e029f4ce664f170"
            },
            "dist": {
                "type": "zip",
                "url": "https://api.github.com/repos/phpDocumentor/ReflectionDocBlock/zipball/622548b623e81ca6d78b721c5e029f4ce664f170",
                "reference": "622548b623e81ca6d78b721c5e029f4ce664f170",
                "shasum": ""
            },
            "require": {
                "ext-filter": "*",
                "php": "^7.2 || ^8.0",
                "phpdocumentor/reflection-common": "^2.2",
                "phpdocumentor/type-resolver": "^1.3",
                "webmozart/assert": "^1.9.1"
            },
            "require-dev": {
                "mockery/mockery": "~1.3.2",
                "psalm/phar": "^4.8"
            },
            "type": "library",
            "extra": {
                "branch-alias": {
                    "dev-master": "5.x-dev"
                }
            },
            "autoload": {
                "psr-4": {
                    "phpDocumentor\\Reflection\\": "src"
                }
            },
            "notification-url": "https://packagist.org/downloads/",
            "license": [
                "MIT"
            ],
            "authors": [
                {
                    "name": "Mike van Riel",
                    "email": "me@mikevanriel.com"
                },
                {
                    "name": "Jaap van Otterdijk",
                    "email": "account@ijaap.nl"
                }
            ],
            "description": "With this component, a library can provide support for annotations via DocBlocks or otherwise retrieve information that is embedded in a DocBlock.",
            "support": {
                "issues": "https://github.com/phpDocumentor/ReflectionDocBlock/issues",
                "source": "https://github.com/phpDocumentor/ReflectionDocBlock/tree/5.3.0"
            },
            "time": "2021-10-19T17:43:47+00:00"
        },
        {
            "name": "phpdocumentor/type-resolver",
            "version": "1.6.0",
            "source": {
                "type": "git",
                "url": "https://github.com/phpDocumentor/TypeResolver.git",
                "reference": "93ebd0014cab80c4ea9f5e297ea48672f1b87706"
            },
            "dist": {
                "type": "zip",
                "url": "https://api.github.com/repos/phpDocumentor/TypeResolver/zipball/93ebd0014cab80c4ea9f5e297ea48672f1b87706",
                "reference": "93ebd0014cab80c4ea9f5e297ea48672f1b87706",
                "shasum": ""
            },
            "require": {
                "php": "^7.2 || ^8.0",
                "phpdocumentor/reflection-common": "^2.0"
            },
            "require-dev": {
                "ext-tokenizer": "*",
                "psalm/phar": "^4.8"
            },
            "type": "library",
            "extra": {
                "branch-alias": {
                    "dev-1.x": "1.x-dev"
                }
            },
            "autoload": {
                "psr-4": {
                    "phpDocumentor\\Reflection\\": "src"
                }
            },
            "notification-url": "https://packagist.org/downloads/",
            "license": [
                "MIT"
            ],
            "authors": [
                {
                    "name": "Mike van Riel",
                    "email": "me@mikevanriel.com"
                }
            ],
            "description": "A PSR-5 based resolver of Class names, Types and Structural Element Names",
            "support": {
                "issues": "https://github.com/phpDocumentor/TypeResolver/issues",
                "source": "https://github.com/phpDocumentor/TypeResolver/tree/1.6.0"
            },
            "time": "2022-01-04T19:58:01+00:00"
        },
        {
            "name": "phpspec/prophecy",
            "version": "v1.15.0",
            "source": {
                "type": "git",
                "url": "https://github.com/phpspec/prophecy.git",
                "reference": "bbcd7380b0ebf3961ee21409db7b38bc31d69a13"
            },
            "dist": {
                "type": "zip",
                "url": "https://api.github.com/repos/phpspec/prophecy/zipball/bbcd7380b0ebf3961ee21409db7b38bc31d69a13",
                "reference": "bbcd7380b0ebf3961ee21409db7b38bc31d69a13",
                "shasum": ""
            },
            "require": {
                "doctrine/instantiator": "^1.2",
                "php": "^7.2 || ~8.0, <8.2",
                "phpdocumentor/reflection-docblock": "^5.2",
                "sebastian/comparator": "^3.0 || ^4.0",
                "sebastian/recursion-context": "^3.0 || ^4.0"
            },
            "require-dev": {
                "phpspec/phpspec": "^6.0 || ^7.0",
                "phpunit/phpunit": "^8.0 || ^9.0"
            },
            "type": "library",
            "extra": {
                "branch-alias": {
                    "dev-master": "1.x-dev"
                }
            },
            "autoload": {
                "psr-4": {
                    "Prophecy\\": "src/Prophecy"
                }
            },
            "notification-url": "https://packagist.org/downloads/",
            "license": [
                "MIT"
            ],
            "authors": [
                {
                    "name": "Konstantin Kudryashov",
                    "email": "ever.zet@gmail.com",
                    "homepage": "http://everzet.com"
                },
                {
                    "name": "Marcello Duarte",
                    "email": "marcello.duarte@gmail.com"
                }
            ],
            "description": "Highly opinionated mocking framework for PHP 5.3+",
            "homepage": "https://github.com/phpspec/prophecy",
            "keywords": [
                "Double",
                "Dummy",
                "fake",
                "mock",
                "spy",
                "stub"
            ],
            "support": {
                "issues": "https://github.com/phpspec/prophecy/issues",
                "source": "https://github.com/phpspec/prophecy/tree/v1.15.0"
            },
            "time": "2021-12-08T12:19:24+00:00"
        },
        {
            "name": "phpunit/php-code-coverage",
            "version": "9.2.15",
            "source": {
                "type": "git",
                "url": "https://github.com/sebastianbergmann/php-code-coverage.git",
                "reference": "2e9da11878c4202f97915c1cb4bb1ca318a63f5f"
            },
            "dist": {
                "type": "zip",
                "url": "https://api.github.com/repos/sebastianbergmann/php-code-coverage/zipball/2e9da11878c4202f97915c1cb4bb1ca318a63f5f",
                "reference": "2e9da11878c4202f97915c1cb4bb1ca318a63f5f",
                "shasum": ""
            },
            "require": {
                "ext-dom": "*",
                "ext-libxml": "*",
                "ext-xmlwriter": "*",
                "nikic/php-parser": "^4.13.0",
                "php": ">=7.3",
                "phpunit/php-file-iterator": "^3.0.3",
                "phpunit/php-text-template": "^2.0.2",
                "sebastian/code-unit-reverse-lookup": "^2.0.2",
                "sebastian/complexity": "^2.0",
                "sebastian/environment": "^5.1.2",
                "sebastian/lines-of-code": "^1.0.3",
                "sebastian/version": "^3.0.1",
                "theseer/tokenizer": "^1.2.0"
            },
            "require-dev": {
                "phpunit/phpunit": "^9.3"
            },
            "suggest": {
                "ext-pcov": "*",
                "ext-xdebug": "*"
            },
            "type": "library",
            "extra": {
                "branch-alias": {
                    "dev-master": "9.2-dev"
                }
            },
            "autoload": {
                "classmap": [
                    "src/"
                ]
            },
            "notification-url": "https://packagist.org/downloads/",
            "license": [
                "BSD-3-Clause"
            ],
            "authors": [
                {
                    "name": "Sebastian Bergmann",
                    "email": "sebastian@phpunit.de",
                    "role": "lead"
                }
            ],
            "description": "Library that provides collection, processing, and rendering functionality for PHP code coverage information.",
            "homepage": "https://github.com/sebastianbergmann/php-code-coverage",
            "keywords": [
                "coverage",
                "testing",
                "xunit"
            ],
            "support": {
                "issues": "https://github.com/sebastianbergmann/php-code-coverage/issues",
                "source": "https://github.com/sebastianbergmann/php-code-coverage/tree/9.2.15"
            },
            "funding": [
                {
                    "url": "https://github.com/sebastianbergmann",
                    "type": "github"
                }
            ],
            "time": "2022-03-07T09:28:20+00:00"
        },
        {
            "name": "phpunit/php-file-iterator",
            "version": "3.0.6",
            "source": {
                "type": "git",
                "url": "https://github.com/sebastianbergmann/php-file-iterator.git",
                "reference": "cf1c2e7c203ac650e352f4cc675a7021e7d1b3cf"
            },
            "dist": {
                "type": "zip",
                "url": "https://api.github.com/repos/sebastianbergmann/php-file-iterator/zipball/cf1c2e7c203ac650e352f4cc675a7021e7d1b3cf",
                "reference": "cf1c2e7c203ac650e352f4cc675a7021e7d1b3cf",
                "shasum": ""
            },
            "require": {
                "php": ">=7.3"
            },
            "require-dev": {
                "phpunit/phpunit": "^9.3"
            },
            "type": "library",
            "extra": {
                "branch-alias": {
                    "dev-master": "3.0-dev"
                }
            },
            "autoload": {
                "classmap": [
                    "src/"
                ]
            },
            "notification-url": "https://packagist.org/downloads/",
            "license": [
                "BSD-3-Clause"
            ],
            "authors": [
                {
                    "name": "Sebastian Bergmann",
                    "email": "sebastian@phpunit.de",
                    "role": "lead"
                }
            ],
            "description": "FilterIterator implementation that filters files based on a list of suffixes.",
            "homepage": "https://github.com/sebastianbergmann/php-file-iterator/",
            "keywords": [
                "filesystem",
                "iterator"
            ],
            "support": {
                "issues": "https://github.com/sebastianbergmann/php-file-iterator/issues",
                "source": "https://github.com/sebastianbergmann/php-file-iterator/tree/3.0.6"
            },
            "funding": [
                {
                    "url": "https://github.com/sebastianbergmann",
                    "type": "github"
                }
            ],
            "time": "2021-12-02T12:48:52+00:00"
        },
        {
            "name": "phpunit/php-invoker",
            "version": "3.1.1",
            "source": {
                "type": "git",
                "url": "https://github.com/sebastianbergmann/php-invoker.git",
                "reference": "5a10147d0aaf65b58940a0b72f71c9ac0423cc67"
            },
            "dist": {
                "type": "zip",
                "url": "https://api.github.com/repos/sebastianbergmann/php-invoker/zipball/5a10147d0aaf65b58940a0b72f71c9ac0423cc67",
                "reference": "5a10147d0aaf65b58940a0b72f71c9ac0423cc67",
                "shasum": ""
            },
            "require": {
                "php": ">=7.3"
            },
            "require-dev": {
                "ext-pcntl": "*",
                "phpunit/phpunit": "^9.3"
            },
            "suggest": {
                "ext-pcntl": "*"
            },
            "type": "library",
            "extra": {
                "branch-alias": {
                    "dev-master": "3.1-dev"
                }
            },
            "autoload": {
                "classmap": [
                    "src/"
                ]
            },
            "notification-url": "https://packagist.org/downloads/",
            "license": [
                "BSD-3-Clause"
            ],
            "authors": [
                {
                    "name": "Sebastian Bergmann",
                    "email": "sebastian@phpunit.de",
                    "role": "lead"
                }
            ],
            "description": "Invoke callables with a timeout",
            "homepage": "https://github.com/sebastianbergmann/php-invoker/",
            "keywords": [
                "process"
            ],
            "support": {
                "issues": "https://github.com/sebastianbergmann/php-invoker/issues",
                "source": "https://github.com/sebastianbergmann/php-invoker/tree/3.1.1"
            },
            "funding": [
                {
                    "url": "https://github.com/sebastianbergmann",
                    "type": "github"
                }
            ],
            "time": "2020-09-28T05:58:55+00:00"
        },
        {
            "name": "phpunit/php-text-template",
            "version": "2.0.4",
            "source": {
                "type": "git",
                "url": "https://github.com/sebastianbergmann/php-text-template.git",
                "reference": "5da5f67fc95621df9ff4c4e5a84d6a8a2acf7c28"
            },
            "dist": {
                "type": "zip",
                "url": "https://api.github.com/repos/sebastianbergmann/php-text-template/zipball/5da5f67fc95621df9ff4c4e5a84d6a8a2acf7c28",
                "reference": "5da5f67fc95621df9ff4c4e5a84d6a8a2acf7c28",
                "shasum": ""
            },
            "require": {
                "php": ">=7.3"
            },
            "require-dev": {
                "phpunit/phpunit": "^9.3"
            },
            "type": "library",
            "extra": {
                "branch-alias": {
                    "dev-master": "2.0-dev"
                }
            },
            "autoload": {
                "classmap": [
                    "src/"
                ]
            },
            "notification-url": "https://packagist.org/downloads/",
            "license": [
                "BSD-3-Clause"
            ],
            "authors": [
                {
                    "name": "Sebastian Bergmann",
                    "email": "sebastian@phpunit.de",
                    "role": "lead"
                }
            ],
            "description": "Simple template engine.",
            "homepage": "https://github.com/sebastianbergmann/php-text-template/",
            "keywords": [
                "template"
            ],
            "support": {
                "issues": "https://github.com/sebastianbergmann/php-text-template/issues",
                "source": "https://github.com/sebastianbergmann/php-text-template/tree/2.0.4"
            },
            "funding": [
                {
                    "url": "https://github.com/sebastianbergmann",
                    "type": "github"
                }
            ],
            "time": "2020-10-26T05:33:50+00:00"
        },
        {
            "name": "phpunit/php-timer",
            "version": "5.0.3",
            "source": {
                "type": "git",
                "url": "https://github.com/sebastianbergmann/php-timer.git",
                "reference": "5a63ce20ed1b5bf577850e2c4e87f4aa902afbd2"
            },
            "dist": {
                "type": "zip",
                "url": "https://api.github.com/repos/sebastianbergmann/php-timer/zipball/5a63ce20ed1b5bf577850e2c4e87f4aa902afbd2",
                "reference": "5a63ce20ed1b5bf577850e2c4e87f4aa902afbd2",
                "shasum": ""
            },
            "require": {
                "php": ">=7.3"
            },
            "require-dev": {
                "phpunit/phpunit": "^9.3"
            },
            "type": "library",
            "extra": {
                "branch-alias": {
                    "dev-master": "5.0-dev"
                }
            },
            "autoload": {
                "classmap": [
                    "src/"
                ]
            },
            "notification-url": "https://packagist.org/downloads/",
            "license": [
                "BSD-3-Clause"
            ],
            "authors": [
                {
                    "name": "Sebastian Bergmann",
                    "email": "sebastian@phpunit.de",
                    "role": "lead"
                }
            ],
            "description": "Utility class for timing",
            "homepage": "https://github.com/sebastianbergmann/php-timer/",
            "keywords": [
                "timer"
            ],
            "support": {
                "issues": "https://github.com/sebastianbergmann/php-timer/issues",
                "source": "https://github.com/sebastianbergmann/php-timer/tree/5.0.3"
            },
            "funding": [
                {
                    "url": "https://github.com/sebastianbergmann",
                    "type": "github"
                }
            ],
            "time": "2020-10-26T13:16:10+00:00"
        },
        {
            "name": "phpunit/phpunit",
            "version": "9.5.18",
            "source": {
                "type": "git",
                "url": "https://github.com/sebastianbergmann/phpunit.git",
                "reference": "1b5856028273bfd855e60a887278857d872ec67a"
            },
            "dist": {
                "type": "zip",
                "url": "https://api.github.com/repos/sebastianbergmann/phpunit/zipball/1b5856028273bfd855e60a887278857d872ec67a",
                "reference": "1b5856028273bfd855e60a887278857d872ec67a",
                "shasum": ""
            },
            "require": {
                "doctrine/instantiator": "^1.3.1",
                "ext-dom": "*",
                "ext-json": "*",
                "ext-libxml": "*",
                "ext-mbstring": "*",
                "ext-xml": "*",
                "ext-xmlwriter": "*",
                "myclabs/deep-copy": "^1.10.1",
                "phar-io/manifest": "^2.0.3",
                "phar-io/version": "^3.0.2",
                "php": ">=7.3",
                "phpspec/prophecy": "^1.12.1",
                "phpunit/php-code-coverage": "^9.2.13",
                "phpunit/php-file-iterator": "^3.0.5",
                "phpunit/php-invoker": "^3.1.1",
                "phpunit/php-text-template": "^2.0.3",
                "phpunit/php-timer": "^5.0.2",
                "sebastian/cli-parser": "^1.0.1",
                "sebastian/code-unit": "^1.0.6",
                "sebastian/comparator": "^4.0.5",
                "sebastian/diff": "^4.0.3",
                "sebastian/environment": "^5.1.3",
                "sebastian/exporter": "^4.0.3",
                "sebastian/global-state": "^5.0.1",
                "sebastian/object-enumerator": "^4.0.3",
                "sebastian/resource-operations": "^3.0.3",
                "sebastian/type": "^2.3.4",
                "sebastian/version": "^3.0.2"
            },
            "require-dev": {
                "ext-pdo": "*",
                "phpspec/prophecy-phpunit": "^2.0.1"
            },
            "suggest": {
                "ext-soap": "*",
                "ext-xdebug": "*"
            },
            "bin": [
                "phpunit"
            ],
            "type": "library",
            "extra": {
                "branch-alias": {
                    "dev-master": "9.5-dev"
                }
            },
            "autoload": {
                "files": [
                    "src/Framework/Assert/Functions.php"
                ],
                "classmap": [
                    "src/"
                ]
            },
            "notification-url": "https://packagist.org/downloads/",
            "license": [
                "BSD-3-Clause"
            ],
            "authors": [
                {
                    "name": "Sebastian Bergmann",
                    "email": "sebastian@phpunit.de",
                    "role": "lead"
                }
            ],
            "description": "The PHP Unit Testing framework.",
            "homepage": "https://phpunit.de/",
            "keywords": [
                "phpunit",
                "testing",
                "xunit"
            ],
            "support": {
                "issues": "https://github.com/sebastianbergmann/phpunit/issues",
                "source": "https://github.com/sebastianbergmann/phpunit/tree/9.5.18"
            },
            "funding": [
                {
                    "url": "https://phpunit.de/sponsors.html",
                    "type": "custom"
                },
                {
                    "url": "https://github.com/sebastianbergmann",
                    "type": "github"
                }
            ],
            "time": "2022-03-08T06:52:28+00:00"
        },
        {
            "name": "psr/container",
            "version": "2.0.2",
            "source": {
                "type": "git",
                "url": "https://github.com/php-fig/container.git",
                "reference": "c71ecc56dfe541dbd90c5360474fbc405f8d5963"
            },
            "dist": {
                "type": "zip",
                "url": "https://api.github.com/repos/php-fig/container/zipball/c71ecc56dfe541dbd90c5360474fbc405f8d5963",
                "reference": "c71ecc56dfe541dbd90c5360474fbc405f8d5963",
                "shasum": ""
            },
            "require": {
                "php": ">=7.4.0"
            },
            "type": "library",
            "extra": {
                "branch-alias": {
                    "dev-master": "2.0.x-dev"
                }
            },
            "autoload": {
                "psr-4": {
                    "Psr\\Container\\": "src/"
                }
            },
            "notification-url": "https://packagist.org/downloads/",
            "license": [
                "MIT"
            ],
            "authors": [
                {
                    "name": "PHP-FIG",
                    "homepage": "https://www.php-fig.org/"
                }
            ],
            "description": "Common Container Interface (PHP FIG PSR-11)",
            "homepage": "https://github.com/php-fig/container",
            "keywords": [
                "PSR-11",
                "container",
                "container-interface",
                "container-interop",
                "psr"
            ],
            "support": {
                "issues": "https://github.com/php-fig/container/issues",
                "source": "https://github.com/php-fig/container/tree/2.0.2"
            },
            "time": "2021-11-05T16:47:00+00:00"
        },
        {
            "name": "sebastian/cli-parser",
            "version": "1.0.1",
            "source": {
                "type": "git",
                "url": "https://github.com/sebastianbergmann/cli-parser.git",
                "reference": "442e7c7e687e42adc03470c7b668bc4b2402c0b2"
            },
            "dist": {
                "type": "zip",
                "url": "https://api.github.com/repos/sebastianbergmann/cli-parser/zipball/442e7c7e687e42adc03470c7b668bc4b2402c0b2",
                "reference": "442e7c7e687e42adc03470c7b668bc4b2402c0b2",
                "shasum": ""
            },
            "require": {
                "php": ">=7.3"
            },
            "require-dev": {
                "phpunit/phpunit": "^9.3"
            },
            "type": "library",
            "extra": {
                "branch-alias": {
                    "dev-master": "1.0-dev"
                }
            },
            "autoload": {
                "classmap": [
                    "src/"
                ]
            },
            "notification-url": "https://packagist.org/downloads/",
            "license": [
                "BSD-3-Clause"
            ],
            "authors": [
                {
                    "name": "Sebastian Bergmann",
                    "email": "sebastian@phpunit.de",
                    "role": "lead"
                }
            ],
            "description": "Library for parsing CLI options",
            "homepage": "https://github.com/sebastianbergmann/cli-parser",
            "support": {
                "issues": "https://github.com/sebastianbergmann/cli-parser/issues",
                "source": "https://github.com/sebastianbergmann/cli-parser/tree/1.0.1"
            },
            "funding": [
                {
                    "url": "https://github.com/sebastianbergmann",
                    "type": "github"
                }
            ],
            "time": "2020-09-28T06:08:49+00:00"
        },
        {
            "name": "sebastian/code-unit",
            "version": "1.0.8",
            "source": {
                "type": "git",
                "url": "https://github.com/sebastianbergmann/code-unit.git",
                "reference": "1fc9f64c0927627ef78ba436c9b17d967e68e120"
            },
            "dist": {
                "type": "zip",
                "url": "https://api.github.com/repos/sebastianbergmann/code-unit/zipball/1fc9f64c0927627ef78ba436c9b17d967e68e120",
                "reference": "1fc9f64c0927627ef78ba436c9b17d967e68e120",
                "shasum": ""
            },
            "require": {
                "php": ">=7.3"
            },
            "require-dev": {
                "phpunit/phpunit": "^9.3"
            },
            "type": "library",
            "extra": {
                "branch-alias": {
                    "dev-master": "1.0-dev"
                }
            },
            "autoload": {
                "classmap": [
                    "src/"
                ]
            },
            "notification-url": "https://packagist.org/downloads/",
            "license": [
                "BSD-3-Clause"
            ],
            "authors": [
                {
                    "name": "Sebastian Bergmann",
                    "email": "sebastian@phpunit.de",
                    "role": "lead"
                }
            ],
            "description": "Collection of value objects that represent the PHP code units",
            "homepage": "https://github.com/sebastianbergmann/code-unit",
            "support": {
                "issues": "https://github.com/sebastianbergmann/code-unit/issues",
                "source": "https://github.com/sebastianbergmann/code-unit/tree/1.0.8"
            },
            "funding": [
                {
                    "url": "https://github.com/sebastianbergmann",
                    "type": "github"
                }
            ],
            "time": "2020-10-26T13:08:54+00:00"
        },
        {
            "name": "sebastian/code-unit-reverse-lookup",
            "version": "2.0.3",
            "source": {
                "type": "git",
                "url": "https://github.com/sebastianbergmann/code-unit-reverse-lookup.git",
                "reference": "ac91f01ccec49fb77bdc6fd1e548bc70f7faa3e5"
            },
            "dist": {
                "type": "zip",
                "url": "https://api.github.com/repos/sebastianbergmann/code-unit-reverse-lookup/zipball/ac91f01ccec49fb77bdc6fd1e548bc70f7faa3e5",
                "reference": "ac91f01ccec49fb77bdc6fd1e548bc70f7faa3e5",
                "shasum": ""
            },
            "require": {
                "php": ">=7.3"
            },
            "require-dev": {
                "phpunit/phpunit": "^9.3"
            },
            "type": "library",
            "extra": {
                "branch-alias": {
                    "dev-master": "2.0-dev"
                }
            },
            "autoload": {
                "classmap": [
                    "src/"
                ]
            },
            "notification-url": "https://packagist.org/downloads/",
            "license": [
                "BSD-3-Clause"
            ],
            "authors": [
                {
                    "name": "Sebastian Bergmann",
                    "email": "sebastian@phpunit.de"
                }
            ],
            "description": "Looks up which function or method a line of code belongs to",
            "homepage": "https://github.com/sebastianbergmann/code-unit-reverse-lookup/",
            "support": {
                "issues": "https://github.com/sebastianbergmann/code-unit-reverse-lookup/issues",
                "source": "https://github.com/sebastianbergmann/code-unit-reverse-lookup/tree/2.0.3"
            },
            "funding": [
                {
                    "url": "https://github.com/sebastianbergmann",
                    "type": "github"
                }
            ],
            "time": "2020-09-28T05:30:19+00:00"
        },
        {
            "name": "sebastian/comparator",
            "version": "4.0.6",
            "source": {
                "type": "git",
                "url": "https://github.com/sebastianbergmann/comparator.git",
                "reference": "55f4261989e546dc112258c7a75935a81a7ce382"
            },
            "dist": {
                "type": "zip",
                "url": "https://api.github.com/repos/sebastianbergmann/comparator/zipball/55f4261989e546dc112258c7a75935a81a7ce382",
                "reference": "55f4261989e546dc112258c7a75935a81a7ce382",
                "shasum": ""
            },
            "require": {
                "php": ">=7.3",
                "sebastian/diff": "^4.0",
                "sebastian/exporter": "^4.0"
            },
            "require-dev": {
                "phpunit/phpunit": "^9.3"
            },
            "type": "library",
            "extra": {
                "branch-alias": {
                    "dev-master": "4.0-dev"
                }
            },
            "autoload": {
                "classmap": [
                    "src/"
                ]
            },
            "notification-url": "https://packagist.org/downloads/",
            "license": [
                "BSD-3-Clause"
            ],
            "authors": [
                {
                    "name": "Sebastian Bergmann",
                    "email": "sebastian@phpunit.de"
                },
                {
                    "name": "Jeff Welch",
                    "email": "whatthejeff@gmail.com"
                },
                {
                    "name": "Volker Dusch",
                    "email": "github@wallbash.com"
                },
                {
                    "name": "Bernhard Schussek",
                    "email": "bschussek@2bepublished.at"
                }
            ],
            "description": "Provides the functionality to compare PHP values for equality",
            "homepage": "https://github.com/sebastianbergmann/comparator",
            "keywords": [
                "comparator",
                "compare",
                "equality"
            ],
            "support": {
                "issues": "https://github.com/sebastianbergmann/comparator/issues",
                "source": "https://github.com/sebastianbergmann/comparator/tree/4.0.6"
            },
            "funding": [
                {
                    "url": "https://github.com/sebastianbergmann",
                    "type": "github"
                }
            ],
            "time": "2020-10-26T15:49:45+00:00"
        },
        {
            "name": "sebastian/complexity",
            "version": "2.0.2",
            "source": {
                "type": "git",
                "url": "https://github.com/sebastianbergmann/complexity.git",
                "reference": "739b35e53379900cc9ac327b2147867b8b6efd88"
            },
            "dist": {
                "type": "zip",
                "url": "https://api.github.com/repos/sebastianbergmann/complexity/zipball/739b35e53379900cc9ac327b2147867b8b6efd88",
                "reference": "739b35e53379900cc9ac327b2147867b8b6efd88",
                "shasum": ""
            },
            "require": {
                "nikic/php-parser": "^4.7",
                "php": ">=7.3"
            },
            "require-dev": {
                "phpunit/phpunit": "^9.3"
            },
            "type": "library",
            "extra": {
                "branch-alias": {
                    "dev-master": "2.0-dev"
                }
            },
            "autoload": {
                "classmap": [
                    "src/"
                ]
            },
            "notification-url": "https://packagist.org/downloads/",
            "license": [
                "BSD-3-Clause"
            ],
            "authors": [
                {
                    "name": "Sebastian Bergmann",
                    "email": "sebastian@phpunit.de",
                    "role": "lead"
                }
            ],
            "description": "Library for calculating the complexity of PHP code units",
            "homepage": "https://github.com/sebastianbergmann/complexity",
            "support": {
                "issues": "https://github.com/sebastianbergmann/complexity/issues",
                "source": "https://github.com/sebastianbergmann/complexity/tree/2.0.2"
            },
            "funding": [
                {
                    "url": "https://github.com/sebastianbergmann",
                    "type": "github"
                }
            ],
            "time": "2020-10-26T15:52:27+00:00"
        },
        {
            "name": "sebastian/diff",
            "version": "4.0.4",
            "source": {
                "type": "git",
                "url": "https://github.com/sebastianbergmann/diff.git",
                "reference": "3461e3fccc7cfdfc2720be910d3bd73c69be590d"
            },
            "dist": {
                "type": "zip",
                "url": "https://api.github.com/repos/sebastianbergmann/diff/zipball/3461e3fccc7cfdfc2720be910d3bd73c69be590d",
                "reference": "3461e3fccc7cfdfc2720be910d3bd73c69be590d",
                "shasum": ""
            },
            "require": {
                "php": ">=7.3"
            },
            "require-dev": {
                "phpunit/phpunit": "^9.3",
                "symfony/process": "^4.2 || ^5"
            },
            "type": "library",
            "extra": {
                "branch-alias": {
                    "dev-master": "4.0-dev"
                }
            },
            "autoload": {
                "classmap": [
                    "src/"
                ]
            },
            "notification-url": "https://packagist.org/downloads/",
            "license": [
                "BSD-3-Clause"
            ],
            "authors": [
                {
                    "name": "Sebastian Bergmann",
                    "email": "sebastian@phpunit.de"
                },
                {
                    "name": "Kore Nordmann",
                    "email": "mail@kore-nordmann.de"
                }
            ],
            "description": "Diff implementation",
            "homepage": "https://github.com/sebastianbergmann/diff",
            "keywords": [
                "diff",
                "udiff",
                "unidiff",
                "unified diff"
            ],
            "support": {
                "issues": "https://github.com/sebastianbergmann/diff/issues",
                "source": "https://github.com/sebastianbergmann/diff/tree/4.0.4"
            },
            "funding": [
                {
                    "url": "https://github.com/sebastianbergmann",
                    "type": "github"
                }
            ],
            "time": "2020-10-26T13:10:38+00:00"
        },
        {
            "name": "sebastian/environment",
            "version": "5.1.3",
            "source": {
                "type": "git",
                "url": "https://github.com/sebastianbergmann/environment.git",
                "reference": "388b6ced16caa751030f6a69e588299fa09200ac"
            },
            "dist": {
                "type": "zip",
                "url": "https://api.github.com/repos/sebastianbergmann/environment/zipball/388b6ced16caa751030f6a69e588299fa09200ac",
                "reference": "388b6ced16caa751030f6a69e588299fa09200ac",
                "shasum": ""
            },
            "require": {
                "php": ">=7.3"
            },
            "require-dev": {
                "phpunit/phpunit": "^9.3"
            },
            "suggest": {
                "ext-posix": "*"
            },
            "type": "library",
            "extra": {
                "branch-alias": {
                    "dev-master": "5.1-dev"
                }
            },
            "autoload": {
                "classmap": [
                    "src/"
                ]
            },
            "notification-url": "https://packagist.org/downloads/",
            "license": [
                "BSD-3-Clause"
            ],
            "authors": [
                {
                    "name": "Sebastian Bergmann",
                    "email": "sebastian@phpunit.de"
                }
            ],
            "description": "Provides functionality to handle HHVM/PHP environments",
            "homepage": "http://www.github.com/sebastianbergmann/environment",
            "keywords": [
                "Xdebug",
                "environment",
                "hhvm"
            ],
            "support": {
                "issues": "https://github.com/sebastianbergmann/environment/issues",
                "source": "https://github.com/sebastianbergmann/environment/tree/5.1.3"
            },
            "funding": [
                {
                    "url": "https://github.com/sebastianbergmann",
                    "type": "github"
                }
            ],
            "time": "2020-09-28T05:52:38+00:00"
        },
        {
            "name": "sebastian/exporter",
            "version": "4.0.4",
            "source": {
                "type": "git",
                "url": "https://github.com/sebastianbergmann/exporter.git",
                "reference": "65e8b7db476c5dd267e65eea9cab77584d3cfff9"
            },
            "dist": {
                "type": "zip",
                "url": "https://api.github.com/repos/sebastianbergmann/exporter/zipball/65e8b7db476c5dd267e65eea9cab77584d3cfff9",
                "reference": "65e8b7db476c5dd267e65eea9cab77584d3cfff9",
                "shasum": ""
            },
            "require": {
                "php": ">=7.3",
                "sebastian/recursion-context": "^4.0"
            },
            "require-dev": {
                "ext-mbstring": "*",
                "phpunit/phpunit": "^9.3"
            },
            "type": "library",
            "extra": {
                "branch-alias": {
                    "dev-master": "4.0-dev"
                }
            },
            "autoload": {
                "classmap": [
                    "src/"
                ]
            },
            "notification-url": "https://packagist.org/downloads/",
            "license": [
                "BSD-3-Clause"
            ],
            "authors": [
                {
                    "name": "Sebastian Bergmann",
                    "email": "sebastian@phpunit.de"
                },
                {
                    "name": "Jeff Welch",
                    "email": "whatthejeff@gmail.com"
                },
                {
                    "name": "Volker Dusch",
                    "email": "github@wallbash.com"
                },
                {
                    "name": "Adam Harvey",
                    "email": "aharvey@php.net"
                },
                {
                    "name": "Bernhard Schussek",
                    "email": "bschussek@gmail.com"
                }
            ],
            "description": "Provides the functionality to export PHP variables for visualization",
            "homepage": "https://www.github.com/sebastianbergmann/exporter",
            "keywords": [
                "export",
                "exporter"
            ],
            "support": {
                "issues": "https://github.com/sebastianbergmann/exporter/issues",
                "source": "https://github.com/sebastianbergmann/exporter/tree/4.0.4"
            },
            "funding": [
                {
                    "url": "https://github.com/sebastianbergmann",
                    "type": "github"
                }
            ],
            "time": "2021-11-11T14:18:36+00:00"
        },
        {
            "name": "sebastian/global-state",
            "version": "5.0.5",
            "source": {
                "type": "git",
                "url": "https://github.com/sebastianbergmann/global-state.git",
                "reference": "0ca8db5a5fc9c8646244e629625ac486fa286bf2"
            },
            "dist": {
                "type": "zip",
                "url": "https://api.github.com/repos/sebastianbergmann/global-state/zipball/0ca8db5a5fc9c8646244e629625ac486fa286bf2",
                "reference": "0ca8db5a5fc9c8646244e629625ac486fa286bf2",
                "shasum": ""
            },
            "require": {
                "php": ">=7.3",
                "sebastian/object-reflector": "^2.0",
                "sebastian/recursion-context": "^4.0"
            },
            "require-dev": {
                "ext-dom": "*",
                "phpunit/phpunit": "^9.3"
            },
            "suggest": {
                "ext-uopz": "*"
            },
            "type": "library",
            "extra": {
                "branch-alias": {
                    "dev-master": "5.0-dev"
                }
            },
            "autoload": {
                "classmap": [
                    "src/"
                ]
            },
            "notification-url": "https://packagist.org/downloads/",
            "license": [
                "BSD-3-Clause"
            ],
            "authors": [
                {
                    "name": "Sebastian Bergmann",
                    "email": "sebastian@phpunit.de"
                }
            ],
            "description": "Snapshotting of global state",
            "homepage": "http://www.github.com/sebastianbergmann/global-state",
            "keywords": [
                "global state"
            ],
            "support": {
                "issues": "https://github.com/sebastianbergmann/global-state/issues",
                "source": "https://github.com/sebastianbergmann/global-state/tree/5.0.5"
            },
            "funding": [
                {
                    "url": "https://github.com/sebastianbergmann",
                    "type": "github"
                }
            ],
            "time": "2022-02-14T08:28:10+00:00"
        },
        {
            "name": "sebastian/lines-of-code",
            "version": "1.0.3",
            "source": {
                "type": "git",
                "url": "https://github.com/sebastianbergmann/lines-of-code.git",
                "reference": "c1c2e997aa3146983ed888ad08b15470a2e22ecc"
            },
            "dist": {
                "type": "zip",
                "url": "https://api.github.com/repos/sebastianbergmann/lines-of-code/zipball/c1c2e997aa3146983ed888ad08b15470a2e22ecc",
                "reference": "c1c2e997aa3146983ed888ad08b15470a2e22ecc",
                "shasum": ""
            },
            "require": {
                "nikic/php-parser": "^4.6",
                "php": ">=7.3"
            },
            "require-dev": {
                "phpunit/phpunit": "^9.3"
            },
            "type": "library",
            "extra": {
                "branch-alias": {
                    "dev-master": "1.0-dev"
                }
            },
            "autoload": {
                "classmap": [
                    "src/"
                ]
            },
            "notification-url": "https://packagist.org/downloads/",
            "license": [
                "BSD-3-Clause"
            ],
            "authors": [
                {
                    "name": "Sebastian Bergmann",
                    "email": "sebastian@phpunit.de",
                    "role": "lead"
                }
            ],
            "description": "Library for counting the lines of code in PHP source code",
            "homepage": "https://github.com/sebastianbergmann/lines-of-code",
            "support": {
                "issues": "https://github.com/sebastianbergmann/lines-of-code/issues",
                "source": "https://github.com/sebastianbergmann/lines-of-code/tree/1.0.3"
            },
            "funding": [
                {
                    "url": "https://github.com/sebastianbergmann",
                    "type": "github"
                }
            ],
            "time": "2020-11-28T06:42:11+00:00"
        },
        {
            "name": "sebastian/object-enumerator",
            "version": "4.0.4",
            "source": {
                "type": "git",
                "url": "https://github.com/sebastianbergmann/object-enumerator.git",
                "reference": "5c9eeac41b290a3712d88851518825ad78f45c71"
            },
            "dist": {
                "type": "zip",
                "url": "https://api.github.com/repos/sebastianbergmann/object-enumerator/zipball/5c9eeac41b290a3712d88851518825ad78f45c71",
                "reference": "5c9eeac41b290a3712d88851518825ad78f45c71",
                "shasum": ""
            },
            "require": {
                "php": ">=7.3",
                "sebastian/object-reflector": "^2.0",
                "sebastian/recursion-context": "^4.0"
            },
            "require-dev": {
                "phpunit/phpunit": "^9.3"
            },
            "type": "library",
            "extra": {
                "branch-alias": {
                    "dev-master": "4.0-dev"
                }
            },
            "autoload": {
                "classmap": [
                    "src/"
                ]
            },
            "notification-url": "https://packagist.org/downloads/",
            "license": [
                "BSD-3-Clause"
            ],
            "authors": [
                {
                    "name": "Sebastian Bergmann",
                    "email": "sebastian@phpunit.de"
                }
            ],
            "description": "Traverses array structures and object graphs to enumerate all referenced objects",
            "homepage": "https://github.com/sebastianbergmann/object-enumerator/",
            "support": {
                "issues": "https://github.com/sebastianbergmann/object-enumerator/issues",
                "source": "https://github.com/sebastianbergmann/object-enumerator/tree/4.0.4"
            },
            "funding": [
                {
                    "url": "https://github.com/sebastianbergmann",
                    "type": "github"
                }
            ],
            "time": "2020-10-26T13:12:34+00:00"
        },
        {
            "name": "sebastian/object-reflector",
            "version": "2.0.4",
            "source": {
                "type": "git",
                "url": "https://github.com/sebastianbergmann/object-reflector.git",
                "reference": "b4f479ebdbf63ac605d183ece17d8d7fe49c15c7"
            },
            "dist": {
                "type": "zip",
                "url": "https://api.github.com/repos/sebastianbergmann/object-reflector/zipball/b4f479ebdbf63ac605d183ece17d8d7fe49c15c7",
                "reference": "b4f479ebdbf63ac605d183ece17d8d7fe49c15c7",
                "shasum": ""
            },
            "require": {
                "php": ">=7.3"
            },
            "require-dev": {
                "phpunit/phpunit": "^9.3"
            },
            "type": "library",
            "extra": {
                "branch-alias": {
                    "dev-master": "2.0-dev"
                }
            },
            "autoload": {
                "classmap": [
                    "src/"
                ]
            },
            "notification-url": "https://packagist.org/downloads/",
            "license": [
                "BSD-3-Clause"
            ],
            "authors": [
                {
                    "name": "Sebastian Bergmann",
                    "email": "sebastian@phpunit.de"
                }
            ],
            "description": "Allows reflection of object attributes, including inherited and non-public ones",
            "homepage": "https://github.com/sebastianbergmann/object-reflector/",
            "support": {
                "issues": "https://github.com/sebastianbergmann/object-reflector/issues",
                "source": "https://github.com/sebastianbergmann/object-reflector/tree/2.0.4"
            },
            "funding": [
                {
                    "url": "https://github.com/sebastianbergmann",
                    "type": "github"
                }
            ],
            "time": "2020-10-26T13:14:26+00:00"
        },
        {
            "name": "sebastian/recursion-context",
            "version": "4.0.4",
            "source": {
                "type": "git",
                "url": "https://github.com/sebastianbergmann/recursion-context.git",
                "reference": "cd9d8cf3c5804de4341c283ed787f099f5506172"
            },
            "dist": {
                "type": "zip",
                "url": "https://api.github.com/repos/sebastianbergmann/recursion-context/zipball/cd9d8cf3c5804de4341c283ed787f099f5506172",
                "reference": "cd9d8cf3c5804de4341c283ed787f099f5506172",
                "shasum": ""
            },
            "require": {
                "php": ">=7.3"
            },
            "require-dev": {
                "phpunit/phpunit": "^9.3"
            },
            "type": "library",
            "extra": {
                "branch-alias": {
                    "dev-master": "4.0-dev"
                }
            },
            "autoload": {
                "classmap": [
                    "src/"
                ]
            },
            "notification-url": "https://packagist.org/downloads/",
            "license": [
                "BSD-3-Clause"
            ],
            "authors": [
                {
                    "name": "Sebastian Bergmann",
                    "email": "sebastian@phpunit.de"
                },
                {
                    "name": "Jeff Welch",
                    "email": "whatthejeff@gmail.com"
                },
                {
                    "name": "Adam Harvey",
                    "email": "aharvey@php.net"
                }
            ],
            "description": "Provides functionality to recursively process PHP variables",
            "homepage": "http://www.github.com/sebastianbergmann/recursion-context",
            "support": {
                "issues": "https://github.com/sebastianbergmann/recursion-context/issues",
                "source": "https://github.com/sebastianbergmann/recursion-context/tree/4.0.4"
            },
            "funding": [
                {
                    "url": "https://github.com/sebastianbergmann",
                    "type": "github"
                }
            ],
            "time": "2020-10-26T13:17:30+00:00"
        },
        {
            "name": "sebastian/resource-operations",
            "version": "3.0.3",
            "source": {
                "type": "git",
                "url": "https://github.com/sebastianbergmann/resource-operations.git",
                "reference": "0f4443cb3a1d92ce809899753bc0d5d5a8dd19a8"
            },
            "dist": {
                "type": "zip",
                "url": "https://api.github.com/repos/sebastianbergmann/resource-operations/zipball/0f4443cb3a1d92ce809899753bc0d5d5a8dd19a8",
                "reference": "0f4443cb3a1d92ce809899753bc0d5d5a8dd19a8",
                "shasum": ""
            },
            "require": {
                "php": ">=7.3"
            },
            "require-dev": {
                "phpunit/phpunit": "^9.0"
            },
            "type": "library",
            "extra": {
                "branch-alias": {
                    "dev-master": "3.0-dev"
                }
            },
            "autoload": {
                "classmap": [
                    "src/"
                ]
            },
            "notification-url": "https://packagist.org/downloads/",
            "license": [
                "BSD-3-Clause"
            ],
            "authors": [
                {
                    "name": "Sebastian Bergmann",
                    "email": "sebastian@phpunit.de"
                }
            ],
            "description": "Provides a list of PHP built-in functions that operate on resources",
            "homepage": "https://www.github.com/sebastianbergmann/resource-operations",
            "support": {
                "issues": "https://github.com/sebastianbergmann/resource-operations/issues",
                "source": "https://github.com/sebastianbergmann/resource-operations/tree/3.0.3"
            },
            "funding": [
                {
                    "url": "https://github.com/sebastianbergmann",
                    "type": "github"
                }
            ],
            "time": "2020-09-28T06:45:17+00:00"
        },
        {
            "name": "sebastian/type",
            "version": "2.3.4",
            "source": {
                "type": "git",
                "url": "https://github.com/sebastianbergmann/type.git",
                "reference": "b8cd8a1c753c90bc1a0f5372170e3e489136f914"
            },
            "dist": {
                "type": "zip",
                "url": "https://api.github.com/repos/sebastianbergmann/type/zipball/b8cd8a1c753c90bc1a0f5372170e3e489136f914",
                "reference": "b8cd8a1c753c90bc1a0f5372170e3e489136f914",
                "shasum": ""
            },
            "require": {
                "php": ">=7.3"
            },
            "require-dev": {
                "phpunit/phpunit": "^9.3"
            },
            "type": "library",
            "extra": {
                "branch-alias": {
                    "dev-master": "2.3-dev"
                }
            },
            "autoload": {
                "classmap": [
                    "src/"
                ]
            },
            "notification-url": "https://packagist.org/downloads/",
            "license": [
                "BSD-3-Clause"
            ],
            "authors": [
                {
                    "name": "Sebastian Bergmann",
                    "email": "sebastian@phpunit.de",
                    "role": "lead"
                }
            ],
            "description": "Collection of value objects that represent the types of the PHP type system",
            "homepage": "https://github.com/sebastianbergmann/type",
            "support": {
                "issues": "https://github.com/sebastianbergmann/type/issues",
                "source": "https://github.com/sebastianbergmann/type/tree/2.3.4"
            },
            "funding": [
                {
                    "url": "https://github.com/sebastianbergmann",
                    "type": "github"
                }
            ],
            "time": "2021-06-15T12:49:02+00:00"
        },
        {
            "name": "sebastian/version",
            "version": "3.0.2",
            "source": {
                "type": "git",
                "url": "https://github.com/sebastianbergmann/version.git",
                "reference": "c6c1022351a901512170118436c764e473f6de8c"
            },
            "dist": {
                "type": "zip",
                "url": "https://api.github.com/repos/sebastianbergmann/version/zipball/c6c1022351a901512170118436c764e473f6de8c",
                "reference": "c6c1022351a901512170118436c764e473f6de8c",
                "shasum": ""
            },
            "require": {
                "php": ">=7.3"
            },
            "type": "library",
            "extra": {
                "branch-alias": {
                    "dev-master": "3.0-dev"
                }
            },
            "autoload": {
                "classmap": [
                    "src/"
                ]
            },
            "notification-url": "https://packagist.org/downloads/",
            "license": [
                "BSD-3-Clause"
            ],
            "authors": [
                {
                    "name": "Sebastian Bergmann",
                    "email": "sebastian@phpunit.de",
                    "role": "lead"
                }
            ],
            "description": "Library that helps with managing the version number of Git-hosted PHP projects",
            "homepage": "https://github.com/sebastianbergmann/version",
            "support": {
                "issues": "https://github.com/sebastianbergmann/version/issues",
                "source": "https://github.com/sebastianbergmann/version/tree/3.0.2"
            },
            "funding": [
                {
                    "url": "https://github.com/sebastianbergmann",
                    "type": "github"
                }
            ],
            "time": "2020-09-28T06:39:44+00:00"
        },
        {
            "name": "symfony/console",
            "version": "v5.4.5",
            "source": {
                "type": "git",
                "url": "https://github.com/symfony/console.git",
                "reference": "d8111acc99876953f52fe16d4c50eb60940d49ad"
            },
            "dist": {
                "type": "zip",
                "url": "https://api.github.com/repos/symfony/console/zipball/d8111acc99876953f52fe16d4c50eb60940d49ad",
                "reference": "d8111acc99876953f52fe16d4c50eb60940d49ad",
                "shasum": ""
            },
            "require": {
                "php": ">=7.2.5",
                "symfony/deprecation-contracts": "^2.1|^3",
                "symfony/polyfill-mbstring": "~1.0",
                "symfony/polyfill-php73": "^1.9",
                "symfony/polyfill-php80": "^1.16",
                "symfony/service-contracts": "^1.1|^2|^3",
                "symfony/string": "^5.1|^6.0"
            },
            "conflict": {
                "psr/log": ">=3",
                "symfony/dependency-injection": "<4.4",
                "symfony/dotenv": "<5.1",
                "symfony/event-dispatcher": "<4.4",
                "symfony/lock": "<4.4",
                "symfony/process": "<4.4"
            },
            "provide": {
                "psr/log-implementation": "1.0|2.0"
            },
            "require-dev": {
                "psr/log": "^1|^2",
                "symfony/config": "^4.4|^5.0|^6.0",
                "symfony/dependency-injection": "^4.4|^5.0|^6.0",
                "symfony/event-dispatcher": "^4.4|^5.0|^6.0",
                "symfony/lock": "^4.4|^5.0|^6.0",
                "symfony/process": "^4.4|^5.0|^6.0",
                "symfony/var-dumper": "^4.4|^5.0|^6.0"
            },
            "suggest": {
                "psr/log": "For using the console logger",
                "symfony/event-dispatcher": "",
                "symfony/lock": "",
                "symfony/process": ""
            },
            "type": "library",
            "autoload": {
                "psr-4": {
                    "Symfony\\Component\\Console\\": ""
                },
                "exclude-from-classmap": [
                    "/Tests/"
                ]
            },
            "notification-url": "https://packagist.org/downloads/",
            "license": [
                "MIT"
            ],
            "authors": [
                {
                    "name": "Fabien Potencier",
                    "email": "fabien@symfony.com"
                },
                {
                    "name": "Symfony Community",
                    "homepage": "https://symfony.com/contributors"
                }
            ],
            "description": "Eases the creation of beautiful and testable command line interfaces",
            "homepage": "https://symfony.com",
            "keywords": [
                "cli",
                "command line",
                "console",
                "terminal"
            ],
            "support": {
                "source": "https://github.com/symfony/console/tree/v5.4.5"
            },
            "funding": [
                {
                    "url": "https://symfony.com/sponsor",
                    "type": "custom"
                },
                {
                    "url": "https://github.com/fabpot",
                    "type": "github"
                },
                {
                    "url": "https://tidelift.com/funding/github/packagist/symfony/symfony",
                    "type": "tidelift"
                }
            ],
            "time": "2022-02-24T12:45:35+00:00"
        },
        {
            "name": "symfony/deprecation-contracts",
            "version": "v3.0.0",
            "source": {
                "type": "git",
                "url": "https://github.com/symfony/deprecation-contracts.git",
                "reference": "c726b64c1ccfe2896cb7df2e1331c357ad1c8ced"
            },
            "dist": {
                "type": "zip",
                "url": "https://api.github.com/repos/symfony/deprecation-contracts/zipball/c726b64c1ccfe2896cb7df2e1331c357ad1c8ced",
                "reference": "c726b64c1ccfe2896cb7df2e1331c357ad1c8ced",
                "shasum": ""
            },
            "require": {
                "php": ">=8.0.2"
            },
            "type": "library",
            "extra": {
                "branch-alias": {
                    "dev-main": "3.0-dev"
                },
                "thanks": {
                    "name": "symfony/contracts",
                    "url": "https://github.com/symfony/contracts"
                }
            },
            "autoload": {
                "files": [
                    "function.php"
                ]
            },
            "notification-url": "https://packagist.org/downloads/",
            "license": [
                "MIT"
            ],
            "authors": [
                {
                    "name": "Nicolas Grekas",
                    "email": "p@tchwork.com"
                },
                {
                    "name": "Symfony Community",
                    "homepage": "https://symfony.com/contributors"
                }
            ],
            "description": "A generic function and convention to trigger deprecation notices",
            "homepage": "https://symfony.com",
            "support": {
                "source": "https://github.com/symfony/deprecation-contracts/tree/v3.0.0"
            },
            "funding": [
                {
                    "url": "https://symfony.com/sponsor",
                    "type": "custom"
                },
                {
                    "url": "https://github.com/fabpot",
                    "type": "github"
                },
                {
                    "url": "https://tidelift.com/funding/github/packagist/symfony/symfony",
                    "type": "tidelift"
                }
            ],
            "time": "2021-11-01T23:48:49+00:00"
        },
        {
            "name": "symfony/polyfill-ctype",
            "version": "v1.25.0",
            "source": {
                "type": "git",
                "url": "https://github.com/symfony/polyfill-ctype.git",
                "reference": "30885182c981ab175d4d034db0f6f469898070ab"
            },
            "dist": {
                "type": "zip",
                "url": "https://api.github.com/repos/symfony/polyfill-ctype/zipball/30885182c981ab175d4d034db0f6f469898070ab",
                "reference": "30885182c981ab175d4d034db0f6f469898070ab",
                "shasum": ""
            },
            "require": {
                "php": ">=7.1"
            },
            "provide": {
                "ext-ctype": "*"
            },
            "suggest": {
                "ext-ctype": "For best performance"
            },
            "type": "library",
            "extra": {
                "branch-alias": {
                    "dev-main": "1.23-dev"
                },
                "thanks": {
                    "name": "symfony/polyfill",
                    "url": "https://github.com/symfony/polyfill"
                }
            },
            "autoload": {
                "files": [
                    "bootstrap.php"
                ],
                "psr-4": {
                    "Symfony\\Polyfill\\Ctype\\": ""
                }
            },
            "notification-url": "https://packagist.org/downloads/",
            "license": [
                "MIT"
            ],
            "authors": [
                {
                    "name": "Gert de Pagter",
                    "email": "BackEndTea@gmail.com"
                },
                {
                    "name": "Symfony Community",
                    "homepage": "https://symfony.com/contributors"
                }
            ],
            "description": "Symfony polyfill for ctype functions",
            "homepage": "https://symfony.com",
            "keywords": [
                "compatibility",
                "ctype",
                "polyfill",
                "portable"
            ],
            "support": {
                "source": "https://github.com/symfony/polyfill-ctype/tree/v1.25.0"
            },
            "funding": [
                {
                    "url": "https://symfony.com/sponsor",
                    "type": "custom"
                },
                {
                    "url": "https://github.com/fabpot",
                    "type": "github"
                },
                {
                    "url": "https://tidelift.com/funding/github/packagist/symfony/symfony",
                    "type": "tidelift"
                }
            ],
            "time": "2021-10-20T20:35:02+00:00"
        },
        {
            "name": "symfony/polyfill-intl-grapheme",
            "version": "v1.25.0",
            "source": {
                "type": "git",
                "url": "https://github.com/symfony/polyfill-intl-grapheme.git",
                "reference": "81b86b50cf841a64252b439e738e97f4a34e2783"
            },
            "dist": {
                "type": "zip",
                "url": "https://api.github.com/repos/symfony/polyfill-intl-grapheme/zipball/81b86b50cf841a64252b439e738e97f4a34e2783",
                "reference": "81b86b50cf841a64252b439e738e97f4a34e2783",
                "shasum": ""
            },
            "require": {
                "php": ">=7.1"
            },
            "suggest": {
                "ext-intl": "For best performance"
            },
            "type": "library",
            "extra": {
                "branch-alias": {
                    "dev-main": "1.23-dev"
                },
                "thanks": {
                    "name": "symfony/polyfill",
                    "url": "https://github.com/symfony/polyfill"
                }
            },
            "autoload": {
                "files": [
                    "bootstrap.php"
                ],
                "psr-4": {
                    "Symfony\\Polyfill\\Intl\\Grapheme\\": ""
                }
            },
            "notification-url": "https://packagist.org/downloads/",
            "license": [
                "MIT"
            ],
            "authors": [
                {
                    "name": "Nicolas Grekas",
                    "email": "p@tchwork.com"
                },
                {
                    "name": "Symfony Community",
                    "homepage": "https://symfony.com/contributors"
                }
            ],
            "description": "Symfony polyfill for intl's grapheme_* functions",
            "homepage": "https://symfony.com",
            "keywords": [
                "compatibility",
                "grapheme",
                "intl",
                "polyfill",
                "portable",
                "shim"
            ],
            "support": {
                "source": "https://github.com/symfony/polyfill-intl-grapheme/tree/v1.25.0"
            },
            "funding": [
                {
                    "url": "https://symfony.com/sponsor",
                    "type": "custom"
                },
                {
                    "url": "https://github.com/fabpot",
                    "type": "github"
                },
                {
                    "url": "https://tidelift.com/funding/github/packagist/symfony/symfony",
                    "type": "tidelift"
                }
            ],
            "time": "2021-11-23T21:10:46+00:00"
        },
        {
            "name": "symfony/polyfill-intl-normalizer",
            "version": "v1.25.0",
            "source": {
                "type": "git",
                "url": "https://github.com/symfony/polyfill-intl-normalizer.git",
                "reference": "8590a5f561694770bdcd3f9b5c69dde6945028e8"
            },
            "dist": {
                "type": "zip",
                "url": "https://api.github.com/repos/symfony/polyfill-intl-normalizer/zipball/8590a5f561694770bdcd3f9b5c69dde6945028e8",
                "reference": "8590a5f561694770bdcd3f9b5c69dde6945028e8",
                "shasum": ""
            },
            "require": {
                "php": ">=7.1"
            },
            "suggest": {
                "ext-intl": "For best performance"
            },
            "type": "library",
            "extra": {
                "branch-alias": {
                    "dev-main": "1.23-dev"
                },
                "thanks": {
                    "name": "symfony/polyfill",
                    "url": "https://github.com/symfony/polyfill"
                }
            },
            "autoload": {
                "files": [
                    "bootstrap.php"
                ],
                "psr-4": {
                    "Symfony\\Polyfill\\Intl\\Normalizer\\": ""
                },
                "classmap": [
                    "Resources/stubs"
                ]
            },
            "notification-url": "https://packagist.org/downloads/",
            "license": [
                "MIT"
            ],
            "authors": [
                {
                    "name": "Nicolas Grekas",
                    "email": "p@tchwork.com"
                },
                {
                    "name": "Symfony Community",
                    "homepage": "https://symfony.com/contributors"
                }
            ],
            "description": "Symfony polyfill for intl's Normalizer class and related functions",
            "homepage": "https://symfony.com",
            "keywords": [
                "compatibility",
                "intl",
                "normalizer",
                "polyfill",
                "portable",
                "shim"
            ],
            "support": {
                "source": "https://github.com/symfony/polyfill-intl-normalizer/tree/v1.25.0"
            },
            "funding": [
                {
                    "url": "https://symfony.com/sponsor",
                    "type": "custom"
                },
                {
                    "url": "https://github.com/fabpot",
                    "type": "github"
                },
                {
                    "url": "https://tidelift.com/funding/github/packagist/symfony/symfony",
                    "type": "tidelift"
                }
            ],
            "time": "2021-02-19T12:13:01+00:00"
        },
        {
            "name": "symfony/polyfill-mbstring",
            "version": "v1.25.0",
            "source": {
                "type": "git",
                "url": "https://github.com/symfony/polyfill-mbstring.git",
                "reference": "0abb51d2f102e00a4eefcf46ba7fec406d245825"
            },
            "dist": {
                "type": "zip",
                "url": "https://api.github.com/repos/symfony/polyfill-mbstring/zipball/0abb51d2f102e00a4eefcf46ba7fec406d245825",
                "reference": "0abb51d2f102e00a4eefcf46ba7fec406d245825",
                "shasum": ""
            },
            "require": {
                "php": ">=7.1"
            },
            "provide": {
                "ext-mbstring": "*"
            },
            "suggest": {
                "ext-mbstring": "For best performance"
            },
            "type": "library",
            "extra": {
                "branch-alias": {
                    "dev-main": "1.23-dev"
                },
                "thanks": {
                    "name": "symfony/polyfill",
                    "url": "https://github.com/symfony/polyfill"
                }
            },
            "autoload": {
                "files": [
                    "bootstrap.php"
                ],
                "psr-4": {
                    "Symfony\\Polyfill\\Mbstring\\": ""
                }
            },
            "notification-url": "https://packagist.org/downloads/",
            "license": [
                "MIT"
            ],
            "authors": [
                {
                    "name": "Nicolas Grekas",
                    "email": "p@tchwork.com"
                },
                {
                    "name": "Symfony Community",
                    "homepage": "https://symfony.com/contributors"
                }
            ],
            "description": "Symfony polyfill for the Mbstring extension",
            "homepage": "https://symfony.com",
            "keywords": [
                "compatibility",
                "mbstring",
                "polyfill",
                "portable",
                "shim"
            ],
            "support": {
                "source": "https://github.com/symfony/polyfill-mbstring/tree/v1.25.0"
            },
            "funding": [
                {
                    "url": "https://symfony.com/sponsor",
                    "type": "custom"
                },
                {
                    "url": "https://github.com/fabpot",
                    "type": "github"
                },
                {
                    "url": "https://tidelift.com/funding/github/packagist/symfony/symfony",
                    "type": "tidelift"
                }
            ],
            "time": "2021-11-30T18:21:41+00:00"
        },
        {
            "name": "symfony/polyfill-php73",
            "version": "v1.25.0",
            "source": {
                "type": "git",
                "url": "https://github.com/symfony/polyfill-php73.git",
                "reference": "cc5db0e22b3cb4111010e48785a97f670b350ca5"
            },
            "dist": {
                "type": "zip",
                "url": "https://api.github.com/repos/symfony/polyfill-php73/zipball/cc5db0e22b3cb4111010e48785a97f670b350ca5",
                "reference": "cc5db0e22b3cb4111010e48785a97f670b350ca5",
                "shasum": ""
            },
            "require": {
                "php": ">=7.1"
            },
            "type": "library",
            "extra": {
                "branch-alias": {
                    "dev-main": "1.23-dev"
                },
                "thanks": {
                    "name": "symfony/polyfill",
                    "url": "https://github.com/symfony/polyfill"
                }
            },
            "autoload": {
                "files": [
                    "bootstrap.php"
                ],
                "psr-4": {
                    "Symfony\\Polyfill\\Php73\\": ""
                },
                "classmap": [
                    "Resources/stubs"
                ]
            },
            "notification-url": "https://packagist.org/downloads/",
            "license": [
                "MIT"
            ],
            "authors": [
                {
                    "name": "Nicolas Grekas",
                    "email": "p@tchwork.com"
                },
                {
                    "name": "Symfony Community",
                    "homepage": "https://symfony.com/contributors"
                }
            ],
            "description": "Symfony polyfill backporting some PHP 7.3+ features to lower PHP versions",
            "homepage": "https://symfony.com",
            "keywords": [
                "compatibility",
                "polyfill",
                "portable",
                "shim"
            ],
            "support": {
                "source": "https://github.com/symfony/polyfill-php73/tree/v1.25.0"
            },
            "funding": [
                {
                    "url": "https://symfony.com/sponsor",
                    "type": "custom"
                },
                {
                    "url": "https://github.com/fabpot",
                    "type": "github"
                },
                {
                    "url": "https://tidelift.com/funding/github/packagist/symfony/symfony",
                    "type": "tidelift"
                }
            ],
            "time": "2021-06-05T21:20:04+00:00"
        },
        {
            "name": "symfony/polyfill-php80",
            "version": "v1.25.0",
            "source": {
                "type": "git",
                "url": "https://github.com/symfony/polyfill-php80.git",
                "reference": "4407588e0d3f1f52efb65fbe92babe41f37fe50c"
            },
            "dist": {
                "type": "zip",
                "url": "https://api.github.com/repos/symfony/polyfill-php80/zipball/4407588e0d3f1f52efb65fbe92babe41f37fe50c",
                "reference": "4407588e0d3f1f52efb65fbe92babe41f37fe50c",
                "shasum": ""
            },
            "require": {
                "php": ">=7.1"
            },
            "type": "library",
            "extra": {
                "branch-alias": {
                    "dev-main": "1.23-dev"
                },
                "thanks": {
                    "name": "symfony/polyfill",
                    "url": "https://github.com/symfony/polyfill"
                }
            },
            "autoload": {
                "files": [
                    "bootstrap.php"
                ],
                "psr-4": {
                    "Symfony\\Polyfill\\Php80\\": ""
                },
                "classmap": [
                    "Resources/stubs"
                ]
            },
            "notification-url": "https://packagist.org/downloads/",
            "license": [
                "MIT"
            ],
            "authors": [
                {
                    "name": "Ion Bazan",
                    "email": "ion.bazan@gmail.com"
                },
                {
                    "name": "Nicolas Grekas",
                    "email": "p@tchwork.com"
                },
                {
                    "name": "Symfony Community",
                    "homepage": "https://symfony.com/contributors"
                }
            ],
            "description": "Symfony polyfill backporting some PHP 8.0+ features to lower PHP versions",
            "homepage": "https://symfony.com",
            "keywords": [
                "compatibility",
                "polyfill",
                "portable",
                "shim"
            ],
            "support": {
                "source": "https://github.com/symfony/polyfill-php80/tree/v1.25.0"
            },
            "funding": [
                {
                    "url": "https://symfony.com/sponsor",
                    "type": "custom"
                },
                {
                    "url": "https://github.com/fabpot",
                    "type": "github"
                },
                {
                    "url": "https://tidelift.com/funding/github/packagist/symfony/symfony",
                    "type": "tidelift"
                }
            ],
            "time": "2022-03-04T08:16:47+00:00"
        },
        {
            "name": "symfony/process",
            "version": "v5.4.5",
            "source": {
                "type": "git",
                "url": "https://github.com/symfony/process.git",
                "reference": "95440409896f90a5f85db07a32b517ecec17fa4c"
            },
            "dist": {
                "type": "zip",
                "url": "https://api.github.com/repos/symfony/process/zipball/95440409896f90a5f85db07a32b517ecec17fa4c",
                "reference": "95440409896f90a5f85db07a32b517ecec17fa4c",
                "shasum": ""
            },
            "require": {
                "php": ">=7.2.5",
                "symfony/polyfill-php80": "^1.16"
            },
            "type": "library",
            "autoload": {
                "psr-4": {
                    "Symfony\\Component\\Process\\": ""
                },
                "exclude-from-classmap": [
                    "/Tests/"
                ]
            },
            "notification-url": "https://packagist.org/downloads/",
            "license": [
                "MIT"
            ],
            "authors": [
                {
                    "name": "Fabien Potencier",
                    "email": "fabien@symfony.com"
                },
                {
                    "name": "Symfony Community",
                    "homepage": "https://symfony.com/contributors"
                }
            ],
            "description": "Executes commands in sub-processes",
            "homepage": "https://symfony.com",
            "support": {
                "source": "https://github.com/symfony/process/tree/v5.4.5"
            },
            "funding": [
                {
                    "url": "https://symfony.com/sponsor",
                    "type": "custom"
                },
                {
                    "url": "https://github.com/fabpot",
                    "type": "github"
                },
                {
                    "url": "https://tidelift.com/funding/github/packagist/symfony/symfony",
                    "type": "tidelift"
                }
            ],
            "time": "2022-01-30T18:16:22+00:00"
        },
        {
            "name": "symfony/service-contracts",
            "version": "v3.0.0",
            "source": {
                "type": "git",
                "url": "https://github.com/symfony/service-contracts.git",
                "reference": "36715ebf9fb9db73db0cb24263c79077c6fe8603"
            },
            "dist": {
                "type": "zip",
                "url": "https://api.github.com/repos/symfony/service-contracts/zipball/36715ebf9fb9db73db0cb24263c79077c6fe8603",
                "reference": "36715ebf9fb9db73db0cb24263c79077c6fe8603",
                "shasum": ""
            },
            "require": {
                "php": ">=8.0.2",
                "psr/container": "^2.0"
            },
            "conflict": {
                "ext-psr": "<1.1|>=2"
            },
            "suggest": {
                "symfony/service-implementation": ""
            },
            "type": "library",
            "extra": {
                "branch-alias": {
                    "dev-main": "3.0-dev"
                },
                "thanks": {
                    "name": "symfony/contracts",
                    "url": "https://github.com/symfony/contracts"
                }
            },
            "autoload": {
                "psr-4": {
                    "Symfony\\Contracts\\Service\\": ""
                }
            },
            "notification-url": "https://packagist.org/downloads/",
            "license": [
                "MIT"
            ],
            "authors": [
                {
                    "name": "Nicolas Grekas",
                    "email": "p@tchwork.com"
                },
                {
                    "name": "Symfony Community",
                    "homepage": "https://symfony.com/contributors"
                }
            ],
            "description": "Generic abstractions related to writing services",
            "homepage": "https://symfony.com",
            "keywords": [
                "abstractions",
                "contracts",
                "decoupling",
                "interfaces",
                "interoperability",
                "standards"
            ],
            "support": {
                "source": "https://github.com/symfony/service-contracts/tree/v3.0.0"
            },
            "funding": [
                {
                    "url": "https://symfony.com/sponsor",
                    "type": "custom"
                },
                {
                    "url": "https://github.com/fabpot",
                    "type": "github"
                },
                {
                    "url": "https://tidelift.com/funding/github/packagist/symfony/symfony",
                    "type": "tidelift"
                }
            ],
            "time": "2021-11-04T17:53:12+00:00"
        },
        {
            "name": "symfony/string",
            "version": "v6.0.3",
            "source": {
                "type": "git",
                "url": "https://github.com/symfony/string.git",
                "reference": "522144f0c4c004c80d56fa47e40e17028e2eefc2"
            },
            "dist": {
                "type": "zip",
                "url": "https://api.github.com/repos/symfony/string/zipball/522144f0c4c004c80d56fa47e40e17028e2eefc2",
                "reference": "522144f0c4c004c80d56fa47e40e17028e2eefc2",
                "shasum": ""
            },
            "require": {
                "php": ">=8.0.2",
                "symfony/polyfill-ctype": "~1.8",
                "symfony/polyfill-intl-grapheme": "~1.0",
                "symfony/polyfill-intl-normalizer": "~1.0",
                "symfony/polyfill-mbstring": "~1.0"
            },
            "conflict": {
                "symfony/translation-contracts": "<2.0"
            },
            "require-dev": {
                "symfony/error-handler": "^5.4|^6.0",
                "symfony/http-client": "^5.4|^6.0",
                "symfony/translation-contracts": "^2.0|^3.0",
                "symfony/var-exporter": "^5.4|^6.0"
            },
            "type": "library",
            "autoload": {
                "files": [
                    "Resources/functions.php"
                ],
                "psr-4": {
                    "Symfony\\Component\\String\\": ""
                },
                "exclude-from-classmap": [
                    "/Tests/"
                ]
            },
            "notification-url": "https://packagist.org/downloads/",
            "license": [
                "MIT"
            ],
            "authors": [
                {
                    "name": "Nicolas Grekas",
                    "email": "p@tchwork.com"
                },
                {
                    "name": "Symfony Community",
                    "homepage": "https://symfony.com/contributors"
                }
            ],
            "description": "Provides an object-oriented API to strings and deals with bytes, UTF-8 code points and grapheme clusters in a unified way",
            "homepage": "https://symfony.com",
            "keywords": [
                "grapheme",
                "i18n",
                "string",
                "unicode",
                "utf-8",
                "utf8"
            ],
            "support": {
                "source": "https://github.com/symfony/string/tree/v6.0.3"
            },
            "funding": [
                {
                    "url": "https://symfony.com/sponsor",
                    "type": "custom"
                },
                {
                    "url": "https://github.com/fabpot",
                    "type": "github"
                },
                {
                    "url": "https://tidelift.com/funding/github/packagist/symfony/symfony",
                    "type": "tidelift"
                }
            ],
            "time": "2022-01-02T09:55:41+00:00"
        },
        {
            "name": "theseer/tokenizer",
            "version": "1.2.1",
            "source": {
                "type": "git",
                "url": "https://github.com/theseer/tokenizer.git",
                "reference": "34a41e998c2183e22995f158c581e7b5e755ab9e"
            },
            "dist": {
                "type": "zip",
                "url": "https://api.github.com/repos/theseer/tokenizer/zipball/34a41e998c2183e22995f158c581e7b5e755ab9e",
                "reference": "34a41e998c2183e22995f158c581e7b5e755ab9e",
                "shasum": ""
            },
            "require": {
                "ext-dom": "*",
                "ext-tokenizer": "*",
                "ext-xmlwriter": "*",
                "php": "^7.2 || ^8.0"
            },
            "type": "library",
            "autoload": {
                "classmap": [
                    "src/"
                ]
            },
            "notification-url": "https://packagist.org/downloads/",
            "license": [
                "BSD-3-Clause"
            ],
            "authors": [
                {
                    "name": "Arne Blankerts",
                    "email": "arne@blankerts.de",
                    "role": "Developer"
                }
            ],
            "description": "A small library for converting tokenized PHP source code into XML and potentially other formats",
            "support": {
                "issues": "https://github.com/theseer/tokenizer/issues",
                "source": "https://github.com/theseer/tokenizer/tree/1.2.1"
            },
            "funding": [
                {
                    "url": "https://github.com/theseer",
                    "type": "github"
                }
            ],
            "time": "2021-07-28T10:34:58+00:00"
        },
        {
            "name": "webmozart/assert",
            "version": "1.10.0",
            "source": {
                "type": "git",
                "url": "https://github.com/webmozarts/assert.git",
                "reference": "6964c76c7804814a842473e0c8fd15bab0f18e25"
            },
            "dist": {
                "type": "zip",
                "url": "https://api.github.com/repos/webmozarts/assert/zipball/6964c76c7804814a842473e0c8fd15bab0f18e25",
                "reference": "6964c76c7804814a842473e0c8fd15bab0f18e25",
                "shasum": ""
            },
            "require": {
                "php": "^7.2 || ^8.0",
                "symfony/polyfill-ctype": "^1.8"
            },
            "conflict": {
                "phpstan/phpstan": "<0.12.20",
                "vimeo/psalm": "<4.6.1 || 4.6.2"
            },
            "require-dev": {
                "phpunit/phpunit": "^8.5.13"
            },
            "type": "library",
            "extra": {
                "branch-alias": {
                    "dev-master": "1.10-dev"
                }
            },
            "autoload": {
                "psr-4": {
                    "Webmozart\\Assert\\": "src/"
                }
            },
            "notification-url": "https://packagist.org/downloads/",
            "license": [
                "MIT"
            ],
            "authors": [
                {
                    "name": "Bernhard Schussek",
                    "email": "bschussek@gmail.com"
                }
            ],
            "description": "Assertions to validate method input/output with nice error messages.",
            "keywords": [
                "assert",
                "check",
                "validate"
            ],
            "support": {
                "issues": "https://github.com/webmozarts/assert/issues",
                "source": "https://github.com/webmozarts/assert/tree/1.10.0"
            },
            "time": "2021-03-09T10:59:23+00:00"
        },
        {
            "name": "wikimedia/at-ease",
            "version": "v2.1.0",
            "source": {
                "type": "git",
                "url": "https://github.com/wikimedia/at-ease.git",
                "reference": "e8ebaa7bb7c8a8395481a05f6dc4deaceab11c33"
            },
            "dist": {
                "type": "zip",
                "url": "https://api.github.com/repos/wikimedia/at-ease/zipball/e8ebaa7bb7c8a8395481a05f6dc4deaceab11c33",
                "reference": "e8ebaa7bb7c8a8395481a05f6dc4deaceab11c33",
                "shasum": ""
            },
            "require": {
                "php": ">=7.2.9"
            },
            "require-dev": {
                "mediawiki/mediawiki-codesniffer": "35.0.0",
                "mediawiki/minus-x": "1.1.1",
                "ockcyp/covers-validator": "1.3.3",
                "php-parallel-lint/php-console-highlighter": "0.5.0",
                "php-parallel-lint/php-parallel-lint": "1.2.0",
                "phpunit/phpunit": "^8.5"
            },
            "type": "library",
            "autoload": {
                "files": [
                    "src/Wikimedia/Functions.php"
                ],
                "psr-4": {
                    "Wikimedia\\AtEase\\": "src/Wikimedia/AtEase/"
                }
            },
            "notification-url": "https://packagist.org/downloads/",
            "license": [
                "GPL-2.0-or-later"
            ],
            "authors": [
                {
                    "name": "Tim Starling",
                    "email": "tstarling@wikimedia.org"
                },
                {
                    "name": "MediaWiki developers",
                    "email": "wikitech-l@lists.wikimedia.org"
                }
            ],
            "description": "Safe replacement to @ for suppressing warnings.",
            "homepage": "https://www.mediawiki.org/wiki/at-ease",
            "support": {
                "source": "https://github.com/wikimedia/at-ease/tree/v2.1.0"
            },
            "time": "2021-02-27T15:53:37+00:00"
        },
        {
            "name": "yoast/phpunit-polyfills",
            "version": "1.0.3",
            "source": {
                "type": "git",
                "url": "https://github.com/Yoast/PHPUnit-Polyfills.git",
                "reference": "5ea3536428944955f969bc764bbe09738e151ada"
            },
            "dist": {
                "type": "zip",
                "url": "https://api.github.com/repos/Yoast/PHPUnit-Polyfills/zipball/5ea3536428944955f969bc764bbe09738e151ada",
                "reference": "5ea3536428944955f969bc764bbe09738e151ada",
                "shasum": ""
            },
            "require": {
                "php": ">=5.4",
                "phpunit/phpunit": "^4.8.36 || ^5.7.21 || ^6.0 || ^7.0 || ^8.0 || ^9.0"
            },
            "require-dev": {
                "yoast/yoastcs": "^2.2.0"
            },
            "type": "library",
            "extra": {
                "branch-alias": {
                    "dev-main": "1.x-dev",
                    "dev-develop": "1.x-dev"
                }
            },
            "autoload": {
                "files": [
                    "phpunitpolyfills-autoload.php"
                ]
            },
            "notification-url": "https://packagist.org/downloads/",
            "license": [
                "BSD-3-Clause"
            ],
            "authors": [
                {
                    "name": "Team Yoast",
                    "email": "support@yoast.com",
                    "homepage": "https://yoast.com"
                },
                {
                    "name": "Contributors",
                    "homepage": "https://github.com/Yoast/PHPUnit-Polyfills/graphs/contributors"
                }
            ],
            "description": "Set of polyfills for changed PHPUnit functionality to allow for creating PHPUnit cross-version compatible tests",
            "homepage": "https://github.com/Yoast/PHPUnit-Polyfills",
            "keywords": [
                "phpunit",
                "polyfill",
                "testing"
            ],
            "support": {
                "issues": "https://github.com/Yoast/PHPUnit-Polyfills/issues",
                "source": "https://github.com/Yoast/PHPUnit-Polyfills"
            },
            "time": "2021-11-23T01:37:03+00:00"
        }
    ],
    "aliases": [],
    "minimum-stability": "dev",
    "stability-flags": {
        "automattic/jetpack-a8c-mc-stats": 20,
        "automattic/jetpack-abtest": 20,
        "automattic/jetpack-assets": 20,
        "automattic/jetpack-autoloader": 20,
        "automattic/jetpack-backup": 20,
        "automattic/jetpack-blocks": 20,
        "automattic/jetpack-compat": 20,
        "automattic/jetpack-composer-plugin": 20,
        "automattic/jetpack-config": 20,
        "automattic/jetpack-connection": 20,
        "automattic/jetpack-connection-ui": 20,
        "automattic/jetpack-constants": 20,
        "automattic/jetpack-device-detection": 20,
        "automattic/jetpack-error": 20,
        "automattic/jetpack-google-fonts-provider": 20,
        "automattic/jetpack-heartbeat": 20,
        "automattic/jetpack-identity-crisis": 20,
        "automattic/jetpack-jitm": 20,
        "automattic/jetpack-lazy-images": 20,
        "automattic/jetpack-licensing": 20,
        "automattic/jetpack-logo": 20,
        "automattic/jetpack-my-jetpack": 20,
        "automattic/jetpack-options": 20,
        "automattic/jetpack-partner": 20,
        "automattic/jetpack-plugins-installer": 20,
        "automattic/jetpack-redirect": 20,
        "automattic/jetpack-roles": 20,
        "automattic/jetpack-search": 20,
        "automattic/jetpack-status": 20,
        "automattic/jetpack-sync": 20,
        "automattic/jetpack-tracking": 20,
        "automattic/jetpack-waf": 20,
        "automattic/jetpack-changelogger": 20
    },
    "prefer-stable": true,
    "prefer-lowest": false,
    "platform": {
        "ext-fileinfo": "*",
        "ext-json": "*",
        "ext-openssl": "*"
    },
    "platform-dev": [],
    "platform-overrides": {
        "ext-intl": "0.0.0"
    },
    "plugin-api-version": "2.2.0"
}<|MERGE_RESOLUTION|>--- conflicted
+++ resolved
@@ -4,11 +4,7 @@
         "Read more about it at https://getcomposer.org/doc/01-basic-usage.md#installing-dependencies",
         "This file is @generated automatically"
     ],
-<<<<<<< HEAD
     "content-hash": "e81074368ee0b95f235a0f080faaf0f8",
-=======
-    "content-hash": "be61ce16bb87f42f9b10c947616f2b24",
->>>>>>> a6ca5c13
     "packages": [
         {
             "name": "automattic/jetpack-a8c-mc-stats",
