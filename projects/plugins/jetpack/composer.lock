{
    "_readme": [
        "This file locks the dependencies of your project to a known state",
        "Read more about it at https://getcomposer.org/doc/01-basic-usage.md#installing-dependencies",
        "This file is @generated automatically"
    ],
<<<<<<< HEAD
    "content-hash": "13b0662bbdfeed417f7faab55f0bc51f",
=======
    "content-hash": "3ce6619b35fb60e618b8fc1713e5f05f",
>>>>>>> 90dc44b6
    "packages": [
        {
            "name": "automattic/jetpack-a8c-mc-stats",
            "version": "dev-master",
            "dist": {
                "type": "path",
                "url": "../../packages/a8c-mc-stats",
                "reference": "bbea9c55c383f3ae0872e0f3c28b6be498e10747"
            },
            "require-dev": {
                "automattic/jetpack-changelogger": "^3.0",
                "yoast/phpunit-polyfills": "1.0.2"
            },
            "type": "jetpack-library",
            "extra": {
                "autotagger": true,
                "mirror-repo": "Automattic/jetpack-a8c-mc-stats",
                "changelogger": {
                    "link-template": "https://github.com/Automattic/jetpack-a8c-mc-stats/compare/v${old}...v${new}"
                },
                "branch-alias": {
                    "dev-master": "1.4.x-dev"
                }
            },
            "autoload": {
                "classmap": [
                    "src/"
                ]
            },
            "scripts": {
                "phpunit": [
                    "./vendor/phpunit/phpunit/phpunit --colors=always"
                ],
                "test-coverage": [
                    "@composer update",
                    "phpdbg -d memory_limit=2048M -d max_execution_time=900 -qrr ./vendor/bin/phpunit --coverage-clover \"$COVERAGE_DIR/clover.xml\""
                ],
                "test-php": [
                    "@composer update",
                    "@composer phpunit"
                ]
            },
            "license": [
                "GPL-2.0-or-later"
            ],
            "description": "Used to record internal usage stats for Automattic. Not visible to site owners.",
            "transport-options": {
                "monorepo": true,
                "relative": true
            }
        },
        {
            "name": "automattic/jetpack-abtest",
            "version": "dev-master",
            "dist": {
                "type": "path",
                "url": "../../packages/abtest",
                "reference": "35ab9b14881909c15c87b67bc96324a2319635be"
            },
            "require": {
                "automattic/jetpack-connection": "^1.33",
                "automattic/jetpack-error": "^1.3"
            },
            "require-dev": {
                "automattic/jetpack-changelogger": "^3.0",
                "automattic/wordbless": "dev-master",
                "yoast/phpunit-polyfills": "1.0.2"
            },
            "type": "jetpack-library",
            "extra": {
                "autotagger": true,
                "mirror-repo": "Automattic/jetpack-abtest",
                "changelogger": {
                    "link-template": "https://github.com/Automattic/jetpack-abtest/compare/v${old}...v${new}"
                },
                "branch-alias": {
                    "dev-master": "1.9.x-dev"
                }
            },
            "autoload": {
                "classmap": [
                    "src/"
                ]
            },
            "scripts": {
                "phpunit": [
                    "./vendor/phpunit/phpunit/phpunit --colors=always"
                ],
                "post-update-cmd": [
                    "php -r \"copy('vendor/automattic/wordbless/src/dbless-wpdb.php', 'wordpress/wp-content/db.php');\""
                ],
                "test-coverage": [
                    "@composer update",
                    "phpdbg -d memory_limit=2048M -d max_execution_time=900 -qrr ./vendor/bin/phpunit --coverage-clover \"$COVERAGE_DIR/clover.xml\""
                ],
                "test-php": [
                    "@composer update",
                    "@composer phpunit"
                ]
            },
            "license": [
                "GPL-2.0-or-later"
            ],
            "description": "Provides an interface to the WP.com A/B tests.",
            "transport-options": {
                "monorepo": true,
                "relative": true
            }
        },
        {
            "name": "automattic/jetpack-admin-ui",
            "version": "dev-master",
            "dist": {
                "type": "path",
                "url": "../../packages/admin-ui",
                "reference": "28dbf72455634f17f98326db4de2a2575c56d04d"
            },
            "require-dev": {
                "automattic/jetpack-changelogger": "^3.0",
                "automattic/wordbless": "dev-master",
                "yoast/phpunit-polyfills": "1.0.2"
            },
            "type": "jetpack-library",
            "extra": {
                "autotagger": true,
                "mirror-repo": "Automattic/jetpack-admin-ui",
                "changelogger": {
                    "link-template": "https://github.com/Automattic/jetpack-admin-ui/compare/${old}...${new}"
                },
                "branch-alias": {
                    "dev-master": "0.1.x-dev"
                },
                "version-constants": {
                    "::PACKAGE_VERSION": "src/class-admin-menu.php"
                }
            },
            "autoload": {
                "classmap": [
                    "src/"
                ]
            },
            "scripts": {
                "phpunit": [
                    "./vendor/phpunit/phpunit/phpunit --colors=always"
                ],
                "test-coverage": [
                    "@composer install",
                    "phpdbg -d memory_limit=2048M -d max_execution_time=900 -qrr ./vendor/bin/phpunit --coverage-clover \"$COVERAGE_DIR/clover.xml\""
                ],
                "test-php": [
                    "@composer install",
                    "@composer phpunit"
                ],
                "post-update-cmd": [
                    "php -r \"copy('vendor/automattic/wordbless/src/dbless-wpdb.php', 'wordpress/wp-content/db.php');\""
                ]
            },
            "license": [
                "GPL-2.0-or-later"
            ],
            "description": "Generic Jetpack wp-admin UI elements",
            "transport-options": {
                "monorepo": true,
                "relative": true
            }
        },
        {
            "name": "automattic/jetpack-assets",
            "version": "dev-master",
            "dist": {
                "type": "path",
                "url": "../../packages/assets",
                "reference": "79f3118db7691394547c3b21105a6e34efb919f0"
            },
            "require": {
                "automattic/jetpack-constants": "^1.6"
            },
            "require-dev": {
                "automattic/jetpack-changelogger": "^3.0",
                "brain/monkey": "2.6.1",
                "yoast/phpunit-polyfills": "1.0.2"
            },
            "type": "jetpack-library",
            "extra": {
                "autotagger": true,
                "mirror-repo": "Automattic/jetpack-assets",
                "changelogger": {
                    "link-template": "https://github.com/Automattic/jetpack-assets/compare/v${old}...v${new}"
                },
                "branch-alias": {
                    "dev-master": "1.14.x-dev"
                }
            },
            "autoload": {
                "files": [
                    "actions.php"
                ],
                "classmap": [
                    "src/"
                ]
            },
            "scripts": {
                "phpunit": [
                    "./vendor/phpunit/phpunit/phpunit --colors=always"
                ],
                "test-coverage": [
                    "@composer update",
                    "phpdbg -d memory_limit=2048M -d max_execution_time=900 -qrr ./vendor/bin/phpunit --coverage-clover \"$COVERAGE_DIR/clover.xml\""
                ],
                "test-php": [
                    "@composer update",
                    "@composer phpunit"
                ]
            },
            "license": [
                "GPL-2.0-or-later"
            ],
            "description": "Asset management utilities for Jetpack ecosystem packages",
            "transport-options": {
                "monorepo": true,
                "relative": true
            }
        },
        {
            "name": "automattic/jetpack-autoloader",
            "version": "dev-master",
            "dist": {
                "type": "path",
                "url": "../../packages/autoloader",
                "reference": "5498d51fdb8c0a7b50a818a52a419ef539c998fb"
            },
            "require": {
                "composer-plugin-api": "^1.1 || ^2.0"
            },
            "require-dev": {
                "automattic/jetpack-changelogger": "^3.0",
                "yoast/phpunit-polyfills": "1.0.2"
            },
            "type": "composer-plugin",
            "extra": {
                "autotagger": true,
                "class": "Automattic\\Jetpack\\Autoloader\\CustomAutoloaderPlugin",
                "mirror-repo": "Automattic/jetpack-autoloader",
                "changelogger": {
                    "link-template": "https://github.com/Automattic/jetpack-autoloader/compare/v${old}...v${new}"
                },
                "branch-alias": {
                    "dev-master": "2.10.x-dev"
                }
            },
            "autoload": {
                "classmap": [
                    "src/AutoloadGenerator.php"
                ],
                "psr-4": {
                    "Automattic\\Jetpack\\Autoloader\\": "src"
                }
            },
            "scripts": {
                "phpunit": [
                    "./vendor/phpunit/phpunit/phpunit --colors=always"
                ],
                "test-coverage": [
                    "@composer update",
                    "phpdbg -d memory_limit=2048M -d max_execution_time=900 -qrr ./vendor/bin/phpunit --coverage-php \"./tests/php/tmp/coverage-report.php\"",
                    "php ./tests/php/bin/test-coverage.php \"$COVERAGE_DIR/clover.xml\""
                ],
                "test-php": [
                    "@composer update",
                    "@composer phpunit"
                ]
            },
            "license": [
                "GPL-2.0-or-later"
            ],
            "description": "Creates a custom autoloader for a plugin or theme.",
            "transport-options": {
                "monorepo": true,
                "relative": true
            }
        },
        {
            "name": "automattic/jetpack-backup",
            "version": "dev-master",
            "dist": {
                "type": "path",
                "url": "../../packages/backup",
                "reference": "776794a0123d918e6b668a60fee916865b247181"
            },
            "require": {
                "automattic/jetpack-connection": "^1.33",
                "automattic/jetpack-sync": "^1.27"
            },
            "require-dev": {
                "automattic/jetpack-changelogger": "^3.0",
                "automattic/wordbless": "@dev",
                "yoast/phpunit-polyfills": "1.0.2"
            },
            "type": "jetpack-library",
            "extra": {
                "autotagger": true,
                "mirror-repo": "Automattic/jetpack-backup",
                "version-constants": {
                    "::PACKAGE_VERSION": "src/class-package-version.php"
                },
                "changelogger": {
                    "link-template": "https://github.com/Automattic/jetpack-backup/compare/v${old}...v${new}"
                },
                "branch-alias": {
                    "dev-master": "1.1.x-dev"
                }
            },
            "autoload": {
                "files": [
                    "actions.php"
                ],
                "classmap": [
                    "src/"
                ]
            },
            "scripts": {
                "phpunit": [
                    "./vendor/phpunit/phpunit/phpunit --colors=always"
                ],
                "test-coverage": [
                    "@composer install",
                    "phpdbg -d memory_limit=2048M -d max_execution_time=900 -qrr ./vendor/bin/phpunit --coverage-clover \"$COVERAGE_DIR/clover.xml\""
                ],
                "test-php": [
                    "@composer install",
                    "@composer phpunit"
                ],
                "post-update-cmd": [
                    "php -r \"copy('vendor/automattic/wordbless/src/dbless-wpdb.php', 'wordpress/wp-content/db.php');\""
                ]
            },
            "license": [
                "GPL-2.0-or-later"
            ],
            "description": "Tools to assist with backing up Jetpack sites.",
            "transport-options": {
                "monorepo": true,
                "relative": true
            }
        },
        {
            "name": "automattic/jetpack-blocks",
            "version": "dev-master",
            "dist": {
                "type": "path",
                "url": "../../packages/blocks",
                "reference": "11aaa0969036098ac9b27f7aa5e40c05ffe7bb36"
            },
            "require-dev": {
                "automattic/jetpack-changelogger": "^3.0",
                "automattic/wordbless": "dev-master",
                "brain/monkey": "2.6.1",
                "yoast/phpunit-polyfills": "1.0.2"
            },
            "type": "jetpack-library",
            "extra": {
                "autotagger": true,
                "mirror-repo": "Automattic/jetpack-blocks",
                "changelogger": {
                    "link-template": "https://github.com/Automattic/jetpack-blocks/compare/v${old}...v${new}"
                },
                "branch-alias": {
                    "dev-master": "1.4.x-dev"
                }
            },
            "autoload": {
                "classmap": [
                    "src/"
                ]
            },
            "scripts": {
                "phpunit": [
                    "./vendor/phpunit/phpunit/phpunit --colors=always"
                ],
                "post-update-cmd": [
                    "php -r \"copy('vendor/automattic/wordbless/src/dbless-wpdb.php', 'wordpress/wp-content/db.php');\""
                ],
                "test-coverage": [
                    "@composer update",
                    "phpdbg -d memory_limit=2048M -d max_execution_time=900 -qrr ./vendor/bin/phpunit --coverage-clover \"$COVERAGE_DIR/clover.xml\""
                ],
                "test-php": [
                    "@composer update",
                    "@composer phpunit"
                ]
            },
            "license": [
                "GPL-2.0-or-later"
            ],
            "description": "Register and manage blocks within a plugin. Used to manage block registration, enqueues, and more.",
            "transport-options": {
                "monorepo": true,
                "relative": true
            }
        },
        {
            "name": "automattic/jetpack-compat",
            "version": "dev-master",
            "dist": {
                "type": "path",
                "url": "../../packages/compat",
                "reference": "58a91c421de42eaab82bbe6eeef16f4d4e45bb40"
            },
            "require-dev": {
                "automattic/jetpack-changelogger": "^3.0"
            },
            "type": "jetpack-library",
            "extra": {
                "autotagger": true,
                "mirror-repo": "Automattic/jetpack-compat",
                "changelogger": {
                    "link-template": "https://github.com/Automattic/jetpack-compat/compare/v${old}...v${new}"
                },
                "branch-alias": {
                    "dev-master": "1.6.x-dev"
                }
            },
            "autoload": {
                "files": [
                    "functions.php"
                ],
                "classmap": [
                    "legacy"
                ]
            },
            "license": [
                "GPL-2.0-or-later"
            ],
            "description": "Compatibility layer with previous versions of Jetpack",
            "transport-options": {
                "monorepo": true,
                "relative": true
            }
        },
        {
            "name": "automattic/jetpack-composer-plugin",
            "version": "dev-master",
            "dist": {
                "type": "path",
                "url": "../../packages/composer-plugin",
                "reference": "31302c1993ebdbdc6a3b3f23ab296a108a71aaa4"
            },
            "require": {
                "composer-plugin-api": "^2.1.0"
            },
            "require-dev": {
                "automattic/jetpack-changelogger": "^3.0",
                "composer/composer": "^2.1",
                "yoast/phpunit-polyfills": "1.0.2"
            },
            "type": "composer-plugin",
            "extra": {
                "class": "Automattic\\Jetpack\\Composer\\Plugin",
                "mirror-repo": "Automattic/jetpack-composer-plugin",
                "changelogger": {
                    "link-template": "https://github.com/Automattic/jetpack-composer-plugin/compare/v${old}...v${new}"
                },
                "autotagger": true,
                "branch-alias": {
                    "dev-master": "0.1.x-dev"
                }
            },
            "autoload": {
                "classmap": [
                    "src/"
                ]
            },
            "scripts": {
                "phpunit": [
                    "./vendor/phpunit/phpunit/phpunit --colors=always"
                ],
                "test-coverage": [
                    "@composer install",
                    "phpdbg -d memory_limit=2048M -d max_execution_time=900 -qrr ./vendor/bin/phpunit --coverage-clover \"$COVERAGE_DIR/clover.xml\""
                ],
                "test-php": [
                    "@composer install",
                    "@composer phpunit"
                ]
            },
            "license": [
                "GPL-2.0-or-later"
            ],
            "description": "A custom installer plugin for Composer to move Jetpack packages out of `vendor/` so WordPress's translation infrastructure will find their strings.",
            "transport-options": {
                "monorepo": true,
                "relative": true
            }
        },
        {
            "name": "automattic/jetpack-config",
            "version": "dev-master",
            "dist": {
                "type": "path",
                "url": "../../packages/config",
                "reference": "a4dfba6a9d6855d65c29c5793713243eff5fc907"
            },
            "require-dev": {
                "automattic/jetpack-changelogger": "^3.0"
            },
            "type": "jetpack-library",
            "extra": {
                "autotagger": true,
                "mirror-repo": "Automattic/jetpack-config",
                "changelogger": {
                    "link-template": "https://github.com/Automattic/jetpack-config/compare/v${old}...v${new}"
                },
                "branch-alias": {
                    "dev-master": "1.5.x-dev"
                }
            },
            "autoload": {
                "classmap": [
                    "src/"
                ]
            },
            "license": [
                "GPL-2.0-or-later"
            ],
            "description": "Jetpack configuration package that initializes other packages and configures Jetpack's functionality. Can be used as a base for all variants of Jetpack package usage.",
            "transport-options": {
                "monorepo": true,
                "relative": true
            }
        },
        {
            "name": "automattic/jetpack-connection",
            "version": "dev-master",
            "dist": {
                "type": "path",
                "url": "../../packages/connection",
                "reference": "5dc2155ba0bc6dd3f7106bb9febf3210b09f72d5"
            },
            "require": {
                "automattic/jetpack-a8c-mc-stats": "^1.4",
                "automattic/jetpack-constants": "^1.6",
                "automattic/jetpack-heartbeat": "^1.3",
                "automattic/jetpack-options": "^1.14",
                "automattic/jetpack-redirect": "^1.7",
                "automattic/jetpack-roles": "^1.4",
                "automattic/jetpack-status": "^1.9",
                "automattic/jetpack-terms-of-service": "^1.9",
                "automattic/jetpack-tracking": "^1.13"
            },
            "require-dev": {
                "automattic/jetpack-changelogger": "^3.0",
                "automattic/wordbless": "@dev",
                "brain/monkey": "2.6.1",
                "yoast/phpunit-polyfills": "1.0.2"
            },
            "type": "jetpack-library",
            "extra": {
                "autotagger": true,
                "mirror-repo": "Automattic/jetpack-connection",
                "version-constants": {
                    "::PACKAGE_VERSION": "src/class-package-version.php"
                },
                "changelogger": {
                    "link-template": "https://github.com/Automattic/jetpack-connection/compare/v${old}...v${new}"
                },
                "branch-alias": {
                    "dev-master": "1.33.x-dev"
                }
            },
            "autoload": {
                "classmap": [
                    "legacy",
                    "src/"
                ]
            },
            "scripts": {
                "phpunit": [
                    "./vendor/phpunit/phpunit/phpunit --colors=always"
                ],
                "post-update-cmd": [
                    "php -r \"copy('vendor/automattic/wordbless/src/dbless-wpdb.php', 'wordpress/wp-content/db.php');\""
                ],
                "test-coverage": [
                    "@composer update",
                    "phpdbg -d memory_limit=2048M -d max_execution_time=900 -qrr ./vendor/bin/phpunit --coverage-clover \"$COVERAGE_DIR/clover.xml\""
                ],
                "test-php": [
                    "@composer update",
                    "@composer phpunit"
                ]
            },
            "license": [
                "GPL-2.0-or-later"
            ],
            "description": "Everything needed to connect to the Jetpack infrastructure",
            "transport-options": {
                "monorepo": true,
                "relative": true
            }
        },
        {
            "name": "automattic/jetpack-connection-ui",
            "version": "dev-master",
            "dist": {
                "type": "path",
                "url": "../../packages/connection-ui",
<<<<<<< HEAD
                "reference": "1c8d918662335bd3cd2cdf22a60dac08785b3ae3"
=======
                "reference": "f640616a4351f4aebedca66cbf85f17bfdd732eb"
>>>>>>> 90dc44b6
            },
            "require": {
                "automattic/jetpack-assets": "^1.14",
                "automattic/jetpack-connection": "^1.33",
                "automattic/jetpack-constants": "^1.6",
                "automattic/jetpack-device-detection": "^1.4",
                "automattic/jetpack-identity-crisis": "^0.4"
            },
            "require-dev": {
                "automattic/jetpack-changelogger": "^3.0"
            },
            "type": "jetpack-library",
            "extra": {
                "autotagger": true,
                "mirror-repo": "Automattic/jetpack-connection-ui",
                "changelogger": {
                    "link-template": "https://github.com/Automattic/jetpack-connection-ui/compare/v${old}...v${new}"
                },
                "branch-alias": {
                    "dev-master": "2.2.x-dev"
                }
            },
            "autoload": {
                "classmap": [
                    "src/"
                ]
            },
            "scripts": {
                "build-development": [
                    "Composer\\Config::disableProcessTimeout",
                    "pnpm run build"
                ],
                "build-production": [
                    "Composer\\Config::disableProcessTimeout",
                    "pnpm run build"
                ],
                "watch": [
                    "Composer\\Config::disableProcessTimeout",
                    "pnpm run watch"
                ]
            },
            "license": [
                "GPL-2.0-or-later"
            ],
            "description": "Jetpack Connection UI",
            "transport-options": {
                "monorepo": true,
                "relative": true
            }
        },
        {
            "name": "automattic/jetpack-constants",
            "version": "dev-master",
            "dist": {
                "type": "path",
                "url": "../../packages/constants",
                "reference": "d7297c5bb15e2d6bef458303fe95fff52c21a5b7"
            },
            "require-dev": {
                "automattic/jetpack-changelogger": "^3.0",
                "brain/monkey": "2.6.1",
                "yoast/phpunit-polyfills": "1.0.2"
            },
            "type": "jetpack-library",
            "extra": {
                "autotagger": true,
                "mirror-repo": "Automattic/jetpack-constants",
                "changelogger": {
                    "link-template": "https://github.com/Automattic/jetpack-constants/compare/v${old}...v${new}"
                },
                "branch-alias": {
                    "dev-master": "1.6.x-dev"
                }
            },
            "autoload": {
                "classmap": [
                    "src/"
                ]
            },
            "scripts": {
                "phpunit": [
                    "./vendor/phpunit/phpunit/phpunit --colors=always"
                ],
                "test-coverage": [
                    "@composer update",
                    "phpdbg -d memory_limit=2048M -d max_execution_time=900 -qrr ./vendor/bin/phpunit --coverage-clover \"$COVERAGE_DIR/clover.xml\""
                ],
                "test-php": [
                    "@composer update",
                    "@composer phpunit"
                ]
            },
            "license": [
                "GPL-2.0-or-later"
            ],
            "description": "A wrapper for defining constants in a more testable way.",
            "transport-options": {
                "monorepo": true,
                "relative": true
            }
        },
        {
            "name": "automattic/jetpack-device-detection",
            "version": "dev-master",
            "dist": {
                "type": "path",
                "url": "../../packages/device-detection",
                "reference": "db0745fd050867ffd825984404aee7e507618951"
            },
            "require-dev": {
                "automattic/jetpack-changelogger": "^3.0",
                "yoast/phpunit-polyfills": "1.0.2"
            },
            "type": "jetpack-library",
            "extra": {
                "autotagger": true,
                "mirror-repo": "Automattic/jetpack-device-detection",
                "changelogger": {
                    "link-template": "https://github.com/Automattic/jetpack-device-detection/compare/v${old}...v${new}"
                },
                "branch-alias": {
                    "dev-master": "1.4.x-dev"
                }
            },
            "autoload": {
                "classmap": [
                    "src/"
                ]
            },
            "scripts": {
                "phpunit": [
                    "./vendor/phpunit/phpunit/phpunit --colors=always"
                ],
                "test-coverage": [
                    "@composer update",
                    "phpdbg -d memory_limit=2048M -d max_execution_time=900 -qrr ./vendor/bin/phpunit --coverage-clover \"$COVERAGE_DIR/clover.xml\""
                ],
                "test-php": [
                    "@composer update",
                    "@composer phpunit"
                ]
            },
            "license": [
                "GPL-2.0-or-later"
            ],
            "description": "A way to detect device types based on User-Agent header.",
            "transport-options": {
                "monorepo": true,
                "relative": true
            }
        },
        {
            "name": "automattic/jetpack-error",
            "version": "dev-master",
            "dist": {
                "type": "path",
                "url": "../../packages/error",
                "reference": "831fa3a0c004d8965ab55a170497c41693751433"
            },
            "require-dev": {
                "automattic/jetpack-changelogger": "^3.0",
                "yoast/phpunit-polyfills": "1.0.2"
            },
            "type": "jetpack-library",
            "extra": {
                "autotagger": true,
                "mirror-repo": "Automattic/jetpack-error",
                "changelogger": {
                    "link-template": "https://github.com/Automattic/jetpack-error/compare/v${old}...v${new}"
                },
                "branch-alias": {
                    "dev-master": "1.3.x-dev"
                }
            },
            "autoload": {
                "classmap": [
                    "src/"
                ]
            },
            "scripts": {
                "phpunit": [
                    "./vendor/phpunit/phpunit/phpunit --colors=always"
                ],
                "test-coverage": [
                    "@composer update",
                    "phpdbg -d memory_limit=2048M -d max_execution_time=900 -qrr ./vendor/bin/phpunit --coverage-clover \"$COVERAGE_DIR/clover.xml\""
                ],
                "test-php": [
                    "@composer update",
                    "@composer phpunit"
                ]
            },
            "license": [
                "GPL-2.0-or-later"
            ],
            "description": "Jetpack Error - a wrapper around WP_Error.",
            "transport-options": {
                "monorepo": true,
                "relative": true
            }
        },
        {
            "name": "automattic/jetpack-heartbeat",
            "version": "dev-master",
            "dist": {
                "type": "path",
                "url": "../../packages/heartbeat",
                "reference": "b8eb07913b4161cc362e17fb0f6a64c836671b40"
            },
            "require": {
                "automattic/jetpack-a8c-mc-stats": "^1.4",
                "automattic/jetpack-options": "^1.14"
            },
            "require-dev": {
                "automattic/jetpack-changelogger": "^3.0"
            },
            "type": "jetpack-library",
            "extra": {
                "autotagger": true,
                "mirror-repo": "Automattic/jetpack-heartbeat",
                "changelogger": {
                    "link-template": "https://github.com/Automattic/jetpack-heartbeat/compare/v${old}...v${new}"
                },
                "branch-alias": {
                    "dev-master": "1.3.x-dev"
                }
            },
            "autoload": {
                "classmap": [
                    "src/"
                ]
            },
            "license": [
                "GPL-2.0-or-later"
            ],
            "description": "This adds a cronjob that sends a batch of internal automattic stats to wp.com once a day",
            "transport-options": {
                "monorepo": true,
                "relative": true
            }
        },
        {
            "name": "automattic/jetpack-identity-crisis",
            "version": "dev-master",
            "dist": {
                "type": "path",
                "url": "../../packages/identity-crisis",
                "reference": "7b9ecff83267056a21777f16e862b4dfb2c81f5f"
            },
            "require": {
                "automattic/jetpack-connection": "^1.33",
                "automattic/jetpack-constants": "^1.6",
                "automattic/jetpack-logo": "^1.5",
                "automattic/jetpack-options": "^1.14",
                "automattic/jetpack-status": "^1.9",
                "automattic/jetpack-tracking": "^1.13"
            },
            "require-dev": {
                "automattic/jetpack-changelogger": "^3.0",
                "automattic/wordbless": "@dev",
                "yoast/phpunit-polyfills": "1.0.2"
            },
            "type": "jetpack-library",
            "extra": {
                "autotagger": true,
                "mirror-repo": "Automattic/jetpack-identity-crisis",
                "version-constants": {
                    "::PACKAGE_VERSION": "src/class-identity-crisis.php"
                },
                "changelogger": {
                    "link-template": "https://github.com/Automattic/jetpack-identity-crisis/compare/v${old}...v${new}"
                },
                "branch-alias": {
                    "dev-master": "0.4.x-dev"
                }
            },
            "autoload": {
                "classmap": [
                    "src/"
                ]
            },
            "scripts": {
                "build-development": [
                    "Composer\\Config::disableProcessTimeout",
                    "pnpm run build"
                ],
                "build-production": [
                    "Composer\\Config::disableProcessTimeout",
                    "NODE_ENV='production' pnpm run build"
                ],
                "phpunit": [
                    "./vendor/phpunit/phpunit/phpunit --colors=always"
                ],
                "test-coverage": [
                    "@composer install",
                    "phpdbg -d memory_limit=2048M -d max_execution_time=900 -qrr ./vendor/bin/phpunit --coverage-clover \"$COVERAGE_DIR/clover.xml\""
                ],
                "test-php": [
                    "@composer install",
                    "@composer phpunit"
                ],
                "post-update-cmd": [
                    "php -r \"copy('vendor/automattic/wordbless/src/dbless-wpdb.php', 'wordpress/wp-content/db.php');\""
                ]
            },
            "license": [
                "GPL-2.0-or-later"
            ],
            "description": "Identity Crisis.",
            "transport-options": {
                "monorepo": true,
                "relative": true
            }
        },
        {
            "name": "automattic/jetpack-jitm",
            "version": "dev-master",
            "dist": {
                "type": "path",
                "url": "../../packages/jitm",
                "reference": "fefedd87770502b5f74998fd91a8abeb1c11d627"
            },
            "require": {
                "automattic/jetpack-a8c-mc-stats": "^1.4",
                "automattic/jetpack-assets": "^1.14",
                "automattic/jetpack-connection": "^1.33",
                "automattic/jetpack-device-detection": "^1.4",
                "automattic/jetpack-logo": "^1.5",
                "automattic/jetpack-options": "^1.14",
                "automattic/jetpack-partner": "^1.6",
                "automattic/jetpack-redirect": "^1.7",
                "automattic/jetpack-status": "^1.9",
                "automattic/jetpack-tracking": "^1.13"
            },
            "require-dev": {
                "automattic/jetpack-changelogger": "^3.0",
                "brain/monkey": "2.6.1",
                "yoast/phpunit-polyfills": "1.0.2"
            },
            "type": "jetpack-library",
            "extra": {
                "autotagger": true,
                "mirror-repo": "Automattic/jetpack-jitm",
                "version-constants": {
                    "::PACKAGE_VERSION": "src/class-jitm.php"
                },
                "changelogger": {
                    "link-template": "https://github.com/Automattic/jetpack-jitm/compare/v${old}...v${new}"
                },
                "branch-alias": {
                    "dev-master": "2.1.x-dev"
                }
            },
            "autoload": {
                "classmap": [
                    "src/"
                ]
            },
            "scripts": {
                "build-production": [
                    "Composer\\Config::disableProcessTimeout",
                    "pnpm run build-production"
                ],
                "build-development": [
                    "Composer\\Config::disableProcessTimeout",
                    "pnpm run build"
                ],
                "phpunit": [
                    "./vendor/phpunit/phpunit/phpunit --colors=always"
                ],
                "test-coverage": [
                    "@composer update",
                    "phpdbg -d memory_limit=2048M -d max_execution_time=900 -qrr ./vendor/bin/phpunit --coverage-clover \"$COVERAGE_DIR/clover.xml\""
                ],
                "test-php": [
                    "@composer update",
                    "@composer phpunit"
                ]
            },
            "license": [
                "GPL-2.0-or-later"
            ],
            "description": "Just in time messages for Jetpack",
            "transport-options": {
                "monorepo": true,
                "relative": true
            }
        },
        {
            "name": "automattic/jetpack-lazy-images",
            "version": "dev-master",
            "dist": {
                "type": "path",
                "url": "../../packages/lazy-images",
                "reference": "8ad70d0affc48b1fac679e0784bcf1c8d672b966"
            },
            "require": {
                "automattic/jetpack-assets": "^1.14",
                "automattic/jetpack-constants": "^1.6"
            },
            "require-dev": {
                "automattic/jetpack-changelogger": "^3.0",
                "automattic/wordbless": "dev-master",
                "yoast/phpunit-polyfills": "1.0.2"
            },
            "type": "jetpack-library",
            "extra": {
                "autotagger": true,
                "mirror-repo": "Automattic/jetpack-lazy-images",
                "changelogger": {
                    "link-template": "https://github.com/Automattic/jetpack-lazy-images/compare/v${old}...v${new}"
                },
                "branch-alias": {
                    "dev-master": "2.0.x-dev"
                }
            },
            "autoload": {
                "classmap": [
                    "src/"
                ]
            },
            "scripts": {
                "build-production": [
                    "Composer\\Config::disableProcessTimeout",
                    "pnpm run build-production"
                ],
                "build-development": [
                    "Composer\\Config::disableProcessTimeout",
                    "pnpm run build"
                ],
                "phpunit": [
                    "./vendor/phpunit/phpunit/phpunit --colors=always"
                ],
                "post-update-cmd": [
                    "php -r \"copy('vendor/automattic/wordbless/src/dbless-wpdb.php', 'wordpress/wp-content/db.php');\""
                ],
                "test-coverage": [
                    "@composer update",
                    "phpdbg -d memory_limit=2048M -d max_execution_time=900 -qrr ./vendor/bin/phpunit --coverage-clover \"$COVERAGE_DIR/clover.xml\""
                ],
                "test-php": [
                    "@composer update",
                    "@composer phpunit"
                ]
            },
            "license": [
                "GPL-2.0-or-later"
            ],
            "description": "Speed up your site and create a smoother viewing experience by loading images as visitors scroll down the screen, instead of all at once.",
            "transport-options": {
                "monorepo": true,
                "relative": true
            }
        },
        {
            "name": "automattic/jetpack-licensing",
            "version": "dev-master",
            "dist": {
                "type": "path",
                "url": "../../packages/licensing",
                "reference": "ff6a49aeceb5be5023dc8c31ec76278a838284fa"
            },
            "require": {
                "automattic/jetpack-connection": "^1.33",
                "automattic/jetpack-options": "^1.14"
            },
            "require-dev": {
                "automattic/jetpack-changelogger": "^3.0",
                "automattic/wordbless": "@dev",
                "yoast/phpunit-polyfills": "1.0.2"
            },
            "type": "jetpack-library",
            "extra": {
                "autotagger": true,
                "mirror-repo": "Automattic/jetpack-licensing",
                "changelogger": {
                    "link-template": "https://github.com/Automattic/jetpack-licensing/compare/v${old}...v${new}"
                },
                "branch-alias": {
                    "dev-master": "1.5.x-dev"
                }
            },
            "autoload": {
                "classmap": [
                    "src/"
                ]
            },
            "scripts": {
                "phpunit": [
                    "./vendor/phpunit/phpunit/phpunit --colors=always"
                ],
                "post-update-cmd": [
                    "php -r \"copy('vendor/automattic/wordbless/src/dbless-wpdb.php', 'wordpress/wp-content/db.php');\""
                ],
                "test-coverage": [
                    "@composer update",
                    "phpdbg -d memory_limit=2048M -d max_execution_time=900 -qrr ./vendor/bin/phpunit --coverage-clover \"$COVERAGE_DIR/clover.xml\""
                ],
                "test-php": [
                    "@composer update",
                    "@composer phpunit"
                ]
            },
            "license": [
                "GPL-2.0-or-later"
            ],
            "description": "Everything needed to manage Jetpack licenses client-side.",
            "transport-options": {
                "monorepo": true,
                "relative": true
            }
        },
        {
            "name": "automattic/jetpack-logo",
            "version": "dev-master",
            "dist": {
                "type": "path",
                "url": "../../packages/logo",
                "reference": "c8e44578d45745e1c9d0ab3afe1052bb33c6fde9"
            },
            "require-dev": {
                "automattic/jetpack-changelogger": "^3.0",
                "yoast/phpunit-polyfills": "1.0.2"
            },
            "type": "jetpack-library",
            "extra": {
                "autotagger": true,
                "mirror-repo": "Automattic/jetpack-logo",
                "changelogger": {
                    "link-template": "https://github.com/Automattic/jetpack-logo/compare/v${old}...v${new}"
                },
                "branch-alias": {
                    "dev-master": "1.5.x-dev"
                }
            },
            "autoload": {
                "classmap": [
                    "src/"
                ]
            },
            "scripts": {
                "phpunit": [
                    "./vendor/phpunit/phpunit/phpunit --colors=always"
                ],
                "test-coverage": [
                    "@composer update",
                    "phpdbg -d memory_limit=2048M -d max_execution_time=900 -qrr ./vendor/bin/phpunit --coverage-clover \"$COVERAGE_DIR/clover.xml\""
                ],
                "test-php": [
                    "@composer update",
                    "@composer phpunit"
                ]
            },
            "license": [
                "GPL-2.0-or-later"
            ],
            "description": "A logo for Jetpack",
            "transport-options": {
                "monorepo": true,
                "relative": true
            }
        },
        {
            "name": "automattic/jetpack-my-jetpack",
            "version": "dev-master",
            "dist": {
                "type": "path",
                "url": "../../packages/my-jetpack",
                "reference": "4ff3bd578db2c0620325f0d007130827372a553b"
            },
            "require": {
                "automattic/jetpack-admin-ui": "^0.1",
                "automattic/jetpack-assets": "^1.14"
            },
            "require-dev": {
                "automattic/jetpack-changelogger": "^3.0",
                "yoast/phpunit-polyfills": "1.0.2"
            },
            "type": "jetpack-library",
            "extra": {
                "autotagger": true,
                "mirror-repo": "Automattic/jetpack-my-jetpack",
                "changelogger": {
                    "link-template": "https://github.com/Automattic/jetpack-my-jetpack/compare/${old}...${new}"
                },
                "branch-alias": {
                    "dev-master": "0.1.x-dev"
                }
            },
            "autoload": {
                "classmap": [
                    "src/"
                ]
            },
            "scripts": {
                "phpunit": [
                    "./vendor/phpunit/phpunit/phpunit --colors=always"
                ],
                "test-coverage": [
                    "@composer install",
                    "phpdbg -d memory_limit=2048M -d max_execution_time=900 -qrr ./vendor/bin/phpunit --coverage-clover \"$COVERAGE_DIR/clover.xml\""
                ],
                "test-php": [
                    "@composer install",
                    "@composer phpunit"
                ],
                "build-development": [
                    "Composer\\Config::disableProcessTimeout",
                    "pnpm run build"
                ],
                "build-production": [
                    "Composer\\Config::disableProcessTimeout",
                    "pnpm run build"
                ]
            },
            "license": [
                "GPL-2.0-or-later"
            ],
            "description": "WP Admin page with information and configuration shared among all Jetpack stand-alone plugins",
            "transport-options": {
                "monorepo": true,
                "relative": true
            }
        },
        {
            "name": "automattic/jetpack-options",
            "version": "dev-master",
            "dist": {
                "type": "path",
                "url": "../../packages/options",
                "reference": "f28127b14d488befa2f6375dc737286a1c1fed89"
            },
            "require": {
                "automattic/jetpack-constants": "^1.6"
            },
            "require-dev": {
                "automattic/jetpack-changelogger": "^3.0",
                "yoast/phpunit-polyfills": "1.0.2"
            },
            "type": "jetpack-library",
            "extra": {
                "autotagger": true,
                "mirror-repo": "Automattic/jetpack-options",
                "changelogger": {
                    "link-template": "https://github.com/Automattic/jetpack-options/compare/v${old}...v${new}"
                },
                "branch-alias": {
                    "dev-master": "1.14.x-dev"
                }
            },
            "autoload": {
                "classmap": [
                    "legacy"
                ]
            },
            "license": [
                "GPL-2.0-or-later"
            ],
            "description": "A wrapper for wp-options to manage specific Jetpack options.",
            "transport-options": {
                "monorepo": true,
                "relative": true
            }
        },
        {
            "name": "automattic/jetpack-partner",
            "version": "dev-master",
            "dist": {
                "type": "path",
                "url": "../../packages/partner",
                "reference": "bc87263ca3cb668f498b15dc7a61e7d84c147a34"
            },
            "require-dev": {
                "automattic/jetpack-changelogger": "^3.0",
                "automattic/jetpack-options": "^1.14",
                "automattic/wordbless": "@dev",
                "brain/monkey": "2.6.1",
                "yoast/phpunit-polyfills": "1.0.2"
            },
            "type": "jetpack-library",
            "extra": {
                "autotagger": true,
                "mirror-repo": "Automattic/jetpack-partner",
                "changelogger": {
                    "link-template": "https://github.com/Automattic/jetpack-partner/compare/v${old}...v${new}"
                },
                "branch-alias": {
                    "dev-master": "1.6.x-dev"
                }
            },
            "autoload": {
                "classmap": [
                    "src/"
                ]
            },
            "scripts": {
                "phpunit": [
                    "./vendor/phpunit/phpunit/phpunit --colors=always"
                ],
                "post-update-cmd": [
                    "php -r \"copy('vendor/automattic/wordbless/src/dbless-wpdb.php', 'wordpress/wp-content/db.php');\""
                ],
                "test-coverage": [
                    "@composer update",
                    "phpdbg -d memory_limit=2048M -d max_execution_time=900 -qrr ./vendor/bin/phpunit --coverage-clover \"$COVERAGE_DIR/clover.xml\""
                ],
                "test-php": [
                    "@composer update",
                    "@composer phpunit"
                ]
            },
            "license": [
                "GPL-2.0-or-later"
            ],
            "description": "Support functions for Jetpack hosting partners.",
            "transport-options": {
                "monorepo": true,
                "relative": true
            }
        },
        {
            "name": "automattic/jetpack-password-checker",
            "version": "dev-master",
            "dist": {
                "type": "path",
                "url": "../../packages/password-checker",
                "reference": "0646cf50f4b435ad94dff4fd547a654021f5cc3b"
            },
            "require-dev": {
                "automattic/jetpack-changelogger": "^3.0",
                "automattic/wordbless": "@dev",
                "yoast/phpunit-polyfills": "1.0.2"
            },
            "type": "jetpack-library",
            "extra": {
                "autotagger": true,
                "mirror-repo": "Automattic/jetpack-password-checker",
                "changelogger": {
                    "link-template": "https://github.com/Automattic/jetpack-password-checker/compare/v${old}...v${new}"
                },
                "branch-alias": {
                    "dev-master": "0.1.x-dev"
                }
            },
            "autoload": {
                "classmap": [
                    "src/"
                ]
            },
            "scripts": {
                "phpunit": [
                    "./vendor/phpunit/phpunit/phpunit --colors=always"
                ],
                "test-coverage": [
                    "@composer update",
                    "phpdbg -d memory_limit=2048M -d max_execution_time=900 -qrr ./vendor/bin/phpunit --coverage-clover \"$COVERAGE_DIR/clover.xml\""
                ],
                "test-php": [
                    "@composer update",
                    "@composer phpunit"
                ],
                "post-update-cmd": [
                    "php -r \"copy('vendor/automattic/wordbless/src/dbless-wpdb.php', 'wordpress/wp-content/db.php');\""
                ]
            },
            "license": [
                "GPL-2.0-or-later"
            ],
            "description": "Password Checker.",
            "transport-options": {
                "monorepo": true,
                "relative": true
            }
        },
        {
            "name": "automattic/jetpack-redirect",
            "version": "dev-master",
            "dist": {
                "type": "path",
                "url": "../../packages/redirect",
                "reference": "f5b3b17f86739013e31061d4a7b3ed86bc2fedb0"
            },
            "require": {
                "automattic/jetpack-status": "^1.9"
            },
            "require-dev": {
                "automattic/jetpack-changelogger": "^3.0",
                "brain/monkey": "2.6.1",
                "yoast/phpunit-polyfills": "1.0.2"
            },
            "type": "jetpack-library",
            "extra": {
                "autotagger": true,
                "mirror-repo": "Automattic/jetpack-redirect",
                "changelogger": {
                    "link-template": "https://github.com/Automattic/jetpack-redirect/compare/v${old}...v${new}"
                },
                "branch-alias": {
                    "dev-master": "1.7.x-dev"
                }
            },
            "autoload": {
                "classmap": [
                    "src/"
                ]
            },
            "scripts": {
                "phpunit": [
                    "./vendor/phpunit/phpunit/phpunit --colors=always"
                ],
                "test-coverage": [
                    "@composer update",
                    "phpdbg -d memory_limit=2048M -d max_execution_time=900 -qrr ./vendor/bin/phpunit --coverage-clover \"$COVERAGE_DIR/clover.xml\""
                ],
                "test-php": [
                    "@composer update",
                    "@composer phpunit"
                ]
            },
            "license": [
                "GPL-2.0-or-later"
            ],
            "description": "Utilities to build URLs to the jetpack.com/redirect/ service",
            "transport-options": {
                "monorepo": true,
                "relative": true
            }
        },
        {
            "name": "automattic/jetpack-roles",
            "version": "dev-master",
            "dist": {
                "type": "path",
                "url": "../../packages/roles",
                "reference": "b9f9dc04a1989cead8ced1d8e49dc011dfc6edbc"
            },
            "require-dev": {
                "automattic/jetpack-changelogger": "^3.0",
                "brain/monkey": "2.6.1",
                "yoast/phpunit-polyfills": "1.0.2"
            },
            "type": "jetpack-library",
            "extra": {
                "autotagger": true,
                "mirror-repo": "Automattic/jetpack-roles",
                "changelogger": {
                    "link-template": "https://github.com/Automattic/jetpack-roles/compare/v${old}...v${new}"
                },
                "branch-alias": {
                    "dev-master": "1.4.x-dev"
                }
            },
            "autoload": {
                "classmap": [
                    "src/"
                ]
            },
            "scripts": {
                "phpunit": [
                    "./vendor/phpunit/phpunit/phpunit --colors=always"
                ],
                "test-coverage": [
                    "@composer update",
                    "phpdbg -d memory_limit=2048M -d max_execution_time=900 -qrr ./vendor/bin/phpunit --coverage-clover \"$COVERAGE_DIR/clover.xml\""
                ],
                "test-php": [
                    "@composer update",
                    "@composer phpunit"
                ]
            },
            "license": [
                "GPL-2.0-or-later"
            ],
            "description": "Utilities, related with user roles and capabilities.",
            "transport-options": {
                "monorepo": true,
                "relative": true
            }
        },
        {
            "name": "automattic/jetpack-search",
            "version": "dev-master",
            "dist": {
                "type": "path",
                "url": "../../packages/search",
                "reference": "699eb2b8d5d4e530cbcf814d9bcdb9fad7b9e726"
            },
            "require": {
                "automattic/jetpack-connection": "^1.33"
            },
            "require-dev": {
                "automattic/jetpack-changelogger": "^3.0",
                "automattic/wordbless": "0.3.1",
                "yoast/phpunit-polyfills": "1.0.2"
            },
            "type": "jetpack-library",
            "extra": {
                "autotagger": true,
                "mirror-repo": "Automattic/jetpack-search",
                "changelogger": {
                    "link-template": "https://github.com/Automattic/jetpack-search/compare/v${old}...v${new}"
                },
                "branch-alias": {
                    "dev-master": "0.2.x-dev"
                }
            },
            "autoload": {
                "classmap": [
                    "src/"
                ]
            },
            "scripts": {
                "build": [
                    "Composer\\Config::disableProcessTimeout",
                    "pnpm run build"
                ],
                "build-development": [
                    "Composer\\Config::disableProcessTimeout",
                    "pnpm run build-development"
                ],
                "build-production": [
                    "Composer\\Config::disableProcessTimeout",
                    "pnpm run build-production"
                ],
                "phpunit": [
                    "./vendor/phpunit/phpunit/phpunit --colors=always"
                ],
                "test-coverage": [
                    "@composer install",
                    "phpdbg -d memory_limit=2048M -d max_execution_time=900 -qrr ./vendor/bin/phpunit --coverage-clover \"$COVERAGE_DIR/clover.xml\""
                ],
                "test-php": [
                    "@composer install",
                    "@composer phpunit"
                ],
                "post-update-cmd": [
                    "php -r \"copy('vendor/automattic/wordbless/src/dbless-wpdb.php', 'wordpress/wp-content/db.php');\""
                ]
            },
            "license": [
                "GPL-2.0-or-later"
            ],
            "description": "Tools to assist with enabling cloud search for Jetpack sites.",
            "transport-options": {
                "monorepo": true,
                "relative": true
            }
        },
        {
            "name": "automattic/jetpack-status",
            "version": "dev-master",
            "dist": {
                "type": "path",
                "url": "../../packages/status",
                "reference": "5b06759038ff6bb74f330f1eb5ec09a643574242"
            },
            "require": {
                "automattic/jetpack-constants": "^1.6"
            },
            "require-dev": {
                "automattic/jetpack-changelogger": "^3.0",
                "brain/monkey": "2.6.1",
                "yoast/phpunit-polyfills": "1.0.2"
            },
            "type": "jetpack-library",
            "extra": {
                "autotagger": true,
                "mirror-repo": "Automattic/jetpack-status",
                "changelogger": {
                    "link-template": "https://github.com/Automattic/jetpack-status/compare/v${old}...v${new}"
                },
                "branch-alias": {
                    "dev-master": "1.9.x-dev"
                }
            },
            "autoload": {
                "classmap": [
                    "src/"
                ]
            },
            "scripts": {
                "phpunit": [
                    "./vendor/phpunit/phpunit/phpunit --colors=always"
                ],
                "test-coverage": [
                    "@composer update",
                    "phpdbg -d memory_limit=2048M -d max_execution_time=900 -qrr ./vendor/bin/phpunit --coverage-clover \"$COVERAGE_DIR/clover.xml\""
                ],
                "test-php": [
                    "@composer update",
                    "@composer phpunit"
                ]
            },
            "license": [
                "GPL-2.0-or-later"
            ],
            "description": "Used to retrieve information about the current status of Jetpack and the site overall.",
            "transport-options": {
                "monorepo": true,
                "relative": true
            }
        },
        {
            "name": "automattic/jetpack-sync",
            "version": "dev-master",
            "dist": {
                "type": "path",
                "url": "../../packages/sync",
                "reference": "a1d120dc8f22a9e8c10a517dab73ca85da86321d"
            },
            "require": {
                "automattic/jetpack-connection": "^1.33",
                "automattic/jetpack-constants": "^1.6",
                "automattic/jetpack-heartbeat": "^1.3",
                "automattic/jetpack-identity-crisis": "^0.4",
                "automattic/jetpack-options": "^1.14",
                "automattic/jetpack-password-checker": "^0.1",
                "automattic/jetpack-roles": "^1.4",
                "automattic/jetpack-status": "^1.9"
            },
            "require-dev": {
                "automattic/jetpack-changelogger": "^3.0",
                "automattic/wordbless": "@dev",
                "yoast/phpunit-polyfills": "1.0.2"
            },
            "type": "jetpack-library",
            "extra": {
                "autotagger": true,
                "mirror-repo": "Automattic/jetpack-sync",
                "version-constants": {
                    "::PACKAGE_VERSION": "src/class-package-version.php"
                },
                "changelogger": {
                    "link-template": "https://github.com/Automattic/jetpack-sync/compare/v${old}...v${new}"
                },
                "branch-alias": {
                    "dev-master": "1.27.x-dev"
                }
            },
            "autoload": {
                "classmap": [
                    "src/"
                ]
            },
            "scripts": {
                "phpunit": [
                    "./vendor/phpunit/phpunit/phpunit --colors=always"
                ],
                "test-coverage": [
                    "@composer install",
                    "phpdbg -d memory_limit=2048M -d max_execution_time=900 -qrr ./vendor/bin/phpunit --coverage-clover \"$COVERAGE_DIR/clover.xml\""
                ],
                "test-php": [
                    "@composer install",
                    "@composer phpunit"
                ],
                "post-update-cmd": [
                    "php -r \"copy('vendor/automattic/wordbless/src/dbless-wpdb.php', 'wordpress/wp-content/db.php');\""
                ]
            },
            "license": [
                "GPL-2.0-or-later"
            ],
            "description": "Everything needed to allow syncing to the WP.com infrastructure.",
            "transport-options": {
                "monorepo": true,
                "relative": true
            }
        },
        {
            "name": "automattic/jetpack-terms-of-service",
            "version": "dev-master",
            "dist": {
                "type": "path",
                "url": "../../packages/terms-of-service",
                "reference": "db81cc4045245eb03c85a2a6efe7dcdfde4be0ea"
            },
            "require": {
                "automattic/jetpack-options": "^1.14",
                "automattic/jetpack-status": "^1.9"
            },
            "require-dev": {
                "automattic/jetpack-changelogger": "^3.0",
                "brain/monkey": "2.6.1",
                "yoast/phpunit-polyfills": "1.0.2"
            },
            "type": "jetpack-library",
            "extra": {
                "autotagger": true,
                "mirror-repo": "Automattic/jetpack-terms-of-service",
                "changelogger": {
                    "link-template": "https://github.com/Automattic/jetpack-terms-of-service/compare/v${old}...v${new}"
                },
                "branch-alias": {
                    "dev-master": "1.9.x-dev"
                }
            },
            "autoload": {
                "classmap": [
                    "src/"
                ]
            },
            "scripts": {
                "phpunit": [
                    "./vendor/phpunit/phpunit/phpunit --colors=always"
                ],
                "test-coverage": [
                    "@composer update",
                    "phpdbg -d memory_limit=2048M -d max_execution_time=900 -qrr ./vendor/bin/phpunit --coverage-clover \"$COVERAGE_DIR/clover.xml\""
                ],
                "test-php": [
                    "@composer update",
                    "@composer phpunit"
                ]
            },
            "license": [
                "GPL-2.0-or-later"
            ],
            "description": "Everything need to manage the terms of service state",
            "transport-options": {
                "monorepo": true,
                "relative": true
            }
        },
        {
            "name": "automattic/jetpack-tracking",
            "version": "dev-master",
            "dist": {
                "type": "path",
                "url": "../../packages/tracking",
                "reference": "6ca70d07e77418303bb798c4cd430906af03509e"
            },
            "require": {
                "automattic/jetpack-assets": "^1.14",
                "automattic/jetpack-options": "^1.14",
                "automattic/jetpack-status": "^1.9",
                "automattic/jetpack-terms-of-service": "^1.9"
            },
            "require-dev": {
                "automattic/jetpack-changelogger": "^3.0",
                "brain/monkey": "2.6.1",
                "yoast/phpunit-polyfills": "1.0.2"
            },
            "type": "jetpack-library",
            "extra": {
                "autotagger": true,
                "mirror-repo": "Automattic/jetpack-tracking",
                "changelogger": {
                    "link-template": "https://github.com/Automattic/jetpack-tracking/compare/v${old}...v${new}"
                },
                "branch-alias": {
                    "dev-master": "1.13.x-dev"
                }
            },
            "autoload": {
                "classmap": [
                    "legacy",
                    "src/"
                ]
            },
            "scripts": {
                "phpunit": [
                    "./vendor/phpunit/phpunit/phpunit --colors=always"
                ],
                "test-coverage": [
                    "@composer update",
                    "phpdbg -d memory_limit=2048M -d max_execution_time=900 -qrr ./vendor/bin/phpunit --coverage-clover \"$COVERAGE_DIR/clover.xml\""
                ],
                "test-php": [
                    "@composer update",
                    "@composer phpunit"
                ]
            },
            "license": [
                "GPL-2.0-or-later"
            ],
            "description": "Tracking for Jetpack",
            "transport-options": {
                "monorepo": true,
                "relative": true
            }
        },
        {
            "name": "nojimage/twitter-text-php",
            "version": "v3.1.2",
            "source": {
                "type": "git",
                "url": "https://github.com/nojimage/twitter-text-php.git",
                "reference": "979bcf6a92d543b61588c7c0c0a87d0eb473d8f6"
            },
            "dist": {
                "type": "zip",
                "url": "https://api.github.com/repos/nojimage/twitter-text-php/zipball/979bcf6a92d543b61588c7c0c0a87d0eb473d8f6",
                "reference": "979bcf6a92d543b61588c7c0c0a87d0eb473d8f6",
                "shasum": ""
            },
            "require": {
                "ext-intl": "*",
                "ext-mbstring": "*",
                "php": ">=5.3.3"
            },
            "require-dev": {
                "ext-json": "*",
                "phpunit/phpunit": "4.8.*|5.7.*|6.5.*",
                "symfony/yaml": "^2.6.0|^3.4.0|^4.4.0|^5.0.0",
                "twitter/twitter-text": "^3.0.0"
            },
            "type": "library",
            "autoload": {
                "psr-0": {
                    "Twitter\\Text\\": "lib/"
                }
            },
            "notification-url": "https://packagist.org/downloads/",
            "license": [
                "Apache-2.0"
            ],
            "authors": [
                {
                    "name": "Matt Sanford",
                    "email": "matt@mzsanford.com",
                    "homepage": "http://mzsanford.com"
                },
                {
                    "name": "Mike Cochrane",
                    "email": "mikec@mikenz.geek.nz",
                    "homepage": "http://mikenz.geek.nz"
                },
                {
                    "name": "Nick Pope",
                    "email": "git@nickpope.me.uk",
                    "homepage": "http://www.nickpope.me.uk"
                },
                {
                    "name": "Takashi Nojima",
                    "homepage": "http://php-tips.com"
                }
            ],
            "description": "A library of PHP classes that provide auto-linking and extraction of usernames, lists, hashtags and URLs from tweets.",
            "homepage": "https://github.com/nojimage/twitter-text-php",
            "keywords": [
                "autolink",
                "extract",
                "text",
                "twitter"
            ],
            "support": {
                "issues": "https://github.com/nojimage/twitter-text-php/issues",
                "source": "https://github.com/nojimage/twitter-text-php/tree/v3.1.2"
            },
            "time": "2021-03-18T11:38:53+00:00"
        }
    ],
    "packages-dev": [
        {
            "name": "antecedent/patchwork",
            "version": "2.1.17",
            "source": {
                "type": "git",
                "url": "https://github.com/antecedent/patchwork.git",
                "reference": "df5aba175a44c2996ced4edf8ec9f9081b5348c0"
            },
            "dist": {
                "type": "zip",
                "url": "https://api.github.com/repos/antecedent/patchwork/zipball/df5aba175a44c2996ced4edf8ec9f9081b5348c0",
                "reference": "df5aba175a44c2996ced4edf8ec9f9081b5348c0",
                "shasum": ""
            },
            "require": {
                "php": ">=5.4.0"
            },
            "require-dev": {
                "phpunit/phpunit": ">=4"
            },
            "type": "library",
            "notification-url": "https://packagist.org/downloads/",
            "license": [
                "MIT"
            ],
            "authors": [
                {
                    "name": "Ignas Rudaitis",
                    "email": "ignas.rudaitis@gmail.com"
                }
            ],
            "description": "Method redefinition (monkey-patching) functionality for PHP.",
            "homepage": "http://patchwork2.org/",
            "keywords": [
                "aop",
                "aspect",
                "interception",
                "monkeypatching",
                "redefinition",
                "runkit",
                "testing"
            ],
            "support": {
                "issues": "https://github.com/antecedent/patchwork/issues",
                "source": "https://github.com/antecedent/patchwork/tree/2.1.17"
            },
            "time": "2021-10-21T14:22:43+00:00"
        },
        {
            "name": "automattic/jetpack-changelogger",
            "version": "dev-master",
            "dist": {
                "type": "path",
                "url": "../../packages/changelogger",
                "reference": "d219e673c8cb1b6b9ce85dac0f6df570a2af4af8"
            },
            "require": {
                "php": ">=5.6",
                "symfony/console": "^3.4 | ^5.2",
                "symfony/process": "^3.4 | ^5.2",
                "wikimedia/at-ease": "^1.2 | ^2.0"
            },
            "require-dev": {
                "wikimedia/testing-access-wrapper": "^1.0 | ^2.0",
                "yoast/phpunit-polyfills": "1.0.2"
            },
            "bin": [
                "bin/changelogger"
            ],
            "type": "project",
            "extra": {
                "autotagger": true,
                "branch-alias": {
                    "dev-master": "3.0.x-dev"
                },
                "mirror-repo": "Automattic/jetpack-changelogger",
                "version-constants": {
                    "::VERSION": "src/Application.php"
                },
                "changelogger": {
                    "link-template": "https://github.com/Automattic/jetpack-changelogger/compare/${old}...${new}"
                }
            },
            "autoload": {
                "psr-4": {
                    "Automattic\\Jetpack\\Changelogger\\": "src",
                    "Automattic\\Jetpack\\Changelog\\": "lib"
                }
            },
            "autoload-dev": {
                "psr-4": {
                    "Automattic\\Jetpack\\Changelogger\\Tests\\": "tests/php/includes/src",
                    "Automattic\\Jetpack\\Changelog\\Tests\\": "tests/php/includes/lib"
                }
            },
            "scripts": {
                "phpunit": [
                    "./vendor/phpunit/phpunit/phpunit --colors=always"
                ],
                "test-coverage": [
                    "@composer update",
                    "phpdbg -d memory_limit=2048M -d max_execution_time=900 -qrr ./vendor/bin/phpunit --coverage-clover \"$COVERAGE_DIR/clover.xml\""
                ],
                "test-php": [
                    "@composer update",
                    "@composer phpunit"
                ],
                "post-install-cmd": [
                    "[ -e vendor/bin/changelogger ] || { cd vendor/bin && ln -s ../../bin/changelogger; }"
                ],
                "post-update-cmd": [
                    "[ -e vendor/bin/changelogger ] || { cd vendor/bin && ln -s ../../bin/changelogger; }"
                ]
            },
            "license": [
                "GPL-2.0-or-later"
            ],
            "description": "Jetpack Changelogger tool. Allows for managing changelogs by dropping change files into a changelog directory with each PR.",
            "transport-options": {
                "monorepo": true,
                "relative": true
            }
        },
        {
            "name": "doctrine/instantiator",
            "version": "1.4.0",
            "source": {
                "type": "git",
                "url": "https://github.com/doctrine/instantiator.git",
                "reference": "d56bf6102915de5702778fe20f2de3b2fe570b5b"
            },
            "dist": {
                "type": "zip",
                "url": "https://api.github.com/repos/doctrine/instantiator/zipball/d56bf6102915de5702778fe20f2de3b2fe570b5b",
                "reference": "d56bf6102915de5702778fe20f2de3b2fe570b5b",
                "shasum": ""
            },
            "require": {
                "php": "^7.1 || ^8.0"
            },
            "require-dev": {
                "doctrine/coding-standard": "^8.0",
                "ext-pdo": "*",
                "ext-phar": "*",
                "phpbench/phpbench": "^0.13 || 1.0.0-alpha2",
                "phpstan/phpstan": "^0.12",
                "phpstan/phpstan-phpunit": "^0.12",
                "phpunit/phpunit": "^7.0 || ^8.0 || ^9.0"
            },
            "type": "library",
            "autoload": {
                "psr-4": {
                    "Doctrine\\Instantiator\\": "src/Doctrine/Instantiator/"
                }
            },
            "notification-url": "https://packagist.org/downloads/",
            "license": [
                "MIT"
            ],
            "authors": [
                {
                    "name": "Marco Pivetta",
                    "email": "ocramius@gmail.com",
                    "homepage": "https://ocramius.github.io/"
                }
            ],
            "description": "A small, lightweight utility to instantiate objects in PHP without invoking their constructors",
            "homepage": "https://www.doctrine-project.org/projects/instantiator.html",
            "keywords": [
                "constructor",
                "instantiate"
            ],
            "support": {
                "issues": "https://github.com/doctrine/instantiator/issues",
                "source": "https://github.com/doctrine/instantiator/tree/1.4.0"
            },
            "funding": [
                {
                    "url": "https://www.doctrine-project.org/sponsorship.html",
                    "type": "custom"
                },
                {
                    "url": "https://www.patreon.com/phpdoctrine",
                    "type": "patreon"
                },
                {
                    "url": "https://tidelift.com/funding/github/packagist/doctrine%2Finstantiator",
                    "type": "tidelift"
                }
            ],
            "time": "2020-11-10T18:47:58+00:00"
        },
        {
            "name": "johnkary/phpunit-speedtrap",
            "version": "v4.0.0",
            "source": {
                "type": "git",
                "url": "https://github.com/johnkary/phpunit-speedtrap.git",
                "reference": "5f9b160eac87e975f1c6ca9faee5125f0616fba3"
            },
            "dist": {
                "type": "zip",
                "url": "https://api.github.com/repos/johnkary/phpunit-speedtrap/zipball/5f9b160eac87e975f1c6ca9faee5125f0616fba3",
                "reference": "5f9b160eac87e975f1c6ca9faee5125f0616fba3",
                "shasum": ""
            },
            "require": {
                "php": ">=7.1",
                "phpunit/phpunit": "^7.0 || ^8.0 || ^9.0"
            },
            "type": "library",
            "extra": {
                "branch-alias": {
                    "dev-master": "4.0-dev"
                }
            },
            "autoload": {
                "psr-4": {
                    "JohnKary\\PHPUnit\\Listener\\": "src/"
                }
            },
            "notification-url": "https://packagist.org/downloads/",
            "license": [
                "MIT"
            ],
            "authors": [
                {
                    "name": "John Kary",
                    "email": "john@johnkary.net"
                }
            ],
            "description": "Find and report on slow tests in your PHPUnit test suite",
            "homepage": "https://github.com/johnkary/phpunit-speedtrap",
            "keywords": [
                "phpunit",
                "profile",
                "slow"
            ],
            "support": {
                "issues": "https://github.com/johnkary/phpunit-speedtrap/issues",
                "source": "https://github.com/johnkary/phpunit-speedtrap/tree/v4.0.0"
            },
            "time": "2021-05-03T02:37:05+00:00"
        },
        {
            "name": "myclabs/deep-copy",
            "version": "1.10.2",
            "source": {
                "type": "git",
                "url": "https://github.com/myclabs/DeepCopy.git",
                "reference": "776f831124e9c62e1a2c601ecc52e776d8bb7220"
            },
            "dist": {
                "type": "zip",
                "url": "https://api.github.com/repos/myclabs/DeepCopy/zipball/776f831124e9c62e1a2c601ecc52e776d8bb7220",
                "reference": "776f831124e9c62e1a2c601ecc52e776d8bb7220",
                "shasum": ""
            },
            "require": {
                "php": "^7.1 || ^8.0"
            },
            "replace": {
                "myclabs/deep-copy": "self.version"
            },
            "require-dev": {
                "doctrine/collections": "^1.0",
                "doctrine/common": "^2.6",
                "phpunit/phpunit": "^7.1"
            },
            "type": "library",
            "autoload": {
                "psr-4": {
                    "DeepCopy\\": "src/DeepCopy/"
                },
                "files": [
                    "src/DeepCopy/deep_copy.php"
                ]
            },
            "notification-url": "https://packagist.org/downloads/",
            "license": [
                "MIT"
            ],
            "description": "Create deep copies (clones) of your objects",
            "keywords": [
                "clone",
                "copy",
                "duplicate",
                "object",
                "object graph"
            ],
            "support": {
                "issues": "https://github.com/myclabs/DeepCopy/issues",
                "source": "https://github.com/myclabs/DeepCopy/tree/1.10.2"
            },
            "funding": [
                {
                    "url": "https://tidelift.com/funding/github/packagist/myclabs/deep-copy",
                    "type": "tidelift"
                }
            ],
            "time": "2020-11-13T09:40:50+00:00"
        },
        {
            "name": "nikic/php-parser",
            "version": "v4.13.1",
            "source": {
                "type": "git",
                "url": "https://github.com/nikic/PHP-Parser.git",
                "reference": "63a79e8daa781cac14e5195e63ed8ae231dd10fd"
            },
            "dist": {
                "type": "zip",
                "url": "https://api.github.com/repos/nikic/PHP-Parser/zipball/63a79e8daa781cac14e5195e63ed8ae231dd10fd",
                "reference": "63a79e8daa781cac14e5195e63ed8ae231dd10fd",
                "shasum": ""
            },
            "require": {
                "ext-tokenizer": "*",
                "php": ">=7.0"
            },
            "require-dev": {
                "ircmaxell/php-yacc": "^0.0.7",
                "phpunit/phpunit": "^6.5 || ^7.0 || ^8.0 || ^9.0"
            },
            "bin": [
                "bin/php-parse"
            ],
            "type": "library",
            "extra": {
                "branch-alias": {
                    "dev-master": "4.9-dev"
                }
            },
            "autoload": {
                "psr-4": {
                    "PhpParser\\": "lib/PhpParser"
                }
            },
            "notification-url": "https://packagist.org/downloads/",
            "license": [
                "BSD-3-Clause"
            ],
            "authors": [
                {
                    "name": "Nikita Popov"
                }
            ],
            "description": "A PHP parser written in PHP",
            "keywords": [
                "parser",
                "php"
            ],
            "support": {
                "issues": "https://github.com/nikic/PHP-Parser/issues",
                "source": "https://github.com/nikic/PHP-Parser/tree/v4.13.1"
            },
            "time": "2021-11-03T20:52:16+00:00"
        },
        {
            "name": "phar-io/manifest",
            "version": "2.0.3",
            "source": {
                "type": "git",
                "url": "https://github.com/phar-io/manifest.git",
                "reference": "97803eca37d319dfa7826cc2437fc020857acb53"
            },
            "dist": {
                "type": "zip",
                "url": "https://api.github.com/repos/phar-io/manifest/zipball/97803eca37d319dfa7826cc2437fc020857acb53",
                "reference": "97803eca37d319dfa7826cc2437fc020857acb53",
                "shasum": ""
            },
            "require": {
                "ext-dom": "*",
                "ext-phar": "*",
                "ext-xmlwriter": "*",
                "phar-io/version": "^3.0.1",
                "php": "^7.2 || ^8.0"
            },
            "type": "library",
            "extra": {
                "branch-alias": {
                    "dev-master": "2.0.x-dev"
                }
            },
            "autoload": {
                "classmap": [
                    "src/"
                ]
            },
            "notification-url": "https://packagist.org/downloads/",
            "license": [
                "BSD-3-Clause"
            ],
            "authors": [
                {
                    "name": "Arne Blankerts",
                    "email": "arne@blankerts.de",
                    "role": "Developer"
                },
                {
                    "name": "Sebastian Heuer",
                    "email": "sebastian@phpeople.de",
                    "role": "Developer"
                },
                {
                    "name": "Sebastian Bergmann",
                    "email": "sebastian@phpunit.de",
                    "role": "Developer"
                }
            ],
            "description": "Component for reading phar.io manifest information from a PHP Archive (PHAR)",
            "support": {
                "issues": "https://github.com/phar-io/manifest/issues",
                "source": "https://github.com/phar-io/manifest/tree/2.0.3"
            },
            "time": "2021-07-20T11:28:43+00:00"
        },
        {
            "name": "phar-io/version",
            "version": "3.1.0",
            "source": {
                "type": "git",
                "url": "https://github.com/phar-io/version.git",
                "reference": "bae7c545bef187884426f042434e561ab1ddb182"
            },
            "dist": {
                "type": "zip",
                "url": "https://api.github.com/repos/phar-io/version/zipball/bae7c545bef187884426f042434e561ab1ddb182",
                "reference": "bae7c545bef187884426f042434e561ab1ddb182",
                "shasum": ""
            },
            "require": {
                "php": "^7.2 || ^8.0"
            },
            "type": "library",
            "autoload": {
                "classmap": [
                    "src/"
                ]
            },
            "notification-url": "https://packagist.org/downloads/",
            "license": [
                "BSD-3-Clause"
            ],
            "authors": [
                {
                    "name": "Arne Blankerts",
                    "email": "arne@blankerts.de",
                    "role": "Developer"
                },
                {
                    "name": "Sebastian Heuer",
                    "email": "sebastian@phpeople.de",
                    "role": "Developer"
                },
                {
                    "name": "Sebastian Bergmann",
                    "email": "sebastian@phpunit.de",
                    "role": "Developer"
                }
            ],
            "description": "Library for handling version information and constraints",
            "support": {
                "issues": "https://github.com/phar-io/version/issues",
                "source": "https://github.com/phar-io/version/tree/3.1.0"
            },
            "time": "2021-02-23T14:00:09+00:00"
        },
        {
            "name": "phpdocumentor/reflection-common",
            "version": "2.2.0",
            "source": {
                "type": "git",
                "url": "https://github.com/phpDocumentor/ReflectionCommon.git",
                "reference": "1d01c49d4ed62f25aa84a747ad35d5a16924662b"
            },
            "dist": {
                "type": "zip",
                "url": "https://api.github.com/repos/phpDocumentor/ReflectionCommon/zipball/1d01c49d4ed62f25aa84a747ad35d5a16924662b",
                "reference": "1d01c49d4ed62f25aa84a747ad35d5a16924662b",
                "shasum": ""
            },
            "require": {
                "php": "^7.2 || ^8.0"
            },
            "type": "library",
            "extra": {
                "branch-alias": {
                    "dev-2.x": "2.x-dev"
                }
            },
            "autoload": {
                "psr-4": {
                    "phpDocumentor\\Reflection\\": "src/"
                }
            },
            "notification-url": "https://packagist.org/downloads/",
            "license": [
                "MIT"
            ],
            "authors": [
                {
                    "name": "Jaap van Otterdijk",
                    "email": "opensource@ijaap.nl"
                }
            ],
            "description": "Common reflection classes used by phpdocumentor to reflect the code structure",
            "homepage": "http://www.phpdoc.org",
            "keywords": [
                "FQSEN",
                "phpDocumentor",
                "phpdoc",
                "reflection",
                "static analysis"
            ],
            "support": {
                "issues": "https://github.com/phpDocumentor/ReflectionCommon/issues",
                "source": "https://github.com/phpDocumentor/ReflectionCommon/tree/2.x"
            },
            "time": "2020-06-27T09:03:43+00:00"
        },
        {
            "name": "phpdocumentor/reflection-docblock",
            "version": "5.3.0",
            "source": {
                "type": "git",
                "url": "https://github.com/phpDocumentor/ReflectionDocBlock.git",
                "reference": "622548b623e81ca6d78b721c5e029f4ce664f170"
            },
            "dist": {
                "type": "zip",
                "url": "https://api.github.com/repos/phpDocumentor/ReflectionDocBlock/zipball/622548b623e81ca6d78b721c5e029f4ce664f170",
                "reference": "622548b623e81ca6d78b721c5e029f4ce664f170",
                "shasum": ""
            },
            "require": {
                "ext-filter": "*",
                "php": "^7.2 || ^8.0",
                "phpdocumentor/reflection-common": "^2.2",
                "phpdocumentor/type-resolver": "^1.3",
                "webmozart/assert": "^1.9.1"
            },
            "require-dev": {
                "mockery/mockery": "~1.3.2",
                "psalm/phar": "^4.8"
            },
            "type": "library",
            "extra": {
                "branch-alias": {
                    "dev-master": "5.x-dev"
                }
            },
            "autoload": {
                "psr-4": {
                    "phpDocumentor\\Reflection\\": "src"
                }
            },
            "notification-url": "https://packagist.org/downloads/",
            "license": [
                "MIT"
            ],
            "authors": [
                {
                    "name": "Mike van Riel",
                    "email": "me@mikevanriel.com"
                },
                {
                    "name": "Jaap van Otterdijk",
                    "email": "account@ijaap.nl"
                }
            ],
            "description": "With this component, a library can provide support for annotations via DocBlocks or otherwise retrieve information that is embedded in a DocBlock.",
            "support": {
                "issues": "https://github.com/phpDocumentor/ReflectionDocBlock/issues",
                "source": "https://github.com/phpDocumentor/ReflectionDocBlock/tree/5.3.0"
            },
            "time": "2021-10-19T17:43:47+00:00"
        },
        {
            "name": "phpdocumentor/type-resolver",
            "version": "1.5.1",
            "source": {
                "type": "git",
                "url": "https://github.com/phpDocumentor/TypeResolver.git",
                "reference": "a12f7e301eb7258bb68acd89d4aefa05c2906cae"
            },
            "dist": {
                "type": "zip",
                "url": "https://api.github.com/repos/phpDocumentor/TypeResolver/zipball/a12f7e301eb7258bb68acd89d4aefa05c2906cae",
                "reference": "a12f7e301eb7258bb68acd89d4aefa05c2906cae",
                "shasum": ""
            },
            "require": {
                "php": "^7.2 || ^8.0",
                "phpdocumentor/reflection-common": "^2.0"
            },
            "require-dev": {
                "ext-tokenizer": "*",
                "psalm/phar": "^4.8"
            },
            "type": "library",
            "extra": {
                "branch-alias": {
                    "dev-1.x": "1.x-dev"
                }
            },
            "autoload": {
                "psr-4": {
                    "phpDocumentor\\Reflection\\": "src"
                }
            },
            "notification-url": "https://packagist.org/downloads/",
            "license": [
                "MIT"
            ],
            "authors": [
                {
                    "name": "Mike van Riel",
                    "email": "me@mikevanriel.com"
                }
            ],
            "description": "A PSR-5 based resolver of Class names, Types and Structural Element Names",
            "support": {
                "issues": "https://github.com/phpDocumentor/TypeResolver/issues",
                "source": "https://github.com/phpDocumentor/TypeResolver/tree/1.5.1"
            },
            "time": "2021-10-02T14:08:47+00:00"
        },
        {
            "name": "phpspec/prophecy",
            "version": "1.14.0",
            "source": {
                "type": "git",
                "url": "https://github.com/phpspec/prophecy.git",
                "reference": "d86dfc2e2a3cd366cee475e52c6bb3bbc371aa0e"
            },
            "dist": {
                "type": "zip",
                "url": "https://api.github.com/repos/phpspec/prophecy/zipball/d86dfc2e2a3cd366cee475e52c6bb3bbc371aa0e",
                "reference": "d86dfc2e2a3cd366cee475e52c6bb3bbc371aa0e",
                "shasum": ""
            },
            "require": {
                "doctrine/instantiator": "^1.2",
                "php": "^7.2 || ~8.0, <8.2",
                "phpdocumentor/reflection-docblock": "^5.2",
                "sebastian/comparator": "^3.0 || ^4.0",
                "sebastian/recursion-context": "^3.0 || ^4.0"
            },
            "require-dev": {
                "phpspec/phpspec": "^6.0 || ^7.0",
                "phpunit/phpunit": "^8.0 || ^9.0"
            },
            "type": "library",
            "extra": {
                "branch-alias": {
                    "dev-master": "1.x-dev"
                }
            },
            "autoload": {
                "psr-4": {
                    "Prophecy\\": "src/Prophecy"
                }
            },
            "notification-url": "https://packagist.org/downloads/",
            "license": [
                "MIT"
            ],
            "authors": [
                {
                    "name": "Konstantin Kudryashov",
                    "email": "ever.zet@gmail.com",
                    "homepage": "http://everzet.com"
                },
                {
                    "name": "Marcello Duarte",
                    "email": "marcello.duarte@gmail.com"
                }
            ],
            "description": "Highly opinionated mocking framework for PHP 5.3+",
            "homepage": "https://github.com/phpspec/prophecy",
            "keywords": [
                "Double",
                "Dummy",
                "fake",
                "mock",
                "spy",
                "stub"
            ],
            "support": {
                "issues": "https://github.com/phpspec/prophecy/issues",
                "source": "https://github.com/phpspec/prophecy/tree/1.14.0"
            },
            "time": "2021-09-10T09:02:12+00:00"
        },
        {
            "name": "phpunit/php-code-coverage",
            "version": "9.2.9",
            "source": {
                "type": "git",
                "url": "https://github.com/sebastianbergmann/php-code-coverage.git",
                "reference": "f301eb1453c9e7a1bc912ee8b0ea9db22c60223b"
            },
            "dist": {
                "type": "zip",
                "url": "https://api.github.com/repos/sebastianbergmann/php-code-coverage/zipball/f301eb1453c9e7a1bc912ee8b0ea9db22c60223b",
                "reference": "f301eb1453c9e7a1bc912ee8b0ea9db22c60223b",
                "shasum": ""
            },
            "require": {
                "ext-dom": "*",
                "ext-libxml": "*",
                "ext-xmlwriter": "*",
                "nikic/php-parser": "^4.13.0",
                "php": ">=7.3",
                "phpunit/php-file-iterator": "^3.0.3",
                "phpunit/php-text-template": "^2.0.2",
                "sebastian/code-unit-reverse-lookup": "^2.0.2",
                "sebastian/complexity": "^2.0",
                "sebastian/environment": "^5.1.2",
                "sebastian/lines-of-code": "^1.0.3",
                "sebastian/version": "^3.0.1",
                "theseer/tokenizer": "^1.2.0"
            },
            "require-dev": {
                "phpunit/phpunit": "^9.3"
            },
            "suggest": {
                "ext-pcov": "*",
                "ext-xdebug": "*"
            },
            "type": "library",
            "extra": {
                "branch-alias": {
                    "dev-master": "9.2-dev"
                }
            },
            "autoload": {
                "classmap": [
                    "src/"
                ]
            },
            "notification-url": "https://packagist.org/downloads/",
            "license": [
                "BSD-3-Clause"
            ],
            "authors": [
                {
                    "name": "Sebastian Bergmann",
                    "email": "sebastian@phpunit.de",
                    "role": "lead"
                }
            ],
            "description": "Library that provides collection, processing, and rendering functionality for PHP code coverage information.",
            "homepage": "https://github.com/sebastianbergmann/php-code-coverage",
            "keywords": [
                "coverage",
                "testing",
                "xunit"
            ],
            "support": {
                "issues": "https://github.com/sebastianbergmann/php-code-coverage/issues",
                "source": "https://github.com/sebastianbergmann/php-code-coverage/tree/9.2.9"
            },
            "funding": [
                {
                    "url": "https://github.com/sebastianbergmann",
                    "type": "github"
                }
            ],
            "time": "2021-11-19T15:21:02+00:00"
        },
        {
            "name": "phpunit/php-file-iterator",
            "version": "3.0.5",
            "source": {
                "type": "git",
                "url": "https://github.com/sebastianbergmann/php-file-iterator.git",
                "reference": "aa4be8575f26070b100fccb67faabb28f21f66f8"
            },
            "dist": {
                "type": "zip",
                "url": "https://api.github.com/repos/sebastianbergmann/php-file-iterator/zipball/aa4be8575f26070b100fccb67faabb28f21f66f8",
                "reference": "aa4be8575f26070b100fccb67faabb28f21f66f8",
                "shasum": ""
            },
            "require": {
                "php": ">=7.3"
            },
            "require-dev": {
                "phpunit/phpunit": "^9.3"
            },
            "type": "library",
            "extra": {
                "branch-alias": {
                    "dev-master": "3.0-dev"
                }
            },
            "autoload": {
                "classmap": [
                    "src/"
                ]
            },
            "notification-url": "https://packagist.org/downloads/",
            "license": [
                "BSD-3-Clause"
            ],
            "authors": [
                {
                    "name": "Sebastian Bergmann",
                    "email": "sebastian@phpunit.de",
                    "role": "lead"
                }
            ],
            "description": "FilterIterator implementation that filters files based on a list of suffixes.",
            "homepage": "https://github.com/sebastianbergmann/php-file-iterator/",
            "keywords": [
                "filesystem",
                "iterator"
            ],
            "support": {
                "issues": "https://github.com/sebastianbergmann/php-file-iterator/issues",
                "source": "https://github.com/sebastianbergmann/php-file-iterator/tree/3.0.5"
            },
            "funding": [
                {
                    "url": "https://github.com/sebastianbergmann",
                    "type": "github"
                }
            ],
            "time": "2020-09-28T05:57:25+00:00"
        },
        {
            "name": "phpunit/php-invoker",
            "version": "3.1.1",
            "source": {
                "type": "git",
                "url": "https://github.com/sebastianbergmann/php-invoker.git",
                "reference": "5a10147d0aaf65b58940a0b72f71c9ac0423cc67"
            },
            "dist": {
                "type": "zip",
                "url": "https://api.github.com/repos/sebastianbergmann/php-invoker/zipball/5a10147d0aaf65b58940a0b72f71c9ac0423cc67",
                "reference": "5a10147d0aaf65b58940a0b72f71c9ac0423cc67",
                "shasum": ""
            },
            "require": {
                "php": ">=7.3"
            },
            "require-dev": {
                "ext-pcntl": "*",
                "phpunit/phpunit": "^9.3"
            },
            "suggest": {
                "ext-pcntl": "*"
            },
            "type": "library",
            "extra": {
                "branch-alias": {
                    "dev-master": "3.1-dev"
                }
            },
            "autoload": {
                "classmap": [
                    "src/"
                ]
            },
            "notification-url": "https://packagist.org/downloads/",
            "license": [
                "BSD-3-Clause"
            ],
            "authors": [
                {
                    "name": "Sebastian Bergmann",
                    "email": "sebastian@phpunit.de",
                    "role": "lead"
                }
            ],
            "description": "Invoke callables with a timeout",
            "homepage": "https://github.com/sebastianbergmann/php-invoker/",
            "keywords": [
                "process"
            ],
            "support": {
                "issues": "https://github.com/sebastianbergmann/php-invoker/issues",
                "source": "https://github.com/sebastianbergmann/php-invoker/tree/3.1.1"
            },
            "funding": [
                {
                    "url": "https://github.com/sebastianbergmann",
                    "type": "github"
                }
            ],
            "time": "2020-09-28T05:58:55+00:00"
        },
        {
            "name": "phpunit/php-text-template",
            "version": "2.0.4",
            "source": {
                "type": "git",
                "url": "https://github.com/sebastianbergmann/php-text-template.git",
                "reference": "5da5f67fc95621df9ff4c4e5a84d6a8a2acf7c28"
            },
            "dist": {
                "type": "zip",
                "url": "https://api.github.com/repos/sebastianbergmann/php-text-template/zipball/5da5f67fc95621df9ff4c4e5a84d6a8a2acf7c28",
                "reference": "5da5f67fc95621df9ff4c4e5a84d6a8a2acf7c28",
                "shasum": ""
            },
            "require": {
                "php": ">=7.3"
            },
            "require-dev": {
                "phpunit/phpunit": "^9.3"
            },
            "type": "library",
            "extra": {
                "branch-alias": {
                    "dev-master": "2.0-dev"
                }
            },
            "autoload": {
                "classmap": [
                    "src/"
                ]
            },
            "notification-url": "https://packagist.org/downloads/",
            "license": [
                "BSD-3-Clause"
            ],
            "authors": [
                {
                    "name": "Sebastian Bergmann",
                    "email": "sebastian@phpunit.de",
                    "role": "lead"
                }
            ],
            "description": "Simple template engine.",
            "homepage": "https://github.com/sebastianbergmann/php-text-template/",
            "keywords": [
                "template"
            ],
            "support": {
                "issues": "https://github.com/sebastianbergmann/php-text-template/issues",
                "source": "https://github.com/sebastianbergmann/php-text-template/tree/2.0.4"
            },
            "funding": [
                {
                    "url": "https://github.com/sebastianbergmann",
                    "type": "github"
                }
            ],
            "time": "2020-10-26T05:33:50+00:00"
        },
        {
            "name": "phpunit/php-timer",
            "version": "5.0.3",
            "source": {
                "type": "git",
                "url": "https://github.com/sebastianbergmann/php-timer.git",
                "reference": "5a63ce20ed1b5bf577850e2c4e87f4aa902afbd2"
            },
            "dist": {
                "type": "zip",
                "url": "https://api.github.com/repos/sebastianbergmann/php-timer/zipball/5a63ce20ed1b5bf577850e2c4e87f4aa902afbd2",
                "reference": "5a63ce20ed1b5bf577850e2c4e87f4aa902afbd2",
                "shasum": ""
            },
            "require": {
                "php": ">=7.3"
            },
            "require-dev": {
                "phpunit/phpunit": "^9.3"
            },
            "type": "library",
            "extra": {
                "branch-alias": {
                    "dev-master": "5.0-dev"
                }
            },
            "autoload": {
                "classmap": [
                    "src/"
                ]
            },
            "notification-url": "https://packagist.org/downloads/",
            "license": [
                "BSD-3-Clause"
            ],
            "authors": [
                {
                    "name": "Sebastian Bergmann",
                    "email": "sebastian@phpunit.de",
                    "role": "lead"
                }
            ],
            "description": "Utility class for timing",
            "homepage": "https://github.com/sebastianbergmann/php-timer/",
            "keywords": [
                "timer"
            ],
            "support": {
                "issues": "https://github.com/sebastianbergmann/php-timer/issues",
                "source": "https://github.com/sebastianbergmann/php-timer/tree/5.0.3"
            },
            "funding": [
                {
                    "url": "https://github.com/sebastianbergmann",
                    "type": "github"
                }
            ],
            "time": "2020-10-26T13:16:10+00:00"
        },
        {
            "name": "phpunit/phpunit",
            "version": "9.5.10",
            "source": {
                "type": "git",
                "url": "https://github.com/sebastianbergmann/phpunit.git",
                "reference": "c814a05837f2edb0d1471d6e3f4ab3501ca3899a"
            },
            "dist": {
                "type": "zip",
                "url": "https://api.github.com/repos/sebastianbergmann/phpunit/zipball/c814a05837f2edb0d1471d6e3f4ab3501ca3899a",
                "reference": "c814a05837f2edb0d1471d6e3f4ab3501ca3899a",
                "shasum": ""
            },
            "require": {
                "doctrine/instantiator": "^1.3.1",
                "ext-dom": "*",
                "ext-json": "*",
                "ext-libxml": "*",
                "ext-mbstring": "*",
                "ext-xml": "*",
                "ext-xmlwriter": "*",
                "myclabs/deep-copy": "^1.10.1",
                "phar-io/manifest": "^2.0.3",
                "phar-io/version": "^3.0.2",
                "php": ">=7.3",
                "phpspec/prophecy": "^1.12.1",
                "phpunit/php-code-coverage": "^9.2.7",
                "phpunit/php-file-iterator": "^3.0.5",
                "phpunit/php-invoker": "^3.1.1",
                "phpunit/php-text-template": "^2.0.3",
                "phpunit/php-timer": "^5.0.2",
                "sebastian/cli-parser": "^1.0.1",
                "sebastian/code-unit": "^1.0.6",
                "sebastian/comparator": "^4.0.5",
                "sebastian/diff": "^4.0.3",
                "sebastian/environment": "^5.1.3",
                "sebastian/exporter": "^4.0.3",
                "sebastian/global-state": "^5.0.1",
                "sebastian/object-enumerator": "^4.0.3",
                "sebastian/resource-operations": "^3.0.3",
                "sebastian/type": "^2.3.4",
                "sebastian/version": "^3.0.2"
            },
            "require-dev": {
                "ext-pdo": "*",
                "phpspec/prophecy-phpunit": "^2.0.1"
            },
            "suggest": {
                "ext-soap": "*",
                "ext-xdebug": "*"
            },
            "bin": [
                "phpunit"
            ],
            "type": "library",
            "extra": {
                "branch-alias": {
                    "dev-master": "9.5-dev"
                }
            },
            "autoload": {
                "classmap": [
                    "src/"
                ],
                "files": [
                    "src/Framework/Assert/Functions.php"
                ]
            },
            "notification-url": "https://packagist.org/downloads/",
            "license": [
                "BSD-3-Clause"
            ],
            "authors": [
                {
                    "name": "Sebastian Bergmann",
                    "email": "sebastian@phpunit.de",
                    "role": "lead"
                }
            ],
            "description": "The PHP Unit Testing framework.",
            "homepage": "https://phpunit.de/",
            "keywords": [
                "phpunit",
                "testing",
                "xunit"
            ],
            "support": {
                "issues": "https://github.com/sebastianbergmann/phpunit/issues",
                "source": "https://github.com/sebastianbergmann/phpunit/tree/9.5.10"
            },
            "funding": [
                {
                    "url": "https://phpunit.de/donate.html",
                    "type": "custom"
                },
                {
                    "url": "https://github.com/sebastianbergmann",
                    "type": "github"
                }
            ],
            "time": "2021-09-25T07:38:51+00:00"
        },
        {
            "name": "psr/container",
            "version": "1.1.2",
            "source": {
                "type": "git",
                "url": "https://github.com/php-fig/container.git",
                "reference": "513e0666f7216c7459170d56df27dfcefe1689ea"
            },
            "dist": {
                "type": "zip",
                "url": "https://api.github.com/repos/php-fig/container/zipball/513e0666f7216c7459170d56df27dfcefe1689ea",
                "reference": "513e0666f7216c7459170d56df27dfcefe1689ea",
                "shasum": ""
            },
            "require": {
                "php": ">=7.4.0"
            },
            "type": "library",
            "autoload": {
                "psr-4": {
                    "Psr\\Container\\": "src/"
                }
            },
            "notification-url": "https://packagist.org/downloads/",
            "license": [
                "MIT"
            ],
            "authors": [
                {
                    "name": "PHP-FIG",
                    "homepage": "https://www.php-fig.org/"
                }
            ],
            "description": "Common Container Interface (PHP FIG PSR-11)",
            "homepage": "https://github.com/php-fig/container",
            "keywords": [
                "PSR-11",
                "container",
                "container-interface",
                "container-interop",
                "psr"
            ],
            "support": {
                "issues": "https://github.com/php-fig/container/issues",
                "source": "https://github.com/php-fig/container/tree/1.1.2"
            },
            "time": "2021-11-05T16:50:12+00:00"
        },
        {
            "name": "sebastian/cli-parser",
            "version": "1.0.1",
            "source": {
                "type": "git",
                "url": "https://github.com/sebastianbergmann/cli-parser.git",
                "reference": "442e7c7e687e42adc03470c7b668bc4b2402c0b2"
            },
            "dist": {
                "type": "zip",
                "url": "https://api.github.com/repos/sebastianbergmann/cli-parser/zipball/442e7c7e687e42adc03470c7b668bc4b2402c0b2",
                "reference": "442e7c7e687e42adc03470c7b668bc4b2402c0b2",
                "shasum": ""
            },
            "require": {
                "php": ">=7.3"
            },
            "require-dev": {
                "phpunit/phpunit": "^9.3"
            },
            "type": "library",
            "extra": {
                "branch-alias": {
                    "dev-master": "1.0-dev"
                }
            },
            "autoload": {
                "classmap": [
                    "src/"
                ]
            },
            "notification-url": "https://packagist.org/downloads/",
            "license": [
                "BSD-3-Clause"
            ],
            "authors": [
                {
                    "name": "Sebastian Bergmann",
                    "email": "sebastian@phpunit.de",
                    "role": "lead"
                }
            ],
            "description": "Library for parsing CLI options",
            "homepage": "https://github.com/sebastianbergmann/cli-parser",
            "support": {
                "issues": "https://github.com/sebastianbergmann/cli-parser/issues",
                "source": "https://github.com/sebastianbergmann/cli-parser/tree/1.0.1"
            },
            "funding": [
                {
                    "url": "https://github.com/sebastianbergmann",
                    "type": "github"
                }
            ],
            "time": "2020-09-28T06:08:49+00:00"
        },
        {
            "name": "sebastian/code-unit",
            "version": "1.0.8",
            "source": {
                "type": "git",
                "url": "https://github.com/sebastianbergmann/code-unit.git",
                "reference": "1fc9f64c0927627ef78ba436c9b17d967e68e120"
            },
            "dist": {
                "type": "zip",
                "url": "https://api.github.com/repos/sebastianbergmann/code-unit/zipball/1fc9f64c0927627ef78ba436c9b17d967e68e120",
                "reference": "1fc9f64c0927627ef78ba436c9b17d967e68e120",
                "shasum": ""
            },
            "require": {
                "php": ">=7.3"
            },
            "require-dev": {
                "phpunit/phpunit": "^9.3"
            },
            "type": "library",
            "extra": {
                "branch-alias": {
                    "dev-master": "1.0-dev"
                }
            },
            "autoload": {
                "classmap": [
                    "src/"
                ]
            },
            "notification-url": "https://packagist.org/downloads/",
            "license": [
                "BSD-3-Clause"
            ],
            "authors": [
                {
                    "name": "Sebastian Bergmann",
                    "email": "sebastian@phpunit.de",
                    "role": "lead"
                }
            ],
            "description": "Collection of value objects that represent the PHP code units",
            "homepage": "https://github.com/sebastianbergmann/code-unit",
            "support": {
                "issues": "https://github.com/sebastianbergmann/code-unit/issues",
                "source": "https://github.com/sebastianbergmann/code-unit/tree/1.0.8"
            },
            "funding": [
                {
                    "url": "https://github.com/sebastianbergmann",
                    "type": "github"
                }
            ],
            "time": "2020-10-26T13:08:54+00:00"
        },
        {
            "name": "sebastian/code-unit-reverse-lookup",
            "version": "2.0.3",
            "source": {
                "type": "git",
                "url": "https://github.com/sebastianbergmann/code-unit-reverse-lookup.git",
                "reference": "ac91f01ccec49fb77bdc6fd1e548bc70f7faa3e5"
            },
            "dist": {
                "type": "zip",
                "url": "https://api.github.com/repos/sebastianbergmann/code-unit-reverse-lookup/zipball/ac91f01ccec49fb77bdc6fd1e548bc70f7faa3e5",
                "reference": "ac91f01ccec49fb77bdc6fd1e548bc70f7faa3e5",
                "shasum": ""
            },
            "require": {
                "php": ">=7.3"
            },
            "require-dev": {
                "phpunit/phpunit": "^9.3"
            },
            "type": "library",
            "extra": {
                "branch-alias": {
                    "dev-master": "2.0-dev"
                }
            },
            "autoload": {
                "classmap": [
                    "src/"
                ]
            },
            "notification-url": "https://packagist.org/downloads/",
            "license": [
                "BSD-3-Clause"
            ],
            "authors": [
                {
                    "name": "Sebastian Bergmann",
                    "email": "sebastian@phpunit.de"
                }
            ],
            "description": "Looks up which function or method a line of code belongs to",
            "homepage": "https://github.com/sebastianbergmann/code-unit-reverse-lookup/",
            "support": {
                "issues": "https://github.com/sebastianbergmann/code-unit-reverse-lookup/issues",
                "source": "https://github.com/sebastianbergmann/code-unit-reverse-lookup/tree/2.0.3"
            },
            "funding": [
                {
                    "url": "https://github.com/sebastianbergmann",
                    "type": "github"
                }
            ],
            "time": "2020-09-28T05:30:19+00:00"
        },
        {
            "name": "sebastian/comparator",
            "version": "4.0.6",
            "source": {
                "type": "git",
                "url": "https://github.com/sebastianbergmann/comparator.git",
                "reference": "55f4261989e546dc112258c7a75935a81a7ce382"
            },
            "dist": {
                "type": "zip",
                "url": "https://api.github.com/repos/sebastianbergmann/comparator/zipball/55f4261989e546dc112258c7a75935a81a7ce382",
                "reference": "55f4261989e546dc112258c7a75935a81a7ce382",
                "shasum": ""
            },
            "require": {
                "php": ">=7.3",
                "sebastian/diff": "^4.0",
                "sebastian/exporter": "^4.0"
            },
            "require-dev": {
                "phpunit/phpunit": "^9.3"
            },
            "type": "library",
            "extra": {
                "branch-alias": {
                    "dev-master": "4.0-dev"
                }
            },
            "autoload": {
                "classmap": [
                    "src/"
                ]
            },
            "notification-url": "https://packagist.org/downloads/",
            "license": [
                "BSD-3-Clause"
            ],
            "authors": [
                {
                    "name": "Sebastian Bergmann",
                    "email": "sebastian@phpunit.de"
                },
                {
                    "name": "Jeff Welch",
                    "email": "whatthejeff@gmail.com"
                },
                {
                    "name": "Volker Dusch",
                    "email": "github@wallbash.com"
                },
                {
                    "name": "Bernhard Schussek",
                    "email": "bschussek@2bepublished.at"
                }
            ],
            "description": "Provides the functionality to compare PHP values for equality",
            "homepage": "https://github.com/sebastianbergmann/comparator",
            "keywords": [
                "comparator",
                "compare",
                "equality"
            ],
            "support": {
                "issues": "https://github.com/sebastianbergmann/comparator/issues",
                "source": "https://github.com/sebastianbergmann/comparator/tree/4.0.6"
            },
            "funding": [
                {
                    "url": "https://github.com/sebastianbergmann",
                    "type": "github"
                }
            ],
            "time": "2020-10-26T15:49:45+00:00"
        },
        {
            "name": "sebastian/complexity",
            "version": "2.0.2",
            "source": {
                "type": "git",
                "url": "https://github.com/sebastianbergmann/complexity.git",
                "reference": "739b35e53379900cc9ac327b2147867b8b6efd88"
            },
            "dist": {
                "type": "zip",
                "url": "https://api.github.com/repos/sebastianbergmann/complexity/zipball/739b35e53379900cc9ac327b2147867b8b6efd88",
                "reference": "739b35e53379900cc9ac327b2147867b8b6efd88",
                "shasum": ""
            },
            "require": {
                "nikic/php-parser": "^4.7",
                "php": ">=7.3"
            },
            "require-dev": {
                "phpunit/phpunit": "^9.3"
            },
            "type": "library",
            "extra": {
                "branch-alias": {
                    "dev-master": "2.0-dev"
                }
            },
            "autoload": {
                "classmap": [
                    "src/"
                ]
            },
            "notification-url": "https://packagist.org/downloads/",
            "license": [
                "BSD-3-Clause"
            ],
            "authors": [
                {
                    "name": "Sebastian Bergmann",
                    "email": "sebastian@phpunit.de",
                    "role": "lead"
                }
            ],
            "description": "Library for calculating the complexity of PHP code units",
            "homepage": "https://github.com/sebastianbergmann/complexity",
            "support": {
                "issues": "https://github.com/sebastianbergmann/complexity/issues",
                "source": "https://github.com/sebastianbergmann/complexity/tree/2.0.2"
            },
            "funding": [
                {
                    "url": "https://github.com/sebastianbergmann",
                    "type": "github"
                }
            ],
            "time": "2020-10-26T15:52:27+00:00"
        },
        {
            "name": "sebastian/diff",
            "version": "4.0.4",
            "source": {
                "type": "git",
                "url": "https://github.com/sebastianbergmann/diff.git",
                "reference": "3461e3fccc7cfdfc2720be910d3bd73c69be590d"
            },
            "dist": {
                "type": "zip",
                "url": "https://api.github.com/repos/sebastianbergmann/diff/zipball/3461e3fccc7cfdfc2720be910d3bd73c69be590d",
                "reference": "3461e3fccc7cfdfc2720be910d3bd73c69be590d",
                "shasum": ""
            },
            "require": {
                "php": ">=7.3"
            },
            "require-dev": {
                "phpunit/phpunit": "^9.3",
                "symfony/process": "^4.2 || ^5"
            },
            "type": "library",
            "extra": {
                "branch-alias": {
                    "dev-master": "4.0-dev"
                }
            },
            "autoload": {
                "classmap": [
                    "src/"
                ]
            },
            "notification-url": "https://packagist.org/downloads/",
            "license": [
                "BSD-3-Clause"
            ],
            "authors": [
                {
                    "name": "Sebastian Bergmann",
                    "email": "sebastian@phpunit.de"
                },
                {
                    "name": "Kore Nordmann",
                    "email": "mail@kore-nordmann.de"
                }
            ],
            "description": "Diff implementation",
            "homepage": "https://github.com/sebastianbergmann/diff",
            "keywords": [
                "diff",
                "udiff",
                "unidiff",
                "unified diff"
            ],
            "support": {
                "issues": "https://github.com/sebastianbergmann/diff/issues",
                "source": "https://github.com/sebastianbergmann/diff/tree/4.0.4"
            },
            "funding": [
                {
                    "url": "https://github.com/sebastianbergmann",
                    "type": "github"
                }
            ],
            "time": "2020-10-26T13:10:38+00:00"
        },
        {
            "name": "sebastian/environment",
            "version": "5.1.3",
            "source": {
                "type": "git",
                "url": "https://github.com/sebastianbergmann/environment.git",
                "reference": "388b6ced16caa751030f6a69e588299fa09200ac"
            },
            "dist": {
                "type": "zip",
                "url": "https://api.github.com/repos/sebastianbergmann/environment/zipball/388b6ced16caa751030f6a69e588299fa09200ac",
                "reference": "388b6ced16caa751030f6a69e588299fa09200ac",
                "shasum": ""
            },
            "require": {
                "php": ">=7.3"
            },
            "require-dev": {
                "phpunit/phpunit": "^9.3"
            },
            "suggest": {
                "ext-posix": "*"
            },
            "type": "library",
            "extra": {
                "branch-alias": {
                    "dev-master": "5.1-dev"
                }
            },
            "autoload": {
                "classmap": [
                    "src/"
                ]
            },
            "notification-url": "https://packagist.org/downloads/",
            "license": [
                "BSD-3-Clause"
            ],
            "authors": [
                {
                    "name": "Sebastian Bergmann",
                    "email": "sebastian@phpunit.de"
                }
            ],
            "description": "Provides functionality to handle HHVM/PHP environments",
            "homepage": "http://www.github.com/sebastianbergmann/environment",
            "keywords": [
                "Xdebug",
                "environment",
                "hhvm"
            ],
            "support": {
                "issues": "https://github.com/sebastianbergmann/environment/issues",
                "source": "https://github.com/sebastianbergmann/environment/tree/5.1.3"
            },
            "funding": [
                {
                    "url": "https://github.com/sebastianbergmann",
                    "type": "github"
                }
            ],
            "time": "2020-09-28T05:52:38+00:00"
        },
        {
            "name": "sebastian/exporter",
            "version": "4.0.4",
            "source": {
                "type": "git",
                "url": "https://github.com/sebastianbergmann/exporter.git",
                "reference": "65e8b7db476c5dd267e65eea9cab77584d3cfff9"
            },
            "dist": {
                "type": "zip",
                "url": "https://api.github.com/repos/sebastianbergmann/exporter/zipball/65e8b7db476c5dd267e65eea9cab77584d3cfff9",
                "reference": "65e8b7db476c5dd267e65eea9cab77584d3cfff9",
                "shasum": ""
            },
            "require": {
                "php": ">=7.3",
                "sebastian/recursion-context": "^4.0"
            },
            "require-dev": {
                "ext-mbstring": "*",
                "phpunit/phpunit": "^9.3"
            },
            "type": "library",
            "extra": {
                "branch-alias": {
                    "dev-master": "4.0-dev"
                }
            },
            "autoload": {
                "classmap": [
                    "src/"
                ]
            },
            "notification-url": "https://packagist.org/downloads/",
            "license": [
                "BSD-3-Clause"
            ],
            "authors": [
                {
                    "name": "Sebastian Bergmann",
                    "email": "sebastian@phpunit.de"
                },
                {
                    "name": "Jeff Welch",
                    "email": "whatthejeff@gmail.com"
                },
                {
                    "name": "Volker Dusch",
                    "email": "github@wallbash.com"
                },
                {
                    "name": "Adam Harvey",
                    "email": "aharvey@php.net"
                },
                {
                    "name": "Bernhard Schussek",
                    "email": "bschussek@gmail.com"
                }
            ],
            "description": "Provides the functionality to export PHP variables for visualization",
            "homepage": "https://www.github.com/sebastianbergmann/exporter",
            "keywords": [
                "export",
                "exporter"
            ],
            "support": {
                "issues": "https://github.com/sebastianbergmann/exporter/issues",
                "source": "https://github.com/sebastianbergmann/exporter/tree/4.0.4"
            },
            "funding": [
                {
                    "url": "https://github.com/sebastianbergmann",
                    "type": "github"
                }
            ],
            "time": "2021-11-11T14:18:36+00:00"
        },
        {
            "name": "sebastian/global-state",
            "version": "5.0.3",
            "source": {
                "type": "git",
                "url": "https://github.com/sebastianbergmann/global-state.git",
                "reference": "23bd5951f7ff26f12d4e3242864df3e08dec4e49"
            },
            "dist": {
                "type": "zip",
                "url": "https://api.github.com/repos/sebastianbergmann/global-state/zipball/23bd5951f7ff26f12d4e3242864df3e08dec4e49",
                "reference": "23bd5951f7ff26f12d4e3242864df3e08dec4e49",
                "shasum": ""
            },
            "require": {
                "php": ">=7.3",
                "sebastian/object-reflector": "^2.0",
                "sebastian/recursion-context": "^4.0"
            },
            "require-dev": {
                "ext-dom": "*",
                "phpunit/phpunit": "^9.3"
            },
            "suggest": {
                "ext-uopz": "*"
            },
            "type": "library",
            "extra": {
                "branch-alias": {
                    "dev-master": "5.0-dev"
                }
            },
            "autoload": {
                "classmap": [
                    "src/"
                ]
            },
            "notification-url": "https://packagist.org/downloads/",
            "license": [
                "BSD-3-Clause"
            ],
            "authors": [
                {
                    "name": "Sebastian Bergmann",
                    "email": "sebastian@phpunit.de"
                }
            ],
            "description": "Snapshotting of global state",
            "homepage": "http://www.github.com/sebastianbergmann/global-state",
            "keywords": [
                "global state"
            ],
            "support": {
                "issues": "https://github.com/sebastianbergmann/global-state/issues",
                "source": "https://github.com/sebastianbergmann/global-state/tree/5.0.3"
            },
            "funding": [
                {
                    "url": "https://github.com/sebastianbergmann",
                    "type": "github"
                }
            ],
            "time": "2021-06-11T13:31:12+00:00"
        },
        {
            "name": "sebastian/lines-of-code",
            "version": "1.0.3",
            "source": {
                "type": "git",
                "url": "https://github.com/sebastianbergmann/lines-of-code.git",
                "reference": "c1c2e997aa3146983ed888ad08b15470a2e22ecc"
            },
            "dist": {
                "type": "zip",
                "url": "https://api.github.com/repos/sebastianbergmann/lines-of-code/zipball/c1c2e997aa3146983ed888ad08b15470a2e22ecc",
                "reference": "c1c2e997aa3146983ed888ad08b15470a2e22ecc",
                "shasum": ""
            },
            "require": {
                "nikic/php-parser": "^4.6",
                "php": ">=7.3"
            },
            "require-dev": {
                "phpunit/phpunit": "^9.3"
            },
            "type": "library",
            "extra": {
                "branch-alias": {
                    "dev-master": "1.0-dev"
                }
            },
            "autoload": {
                "classmap": [
                    "src/"
                ]
            },
            "notification-url": "https://packagist.org/downloads/",
            "license": [
                "BSD-3-Clause"
            ],
            "authors": [
                {
                    "name": "Sebastian Bergmann",
                    "email": "sebastian@phpunit.de",
                    "role": "lead"
                }
            ],
            "description": "Library for counting the lines of code in PHP source code",
            "homepage": "https://github.com/sebastianbergmann/lines-of-code",
            "support": {
                "issues": "https://github.com/sebastianbergmann/lines-of-code/issues",
                "source": "https://github.com/sebastianbergmann/lines-of-code/tree/1.0.3"
            },
            "funding": [
                {
                    "url": "https://github.com/sebastianbergmann",
                    "type": "github"
                }
            ],
            "time": "2020-11-28T06:42:11+00:00"
        },
        {
            "name": "sebastian/object-enumerator",
            "version": "4.0.4",
            "source": {
                "type": "git",
                "url": "https://github.com/sebastianbergmann/object-enumerator.git",
                "reference": "5c9eeac41b290a3712d88851518825ad78f45c71"
            },
            "dist": {
                "type": "zip",
                "url": "https://api.github.com/repos/sebastianbergmann/object-enumerator/zipball/5c9eeac41b290a3712d88851518825ad78f45c71",
                "reference": "5c9eeac41b290a3712d88851518825ad78f45c71",
                "shasum": ""
            },
            "require": {
                "php": ">=7.3",
                "sebastian/object-reflector": "^2.0",
                "sebastian/recursion-context": "^4.0"
            },
            "require-dev": {
                "phpunit/phpunit": "^9.3"
            },
            "type": "library",
            "extra": {
                "branch-alias": {
                    "dev-master": "4.0-dev"
                }
            },
            "autoload": {
                "classmap": [
                    "src/"
                ]
            },
            "notification-url": "https://packagist.org/downloads/",
            "license": [
                "BSD-3-Clause"
            ],
            "authors": [
                {
                    "name": "Sebastian Bergmann",
                    "email": "sebastian@phpunit.de"
                }
            ],
            "description": "Traverses array structures and object graphs to enumerate all referenced objects",
            "homepage": "https://github.com/sebastianbergmann/object-enumerator/",
            "support": {
                "issues": "https://github.com/sebastianbergmann/object-enumerator/issues",
                "source": "https://github.com/sebastianbergmann/object-enumerator/tree/4.0.4"
            },
            "funding": [
                {
                    "url": "https://github.com/sebastianbergmann",
                    "type": "github"
                }
            ],
            "time": "2020-10-26T13:12:34+00:00"
        },
        {
            "name": "sebastian/object-reflector",
            "version": "2.0.4",
            "source": {
                "type": "git",
                "url": "https://github.com/sebastianbergmann/object-reflector.git",
                "reference": "b4f479ebdbf63ac605d183ece17d8d7fe49c15c7"
            },
            "dist": {
                "type": "zip",
                "url": "https://api.github.com/repos/sebastianbergmann/object-reflector/zipball/b4f479ebdbf63ac605d183ece17d8d7fe49c15c7",
                "reference": "b4f479ebdbf63ac605d183ece17d8d7fe49c15c7",
                "shasum": ""
            },
            "require": {
                "php": ">=7.3"
            },
            "require-dev": {
                "phpunit/phpunit": "^9.3"
            },
            "type": "library",
            "extra": {
                "branch-alias": {
                    "dev-master": "2.0-dev"
                }
            },
            "autoload": {
                "classmap": [
                    "src/"
                ]
            },
            "notification-url": "https://packagist.org/downloads/",
            "license": [
                "BSD-3-Clause"
            ],
            "authors": [
                {
                    "name": "Sebastian Bergmann",
                    "email": "sebastian@phpunit.de"
                }
            ],
            "description": "Allows reflection of object attributes, including inherited and non-public ones",
            "homepage": "https://github.com/sebastianbergmann/object-reflector/",
            "support": {
                "issues": "https://github.com/sebastianbergmann/object-reflector/issues",
                "source": "https://github.com/sebastianbergmann/object-reflector/tree/2.0.4"
            },
            "funding": [
                {
                    "url": "https://github.com/sebastianbergmann",
                    "type": "github"
                }
            ],
            "time": "2020-10-26T13:14:26+00:00"
        },
        {
            "name": "sebastian/recursion-context",
            "version": "4.0.4",
            "source": {
                "type": "git",
                "url": "https://github.com/sebastianbergmann/recursion-context.git",
                "reference": "cd9d8cf3c5804de4341c283ed787f099f5506172"
            },
            "dist": {
                "type": "zip",
                "url": "https://api.github.com/repos/sebastianbergmann/recursion-context/zipball/cd9d8cf3c5804de4341c283ed787f099f5506172",
                "reference": "cd9d8cf3c5804de4341c283ed787f099f5506172",
                "shasum": ""
            },
            "require": {
                "php": ">=7.3"
            },
            "require-dev": {
                "phpunit/phpunit": "^9.3"
            },
            "type": "library",
            "extra": {
                "branch-alias": {
                    "dev-master": "4.0-dev"
                }
            },
            "autoload": {
                "classmap": [
                    "src/"
                ]
            },
            "notification-url": "https://packagist.org/downloads/",
            "license": [
                "BSD-3-Clause"
            ],
            "authors": [
                {
                    "name": "Sebastian Bergmann",
                    "email": "sebastian@phpunit.de"
                },
                {
                    "name": "Jeff Welch",
                    "email": "whatthejeff@gmail.com"
                },
                {
                    "name": "Adam Harvey",
                    "email": "aharvey@php.net"
                }
            ],
            "description": "Provides functionality to recursively process PHP variables",
            "homepage": "http://www.github.com/sebastianbergmann/recursion-context",
            "support": {
                "issues": "https://github.com/sebastianbergmann/recursion-context/issues",
                "source": "https://github.com/sebastianbergmann/recursion-context/tree/4.0.4"
            },
            "funding": [
                {
                    "url": "https://github.com/sebastianbergmann",
                    "type": "github"
                }
            ],
            "time": "2020-10-26T13:17:30+00:00"
        },
        {
            "name": "sebastian/resource-operations",
            "version": "3.0.3",
            "source": {
                "type": "git",
                "url": "https://github.com/sebastianbergmann/resource-operations.git",
                "reference": "0f4443cb3a1d92ce809899753bc0d5d5a8dd19a8"
            },
            "dist": {
                "type": "zip",
                "url": "https://api.github.com/repos/sebastianbergmann/resource-operations/zipball/0f4443cb3a1d92ce809899753bc0d5d5a8dd19a8",
                "reference": "0f4443cb3a1d92ce809899753bc0d5d5a8dd19a8",
                "shasum": ""
            },
            "require": {
                "php": ">=7.3"
            },
            "require-dev": {
                "phpunit/phpunit": "^9.0"
            },
            "type": "library",
            "extra": {
                "branch-alias": {
                    "dev-master": "3.0-dev"
                }
            },
            "autoload": {
                "classmap": [
                    "src/"
                ]
            },
            "notification-url": "https://packagist.org/downloads/",
            "license": [
                "BSD-3-Clause"
            ],
            "authors": [
                {
                    "name": "Sebastian Bergmann",
                    "email": "sebastian@phpunit.de"
                }
            ],
            "description": "Provides a list of PHP built-in functions that operate on resources",
            "homepage": "https://www.github.com/sebastianbergmann/resource-operations",
            "support": {
                "issues": "https://github.com/sebastianbergmann/resource-operations/issues",
                "source": "https://github.com/sebastianbergmann/resource-operations/tree/3.0.3"
            },
            "funding": [
                {
                    "url": "https://github.com/sebastianbergmann",
                    "type": "github"
                }
            ],
            "time": "2020-09-28T06:45:17+00:00"
        },
        {
            "name": "sebastian/type",
            "version": "2.3.4",
            "source": {
                "type": "git",
                "url": "https://github.com/sebastianbergmann/type.git",
                "reference": "b8cd8a1c753c90bc1a0f5372170e3e489136f914"
            },
            "dist": {
                "type": "zip",
                "url": "https://api.github.com/repos/sebastianbergmann/type/zipball/b8cd8a1c753c90bc1a0f5372170e3e489136f914",
                "reference": "b8cd8a1c753c90bc1a0f5372170e3e489136f914",
                "shasum": ""
            },
            "require": {
                "php": ">=7.3"
            },
            "require-dev": {
                "phpunit/phpunit": "^9.3"
            },
            "type": "library",
            "extra": {
                "branch-alias": {
                    "dev-master": "2.3-dev"
                }
            },
            "autoload": {
                "classmap": [
                    "src/"
                ]
            },
            "notification-url": "https://packagist.org/downloads/",
            "license": [
                "BSD-3-Clause"
            ],
            "authors": [
                {
                    "name": "Sebastian Bergmann",
                    "email": "sebastian@phpunit.de",
                    "role": "lead"
                }
            ],
            "description": "Collection of value objects that represent the types of the PHP type system",
            "homepage": "https://github.com/sebastianbergmann/type",
            "support": {
                "issues": "https://github.com/sebastianbergmann/type/issues",
                "source": "https://github.com/sebastianbergmann/type/tree/2.3.4"
            },
            "funding": [
                {
                    "url": "https://github.com/sebastianbergmann",
                    "type": "github"
                }
            ],
            "time": "2021-06-15T12:49:02+00:00"
        },
        {
            "name": "sebastian/version",
            "version": "3.0.2",
            "source": {
                "type": "git",
                "url": "https://github.com/sebastianbergmann/version.git",
                "reference": "c6c1022351a901512170118436c764e473f6de8c"
            },
            "dist": {
                "type": "zip",
                "url": "https://api.github.com/repos/sebastianbergmann/version/zipball/c6c1022351a901512170118436c764e473f6de8c",
                "reference": "c6c1022351a901512170118436c764e473f6de8c",
                "shasum": ""
            },
            "require": {
                "php": ">=7.3"
            },
            "type": "library",
            "extra": {
                "branch-alias": {
                    "dev-master": "3.0-dev"
                }
            },
            "autoload": {
                "classmap": [
                    "src/"
                ]
            },
            "notification-url": "https://packagist.org/downloads/",
            "license": [
                "BSD-3-Clause"
            ],
            "authors": [
                {
                    "name": "Sebastian Bergmann",
                    "email": "sebastian@phpunit.de",
                    "role": "lead"
                }
            ],
            "description": "Library that helps with managing the version number of Git-hosted PHP projects",
            "homepage": "https://github.com/sebastianbergmann/version",
            "support": {
                "issues": "https://github.com/sebastianbergmann/version/issues",
                "source": "https://github.com/sebastianbergmann/version/tree/3.0.2"
            },
            "funding": [
                {
                    "url": "https://github.com/sebastianbergmann",
                    "type": "github"
                }
            ],
            "time": "2020-09-28T06:39:44+00:00"
        },
        {
            "name": "symfony/console",
            "version": "v5.3.11",
            "source": {
                "type": "git",
                "url": "https://github.com/symfony/console.git",
                "reference": "3e7ab8f5905058984899b05a4648096f558bfeba"
            },
            "dist": {
                "type": "zip",
                "url": "https://api.github.com/repos/symfony/console/zipball/3e7ab8f5905058984899b05a4648096f558bfeba",
                "reference": "3e7ab8f5905058984899b05a4648096f558bfeba",
                "shasum": ""
            },
            "require": {
                "php": ">=7.2.5",
                "symfony/deprecation-contracts": "^2.1",
                "symfony/polyfill-mbstring": "~1.0",
                "symfony/polyfill-php73": "^1.8",
                "symfony/polyfill-php80": "^1.16",
                "symfony/service-contracts": "^1.1|^2",
                "symfony/string": "^5.1"
            },
            "conflict": {
                "symfony/dependency-injection": "<4.4",
                "symfony/dotenv": "<5.1",
                "symfony/event-dispatcher": "<4.4",
                "symfony/lock": "<4.4",
                "symfony/process": "<4.4"
            },
            "provide": {
                "psr/log-implementation": "1.0|2.0"
            },
            "require-dev": {
                "psr/log": "^1|^2",
                "symfony/config": "^4.4|^5.0",
                "symfony/dependency-injection": "^4.4|^5.0",
                "symfony/event-dispatcher": "^4.4|^5.0",
                "symfony/lock": "^4.4|^5.0",
                "symfony/process": "^4.4|^5.0",
                "symfony/var-dumper": "^4.4|^5.0"
            },
            "suggest": {
                "psr/log": "For using the console logger",
                "symfony/event-dispatcher": "",
                "symfony/lock": "",
                "symfony/process": ""
            },
            "type": "library",
            "autoload": {
                "psr-4": {
                    "Symfony\\Component\\Console\\": ""
                },
                "exclude-from-classmap": [
                    "/Tests/"
                ]
            },
            "notification-url": "https://packagist.org/downloads/",
            "license": [
                "MIT"
            ],
            "authors": [
                {
                    "name": "Fabien Potencier",
                    "email": "fabien@symfony.com"
                },
                {
                    "name": "Symfony Community",
                    "homepage": "https://symfony.com/contributors"
                }
            ],
            "description": "Eases the creation of beautiful and testable command line interfaces",
            "homepage": "https://symfony.com",
            "keywords": [
                "cli",
                "command line",
                "console",
                "terminal"
            ],
            "support": {
                "source": "https://github.com/symfony/console/tree/v5.3.11"
            },
            "funding": [
                {
                    "url": "https://symfony.com/sponsor",
                    "type": "custom"
                },
                {
                    "url": "https://github.com/fabpot",
                    "type": "github"
                },
                {
                    "url": "https://tidelift.com/funding/github/packagist/symfony/symfony",
                    "type": "tidelift"
                }
            ],
            "time": "2021-11-21T19:41:05+00:00"
        },
        {
            "name": "symfony/deprecation-contracts",
            "version": "v2.5.0",
            "source": {
                "type": "git",
                "url": "https://github.com/symfony/deprecation-contracts.git",
                "reference": "6f981ee24cf69ee7ce9736146d1c57c2780598a8"
            },
            "dist": {
                "type": "zip",
                "url": "https://api.github.com/repos/symfony/deprecation-contracts/zipball/6f981ee24cf69ee7ce9736146d1c57c2780598a8",
                "reference": "6f981ee24cf69ee7ce9736146d1c57c2780598a8",
                "shasum": ""
            },
            "require": {
                "php": ">=7.1"
            },
            "type": "library",
            "extra": {
                "branch-alias": {
                    "dev-main": "2.5-dev"
                },
                "thanks": {
                    "name": "symfony/contracts",
                    "url": "https://github.com/symfony/contracts"
                }
            },
            "autoload": {
                "files": [
                    "function.php"
                ]
            },
            "notification-url": "https://packagist.org/downloads/",
            "license": [
                "MIT"
            ],
            "authors": [
                {
                    "name": "Nicolas Grekas",
                    "email": "p@tchwork.com"
                },
                {
                    "name": "Symfony Community",
                    "homepage": "https://symfony.com/contributors"
                }
            ],
            "description": "A generic function and convention to trigger deprecation notices",
            "homepage": "https://symfony.com",
            "support": {
                "source": "https://github.com/symfony/deprecation-contracts/tree/v2.5.0"
            },
            "funding": [
                {
                    "url": "https://symfony.com/sponsor",
                    "type": "custom"
                },
                {
                    "url": "https://github.com/fabpot",
                    "type": "github"
                },
                {
                    "url": "https://tidelift.com/funding/github/packagist/symfony/symfony",
                    "type": "tidelift"
                }
            ],
            "time": "2021-07-12T14:48:14+00:00"
        },
        {
            "name": "symfony/polyfill-ctype",
            "version": "v1.23.0",
            "source": {
                "type": "git",
                "url": "https://github.com/symfony/polyfill-ctype.git",
                "reference": "46cd95797e9df938fdd2b03693b5fca5e64b01ce"
            },
            "dist": {
                "type": "zip",
                "url": "https://api.github.com/repos/symfony/polyfill-ctype/zipball/46cd95797e9df938fdd2b03693b5fca5e64b01ce",
                "reference": "46cd95797e9df938fdd2b03693b5fca5e64b01ce",
                "shasum": ""
            },
            "require": {
                "php": ">=7.1"
            },
            "suggest": {
                "ext-ctype": "For best performance"
            },
            "type": "library",
            "extra": {
                "branch-alias": {
                    "dev-main": "1.23-dev"
                },
                "thanks": {
                    "name": "symfony/polyfill",
                    "url": "https://github.com/symfony/polyfill"
                }
            },
            "autoload": {
                "psr-4": {
                    "Symfony\\Polyfill\\Ctype\\": ""
                },
                "files": [
                    "bootstrap.php"
                ]
            },
            "notification-url": "https://packagist.org/downloads/",
            "license": [
                "MIT"
            ],
            "authors": [
                {
                    "name": "Gert de Pagter",
                    "email": "BackEndTea@gmail.com"
                },
                {
                    "name": "Symfony Community",
                    "homepage": "https://symfony.com/contributors"
                }
            ],
            "description": "Symfony polyfill for ctype functions",
            "homepage": "https://symfony.com",
            "keywords": [
                "compatibility",
                "ctype",
                "polyfill",
                "portable"
            ],
            "support": {
                "source": "https://github.com/symfony/polyfill-ctype/tree/v1.23.0"
            },
            "funding": [
                {
                    "url": "https://symfony.com/sponsor",
                    "type": "custom"
                },
                {
                    "url": "https://github.com/fabpot",
                    "type": "github"
                },
                {
                    "url": "https://tidelift.com/funding/github/packagist/symfony/symfony",
                    "type": "tidelift"
                }
            ],
            "time": "2021-02-19T12:13:01+00:00"
        },
        {
            "name": "symfony/polyfill-intl-grapheme",
            "version": "v1.23.1",
            "source": {
                "type": "git",
                "url": "https://github.com/symfony/polyfill-intl-grapheme.git",
                "reference": "16880ba9c5ebe3642d1995ab866db29270b36535"
            },
            "dist": {
                "type": "zip",
                "url": "https://api.github.com/repos/symfony/polyfill-intl-grapheme/zipball/16880ba9c5ebe3642d1995ab866db29270b36535",
                "reference": "16880ba9c5ebe3642d1995ab866db29270b36535",
                "shasum": ""
            },
            "require": {
                "php": ">=7.1"
            },
            "suggest": {
                "ext-intl": "For best performance"
            },
            "type": "library",
            "extra": {
                "branch-alias": {
                    "dev-main": "1.23-dev"
                },
                "thanks": {
                    "name": "symfony/polyfill",
                    "url": "https://github.com/symfony/polyfill"
                }
            },
            "autoload": {
                "psr-4": {
                    "Symfony\\Polyfill\\Intl\\Grapheme\\": ""
                },
                "files": [
                    "bootstrap.php"
                ]
            },
            "notification-url": "https://packagist.org/downloads/",
            "license": [
                "MIT"
            ],
            "authors": [
                {
                    "name": "Nicolas Grekas",
                    "email": "p@tchwork.com"
                },
                {
                    "name": "Symfony Community",
                    "homepage": "https://symfony.com/contributors"
                }
            ],
            "description": "Symfony polyfill for intl's grapheme_* functions",
            "homepage": "https://symfony.com",
            "keywords": [
                "compatibility",
                "grapheme",
                "intl",
                "polyfill",
                "portable",
                "shim"
            ],
            "support": {
                "source": "https://github.com/symfony/polyfill-intl-grapheme/tree/v1.23.1"
            },
            "funding": [
                {
                    "url": "https://symfony.com/sponsor",
                    "type": "custom"
                },
                {
                    "url": "https://github.com/fabpot",
                    "type": "github"
                },
                {
                    "url": "https://tidelift.com/funding/github/packagist/symfony/symfony",
                    "type": "tidelift"
                }
            ],
            "time": "2021-05-27T12:26:48+00:00"
        },
        {
            "name": "symfony/polyfill-intl-normalizer",
            "version": "v1.23.0",
            "source": {
                "type": "git",
                "url": "https://github.com/symfony/polyfill-intl-normalizer.git",
                "reference": "8590a5f561694770bdcd3f9b5c69dde6945028e8"
            },
            "dist": {
                "type": "zip",
                "url": "https://api.github.com/repos/symfony/polyfill-intl-normalizer/zipball/8590a5f561694770bdcd3f9b5c69dde6945028e8",
                "reference": "8590a5f561694770bdcd3f9b5c69dde6945028e8",
                "shasum": ""
            },
            "require": {
                "php": ">=7.1"
            },
            "suggest": {
                "ext-intl": "For best performance"
            },
            "type": "library",
            "extra": {
                "branch-alias": {
                    "dev-main": "1.23-dev"
                },
                "thanks": {
                    "name": "symfony/polyfill",
                    "url": "https://github.com/symfony/polyfill"
                }
            },
            "autoload": {
                "psr-4": {
                    "Symfony\\Polyfill\\Intl\\Normalizer\\": ""
                },
                "files": [
                    "bootstrap.php"
                ],
                "classmap": [
                    "Resources/stubs"
                ]
            },
            "notification-url": "https://packagist.org/downloads/",
            "license": [
                "MIT"
            ],
            "authors": [
                {
                    "name": "Nicolas Grekas",
                    "email": "p@tchwork.com"
                },
                {
                    "name": "Symfony Community",
                    "homepage": "https://symfony.com/contributors"
                }
            ],
            "description": "Symfony polyfill for intl's Normalizer class and related functions",
            "homepage": "https://symfony.com",
            "keywords": [
                "compatibility",
                "intl",
                "normalizer",
                "polyfill",
                "portable",
                "shim"
            ],
            "support": {
                "source": "https://github.com/symfony/polyfill-intl-normalizer/tree/v1.23.0"
            },
            "funding": [
                {
                    "url": "https://symfony.com/sponsor",
                    "type": "custom"
                },
                {
                    "url": "https://github.com/fabpot",
                    "type": "github"
                },
                {
                    "url": "https://tidelift.com/funding/github/packagist/symfony/symfony",
                    "type": "tidelift"
                }
            ],
            "time": "2021-02-19T12:13:01+00:00"
        },
        {
            "name": "symfony/polyfill-mbstring",
            "version": "v1.23.1",
            "source": {
                "type": "git",
                "url": "https://github.com/symfony/polyfill-mbstring.git",
                "reference": "9174a3d80210dca8daa7f31fec659150bbeabfc6"
            },
            "dist": {
                "type": "zip",
                "url": "https://api.github.com/repos/symfony/polyfill-mbstring/zipball/9174a3d80210dca8daa7f31fec659150bbeabfc6",
                "reference": "9174a3d80210dca8daa7f31fec659150bbeabfc6",
                "shasum": ""
            },
            "require": {
                "php": ">=7.1"
            },
            "suggest": {
                "ext-mbstring": "For best performance"
            },
            "type": "library",
            "extra": {
                "branch-alias": {
                    "dev-main": "1.23-dev"
                },
                "thanks": {
                    "name": "symfony/polyfill",
                    "url": "https://github.com/symfony/polyfill"
                }
            },
            "autoload": {
                "psr-4": {
                    "Symfony\\Polyfill\\Mbstring\\": ""
                },
                "files": [
                    "bootstrap.php"
                ]
            },
            "notification-url": "https://packagist.org/downloads/",
            "license": [
                "MIT"
            ],
            "authors": [
                {
                    "name": "Nicolas Grekas",
                    "email": "p@tchwork.com"
                },
                {
                    "name": "Symfony Community",
                    "homepage": "https://symfony.com/contributors"
                }
            ],
            "description": "Symfony polyfill for the Mbstring extension",
            "homepage": "https://symfony.com",
            "keywords": [
                "compatibility",
                "mbstring",
                "polyfill",
                "portable",
                "shim"
            ],
            "support": {
                "source": "https://github.com/symfony/polyfill-mbstring/tree/v1.23.1"
            },
            "funding": [
                {
                    "url": "https://symfony.com/sponsor",
                    "type": "custom"
                },
                {
                    "url": "https://github.com/fabpot",
                    "type": "github"
                },
                {
                    "url": "https://tidelift.com/funding/github/packagist/symfony/symfony",
                    "type": "tidelift"
                }
            ],
            "time": "2021-05-27T12:26:48+00:00"
        },
        {
            "name": "symfony/polyfill-php73",
            "version": "v1.23.0",
            "source": {
                "type": "git",
                "url": "https://github.com/symfony/polyfill-php73.git",
                "reference": "fba8933c384d6476ab14fb7b8526e5287ca7e010"
            },
            "dist": {
                "type": "zip",
                "url": "https://api.github.com/repos/symfony/polyfill-php73/zipball/fba8933c384d6476ab14fb7b8526e5287ca7e010",
                "reference": "fba8933c384d6476ab14fb7b8526e5287ca7e010",
                "shasum": ""
            },
            "require": {
                "php": ">=7.1"
            },
            "type": "library",
            "extra": {
                "branch-alias": {
                    "dev-main": "1.23-dev"
                },
                "thanks": {
                    "name": "symfony/polyfill",
                    "url": "https://github.com/symfony/polyfill"
                }
            },
            "autoload": {
                "psr-4": {
                    "Symfony\\Polyfill\\Php73\\": ""
                },
                "files": [
                    "bootstrap.php"
                ],
                "classmap": [
                    "Resources/stubs"
                ]
            },
            "notification-url": "https://packagist.org/downloads/",
            "license": [
                "MIT"
            ],
            "authors": [
                {
                    "name": "Nicolas Grekas",
                    "email": "p@tchwork.com"
                },
                {
                    "name": "Symfony Community",
                    "homepage": "https://symfony.com/contributors"
                }
            ],
            "description": "Symfony polyfill backporting some PHP 7.3+ features to lower PHP versions",
            "homepage": "https://symfony.com",
            "keywords": [
                "compatibility",
                "polyfill",
                "portable",
                "shim"
            ],
            "support": {
                "source": "https://github.com/symfony/polyfill-php73/tree/v1.23.0"
            },
            "funding": [
                {
                    "url": "https://symfony.com/sponsor",
                    "type": "custom"
                },
                {
                    "url": "https://github.com/fabpot",
                    "type": "github"
                },
                {
                    "url": "https://tidelift.com/funding/github/packagist/symfony/symfony",
                    "type": "tidelift"
                }
            ],
            "time": "2021-02-19T12:13:01+00:00"
        },
        {
            "name": "symfony/polyfill-php80",
            "version": "v1.23.1",
            "source": {
                "type": "git",
                "url": "https://github.com/symfony/polyfill-php80.git",
                "reference": "1100343ed1a92e3a38f9ae122fc0eb21602547be"
            },
            "dist": {
                "type": "zip",
                "url": "https://api.github.com/repos/symfony/polyfill-php80/zipball/1100343ed1a92e3a38f9ae122fc0eb21602547be",
                "reference": "1100343ed1a92e3a38f9ae122fc0eb21602547be",
                "shasum": ""
            },
            "require": {
                "php": ">=7.1"
            },
            "type": "library",
            "extra": {
                "branch-alias": {
                    "dev-main": "1.23-dev"
                },
                "thanks": {
                    "name": "symfony/polyfill",
                    "url": "https://github.com/symfony/polyfill"
                }
            },
            "autoload": {
                "psr-4": {
                    "Symfony\\Polyfill\\Php80\\": ""
                },
                "files": [
                    "bootstrap.php"
                ],
                "classmap": [
                    "Resources/stubs"
                ]
            },
            "notification-url": "https://packagist.org/downloads/",
            "license": [
                "MIT"
            ],
            "authors": [
                {
                    "name": "Ion Bazan",
                    "email": "ion.bazan@gmail.com"
                },
                {
                    "name": "Nicolas Grekas",
                    "email": "p@tchwork.com"
                },
                {
                    "name": "Symfony Community",
                    "homepage": "https://symfony.com/contributors"
                }
            ],
            "description": "Symfony polyfill backporting some PHP 8.0+ features to lower PHP versions",
            "homepage": "https://symfony.com",
            "keywords": [
                "compatibility",
                "polyfill",
                "portable",
                "shim"
            ],
            "support": {
                "source": "https://github.com/symfony/polyfill-php80/tree/v1.23.1"
            },
            "funding": [
                {
                    "url": "https://symfony.com/sponsor",
                    "type": "custom"
                },
                {
                    "url": "https://github.com/fabpot",
                    "type": "github"
                },
                {
                    "url": "https://tidelift.com/funding/github/packagist/symfony/symfony",
                    "type": "tidelift"
                }
            ],
            "time": "2021-07-28T13:41:28+00:00"
        },
        {
            "name": "symfony/process",
            "version": "v5.3.12",
            "source": {
                "type": "git",
                "url": "https://github.com/symfony/process.git",
                "reference": "e498803a6e95ede78e9d5646ad32a2255c033a6a"
            },
            "dist": {
                "type": "zip",
                "url": "https://api.github.com/repos/symfony/process/zipball/e498803a6e95ede78e9d5646ad32a2255c033a6a",
                "reference": "e498803a6e95ede78e9d5646ad32a2255c033a6a",
                "shasum": ""
            },
            "require": {
                "php": ">=7.2.5",
                "symfony/polyfill-php80": "^1.16"
            },
            "type": "library",
            "autoload": {
                "psr-4": {
                    "Symfony\\Component\\Process\\": ""
                },
                "exclude-from-classmap": [
                    "/Tests/"
                ]
            },
            "notification-url": "https://packagist.org/downloads/",
            "license": [
                "MIT"
            ],
            "authors": [
                {
                    "name": "Fabien Potencier",
                    "email": "fabien@symfony.com"
                },
                {
                    "name": "Symfony Community",
                    "homepage": "https://symfony.com/contributors"
                }
            ],
            "description": "Executes commands in sub-processes",
            "homepage": "https://symfony.com",
            "support": {
                "source": "https://github.com/symfony/process/tree/v5.3.12"
            },
            "funding": [
                {
                    "url": "https://symfony.com/sponsor",
                    "type": "custom"
                },
                {
                    "url": "https://github.com/fabpot",
                    "type": "github"
                },
                {
                    "url": "https://tidelift.com/funding/github/packagist/symfony/symfony",
                    "type": "tidelift"
                }
            ],
            "time": "2021-11-22T22:39:13+00:00"
        },
        {
            "name": "symfony/service-contracts",
            "version": "v2.5.0",
            "source": {
                "type": "git",
                "url": "https://github.com/symfony/service-contracts.git",
                "reference": "1ab11b933cd6bc5464b08e81e2c5b07dec58b0fc"
            },
            "dist": {
                "type": "zip",
                "url": "https://api.github.com/repos/symfony/service-contracts/zipball/1ab11b933cd6bc5464b08e81e2c5b07dec58b0fc",
                "reference": "1ab11b933cd6bc5464b08e81e2c5b07dec58b0fc",
                "shasum": ""
            },
            "require": {
                "php": ">=7.2.5",
                "psr/container": "^1.1",
                "symfony/deprecation-contracts": "^2.1"
            },
            "conflict": {
                "ext-psr": "<1.1|>=2"
            },
            "suggest": {
                "symfony/service-implementation": ""
            },
            "type": "library",
            "extra": {
                "branch-alias": {
                    "dev-main": "2.5-dev"
                },
                "thanks": {
                    "name": "symfony/contracts",
                    "url": "https://github.com/symfony/contracts"
                }
            },
            "autoload": {
                "psr-4": {
                    "Symfony\\Contracts\\Service\\": ""
                }
            },
            "notification-url": "https://packagist.org/downloads/",
            "license": [
                "MIT"
            ],
            "authors": [
                {
                    "name": "Nicolas Grekas",
                    "email": "p@tchwork.com"
                },
                {
                    "name": "Symfony Community",
                    "homepage": "https://symfony.com/contributors"
                }
            ],
            "description": "Generic abstractions related to writing services",
            "homepage": "https://symfony.com",
            "keywords": [
                "abstractions",
                "contracts",
                "decoupling",
                "interfaces",
                "interoperability",
                "standards"
            ],
            "support": {
                "source": "https://github.com/symfony/service-contracts/tree/v2.5.0"
            },
            "funding": [
                {
                    "url": "https://symfony.com/sponsor",
                    "type": "custom"
                },
                {
                    "url": "https://github.com/fabpot",
                    "type": "github"
                },
                {
                    "url": "https://tidelift.com/funding/github/packagist/symfony/symfony",
                    "type": "tidelift"
                }
            ],
            "time": "2021-11-04T16:48:04+00:00"
        },
        {
            "name": "symfony/string",
            "version": "v5.3.10",
            "source": {
                "type": "git",
                "url": "https://github.com/symfony/string.git",
                "reference": "d70c35bb20bbca71fc4ab7921e3c6bda1a82a60c"
            },
            "dist": {
                "type": "zip",
                "url": "https://api.github.com/repos/symfony/string/zipball/d70c35bb20bbca71fc4ab7921e3c6bda1a82a60c",
                "reference": "d70c35bb20bbca71fc4ab7921e3c6bda1a82a60c",
                "shasum": ""
            },
            "require": {
                "php": ">=7.2.5",
                "symfony/polyfill-ctype": "~1.8",
                "symfony/polyfill-intl-grapheme": "~1.0",
                "symfony/polyfill-intl-normalizer": "~1.0",
                "symfony/polyfill-mbstring": "~1.0",
                "symfony/polyfill-php80": "~1.15"
            },
            "require-dev": {
                "symfony/error-handler": "^4.4|^5.0",
                "symfony/http-client": "^4.4|^5.0",
                "symfony/translation-contracts": "^1.1|^2",
                "symfony/var-exporter": "^4.4|^5.0"
            },
            "type": "library",
            "autoload": {
                "psr-4": {
                    "Symfony\\Component\\String\\": ""
                },
                "files": [
                    "Resources/functions.php"
                ],
                "exclude-from-classmap": [
                    "/Tests/"
                ]
            },
            "notification-url": "https://packagist.org/downloads/",
            "license": [
                "MIT"
            ],
            "authors": [
                {
                    "name": "Nicolas Grekas",
                    "email": "p@tchwork.com"
                },
                {
                    "name": "Symfony Community",
                    "homepage": "https://symfony.com/contributors"
                }
            ],
            "description": "Provides an object-oriented API to strings and deals with bytes, UTF-8 code points and grapheme clusters in a unified way",
            "homepage": "https://symfony.com",
            "keywords": [
                "grapheme",
                "i18n",
                "string",
                "unicode",
                "utf-8",
                "utf8"
            ],
            "support": {
                "source": "https://github.com/symfony/string/tree/v5.3.10"
            },
            "funding": [
                {
                    "url": "https://symfony.com/sponsor",
                    "type": "custom"
                },
                {
                    "url": "https://github.com/fabpot",
                    "type": "github"
                },
                {
                    "url": "https://tidelift.com/funding/github/packagist/symfony/symfony",
                    "type": "tidelift"
                }
            ],
            "time": "2021-10-27T18:21:46+00:00"
        },
        {
            "name": "theseer/tokenizer",
            "version": "1.2.1",
            "source": {
                "type": "git",
                "url": "https://github.com/theseer/tokenizer.git",
                "reference": "34a41e998c2183e22995f158c581e7b5e755ab9e"
            },
            "dist": {
                "type": "zip",
                "url": "https://api.github.com/repos/theseer/tokenizer/zipball/34a41e998c2183e22995f158c581e7b5e755ab9e",
                "reference": "34a41e998c2183e22995f158c581e7b5e755ab9e",
                "shasum": ""
            },
            "require": {
                "ext-dom": "*",
                "ext-tokenizer": "*",
                "ext-xmlwriter": "*",
                "php": "^7.2 || ^8.0"
            },
            "type": "library",
            "autoload": {
                "classmap": [
                    "src/"
                ]
            },
            "notification-url": "https://packagist.org/downloads/",
            "license": [
                "BSD-3-Clause"
            ],
            "authors": [
                {
                    "name": "Arne Blankerts",
                    "email": "arne@blankerts.de",
                    "role": "Developer"
                }
            ],
            "description": "A small library for converting tokenized PHP source code into XML and potentially other formats",
            "support": {
                "issues": "https://github.com/theseer/tokenizer/issues",
                "source": "https://github.com/theseer/tokenizer/tree/1.2.1"
            },
            "funding": [
                {
                    "url": "https://github.com/theseer",
                    "type": "github"
                }
            ],
            "time": "2021-07-28T10:34:58+00:00"
        },
        {
            "name": "webmozart/assert",
            "version": "1.10.0",
            "source": {
                "type": "git",
                "url": "https://github.com/webmozarts/assert.git",
                "reference": "6964c76c7804814a842473e0c8fd15bab0f18e25"
            },
            "dist": {
                "type": "zip",
                "url": "https://api.github.com/repos/webmozarts/assert/zipball/6964c76c7804814a842473e0c8fd15bab0f18e25",
                "reference": "6964c76c7804814a842473e0c8fd15bab0f18e25",
                "shasum": ""
            },
            "require": {
                "php": "^7.2 || ^8.0",
                "symfony/polyfill-ctype": "^1.8"
            },
            "conflict": {
                "phpstan/phpstan": "<0.12.20",
                "vimeo/psalm": "<4.6.1 || 4.6.2"
            },
            "require-dev": {
                "phpunit/phpunit": "^8.5.13"
            },
            "type": "library",
            "extra": {
                "branch-alias": {
                    "dev-master": "1.10-dev"
                }
            },
            "autoload": {
                "psr-4": {
                    "Webmozart\\Assert\\": "src/"
                }
            },
            "notification-url": "https://packagist.org/downloads/",
            "license": [
                "MIT"
            ],
            "authors": [
                {
                    "name": "Bernhard Schussek",
                    "email": "bschussek@gmail.com"
                }
            ],
            "description": "Assertions to validate method input/output with nice error messages.",
            "keywords": [
                "assert",
                "check",
                "validate"
            ],
            "support": {
                "issues": "https://github.com/webmozarts/assert/issues",
                "source": "https://github.com/webmozarts/assert/tree/1.10.0"
            },
            "time": "2021-03-09T10:59:23+00:00"
        },
        {
            "name": "wikimedia/at-ease",
            "version": "v2.1.0",
            "source": {
                "type": "git",
                "url": "https://github.com/wikimedia/at-ease.git",
                "reference": "e8ebaa7bb7c8a8395481a05f6dc4deaceab11c33"
            },
            "dist": {
                "type": "zip",
                "url": "https://api.github.com/repos/wikimedia/at-ease/zipball/e8ebaa7bb7c8a8395481a05f6dc4deaceab11c33",
                "reference": "e8ebaa7bb7c8a8395481a05f6dc4deaceab11c33",
                "shasum": ""
            },
            "require": {
                "php": ">=7.2.9"
            },
            "require-dev": {
                "mediawiki/mediawiki-codesniffer": "35.0.0",
                "mediawiki/minus-x": "1.1.1",
                "ockcyp/covers-validator": "1.3.3",
                "php-parallel-lint/php-console-highlighter": "0.5.0",
                "php-parallel-lint/php-parallel-lint": "1.2.0",
                "phpunit/phpunit": "^8.5"
            },
            "type": "library",
            "autoload": {
                "psr-4": {
                    "Wikimedia\\AtEase\\": "src/Wikimedia/AtEase/"
                },
                "files": [
                    "src/Wikimedia/Functions.php"
                ]
            },
            "notification-url": "https://packagist.org/downloads/",
            "license": [
                "GPL-2.0-or-later"
            ],
            "authors": [
                {
                    "name": "Tim Starling",
                    "email": "tstarling@wikimedia.org"
                },
                {
                    "name": "MediaWiki developers",
                    "email": "wikitech-l@lists.wikimedia.org"
                }
            ],
            "description": "Safe replacement to @ for suppressing warnings.",
            "homepage": "https://www.mediawiki.org/wiki/at-ease",
            "support": {
                "source": "https://github.com/wikimedia/at-ease/tree/v2.1.0"
            },
            "time": "2021-02-27T15:53:37+00:00"
        },
        {
            "name": "yoast/phpunit-polyfills",
            "version": "1.0.2",
            "source": {
                "type": "git",
                "url": "https://github.com/Yoast/PHPUnit-Polyfills.git",
                "reference": "1a582ab1d91e86aa450340c4d35631a85314ff9f"
            },
            "dist": {
                "type": "zip",
                "url": "https://api.github.com/repos/Yoast/PHPUnit-Polyfills/zipball/1a582ab1d91e86aa450340c4d35631a85314ff9f",
                "reference": "1a582ab1d91e86aa450340c4d35631a85314ff9f",
                "shasum": ""
            },
            "require": {
                "php": ">=5.4",
                "phpunit/phpunit": "^4.8.36 || ^5.7.21 || ^6.0 || ^7.0 || ^8.0 || ^9.0"
            },
            "require-dev": {
                "yoast/yoastcs": "^2.2.0"
            },
            "type": "library",
            "extra": {
                "branch-alias": {
                    "dev-main": "1.x-dev",
                    "dev-develop": "1.x-dev"
                }
            },
            "autoload": {
                "files": [
                    "phpunitpolyfills-autoload.php"
                ]
            },
            "notification-url": "https://packagist.org/downloads/",
            "license": [
                "BSD-3-Clause"
            ],
            "authors": [
                {
                    "name": "Team Yoast",
                    "email": "support@yoast.com",
                    "homepage": "https://yoast.com"
                },
                {
                    "name": "Contributors",
                    "homepage": "https://github.com/Yoast/PHPUnit-Polyfills/graphs/contributors"
                }
            ],
            "description": "Set of polyfills for changed PHPUnit functionality to allow for creating PHPUnit cross-version compatible tests",
            "homepage": "https://github.com/Yoast/PHPUnit-Polyfills",
            "keywords": [
                "phpunit",
                "polyfill",
                "testing"
            ],
            "support": {
                "issues": "https://github.com/Yoast/PHPUnit-Polyfills/issues",
                "source": "https://github.com/Yoast/PHPUnit-Polyfills"
            },
            "time": "2021-10-03T08:40:26+00:00"
        }
    ],
    "aliases": [],
    "minimum-stability": "dev",
    "stability-flags": {
        "automattic/jetpack-a8c-mc-stats": 20,
        "automattic/jetpack-abtest": 20,
        "automattic/jetpack-assets": 20,
        "automattic/jetpack-autoloader": 20,
        "automattic/jetpack-backup": 20,
        "automattic/jetpack-blocks": 20,
        "automattic/jetpack-compat": 20,
        "automattic/jetpack-composer-plugin": 20,
        "automattic/jetpack-config": 20,
        "automattic/jetpack-connection": 20,
        "automattic/jetpack-connection-ui": 20,
        "automattic/jetpack-constants": 20,
        "automattic/jetpack-device-detection": 20,
        "automattic/jetpack-error": 20,
        "automattic/jetpack-heartbeat": 20,
        "automattic/jetpack-identity-crisis": 20,
        "automattic/jetpack-jitm": 20,
        "automattic/jetpack-lazy-images": 20,
        "automattic/jetpack-licensing": 20,
        "automattic/jetpack-logo": 20,
        "automattic/jetpack-my-jetpack": 20,
        "automattic/jetpack-options": 20,
        "automattic/jetpack-partner": 20,
        "automattic/jetpack-redirect": 20,
        "automattic/jetpack-roles": 20,
        "automattic/jetpack-search": 20,
        "automattic/jetpack-status": 20,
        "automattic/jetpack-sync": 20,
        "automattic/jetpack-terms-of-service": 20,
        "automattic/jetpack-tracking": 20,
        "automattic/jetpack-changelogger": 20
    },
    "prefer-stable": true,
    "prefer-lowest": false,
    "platform": {
        "ext-fileinfo": "*",
        "ext-json": "*",
        "ext-openssl": "*"
    },
    "platform-dev": [],
    "platform-overrides": {
        "ext-intl": "0.0.0"
    },
    "plugin-api-version": "2.1.0"
}<|MERGE_RESOLUTION|>--- conflicted
+++ resolved
@@ -4,11 +4,7 @@
         "Read more about it at https://getcomposer.org/doc/01-basic-usage.md#installing-dependencies",
         "This file is @generated automatically"
     ],
-<<<<<<< HEAD
-    "content-hash": "13b0662bbdfeed417f7faab55f0bc51f",
-=======
-    "content-hash": "3ce6619b35fb60e618b8fc1713e5f05f",
->>>>>>> 90dc44b6
+    "content-hash": "6fe1ecc8b12f449115064677cd2ccd7d",
     "packages": [
         {
             "name": "automattic/jetpack-a8c-mc-stats",
@@ -615,11 +611,7 @@
             "dist": {
                 "type": "path",
                 "url": "../../packages/connection-ui",
-<<<<<<< HEAD
-                "reference": "1c8d918662335bd3cd2cdf22a60dac08785b3ae3"
-=======
-                "reference": "f640616a4351f4aebedca66cbf85f17bfdd732eb"
->>>>>>> 90dc44b6
+                "reference": "82457646c2dd208be09cbba2a03c827695975d19"
             },
             "require": {
                 "automattic/jetpack-assets": "^1.14",
