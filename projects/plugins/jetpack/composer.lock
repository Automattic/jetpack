{
    "_readme": [
        "This file locks the dependencies of your project to a known state",
        "Read more about it at https://getcomposer.org/doc/01-basic-usage.md#installing-dependencies",
        "This file is @generated automatically"
    ],
<<<<<<< HEAD
    "content-hash": "6f7ed992099ce2ee6be6a5c90690d47d",
=======
    "content-hash": "cb32d3659ef36905ccd08fc8ff6cdd06",
>>>>>>> 33dcf25d
    "packages": [
        {
            "name": "automattic/jetpack-a8c-mc-stats",
            "version": "dev-master",
            "dist": {
                "type": "path",
                "url": "../../packages/a8c-mc-stats",
                "reference": "c922996fa6d50ef7288e3022c1531f20869aea86"
            },
            "require-dev": {
                "automattic/jetpack-changelogger": "^1.2",
                "yoast/phpunit-polyfills": "0.2.0"
            },
            "type": "library",
            "extra": {
                "autotagger": true,
                "mirror-repo": "Automattic/jetpack-a8c-mc-stats",
                "changelogger": {
                    "link-template": "https://github.com/Automattic/jetpack-a8c-mc-stats/compare/v${old}...v${new}"
                },
                "branch-alias": {
                    "dev-master": "1.4.x-dev"
                }
            },
            "autoload": {
                "classmap": [
                    "src/"
                ]
            },
            "scripts": {
                "phpunit": [
                    "@composer update",
                    "./vendor/phpunit/phpunit/phpunit --colors=always"
                ],
                "test-coverage": [
                    "@composer update",
                    "phpdbg -d memory_limit=2048M -d max_execution_time=900 -qrr ./vendor/bin/phpunit --coverage-clover \"$COVERAGE_DIR/clover.xml\""
                ],
                "test-php": [
                    "@composer phpunit"
                ]
            },
            "license": [
                "GPL-2.0-or-later"
            ],
            "description": "Used to record internal usage stats for Automattic. Not visible to site owners.",
            "transport-options": {
                "monorepo": true,
                "relative": true
            }
        },
        {
            "name": "automattic/jetpack-abtest",
            "version": "dev-master",
            "dist": {
                "type": "path",
                "url": "../../packages/abtest",
                "reference": "cfbd60bdf60f1b3470e8bee6dd6cb16e90dddbcc"
            },
            "require": {
                "automattic/jetpack-connection": "^1.29",
                "automattic/jetpack-error": "^1.3"
            },
            "require-dev": {
                "automattic/jetpack-changelogger": "^1.2",
                "automattic/wordbless": "dev-master",
                "yoast/phpunit-polyfills": "0.2.0"
            },
            "type": "library",
            "extra": {
                "autotagger": true,
                "mirror-repo": "Automattic/jetpack-abtest",
                "changelogger": {
                    "link-template": "https://github.com/Automattic/jetpack-abtest/compare/v${old}...v${new}"
                },
                "branch-alias": {
                    "dev-master": "1.9.x-dev"
                }
            },
            "autoload": {
                "classmap": [
                    "src/"
                ]
            },
            "scripts": {
                "phpunit": [
                    "@composer update",
                    "./vendor/phpunit/phpunit/phpunit --colors=always"
                ],
                "post-update-cmd": [
                    "php -r \"copy('vendor/automattic/wordbless/src/dbless-wpdb.php', 'wordpress/wp-content/db.php');\""
                ],
                "test-coverage": [
                    "@composer update",
                    "phpdbg -d memory_limit=2048M -d max_execution_time=900 -qrr ./vendor/bin/phpunit --coverage-clover \"$COVERAGE_DIR/clover.xml\""
                ],
                "test-php": [
                    "@composer phpunit"
                ]
            },
            "license": [
                "GPL-2.0-or-later"
            ],
            "description": "Provides an interface to the WP.com A/B tests.",
            "transport-options": {
                "monorepo": true,
                "relative": true
            }
        },
        {
            "name": "automattic/jetpack-assets",
            "version": "dev-master",
            "dist": {
                "type": "path",
                "url": "../../packages/assets",
                "reference": "bd0e49700afef81db5bd04e9c0948956e1d89262"
            },
            "require": {
                "automattic/jetpack-constants": "^1.6"
            },
            "require-dev": {
                "automattic/jetpack-changelogger": "^1.2",
                "brain/monkey": "2.6.0",
                "yoast/phpunit-polyfills": "0.2.0"
            },
            "type": "library",
            "extra": {
                "autotagger": true,
                "mirror-repo": "Automattic/jetpack-assets",
                "changelogger": {
                    "link-template": "https://github.com/Automattic/jetpack-assets/compare/v${old}...v${new}"
                },
                "branch-alias": {
                    "dev-master": "1.11.x-dev"
                }
            },
            "autoload": {
                "classmap": [
                    "src/"
                ]
            },
            "scripts": {
                "phpunit": [
                    "@composer update",
                    "./vendor/phpunit/phpunit/phpunit --colors=always"
                ],
                "test-coverage": [
                    "@composer update",
                    "phpdbg -d memory_limit=2048M -d max_execution_time=900 -qrr ./vendor/bin/phpunit --coverage-clover \"$COVERAGE_DIR/clover.xml\""
                ],
                "test-php": [
                    "@composer phpunit"
                ]
            },
            "license": [
                "GPL-2.0-or-later"
            ],
            "description": "Asset management utilities for Jetpack ecosystem packages",
            "transport-options": {
                "monorepo": true,
                "relative": true
            }
        },
        {
            "name": "automattic/jetpack-autoloader",
            "version": "dev-master",
            "dist": {
                "type": "path",
                "url": "../../packages/autoloader",
                "reference": "95ff0278a5308e68e73dd68d1af98251fbbdbb4e"
            },
            "require": {
                "composer-plugin-api": "^1.1 || ^2.0"
            },
            "require-dev": {
                "automattic/jetpack-changelogger": "^1.2",
                "yoast/phpunit-polyfills": "0.2.0"
            },
            "type": "composer-plugin",
            "extra": {
                "autotagger": true,
                "class": "Automattic\\Jetpack\\Autoloader\\CustomAutoloaderPlugin",
                "mirror-repo": "Automattic/jetpack-autoloader",
                "changelogger": {
                    "link-template": "https://github.com/Automattic/jetpack-autoloader/compare/v${old}...v${new}"
                },
                "branch-alias": {
                    "dev-master": "2.10.x-dev"
                }
            },
            "autoload": {
                "classmap": [
                    "src/AutoloadGenerator.php"
                ],
                "psr-4": {
                    "Automattic\\Jetpack\\Autoloader\\": "src"
                }
            },
            "scripts": {
                "phpunit": [
                    "@composer update",
                    "./vendor/phpunit/phpunit/phpunit --colors=always"
                ],
                "test-coverage": [
                    "@composer update",
                    "phpdbg -d memory_limit=2048M -d max_execution_time=900 -qrr ./vendor/bin/phpunit --coverage-php \"./tests/php/tmp/coverage-report.php\"",
                    "php ./tests/php/bin/test-coverage.php \"$COVERAGE_DIR/clover.xml\""
                ],
                "test-php": [
                    "@composer phpunit"
                ]
            },
            "license": [
                "GPL-2.0-or-later"
            ],
            "description": "Creates a custom autoloader for a plugin or theme.",
            "transport-options": {
                "monorepo": true,
                "relative": true
            }
        },
        {
            "name": "automattic/jetpack-backup",
            "version": "dev-master",
            "dist": {
                "type": "path",
                "url": "../../packages/backup",
                "reference": "01e388ade434bedd584d480ce74b3171c7997d25"
            },
            "require": {
                "automattic/jetpack-connection": "^1.29"
            },
            "require-dev": {
                "automattic/jetpack-changelogger": "^1.2",
                "automattic/wordbless": "@dev",
                "yoast/phpunit-polyfills": "0.2.0"
            },
            "type": "library",
            "extra": {
                "autotagger": true,
                "mirror-repo": "Automattic/jetpack-backup",
                "changelogger": {
                    "link-template": "https://github.com/Automattic/jetpack-backup/compare/v${old}...v${new}"
                },
                "branch-alias": {
                    "dev-master": "1.1.x-dev"
                }
            },
            "autoload": {
                "files": [
                    "actions.php"
                ],
                "classmap": [
                    "src/"
                ]
            },
            "scripts": {
                "phpunit": [
                    "@composer install",
                    "./vendor/phpunit/phpunit/phpunit --colors=always"
                ],
                "test-coverage": [
                    "@composer install",
                    "phpdbg -d memory_limit=2048M -d max_execution_time=900 -qrr ./vendor/bin/phpunit --coverage-clover \"$COVERAGE_DIR/clover.xml\""
                ],
                "test-php": [
                    "@composer phpunit"
                ],
                "post-update-cmd": [
                    "php -r \"copy('vendor/automattic/wordbless/src/dbless-wpdb.php', 'wordpress/wp-content/db.php');\""
                ]
            },
            "license": [
                "GPL-2.0-or-later"
            ],
            "description": "Tools to assist with backing up Jetpack sites.",
            "transport-options": {
                "monorepo": true,
                "relative": true
            }
        },
        {
            "name": "automattic/jetpack-blocks",
            "version": "dev-master",
            "dist": {
                "type": "path",
                "url": "../../packages/blocks",
                "reference": "b8ea2f19419e371cdcf220fcfab1bbbba5964ff1"
            },
            "require-dev": {
                "automattic/jetpack-changelogger": "^1.2",
                "automattic/wordbless": "dev-master",
                "brain/monkey": "2.6.0",
                "yoast/phpunit-polyfills": "0.2.0"
            },
            "type": "library",
            "extra": {
                "autotagger": true,
                "mirror-repo": "Automattic/jetpack-blocks",
                "changelogger": {
                    "link-template": "https://github.com/Automattic/jetpack-blocks/compare/v${old}...v${new}"
                },
                "branch-alias": {
                    "dev-master": "1.4.x-dev"
                }
            },
            "autoload": {
                "classmap": [
                    "src/"
                ]
            },
            "scripts": {
                "phpunit": [
                    "@composer update",
                    "./vendor/phpunit/phpunit/phpunit --colors=always"
                ],
                "post-update-cmd": [
                    "php -r \"copy('vendor/automattic/wordbless/src/dbless-wpdb.php', 'wordpress/wp-content/db.php');\""
                ],
                "test-coverage": [
                    "@composer update",
                    "phpdbg -d memory_limit=2048M -d max_execution_time=900 -qrr ./vendor/bin/phpunit --coverage-clover \"$COVERAGE_DIR/clover.xml\""
                ],
                "test-php": [
                    "@composer phpunit"
                ]
            },
            "license": [
                "GPL-2.0-or-later"
            ],
            "description": "Register and manage blocks within a plugin. Used to manage block registration, enqueues, and more.",
            "transport-options": {
                "monorepo": true,
                "relative": true
            }
        },
        {
            "name": "automattic/jetpack-compat",
            "version": "dev-master",
            "dist": {
                "type": "path",
                "url": "../../packages/compat",
                "reference": "1de05abbe86ccbb89318bc5625c3c90d62f87420"
            },
            "require-dev": {
                "automattic/jetpack-changelogger": "^1.2"
            },
            "type": "library",
            "extra": {
                "autotagger": true,
                "mirror-repo": "Automattic/jetpack-compat",
                "changelogger": {
                    "link-template": "https://github.com/Automattic/jetpack-compat/compare/v${old}...v${new}"
                },
                "branch-alias": {
                    "dev-master": "1.6.x-dev"
                }
            },
            "autoload": {
                "files": [
                    "functions.php"
                ],
                "classmap": [
                    "legacy"
                ]
            },
            "license": [
                "GPL-2.0-or-later"
            ],
            "description": "Compatibility layer with previous versions of Jetpack",
            "transport-options": {
                "monorepo": true,
                "relative": true
            }
        },
        {
            "name": "automattic/jetpack-config",
            "version": "dev-master",
            "dist": {
                "type": "path",
                "url": "../../packages/config",
                "reference": "5cc8275ac867ff99e527da0df9e8f14ec53b11fd"
            },
            "require-dev": {
                "automattic/jetpack-changelogger": "^1.2"
            },
            "type": "library",
            "extra": {
                "autotagger": true,
                "mirror-repo": "Automattic/jetpack-config",
                "changelogger": {
                    "link-template": "https://github.com/Automattic/jetpack-config/compare/v${old}...v${new}"
                },
                "branch-alias": {
                    "dev-master": "1.4.x-dev"
                }
            },
            "autoload": {
                "classmap": [
                    "src/"
                ]
            },
            "license": [
                "GPL-2.0-or-later"
            ],
            "description": "Jetpack configuration package that initializes other packages and configures Jetpack's functionality. Can be used as a base for all variants of Jetpack package usage.",
            "transport-options": {
                "monorepo": true,
                "relative": true
            }
        },
        {
            "name": "automattic/jetpack-connection",
            "version": "dev-master",
            "dist": {
                "type": "path",
                "url": "../../packages/connection",
<<<<<<< HEAD
                "reference": "8f2bc4718b6a6c498000a1a062a6fbd9422b8bd3"
=======
                "reference": "f4add0af76be32e5f5be61033503ab768a7d63dd"
>>>>>>> 33dcf25d
            },
            "require": {
                "automattic/jetpack-a8c-mc-stats": "^1.4",
                "automattic/jetpack-constants": "^1.6",
                "automattic/jetpack-heartbeat": "^1.3",
                "automattic/jetpack-options": "^1.13",
                "automattic/jetpack-redirect": "^1.7",
                "automattic/jetpack-roles": "^1.4",
                "automattic/jetpack-status": "^1.8",
                "automattic/jetpack-terms-of-service": "^1.9",
                "automattic/jetpack-tracking": "^1.13"
            },
            "require-dev": {
                "automattic/jetpack-changelogger": "^1.2",
                "automattic/wordbless": "@dev",
                "brain/monkey": "2.6.0",
                "yoast/phpunit-polyfills": "0.2.0"
            },
            "type": "library",
            "extra": {
                "autotagger": true,
                "mirror-repo": "Automattic/jetpack-connection",
                "changelogger": {
                    "link-template": "https://github.com/Automattic/jetpack-connection/compare/v${old}...v${new}"
                },
                "branch-alias": {
                    "dev-master": "1.29.x-dev"
                }
            },
            "autoload": {
                "files": [
                    "legacy/load-ixr.php"
                ],
                "classmap": [
                    "legacy",
                    "src/"
                ]
            },
            "scripts": {
                "phpunit": [
                    "@composer update",
                    "./vendor/phpunit/phpunit/phpunit --colors=always"
                ],
                "post-update-cmd": [
                    "php -r \"copy('vendor/automattic/wordbless/src/dbless-wpdb.php', 'wordpress/wp-content/db.php');\""
                ],
                "test-coverage": [
                    "@composer update",
                    "phpdbg -d memory_limit=2048M -d max_execution_time=900 -qrr ./vendor/bin/phpunit --coverage-clover \"$COVERAGE_DIR/clover.xml\""
                ],
                "test-php": [
                    "@composer phpunit"
                ]
            },
            "license": [
                "GPL-2.0-or-later"
            ],
            "description": "Everything needed to connect to the Jetpack infrastructure",
            "transport-options": {
                "monorepo": true,
                "relative": true
            }
        },
        {
            "name": "automattic/jetpack-connection-ui",
            "version": "dev-master",
            "dist": {
                "type": "path",
                "url": "../../packages/connection-ui",
                "reference": "f56c1be3edbd3fccbfb17f2ab9f64ef741657c4d"
            },
            "require": {
                "automattic/jetpack-connection": "^1.29",
                "automattic/jetpack-constants": "^1.6",
                "automattic/jetpack-device-detection": "^1.4"
            },
            "require-dev": {
                "automattic/jetpack-changelogger": "^1.2"
            },
            "type": "library",
            "extra": {
                "autotagger": true,
                "mirror-repo": "Automattic/jetpack-connection-ui",
                "changelogger": {
                    "link-template": "https://github.com/Automattic/jetpack-connection-ui/compare/v${old}...v${new}"
                },
                "branch-alias": {
                    "dev-master": "1.2.x-dev"
                }
            },
            "autoload": {
                "classmap": [
                    "src/"
                ]
            },
            "scripts": {
                "build-development": [
                    "Composer\\Config::disableProcessTimeout",
                    "pnpm run build"
                ],
                "build-production": [
                    "Composer\\Config::disableProcessTimeout",
                    "pnpm run build"
                ]
            },
            "license": [
                "GPL-2.0-or-later"
            ],
            "description": "Jetpack Connection UI",
            "transport-options": {
                "monorepo": true,
                "relative": true
            }
        },
        {
            "name": "automattic/jetpack-constants",
            "version": "dev-master",
            "dist": {
                "type": "path",
                "url": "../../packages/constants",
                "reference": "4af9f14f6a08c81318d4067b891ef610f343b963"
            },
            "require-dev": {
                "automattic/jetpack-changelogger": "^1.2",
                "brain/monkey": "2.6.0",
                "yoast/phpunit-polyfills": "0.2.0"
            },
            "type": "library",
            "extra": {
                "autotagger": true,
                "mirror-repo": "Automattic/jetpack-constants",
                "changelogger": {
                    "link-template": "https://github.com/Automattic/jetpack-constants/compare/v${old}...v${new}"
                },
                "branch-alias": {
                    "dev-master": "1.6.x-dev"
                }
            },
            "autoload": {
                "classmap": [
                    "src/"
                ]
            },
            "scripts": {
                "phpunit": [
                    "@composer update",
                    "./vendor/phpunit/phpunit/phpunit --colors=always"
                ],
                "test-coverage": [
                    "@composer update",
                    "phpdbg -d memory_limit=2048M -d max_execution_time=900 -qrr ./vendor/bin/phpunit --coverage-clover \"$COVERAGE_DIR/clover.xml\""
                ],
                "test-php": [
                    "@composer phpunit"
                ]
            },
            "license": [
                "GPL-2.0-or-later"
            ],
            "description": "A wrapper for defining constants in a more testable way.",
            "transport-options": {
                "monorepo": true,
                "relative": true
            }
        },
        {
            "name": "automattic/jetpack-device-detection",
            "version": "dev-master",
            "dist": {
                "type": "path",
                "url": "../../packages/device-detection",
                "reference": "68a5cff39e5295fecbc20d36812364fa38b9771c"
            },
            "require-dev": {
                "automattic/jetpack-changelogger": "^1.2",
                "yoast/phpunit-polyfills": "0.2.0"
            },
            "type": "library",
            "extra": {
                "autotagger": true,
                "mirror-repo": "Automattic/jetpack-device-detection",
                "changelogger": {
                    "link-template": "https://github.com/Automattic/jetpack-device-detection/compare/v${old}...v${new}"
                },
                "branch-alias": {
                    "dev-master": "1.4.x-dev"
                }
            },
            "autoload": {
                "classmap": [
                    "src/"
                ]
            },
            "scripts": {
                "phpunit": [
                    "@composer update",
                    "./vendor/phpunit/phpunit/phpunit --colors=always"
                ],
                "test-coverage": [
                    "@composer update",
                    "phpdbg -d memory_limit=2048M -d max_execution_time=900 -qrr ./vendor/bin/phpunit --coverage-clover \"$COVERAGE_DIR/clover.xml\""
                ],
                "test-php": [
                    "@composer phpunit"
                ]
            },
            "license": [
                "GPL-2.0-or-later"
            ],
            "description": "A way to detect device types based on User-Agent header.",
            "transport-options": {
                "monorepo": true,
                "relative": true
            }
        },
        {
            "name": "automattic/jetpack-error",
            "version": "dev-master",
            "dist": {
                "type": "path",
                "url": "../../packages/error",
                "reference": "f64061cbe4bc67a078fd5d2ac00beceef4897aa3"
            },
            "require-dev": {
                "automattic/jetpack-changelogger": "^1.2",
                "yoast/phpunit-polyfills": "0.2.0"
            },
            "type": "library",
            "extra": {
                "autotagger": true,
                "mirror-repo": "Automattic/jetpack-error",
                "changelogger": {
                    "link-template": "https://github.com/Automattic/jetpack-error/compare/v${old}...v${new}"
                },
                "branch-alias": {
                    "dev-master": "1.3.x-dev"
                }
            },
            "autoload": {
                "classmap": [
                    "src/"
                ]
            },
            "scripts": {
                "phpunit": [
                    "@composer update",
                    "./vendor/phpunit/phpunit/phpunit --colors=always"
                ],
                "test-coverage": [
                    "@composer update",
                    "phpdbg -d memory_limit=2048M -d max_execution_time=900 -qrr ./vendor/bin/phpunit --coverage-clover \"$COVERAGE_DIR/clover.xml\""
                ],
                "test-php": [
                    "@composer phpunit"
                ]
            },
            "license": [
                "GPL-2.0-or-later"
            ],
            "description": "Jetpack Error - a wrapper around WP_Error.",
            "transport-options": {
                "monorepo": true,
                "relative": true
            }
        },
        {
            "name": "automattic/jetpack-heartbeat",
            "version": "dev-master",
            "dist": {
                "type": "path",
                "url": "../../packages/heartbeat",
                "reference": "61ace4b3610758699836e73aec6437886458ac89"
            },
            "require": {
                "automattic/jetpack-a8c-mc-stats": "^1.4",
                "automattic/jetpack-options": "^1.13"
            },
            "require-dev": {
                "automattic/jetpack-changelogger": "^1.2"
            },
            "type": "library",
            "extra": {
                "autotagger": true,
                "mirror-repo": "Automattic/jetpack-heartbeat",
                "changelogger": {
                    "link-template": "https://github.com/Automattic/jetpack-heartbeat/compare/v${old}...v${new}"
                },
                "branch-alias": {
                    "dev-master": "1.3.x-dev"
                }
            },
            "autoload": {
                "classmap": [
                    "src/"
                ]
            },
            "license": [
                "GPL-2.0-or-later"
            ],
            "description": "This adds a cronjob that sends a batch of internal automattic stats to wp.com once a day",
            "transport-options": {
                "monorepo": true,
                "relative": true
            }
        },
        {
            "name": "automattic/jetpack-identity-crisis",
            "version": "dev-master",
            "dist": {
                "type": "path",
                "url": "../../packages/identity-crisis",
                "reference": "3b7a1ef7bd1492dc41559f9551fab8f8470770e6"
            },
            "require": {
                "automattic/jetpack-connection": "^1.29",
                "automattic/jetpack-constants": "^1.6",
                "automattic/jetpack-logo": "^1.5",
                "automattic/jetpack-options": "^1.13",
                "automattic/jetpack-status": "^1.8",
                "automattic/jetpack-tracking": "^1.13"
            },
            "require-dev": {
                "automattic/jetpack-changelogger": "^1.2",
                "automattic/wordbless": "@dev",
                "yoast/phpunit-polyfills": "0.2.0"
            },
            "type": "library",
            "extra": {
                "autotagger": true,
                "mirror-repo": "Automattic/jetpack-identity-crisis",
                "version-constants": {
                    "::PACKAGE_VERSION": "src/class-identity-crisis.php"
                },
                "changelogger": {
                    "link-template": "https://github.com/Automattic/jetpack-identity-crisis/compare/v${old}...v${new}"
                },
                "branch-alias": {
                    "dev-master": "0.2.x-dev"
                }
            },
            "autoload": {
                "classmap": [
                    "src/"
                ]
            },
            "scripts": {
                "build-development": [
                    "Composer\\Config::disableProcessTimeout",
                    "pnpm run build"
                ],
                "build-production": [
                    "Composer\\Config::disableProcessTimeout",
                    "NODE_ENV='production' pnpm run build"
                ],
                "phpunit": [
                    "@composer install",
                    "./vendor/phpunit/phpunit/phpunit --colors=always"
                ],
                "test-coverage": [
                    "@composer install",
                    "phpdbg -d memory_limit=2048M -d max_execution_time=900 -qrr ./vendor/bin/phpunit --coverage-clover \"$COVERAGE_DIR/clover.xml\""
                ],
                "test-php": [
                    "@composer phpunit"
                ],
                "post-update-cmd": [
                    "php -r \"copy('vendor/automattic/wordbless/src/dbless-wpdb.php', 'wordpress/wp-content/db.php');\""
                ]
            },
            "license": [
                "GPL-2.0-or-later"
            ],
            "description": "Identity Crisis.",
            "transport-options": {
                "monorepo": true,
                "relative": true
            }
        },
        {
            "name": "automattic/jetpack-jitm",
            "version": "dev-master",
            "dist": {
                "type": "path",
                "url": "../../packages/jitm",
<<<<<<< HEAD
                "reference": "ad4a6d699988fd7488bdfa107357cc96de81b76a"
=======
                "reference": "e5d7f80645b53ad016150d02c1e9f7a9f32a6916"
>>>>>>> 33dcf25d
            },
            "require": {
                "automattic/jetpack-a8c-mc-stats": "^1.4",
                "automattic/jetpack-assets": "^1.11",
                "automattic/jetpack-connection": "^1.29",
                "automattic/jetpack-device-detection": "^1.4",
                "automattic/jetpack-logo": "^1.5",
                "automattic/jetpack-options": "^1.13",
                "automattic/jetpack-partner": "^1.5",
                "automattic/jetpack-redirect": "^1.7",
                "automattic/jetpack-status": "^1.8",
                "automattic/jetpack-tracking": "^1.13"
            },
            "require-dev": {
                "automattic/jetpack-changelogger": "^1.2",
                "brain/monkey": "2.6.0",
                "yoast/phpunit-polyfills": "0.2.0"
            },
            "type": "library",
            "extra": {
                "autotagger": true,
                "mirror-repo": "Automattic/jetpack-jitm",
                "version-constants": {
                    "::PACKAGE_VERSION": "src/class-jitm.php"
                },
                "changelogger": {
                    "link-template": "https://github.com/Automattic/jetpack-jitm/compare/v${old}...v${new}"
                },
                "branch-alias": {
                    "dev-master": "1.16.x-dev"
                }
            },
            "autoload": {
                "classmap": [
                    "src/"
                ]
            },
            "scripts": {
                "build-production": [
                    "Composer\\Config::disableProcessTimeout",
                    "pnpm run build-production"
                ],
                "build-development": [
                    "Composer\\Config::disableProcessTimeout",
                    "pnpm run build"
                ],
                "phpunit": [
                    "@composer update",
                    "./vendor/phpunit/phpunit/phpunit --colors=always"
                ],
                "test-coverage": [
                    "@composer update",
                    "phpdbg -d memory_limit=2048M -d max_execution_time=900 -qrr ./vendor/bin/phpunit --coverage-clover \"$COVERAGE_DIR/clover.xml\""
                ],
                "test-php": [
                    "@composer phpunit"
                ]
            },
            "license": [
                "GPL-2.0-or-later"
            ],
            "description": "Just in time messages for Jetpack",
            "transport-options": {
                "monorepo": true,
                "relative": true
            }
        },
        {
            "name": "automattic/jetpack-lazy-images",
            "version": "dev-master",
            "dist": {
                "type": "path",
                "url": "../../packages/lazy-images",
                "reference": "949b657ccbf0f096060d9e162374b6320579ee7f"
            },
            "require": {
                "automattic/jetpack-assets": "^1.11",
                "automattic/jetpack-constants": "^1.6"
            },
            "require-dev": {
                "automattic/jetpack-changelogger": "^1.2",
                "automattic/wordbless": "dev-master",
                "yoast/phpunit-polyfills": "0.2.0"
            },
            "type": "library",
            "extra": {
                "autotagger": true,
                "mirror-repo": "Automattic/jetpack-lazy-images",
                "changelogger": {
                    "link-template": "https://github.com/Automattic/jetpack-lazy-images/compare/v${old}...v${new}"
                },
                "branch-alias": {
                    "dev-master": "1.5.x-dev"
                }
            },
            "autoload": {
                "classmap": [
                    "src/"
                ]
            },
            "scripts": {
                "build-production": [
                    "Composer\\Config::disableProcessTimeout",
                    "pnpm run build-production"
                ],
                "build-development": [
                    "Composer\\Config::disableProcessTimeout",
                    "pnpm run build"
                ],
                "phpunit": [
                    "@composer update",
                    "./vendor/phpunit/phpunit/phpunit --colors=always"
                ],
                "post-update-cmd": [
                    "php -r \"copy('vendor/automattic/wordbless/src/dbless-wpdb.php', 'wordpress/wp-content/db.php');\""
                ],
                "test-coverage": [
                    "@composer update",
                    "phpdbg -d memory_limit=2048M -d max_execution_time=900 -qrr ./vendor/bin/phpunit --coverage-clover \"$COVERAGE_DIR/clover.xml\""
                ],
                "test-php": [
                    "@composer phpunit"
                ]
            },
            "license": [
                "GPL-2.0-or-later"
            ],
            "description": "Speed up your site and create a smoother viewing experience by loading images as visitors scroll down the screen, instead of all at once.",
            "transport-options": {
                "monorepo": true,
                "relative": true
            }
        },
        {
            "name": "automattic/jetpack-licensing",
            "version": "dev-master",
            "dist": {
                "type": "path",
                "url": "../../packages/licensing",
                "reference": "67a37808e2375182c12571d81bba64e4e059df4d"
            },
            "require": {
                "automattic/jetpack-connection": "^1.29",
                "automattic/jetpack-options": "^1.13"
            },
            "require-dev": {
                "automattic/jetpack-changelogger": "^1.2",
                "automattic/wordbless": "@dev",
                "yoast/phpunit-polyfills": "0.2.0"
            },
            "type": "library",
            "extra": {
                "autotagger": true,
                "mirror-repo": "Automattic/jetpack-licensing",
                "changelogger": {
                    "link-template": "https://github.com/Automattic/jetpack-licensing/compare/v${old}...v${new}"
                },
                "branch-alias": {
                    "dev-master": "1.4.x-dev"
                }
            },
            "autoload": {
                "classmap": [
                    "src/"
                ]
            },
            "scripts": {
                "phpunit": [
                    "@composer update",
                    "./vendor/phpunit/phpunit/phpunit --colors=always"
                ],
                "post-update-cmd": [
                    "php -r \"copy('vendor/automattic/wordbless/src/dbless-wpdb.php', 'wordpress/wp-content/db.php');\""
                ],
                "test-coverage": [
                    "@composer update",
                    "phpdbg -d memory_limit=2048M -d max_execution_time=900 -qrr ./vendor/bin/phpunit --coverage-clover \"$COVERAGE_DIR/clover.xml\""
                ],
                "test-php": [
                    "@composer phpunit"
                ]
            },
            "license": [
                "GPL-2.0-or-later"
            ],
            "description": "Everything needed to manage Jetpack licenses client-side.",
            "transport-options": {
                "monorepo": true,
                "relative": true
            }
        },
        {
            "name": "automattic/jetpack-logo",
            "version": "dev-master",
            "dist": {
                "type": "path",
                "url": "../../packages/logo",
                "reference": "fded849729d28f06f5db6c986fc64a17a320b213"
            },
            "require-dev": {
                "automattic/jetpack-changelogger": "^1.2",
                "yoast/phpunit-polyfills": "0.2.0"
            },
            "type": "library",
            "extra": {
                "autotagger": true,
                "mirror-repo": "Automattic/jetpack-logo",
                "changelogger": {
                    "link-template": "https://github.com/Automattic/jetpack-logo/compare/v${old}...v${new}"
                },
                "branch-alias": {
                    "dev-master": "1.5.x-dev"
                }
            },
            "autoload": {
                "classmap": [
                    "src/"
                ]
            },
            "scripts": {
                "phpunit": [
                    "@composer update",
                    "./vendor/phpunit/phpunit/phpunit --colors=always"
                ],
                "test-coverage": [
                    "@composer update",
                    "phpdbg -d memory_limit=2048M -d max_execution_time=900 -qrr ./vendor/bin/phpunit --coverage-clover \"$COVERAGE_DIR/clover.xml\""
                ],
                "test-php": [
                    "@composer phpunit"
                ]
            },
            "license": [
                "GPL-2.0-or-later"
            ],
            "description": "A logo for Jetpack",
            "transport-options": {
                "monorepo": true,
                "relative": true
            }
        },
        {
            "name": "automattic/jetpack-options",
            "version": "dev-master",
            "dist": {
                "type": "path",
                "url": "../../packages/options",
                "reference": "de833a41411fb82163b4c08a52d3471c294b60cc"
            },
            "require": {
                "automattic/jetpack-constants": "^1.6"
            },
            "require-dev": {
                "automattic/jetpack-changelogger": "^1.2",
                "yoast/phpunit-polyfills": "0.2.0"
            },
            "type": "library",
            "extra": {
                "autotagger": true,
                "mirror-repo": "Automattic/jetpack-options",
                "changelogger": {
                    "link-template": "https://github.com/Automattic/jetpack-options/compare/v${old}...v${new}"
                },
                "branch-alias": {
                    "dev-master": "1.13.x-dev"
                }
            },
            "autoload": {
                "classmap": [
                    "legacy"
                ]
            },
            "license": [
                "GPL-2.0-or-later"
            ],
            "description": "A wrapper for wp-options to manage specific Jetpack options.",
            "transport-options": {
                "monorepo": true,
                "relative": true
            }
        },
        {
            "name": "automattic/jetpack-partner",
            "version": "dev-master",
            "dist": {
                "type": "path",
                "url": "../../packages/partner",
                "reference": "a956480f55aee834af3d28dc7efbdaec16a6a07e"
            },
            "require-dev": {
                "automattic/jetpack-changelogger": "^1.2",
                "brain/monkey": "2.6.0",
                "yoast/phpunit-polyfills": "0.2.0"
            },
            "type": "library",
            "extra": {
                "autotagger": true,
                "mirror-repo": "Automattic/jetpack-partner",
                "changelogger": {
                    "link-template": "https://github.com/Automattic/jetpack-partner/compare/v${old}...v${new}"
                },
                "branch-alias": {
                    "dev-master": "1.5.x-dev"
                }
            },
            "autoload": {
                "classmap": [
                    "src/"
                ]
            },
            "scripts": {
                "phpunit": [
                    "@composer update",
                    "./vendor/phpunit/phpunit/phpunit --colors=always"
                ],
                "test-coverage": [
                    "@composer update",
                    "phpdbg -d memory_limit=2048M -d max_execution_time=900 -qrr ./vendor/bin/phpunit --coverage-clover \"$COVERAGE_DIR/clover.xml\""
                ],
                "test-php": [
                    "@composer phpunit"
                ]
            },
            "license": [
                "GPL-2.0-or-later"
            ],
            "description": "Support functions for Jetpack hosting partners.",
            "transport-options": {
                "monorepo": true,
                "relative": true
            }
        },
        {
            "name": "automattic/jetpack-password-checker",
            "version": "dev-master",
            "dist": {
                "type": "path",
                "url": "../../packages/password-checker",
                "reference": "dec6ead3b3b26af31d8d46a608e97f4251cb036a"
            },
            "require-dev": {
                "automattic/jetpack-changelogger": "^1.2",
                "automattic/wordbless": "@dev",
                "yoast/phpunit-polyfills": "0.2.0"
            },
            "type": "library",
            "extra": {
                "autotagger": true,
                "mirror-repo": "Automattic/jetpack-password-checker",
                "changelogger": {
                    "link-template": "https://github.com/Automattic/jetpack-password-checker/compare/v${old}...v${new}"
                },
                "branch-alias": {
                    "dev-master": "0.1.x-dev"
                }
            },
            "autoload": {
                "classmap": [
                    "src/"
                ]
            },
            "scripts": {
                "phpunit": [
                    "@composer update",
                    "./vendor/phpunit/phpunit/phpunit --colors=always"
                ],
                "test-coverage": [
                    "@composer update",
                    "phpdbg -d memory_limit=2048M -d max_execution_time=900 -qrr ./vendor/bin/phpunit --coverage-clover \"$COVERAGE_DIR/clover.xml\""
                ],
                "test-php": [
                    "@composer phpunit"
                ],
                "post-update-cmd": [
                    "php -r \"copy('vendor/automattic/wordbless/src/dbless-wpdb.php', 'wordpress/wp-content/db.php');\""
                ]
            },
            "license": [
                "GPL-2.0-or-later"
            ],
            "description": "Password Checker.",
            "transport-options": {
                "monorepo": true,
                "relative": true
            }
        },
        {
            "name": "automattic/jetpack-redirect",
            "version": "dev-master",
            "dist": {
                "type": "path",
                "url": "../../packages/redirect",
                "reference": "d938cb5a235ca9ec3033ef813e707150e734b012"
            },
            "require": {
                "automattic/jetpack-status": "^1.8"
            },
            "require-dev": {
                "automattic/jetpack-changelogger": "^1.2",
                "brain/monkey": "2.6.0",
                "yoast/phpunit-polyfills": "0.2.0"
            },
            "type": "library",
            "extra": {
                "autotagger": true,
                "mirror-repo": "Automattic/jetpack-redirect",
                "changelogger": {
                    "link-template": "https://github.com/Automattic/jetpack-redirect/compare/v${old}...v${new}"
                },
                "branch-alias": {
                    "dev-master": "1.7.x-dev"
                }
            },
            "autoload": {
                "classmap": [
                    "src/"
                ]
            },
            "scripts": {
                "phpunit": [
                    "@composer update",
                    "./vendor/phpunit/phpunit/phpunit --colors=always"
                ],
                "test-coverage": [
                    "@composer update",
                    "phpdbg -d memory_limit=2048M -d max_execution_time=900 -qrr ./vendor/bin/phpunit --coverage-clover \"$COVERAGE_DIR/clover.xml\""
                ],
                "test-php": [
                    "@composer phpunit"
                ]
            },
            "license": [
                "GPL-2.0-or-later"
            ],
            "description": "Utilities to build URLs to the jetpack.com/redirect/ service",
            "transport-options": {
                "monorepo": true,
                "relative": true
            }
        },
        {
            "name": "automattic/jetpack-roles",
            "version": "dev-master",
            "dist": {
                "type": "path",
                "url": "../../packages/roles",
                "reference": "bde868c2636fca7fca76b29a7df23fcd437481fc"
            },
            "require-dev": {
                "automattic/jetpack-changelogger": "^1.2",
                "brain/monkey": "2.6.0",
                "yoast/phpunit-polyfills": "0.2.0"
            },
            "type": "library",
            "extra": {
                "autotagger": true,
                "mirror-repo": "Automattic/jetpack-roles",
                "changelogger": {
                    "link-template": "https://github.com/Automattic/jetpack-roles/compare/v${old}...v${new}"
                },
                "branch-alias": {
                    "dev-master": "1.4.x-dev"
                }
            },
            "autoload": {
                "classmap": [
                    "src/"
                ]
            },
            "scripts": {
                "phpunit": [
                    "@composer update",
                    "./vendor/phpunit/phpunit/phpunit --colors=always"
                ],
                "test-coverage": [
                    "@composer update",
                    "phpdbg -d memory_limit=2048M -d max_execution_time=900 -qrr ./vendor/bin/phpunit --coverage-clover \"$COVERAGE_DIR/clover.xml\""
                ],
                "test-php": [
                    "@composer phpunit"
                ]
            },
            "license": [
                "GPL-2.0-or-later"
            ],
            "description": "Utilities, related with user roles and capabilities.",
            "transport-options": {
                "monorepo": true,
                "relative": true
            }
        },
        {
            "name": "automattic/jetpack-status",
            "version": "dev-master",
            "dist": {
                "type": "path",
                "url": "../../packages/status",
                "reference": "4a1ba2a67535fb016333d45dd16acdd6727fc99f"
            },
            "require-dev": {
                "automattic/jetpack-changelogger": "^1.2",
                "brain/monkey": "2.6.0",
                "yoast/phpunit-polyfills": "0.2.0"
            },
            "type": "library",
            "extra": {
                "autotagger": true,
                "mirror-repo": "Automattic/jetpack-status",
                "changelogger": {
                    "link-template": "https://github.com/Automattic/jetpack-status/compare/v${old}...v${new}"
                },
                "branch-alias": {
                    "dev-master": "1.8.x-dev"
                }
            },
            "autoload": {
                "classmap": [
                    "src/"
                ]
            },
            "scripts": {
                "phpunit": [
                    "@composer update",
                    "./vendor/phpunit/phpunit/phpunit --colors=always"
                ],
                "test-coverage": [
                    "@composer update",
                    "phpdbg -d memory_limit=2048M -d max_execution_time=900 -qrr ./vendor/bin/phpunit --coverage-clover \"$COVERAGE_DIR/clover.xml\""
                ],
                "test-php": [
                    "@composer phpunit"
                ]
            },
            "license": [
                "GPL-2.0-or-later"
            ],
            "description": "Used to retrieve information about the current status of Jetpack and the site overall.",
            "transport-options": {
                "monorepo": true,
                "relative": true
            }
        },
        {
            "name": "automattic/jetpack-sync",
            "version": "dev-master",
            "dist": {
                "type": "path",
                "url": "../../packages/sync",
                "reference": "6c1077dd77635019c8a1d1fd3e7aa6e0b754ff2f"
            },
            "require": {
                "automattic/jetpack-connection": "^1.29",
                "automattic/jetpack-constants": "^1.6",
                "automattic/jetpack-heartbeat": "^1.3",
                "automattic/jetpack-identity-crisis": "^0.2",
                "automattic/jetpack-options": "^1.13",
                "automattic/jetpack-password-checker": "^0.1",
                "automattic/jetpack-roles": "^1.4",
                "automattic/jetpack-status": "^1.8"
            },
            "require-dev": {
                "automattic/jetpack-changelogger": "^1.2",
                "automattic/wordbless": "@dev",
                "yoast/phpunit-polyfills": "0.2.0"
            },
            "type": "library",
            "extra": {
                "autotagger": true,
                "mirror-repo": "Automattic/jetpack-sync",
                "changelogger": {
                    "link-template": "https://github.com/Automattic/jetpack-sync/compare/v${old}...v${new}"
                },
                "branch-alias": {
                    "dev-master": "1.23.x-dev"
                }
            },
            "autoload": {
                "classmap": [
                    "src/"
                ]
            },
            "scripts": {
                "phpunit": [
                    "@composer install",
                    "./vendor/phpunit/phpunit/phpunit --colors=always"
                ],
                "test-coverage": [
                    "@composer install",
                    "phpdbg -d memory_limit=2048M -d max_execution_time=900 -qrr ./vendor/bin/phpunit --coverage-clover \"$COVERAGE_DIR/clover.xml\""
                ],
                "test-php": [
                    "@composer phpunit"
                ],
                "post-update-cmd": [
                    "php -r \"copy('vendor/automattic/wordbless/src/dbless-wpdb.php', 'wordpress/wp-content/db.php');\""
                ]
            },
            "license": [
                "GPL-2.0-or-later"
            ],
            "description": "Everything needed to allow syncing to the WP.com infrastructure.",
            "transport-options": {
                "monorepo": true,
                "relative": true
            }
        },
        {
            "name": "automattic/jetpack-terms-of-service",
            "version": "dev-master",
            "dist": {
                "type": "path",
                "url": "../../packages/terms-of-service",
                "reference": "59f0b86b1266b57bf1265ec53034ff4f68cca285"
            },
            "require": {
                "automattic/jetpack-options": "^1.13",
                "automattic/jetpack-status": "^1.8"
            },
            "require-dev": {
                "automattic/jetpack-changelogger": "^1.2",
                "brain/monkey": "2.6.0",
                "yoast/phpunit-polyfills": "0.2.0"
            },
            "type": "library",
            "extra": {
                "autotagger": true,
                "mirror-repo": "Automattic/jetpack-terms-of-service",
                "changelogger": {
                    "link-template": "https://github.com/Automattic/jetpack-terms-of-service/compare/v${old}...v${new}"
                },
                "branch-alias": {
                    "dev-master": "1.9.x-dev"
                }
            },
            "autoload": {
                "classmap": [
                    "src/"
                ]
            },
            "scripts": {
                "phpunit": [
                    "@composer update",
                    "./vendor/phpunit/phpunit/phpunit --colors=always"
                ],
                "test-coverage": [
                    "@composer update",
                    "phpdbg -d memory_limit=2048M -d max_execution_time=900 -qrr ./vendor/bin/phpunit --coverage-clover \"$COVERAGE_DIR/clover.xml\""
                ],
                "test-php": [
                    "@composer phpunit"
                ]
            },
            "license": [
                "GPL-2.0-or-later"
            ],
            "description": "Everything need to manage the terms of service state",
            "transport-options": {
                "monorepo": true,
                "relative": true
            }
        },
        {
            "name": "automattic/jetpack-tracking",
            "version": "dev-master",
            "dist": {
                "type": "path",
                "url": "../../packages/tracking",
                "reference": "4b86a2dbf128dff3f57cbbeb210d916a09ccdf61"
            },
            "require": {
                "automattic/jetpack-assets": "^1.11",
                "automattic/jetpack-options": "^1.13",
                "automattic/jetpack-status": "^1.8",
                "automattic/jetpack-terms-of-service": "^1.9"
            },
            "require-dev": {
                "automattic/jetpack-changelogger": "^1.2",
                "yoast/phpunit-polyfills": "0.2.0"
            },
            "type": "library",
            "extra": {
                "autotagger": true,
                "mirror-repo": "Automattic/jetpack-tracking",
                "changelogger": {
                    "link-template": "https://github.com/Automattic/jetpack-tracking/compare/v${old}...v${new}"
                },
                "branch-alias": {
                    "dev-master": "1.13.x-dev"
                }
            },
            "autoload": {
                "classmap": [
                    "legacy",
                    "src/"
                ]
            },
            "scripts": {
                "phpunit": [
                    "@composer update",
                    "./vendor/phpunit/phpunit/phpunit --colors=always"
                ],
                "test-coverage": [
                    "@composer update",
                    "phpdbg -d memory_limit=2048M -d max_execution_time=900 -qrr ./vendor/bin/phpunit --coverage-clover \"$COVERAGE_DIR/clover.xml\""
                ],
                "test-php": [
                    "@composer phpunit"
                ]
            },
            "license": [
                "GPL-2.0-or-later"
            ],
            "description": "Tracking for Jetpack",
            "transport-options": {
                "monorepo": true,
                "relative": true
            }
        },
        {
            "name": "nojimage/twitter-text-php",
            "version": "v3.1.2",
            "source": {
                "type": "git",
                "url": "https://github.com/nojimage/twitter-text-php.git",
                "reference": "979bcf6a92d543b61588c7c0c0a87d0eb473d8f6"
            },
            "dist": {
                "type": "zip",
                "url": "https://api.github.com/repos/nojimage/twitter-text-php/zipball/979bcf6a92d543b61588c7c0c0a87d0eb473d8f6",
                "reference": "979bcf6a92d543b61588c7c0c0a87d0eb473d8f6",
                "shasum": ""
            },
            "require": {
                "ext-intl": "*",
                "ext-mbstring": "*",
                "php": ">=5.3.3"
            },
            "require-dev": {
                "ext-json": "*",
                "phpunit/phpunit": "4.8.*|5.7.*|6.5.*",
                "symfony/yaml": "^2.6.0|^3.4.0|^4.4.0|^5.0.0",
                "twitter/twitter-text": "^3.0.0"
            },
            "type": "library",
            "autoload": {
                "psr-0": {
                    "Twitter\\Text\\": "lib/"
                }
            },
            "notification-url": "https://packagist.org/downloads/",
            "license": [
                "Apache-2.0"
            ],
            "authors": [
                {
                    "name": "Matt Sanford",
                    "email": "matt@mzsanford.com",
                    "homepage": "http://mzsanford.com"
                },
                {
                    "name": "Mike Cochrane",
                    "email": "mikec@mikenz.geek.nz",
                    "homepage": "http://mikenz.geek.nz"
                },
                {
                    "name": "Nick Pope",
                    "email": "git@nickpope.me.uk",
                    "homepage": "http://www.nickpope.me.uk"
                },
                {
                    "name": "Takashi Nojima",
                    "homepage": "http://php-tips.com"
                }
            ],
            "description": "A library of PHP classes that provide auto-linking and extraction of usernames, lists, hashtags and URLs from tweets.",
            "homepage": "https://github.com/nojimage/twitter-text-php",
            "keywords": [
                "autolink",
                "extract",
                "text",
                "twitter"
            ],
            "support": {
                "issues": "https://github.com/nojimage/twitter-text-php/issues",
                "source": "https://github.com/nojimage/twitter-text-php/tree/v3.1.2"
            },
            "time": "2021-03-18T11:38:53+00:00"
        }
    ],
    "packages-dev": [
        {
            "name": "automattic/jetpack-changelogger",
            "version": "dev-master",
            "dist": {
                "type": "path",
                "url": "../../packages/changelogger",
                "reference": "53fd89e7f369d1cb46106845aa91bac842cd70f9"
            },
            "require": {
                "php": ">=5.6",
                "symfony/console": "^3.4 | ^5.2",
                "symfony/process": "^3.4 | ^5.2",
                "wikimedia/at-ease": "^1.2 | ^2.0"
            },
            "require-dev": {
                "wikimedia/testing-access-wrapper": "^1.0 | ^2.0",
                "yoast/phpunit-polyfills": "0.2.0"
            },
            "bin": [
                "bin/changelogger"
            ],
            "type": "project",
            "extra": {
                "autotagger": true,
                "branch-alias": {
                    "dev-master": "1.2.x-dev"
                },
                "mirror-repo": "Automattic/jetpack-changelogger",
                "version-constants": {
                    "::VERSION": "src/Application.php"
                },
                "changelogger": {
                    "link-template": "https://github.com/Automattic/jetpack-changelogger/compare/${old}...${new}"
                }
            },
            "autoload": {
                "psr-4": {
                    "Automattic\\Jetpack\\Changelogger\\": "src",
                    "Automattic\\Jetpack\\Changelog\\": "lib"
                }
            },
            "autoload-dev": {
                "psr-4": {
                    "Automattic\\Jetpack\\Changelogger\\Tests\\": "tests/php/includes/src",
                    "Automattic\\Jetpack\\Changelog\\Tests\\": "tests/php/includes/lib"
                }
            },
            "scripts": {
                "phpunit": [
                    "@composer update",
                    "./vendor/phpunit/phpunit/phpunit --colors=always"
                ],
                "test-coverage": [
                    "@composer update",
                    "phpdbg -d memory_limit=2048M -d max_execution_time=900 -qrr ./vendor/bin/phpunit --coverage-clover \"$COVERAGE_DIR/clover.xml\""
                ],
                "test-php": [
                    "@composer phpunit"
                ]
            },
            "license": [
                "GPL-2.0-or-later"
            ],
            "description": "Jetpack Changelogger tool. Allows for managing changelogs by dropping change files into a changelog directory with each PR.",
            "transport-options": {
                "monorepo": true,
                "relative": true
            }
        },
        {
            "name": "psr/container",
            "version": "1.1.1",
            "source": {
                "type": "git",
                "url": "https://github.com/php-fig/container.git",
                "reference": "8622567409010282b7aeebe4bb841fe98b58dcaf"
            },
            "dist": {
                "type": "zip",
                "url": "https://api.github.com/repos/php-fig/container/zipball/8622567409010282b7aeebe4bb841fe98b58dcaf",
                "reference": "8622567409010282b7aeebe4bb841fe98b58dcaf",
                "shasum": ""
            },
            "require": {
                "php": ">=7.2.0"
            },
            "type": "library",
            "autoload": {
                "psr-4": {
                    "Psr\\Container\\": "src/"
                }
            },
            "notification-url": "https://packagist.org/downloads/",
            "license": [
                "MIT"
            ],
            "authors": [
                {
                    "name": "PHP-FIG",
                    "homepage": "https://www.php-fig.org/"
                }
            ],
            "description": "Common Container Interface (PHP FIG PSR-11)",
            "homepage": "https://github.com/php-fig/container",
            "keywords": [
                "PSR-11",
                "container",
                "container-interface",
                "container-interop",
                "psr"
            ],
            "support": {
                "issues": "https://github.com/php-fig/container/issues",
                "source": "https://github.com/php-fig/container/tree/1.1.1"
            },
            "time": "2021-03-05T17:36:06+00:00"
        },
        {
            "name": "symfony/console",
            "version": "v5.3.2",
            "source": {
                "type": "git",
                "url": "https://github.com/symfony/console.git",
                "reference": "649730483885ff2ca99ca0560ef0e5f6b03f2ac1"
            },
            "dist": {
                "type": "zip",
                "url": "https://api.github.com/repos/symfony/console/zipball/649730483885ff2ca99ca0560ef0e5f6b03f2ac1",
                "reference": "649730483885ff2ca99ca0560ef0e5f6b03f2ac1",
                "shasum": ""
            },
            "require": {
                "php": ">=7.2.5",
                "symfony/deprecation-contracts": "^2.1",
                "symfony/polyfill-mbstring": "~1.0",
                "symfony/polyfill-php73": "^1.8",
                "symfony/polyfill-php80": "^1.15",
                "symfony/service-contracts": "^1.1|^2",
                "symfony/string": "^5.1"
            },
            "conflict": {
                "symfony/dependency-injection": "<4.4",
                "symfony/dotenv": "<5.1",
                "symfony/event-dispatcher": "<4.4",
                "symfony/lock": "<4.4",
                "symfony/process": "<4.4"
            },
            "provide": {
                "psr/log-implementation": "1.0"
            },
            "require-dev": {
                "psr/log": "~1.0",
                "symfony/config": "^4.4|^5.0",
                "symfony/dependency-injection": "^4.4|^5.0",
                "symfony/event-dispatcher": "^4.4|^5.0",
                "symfony/lock": "^4.4|^5.0",
                "symfony/process": "^4.4|^5.0",
                "symfony/var-dumper": "^4.4|^5.0"
            },
            "suggest": {
                "psr/log": "For using the console logger",
                "symfony/event-dispatcher": "",
                "symfony/lock": "",
                "symfony/process": ""
            },
            "type": "library",
            "autoload": {
                "psr-4": {
                    "Symfony\\Component\\Console\\": ""
                },
                "exclude-from-classmap": [
                    "/Tests/"
                ]
            },
            "notification-url": "https://packagist.org/downloads/",
            "license": [
                "MIT"
            ],
            "authors": [
                {
                    "name": "Fabien Potencier",
                    "email": "fabien@symfony.com"
                },
                {
                    "name": "Symfony Community",
                    "homepage": "https://symfony.com/contributors"
                }
            ],
            "description": "Eases the creation of beautiful and testable command line interfaces",
            "homepage": "https://symfony.com",
            "keywords": [
                "cli",
                "command line",
                "console",
                "terminal"
            ],
            "support": {
                "source": "https://github.com/symfony/console/tree/v5.3.2"
            },
            "funding": [
                {
                    "url": "https://symfony.com/sponsor",
                    "type": "custom"
                },
                {
                    "url": "https://github.com/fabpot",
                    "type": "github"
                },
                {
                    "url": "https://tidelift.com/funding/github/packagist/symfony/symfony",
                    "type": "tidelift"
                }
            ],
            "time": "2021-06-12T09:42:48+00:00"
        },
        {
            "name": "symfony/deprecation-contracts",
            "version": "v2.4.0",
            "source": {
                "type": "git",
                "url": "https://github.com/symfony/deprecation-contracts.git",
                "reference": "5f38c8804a9e97d23e0c8d63341088cd8a22d627"
            },
            "dist": {
                "type": "zip",
                "url": "https://api.github.com/repos/symfony/deprecation-contracts/zipball/5f38c8804a9e97d23e0c8d63341088cd8a22d627",
                "reference": "5f38c8804a9e97d23e0c8d63341088cd8a22d627",
                "shasum": ""
            },
            "require": {
                "php": ">=7.1"
            },
            "type": "library",
            "extra": {
                "branch-alias": {
                    "dev-main": "2.4-dev"
                },
                "thanks": {
                    "name": "symfony/contracts",
                    "url": "https://github.com/symfony/contracts"
                }
            },
            "autoload": {
                "files": [
                    "function.php"
                ]
            },
            "notification-url": "https://packagist.org/downloads/",
            "license": [
                "MIT"
            ],
            "authors": [
                {
                    "name": "Nicolas Grekas",
                    "email": "p@tchwork.com"
                },
                {
                    "name": "Symfony Community",
                    "homepage": "https://symfony.com/contributors"
                }
            ],
            "description": "A generic function and convention to trigger deprecation notices",
            "homepage": "https://symfony.com",
            "support": {
                "source": "https://github.com/symfony/deprecation-contracts/tree/v2.4.0"
            },
            "funding": [
                {
                    "url": "https://symfony.com/sponsor",
                    "type": "custom"
                },
                {
                    "url": "https://github.com/fabpot",
                    "type": "github"
                },
                {
                    "url": "https://tidelift.com/funding/github/packagist/symfony/symfony",
                    "type": "tidelift"
                }
            ],
            "time": "2021-03-23T23:28:01+00:00"
        },
        {
            "name": "symfony/polyfill-ctype",
            "version": "v1.23.0",
            "source": {
                "type": "git",
                "url": "https://github.com/symfony/polyfill-ctype.git",
                "reference": "46cd95797e9df938fdd2b03693b5fca5e64b01ce"
            },
            "dist": {
                "type": "zip",
                "url": "https://api.github.com/repos/symfony/polyfill-ctype/zipball/46cd95797e9df938fdd2b03693b5fca5e64b01ce",
                "reference": "46cd95797e9df938fdd2b03693b5fca5e64b01ce",
                "shasum": ""
            },
            "require": {
                "php": ">=7.1"
            },
            "suggest": {
                "ext-ctype": "For best performance"
            },
            "type": "library",
            "extra": {
                "branch-alias": {
                    "dev-main": "1.23-dev"
                },
                "thanks": {
                    "name": "symfony/polyfill",
                    "url": "https://github.com/symfony/polyfill"
                }
            },
            "autoload": {
                "psr-4": {
                    "Symfony\\Polyfill\\Ctype\\": ""
                },
                "files": [
                    "bootstrap.php"
                ]
            },
            "notification-url": "https://packagist.org/downloads/",
            "license": [
                "MIT"
            ],
            "authors": [
                {
                    "name": "Gert de Pagter",
                    "email": "BackEndTea@gmail.com"
                },
                {
                    "name": "Symfony Community",
                    "homepage": "https://symfony.com/contributors"
                }
            ],
            "description": "Symfony polyfill for ctype functions",
            "homepage": "https://symfony.com",
            "keywords": [
                "compatibility",
                "ctype",
                "polyfill",
                "portable"
            ],
            "support": {
                "source": "https://github.com/symfony/polyfill-ctype/tree/v1.23.0"
            },
            "funding": [
                {
                    "url": "https://symfony.com/sponsor",
                    "type": "custom"
                },
                {
                    "url": "https://github.com/fabpot",
                    "type": "github"
                },
                {
                    "url": "https://tidelift.com/funding/github/packagist/symfony/symfony",
                    "type": "tidelift"
                }
            ],
            "time": "2021-02-19T12:13:01+00:00"
        },
        {
            "name": "symfony/polyfill-intl-grapheme",
            "version": "v1.23.0",
            "source": {
                "type": "git",
                "url": "https://github.com/symfony/polyfill-intl-grapheme.git",
                "reference": "24b72c6baa32c746a4d0840147c9715e42bb68ab"
            },
            "dist": {
                "type": "zip",
                "url": "https://api.github.com/repos/symfony/polyfill-intl-grapheme/zipball/24b72c6baa32c746a4d0840147c9715e42bb68ab",
                "reference": "24b72c6baa32c746a4d0840147c9715e42bb68ab",
                "shasum": ""
            },
            "require": {
                "php": ">=7.1"
            },
            "suggest": {
                "ext-intl": "For best performance"
            },
            "type": "library",
            "extra": {
                "branch-alias": {
                    "dev-main": "1.23-dev"
                },
                "thanks": {
                    "name": "symfony/polyfill",
                    "url": "https://github.com/symfony/polyfill"
                }
            },
            "autoload": {
                "psr-4": {
                    "Symfony\\Polyfill\\Intl\\Grapheme\\": ""
                },
                "files": [
                    "bootstrap.php"
                ]
            },
            "notification-url": "https://packagist.org/downloads/",
            "license": [
                "MIT"
            ],
            "authors": [
                {
                    "name": "Nicolas Grekas",
                    "email": "p@tchwork.com"
                },
                {
                    "name": "Symfony Community",
                    "homepage": "https://symfony.com/contributors"
                }
            ],
            "description": "Symfony polyfill for intl's grapheme_* functions",
            "homepage": "https://symfony.com",
            "keywords": [
                "compatibility",
                "grapheme",
                "intl",
                "polyfill",
                "portable",
                "shim"
            ],
            "support": {
                "source": "https://github.com/symfony/polyfill-intl-grapheme/tree/v1.23.0"
            },
            "funding": [
                {
                    "url": "https://symfony.com/sponsor",
                    "type": "custom"
                },
                {
                    "url": "https://github.com/fabpot",
                    "type": "github"
                },
                {
                    "url": "https://tidelift.com/funding/github/packagist/symfony/symfony",
                    "type": "tidelift"
                }
            ],
            "time": "2021-05-27T09:17:38+00:00"
        },
        {
            "name": "symfony/polyfill-intl-normalizer",
            "version": "v1.23.0",
            "source": {
                "type": "git",
                "url": "https://github.com/symfony/polyfill-intl-normalizer.git",
                "reference": "8590a5f561694770bdcd3f9b5c69dde6945028e8"
            },
            "dist": {
                "type": "zip",
                "url": "https://api.github.com/repos/symfony/polyfill-intl-normalizer/zipball/8590a5f561694770bdcd3f9b5c69dde6945028e8",
                "reference": "8590a5f561694770bdcd3f9b5c69dde6945028e8",
                "shasum": ""
            },
            "require": {
                "php": ">=7.1"
            },
            "suggest": {
                "ext-intl": "For best performance"
            },
            "type": "library",
            "extra": {
                "branch-alias": {
                    "dev-main": "1.23-dev"
                },
                "thanks": {
                    "name": "symfony/polyfill",
                    "url": "https://github.com/symfony/polyfill"
                }
            },
            "autoload": {
                "psr-4": {
                    "Symfony\\Polyfill\\Intl\\Normalizer\\": ""
                },
                "files": [
                    "bootstrap.php"
                ],
                "classmap": [
                    "Resources/stubs"
                ]
            },
            "notification-url": "https://packagist.org/downloads/",
            "license": [
                "MIT"
            ],
            "authors": [
                {
                    "name": "Nicolas Grekas",
                    "email": "p@tchwork.com"
                },
                {
                    "name": "Symfony Community",
                    "homepage": "https://symfony.com/contributors"
                }
            ],
            "description": "Symfony polyfill for intl's Normalizer class and related functions",
            "homepage": "https://symfony.com",
            "keywords": [
                "compatibility",
                "intl",
                "normalizer",
                "polyfill",
                "portable",
                "shim"
            ],
            "support": {
                "source": "https://github.com/symfony/polyfill-intl-normalizer/tree/v1.23.0"
            },
            "funding": [
                {
                    "url": "https://symfony.com/sponsor",
                    "type": "custom"
                },
                {
                    "url": "https://github.com/fabpot",
                    "type": "github"
                },
                {
                    "url": "https://tidelift.com/funding/github/packagist/symfony/symfony",
                    "type": "tidelift"
                }
            ],
            "time": "2021-02-19T12:13:01+00:00"
        },
        {
            "name": "symfony/polyfill-mbstring",
            "version": "v1.23.0",
            "source": {
                "type": "git",
                "url": "https://github.com/symfony/polyfill-mbstring.git",
                "reference": "2df51500adbaebdc4c38dea4c89a2e131c45c8a1"
            },
            "dist": {
                "type": "zip",
                "url": "https://api.github.com/repos/symfony/polyfill-mbstring/zipball/2df51500adbaebdc4c38dea4c89a2e131c45c8a1",
                "reference": "2df51500adbaebdc4c38dea4c89a2e131c45c8a1",
                "shasum": ""
            },
            "require": {
                "php": ">=7.1"
            },
            "suggest": {
                "ext-mbstring": "For best performance"
            },
            "type": "library",
            "extra": {
                "branch-alias": {
                    "dev-main": "1.23-dev"
                },
                "thanks": {
                    "name": "symfony/polyfill",
                    "url": "https://github.com/symfony/polyfill"
                }
            },
            "autoload": {
                "psr-4": {
                    "Symfony\\Polyfill\\Mbstring\\": ""
                },
                "files": [
                    "bootstrap.php"
                ]
            },
            "notification-url": "https://packagist.org/downloads/",
            "license": [
                "MIT"
            ],
            "authors": [
                {
                    "name": "Nicolas Grekas",
                    "email": "p@tchwork.com"
                },
                {
                    "name": "Symfony Community",
                    "homepage": "https://symfony.com/contributors"
                }
            ],
            "description": "Symfony polyfill for the Mbstring extension",
            "homepage": "https://symfony.com",
            "keywords": [
                "compatibility",
                "mbstring",
                "polyfill",
                "portable",
                "shim"
            ],
            "support": {
                "source": "https://github.com/symfony/polyfill-mbstring/tree/v1.23.0"
            },
            "funding": [
                {
                    "url": "https://symfony.com/sponsor",
                    "type": "custom"
                },
                {
                    "url": "https://github.com/fabpot",
                    "type": "github"
                },
                {
                    "url": "https://tidelift.com/funding/github/packagist/symfony/symfony",
                    "type": "tidelift"
                }
            ],
            "time": "2021-05-27T09:27:20+00:00"
        },
        {
            "name": "symfony/polyfill-php73",
            "version": "v1.23.0",
            "source": {
                "type": "git",
                "url": "https://github.com/symfony/polyfill-php73.git",
                "reference": "fba8933c384d6476ab14fb7b8526e5287ca7e010"
            },
            "dist": {
                "type": "zip",
                "url": "https://api.github.com/repos/symfony/polyfill-php73/zipball/fba8933c384d6476ab14fb7b8526e5287ca7e010",
                "reference": "fba8933c384d6476ab14fb7b8526e5287ca7e010",
                "shasum": ""
            },
            "require": {
                "php": ">=7.1"
            },
            "type": "library",
            "extra": {
                "branch-alias": {
                    "dev-main": "1.23-dev"
                },
                "thanks": {
                    "name": "symfony/polyfill",
                    "url": "https://github.com/symfony/polyfill"
                }
            },
            "autoload": {
                "psr-4": {
                    "Symfony\\Polyfill\\Php73\\": ""
                },
                "files": [
                    "bootstrap.php"
                ],
                "classmap": [
                    "Resources/stubs"
                ]
            },
            "notification-url": "https://packagist.org/downloads/",
            "license": [
                "MIT"
            ],
            "authors": [
                {
                    "name": "Nicolas Grekas",
                    "email": "p@tchwork.com"
                },
                {
                    "name": "Symfony Community",
                    "homepage": "https://symfony.com/contributors"
                }
            ],
            "description": "Symfony polyfill backporting some PHP 7.3+ features to lower PHP versions",
            "homepage": "https://symfony.com",
            "keywords": [
                "compatibility",
                "polyfill",
                "portable",
                "shim"
            ],
            "support": {
                "source": "https://github.com/symfony/polyfill-php73/tree/v1.23.0"
            },
            "funding": [
                {
                    "url": "https://symfony.com/sponsor",
                    "type": "custom"
                },
                {
                    "url": "https://github.com/fabpot",
                    "type": "github"
                },
                {
                    "url": "https://tidelift.com/funding/github/packagist/symfony/symfony",
                    "type": "tidelift"
                }
            ],
            "time": "2021-02-19T12:13:01+00:00"
        },
        {
            "name": "symfony/polyfill-php80",
            "version": "v1.23.0",
            "source": {
                "type": "git",
                "url": "https://github.com/symfony/polyfill-php80.git",
                "reference": "eca0bf41ed421bed1b57c4958bab16aa86b757d0"
            },
            "dist": {
                "type": "zip",
                "url": "https://api.github.com/repos/symfony/polyfill-php80/zipball/eca0bf41ed421bed1b57c4958bab16aa86b757d0",
                "reference": "eca0bf41ed421bed1b57c4958bab16aa86b757d0",
                "shasum": ""
            },
            "require": {
                "php": ">=7.1"
            },
            "type": "library",
            "extra": {
                "branch-alias": {
                    "dev-main": "1.23-dev"
                },
                "thanks": {
                    "name": "symfony/polyfill",
                    "url": "https://github.com/symfony/polyfill"
                }
            },
            "autoload": {
                "psr-4": {
                    "Symfony\\Polyfill\\Php80\\": ""
                },
                "files": [
                    "bootstrap.php"
                ],
                "classmap": [
                    "Resources/stubs"
                ]
            },
            "notification-url": "https://packagist.org/downloads/",
            "license": [
                "MIT"
            ],
            "authors": [
                {
                    "name": "Ion Bazan",
                    "email": "ion.bazan@gmail.com"
                },
                {
                    "name": "Nicolas Grekas",
                    "email": "p@tchwork.com"
                },
                {
                    "name": "Symfony Community",
                    "homepage": "https://symfony.com/contributors"
                }
            ],
            "description": "Symfony polyfill backporting some PHP 8.0+ features to lower PHP versions",
            "homepage": "https://symfony.com",
            "keywords": [
                "compatibility",
                "polyfill",
                "portable",
                "shim"
            ],
            "support": {
                "source": "https://github.com/symfony/polyfill-php80/tree/v1.23.0"
            },
            "funding": [
                {
                    "url": "https://symfony.com/sponsor",
                    "type": "custom"
                },
                {
                    "url": "https://github.com/fabpot",
                    "type": "github"
                },
                {
                    "url": "https://tidelift.com/funding/github/packagist/symfony/symfony",
                    "type": "tidelift"
                }
            ],
            "time": "2021-02-19T12:13:01+00:00"
        },
        {
            "name": "symfony/process",
            "version": "v5.3.2",
            "source": {
                "type": "git",
                "url": "https://github.com/symfony/process.git",
                "reference": "714b47f9196de61a196d86c4bad5f09201b307df"
            },
            "dist": {
                "type": "zip",
                "url": "https://api.github.com/repos/symfony/process/zipball/714b47f9196de61a196d86c4bad5f09201b307df",
                "reference": "714b47f9196de61a196d86c4bad5f09201b307df",
                "shasum": ""
            },
            "require": {
                "php": ">=7.2.5",
                "symfony/polyfill-php80": "^1.15"
            },
            "type": "library",
            "autoload": {
                "psr-4": {
                    "Symfony\\Component\\Process\\": ""
                },
                "exclude-from-classmap": [
                    "/Tests/"
                ]
            },
            "notification-url": "https://packagist.org/downloads/",
            "license": [
                "MIT"
            ],
            "authors": [
                {
                    "name": "Fabien Potencier",
                    "email": "fabien@symfony.com"
                },
                {
                    "name": "Symfony Community",
                    "homepage": "https://symfony.com/contributors"
                }
            ],
            "description": "Executes commands in sub-processes",
            "homepage": "https://symfony.com",
            "support": {
                "source": "https://github.com/symfony/process/tree/v5.3.2"
            },
            "funding": [
                {
                    "url": "https://symfony.com/sponsor",
                    "type": "custom"
                },
                {
                    "url": "https://github.com/fabpot",
                    "type": "github"
                },
                {
                    "url": "https://tidelift.com/funding/github/packagist/symfony/symfony",
                    "type": "tidelift"
                }
            ],
            "time": "2021-06-12T10:15:01+00:00"
        },
        {
            "name": "symfony/service-contracts",
            "version": "v2.4.0",
            "source": {
                "type": "git",
                "url": "https://github.com/symfony/service-contracts.git",
                "reference": "f040a30e04b57fbcc9c6cbcf4dbaa96bd318b9bb"
            },
            "dist": {
                "type": "zip",
                "url": "https://api.github.com/repos/symfony/service-contracts/zipball/f040a30e04b57fbcc9c6cbcf4dbaa96bd318b9bb",
                "reference": "f040a30e04b57fbcc9c6cbcf4dbaa96bd318b9bb",
                "shasum": ""
            },
            "require": {
                "php": ">=7.2.5",
                "psr/container": "^1.1"
            },
            "suggest": {
                "symfony/service-implementation": ""
            },
            "type": "library",
            "extra": {
                "branch-alias": {
                    "dev-main": "2.4-dev"
                },
                "thanks": {
                    "name": "symfony/contracts",
                    "url": "https://github.com/symfony/contracts"
                }
            },
            "autoload": {
                "psr-4": {
                    "Symfony\\Contracts\\Service\\": ""
                }
            },
            "notification-url": "https://packagist.org/downloads/",
            "license": [
                "MIT"
            ],
            "authors": [
                {
                    "name": "Nicolas Grekas",
                    "email": "p@tchwork.com"
                },
                {
                    "name": "Symfony Community",
                    "homepage": "https://symfony.com/contributors"
                }
            ],
            "description": "Generic abstractions related to writing services",
            "homepage": "https://symfony.com",
            "keywords": [
                "abstractions",
                "contracts",
                "decoupling",
                "interfaces",
                "interoperability",
                "standards"
            ],
            "support": {
                "source": "https://github.com/symfony/service-contracts/tree/v2.4.0"
            },
            "funding": [
                {
                    "url": "https://symfony.com/sponsor",
                    "type": "custom"
                },
                {
                    "url": "https://github.com/fabpot",
                    "type": "github"
                },
                {
                    "url": "https://tidelift.com/funding/github/packagist/symfony/symfony",
                    "type": "tidelift"
                }
            ],
            "time": "2021-04-01T10:43:52+00:00"
        },
        {
            "name": "symfony/string",
            "version": "v5.3.2",
            "source": {
                "type": "git",
                "url": "https://github.com/symfony/string.git",
                "reference": "0732e97e41c0a590f77e231afc16a327375d50b0"
            },
            "dist": {
                "type": "zip",
                "url": "https://api.github.com/repos/symfony/string/zipball/0732e97e41c0a590f77e231afc16a327375d50b0",
                "reference": "0732e97e41c0a590f77e231afc16a327375d50b0",
                "shasum": ""
            },
            "require": {
                "php": ">=7.2.5",
                "symfony/polyfill-ctype": "~1.8",
                "symfony/polyfill-intl-grapheme": "~1.0",
                "symfony/polyfill-intl-normalizer": "~1.0",
                "symfony/polyfill-mbstring": "~1.0",
                "symfony/polyfill-php80": "~1.15"
            },
            "require-dev": {
                "symfony/error-handler": "^4.4|^5.0",
                "symfony/http-client": "^4.4|^5.0",
                "symfony/translation-contracts": "^1.1|^2",
                "symfony/var-exporter": "^4.4|^5.0"
            },
            "type": "library",
            "autoload": {
                "psr-4": {
                    "Symfony\\Component\\String\\": ""
                },
                "files": [
                    "Resources/functions.php"
                ],
                "exclude-from-classmap": [
                    "/Tests/"
                ]
            },
            "notification-url": "https://packagist.org/downloads/",
            "license": [
                "MIT"
            ],
            "authors": [
                {
                    "name": "Nicolas Grekas",
                    "email": "p@tchwork.com"
                },
                {
                    "name": "Symfony Community",
                    "homepage": "https://symfony.com/contributors"
                }
            ],
            "description": "Provides an object-oriented API to strings and deals with bytes, UTF-8 code points and grapheme clusters in a unified way",
            "homepage": "https://symfony.com",
            "keywords": [
                "grapheme",
                "i18n",
                "string",
                "unicode",
                "utf-8",
                "utf8"
            ],
            "support": {
                "source": "https://github.com/symfony/string/tree/v5.3.2"
            },
            "funding": [
                {
                    "url": "https://symfony.com/sponsor",
                    "type": "custom"
                },
                {
                    "url": "https://github.com/fabpot",
                    "type": "github"
                },
                {
                    "url": "https://tidelift.com/funding/github/packagist/symfony/symfony",
                    "type": "tidelift"
                }
            ],
            "time": "2021-06-06T09:51:56+00:00"
        },
        {
            "name": "wikimedia/at-ease",
            "version": "v2.1.0",
            "source": {
                "type": "git",
                "url": "https://github.com/wikimedia/at-ease.git",
                "reference": "e8ebaa7bb7c8a8395481a05f6dc4deaceab11c33"
            },
            "dist": {
                "type": "zip",
                "url": "https://api.github.com/repos/wikimedia/at-ease/zipball/e8ebaa7bb7c8a8395481a05f6dc4deaceab11c33",
                "reference": "e8ebaa7bb7c8a8395481a05f6dc4deaceab11c33",
                "shasum": ""
            },
            "require": {
                "php": ">=7.2.9"
            },
            "require-dev": {
                "mediawiki/mediawiki-codesniffer": "35.0.0",
                "mediawiki/minus-x": "1.1.1",
                "ockcyp/covers-validator": "1.3.3",
                "php-parallel-lint/php-console-highlighter": "0.5.0",
                "php-parallel-lint/php-parallel-lint": "1.2.0",
                "phpunit/phpunit": "^8.5"
            },
            "type": "library",
            "autoload": {
                "psr-4": {
                    "Wikimedia\\AtEase\\": "src/Wikimedia/AtEase/"
                },
                "files": [
                    "src/Wikimedia/Functions.php"
                ]
            },
            "notification-url": "https://packagist.org/downloads/",
            "license": [
                "GPL-2.0-or-later"
            ],
            "authors": [
                {
                    "name": "Tim Starling",
                    "email": "tstarling@wikimedia.org"
                },
                {
                    "name": "MediaWiki developers",
                    "email": "wikitech-l@lists.wikimedia.org"
                }
            ],
            "description": "Safe replacement to @ for suppressing warnings.",
            "homepage": "https://www.mediawiki.org/wiki/at-ease",
            "support": {
                "source": "https://github.com/wikimedia/at-ease/tree/v2.1.0"
            },
            "time": "2021-02-27T15:53:37+00:00"
        }
    ],
    "aliases": [],
    "minimum-stability": "dev",
    "stability-flags": {
        "automattic/jetpack-a8c-mc-stats": 20,
        "automattic/jetpack-abtest": 20,
        "automattic/jetpack-assets": 20,
        "automattic/jetpack-autoloader": 20,
        "automattic/jetpack-backup": 20,
        "automattic/jetpack-blocks": 20,
        "automattic/jetpack-compat": 20,
        "automattic/jetpack-config": 20,
        "automattic/jetpack-connection": 20,
        "automattic/jetpack-connection-ui": 20,
        "automattic/jetpack-constants": 20,
        "automattic/jetpack-device-detection": 20,
        "automattic/jetpack-error": 20,
        "automattic/jetpack-heartbeat": 20,
        "automattic/jetpack-identity-crisis": 20,
        "automattic/jetpack-jitm": 20,
        "automattic/jetpack-lazy-images": 20,
        "automattic/jetpack-licensing": 20,
        "automattic/jetpack-logo": 20,
        "automattic/jetpack-options": 20,
        "automattic/jetpack-partner": 20,
        "automattic/jetpack-redirect": 20,
        "automattic/jetpack-roles": 20,
        "automattic/jetpack-status": 20,
        "automattic/jetpack-sync": 20,
        "automattic/jetpack-terms-of-service": 20,
        "automattic/jetpack-tracking": 20,
        "automattic/jetpack-changelogger": 20
    },
    "prefer-stable": true,
    "prefer-lowest": false,
    "platform": {
        "ext-fileinfo": "*",
        "ext-json": "*",
        "ext-openssl": "*"
    },
    "platform-dev": [],
    "platform-overrides": {
        "ext-intl": "0.0.0"
    },
    "plugin-api-version": "2.0.0"
}<|MERGE_RESOLUTION|>--- conflicted
+++ resolved
@@ -4,11 +4,7 @@
         "Read more about it at https://getcomposer.org/doc/01-basic-usage.md#installing-dependencies",
         "This file is @generated automatically"
     ],
-<<<<<<< HEAD
-    "content-hash": "6f7ed992099ce2ee6be6a5c90690d47d",
-=======
-    "content-hash": "cb32d3659ef36905ccd08fc8ff6cdd06",
->>>>>>> 33dcf25d
+    "content-hash": "1825afe8f594335c1acba90ffaab4974",
     "packages": [
         {
             "name": "automattic/jetpack-a8c-mc-stats",
@@ -426,11 +422,7 @@
             "dist": {
                 "type": "path",
                 "url": "../../packages/connection",
-<<<<<<< HEAD
-                "reference": "8f2bc4718b6a6c498000a1a062a6fbd9422b8bd3"
-=======
-                "reference": "f4add0af76be32e5f5be61033503ab768a7d63dd"
->>>>>>> 33dcf25d
+                "reference": "dc44867537000ed73492293090e6c5c157b934c2"
             },
             "require": {
                 "automattic/jetpack-a8c-mc-stats": "^1.4",
@@ -815,11 +807,7 @@
             "dist": {
                 "type": "path",
                 "url": "../../packages/jitm",
-<<<<<<< HEAD
-                "reference": "ad4a6d699988fd7488bdfa107357cc96de81b76a"
-=======
-                "reference": "e5d7f80645b53ad016150d02c1e9f7a9f32a6916"
->>>>>>> 33dcf25d
+                "reference": "b5249654d1ae821c25b58afe2441b4f42a749ed6"
             },
             "require": {
                 "automattic/jetpack-a8c-mc-stats": "^1.4",
