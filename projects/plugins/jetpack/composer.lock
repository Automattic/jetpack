{
    "_readme": [
        "This file locks the dependencies of your project to a known state",
        "Read more about it at https://getcomposer.org/doc/01-basic-usage.md#installing-dependencies",
        "This file is @generated automatically"
    ],
<<<<<<< HEAD
    "content-hash": "a6c1a7312e3b59e07eb5e8fc60940b5a",
=======
    "content-hash": "f8ae2f15e09ae0f7470273079ccd4dec",
>>>>>>> b39ad9a5
    "packages": [
        {
            "name": "automattic/jetpack-a8c-mc-stats",
            "version": "dev-master",
            "dist": {
                "type": "path",
                "url": "../../packages/a8c-mc-stats",
                "reference": "05c1399080a50526afc06f85e6494959ca3c1941"
            },
            "require-dev": {
                "automattic/jetpack-changelogger": "^3.0",
                "yoast/phpunit-polyfills": "1.0.3"
            },
            "type": "jetpack-library",
            "extra": {
                "autotagger": true,
                "mirror-repo": "Automattic/jetpack-a8c-mc-stats",
                "changelogger": {
                    "link-template": "https://github.com/Automattic/jetpack-a8c-mc-stats/compare/v${old}...v${new}"
                },
                "branch-alias": {
                    "dev-master": "1.4.x-dev"
                }
            },
            "autoload": {
                "classmap": [
                    "src/"
                ]
            },
            "scripts": {
                "phpunit": [
                    "./vendor/phpunit/phpunit/phpunit --colors=always"
                ],
                "test-coverage": [
                    "php -dpcov.directory=. ./vendor/bin/phpunit --coverage-clover \"$COVERAGE_DIR/clover.xml\""
                ],
                "test-php": [
                    "@composer phpunit"
                ]
            },
            "license": [
                "GPL-2.0-or-later"
            ],
            "description": "Used to record internal usage stats for Automattic. Not visible to site owners.",
            "transport-options": {
                "relative": true
            }
        },
        {
            "name": "automattic/jetpack-abtest",
            "version": "dev-master",
            "dist": {
                "type": "path",
                "url": "../../packages/abtest",
                "reference": "ec839a23133711a73791ad776cd2c50ae54cede8"
            },
            "require": {
                "automattic/jetpack-connection": "^1.37",
                "automattic/jetpack-error": "^1.3"
            },
            "require-dev": {
                "automattic/jetpack-changelogger": "^3.0",
                "automattic/wordbless": "dev-master",
                "yoast/phpunit-polyfills": "1.0.3"
            },
            "type": "jetpack-library",
            "extra": {
                "autotagger": true,
                "mirror-repo": "Automattic/jetpack-abtest",
                "changelogger": {
                    "link-template": "https://github.com/Automattic/jetpack-abtest/compare/v${old}...v${new}"
                },
                "branch-alias": {
                    "dev-master": "1.9.x-dev"
                }
            },
            "autoload": {
                "classmap": [
                    "src/"
                ]
            },
            "scripts": {
                "phpunit": [
                    "./vendor/phpunit/phpunit/phpunit --colors=always"
                ],
                "post-update-cmd": [
                    "php -r \"copy('vendor/automattic/wordbless/src/dbless-wpdb.php', 'wordpress/wp-content/db.php');\""
                ],
                "test-coverage": [
                    "php -dpcov.directory=. ./vendor/bin/phpunit --coverage-clover \"$COVERAGE_DIR/clover.xml\""
                ],
                "test-php": [
                    "@composer phpunit"
                ]
            },
            "license": [
                "GPL-2.0-or-later"
            ],
            "description": "Provides an interface to the WP.com A/B tests.",
            "transport-options": {
                "relative": true
            }
        },
        {
            "name": "automattic/jetpack-admin-ui",
            "version": "dev-master",
            "dist": {
                "type": "path",
                "url": "../../packages/admin-ui",
                "reference": "bbb92b9b9852760e84b7aaee877ee081616efcb3"
            },
            "require-dev": {
                "automattic/jetpack-changelogger": "^3.0",
                "automattic/wordbless": "dev-master",
                "yoast/phpunit-polyfills": "1.0.3"
            },
            "type": "jetpack-library",
            "extra": {
                "autotagger": true,
                "mirror-repo": "Automattic/jetpack-admin-ui",
                "textdomain": "jetpack-admin-ui",
                "changelogger": {
                    "link-template": "https://github.com/Automattic/jetpack-admin-ui/compare/${old}...${new}"
                },
                "branch-alias": {
                    "dev-master": "0.2.x-dev"
                },
                "version-constants": {
                    "::PACKAGE_VERSION": "src/class-admin-menu.php"
                }
            },
            "autoload": {
                "classmap": [
                    "src/"
                ]
            },
            "scripts": {
                "phpunit": [
                    "./vendor/phpunit/phpunit/phpunit --colors=always"
                ],
                "test-coverage": [
                    "php -dpcov.directory=. ./vendor/bin/phpunit --coverage-clover \"$COVERAGE_DIR/clover.xml\""
                ],
                "test-php": [
                    "@composer phpunit"
                ],
                "post-update-cmd": [
                    "php -r \"copy('vendor/automattic/wordbless/src/dbless-wpdb.php', 'wordpress/wp-content/db.php');\""
                ]
            },
            "license": [
                "GPL-2.0-or-later"
            ],
            "description": "Generic Jetpack wp-admin UI elements",
            "transport-options": {
                "relative": true
            }
        },
        {
            "name": "automattic/jetpack-assets",
            "version": "dev-master",
            "dist": {
                "type": "path",
                "url": "../../packages/assets",
                "reference": "810134d18a0baedd94aae5398f2f506f213bac7b"
            },
            "require": {
                "automattic/jetpack-constants": "^1.6"
            },
            "require-dev": {
                "automattic/jetpack-changelogger": "^3.0",
                "brain/monkey": "2.6.1",
                "wikimedia/testing-access-wrapper": "^1.0 | ^2.0",
                "yoast/phpunit-polyfills": "1.0.3"
            },
            "type": "jetpack-library",
            "extra": {
                "autotagger": true,
                "mirror-repo": "Automattic/jetpack-assets",
                "textdomain": "jetpack-assets",
                "changelogger": {
                    "link-template": "https://github.com/Automattic/jetpack-assets/compare/v${old}...v${new}"
                },
                "branch-alias": {
                    "dev-master": "1.17.x-dev"
                }
            },
            "autoload": {
                "files": [
                    "actions.php"
                ],
                "classmap": [
                    "src/"
                ]
            },
            "scripts": {
                "build-development": [
                    "pnpm run build"
                ],
                "build-production": [
                    "pnpm run build-production"
                ],
                "phpunit": [
                    "./vendor/phpunit/phpunit/phpunit --colors=always"
                ],
                "test-coverage": [
                    "php -dpcov.directory=. ./vendor/bin/phpunit --coverage-clover \"$COVERAGE_DIR/php/clover.xml\"",
                    "pnpm run test-coverage"
                ],
                "test-js": [
                    "pnpm run test"
                ],
                "test-php": [
                    "@composer phpunit"
                ]
            },
            "license": [
                "GPL-2.0-or-later"
            ],
            "description": "Asset management utilities for Jetpack ecosystem packages",
            "transport-options": {
                "relative": true
            }
        },
        {
            "name": "automattic/jetpack-autoloader",
            "version": "dev-master",
            "dist": {
                "type": "path",
                "url": "../../packages/autoloader",
                "reference": "0d14c81f42c4da64b4d3b2a7878e3b058d1af7c8"
            },
            "require": {
                "composer-plugin-api": "^1.1 || ^2.0"
            },
            "require-dev": {
                "automattic/jetpack-changelogger": "^3.0",
                "yoast/phpunit-polyfills": "1.0.3"
            },
            "type": "composer-plugin",
            "extra": {
                "autotagger": true,
                "class": "Automattic\\Jetpack\\Autoloader\\CustomAutoloaderPlugin",
                "mirror-repo": "Automattic/jetpack-autoloader",
                "changelogger": {
                    "link-template": "https://github.com/Automattic/jetpack-autoloader/compare/v${old}...v${new}"
                },
                "branch-alias": {
                    "dev-master": "2.11.x-dev"
                }
            },
            "autoload": {
                "classmap": [
                    "src/AutoloadGenerator.php"
                ],
                "psr-4": {
                    "Automattic\\Jetpack\\Autoloader\\": "src"
                }
            },
            "scripts": {
                "phpunit": [
                    "./vendor/phpunit/phpunit/phpunit --colors=always"
                ],
                "test-coverage": [
                    "php -dpcov.directory=. ./vendor/bin/phpunit --coverage-php \"./tests/php/tmp/coverage-report.php\"",
                    "php ./tests/php/bin/test-coverage.php \"$COVERAGE_DIR/clover.xml\""
                ],
                "test-php": [
                    "@composer phpunit"
                ]
            },
            "license": [
                "GPL-2.0-or-later"
            ],
            "description": "Creates a custom autoloader for a plugin or theme.",
            "transport-options": {
                "relative": true
            }
        },
        {
            "name": "automattic/jetpack-backup",
            "version": "dev-master",
            "dist": {
                "type": "path",
                "url": "../../packages/backup",
                "reference": "26be67ce4699b2a80cd477c9627b6fc48b3cdec0"
            },
            "require": {
                "automattic/jetpack-connection": "^1.37",
                "automattic/jetpack-sync": "^1.30"
            },
            "require-dev": {
                "automattic/jetpack-changelogger": "^3.0",
                "automattic/wordbless": "@dev",
                "yoast/phpunit-polyfills": "1.0.3"
            },
            "type": "jetpack-library",
            "extra": {
                "autotagger": true,
                "mirror-repo": "Automattic/jetpack-backup",
                "textdomain": "jetpack-backup-pkg",
                "version-constants": {
                    "::PACKAGE_VERSION": "src/class-package-version.php"
                },
                "changelogger": {
                    "link-template": "https://github.com/Automattic/jetpack-backup/compare/v${old}...v${new}"
                },
                "branch-alias": {
                    "dev-master": "1.2.x-dev"
                }
            },
            "autoload": {
                "files": [
                    "actions.php"
                ],
                "classmap": [
                    "src/"
                ]
            },
            "scripts": {
                "phpunit": [
                    "./vendor/phpunit/phpunit/phpunit --colors=always"
                ],
                "test-coverage": [
                    "php -dpcov.directory=. ./vendor/bin/phpunit --coverage-clover \"$COVERAGE_DIR/clover.xml\""
                ],
                "test-php": [
                    "@composer phpunit"
                ],
                "post-update-cmd": [
                    "php -r \"copy('vendor/automattic/wordbless/src/dbless-wpdb.php', 'wordpress/wp-content/db.php');\""
                ]
            },
            "license": [
                "GPL-2.0-or-later"
            ],
            "description": "Tools to assist with backing up Jetpack sites.",
            "transport-options": {
                "relative": true
            }
        },
        {
            "name": "automattic/jetpack-blocks",
            "version": "dev-master",
            "dist": {
                "type": "path",
                "url": "../../packages/blocks",
                "reference": "5fa39eec698e40b071be806a663367eb4555f557"
            },
            "require-dev": {
                "automattic/jetpack-changelogger": "^3.0",
                "automattic/wordbless": "dev-master",
                "brain/monkey": "2.6.1",
                "yoast/phpunit-polyfills": "1.0.3"
            },
            "type": "jetpack-library",
            "extra": {
                "autotagger": true,
                "mirror-repo": "Automattic/jetpack-blocks",
                "changelogger": {
                    "link-template": "https://github.com/Automattic/jetpack-blocks/compare/v${old}...v${new}"
                },
                "branch-alias": {
                    "dev-master": "1.4.x-dev"
                }
            },
            "autoload": {
                "classmap": [
                    "src/"
                ]
            },
            "scripts": {
                "phpunit": [
                    "./vendor/phpunit/phpunit/phpunit --colors=always"
                ],
                "post-update-cmd": [
                    "php -r \"copy('vendor/automattic/wordbless/src/dbless-wpdb.php', 'wordpress/wp-content/db.php');\""
                ],
                "test-coverage": [
                    "php -dpcov.directory=. ./vendor/bin/phpunit --coverage-clover \"$COVERAGE_DIR/clover.xml\""
                ],
                "test-php": [
                    "@composer phpunit"
                ]
            },
            "license": [
                "GPL-2.0-or-later"
            ],
            "description": "Register and manage blocks within a plugin. Used to manage block registration, enqueues, and more.",
            "transport-options": {
                "relative": true
            }
        },
        {
            "name": "automattic/jetpack-compat",
            "version": "dev-master",
            "dist": {
                "type": "path",
                "url": "../../packages/compat",
                "reference": "58a91c421de42eaab82bbe6eeef16f4d4e45bb40"
            },
            "require-dev": {
                "automattic/jetpack-changelogger": "^3.0"
            },
            "type": "jetpack-library",
            "extra": {
                "autotagger": true,
                "mirror-repo": "Automattic/jetpack-compat",
                "changelogger": {
                    "link-template": "https://github.com/Automattic/jetpack-compat/compare/v${old}...v${new}"
                },
                "branch-alias": {
                    "dev-master": "1.6.x-dev"
                }
            },
            "autoload": {
                "files": [
                    "functions.php"
                ],
                "classmap": [
                    "legacy"
                ]
            },
            "license": [
                "GPL-2.0-or-later"
            ],
            "description": "Compatibility layer with previous versions of Jetpack",
            "transport-options": {
                "relative": true
            }
        },
        {
            "name": "automattic/jetpack-composer-plugin",
            "version": "dev-master",
            "dist": {
                "type": "path",
                "url": "../../packages/composer-plugin",
                "reference": "c3fc0e4cf179c619f896174a6c9db8e70cff74c3"
            },
            "require": {
                "composer-plugin-api": "^2.1.0"
            },
            "require-dev": {
                "automattic/jetpack-changelogger": "^3.0",
                "composer/composer": "2.2.3",
                "yoast/phpunit-polyfills": "1.0.3"
            },
            "type": "composer-plugin",
            "extra": {
                "class": "Automattic\\Jetpack\\Composer\\Plugin",
                "mirror-repo": "Automattic/jetpack-composer-plugin",
                "changelogger": {
                    "link-template": "https://github.com/Automattic/jetpack-composer-plugin/compare/v${old}...v${new}"
                },
                "autotagger": true,
                "branch-alias": {
                    "dev-master": "1.1.x-dev"
                }
            },
            "autoload": {
                "classmap": [
                    "src/"
                ]
            },
            "scripts": {
                "phpunit": [
                    "./vendor/phpunit/phpunit/phpunit --colors=always"
                ],
                "test-coverage": [
                    "php -dpcov.directory=. ./vendor/bin/phpunit --coverage-clover \"$COVERAGE_DIR/clover.xml\""
                ],
                "test-php": [
                    "@composer phpunit"
                ]
            },
            "license": [
                "GPL-2.0-or-later"
            ],
            "description": "A custom installer plugin for Composer to move Jetpack packages out of `vendor/` so WordPress's translation infrastructure will find their strings.",
            "transport-options": {
                "relative": true
            }
        },
        {
            "name": "automattic/jetpack-config",
            "version": "dev-master",
            "dist": {
                "type": "path",
                "url": "../../packages/config",
                "reference": "fbcaa06ae1311c15b42f9e6c9330658592829af5"
            },
            "require-dev": {
                "automattic/jetpack-changelogger": "^3.0"
            },
            "type": "jetpack-library",
            "extra": {
                "autotagger": true,
                "mirror-repo": "Automattic/jetpack-config",
                "textdomain": "jetpack-config",
                "changelogger": {
                    "link-template": "https://github.com/Automattic/jetpack-config/compare/v${old}...v${new}"
                },
                "branch-alias": {
                    "dev-master": "1.6.x-dev"
                }
            },
            "autoload": {
                "classmap": [
                    "src/"
                ]
            },
            "license": [
                "GPL-2.0-or-later"
            ],
            "description": "Jetpack configuration package that initializes other packages and configures Jetpack's functionality. Can be used as a base for all variants of Jetpack package usage.",
            "transport-options": {
                "relative": true
            }
        },
        {
            "name": "automattic/jetpack-connection",
            "version": "dev-master",
            "dist": {
                "type": "path",
                "url": "../../packages/connection",
                "reference": "ca08b5be8d8fd5a28c1374a021222adc0f596c1b"
            },
            "require": {
                "automattic/jetpack-a8c-mc-stats": "^1.4",
                "automattic/jetpack-constants": "^1.6",
                "automattic/jetpack-heartbeat": "^1.4",
                "automattic/jetpack-options": "^1.14",
                "automattic/jetpack-redirect": "^1.7",
                "automattic/jetpack-roles": "^1.4",
                "automattic/jetpack-status": "^1.12",
                "automattic/jetpack-tracking": "^1.14"
            },
            "require-dev": {
                "automattic/jetpack-changelogger": "^3.0",
                "automattic/wordbless": "@dev",
                "brain/monkey": "2.6.1",
                "yoast/phpunit-polyfills": "1.0.3"
            },
            "type": "jetpack-library",
            "extra": {
                "autotagger": true,
                "mirror-repo": "Automattic/jetpack-connection",
                "textdomain": "jetpack-connection",
                "version-constants": {
                    "::PACKAGE_VERSION": "src/class-package-version.php"
                },
                "changelogger": {
                    "link-template": "https://github.com/Automattic/jetpack-connection/compare/v${old}...v${new}"
                },
                "branch-alias": {
                    "dev-master": "1.37.x-dev"
                }
            },
            "autoload": {
                "classmap": [
                    "legacy",
                    "src/"
                ]
            },
            "scripts": {
                "phpunit": [
                    "./vendor/phpunit/phpunit/phpunit --colors=always"
                ],
                "post-update-cmd": [
                    "php -r \"copy('vendor/automattic/wordbless/src/dbless-wpdb.php', 'wordpress/wp-content/db.php');\""
                ],
                "test-coverage": [
                    "php -dpcov.directory=. ./vendor/bin/phpunit --coverage-clover \"$COVERAGE_DIR/clover.xml\""
                ],
                "test-php": [
                    "@composer phpunit"
                ]
            },
            "license": [
                "GPL-2.0-or-later"
            ],
            "description": "Everything needed to connect to the Jetpack infrastructure",
            "transport-options": {
                "relative": true
            }
        },
        {
            "name": "automattic/jetpack-connection-ui",
            "version": "dev-master",
            "dist": {
                "type": "path",
                "url": "../../packages/connection-ui",
                "reference": "a056d86f62db8d5f99a27bf69ded9387f56d365a"
            },
            "require": {
                "automattic/jetpack-assets": "^1.17",
                "automattic/jetpack-connection": "^1.37",
                "automattic/jetpack-constants": "^1.6",
                "automattic/jetpack-device-detection": "^1.4",
                "automattic/jetpack-identity-crisis": "^0.8"
            },
            "require-dev": {
                "automattic/jetpack-changelogger": "^3.0"
            },
            "type": "jetpack-library",
            "extra": {
                "autotagger": true,
                "mirror-repo": "Automattic/jetpack-connection-ui",
                "textdomain": "jetpack-connection-ui",
                "changelogger": {
                    "link-template": "https://github.com/Automattic/jetpack-connection-ui/compare/v${old}...v${new}"
                },
                "branch-alias": {
                    "dev-master": "2.3.x-dev"
                }
            },
            "autoload": {
                "classmap": [
                    "src/"
                ]
            },
            "scripts": {
                "build-development": [
                    "pnpm run build"
                ],
                "build-production": [
                    "NODE_ENV=production pnpm run build"
                ],
                "watch": [
                    "Composer\\Config::disableProcessTimeout",
                    "pnpm run watch"
                ]
            },
            "license": [
                "GPL-2.0-or-later"
            ],
            "description": "Jetpack Connection UI",
            "transport-options": {
                "relative": true
            }
        },
        {
            "name": "automattic/jetpack-constants",
            "version": "dev-master",
            "dist": {
                "type": "path",
                "url": "../../packages/constants",
                "reference": "c707667b702d06091f8183df68a2a2b0d230c2b3"
            },
            "require-dev": {
                "automattic/jetpack-changelogger": "^3.0",
                "brain/monkey": "2.6.1",
                "yoast/phpunit-polyfills": "1.0.3"
            },
            "type": "jetpack-library",
            "extra": {
                "autotagger": true,
                "mirror-repo": "Automattic/jetpack-constants",
                "changelogger": {
                    "link-template": "https://github.com/Automattic/jetpack-constants/compare/v${old}...v${new}"
                },
                "branch-alias": {
                    "dev-master": "1.6.x-dev"
                }
            },
            "autoload": {
                "classmap": [
                    "src/"
                ]
            },
            "scripts": {
                "phpunit": [
                    "./vendor/phpunit/phpunit/phpunit --colors=always"
                ],
                "test-coverage": [
                    "php -dpcov.directory=. ./vendor/bin/phpunit --coverage-clover \"$COVERAGE_DIR/clover.xml\""
                ],
                "test-php": [
                    "@composer phpunit"
                ]
            },
            "license": [
                "GPL-2.0-or-later"
            ],
            "description": "A wrapper for defining constants in a more testable way.",
            "transport-options": {
                "relative": true
            }
        },
        {
            "name": "automattic/jetpack-device-detection",
            "version": "dev-master",
            "dist": {
                "type": "path",
                "url": "../../packages/device-detection",
                "reference": "9e6dca88fa7d4e8d264d32f3f50007c124f98c97"
            },
            "require-dev": {
                "automattic/jetpack-changelogger": "^3.0",
                "yoast/phpunit-polyfills": "1.0.3"
            },
            "type": "jetpack-library",
            "extra": {
                "autotagger": true,
                "mirror-repo": "Automattic/jetpack-device-detection",
                "changelogger": {
                    "link-template": "https://github.com/Automattic/jetpack-device-detection/compare/v${old}...v${new}"
                },
                "branch-alias": {
                    "dev-master": "1.4.x-dev"
                }
            },
            "autoload": {
                "classmap": [
                    "src/"
                ]
            },
            "scripts": {
                "phpunit": [
                    "./vendor/phpunit/phpunit/phpunit --colors=always"
                ],
                "test-coverage": [
                    "php -dpcov.directory=. ./vendor/bin/phpunit --coverage-clover \"$COVERAGE_DIR/clover.xml\""
                ],
                "test-php": [
                    "@composer phpunit"
                ]
            },
            "license": [
                "GPL-2.0-or-later"
            ],
            "description": "A way to detect device types based on User-Agent header.",
            "transport-options": {
                "relative": true
            }
        },
        {
            "name": "automattic/jetpack-error",
            "version": "dev-master",
            "dist": {
                "type": "path",
                "url": "../../packages/error",
                "reference": "af8ed8b85889e26f768c006ac34b39c9ae5e3f53"
            },
            "require-dev": {
                "automattic/jetpack-changelogger": "^3.0",
                "yoast/phpunit-polyfills": "1.0.3"
            },
            "type": "jetpack-library",
            "extra": {
                "autotagger": true,
                "mirror-repo": "Automattic/jetpack-error",
                "changelogger": {
                    "link-template": "https://github.com/Automattic/jetpack-error/compare/v${old}...v${new}"
                },
                "branch-alias": {
                    "dev-master": "1.3.x-dev"
                }
            },
            "autoload": {
                "classmap": [
                    "src/"
                ]
            },
            "scripts": {
                "phpunit": [
                    "./vendor/phpunit/phpunit/phpunit --colors=always"
                ],
                "test-coverage": [
                    "php -dpcov.directory=. ./vendor/bin/phpunit --coverage-clover \"$COVERAGE_DIR/clover.xml\""
                ],
                "test-php": [
                    "@composer phpunit"
                ]
            },
            "license": [
                "GPL-2.0-or-later"
            ],
            "description": "Jetpack Error - a wrapper around WP_Error.",
            "transport-options": {
                "relative": true
            }
        },
        {
            "name": "automattic/jetpack-heartbeat",
            "version": "dev-master",
            "dist": {
                "type": "path",
                "url": "../../packages/heartbeat",
                "reference": "14c401c013c64fea324ea7fee4559aa90366293c"
            },
            "require": {
                "automattic/jetpack-a8c-mc-stats": "^1.4",
                "automattic/jetpack-options": "^1.14"
            },
            "require-dev": {
                "automattic/jetpack-changelogger": "^3.0"
            },
            "type": "jetpack-library",
            "extra": {
                "autotagger": true,
                "mirror-repo": "Automattic/jetpack-heartbeat",
                "textdomain": "jetpack-heartbeat",
                "changelogger": {
                    "link-template": "https://github.com/Automattic/jetpack-heartbeat/compare/v${old}...v${new}"
                },
                "branch-alias": {
                    "dev-master": "1.4.x-dev"
                }
            },
            "autoload": {
                "classmap": [
                    "src/"
                ]
            },
            "license": [
                "GPL-2.0-or-later"
            ],
            "description": "This adds a cronjob that sends a batch of internal automattic stats to wp.com once a day",
            "transport-options": {
                "relative": true
            }
        },
        {
            "name": "automattic/jetpack-identity-crisis",
            "version": "dev-master",
            "dist": {
                "type": "path",
                "url": "../../packages/identity-crisis",
                "reference": "f4d43f7894c20ed04ef10dfe599046fa99693a29"
            },
            "require": {
                "automattic/jetpack-assets": "^1.17",
                "automattic/jetpack-connection": "^1.37",
                "automattic/jetpack-constants": "^1.6",
                "automattic/jetpack-logo": "^1.5",
                "automattic/jetpack-options": "^1.14",
                "automattic/jetpack-status": "^1.12",
                "automattic/jetpack-tracking": "^1.14"
            },
            "require-dev": {
                "automattic/jetpack-changelogger": "^3.0",
                "automattic/wordbless": "@dev",
                "yoast/phpunit-polyfills": "1.0.3"
            },
            "type": "jetpack-library",
            "extra": {
                "autotagger": true,
                "mirror-repo": "Automattic/jetpack-identity-crisis",
                "textdomain": "jetpack-idc",
                "version-constants": {
                    "::PACKAGE_VERSION": "src/class-identity-crisis.php"
                },
                "changelogger": {
                    "link-template": "https://github.com/Automattic/jetpack-identity-crisis/compare/v${old}...v${new}"
                },
                "branch-alias": {
                    "dev-master": "0.8.x-dev"
                }
            },
            "autoload": {
                "classmap": [
                    "src/"
                ]
            },
            "scripts": {
                "build-development": [
                    "pnpm run build"
                ],
                "build-production": [
                    "NODE_ENV='production' pnpm run build"
                ],
                "phpunit": [
                    "./vendor/phpunit/phpunit/phpunit --colors=always"
                ],
                "test-coverage": [
                    "php -dpcov.directory=. ./vendor/bin/phpunit --coverage-clover \"$COVERAGE_DIR/clover.xml\""
                ],
                "test-php": [
                    "@composer phpunit"
                ],
                "post-update-cmd": [
                    "php -r \"copy('vendor/automattic/wordbless/src/dbless-wpdb.php', 'wordpress/wp-content/db.php');\""
                ],
                "watch": [
                    "Composer\\Config::disableProcessTimeout",
                    "pnpm run watch"
                ]
            },
            "license": [
                "GPL-2.0-or-later"
            ],
            "description": "Identity Crisis.",
            "transport-options": {
                "relative": true
            }
        },
        {
            "name": "automattic/jetpack-jitm",
            "version": "dev-master",
            "dist": {
                "type": "path",
                "url": "../../packages/jitm",
                "reference": "9f4abc80236874b8f7f161841a232fab372791d5"
            },
            "require": {
                "automattic/jetpack-a8c-mc-stats": "^1.4",
                "automattic/jetpack-assets": "^1.17",
                "automattic/jetpack-connection": "^1.37",
                "automattic/jetpack-device-detection": "^1.4",
                "automattic/jetpack-logo": "^1.5",
                "automattic/jetpack-options": "^1.14",
                "automattic/jetpack-partner": "^1.7",
                "automattic/jetpack-redirect": "^1.7",
                "automattic/jetpack-status": "^1.12",
                "automattic/jetpack-tracking": "^1.14"
            },
            "require-dev": {
                "automattic/jetpack-changelogger": "^3.0",
                "brain/monkey": "2.6.1",
                "yoast/phpunit-polyfills": "1.0.3"
            },
            "type": "jetpack-library",
            "extra": {
                "autotagger": true,
                "mirror-repo": "Automattic/jetpack-jitm",
                "textdomain": "jetpack-jitm",
                "version-constants": {
                    "::PACKAGE_VERSION": "src/class-jitm.php"
                },
                "changelogger": {
                    "link-template": "https://github.com/Automattic/jetpack-jitm/compare/v${old}...v${new}"
                },
                "branch-alias": {
                    "dev-master": "2.2.x-dev"
                }
            },
            "autoload": {
                "classmap": [
                    "src/"
                ]
            },
            "scripts": {
                "build-production": [
                    "pnpm run build-production"
                ],
                "build-development": [
                    "pnpm run build"
                ],
                "phpunit": [
                    "./vendor/phpunit/phpunit/phpunit --colors=always"
                ],
                "test-coverage": [
                    "php -dpcov.directory=. ./vendor/bin/phpunit --coverage-clover \"$COVERAGE_DIR/clover.xml\""
                ],
                "test-php": [
                    "@composer phpunit"
                ]
            },
            "license": [
                "GPL-2.0-or-later"
            ],
            "description": "Just in time messages for Jetpack",
            "transport-options": {
                "relative": true
            }
        },
        {
            "name": "automattic/jetpack-lazy-images",
            "version": "dev-master",
            "dist": {
                "type": "path",
                "url": "../../packages/lazy-images",
                "reference": "c7115dc7f2f073b53f98584382773bb8db0ca68b"
            },
            "require": {
                "automattic/jetpack-assets": "^1.17",
                "automattic/jetpack-constants": "^1.6"
            },
            "require-dev": {
                "automattic/jetpack-changelogger": "^3.0",
                "automattic/wordbless": "dev-master",
                "yoast/phpunit-polyfills": "1.0.3"
            },
            "type": "jetpack-library",
            "extra": {
                "autotagger": true,
                "mirror-repo": "Automattic/jetpack-lazy-images",
                "textdomain": "jetpack-lazy-images",
                "changelogger": {
                    "link-template": "https://github.com/Automattic/jetpack-lazy-images/compare/v${old}...v${new}"
                },
                "branch-alias": {
                    "dev-master": "2.1.x-dev"
                }
            },
            "autoload": {
                "classmap": [
                    "src/"
                ]
            },
            "scripts": {
                "build-production": [
                    "pnpm run build-production"
                ],
                "build-development": [
                    "pnpm run build"
                ],
                "phpunit": [
                    "./vendor/phpunit/phpunit/phpunit --colors=always"
                ],
                "post-update-cmd": [
                    "php -r \"copy('vendor/automattic/wordbless/src/dbless-wpdb.php', 'wordpress/wp-content/db.php');\""
                ],
                "test-coverage": [
                    "php -dpcov.directory=. ./vendor/bin/phpunit --coverage-clover \"$COVERAGE_DIR/clover.xml\""
                ],
                "test-php": [
                    "@composer phpunit"
                ]
            },
            "license": [
                "GPL-2.0-or-later"
            ],
            "description": "Speed up your site and create a smoother viewing experience by loading images as visitors scroll down the screen, instead of all at once.",
            "transport-options": {
                "relative": true
            }
        },
        {
            "name": "automattic/jetpack-licensing",
            "version": "dev-master",
            "dist": {
                "type": "path",
                "url": "../../packages/licensing",
                "reference": "bcd9217e6a9570dda47a682c3e18f2477586a04e"
            },
            "require": {
                "automattic/jetpack-connection": "^1.37",
                "automattic/jetpack-options": "^1.14"
            },
            "require-dev": {
                "automattic/jetpack-changelogger": "^3.0",
                "automattic/wordbless": "@dev",
                "yoast/phpunit-polyfills": "1.0.3"
            },
            "type": "jetpack-library",
            "extra": {
                "autotagger": true,
                "mirror-repo": "Automattic/jetpack-licensing",
                "textdomain": "jetpack-licensing",
                "changelogger": {
                    "link-template": "https://github.com/Automattic/jetpack-licensing/compare/v${old}...v${new}"
                },
                "branch-alias": {
                    "dev-master": "1.6.x-dev"
                }
            },
            "autoload": {
                "classmap": [
                    "src/"
                ]
            },
            "scripts": {
                "phpunit": [
                    "./vendor/phpunit/phpunit/phpunit --colors=always"
                ],
                "post-update-cmd": [
                    "php -r \"copy('vendor/automattic/wordbless/src/dbless-wpdb.php', 'wordpress/wp-content/db.php');\""
                ],
                "test-coverage": [
                    "php -dpcov.directory=. ./vendor/bin/phpunit --coverage-clover \"$COVERAGE_DIR/clover.xml\""
                ],
                "test-php": [
                    "@composer phpunit"
                ]
            },
            "license": [
                "GPL-2.0-or-later"
            ],
            "description": "Everything needed to manage Jetpack licenses client-side.",
            "transport-options": {
                "relative": true
            }
        },
        {
            "name": "automattic/jetpack-logo",
            "version": "dev-master",
            "dist": {
                "type": "path",
                "url": "../../packages/logo",
                "reference": "c0d7df78e0ea4d9d09a22ff937fce5ec13a08379"
            },
            "require-dev": {
                "automattic/jetpack-changelogger": "^3.0",
                "yoast/phpunit-polyfills": "1.0.3"
            },
            "type": "jetpack-library",
            "extra": {
                "autotagger": true,
                "mirror-repo": "Automattic/jetpack-logo",
                "changelogger": {
                    "link-template": "https://github.com/Automattic/jetpack-logo/compare/v${old}...v${new}"
                },
                "branch-alias": {
                    "dev-master": "1.5.x-dev"
                }
            },
            "autoload": {
                "classmap": [
                    "src/"
                ]
            },
            "scripts": {
                "phpunit": [
                    "./vendor/phpunit/phpunit/phpunit --colors=always"
                ],
                "test-coverage": [
                    "php -dpcov.directory=. ./vendor/bin/phpunit --coverage-clover \"$COVERAGE_DIR/clover.xml\""
                ],
                "test-php": [
                    "@composer phpunit"
                ]
            },
            "license": [
                "GPL-2.0-or-later"
            ],
            "description": "A logo for Jetpack",
            "transport-options": {
                "relative": true
            }
        },
        {
            "name": "automattic/jetpack-my-jetpack",
            "version": "dev-master",
            "dist": {
                "type": "path",
                "url": "../../packages/my-jetpack",
                "reference": "61cece555e629bcf8814af1b6aa5ce47dac5b5df"
            },
            "require": {
                "automattic/jetpack-admin-ui": "^0.2",
                "automattic/jetpack-assets": "^1.17",
                "automattic/jetpack-connection": "^1.37",
                "automattic/jetpack-plugins-installer": "^0.1",
                "automattic/jetpack-redirect": "^1.7",
                "automattic/jetpack-tracking": "^1.14"
            },
            "require-dev": {
                "automattic/jetpack-changelogger": "^3.0",
                "automattic/jetpack-constants": "^1.6",
                "automattic/jetpack-options": "^1.14",
                "automattic/wordbless": "@dev",
                "yoast/phpunit-polyfills": "1.0.3"
            },
            "type": "jetpack-library",
            "extra": {
                "autotagger": true,
                "mirror-repo": "Automattic/jetpack-my-jetpack",
                "textdomain": "jetpack-my-jetpack",
                "changelogger": {
                    "link-template": "https://github.com/Automattic/jetpack-my-jetpack/compare/${old}...${new}"
                },
                "branch-alias": {
                    "dev-master": "0.6.x-dev"
                },
                "version-constants": {
                    "::PACKAGE_VERSION": "src/class-initializer.php"
                }
            },
            "autoload": {
                "classmap": [
                    "src/",
                    "src/products"
                ]
            },
            "scripts": {
                "phpunit": [
                    "./vendor/phpunit/phpunit/phpunit --colors=always"
                ],
                "test-coverage": [
                    "php -dpcov.directory=. ./vendor/bin/phpunit --coverage-clover \"$COVERAGE_DIR/coverage.xml\"",
                    "pnpm run test -- --coverageDirectory=\"$COVERAGE_DIR\" --coverage --coverageReporters=clover"
                ],
                "test-php": [
                    "@composer phpunit"
                ],
                "test-js": [
                    "pnpm run test"
                ],
                "test-js-watch": [
                    "Composer\\Config::disableProcessTimeout",
                    "pnpm run test -- --watch"
                ],
                "build-development": [
                    "pnpm run build"
                ],
                "build-production": [
                    "NODE_ENV=production pnpm run build"
                ],
                "watch": [
                    "Composer\\Config::disableProcessTimeout",
                    "pnpm run watch"
                ],
                "post-update-cmd": [
                    "php -r \"copy('vendor/automattic/wordbless/src/dbless-wpdb.php', 'wordpress/wp-content/db.php');\""
                ]
            },
            "license": [
                "GPL-2.0-or-later"
            ],
            "description": "WP Admin page with information and configuration shared among all Jetpack stand-alone plugins",
            "transport-options": {
                "relative": true
            }
        },
        {
            "name": "automattic/jetpack-options",
            "version": "dev-master",
            "dist": {
                "type": "path",
                "url": "../../packages/options",
                "reference": "ae4325a0569cc055a1c2649bb2572f15ab4d37bb"
            },
            "require": {
                "automattic/jetpack-constants": "^1.6"
            },
            "require-dev": {
                "automattic/jetpack-changelogger": "^3.0",
                "yoast/phpunit-polyfills": "1.0.3"
            },
            "type": "jetpack-library",
            "extra": {
                "autotagger": true,
                "mirror-repo": "Automattic/jetpack-options",
                "changelogger": {
                    "link-template": "https://github.com/Automattic/jetpack-options/compare/v${old}...v${new}"
                },
                "branch-alias": {
                    "dev-master": "1.14.x-dev"
                }
            },
            "autoload": {
                "classmap": [
                    "legacy"
                ]
            },
            "license": [
                "GPL-2.0-or-later"
            ],
            "description": "A wrapper for wp-options to manage specific Jetpack options.",
            "transport-options": {
                "relative": true
            }
        },
        {
            "name": "automattic/jetpack-partner",
            "version": "dev-master",
            "dist": {
                "type": "path",
                "url": "../../packages/partner",
                "reference": "9eca9e2b8b0575f536356584f316f8d8fb84b4b2"
            },
            "require": {
                "automattic/jetpack-connection": "^1.37",
                "automattic/jetpack-options": "^1.14",
                "automattic/jetpack-status": "^1.12"
            },
            "require-dev": {
                "automattic/jetpack-changelogger": "^3.0",
                "automattic/wordbless": "@dev",
                "brain/monkey": "2.6.1",
                "yoast/phpunit-polyfills": "1.0.3"
            },
            "type": "jetpack-library",
            "extra": {
                "autotagger": true,
                "mirror-repo": "Automattic/jetpack-partner",
                "changelogger": {
                    "link-template": "https://github.com/Automattic/jetpack-partner/compare/v${old}...v${new}"
                },
                "branch-alias": {
                    "dev-master": "1.7.x-dev"
                }
            },
            "autoload": {
                "classmap": [
                    "src/"
                ]
            },
            "scripts": {
                "phpunit": [
                    "./vendor/phpunit/phpunit/phpunit --colors=always"
                ],
                "post-update-cmd": [
                    "php -r \"copy('vendor/automattic/wordbless/src/dbless-wpdb.php', 'wordpress/wp-content/db.php');\""
                ],
                "test-coverage": [
                    "php -dpcov.directory=. ./vendor/bin/phpunit --coverage-clover \"$COVERAGE_DIR/clover.xml\""
                ],
                "test-php": [
                    "@composer phpunit"
                ]
            },
            "license": [
                "GPL-2.0-or-later"
            ],
            "description": "Support functions for Jetpack hosting partners.",
            "transport-options": {
                "relative": true
            }
        },
        {
            "name": "automattic/jetpack-password-checker",
            "version": "dev-master",
            "dist": {
                "type": "path",
                "url": "../../packages/password-checker",
                "reference": "a9dd0d76a2a18a042898111f5ac279e5f32c2258"
            },
            "require-dev": {
                "automattic/jetpack-changelogger": "^3.0",
                "automattic/wordbless": "@dev",
                "yoast/phpunit-polyfills": "1.0.3"
            },
            "type": "jetpack-library",
            "extra": {
                "autotagger": true,
                "mirror-repo": "Automattic/jetpack-password-checker",
                "textdomain": "jetpack-password-checker",
                "changelogger": {
                    "link-template": "https://github.com/Automattic/jetpack-password-checker/compare/v${old}...v${new}"
                },
                "branch-alias": {
                    "dev-master": "0.2.x-dev"
                }
            },
            "autoload": {
                "classmap": [
                    "src/"
                ]
            },
            "scripts": {
                "phpunit": [
                    "./vendor/phpunit/phpunit/phpunit --colors=always"
                ],
                "test-coverage": [
                    "php -dpcov.directory=. ./vendor/bin/phpunit --coverage-clover \"$COVERAGE_DIR/clover.xml\""
                ],
                "test-php": [
                    "@composer phpunit"
                ],
                "post-update-cmd": [
                    "php -r \"copy('vendor/automattic/wordbless/src/dbless-wpdb.php', 'wordpress/wp-content/db.php');\""
                ]
            },
            "license": [
                "GPL-2.0-or-later"
            ],
            "description": "Password Checker.",
            "transport-options": {
                "relative": true
            }
        },
        {
            "name": "automattic/jetpack-plugins-installer",
            "version": "dev-master",
            "dist": {
                "type": "path",
                "url": "../../packages/plugins-installer",
                "reference": "19c930344c337c188d411a51938c7c870ea511a1"
            },
            "require": {
                "automattic/jetpack-a8c-mc-stats": "^1.4"
            },
            "require-dev": {
                "automattic/jetpack-changelogger": "^3.0",
                "yoast/phpunit-polyfills": "1.0.3"
            },
            "type": "library",
            "extra": {
                "branch-alias": {
                    "dev-master": "0.1.x-dev"
                },
                "mirror-repo": "Automattic/jetpack-plugins-installer",
                "changelogger": {
                    "link-template": "https://github.com/Automattic/jetpack-plugins-installer/compare/v${old}...v${new}"
                },
                "autotagger": true,
                "textdomain": "jetpack-plugins-installer"
            },
            "autoload": {
                "classmap": [
                    "src/"
                ]
            },
            "scripts": {
                "phpunit": [
                    "./vendor/phpunit/phpunit/phpunit --colors=always"
                ],
                "test-coverage": [
                    "php -dpcov.directory=. ./vendor/bin/phpunit --coverage-clover \"$COVERAGE_DIR/clover.xml\""
                ],
                "test-php": [
                    "@composer phpunit"
                ]
            },
            "license": [
                "GPL-2.0-or-later"
            ],
            "description": "Handle installation of plugins from WP.org",
            "transport-options": {
                "relative": true
            }
        },
        {
            "name": "automattic/jetpack-redirect",
            "version": "dev-master",
            "dist": {
                "type": "path",
                "url": "../../packages/redirect",
                "reference": "836b8d65ec609ce93ae22f3b653dfa62aa35b770"
            },
            "require": {
                "automattic/jetpack-status": "^1.12"
            },
            "require-dev": {
                "automattic/jetpack-changelogger": "^3.0",
                "brain/monkey": "2.6.1",
                "yoast/phpunit-polyfills": "1.0.3"
            },
            "type": "jetpack-library",
            "extra": {
                "autotagger": true,
                "mirror-repo": "Automattic/jetpack-redirect",
                "changelogger": {
                    "link-template": "https://github.com/Automattic/jetpack-redirect/compare/v${old}...v${new}"
                },
                "branch-alias": {
                    "dev-master": "1.7.x-dev"
                }
            },
            "autoload": {
                "classmap": [
                    "src/"
                ]
            },
            "scripts": {
                "phpunit": [
                    "./vendor/phpunit/phpunit/phpunit --colors=always"
                ],
                "test-coverage": [
                    "php -dpcov.directory=. ./vendor/bin/phpunit --coverage-clover \"$COVERAGE_DIR/clover.xml\""
                ],
                "test-php": [
                    "@composer phpunit"
                ]
            },
            "license": [
                "GPL-2.0-or-later"
            ],
            "description": "Utilities to build URLs to the jetpack.com/redirect/ service",
            "transport-options": {
                "relative": true
            }
        },
        {
            "name": "automattic/jetpack-roles",
            "version": "dev-master",
            "dist": {
                "type": "path",
                "url": "../../packages/roles",
                "reference": "865b6ca769a59af99b25f560a1f0e7e6a19bff1f"
            },
            "require-dev": {
                "automattic/jetpack-changelogger": "^3.0",
                "brain/monkey": "2.6.1",
                "yoast/phpunit-polyfills": "1.0.3"
            },
            "type": "jetpack-library",
            "extra": {
                "autotagger": true,
                "mirror-repo": "Automattic/jetpack-roles",
                "changelogger": {
                    "link-template": "https://github.com/Automattic/jetpack-roles/compare/v${old}...v${new}"
                },
                "branch-alias": {
                    "dev-master": "1.4.x-dev"
                }
            },
            "autoload": {
                "classmap": [
                    "src/"
                ]
            },
            "scripts": {
                "phpunit": [
                    "./vendor/phpunit/phpunit/phpunit --colors=always"
                ],
                "test-coverage": [
                    "php -dpcov.directory=. ./vendor/bin/phpunit --coverage-clover \"$COVERAGE_DIR/clover.xml\""
                ],
                "test-php": [
                    "@composer phpunit"
                ]
            },
            "license": [
                "GPL-2.0-or-later"
            ],
            "description": "Utilities, related with user roles and capabilities.",
            "transport-options": {
                "relative": true
            }
        },
        {
            "name": "automattic/jetpack-search",
            "version": "dev-master",
            "dist": {
                "type": "path",
                "url": "../../packages/search",
                "reference": "641b9528f1e8e84376fe2ff4b81cf4ad2b8222ff"
            },
            "require": {
                "automattic/jetpack-assets": "^1.17",
                "automattic/jetpack-connection": "^1.37",
                "automattic/jetpack-constants": "^1.6",
                "automattic/jetpack-options": "^1.14",
                "automattic/jetpack-status": "^1.12",
                "automattic/jetpack-tracking": "^1.14"
            },
            "require-dev": {
                "automattic/jetpack-changelogger": "^3.0",
                "automattic/wordbless": "0.3.1",
                "yoast/phpunit-polyfills": "1.0.3"
            },
            "type": "jetpack-library",
            "extra": {
                "autotagger": true,
                "mirror-repo": "Automattic/jetpack-search",
                "textdomain": "jetpack-search-pkg",
                "changelogger": {
                    "link-template": "https://github.com/Automattic/jetpack-search/compare/v${old}...v${new}"
                },
                "branch-alias": {
                    "dev-master": "0.10.x-dev"
                },
                "version-constants": {
                    "JETPACK_SEARCH_PKG__VERSION": "search.php"
                }
            },
            "autoload": {
                "files": [
                    "search.php"
                ],
                "classmap": [
                    "src/"
                ]
            },
            "scripts": {
                "build": [
                    "Composer\\Config::disableProcessTimeout",
                    "pnpm run build"
                ],
                "build-development": [
                    "pnpm run build-development"
                ],
                "build-production": [
                    "pnpm run build-production"
                ],
                "phpunit": [
                    "./vendor/phpunit/phpunit/phpunit --colors=always"
                ],
                "test-coverage": [
                    "php -dpcov.directory=. ./vendor/bin/phpunit --coverage-clover \"$COVERAGE_DIR/clover.xml\""
                ],
                "test-js": [
                    "pnpm run test"
                ],
                "test-php": [
                    "@composer phpunit"
                ],
                "post-update-cmd": [
                    "php -r \"copy('vendor/automattic/wordbless/src/dbless-wpdb.php', 'wordpress/wp-content/db.php');\""
                ],
                "watch": [
                    "Composer\\Config::disableProcessTimeout",
                    "pnpm run watch"
                ]
            },
            "license": [
                "GPL-2.0-or-later"
            ],
            "description": "Tools to assist with enabling cloud search for Jetpack sites.",
            "transport-options": {
                "relative": true
            }
        },
        {
            "name": "automattic/jetpack-status",
            "version": "dev-master",
            "dist": {
                "type": "path",
                "url": "../../packages/status",
                "reference": "7fb5b33bd6dac429ff6976d9f2996cb9f96ba680"
            },
            "require": {
                "automattic/jetpack-constants": "^1.6"
            },
            "require-dev": {
                "automattic/jetpack-changelogger": "^3.0",
                "brain/monkey": "2.6.1",
                "yoast/phpunit-polyfills": "1.0.3"
            },
            "type": "jetpack-library",
            "extra": {
                "autotagger": true,
                "mirror-repo": "Automattic/jetpack-status",
                "changelogger": {
                    "link-template": "https://github.com/Automattic/jetpack-status/compare/v${old}...v${new}"
                },
                "branch-alias": {
                    "dev-master": "1.12.x-dev"
                }
            },
            "autoload": {
                "classmap": [
                    "src/"
                ]
            },
            "scripts": {
                "phpunit": [
                    "./vendor/phpunit/phpunit/phpunit --colors=always"
                ],
                "test-coverage": [
                    "php -dpcov.directory=. ./vendor/bin/phpunit --coverage-clover \"$COVERAGE_DIR/clover.xml\""
                ],
                "test-php": [
                    "@composer phpunit"
                ]
            },
            "license": [
                "GPL-2.0-or-later"
            ],
            "description": "Used to retrieve information about the current status of Jetpack and the site overall.",
            "transport-options": {
                "relative": true
            }
        },
        {
            "name": "automattic/jetpack-sync",
            "version": "dev-master",
            "dist": {
                "type": "path",
                "url": "../../packages/sync",
                "reference": "99828cd54ef4cb7af35522e5347fdb13db6077c7"
            },
            "require": {
                "automattic/jetpack-connection": "^1.37",
                "automattic/jetpack-constants": "^1.6",
                "automattic/jetpack-heartbeat": "^1.4",
                "automattic/jetpack-identity-crisis": "^0.8",
                "automattic/jetpack-options": "^1.14",
                "automattic/jetpack-password-checker": "^0.2",
                "automattic/jetpack-roles": "^1.4",
                "automattic/jetpack-status": "^1.12"
            },
            "require-dev": {
                "automattic/jetpack-changelogger": "^3.0",
                "automattic/wordbless": "@dev",
                "yoast/phpunit-polyfills": "1.0.3"
            },
            "type": "jetpack-library",
            "extra": {
                "autotagger": true,
                "mirror-repo": "Automattic/jetpack-sync",
                "textdomain": "jetpack-sync",
                "version-constants": {
                    "::PACKAGE_VERSION": "src/class-package-version.php"
                },
                "changelogger": {
                    "link-template": "https://github.com/Automattic/jetpack-sync/compare/v${old}...v${new}"
                },
                "branch-alias": {
                    "dev-master": "1.30.x-dev"
                }
            },
            "autoload": {
                "classmap": [
                    "src/"
                ]
            },
            "scripts": {
                "phpunit": [
                    "./vendor/phpunit/phpunit/phpunit --colors=always"
                ],
                "test-coverage": [
                    "php -dpcov.directory=. ./vendor/bin/phpunit --coverage-clover \"$COVERAGE_DIR/clover.xml\""
                ],
                "test-php": [
                    "@composer phpunit"
                ],
                "post-update-cmd": [
                    "php -r \"copy('vendor/automattic/wordbless/src/dbless-wpdb.php', 'wordpress/wp-content/db.php');\""
                ]
            },
            "license": [
                "GPL-2.0-or-later"
            ],
            "description": "Everything needed to allow syncing to the WP.com infrastructure.",
            "transport-options": {
                "relative": true
            }
        },
        {
            "name": "automattic/jetpack-tracking",
            "version": "dev-master",
            "dist": {
                "type": "path",
                "url": "../../packages/tracking",
                "reference": "80475725e161f5882cc902da8c17a6cab5ab0ccc"
            },
            "require": {
                "automattic/jetpack-assets": "^1.17",
                "automattic/jetpack-options": "^1.14",
                "automattic/jetpack-status": "^1.12"
            },
            "require-dev": {
                "automattic/jetpack-changelogger": "^3.0",
                "brain/monkey": "2.6.1",
                "yoast/phpunit-polyfills": "1.0.3"
            },
            "type": "jetpack-library",
            "extra": {
                "autotagger": true,
                "mirror-repo": "Automattic/jetpack-tracking",
                "textdomain": "jetpack-tracking",
                "changelogger": {
                    "link-template": "https://github.com/Automattic/jetpack-tracking/compare/v${old}...v${new}"
                },
                "branch-alias": {
                    "dev-master": "1.14.x-dev"
                }
            },
            "autoload": {
                "classmap": [
                    "legacy",
                    "src/"
                ]
            },
            "scripts": {
                "phpunit": [
                    "./vendor/phpunit/phpunit/phpunit --colors=always"
                ],
                "test-coverage": [
                    "php -dpcov.directory=. ./vendor/bin/phpunit --coverage-clover \"$COVERAGE_DIR/clover.xml\""
                ],
                "test-php": [
                    "@composer phpunit"
                ]
            },
            "license": [
                "GPL-2.0-or-later"
            ],
            "description": "Tracking for Jetpack",
            "transport-options": {
                "relative": true
            }
        },
        {
            "name": "automattic/jetpack-waf",
            "version": "dev-master",
            "dist": {
                "type": "path",
                "url": "../../packages/waf",
                "reference": "c64f994de535ce6d4d78dbd120ae95b3eb0cffd7"
            },
            "require": {
                "wikimedia/aho-corasick": "^1.0"
            },
            "require-dev": {
                "automattic/jetpack-changelogger": "^3.0",
                "yoast/phpunit-polyfills": "1.0.3"
            },
            "type": "library",
            "extra": {
                "autotagger": true,
                "mirror-repo": "Automattic/jetpack-waf",
                "changelogger": {
                    "link-template": "https://github.com/Automattic/jetpack-waf/compare/v${old}...v${new}"
                },
                "branch-alias": {
                    "dev-master": "0.1.x-dev"
                }
            },
            "autoload": {
                "files": [
                    "actions.php"
                ],
                "classmap": [
                    "src/"
                ]
            },
            "scripts": {
                "phpunit": [
                    "./vendor/phpunit/phpunit/phpunit --colors=always"
                ],
                "test-coverage": [
                    "php -dpcov.directory=. ./vendor/bin/phpunit --coverage-clover \"$COVERAGE_DIR/clover.xml\""
                ],
                "test-php": [
                    "@composer phpunit"
                ]
            },
            "license": [
                "GPL-2.0-or-later"
            ],
            "description": "Tools to assist with the Jetpack Web Application Firewall",
            "transport-options": {
                "relative": true
            }
        },
        {
            "name": "nojimage/twitter-text-php",
            "version": "v3.1.2",
            "source": {
                "type": "git",
                "url": "https://github.com/nojimage/twitter-text-php.git",
                "reference": "979bcf6a92d543b61588c7c0c0a87d0eb473d8f6"
            },
            "dist": {
                "type": "zip",
                "url": "https://api.github.com/repos/nojimage/twitter-text-php/zipball/979bcf6a92d543b61588c7c0c0a87d0eb473d8f6",
                "reference": "979bcf6a92d543b61588c7c0c0a87d0eb473d8f6",
                "shasum": ""
            },
            "require": {
                "ext-intl": "*",
                "ext-mbstring": "*",
                "php": ">=5.3.3"
            },
            "require-dev": {
                "ext-json": "*",
                "phpunit/phpunit": "4.8.*|5.7.*|6.5.*",
                "symfony/yaml": "^2.6.0|^3.4.0|^4.4.0|^5.0.0",
                "twitter/twitter-text": "^3.0.0"
            },
            "type": "library",
            "autoload": {
                "psr-0": {
                    "Twitter\\Text\\": "lib/"
                }
            },
            "notification-url": "https://packagist.org/downloads/",
            "license": [
                "Apache-2.0"
            ],
            "authors": [
                {
                    "name": "Matt Sanford",
                    "email": "matt@mzsanford.com",
                    "homepage": "http://mzsanford.com"
                },
                {
                    "name": "Mike Cochrane",
                    "email": "mikec@mikenz.geek.nz",
                    "homepage": "http://mikenz.geek.nz"
                },
                {
                    "name": "Nick Pope",
                    "email": "git@nickpope.me.uk",
                    "homepage": "http://www.nickpope.me.uk"
                },
                {
                    "name": "Takashi Nojima",
                    "homepage": "http://php-tips.com"
                }
            ],
            "description": "A library of PHP classes that provide auto-linking and extraction of usernames, lists, hashtags and URLs from tweets.",
            "homepage": "https://github.com/nojimage/twitter-text-php",
            "keywords": [
                "autolink",
                "extract",
                "text",
                "twitter"
            ],
            "support": {
                "issues": "https://github.com/nojimage/twitter-text-php/issues",
                "source": "https://github.com/nojimage/twitter-text-php/tree/v3.1.2"
            },
            "time": "2021-03-18T11:38:53+00:00"
        },
        {
            "name": "wikimedia/aho-corasick",
            "version": "v1.0.1",
            "source": {
                "type": "git",
                "url": "https://github.com/wikimedia/AhoCorasick.git",
                "reference": "2f3a1bd765913637a66eade658d11d82f0e551be"
            },
            "dist": {
                "type": "zip",
                "url": "https://api.github.com/repos/wikimedia/AhoCorasick/zipball/2f3a1bd765913637a66eade658d11d82f0e551be",
                "reference": "2f3a1bd765913637a66eade658d11d82f0e551be",
                "shasum": ""
            },
            "require": {
                "php": ">=5.5.9"
            },
            "require-dev": {
                "jakub-onderka/php-console-highlighter": "0.3.2",
                "jakub-onderka/php-parallel-lint": "1.0.0",
                "mediawiki/mediawiki-codesniffer": "18.0.0",
                "mediawiki/minus-x": "0.3.1",
                "phpunit/phpunit": "4.8.36 || ^6.5"
            },
            "type": "library",
            "autoload": {
                "classmap": [
                    "src/"
                ]
            },
            "notification-url": "https://packagist.org/downloads/",
            "license": [
                "Apache-2.0"
            ],
            "authors": [
                {
                    "name": "Ori Livneh",
                    "email": "ori@wikimedia.org"
                }
            ],
            "description": "An implementation of the Aho-Corasick string matching algorithm.",
            "homepage": "https://gerrit.wikimedia.org/g/AhoCorasick",
            "keywords": [
                "ahocorasick",
                "matcher"
            ],
            "support": {
                "source": "https://github.com/wikimedia/AhoCorasick/tree/v1.0.1"
            },
            "time": "2018-05-01T18:13:32+00:00"
        }
    ],
    "packages-dev": [
        {
            "name": "antecedent/patchwork",
            "version": "2.1.21",
            "source": {
                "type": "git",
                "url": "https://github.com/antecedent/patchwork.git",
                "reference": "25c1fa0cd9a6e6d0d13863d8df8f050b6733f16d"
            },
            "dist": {
                "type": "zip",
                "url": "https://api.github.com/repos/antecedent/patchwork/zipball/25c1fa0cd9a6e6d0d13863d8df8f050b6733f16d",
                "reference": "25c1fa0cd9a6e6d0d13863d8df8f050b6733f16d",
                "shasum": ""
            },
            "require": {
                "php": ">=5.4.0"
            },
            "require-dev": {
                "phpunit/phpunit": ">=4"
            },
            "type": "library",
            "notification-url": "https://packagist.org/downloads/",
            "license": [
                "MIT"
            ],
            "authors": [
                {
                    "name": "Ignas Rudaitis",
                    "email": "ignas.rudaitis@gmail.com"
                }
            ],
            "description": "Method redefinition (monkey-patching) functionality for PHP.",
            "homepage": "http://patchwork2.org/",
            "keywords": [
                "aop",
                "aspect",
                "interception",
                "monkeypatching",
                "redefinition",
                "runkit",
                "testing"
            ],
            "support": {
                "issues": "https://github.com/antecedent/patchwork/issues",
                "source": "https://github.com/antecedent/patchwork/tree/2.1.21"
            },
            "time": "2022-02-07T07:28:34+00:00"
        },
        {
            "name": "automattic/jetpack-changelogger",
            "version": "dev-master",
            "dist": {
                "type": "path",
                "url": "../../packages/changelogger",
                "reference": "3de69373c0ba949ee1f759b7db0bfe1d16b7c355"
            },
            "require": {
                "php": ">=5.6",
                "symfony/console": "^3.4 | ^5.2",
                "symfony/process": "^3.4 | ^5.2",
                "wikimedia/at-ease": "^1.2 | ^2.0"
            },
            "require-dev": {
                "wikimedia/testing-access-wrapper": "^1.0 | ^2.0",
                "yoast/phpunit-polyfills": "1.0.3"
            },
            "bin": [
                "bin/changelogger"
            ],
            "type": "project",
            "extra": {
                "autotagger": true,
                "branch-alias": {
                    "dev-master": "3.0.x-dev"
                },
                "mirror-repo": "Automattic/jetpack-changelogger",
                "version-constants": {
                    "::VERSION": "src/Application.php"
                },
                "changelogger": {
                    "link-template": "https://github.com/Automattic/jetpack-changelogger/compare/${old}...${new}"
                }
            },
            "autoload": {
                "psr-4": {
                    "Automattic\\Jetpack\\Changelogger\\": "src",
                    "Automattic\\Jetpack\\Changelog\\": "lib"
                }
            },
            "autoload-dev": {
                "psr-4": {
                    "Automattic\\Jetpack\\Changelogger\\Tests\\": "tests/php/includes/src",
                    "Automattic\\Jetpack\\Changelog\\Tests\\": "tests/php/includes/lib"
                }
            },
            "scripts": {
                "phpunit": [
                    "./vendor/phpunit/phpunit/phpunit --colors=always"
                ],
                "test-coverage": [
                    "php -dpcov.directory=. ./vendor/bin/phpunit --coverage-clover \"$COVERAGE_DIR/clover.xml\""
                ],
                "test-php": [
                    "@composer phpunit"
                ],
                "post-install-cmd": [
                    "[ -e vendor/bin/changelogger ] || { cd vendor/bin && ln -s ../../bin/changelogger; }"
                ],
                "post-update-cmd": [
                    "[ -e vendor/bin/changelogger ] || { cd vendor/bin && ln -s ../../bin/changelogger; }"
                ]
            },
            "license": [
                "GPL-2.0-or-later"
            ],
            "description": "Jetpack Changelogger tool. Allows for managing changelogs by dropping change files into a changelog directory with each PR.",
            "transport-options": {
                "relative": true
            }
        },
        {
            "name": "doctrine/instantiator",
            "version": "1.4.0",
            "source": {
                "type": "git",
                "url": "https://github.com/doctrine/instantiator.git",
                "reference": "d56bf6102915de5702778fe20f2de3b2fe570b5b"
            },
            "dist": {
                "type": "zip",
                "url": "https://api.github.com/repos/doctrine/instantiator/zipball/d56bf6102915de5702778fe20f2de3b2fe570b5b",
                "reference": "d56bf6102915de5702778fe20f2de3b2fe570b5b",
                "shasum": ""
            },
            "require": {
                "php": "^7.1 || ^8.0"
            },
            "require-dev": {
                "doctrine/coding-standard": "^8.0",
                "ext-pdo": "*",
                "ext-phar": "*",
                "phpbench/phpbench": "^0.13 || 1.0.0-alpha2",
                "phpstan/phpstan": "^0.12",
                "phpstan/phpstan-phpunit": "^0.12",
                "phpunit/phpunit": "^7.0 || ^8.0 || ^9.0"
            },
            "type": "library",
            "autoload": {
                "psr-4": {
                    "Doctrine\\Instantiator\\": "src/Doctrine/Instantiator/"
                }
            },
            "notification-url": "https://packagist.org/downloads/",
            "license": [
                "MIT"
            ],
            "authors": [
                {
                    "name": "Marco Pivetta",
                    "email": "ocramius@gmail.com",
                    "homepage": "https://ocramius.github.io/"
                }
            ],
            "description": "A small, lightweight utility to instantiate objects in PHP without invoking their constructors",
            "homepage": "https://www.doctrine-project.org/projects/instantiator.html",
            "keywords": [
                "constructor",
                "instantiate"
            ],
            "support": {
                "issues": "https://github.com/doctrine/instantiator/issues",
                "source": "https://github.com/doctrine/instantiator/tree/1.4.0"
            },
            "funding": [
                {
                    "url": "https://www.doctrine-project.org/sponsorship.html",
                    "type": "custom"
                },
                {
                    "url": "https://www.patreon.com/phpdoctrine",
                    "type": "patreon"
                },
                {
                    "url": "https://tidelift.com/funding/github/packagist/doctrine%2Finstantiator",
                    "type": "tidelift"
                }
            ],
            "time": "2020-11-10T18:47:58+00:00"
        },
        {
            "name": "johnkary/phpunit-speedtrap",
            "version": "v4.0.0",
            "source": {
                "type": "git",
                "url": "https://github.com/johnkary/phpunit-speedtrap.git",
                "reference": "5f9b160eac87e975f1c6ca9faee5125f0616fba3"
            },
            "dist": {
                "type": "zip",
                "url": "https://api.github.com/repos/johnkary/phpunit-speedtrap/zipball/5f9b160eac87e975f1c6ca9faee5125f0616fba3",
                "reference": "5f9b160eac87e975f1c6ca9faee5125f0616fba3",
                "shasum": ""
            },
            "require": {
                "php": ">=7.1",
                "phpunit/phpunit": "^7.0 || ^8.0 || ^9.0"
            },
            "type": "library",
            "extra": {
                "branch-alias": {
                    "dev-master": "4.0-dev"
                }
            },
            "autoload": {
                "psr-4": {
                    "JohnKary\\PHPUnit\\Listener\\": "src/"
                }
            },
            "notification-url": "https://packagist.org/downloads/",
            "license": [
                "MIT"
            ],
            "authors": [
                {
                    "name": "John Kary",
                    "email": "john@johnkary.net"
                }
            ],
            "description": "Find and report on slow tests in your PHPUnit test suite",
            "homepage": "https://github.com/johnkary/phpunit-speedtrap",
            "keywords": [
                "phpunit",
                "profile",
                "slow"
            ],
            "support": {
                "issues": "https://github.com/johnkary/phpunit-speedtrap/issues",
                "source": "https://github.com/johnkary/phpunit-speedtrap/tree/v4.0.0"
            },
            "time": "2021-05-03T02:37:05+00:00"
        },
        {
            "name": "myclabs/deep-copy",
            "version": "1.10.2",
            "source": {
                "type": "git",
                "url": "https://github.com/myclabs/DeepCopy.git",
                "reference": "776f831124e9c62e1a2c601ecc52e776d8bb7220"
            },
            "dist": {
                "type": "zip",
                "url": "https://api.github.com/repos/myclabs/DeepCopy/zipball/776f831124e9c62e1a2c601ecc52e776d8bb7220",
                "reference": "776f831124e9c62e1a2c601ecc52e776d8bb7220",
                "shasum": ""
            },
            "require": {
                "php": "^7.1 || ^8.0"
            },
            "require-dev": {
                "doctrine/collections": "^1.0",
                "doctrine/common": "^2.6",
                "phpunit/phpunit": "^7.1"
            },
            "type": "library",
            "autoload": {
                "files": [
                    "src/DeepCopy/deep_copy.php"
                ],
                "psr-4": {
                    "DeepCopy\\": "src/DeepCopy/"
                }
            },
            "notification-url": "https://packagist.org/downloads/",
            "license": [
                "MIT"
            ],
            "description": "Create deep copies (clones) of your objects",
            "keywords": [
                "clone",
                "copy",
                "duplicate",
                "object",
                "object graph"
            ],
            "support": {
                "issues": "https://github.com/myclabs/DeepCopy/issues",
                "source": "https://github.com/myclabs/DeepCopy/tree/1.10.2"
            },
            "funding": [
                {
                    "url": "https://tidelift.com/funding/github/packagist/myclabs/deep-copy",
                    "type": "tidelift"
                }
            ],
            "time": "2020-11-13T09:40:50+00:00"
        },
        {
            "name": "nikic/php-parser",
            "version": "v4.13.2",
            "source": {
                "type": "git",
                "url": "https://github.com/nikic/PHP-Parser.git",
                "reference": "210577fe3cf7badcc5814d99455df46564f3c077"
            },
            "dist": {
                "type": "zip",
                "url": "https://api.github.com/repos/nikic/PHP-Parser/zipball/210577fe3cf7badcc5814d99455df46564f3c077",
                "reference": "210577fe3cf7badcc5814d99455df46564f3c077",
                "shasum": ""
            },
            "require": {
                "ext-tokenizer": "*",
                "php": ">=7.0"
            },
            "require-dev": {
                "ircmaxell/php-yacc": "^0.0.7",
                "phpunit/phpunit": "^6.5 || ^7.0 || ^8.0 || ^9.0"
            },
            "bin": [
                "bin/php-parse"
            ],
            "type": "library",
            "extra": {
                "branch-alias": {
                    "dev-master": "4.9-dev"
                }
            },
            "autoload": {
                "psr-4": {
                    "PhpParser\\": "lib/PhpParser"
                }
            },
            "notification-url": "https://packagist.org/downloads/",
            "license": [
                "BSD-3-Clause"
            ],
            "authors": [
                {
                    "name": "Nikita Popov"
                }
            ],
            "description": "A PHP parser written in PHP",
            "keywords": [
                "parser",
                "php"
            ],
            "support": {
                "issues": "https://github.com/nikic/PHP-Parser/issues",
                "source": "https://github.com/nikic/PHP-Parser/tree/v4.13.2"
            },
            "time": "2021-11-30T19:35:32+00:00"
        },
        {
            "name": "phar-io/manifest",
            "version": "2.0.3",
            "source": {
                "type": "git",
                "url": "https://github.com/phar-io/manifest.git",
                "reference": "97803eca37d319dfa7826cc2437fc020857acb53"
            },
            "dist": {
                "type": "zip",
                "url": "https://api.github.com/repos/phar-io/manifest/zipball/97803eca37d319dfa7826cc2437fc020857acb53",
                "reference": "97803eca37d319dfa7826cc2437fc020857acb53",
                "shasum": ""
            },
            "require": {
                "ext-dom": "*",
                "ext-phar": "*",
                "ext-xmlwriter": "*",
                "phar-io/version": "^3.0.1",
                "php": "^7.2 || ^8.0"
            },
            "type": "library",
            "extra": {
                "branch-alias": {
                    "dev-master": "2.0.x-dev"
                }
            },
            "autoload": {
                "classmap": [
                    "src/"
                ]
            },
            "notification-url": "https://packagist.org/downloads/",
            "license": [
                "BSD-3-Clause"
            ],
            "authors": [
                {
                    "name": "Arne Blankerts",
                    "email": "arne@blankerts.de",
                    "role": "Developer"
                },
                {
                    "name": "Sebastian Heuer",
                    "email": "sebastian@phpeople.de",
                    "role": "Developer"
                },
                {
                    "name": "Sebastian Bergmann",
                    "email": "sebastian@phpunit.de",
                    "role": "Developer"
                }
            ],
            "description": "Component for reading phar.io manifest information from a PHP Archive (PHAR)",
            "support": {
                "issues": "https://github.com/phar-io/manifest/issues",
                "source": "https://github.com/phar-io/manifest/tree/2.0.3"
            },
            "time": "2021-07-20T11:28:43+00:00"
        },
        {
            "name": "phar-io/version",
            "version": "3.1.1",
            "source": {
                "type": "git",
                "url": "https://github.com/phar-io/version.git",
                "reference": "15a90844ad40f127afd244c0cad228de2a80052a"
            },
            "dist": {
                "type": "zip",
                "url": "https://api.github.com/repos/phar-io/version/zipball/15a90844ad40f127afd244c0cad228de2a80052a",
                "reference": "15a90844ad40f127afd244c0cad228de2a80052a",
                "shasum": ""
            },
            "require": {
                "php": "^7.2 || ^8.0"
            },
            "type": "library",
            "autoload": {
                "classmap": [
                    "src/"
                ]
            },
            "notification-url": "https://packagist.org/downloads/",
            "license": [
                "BSD-3-Clause"
            ],
            "authors": [
                {
                    "name": "Arne Blankerts",
                    "email": "arne@blankerts.de",
                    "role": "Developer"
                },
                {
                    "name": "Sebastian Heuer",
                    "email": "sebastian@phpeople.de",
                    "role": "Developer"
                },
                {
                    "name": "Sebastian Bergmann",
                    "email": "sebastian@phpunit.de",
                    "role": "Developer"
                }
            ],
            "description": "Library for handling version information and constraints",
            "support": {
                "issues": "https://github.com/phar-io/version/issues",
                "source": "https://github.com/phar-io/version/tree/3.1.1"
            },
            "time": "2022-02-07T21:56:48+00:00"
        },
        {
            "name": "phpdocumentor/reflection-common",
            "version": "2.2.0",
            "source": {
                "type": "git",
                "url": "https://github.com/phpDocumentor/ReflectionCommon.git",
                "reference": "1d01c49d4ed62f25aa84a747ad35d5a16924662b"
            },
            "dist": {
                "type": "zip",
                "url": "https://api.github.com/repos/phpDocumentor/ReflectionCommon/zipball/1d01c49d4ed62f25aa84a747ad35d5a16924662b",
                "reference": "1d01c49d4ed62f25aa84a747ad35d5a16924662b",
                "shasum": ""
            },
            "require": {
                "php": "^7.2 || ^8.0"
            },
            "type": "library",
            "extra": {
                "branch-alias": {
                    "dev-2.x": "2.x-dev"
                }
            },
            "autoload": {
                "psr-4": {
                    "phpDocumentor\\Reflection\\": "src/"
                }
            },
            "notification-url": "https://packagist.org/downloads/",
            "license": [
                "MIT"
            ],
            "authors": [
                {
                    "name": "Jaap van Otterdijk",
                    "email": "opensource@ijaap.nl"
                }
            ],
            "description": "Common reflection classes used by phpdocumentor to reflect the code structure",
            "homepage": "http://www.phpdoc.org",
            "keywords": [
                "FQSEN",
                "phpDocumentor",
                "phpdoc",
                "reflection",
                "static analysis"
            ],
            "support": {
                "issues": "https://github.com/phpDocumentor/ReflectionCommon/issues",
                "source": "https://github.com/phpDocumentor/ReflectionCommon/tree/2.x"
            },
            "time": "2020-06-27T09:03:43+00:00"
        },
        {
            "name": "phpdocumentor/reflection-docblock",
            "version": "5.3.0",
            "source": {
                "type": "git",
                "url": "https://github.com/phpDocumentor/ReflectionDocBlock.git",
                "reference": "622548b623e81ca6d78b721c5e029f4ce664f170"
            },
            "dist": {
                "type": "zip",
                "url": "https://api.github.com/repos/phpDocumentor/ReflectionDocBlock/zipball/622548b623e81ca6d78b721c5e029f4ce664f170",
                "reference": "622548b623e81ca6d78b721c5e029f4ce664f170",
                "shasum": ""
            },
            "require": {
                "ext-filter": "*",
                "php": "^7.2 || ^8.0",
                "phpdocumentor/reflection-common": "^2.2",
                "phpdocumentor/type-resolver": "^1.3",
                "webmozart/assert": "^1.9.1"
            },
            "require-dev": {
                "mockery/mockery": "~1.3.2",
                "psalm/phar": "^4.8"
            },
            "type": "library",
            "extra": {
                "branch-alias": {
                    "dev-master": "5.x-dev"
                }
            },
            "autoload": {
                "psr-4": {
                    "phpDocumentor\\Reflection\\": "src"
                }
            },
            "notification-url": "https://packagist.org/downloads/",
            "license": [
                "MIT"
            ],
            "authors": [
                {
                    "name": "Mike van Riel",
                    "email": "me@mikevanriel.com"
                },
                {
                    "name": "Jaap van Otterdijk",
                    "email": "account@ijaap.nl"
                }
            ],
            "description": "With this component, a library can provide support for annotations via DocBlocks or otherwise retrieve information that is embedded in a DocBlock.",
            "support": {
                "issues": "https://github.com/phpDocumentor/ReflectionDocBlock/issues",
                "source": "https://github.com/phpDocumentor/ReflectionDocBlock/tree/5.3.0"
            },
            "time": "2021-10-19T17:43:47+00:00"
        },
        {
            "name": "phpdocumentor/type-resolver",
            "version": "1.6.0",
            "source": {
                "type": "git",
                "url": "https://github.com/phpDocumentor/TypeResolver.git",
                "reference": "93ebd0014cab80c4ea9f5e297ea48672f1b87706"
            },
            "dist": {
                "type": "zip",
                "url": "https://api.github.com/repos/phpDocumentor/TypeResolver/zipball/93ebd0014cab80c4ea9f5e297ea48672f1b87706",
                "reference": "93ebd0014cab80c4ea9f5e297ea48672f1b87706",
                "shasum": ""
            },
            "require": {
                "php": "^7.2 || ^8.0",
                "phpdocumentor/reflection-common": "^2.0"
            },
            "require-dev": {
                "ext-tokenizer": "*",
                "psalm/phar": "^4.8"
            },
            "type": "library",
            "extra": {
                "branch-alias": {
                    "dev-1.x": "1.x-dev"
                }
            },
            "autoload": {
                "psr-4": {
                    "phpDocumentor\\Reflection\\": "src"
                }
            },
            "notification-url": "https://packagist.org/downloads/",
            "license": [
                "MIT"
            ],
            "authors": [
                {
                    "name": "Mike van Riel",
                    "email": "me@mikevanriel.com"
                }
            ],
            "description": "A PSR-5 based resolver of Class names, Types and Structural Element Names",
            "support": {
                "issues": "https://github.com/phpDocumentor/TypeResolver/issues",
                "source": "https://github.com/phpDocumentor/TypeResolver/tree/1.6.0"
            },
            "time": "2022-01-04T19:58:01+00:00"
        },
        {
            "name": "phpspec/prophecy",
            "version": "v1.15.0",
            "source": {
                "type": "git",
                "url": "https://github.com/phpspec/prophecy.git",
                "reference": "bbcd7380b0ebf3961ee21409db7b38bc31d69a13"
            },
            "dist": {
                "type": "zip",
                "url": "https://api.github.com/repos/phpspec/prophecy/zipball/bbcd7380b0ebf3961ee21409db7b38bc31d69a13",
                "reference": "bbcd7380b0ebf3961ee21409db7b38bc31d69a13",
                "shasum": ""
            },
            "require": {
                "doctrine/instantiator": "^1.2",
                "php": "^7.2 || ~8.0, <8.2",
                "phpdocumentor/reflection-docblock": "^5.2",
                "sebastian/comparator": "^3.0 || ^4.0",
                "sebastian/recursion-context": "^3.0 || ^4.0"
            },
            "require-dev": {
                "phpspec/phpspec": "^6.0 || ^7.0",
                "phpunit/phpunit": "^8.0 || ^9.0"
            },
            "type": "library",
            "extra": {
                "branch-alias": {
                    "dev-master": "1.x-dev"
                }
            },
            "autoload": {
                "psr-4": {
                    "Prophecy\\": "src/Prophecy"
                }
            },
            "notification-url": "https://packagist.org/downloads/",
            "license": [
                "MIT"
            ],
            "authors": [
                {
                    "name": "Konstantin Kudryashov",
                    "email": "ever.zet@gmail.com",
                    "homepage": "http://everzet.com"
                },
                {
                    "name": "Marcello Duarte",
                    "email": "marcello.duarte@gmail.com"
                }
            ],
            "description": "Highly opinionated mocking framework for PHP 5.3+",
            "homepage": "https://github.com/phpspec/prophecy",
            "keywords": [
                "Double",
                "Dummy",
                "fake",
                "mock",
                "spy",
                "stub"
            ],
            "support": {
                "issues": "https://github.com/phpspec/prophecy/issues",
                "source": "https://github.com/phpspec/prophecy/tree/v1.15.0"
            },
            "time": "2021-12-08T12:19:24+00:00"
        },
        {
            "name": "phpunit/php-code-coverage",
            "version": "9.2.10",
            "source": {
                "type": "git",
                "url": "https://github.com/sebastianbergmann/php-code-coverage.git",
                "reference": "d5850aaf931743067f4bfc1ae4cbd06468400687"
            },
            "dist": {
                "type": "zip",
                "url": "https://api.github.com/repos/sebastianbergmann/php-code-coverage/zipball/d5850aaf931743067f4bfc1ae4cbd06468400687",
                "reference": "d5850aaf931743067f4bfc1ae4cbd06468400687",
                "shasum": ""
            },
            "require": {
                "ext-dom": "*",
                "ext-libxml": "*",
                "ext-xmlwriter": "*",
                "nikic/php-parser": "^4.13.0",
                "php": ">=7.3",
                "phpunit/php-file-iterator": "^3.0.3",
                "phpunit/php-text-template": "^2.0.2",
                "sebastian/code-unit-reverse-lookup": "^2.0.2",
                "sebastian/complexity": "^2.0",
                "sebastian/environment": "^5.1.2",
                "sebastian/lines-of-code": "^1.0.3",
                "sebastian/version": "^3.0.1",
                "theseer/tokenizer": "^1.2.0"
            },
            "require-dev": {
                "phpunit/phpunit": "^9.3"
            },
            "suggest": {
                "ext-pcov": "*",
                "ext-xdebug": "*"
            },
            "type": "library",
            "extra": {
                "branch-alias": {
                    "dev-master": "9.2-dev"
                }
            },
            "autoload": {
                "classmap": [
                    "src/"
                ]
            },
            "notification-url": "https://packagist.org/downloads/",
            "license": [
                "BSD-3-Clause"
            ],
            "authors": [
                {
                    "name": "Sebastian Bergmann",
                    "email": "sebastian@phpunit.de",
                    "role": "lead"
                }
            ],
            "description": "Library that provides collection, processing, and rendering functionality for PHP code coverage information.",
            "homepage": "https://github.com/sebastianbergmann/php-code-coverage",
            "keywords": [
                "coverage",
                "testing",
                "xunit"
            ],
            "support": {
                "issues": "https://github.com/sebastianbergmann/php-code-coverage/issues",
                "source": "https://github.com/sebastianbergmann/php-code-coverage/tree/9.2.10"
            },
            "funding": [
                {
                    "url": "https://github.com/sebastianbergmann",
                    "type": "github"
                }
            ],
            "time": "2021-12-05T09:12:13+00:00"
        },
        {
            "name": "phpunit/php-file-iterator",
            "version": "3.0.6",
            "source": {
                "type": "git",
                "url": "https://github.com/sebastianbergmann/php-file-iterator.git",
                "reference": "cf1c2e7c203ac650e352f4cc675a7021e7d1b3cf"
            },
            "dist": {
                "type": "zip",
                "url": "https://api.github.com/repos/sebastianbergmann/php-file-iterator/zipball/cf1c2e7c203ac650e352f4cc675a7021e7d1b3cf",
                "reference": "cf1c2e7c203ac650e352f4cc675a7021e7d1b3cf",
                "shasum": ""
            },
            "require": {
                "php": ">=7.3"
            },
            "require-dev": {
                "phpunit/phpunit": "^9.3"
            },
            "type": "library",
            "extra": {
                "branch-alias": {
                    "dev-master": "3.0-dev"
                }
            },
            "autoload": {
                "classmap": [
                    "src/"
                ]
            },
            "notification-url": "https://packagist.org/downloads/",
            "license": [
                "BSD-3-Clause"
            ],
            "authors": [
                {
                    "name": "Sebastian Bergmann",
                    "email": "sebastian@phpunit.de",
                    "role": "lead"
                }
            ],
            "description": "FilterIterator implementation that filters files based on a list of suffixes.",
            "homepage": "https://github.com/sebastianbergmann/php-file-iterator/",
            "keywords": [
                "filesystem",
                "iterator"
            ],
            "support": {
                "issues": "https://github.com/sebastianbergmann/php-file-iterator/issues",
                "source": "https://github.com/sebastianbergmann/php-file-iterator/tree/3.0.6"
            },
            "funding": [
                {
                    "url": "https://github.com/sebastianbergmann",
                    "type": "github"
                }
            ],
            "time": "2021-12-02T12:48:52+00:00"
        },
        {
            "name": "phpunit/php-invoker",
            "version": "3.1.1",
            "source": {
                "type": "git",
                "url": "https://github.com/sebastianbergmann/php-invoker.git",
                "reference": "5a10147d0aaf65b58940a0b72f71c9ac0423cc67"
            },
            "dist": {
                "type": "zip",
                "url": "https://api.github.com/repos/sebastianbergmann/php-invoker/zipball/5a10147d0aaf65b58940a0b72f71c9ac0423cc67",
                "reference": "5a10147d0aaf65b58940a0b72f71c9ac0423cc67",
                "shasum": ""
            },
            "require": {
                "php": ">=7.3"
            },
            "require-dev": {
                "ext-pcntl": "*",
                "phpunit/phpunit": "^9.3"
            },
            "suggest": {
                "ext-pcntl": "*"
            },
            "type": "library",
            "extra": {
                "branch-alias": {
                    "dev-master": "3.1-dev"
                }
            },
            "autoload": {
                "classmap": [
                    "src/"
                ]
            },
            "notification-url": "https://packagist.org/downloads/",
            "license": [
                "BSD-3-Clause"
            ],
            "authors": [
                {
                    "name": "Sebastian Bergmann",
                    "email": "sebastian@phpunit.de",
                    "role": "lead"
                }
            ],
            "description": "Invoke callables with a timeout",
            "homepage": "https://github.com/sebastianbergmann/php-invoker/",
            "keywords": [
                "process"
            ],
            "support": {
                "issues": "https://github.com/sebastianbergmann/php-invoker/issues",
                "source": "https://github.com/sebastianbergmann/php-invoker/tree/3.1.1"
            },
            "funding": [
                {
                    "url": "https://github.com/sebastianbergmann",
                    "type": "github"
                }
            ],
            "time": "2020-09-28T05:58:55+00:00"
        },
        {
            "name": "phpunit/php-text-template",
            "version": "2.0.4",
            "source": {
                "type": "git",
                "url": "https://github.com/sebastianbergmann/php-text-template.git",
                "reference": "5da5f67fc95621df9ff4c4e5a84d6a8a2acf7c28"
            },
            "dist": {
                "type": "zip",
                "url": "https://api.github.com/repos/sebastianbergmann/php-text-template/zipball/5da5f67fc95621df9ff4c4e5a84d6a8a2acf7c28",
                "reference": "5da5f67fc95621df9ff4c4e5a84d6a8a2acf7c28",
                "shasum": ""
            },
            "require": {
                "php": ">=7.3"
            },
            "require-dev": {
                "phpunit/phpunit": "^9.3"
            },
            "type": "library",
            "extra": {
                "branch-alias": {
                    "dev-master": "2.0-dev"
                }
            },
            "autoload": {
                "classmap": [
                    "src/"
                ]
            },
            "notification-url": "https://packagist.org/downloads/",
            "license": [
                "BSD-3-Clause"
            ],
            "authors": [
                {
                    "name": "Sebastian Bergmann",
                    "email": "sebastian@phpunit.de",
                    "role": "lead"
                }
            ],
            "description": "Simple template engine.",
            "homepage": "https://github.com/sebastianbergmann/php-text-template/",
            "keywords": [
                "template"
            ],
            "support": {
                "issues": "https://github.com/sebastianbergmann/php-text-template/issues",
                "source": "https://github.com/sebastianbergmann/php-text-template/tree/2.0.4"
            },
            "funding": [
                {
                    "url": "https://github.com/sebastianbergmann",
                    "type": "github"
                }
            ],
            "time": "2020-10-26T05:33:50+00:00"
        },
        {
            "name": "phpunit/php-timer",
            "version": "5.0.3",
            "source": {
                "type": "git",
                "url": "https://github.com/sebastianbergmann/php-timer.git",
                "reference": "5a63ce20ed1b5bf577850e2c4e87f4aa902afbd2"
            },
            "dist": {
                "type": "zip",
                "url": "https://api.github.com/repos/sebastianbergmann/php-timer/zipball/5a63ce20ed1b5bf577850e2c4e87f4aa902afbd2",
                "reference": "5a63ce20ed1b5bf577850e2c4e87f4aa902afbd2",
                "shasum": ""
            },
            "require": {
                "php": ">=7.3"
            },
            "require-dev": {
                "phpunit/phpunit": "^9.3"
            },
            "type": "library",
            "extra": {
                "branch-alias": {
                    "dev-master": "5.0-dev"
                }
            },
            "autoload": {
                "classmap": [
                    "src/"
                ]
            },
            "notification-url": "https://packagist.org/downloads/",
            "license": [
                "BSD-3-Clause"
            ],
            "authors": [
                {
                    "name": "Sebastian Bergmann",
                    "email": "sebastian@phpunit.de",
                    "role": "lead"
                }
            ],
            "description": "Utility class for timing",
            "homepage": "https://github.com/sebastianbergmann/php-timer/",
            "keywords": [
                "timer"
            ],
            "support": {
                "issues": "https://github.com/sebastianbergmann/php-timer/issues",
                "source": "https://github.com/sebastianbergmann/php-timer/tree/5.0.3"
            },
            "funding": [
                {
                    "url": "https://github.com/sebastianbergmann",
                    "type": "github"
                }
            ],
            "time": "2020-10-26T13:16:10+00:00"
        },
        {
            "name": "phpunit/phpunit",
            "version": "9.5.13",
            "source": {
                "type": "git",
                "url": "https://github.com/sebastianbergmann/phpunit.git",
                "reference": "597cb647654ede35e43b137926dfdfef0fb11743"
            },
            "dist": {
                "type": "zip",
                "url": "https://api.github.com/repos/sebastianbergmann/phpunit/zipball/597cb647654ede35e43b137926dfdfef0fb11743",
                "reference": "597cb647654ede35e43b137926dfdfef0fb11743",
                "shasum": ""
            },
            "require": {
                "doctrine/instantiator": "^1.3.1",
                "ext-dom": "*",
                "ext-json": "*",
                "ext-libxml": "*",
                "ext-mbstring": "*",
                "ext-xml": "*",
                "ext-xmlwriter": "*",
                "myclabs/deep-copy": "^1.10.1",
                "phar-io/manifest": "^2.0.3",
                "phar-io/version": "^3.0.2",
                "php": ">=7.3",
                "phpspec/prophecy": "^1.12.1",
                "phpunit/php-code-coverage": "^9.2.7",
                "phpunit/php-file-iterator": "^3.0.5",
                "phpunit/php-invoker": "^3.1.1",
                "phpunit/php-text-template": "^2.0.3",
                "phpunit/php-timer": "^5.0.2",
                "sebastian/cli-parser": "^1.0.1",
                "sebastian/code-unit": "^1.0.6",
                "sebastian/comparator": "^4.0.5",
                "sebastian/diff": "^4.0.3",
                "sebastian/environment": "^5.1.3",
                "sebastian/exporter": "^4.0.3",
                "sebastian/global-state": "^5.0.1",
                "sebastian/object-enumerator": "^4.0.3",
                "sebastian/resource-operations": "^3.0.3",
                "sebastian/type": "^2.3.4",
                "sebastian/version": "^3.0.2"
            },
            "require-dev": {
                "ext-pdo": "*",
                "phpspec/prophecy-phpunit": "^2.0.1"
            },
            "suggest": {
                "ext-soap": "*",
                "ext-xdebug": "*"
            },
            "bin": [
                "phpunit"
            ],
            "type": "library",
            "extra": {
                "branch-alias": {
                    "dev-master": "9.5-dev"
                }
            },
            "autoload": {
                "files": [
                    "src/Framework/Assert/Functions.php"
                ],
                "classmap": [
                    "src/"
                ]
            },
            "notification-url": "https://packagist.org/downloads/",
            "license": [
                "BSD-3-Clause"
            ],
            "authors": [
                {
                    "name": "Sebastian Bergmann",
                    "email": "sebastian@phpunit.de",
                    "role": "lead"
                }
            ],
            "description": "The PHP Unit Testing framework.",
            "homepage": "https://phpunit.de/",
            "keywords": [
                "phpunit",
                "testing",
                "xunit"
            ],
            "support": {
                "issues": "https://github.com/sebastianbergmann/phpunit/issues",
                "source": "https://github.com/sebastianbergmann/phpunit/tree/9.5.13"
            },
            "funding": [
                {
                    "url": "https://phpunit.de/sponsors.html",
                    "type": "custom"
                },
                {
                    "url": "https://github.com/sebastianbergmann",
                    "type": "github"
                }
            ],
            "time": "2022-01-24T07:33:35+00:00"
        },
        {
            "name": "psr/container",
            "version": "1.1.2",
            "source": {
                "type": "git",
                "url": "https://github.com/php-fig/container.git",
                "reference": "513e0666f7216c7459170d56df27dfcefe1689ea"
            },
            "dist": {
                "type": "zip",
                "url": "https://api.github.com/repos/php-fig/container/zipball/513e0666f7216c7459170d56df27dfcefe1689ea",
                "reference": "513e0666f7216c7459170d56df27dfcefe1689ea",
                "shasum": ""
            },
            "require": {
                "php": ">=7.4.0"
            },
            "type": "library",
            "autoload": {
                "psr-4": {
                    "Psr\\Container\\": "src/"
                }
            },
            "notification-url": "https://packagist.org/downloads/",
            "license": [
                "MIT"
            ],
            "authors": [
                {
                    "name": "PHP-FIG",
                    "homepage": "https://www.php-fig.org/"
                }
            ],
            "description": "Common Container Interface (PHP FIG PSR-11)",
            "homepage": "https://github.com/php-fig/container",
            "keywords": [
                "PSR-11",
                "container",
                "container-interface",
                "container-interop",
                "psr"
            ],
            "support": {
                "issues": "https://github.com/php-fig/container/issues",
                "source": "https://github.com/php-fig/container/tree/1.1.2"
            },
            "time": "2021-11-05T16:50:12+00:00"
        },
        {
            "name": "sebastian/cli-parser",
            "version": "1.0.1",
            "source": {
                "type": "git",
                "url": "https://github.com/sebastianbergmann/cli-parser.git",
                "reference": "442e7c7e687e42adc03470c7b668bc4b2402c0b2"
            },
            "dist": {
                "type": "zip",
                "url": "https://api.github.com/repos/sebastianbergmann/cli-parser/zipball/442e7c7e687e42adc03470c7b668bc4b2402c0b2",
                "reference": "442e7c7e687e42adc03470c7b668bc4b2402c0b2",
                "shasum": ""
            },
            "require": {
                "php": ">=7.3"
            },
            "require-dev": {
                "phpunit/phpunit": "^9.3"
            },
            "type": "library",
            "extra": {
                "branch-alias": {
                    "dev-master": "1.0-dev"
                }
            },
            "autoload": {
                "classmap": [
                    "src/"
                ]
            },
            "notification-url": "https://packagist.org/downloads/",
            "license": [
                "BSD-3-Clause"
            ],
            "authors": [
                {
                    "name": "Sebastian Bergmann",
                    "email": "sebastian@phpunit.de",
                    "role": "lead"
                }
            ],
            "description": "Library for parsing CLI options",
            "homepage": "https://github.com/sebastianbergmann/cli-parser",
            "support": {
                "issues": "https://github.com/sebastianbergmann/cli-parser/issues",
                "source": "https://github.com/sebastianbergmann/cli-parser/tree/1.0.1"
            },
            "funding": [
                {
                    "url": "https://github.com/sebastianbergmann",
                    "type": "github"
                }
            ],
            "time": "2020-09-28T06:08:49+00:00"
        },
        {
            "name": "sebastian/code-unit",
            "version": "1.0.8",
            "source": {
                "type": "git",
                "url": "https://github.com/sebastianbergmann/code-unit.git",
                "reference": "1fc9f64c0927627ef78ba436c9b17d967e68e120"
            },
            "dist": {
                "type": "zip",
                "url": "https://api.github.com/repos/sebastianbergmann/code-unit/zipball/1fc9f64c0927627ef78ba436c9b17d967e68e120",
                "reference": "1fc9f64c0927627ef78ba436c9b17d967e68e120",
                "shasum": ""
            },
            "require": {
                "php": ">=7.3"
            },
            "require-dev": {
                "phpunit/phpunit": "^9.3"
            },
            "type": "library",
            "extra": {
                "branch-alias": {
                    "dev-master": "1.0-dev"
                }
            },
            "autoload": {
                "classmap": [
                    "src/"
                ]
            },
            "notification-url": "https://packagist.org/downloads/",
            "license": [
                "BSD-3-Clause"
            ],
            "authors": [
                {
                    "name": "Sebastian Bergmann",
                    "email": "sebastian@phpunit.de",
                    "role": "lead"
                }
            ],
            "description": "Collection of value objects that represent the PHP code units",
            "homepage": "https://github.com/sebastianbergmann/code-unit",
            "support": {
                "issues": "https://github.com/sebastianbergmann/code-unit/issues",
                "source": "https://github.com/sebastianbergmann/code-unit/tree/1.0.8"
            },
            "funding": [
                {
                    "url": "https://github.com/sebastianbergmann",
                    "type": "github"
                }
            ],
            "time": "2020-10-26T13:08:54+00:00"
        },
        {
            "name": "sebastian/code-unit-reverse-lookup",
            "version": "2.0.3",
            "source": {
                "type": "git",
                "url": "https://github.com/sebastianbergmann/code-unit-reverse-lookup.git",
                "reference": "ac91f01ccec49fb77bdc6fd1e548bc70f7faa3e5"
            },
            "dist": {
                "type": "zip",
                "url": "https://api.github.com/repos/sebastianbergmann/code-unit-reverse-lookup/zipball/ac91f01ccec49fb77bdc6fd1e548bc70f7faa3e5",
                "reference": "ac91f01ccec49fb77bdc6fd1e548bc70f7faa3e5",
                "shasum": ""
            },
            "require": {
                "php": ">=7.3"
            },
            "require-dev": {
                "phpunit/phpunit": "^9.3"
            },
            "type": "library",
            "extra": {
                "branch-alias": {
                    "dev-master": "2.0-dev"
                }
            },
            "autoload": {
                "classmap": [
                    "src/"
                ]
            },
            "notification-url": "https://packagist.org/downloads/",
            "license": [
                "BSD-3-Clause"
            ],
            "authors": [
                {
                    "name": "Sebastian Bergmann",
                    "email": "sebastian@phpunit.de"
                }
            ],
            "description": "Looks up which function or method a line of code belongs to",
            "homepage": "https://github.com/sebastianbergmann/code-unit-reverse-lookup/",
            "support": {
                "issues": "https://github.com/sebastianbergmann/code-unit-reverse-lookup/issues",
                "source": "https://github.com/sebastianbergmann/code-unit-reverse-lookup/tree/2.0.3"
            },
            "funding": [
                {
                    "url": "https://github.com/sebastianbergmann",
                    "type": "github"
                }
            ],
            "time": "2020-09-28T05:30:19+00:00"
        },
        {
            "name": "sebastian/comparator",
            "version": "4.0.6",
            "source": {
                "type": "git",
                "url": "https://github.com/sebastianbergmann/comparator.git",
                "reference": "55f4261989e546dc112258c7a75935a81a7ce382"
            },
            "dist": {
                "type": "zip",
                "url": "https://api.github.com/repos/sebastianbergmann/comparator/zipball/55f4261989e546dc112258c7a75935a81a7ce382",
                "reference": "55f4261989e546dc112258c7a75935a81a7ce382",
                "shasum": ""
            },
            "require": {
                "php": ">=7.3",
                "sebastian/diff": "^4.0",
                "sebastian/exporter": "^4.0"
            },
            "require-dev": {
                "phpunit/phpunit": "^9.3"
            },
            "type": "library",
            "extra": {
                "branch-alias": {
                    "dev-master": "4.0-dev"
                }
            },
            "autoload": {
                "classmap": [
                    "src/"
                ]
            },
            "notification-url": "https://packagist.org/downloads/",
            "license": [
                "BSD-3-Clause"
            ],
            "authors": [
                {
                    "name": "Sebastian Bergmann",
                    "email": "sebastian@phpunit.de"
                },
                {
                    "name": "Jeff Welch",
                    "email": "whatthejeff@gmail.com"
                },
                {
                    "name": "Volker Dusch",
                    "email": "github@wallbash.com"
                },
                {
                    "name": "Bernhard Schussek",
                    "email": "bschussek@2bepublished.at"
                }
            ],
            "description": "Provides the functionality to compare PHP values for equality",
            "homepage": "https://github.com/sebastianbergmann/comparator",
            "keywords": [
                "comparator",
                "compare",
                "equality"
            ],
            "support": {
                "issues": "https://github.com/sebastianbergmann/comparator/issues",
                "source": "https://github.com/sebastianbergmann/comparator/tree/4.0.6"
            },
            "funding": [
                {
                    "url": "https://github.com/sebastianbergmann",
                    "type": "github"
                }
            ],
            "time": "2020-10-26T15:49:45+00:00"
        },
        {
            "name": "sebastian/complexity",
            "version": "2.0.2",
            "source": {
                "type": "git",
                "url": "https://github.com/sebastianbergmann/complexity.git",
                "reference": "739b35e53379900cc9ac327b2147867b8b6efd88"
            },
            "dist": {
                "type": "zip",
                "url": "https://api.github.com/repos/sebastianbergmann/complexity/zipball/739b35e53379900cc9ac327b2147867b8b6efd88",
                "reference": "739b35e53379900cc9ac327b2147867b8b6efd88",
                "shasum": ""
            },
            "require": {
                "nikic/php-parser": "^4.7",
                "php": ">=7.3"
            },
            "require-dev": {
                "phpunit/phpunit": "^9.3"
            },
            "type": "library",
            "extra": {
                "branch-alias": {
                    "dev-master": "2.0-dev"
                }
            },
            "autoload": {
                "classmap": [
                    "src/"
                ]
            },
            "notification-url": "https://packagist.org/downloads/",
            "license": [
                "BSD-3-Clause"
            ],
            "authors": [
                {
                    "name": "Sebastian Bergmann",
                    "email": "sebastian@phpunit.de",
                    "role": "lead"
                }
            ],
            "description": "Library for calculating the complexity of PHP code units",
            "homepage": "https://github.com/sebastianbergmann/complexity",
            "support": {
                "issues": "https://github.com/sebastianbergmann/complexity/issues",
                "source": "https://github.com/sebastianbergmann/complexity/tree/2.0.2"
            },
            "funding": [
                {
                    "url": "https://github.com/sebastianbergmann",
                    "type": "github"
                }
            ],
            "time": "2020-10-26T15:52:27+00:00"
        },
        {
            "name": "sebastian/diff",
            "version": "4.0.4",
            "source": {
                "type": "git",
                "url": "https://github.com/sebastianbergmann/diff.git",
                "reference": "3461e3fccc7cfdfc2720be910d3bd73c69be590d"
            },
            "dist": {
                "type": "zip",
                "url": "https://api.github.com/repos/sebastianbergmann/diff/zipball/3461e3fccc7cfdfc2720be910d3bd73c69be590d",
                "reference": "3461e3fccc7cfdfc2720be910d3bd73c69be590d",
                "shasum": ""
            },
            "require": {
                "php": ">=7.3"
            },
            "require-dev": {
                "phpunit/phpunit": "^9.3",
                "symfony/process": "^4.2 || ^5"
            },
            "type": "library",
            "extra": {
                "branch-alias": {
                    "dev-master": "4.0-dev"
                }
            },
            "autoload": {
                "classmap": [
                    "src/"
                ]
            },
            "notification-url": "https://packagist.org/downloads/",
            "license": [
                "BSD-3-Clause"
            ],
            "authors": [
                {
                    "name": "Sebastian Bergmann",
                    "email": "sebastian@phpunit.de"
                },
                {
                    "name": "Kore Nordmann",
                    "email": "mail@kore-nordmann.de"
                }
            ],
            "description": "Diff implementation",
            "homepage": "https://github.com/sebastianbergmann/diff",
            "keywords": [
                "diff",
                "udiff",
                "unidiff",
                "unified diff"
            ],
            "support": {
                "issues": "https://github.com/sebastianbergmann/diff/issues",
                "source": "https://github.com/sebastianbergmann/diff/tree/4.0.4"
            },
            "funding": [
                {
                    "url": "https://github.com/sebastianbergmann",
                    "type": "github"
                }
            ],
            "time": "2020-10-26T13:10:38+00:00"
        },
        {
            "name": "sebastian/environment",
            "version": "5.1.3",
            "source": {
                "type": "git",
                "url": "https://github.com/sebastianbergmann/environment.git",
                "reference": "388b6ced16caa751030f6a69e588299fa09200ac"
            },
            "dist": {
                "type": "zip",
                "url": "https://api.github.com/repos/sebastianbergmann/environment/zipball/388b6ced16caa751030f6a69e588299fa09200ac",
                "reference": "388b6ced16caa751030f6a69e588299fa09200ac",
                "shasum": ""
            },
            "require": {
                "php": ">=7.3"
            },
            "require-dev": {
                "phpunit/phpunit": "^9.3"
            },
            "suggest": {
                "ext-posix": "*"
            },
            "type": "library",
            "extra": {
                "branch-alias": {
                    "dev-master": "5.1-dev"
                }
            },
            "autoload": {
                "classmap": [
                    "src/"
                ]
            },
            "notification-url": "https://packagist.org/downloads/",
            "license": [
                "BSD-3-Clause"
            ],
            "authors": [
                {
                    "name": "Sebastian Bergmann",
                    "email": "sebastian@phpunit.de"
                }
            ],
            "description": "Provides functionality to handle HHVM/PHP environments",
            "homepage": "http://www.github.com/sebastianbergmann/environment",
            "keywords": [
                "Xdebug",
                "environment",
                "hhvm"
            ],
            "support": {
                "issues": "https://github.com/sebastianbergmann/environment/issues",
                "source": "https://github.com/sebastianbergmann/environment/tree/5.1.3"
            },
            "funding": [
                {
                    "url": "https://github.com/sebastianbergmann",
                    "type": "github"
                }
            ],
            "time": "2020-09-28T05:52:38+00:00"
        },
        {
            "name": "sebastian/exporter",
            "version": "4.0.4",
            "source": {
                "type": "git",
                "url": "https://github.com/sebastianbergmann/exporter.git",
                "reference": "65e8b7db476c5dd267e65eea9cab77584d3cfff9"
            },
            "dist": {
                "type": "zip",
                "url": "https://api.github.com/repos/sebastianbergmann/exporter/zipball/65e8b7db476c5dd267e65eea9cab77584d3cfff9",
                "reference": "65e8b7db476c5dd267e65eea9cab77584d3cfff9",
                "shasum": ""
            },
            "require": {
                "php": ">=7.3",
                "sebastian/recursion-context": "^4.0"
            },
            "require-dev": {
                "ext-mbstring": "*",
                "phpunit/phpunit": "^9.3"
            },
            "type": "library",
            "extra": {
                "branch-alias": {
                    "dev-master": "4.0-dev"
                }
            },
            "autoload": {
                "classmap": [
                    "src/"
                ]
            },
            "notification-url": "https://packagist.org/downloads/",
            "license": [
                "BSD-3-Clause"
            ],
            "authors": [
                {
                    "name": "Sebastian Bergmann",
                    "email": "sebastian@phpunit.de"
                },
                {
                    "name": "Jeff Welch",
                    "email": "whatthejeff@gmail.com"
                },
                {
                    "name": "Volker Dusch",
                    "email": "github@wallbash.com"
                },
                {
                    "name": "Adam Harvey",
                    "email": "aharvey@php.net"
                },
                {
                    "name": "Bernhard Schussek",
                    "email": "bschussek@gmail.com"
                }
            ],
            "description": "Provides the functionality to export PHP variables for visualization",
            "homepage": "https://www.github.com/sebastianbergmann/exporter",
            "keywords": [
                "export",
                "exporter"
            ],
            "support": {
                "issues": "https://github.com/sebastianbergmann/exporter/issues",
                "source": "https://github.com/sebastianbergmann/exporter/tree/4.0.4"
            },
            "funding": [
                {
                    "url": "https://github.com/sebastianbergmann",
                    "type": "github"
                }
            ],
            "time": "2021-11-11T14:18:36+00:00"
        },
        {
            "name": "sebastian/global-state",
            "version": "5.0.3",
            "source": {
                "type": "git",
                "url": "https://github.com/sebastianbergmann/global-state.git",
                "reference": "23bd5951f7ff26f12d4e3242864df3e08dec4e49"
            },
            "dist": {
                "type": "zip",
                "url": "https://api.github.com/repos/sebastianbergmann/global-state/zipball/23bd5951f7ff26f12d4e3242864df3e08dec4e49",
                "reference": "23bd5951f7ff26f12d4e3242864df3e08dec4e49",
                "shasum": ""
            },
            "require": {
                "php": ">=7.3",
                "sebastian/object-reflector": "^2.0",
                "sebastian/recursion-context": "^4.0"
            },
            "require-dev": {
                "ext-dom": "*",
                "phpunit/phpunit": "^9.3"
            },
            "suggest": {
                "ext-uopz": "*"
            },
            "type": "library",
            "extra": {
                "branch-alias": {
                    "dev-master": "5.0-dev"
                }
            },
            "autoload": {
                "classmap": [
                    "src/"
                ]
            },
            "notification-url": "https://packagist.org/downloads/",
            "license": [
                "BSD-3-Clause"
            ],
            "authors": [
                {
                    "name": "Sebastian Bergmann",
                    "email": "sebastian@phpunit.de"
                }
            ],
            "description": "Snapshotting of global state",
            "homepage": "http://www.github.com/sebastianbergmann/global-state",
            "keywords": [
                "global state"
            ],
            "support": {
                "issues": "https://github.com/sebastianbergmann/global-state/issues",
                "source": "https://github.com/sebastianbergmann/global-state/tree/5.0.3"
            },
            "funding": [
                {
                    "url": "https://github.com/sebastianbergmann",
                    "type": "github"
                }
            ],
            "time": "2021-06-11T13:31:12+00:00"
        },
        {
            "name": "sebastian/lines-of-code",
            "version": "1.0.3",
            "source": {
                "type": "git",
                "url": "https://github.com/sebastianbergmann/lines-of-code.git",
                "reference": "c1c2e997aa3146983ed888ad08b15470a2e22ecc"
            },
            "dist": {
                "type": "zip",
                "url": "https://api.github.com/repos/sebastianbergmann/lines-of-code/zipball/c1c2e997aa3146983ed888ad08b15470a2e22ecc",
                "reference": "c1c2e997aa3146983ed888ad08b15470a2e22ecc",
                "shasum": ""
            },
            "require": {
                "nikic/php-parser": "^4.6",
                "php": ">=7.3"
            },
            "require-dev": {
                "phpunit/phpunit": "^9.3"
            },
            "type": "library",
            "extra": {
                "branch-alias": {
                    "dev-master": "1.0-dev"
                }
            },
            "autoload": {
                "classmap": [
                    "src/"
                ]
            },
            "notification-url": "https://packagist.org/downloads/",
            "license": [
                "BSD-3-Clause"
            ],
            "authors": [
                {
                    "name": "Sebastian Bergmann",
                    "email": "sebastian@phpunit.de",
                    "role": "lead"
                }
            ],
            "description": "Library for counting the lines of code in PHP source code",
            "homepage": "https://github.com/sebastianbergmann/lines-of-code",
            "support": {
                "issues": "https://github.com/sebastianbergmann/lines-of-code/issues",
                "source": "https://github.com/sebastianbergmann/lines-of-code/tree/1.0.3"
            },
            "funding": [
                {
                    "url": "https://github.com/sebastianbergmann",
                    "type": "github"
                }
            ],
            "time": "2020-11-28T06:42:11+00:00"
        },
        {
            "name": "sebastian/object-enumerator",
            "version": "4.0.4",
            "source": {
                "type": "git",
                "url": "https://github.com/sebastianbergmann/object-enumerator.git",
                "reference": "5c9eeac41b290a3712d88851518825ad78f45c71"
            },
            "dist": {
                "type": "zip",
                "url": "https://api.github.com/repos/sebastianbergmann/object-enumerator/zipball/5c9eeac41b290a3712d88851518825ad78f45c71",
                "reference": "5c9eeac41b290a3712d88851518825ad78f45c71",
                "shasum": ""
            },
            "require": {
                "php": ">=7.3",
                "sebastian/object-reflector": "^2.0",
                "sebastian/recursion-context": "^4.0"
            },
            "require-dev": {
                "phpunit/phpunit": "^9.3"
            },
            "type": "library",
            "extra": {
                "branch-alias": {
                    "dev-master": "4.0-dev"
                }
            },
            "autoload": {
                "classmap": [
                    "src/"
                ]
            },
            "notification-url": "https://packagist.org/downloads/",
            "license": [
                "BSD-3-Clause"
            ],
            "authors": [
                {
                    "name": "Sebastian Bergmann",
                    "email": "sebastian@phpunit.de"
                }
            ],
            "description": "Traverses array structures and object graphs to enumerate all referenced objects",
            "homepage": "https://github.com/sebastianbergmann/object-enumerator/",
            "support": {
                "issues": "https://github.com/sebastianbergmann/object-enumerator/issues",
                "source": "https://github.com/sebastianbergmann/object-enumerator/tree/4.0.4"
            },
            "funding": [
                {
                    "url": "https://github.com/sebastianbergmann",
                    "type": "github"
                }
            ],
            "time": "2020-10-26T13:12:34+00:00"
        },
        {
            "name": "sebastian/object-reflector",
            "version": "2.0.4",
            "source": {
                "type": "git",
                "url": "https://github.com/sebastianbergmann/object-reflector.git",
                "reference": "b4f479ebdbf63ac605d183ece17d8d7fe49c15c7"
            },
            "dist": {
                "type": "zip",
                "url": "https://api.github.com/repos/sebastianbergmann/object-reflector/zipball/b4f479ebdbf63ac605d183ece17d8d7fe49c15c7",
                "reference": "b4f479ebdbf63ac605d183ece17d8d7fe49c15c7",
                "shasum": ""
            },
            "require": {
                "php": ">=7.3"
            },
            "require-dev": {
                "phpunit/phpunit": "^9.3"
            },
            "type": "library",
            "extra": {
                "branch-alias": {
                    "dev-master": "2.0-dev"
                }
            },
            "autoload": {
                "classmap": [
                    "src/"
                ]
            },
            "notification-url": "https://packagist.org/downloads/",
            "license": [
                "BSD-3-Clause"
            ],
            "authors": [
                {
                    "name": "Sebastian Bergmann",
                    "email": "sebastian@phpunit.de"
                }
            ],
            "description": "Allows reflection of object attributes, including inherited and non-public ones",
            "homepage": "https://github.com/sebastianbergmann/object-reflector/",
            "support": {
                "issues": "https://github.com/sebastianbergmann/object-reflector/issues",
                "source": "https://github.com/sebastianbergmann/object-reflector/tree/2.0.4"
            },
            "funding": [
                {
                    "url": "https://github.com/sebastianbergmann",
                    "type": "github"
                }
            ],
            "time": "2020-10-26T13:14:26+00:00"
        },
        {
            "name": "sebastian/recursion-context",
            "version": "4.0.4",
            "source": {
                "type": "git",
                "url": "https://github.com/sebastianbergmann/recursion-context.git",
                "reference": "cd9d8cf3c5804de4341c283ed787f099f5506172"
            },
            "dist": {
                "type": "zip",
                "url": "https://api.github.com/repos/sebastianbergmann/recursion-context/zipball/cd9d8cf3c5804de4341c283ed787f099f5506172",
                "reference": "cd9d8cf3c5804de4341c283ed787f099f5506172",
                "shasum": ""
            },
            "require": {
                "php": ">=7.3"
            },
            "require-dev": {
                "phpunit/phpunit": "^9.3"
            },
            "type": "library",
            "extra": {
                "branch-alias": {
                    "dev-master": "4.0-dev"
                }
            },
            "autoload": {
                "classmap": [
                    "src/"
                ]
            },
            "notification-url": "https://packagist.org/downloads/",
            "license": [
                "BSD-3-Clause"
            ],
            "authors": [
                {
                    "name": "Sebastian Bergmann",
                    "email": "sebastian@phpunit.de"
                },
                {
                    "name": "Jeff Welch",
                    "email": "whatthejeff@gmail.com"
                },
                {
                    "name": "Adam Harvey",
                    "email": "aharvey@php.net"
                }
            ],
            "description": "Provides functionality to recursively process PHP variables",
            "homepage": "http://www.github.com/sebastianbergmann/recursion-context",
            "support": {
                "issues": "https://github.com/sebastianbergmann/recursion-context/issues",
                "source": "https://github.com/sebastianbergmann/recursion-context/tree/4.0.4"
            },
            "funding": [
                {
                    "url": "https://github.com/sebastianbergmann",
                    "type": "github"
                }
            ],
            "time": "2020-10-26T13:17:30+00:00"
        },
        {
            "name": "sebastian/resource-operations",
            "version": "3.0.3",
            "source": {
                "type": "git",
                "url": "https://github.com/sebastianbergmann/resource-operations.git",
                "reference": "0f4443cb3a1d92ce809899753bc0d5d5a8dd19a8"
            },
            "dist": {
                "type": "zip",
                "url": "https://api.github.com/repos/sebastianbergmann/resource-operations/zipball/0f4443cb3a1d92ce809899753bc0d5d5a8dd19a8",
                "reference": "0f4443cb3a1d92ce809899753bc0d5d5a8dd19a8",
                "shasum": ""
            },
            "require": {
                "php": ">=7.3"
            },
            "require-dev": {
                "phpunit/phpunit": "^9.0"
            },
            "type": "library",
            "extra": {
                "branch-alias": {
                    "dev-master": "3.0-dev"
                }
            },
            "autoload": {
                "classmap": [
                    "src/"
                ]
            },
            "notification-url": "https://packagist.org/downloads/",
            "license": [
                "BSD-3-Clause"
            ],
            "authors": [
                {
                    "name": "Sebastian Bergmann",
                    "email": "sebastian@phpunit.de"
                }
            ],
            "description": "Provides a list of PHP built-in functions that operate on resources",
            "homepage": "https://www.github.com/sebastianbergmann/resource-operations",
            "support": {
                "issues": "https://github.com/sebastianbergmann/resource-operations/issues",
                "source": "https://github.com/sebastianbergmann/resource-operations/tree/3.0.3"
            },
            "funding": [
                {
                    "url": "https://github.com/sebastianbergmann",
                    "type": "github"
                }
            ],
            "time": "2020-09-28T06:45:17+00:00"
        },
        {
            "name": "sebastian/type",
            "version": "2.3.4",
            "source": {
                "type": "git",
                "url": "https://github.com/sebastianbergmann/type.git",
                "reference": "b8cd8a1c753c90bc1a0f5372170e3e489136f914"
            },
            "dist": {
                "type": "zip",
                "url": "https://api.github.com/repos/sebastianbergmann/type/zipball/b8cd8a1c753c90bc1a0f5372170e3e489136f914",
                "reference": "b8cd8a1c753c90bc1a0f5372170e3e489136f914",
                "shasum": ""
            },
            "require": {
                "php": ">=7.3"
            },
            "require-dev": {
                "phpunit/phpunit": "^9.3"
            },
            "type": "library",
            "extra": {
                "branch-alias": {
                    "dev-master": "2.3-dev"
                }
            },
            "autoload": {
                "classmap": [
                    "src/"
                ]
            },
            "notification-url": "https://packagist.org/downloads/",
            "license": [
                "BSD-3-Clause"
            ],
            "authors": [
                {
                    "name": "Sebastian Bergmann",
                    "email": "sebastian@phpunit.de",
                    "role": "lead"
                }
            ],
            "description": "Collection of value objects that represent the types of the PHP type system",
            "homepage": "https://github.com/sebastianbergmann/type",
            "support": {
                "issues": "https://github.com/sebastianbergmann/type/issues",
                "source": "https://github.com/sebastianbergmann/type/tree/2.3.4"
            },
            "funding": [
                {
                    "url": "https://github.com/sebastianbergmann",
                    "type": "github"
                }
            ],
            "time": "2021-06-15T12:49:02+00:00"
        },
        {
            "name": "sebastian/version",
            "version": "3.0.2",
            "source": {
                "type": "git",
                "url": "https://github.com/sebastianbergmann/version.git",
                "reference": "c6c1022351a901512170118436c764e473f6de8c"
            },
            "dist": {
                "type": "zip",
                "url": "https://api.github.com/repos/sebastianbergmann/version/zipball/c6c1022351a901512170118436c764e473f6de8c",
                "reference": "c6c1022351a901512170118436c764e473f6de8c",
                "shasum": ""
            },
            "require": {
                "php": ">=7.3"
            },
            "type": "library",
            "extra": {
                "branch-alias": {
                    "dev-master": "3.0-dev"
                }
            },
            "autoload": {
                "classmap": [
                    "src/"
                ]
            },
            "notification-url": "https://packagist.org/downloads/",
            "license": [
                "BSD-3-Clause"
            ],
            "authors": [
                {
                    "name": "Sebastian Bergmann",
                    "email": "sebastian@phpunit.de",
                    "role": "lead"
                }
            ],
            "description": "Library that helps with managing the version number of Git-hosted PHP projects",
            "homepage": "https://github.com/sebastianbergmann/version",
            "support": {
                "issues": "https://github.com/sebastianbergmann/version/issues",
                "source": "https://github.com/sebastianbergmann/version/tree/3.0.2"
            },
            "funding": [
                {
                    "url": "https://github.com/sebastianbergmann",
                    "type": "github"
                }
            ],
            "time": "2020-09-28T06:39:44+00:00"
        },
        {
            "name": "symfony/console",
            "version": "v5.4.3",
            "source": {
                "type": "git",
                "url": "https://github.com/symfony/console.git",
                "reference": "a2a86ec353d825c75856c6fd14fac416a7bdb6b8"
            },
            "dist": {
                "type": "zip",
                "url": "https://api.github.com/repos/symfony/console/zipball/a2a86ec353d825c75856c6fd14fac416a7bdb6b8",
                "reference": "a2a86ec353d825c75856c6fd14fac416a7bdb6b8",
                "shasum": ""
            },
            "require": {
                "php": ">=7.2.5",
                "symfony/deprecation-contracts": "^2.1|^3",
                "symfony/polyfill-mbstring": "~1.0",
                "symfony/polyfill-php73": "^1.9",
                "symfony/polyfill-php80": "^1.16",
                "symfony/service-contracts": "^1.1|^2|^3",
                "symfony/string": "^5.1|^6.0"
            },
            "conflict": {
                "psr/log": ">=3",
                "symfony/dependency-injection": "<4.4",
                "symfony/dotenv": "<5.1",
                "symfony/event-dispatcher": "<4.4",
                "symfony/lock": "<4.4",
                "symfony/process": "<4.4"
            },
            "provide": {
                "psr/log-implementation": "1.0|2.0"
            },
            "require-dev": {
                "psr/log": "^1|^2",
                "symfony/config": "^4.4|^5.0|^6.0",
                "symfony/dependency-injection": "^4.4|^5.0|^6.0",
                "symfony/event-dispatcher": "^4.4|^5.0|^6.0",
                "symfony/lock": "^4.4|^5.0|^6.0",
                "symfony/process": "^4.4|^5.0|^6.0",
                "symfony/var-dumper": "^4.4|^5.0|^6.0"
            },
            "suggest": {
                "psr/log": "For using the console logger",
                "symfony/event-dispatcher": "",
                "symfony/lock": "",
                "symfony/process": ""
            },
            "type": "library",
            "autoload": {
                "psr-4": {
                    "Symfony\\Component\\Console\\": ""
                },
                "exclude-from-classmap": [
                    "/Tests/"
                ]
            },
            "notification-url": "https://packagist.org/downloads/",
            "license": [
                "MIT"
            ],
            "authors": [
                {
                    "name": "Fabien Potencier",
                    "email": "fabien@symfony.com"
                },
                {
                    "name": "Symfony Community",
                    "homepage": "https://symfony.com/contributors"
                }
            ],
            "description": "Eases the creation of beautiful and testable command line interfaces",
            "homepage": "https://symfony.com",
            "keywords": [
                "cli",
                "command line",
                "console",
                "terminal"
            ],
            "support": {
                "source": "https://github.com/symfony/console/tree/v5.4.3"
            },
            "funding": [
                {
                    "url": "https://symfony.com/sponsor",
                    "type": "custom"
                },
                {
                    "url": "https://github.com/fabpot",
                    "type": "github"
                },
                {
                    "url": "https://tidelift.com/funding/github/packagist/symfony/symfony",
                    "type": "tidelift"
                }
            ],
            "time": "2022-01-26T16:28:35+00:00"
        },
        {
            "name": "symfony/deprecation-contracts",
            "version": "v2.5.0",
            "source": {
                "type": "git",
                "url": "https://github.com/symfony/deprecation-contracts.git",
                "reference": "6f981ee24cf69ee7ce9736146d1c57c2780598a8"
            },
            "dist": {
                "type": "zip",
                "url": "https://api.github.com/repos/symfony/deprecation-contracts/zipball/6f981ee24cf69ee7ce9736146d1c57c2780598a8",
                "reference": "6f981ee24cf69ee7ce9736146d1c57c2780598a8",
                "shasum": ""
            },
            "require": {
                "php": ">=7.1"
            },
            "type": "library",
            "extra": {
                "branch-alias": {
                    "dev-main": "2.5-dev"
                },
                "thanks": {
                    "name": "symfony/contracts",
                    "url": "https://github.com/symfony/contracts"
                }
            },
            "autoload": {
                "files": [
                    "function.php"
                ]
            },
            "notification-url": "https://packagist.org/downloads/",
            "license": [
                "MIT"
            ],
            "authors": [
                {
                    "name": "Nicolas Grekas",
                    "email": "p@tchwork.com"
                },
                {
                    "name": "Symfony Community",
                    "homepage": "https://symfony.com/contributors"
                }
            ],
            "description": "A generic function and convention to trigger deprecation notices",
            "homepage": "https://symfony.com",
            "support": {
                "source": "https://github.com/symfony/deprecation-contracts/tree/v2.5.0"
            },
            "funding": [
                {
                    "url": "https://symfony.com/sponsor",
                    "type": "custom"
                },
                {
                    "url": "https://github.com/fabpot",
                    "type": "github"
                },
                {
                    "url": "https://tidelift.com/funding/github/packagist/symfony/symfony",
                    "type": "tidelift"
                }
            ],
            "time": "2021-07-12T14:48:14+00:00"
        },
        {
            "name": "symfony/polyfill-ctype",
            "version": "v1.24.0",
            "source": {
                "type": "git",
                "url": "https://github.com/symfony/polyfill-ctype.git",
                "reference": "30885182c981ab175d4d034db0f6f469898070ab"
            },
            "dist": {
                "type": "zip",
                "url": "https://api.github.com/repos/symfony/polyfill-ctype/zipball/30885182c981ab175d4d034db0f6f469898070ab",
                "reference": "30885182c981ab175d4d034db0f6f469898070ab",
                "shasum": ""
            },
            "require": {
                "php": ">=7.1"
            },
            "provide": {
                "ext-ctype": "*"
            },
            "suggest": {
                "ext-ctype": "For best performance"
            },
            "type": "library",
            "extra": {
                "branch-alias": {
                    "dev-main": "1.23-dev"
                },
                "thanks": {
                    "name": "symfony/polyfill",
                    "url": "https://github.com/symfony/polyfill"
                }
            },
            "autoload": {
                "psr-4": {
                    "Symfony\\Polyfill\\Ctype\\": ""
                },
                "files": [
                    "bootstrap.php"
                ]
            },
            "notification-url": "https://packagist.org/downloads/",
            "license": [
                "MIT"
            ],
            "authors": [
                {
                    "name": "Gert de Pagter",
                    "email": "BackEndTea@gmail.com"
                },
                {
                    "name": "Symfony Community",
                    "homepage": "https://symfony.com/contributors"
                }
            ],
            "description": "Symfony polyfill for ctype functions",
            "homepage": "https://symfony.com",
            "keywords": [
                "compatibility",
                "ctype",
                "polyfill",
                "portable"
            ],
            "support": {
                "source": "https://github.com/symfony/polyfill-ctype/tree/v1.24.0"
            },
            "funding": [
                {
                    "url": "https://symfony.com/sponsor",
                    "type": "custom"
                },
                {
                    "url": "https://github.com/fabpot",
                    "type": "github"
                },
                {
                    "url": "https://tidelift.com/funding/github/packagist/symfony/symfony",
                    "type": "tidelift"
                }
            ],
            "time": "2021-10-20T20:35:02+00:00"
        },
        {
            "name": "symfony/polyfill-intl-grapheme",
            "version": "v1.24.0",
            "source": {
                "type": "git",
                "url": "https://github.com/symfony/polyfill-intl-grapheme.git",
                "reference": "81b86b50cf841a64252b439e738e97f4a34e2783"
            },
            "dist": {
                "type": "zip",
                "url": "https://api.github.com/repos/symfony/polyfill-intl-grapheme/zipball/81b86b50cf841a64252b439e738e97f4a34e2783",
                "reference": "81b86b50cf841a64252b439e738e97f4a34e2783",
                "shasum": ""
            },
            "require": {
                "php": ">=7.1"
            },
            "suggest": {
                "ext-intl": "For best performance"
            },
            "type": "library",
            "extra": {
                "branch-alias": {
                    "dev-main": "1.23-dev"
                },
                "thanks": {
                    "name": "symfony/polyfill",
                    "url": "https://github.com/symfony/polyfill"
                }
            },
            "autoload": {
                "files": [
                    "bootstrap.php"
                ],
                "psr-4": {
                    "Symfony\\Polyfill\\Intl\\Grapheme\\": ""
                }
            },
            "notification-url": "https://packagist.org/downloads/",
            "license": [
                "MIT"
            ],
            "authors": [
                {
                    "name": "Nicolas Grekas",
                    "email": "p@tchwork.com"
                },
                {
                    "name": "Symfony Community",
                    "homepage": "https://symfony.com/contributors"
                }
            ],
            "description": "Symfony polyfill for intl's grapheme_* functions",
            "homepage": "https://symfony.com",
            "keywords": [
                "compatibility",
                "grapheme",
                "intl",
                "polyfill",
                "portable",
                "shim"
            ],
            "support": {
                "source": "https://github.com/symfony/polyfill-intl-grapheme/tree/v1.24.0"
            },
            "funding": [
                {
                    "url": "https://symfony.com/sponsor",
                    "type": "custom"
                },
                {
                    "url": "https://github.com/fabpot",
                    "type": "github"
                },
                {
                    "url": "https://tidelift.com/funding/github/packagist/symfony/symfony",
                    "type": "tidelift"
                }
            ],
            "time": "2021-11-23T21:10:46+00:00"
        },
        {
            "name": "symfony/polyfill-intl-normalizer",
            "version": "v1.24.0",
            "source": {
                "type": "git",
                "url": "https://github.com/symfony/polyfill-intl-normalizer.git",
                "reference": "8590a5f561694770bdcd3f9b5c69dde6945028e8"
            },
            "dist": {
                "type": "zip",
                "url": "https://api.github.com/repos/symfony/polyfill-intl-normalizer/zipball/8590a5f561694770bdcd3f9b5c69dde6945028e8",
                "reference": "8590a5f561694770bdcd3f9b5c69dde6945028e8",
                "shasum": ""
            },
            "require": {
                "php": ">=7.1"
            },
            "suggest": {
                "ext-intl": "For best performance"
            },
            "type": "library",
            "extra": {
                "branch-alias": {
                    "dev-main": "1.23-dev"
                },
                "thanks": {
                    "name": "symfony/polyfill",
                    "url": "https://github.com/symfony/polyfill"
                }
            },
            "autoload": {
                "files": [
                    "bootstrap.php"
                ],
                "psr-4": {
                    "Symfony\\Polyfill\\Intl\\Normalizer\\": ""
                },
                "classmap": [
                    "Resources/stubs"
                ]
            },
            "notification-url": "https://packagist.org/downloads/",
            "license": [
                "MIT"
            ],
            "authors": [
                {
                    "name": "Nicolas Grekas",
                    "email": "p@tchwork.com"
                },
                {
                    "name": "Symfony Community",
                    "homepage": "https://symfony.com/contributors"
                }
            ],
            "description": "Symfony polyfill for intl's Normalizer class and related functions",
            "homepage": "https://symfony.com",
            "keywords": [
                "compatibility",
                "intl",
                "normalizer",
                "polyfill",
                "portable",
                "shim"
            ],
            "support": {
                "source": "https://github.com/symfony/polyfill-intl-normalizer/tree/v1.24.0"
            },
            "funding": [
                {
                    "url": "https://symfony.com/sponsor",
                    "type": "custom"
                },
                {
                    "url": "https://github.com/fabpot",
                    "type": "github"
                },
                {
                    "url": "https://tidelift.com/funding/github/packagist/symfony/symfony",
                    "type": "tidelift"
                }
            ],
            "time": "2021-02-19T12:13:01+00:00"
        },
        {
            "name": "symfony/polyfill-mbstring",
            "version": "v1.24.0",
            "source": {
                "type": "git",
                "url": "https://github.com/symfony/polyfill-mbstring.git",
                "reference": "0abb51d2f102e00a4eefcf46ba7fec406d245825"
            },
            "dist": {
                "type": "zip",
                "url": "https://api.github.com/repos/symfony/polyfill-mbstring/zipball/0abb51d2f102e00a4eefcf46ba7fec406d245825",
                "reference": "0abb51d2f102e00a4eefcf46ba7fec406d245825",
                "shasum": ""
            },
            "require": {
                "php": ">=7.1"
            },
            "provide": {
                "ext-mbstring": "*"
            },
            "suggest": {
                "ext-mbstring": "For best performance"
            },
            "type": "library",
            "extra": {
                "branch-alias": {
                    "dev-main": "1.23-dev"
                },
                "thanks": {
                    "name": "symfony/polyfill",
                    "url": "https://github.com/symfony/polyfill"
                }
            },
            "autoload": {
                "files": [
                    "bootstrap.php"
                ],
                "psr-4": {
                    "Symfony\\Polyfill\\Mbstring\\": ""
                }
            },
            "notification-url": "https://packagist.org/downloads/",
            "license": [
                "MIT"
            ],
            "authors": [
                {
                    "name": "Nicolas Grekas",
                    "email": "p@tchwork.com"
                },
                {
                    "name": "Symfony Community",
                    "homepage": "https://symfony.com/contributors"
                }
            ],
            "description": "Symfony polyfill for the Mbstring extension",
            "homepage": "https://symfony.com",
            "keywords": [
                "compatibility",
                "mbstring",
                "polyfill",
                "portable",
                "shim"
            ],
            "support": {
                "source": "https://github.com/symfony/polyfill-mbstring/tree/v1.24.0"
            },
            "funding": [
                {
                    "url": "https://symfony.com/sponsor",
                    "type": "custom"
                },
                {
                    "url": "https://github.com/fabpot",
                    "type": "github"
                },
                {
                    "url": "https://tidelift.com/funding/github/packagist/symfony/symfony",
                    "type": "tidelift"
                }
            ],
            "time": "2021-11-30T18:21:41+00:00"
        },
        {
            "name": "symfony/polyfill-php73",
            "version": "v1.24.0",
            "source": {
                "type": "git",
                "url": "https://github.com/symfony/polyfill-php73.git",
                "reference": "cc5db0e22b3cb4111010e48785a97f670b350ca5"
            },
            "dist": {
                "type": "zip",
                "url": "https://api.github.com/repos/symfony/polyfill-php73/zipball/cc5db0e22b3cb4111010e48785a97f670b350ca5",
                "reference": "cc5db0e22b3cb4111010e48785a97f670b350ca5",
                "shasum": ""
            },
            "require": {
                "php": ">=7.1"
            },
            "type": "library",
            "extra": {
                "branch-alias": {
                    "dev-main": "1.23-dev"
                },
                "thanks": {
                    "name": "symfony/polyfill",
                    "url": "https://github.com/symfony/polyfill"
                }
            },
            "autoload": {
                "files": [
                    "bootstrap.php"
                ],
                "psr-4": {
                    "Symfony\\Polyfill\\Php73\\": ""
                },
                "classmap": [
                    "Resources/stubs"
                ]
            },
            "notification-url": "https://packagist.org/downloads/",
            "license": [
                "MIT"
            ],
            "authors": [
                {
                    "name": "Nicolas Grekas",
                    "email": "p@tchwork.com"
                },
                {
                    "name": "Symfony Community",
                    "homepage": "https://symfony.com/contributors"
                }
            ],
            "description": "Symfony polyfill backporting some PHP 7.3+ features to lower PHP versions",
            "homepage": "https://symfony.com",
            "keywords": [
                "compatibility",
                "polyfill",
                "portable",
                "shim"
            ],
            "support": {
                "source": "https://github.com/symfony/polyfill-php73/tree/v1.24.0"
            },
            "funding": [
                {
                    "url": "https://symfony.com/sponsor",
                    "type": "custom"
                },
                {
                    "url": "https://github.com/fabpot",
                    "type": "github"
                },
                {
                    "url": "https://tidelift.com/funding/github/packagist/symfony/symfony",
                    "type": "tidelift"
                }
            ],
            "time": "2021-06-05T21:20:04+00:00"
        },
        {
            "name": "symfony/polyfill-php80",
            "version": "v1.24.0",
            "source": {
                "type": "git",
                "url": "https://github.com/symfony/polyfill-php80.git",
                "reference": "57b712b08eddb97c762a8caa32c84e037892d2e9"
            },
            "dist": {
                "type": "zip",
                "url": "https://api.github.com/repos/symfony/polyfill-php80/zipball/57b712b08eddb97c762a8caa32c84e037892d2e9",
                "reference": "57b712b08eddb97c762a8caa32c84e037892d2e9",
                "shasum": ""
            },
            "require": {
                "php": ">=7.1"
            },
            "type": "library",
            "extra": {
                "branch-alias": {
                    "dev-main": "1.23-dev"
                },
                "thanks": {
                    "name": "symfony/polyfill",
                    "url": "https://github.com/symfony/polyfill"
                }
            },
            "autoload": {
                "files": [
                    "bootstrap.php"
                ],
                "psr-4": {
                    "Symfony\\Polyfill\\Php80\\": ""
                },
                "classmap": [
                    "Resources/stubs"
                ]
            },
            "notification-url": "https://packagist.org/downloads/",
            "license": [
                "MIT"
            ],
            "authors": [
                {
                    "name": "Ion Bazan",
                    "email": "ion.bazan@gmail.com"
                },
                {
                    "name": "Nicolas Grekas",
                    "email": "p@tchwork.com"
                },
                {
                    "name": "Symfony Community",
                    "homepage": "https://symfony.com/contributors"
                }
            ],
            "description": "Symfony polyfill backporting some PHP 8.0+ features to lower PHP versions",
            "homepage": "https://symfony.com",
            "keywords": [
                "compatibility",
                "polyfill",
                "portable",
                "shim"
            ],
            "support": {
                "source": "https://github.com/symfony/polyfill-php80/tree/v1.24.0"
            },
            "funding": [
                {
                    "url": "https://symfony.com/sponsor",
                    "type": "custom"
                },
                {
                    "url": "https://github.com/fabpot",
                    "type": "github"
                },
                {
                    "url": "https://tidelift.com/funding/github/packagist/symfony/symfony",
                    "type": "tidelift"
                }
            ],
            "time": "2021-09-13T13:58:33+00:00"
        },
        {
            "name": "symfony/process",
            "version": "v5.4.3",
            "source": {
                "type": "git",
                "url": "https://github.com/symfony/process.git",
                "reference": "553f50487389a977eb31cf6b37faae56da00f753"
            },
            "dist": {
                "type": "zip",
                "url": "https://api.github.com/repos/symfony/process/zipball/553f50487389a977eb31cf6b37faae56da00f753",
                "reference": "553f50487389a977eb31cf6b37faae56da00f753",
                "shasum": ""
            },
            "require": {
                "php": ">=7.2.5",
                "symfony/polyfill-php80": "^1.16"
            },
            "type": "library",
            "autoload": {
                "psr-4": {
                    "Symfony\\Component\\Process\\": ""
                },
                "exclude-from-classmap": [
                    "/Tests/"
                ]
            },
            "notification-url": "https://packagist.org/downloads/",
            "license": [
                "MIT"
            ],
            "authors": [
                {
                    "name": "Fabien Potencier",
                    "email": "fabien@symfony.com"
                },
                {
                    "name": "Symfony Community",
                    "homepage": "https://symfony.com/contributors"
                }
            ],
            "description": "Executes commands in sub-processes",
            "homepage": "https://symfony.com",
            "support": {
                "source": "https://github.com/symfony/process/tree/v5.4.3"
            },
            "funding": [
                {
                    "url": "https://symfony.com/sponsor",
                    "type": "custom"
                },
                {
                    "url": "https://github.com/fabpot",
                    "type": "github"
                },
                {
                    "url": "https://tidelift.com/funding/github/packagist/symfony/symfony",
                    "type": "tidelift"
                }
            ],
            "time": "2022-01-26T16:28:35+00:00"
        },
        {
            "name": "symfony/service-contracts",
            "version": "v2.5.0",
            "source": {
                "type": "git",
                "url": "https://github.com/symfony/service-contracts.git",
                "reference": "1ab11b933cd6bc5464b08e81e2c5b07dec58b0fc"
            },
            "dist": {
                "type": "zip",
                "url": "https://api.github.com/repos/symfony/service-contracts/zipball/1ab11b933cd6bc5464b08e81e2c5b07dec58b0fc",
                "reference": "1ab11b933cd6bc5464b08e81e2c5b07dec58b0fc",
                "shasum": ""
            },
            "require": {
                "php": ">=7.2.5",
                "psr/container": "^1.1",
                "symfony/deprecation-contracts": "^2.1"
            },
            "conflict": {
                "ext-psr": "<1.1|>=2"
            },
            "suggest": {
                "symfony/service-implementation": ""
            },
            "type": "library",
            "extra": {
                "branch-alias": {
                    "dev-main": "2.5-dev"
                },
                "thanks": {
                    "name": "symfony/contracts",
                    "url": "https://github.com/symfony/contracts"
                }
            },
            "autoload": {
                "psr-4": {
                    "Symfony\\Contracts\\Service\\": ""
                }
            },
            "notification-url": "https://packagist.org/downloads/",
            "license": [
                "MIT"
            ],
            "authors": [
                {
                    "name": "Nicolas Grekas",
                    "email": "p@tchwork.com"
                },
                {
                    "name": "Symfony Community",
                    "homepage": "https://symfony.com/contributors"
                }
            ],
            "description": "Generic abstractions related to writing services",
            "homepage": "https://symfony.com",
            "keywords": [
                "abstractions",
                "contracts",
                "decoupling",
                "interfaces",
                "interoperability",
                "standards"
            ],
            "support": {
                "source": "https://github.com/symfony/service-contracts/tree/v2.5.0"
            },
            "funding": [
                {
                    "url": "https://symfony.com/sponsor",
                    "type": "custom"
                },
                {
                    "url": "https://github.com/fabpot",
                    "type": "github"
                },
                {
                    "url": "https://tidelift.com/funding/github/packagist/symfony/symfony",
                    "type": "tidelift"
                }
            ],
            "time": "2021-11-04T16:48:04+00:00"
        },
        {
            "name": "symfony/string",
            "version": "v5.4.3",
            "source": {
                "type": "git",
                "url": "https://github.com/symfony/string.git",
                "reference": "92043b7d8383e48104e411bc9434b260dbeb5a10"
            },
            "dist": {
                "type": "zip",
                "url": "https://api.github.com/repos/symfony/string/zipball/92043b7d8383e48104e411bc9434b260dbeb5a10",
                "reference": "92043b7d8383e48104e411bc9434b260dbeb5a10",
                "shasum": ""
            },
            "require": {
                "php": ">=7.2.5",
                "symfony/polyfill-ctype": "~1.8",
                "symfony/polyfill-intl-grapheme": "~1.0",
                "symfony/polyfill-intl-normalizer": "~1.0",
                "symfony/polyfill-mbstring": "~1.0",
                "symfony/polyfill-php80": "~1.15"
            },
            "conflict": {
                "symfony/translation-contracts": ">=3.0"
            },
            "require-dev": {
                "symfony/error-handler": "^4.4|^5.0|^6.0",
                "symfony/http-client": "^4.4|^5.0|^6.0",
                "symfony/translation-contracts": "^1.1|^2",
                "symfony/var-exporter": "^4.4|^5.0|^6.0"
            },
            "type": "library",
            "autoload": {
                "psr-4": {
                    "Symfony\\Component\\String\\": ""
                },
                "files": [
                    "Resources/functions.php"
                ],
                "exclude-from-classmap": [
                    "/Tests/"
                ]
            },
            "notification-url": "https://packagist.org/downloads/",
            "license": [
                "MIT"
            ],
            "authors": [
                {
                    "name": "Nicolas Grekas",
                    "email": "p@tchwork.com"
                },
                {
                    "name": "Symfony Community",
                    "homepage": "https://symfony.com/contributors"
                }
            ],
            "description": "Provides an object-oriented API to strings and deals with bytes, UTF-8 code points and grapheme clusters in a unified way",
            "homepage": "https://symfony.com",
            "keywords": [
                "grapheme",
                "i18n",
                "string",
                "unicode",
                "utf-8",
                "utf8"
            ],
            "support": {
                "source": "https://github.com/symfony/string/tree/v5.4.3"
            },
            "funding": [
                {
                    "url": "https://symfony.com/sponsor",
                    "type": "custom"
                },
                {
                    "url": "https://github.com/fabpot",
                    "type": "github"
                },
                {
                    "url": "https://tidelift.com/funding/github/packagist/symfony/symfony",
                    "type": "tidelift"
                }
            ],
            "time": "2022-01-02T09:53:40+00:00"
        },
        {
            "name": "theseer/tokenizer",
            "version": "1.2.1",
            "source": {
                "type": "git",
                "url": "https://github.com/theseer/tokenizer.git",
                "reference": "34a41e998c2183e22995f158c581e7b5e755ab9e"
            },
            "dist": {
                "type": "zip",
                "url": "https://api.github.com/repos/theseer/tokenizer/zipball/34a41e998c2183e22995f158c581e7b5e755ab9e",
                "reference": "34a41e998c2183e22995f158c581e7b5e755ab9e",
                "shasum": ""
            },
            "require": {
                "ext-dom": "*",
                "ext-tokenizer": "*",
                "ext-xmlwriter": "*",
                "php": "^7.2 || ^8.0"
            },
            "type": "library",
            "autoload": {
                "classmap": [
                    "src/"
                ]
            },
            "notification-url": "https://packagist.org/downloads/",
            "license": [
                "BSD-3-Clause"
            ],
            "authors": [
                {
                    "name": "Arne Blankerts",
                    "email": "arne@blankerts.de",
                    "role": "Developer"
                }
            ],
            "description": "A small library for converting tokenized PHP source code into XML and potentially other formats",
            "support": {
                "issues": "https://github.com/theseer/tokenizer/issues",
                "source": "https://github.com/theseer/tokenizer/tree/1.2.1"
            },
            "funding": [
                {
                    "url": "https://github.com/theseer",
                    "type": "github"
                }
            ],
            "time": "2021-07-28T10:34:58+00:00"
        },
        {
            "name": "webmozart/assert",
            "version": "1.10.0",
            "source": {
                "type": "git",
                "url": "https://github.com/webmozarts/assert.git",
                "reference": "6964c76c7804814a842473e0c8fd15bab0f18e25"
            },
            "dist": {
                "type": "zip",
                "url": "https://api.github.com/repos/webmozarts/assert/zipball/6964c76c7804814a842473e0c8fd15bab0f18e25",
                "reference": "6964c76c7804814a842473e0c8fd15bab0f18e25",
                "shasum": ""
            },
            "require": {
                "php": "^7.2 || ^8.0",
                "symfony/polyfill-ctype": "^1.8"
            },
            "conflict": {
                "phpstan/phpstan": "<0.12.20",
                "vimeo/psalm": "<4.6.1 || 4.6.2"
            },
            "require-dev": {
                "phpunit/phpunit": "^8.5.13"
            },
            "type": "library",
            "extra": {
                "branch-alias": {
                    "dev-master": "1.10-dev"
                }
            },
            "autoload": {
                "psr-4": {
                    "Webmozart\\Assert\\": "src/"
                }
            },
            "notification-url": "https://packagist.org/downloads/",
            "license": [
                "MIT"
            ],
            "authors": [
                {
                    "name": "Bernhard Schussek",
                    "email": "bschussek@gmail.com"
                }
            ],
            "description": "Assertions to validate method input/output with nice error messages.",
            "keywords": [
                "assert",
                "check",
                "validate"
            ],
            "support": {
                "issues": "https://github.com/webmozarts/assert/issues",
                "source": "https://github.com/webmozarts/assert/tree/1.10.0"
            },
            "time": "2021-03-09T10:59:23+00:00"
        },
        {
            "name": "wikimedia/at-ease",
            "version": "v2.1.0",
            "source": {
                "type": "git",
                "url": "https://github.com/wikimedia/at-ease.git",
                "reference": "e8ebaa7bb7c8a8395481a05f6dc4deaceab11c33"
            },
            "dist": {
                "type": "zip",
                "url": "https://api.github.com/repos/wikimedia/at-ease/zipball/e8ebaa7bb7c8a8395481a05f6dc4deaceab11c33",
                "reference": "e8ebaa7bb7c8a8395481a05f6dc4deaceab11c33",
                "shasum": ""
            },
            "require": {
                "php": ">=7.2.9"
            },
            "require-dev": {
                "mediawiki/mediawiki-codesniffer": "35.0.0",
                "mediawiki/minus-x": "1.1.1",
                "ockcyp/covers-validator": "1.3.3",
                "php-parallel-lint/php-console-highlighter": "0.5.0",
                "php-parallel-lint/php-parallel-lint": "1.2.0",
                "phpunit/phpunit": "^8.5"
            },
            "type": "library",
            "autoload": {
                "psr-4": {
                    "Wikimedia\\AtEase\\": "src/Wikimedia/AtEase/"
                },
                "files": [
                    "src/Wikimedia/Functions.php"
                ]
            },
            "notification-url": "https://packagist.org/downloads/",
            "license": [
                "GPL-2.0-or-later"
            ],
            "authors": [
                {
                    "name": "Tim Starling",
                    "email": "tstarling@wikimedia.org"
                },
                {
                    "name": "MediaWiki developers",
                    "email": "wikitech-l@lists.wikimedia.org"
                }
            ],
            "description": "Safe replacement to @ for suppressing warnings.",
            "homepage": "https://www.mediawiki.org/wiki/at-ease",
            "support": {
                "source": "https://github.com/wikimedia/at-ease/tree/v2.1.0"
            },
            "time": "2021-02-27T15:53:37+00:00"
        },
        {
            "name": "yoast/phpunit-polyfills",
            "version": "1.0.3",
            "source": {
                "type": "git",
                "url": "https://github.com/Yoast/PHPUnit-Polyfills.git",
                "reference": "5ea3536428944955f969bc764bbe09738e151ada"
            },
            "dist": {
                "type": "zip",
                "url": "https://api.github.com/repos/Yoast/PHPUnit-Polyfills/zipball/5ea3536428944955f969bc764bbe09738e151ada",
                "reference": "5ea3536428944955f969bc764bbe09738e151ada",
                "shasum": ""
            },
            "require": {
                "php": ">=5.4",
                "phpunit/phpunit": "^4.8.36 || ^5.7.21 || ^6.0 || ^7.0 || ^8.0 || ^9.0"
            },
            "require-dev": {
                "yoast/yoastcs": "^2.2.0"
            },
            "type": "library",
            "extra": {
                "branch-alias": {
                    "dev-main": "1.x-dev",
                    "dev-develop": "1.x-dev"
                }
            },
            "autoload": {
                "files": [
                    "phpunitpolyfills-autoload.php"
                ]
            },
            "notification-url": "https://packagist.org/downloads/",
            "license": [
                "BSD-3-Clause"
            ],
            "authors": [
                {
                    "name": "Team Yoast",
                    "email": "support@yoast.com",
                    "homepage": "https://yoast.com"
                },
                {
                    "name": "Contributors",
                    "homepage": "https://github.com/Yoast/PHPUnit-Polyfills/graphs/contributors"
                }
            ],
            "description": "Set of polyfills for changed PHPUnit functionality to allow for creating PHPUnit cross-version compatible tests",
            "homepage": "https://github.com/Yoast/PHPUnit-Polyfills",
            "keywords": [
                "phpunit",
                "polyfill",
                "testing"
            ],
            "support": {
                "issues": "https://github.com/Yoast/PHPUnit-Polyfills/issues",
                "source": "https://github.com/Yoast/PHPUnit-Polyfills"
            },
            "time": "2021-11-23T01:37:03+00:00"
        }
    ],
    "aliases": [],
    "minimum-stability": "dev",
    "stability-flags": {
        "automattic/jetpack-a8c-mc-stats": 20,
        "automattic/jetpack-abtest": 20,
        "automattic/jetpack-assets": 20,
        "automattic/jetpack-autoloader": 20,
        "automattic/jetpack-backup": 20,
        "automattic/jetpack-blocks": 20,
        "automattic/jetpack-compat": 20,
        "automattic/jetpack-composer-plugin": 20,
        "automattic/jetpack-config": 20,
        "automattic/jetpack-connection": 20,
        "automattic/jetpack-connection-ui": 20,
        "automattic/jetpack-constants": 20,
        "automattic/jetpack-device-detection": 20,
        "automattic/jetpack-error": 20,
        "automattic/jetpack-heartbeat": 20,
        "automattic/jetpack-identity-crisis": 20,
        "automattic/jetpack-jitm": 20,
        "automattic/jetpack-lazy-images": 20,
        "automattic/jetpack-licensing": 20,
        "automattic/jetpack-logo": 20,
        "automattic/jetpack-my-jetpack": 20,
        "automattic/jetpack-options": 20,
        "automattic/jetpack-partner": 20,
        "automattic/jetpack-plugins-installer": 20,
        "automattic/jetpack-redirect": 20,
        "automattic/jetpack-roles": 20,
        "automattic/jetpack-search": 20,
        "automattic/jetpack-status": 20,
        "automattic/jetpack-sync": 20,
        "automattic/jetpack-tracking": 20,
        "automattic/jetpack-waf": 20,
        "automattic/jetpack-changelogger": 20
    },
    "prefer-stable": true,
    "prefer-lowest": false,
    "platform": {
        "ext-fileinfo": "*",
        "ext-json": "*",
        "ext-openssl": "*"
    },
    "platform-dev": [],
    "platform-overrides": {
        "ext-intl": "0.0.0"
    },
    "plugin-api-version": "2.2.0"
}<|MERGE_RESOLUTION|>--- conflicted
+++ resolved
@@ -4,11 +4,7 @@
         "Read more about it at https://getcomposer.org/doc/01-basic-usage.md#installing-dependencies",
         "This file is @generated automatically"
     ],
-<<<<<<< HEAD
-    "content-hash": "a6c1a7312e3b59e07eb5e8fc60940b5a",
-=======
-    "content-hash": "f8ae2f15e09ae0f7470273079ccd4dec",
->>>>>>> b39ad9a5
+    "content-hash": "c9a7ee26553e6b7022e87045d7fbaa2d",
     "packages": [
         {
             "name": "automattic/jetpack-a8c-mc-stats",
