--- conflicted
+++ resolved
@@ -4,11 +4,7 @@
         "Read more about it at https://getcomposer.org/doc/01-basic-usage.md#installing-dependencies",
         "This file is @generated automatically"
     ],
-<<<<<<< HEAD
     "content-hash": "d995647d97dfd8d861a46baf1ee772dd",
-=======
-    "content-hash": "f3a838f863cfe59a84e608e832a65b46",
->>>>>>> 76119f53
     "packages": [
         {
             "name": "automattic/jetpack-a8c-mc-stats",
