--- conflicted
+++ resolved
@@ -4,11 +4,7 @@
         "Read more about it at https://getcomposer.org/doc/01-basic-usage.md#installing-dependencies",
         "This file is @generated automatically"
     ],
-<<<<<<< HEAD
-    "content-hash": "882442ba9695c619fcb4909cd2d96c61",
-=======
     "content-hash": "f8ae2f15e09ae0f7470273079ccd4dec",
->>>>>>> 065c711e
     "packages": [
         {
             "name": "automattic/jetpack-a8c-mc-stats",
@@ -1783,7 +1779,7 @@
             "dist": {
                 "type": "path",
                 "url": "../../packages/waf",
-                "reference": "b8f77e80fe640b4155a6083660ec238207e66e93"
+                "reference": "c64f994de535ce6d4d78dbd120ae95b3eb0cffd7"
             },
             "require": {
                 "wikimedia/aho-corasick": "^1.0"
@@ -1800,13 +1796,12 @@
                     "link-template": "https://github.com/Automattic/jetpack-waf/compare/v${old}...v${new}"
                 },
                 "branch-alias": {
-                    "dev-master": "0.2.x-dev"
+                    "dev-master": "0.1.x-dev"
                 }
             },
             "autoload": {
                 "files": [
-                    "actions.php",
-                    "cli.php"
+                    "actions.php"
                 ],
                 "classmap": [
                     "src/"
@@ -1818,9 +1813,6 @@
                 ],
                 "test-coverage": [
                     "php -dpcov.directory=. ./vendor/bin/phpunit --coverage-clover \"$COVERAGE_DIR/clover.xml\""
-                ],
-                "test-coverage-html": [
-                    "php -dpcov.directory=. ./vendor/bin/phpunit --coverage-html ./coverage"
                 ],
                 "test-php": [
                     "@composer phpunit"
