--- conflicted
+++ resolved
@@ -2170,11 +2170,7 @@
             "dist": {
                 "type": "path",
                 "url": "../../packages/status",
-<<<<<<< HEAD
-                "reference": "0ea8cf0745a293c9b0113f4cd6804d4259471c5d"
-=======
                 "reference": "f6102cda899d35efbf6968177b500ccc4c24d7c6"
->>>>>>> 3a03c682
             },
             "require": {
                 "automattic/jetpack-constants": "@dev"
@@ -2223,11 +2219,7 @@
             "dist": {
                 "type": "path",
                 "url": "../../packages/sync",
-<<<<<<< HEAD
-                "reference": "a39306234ff94c1c1976ffdcbea9eb34b271f968"
-=======
                 "reference": "f909e0af647b5e08203392b25aa9baaa0fa99c26"
->>>>>>> 3a03c682
             },
             "require": {
                 "automattic/jetpack-connection": "@dev",
@@ -2366,11 +2358,7 @@
             "dist": {
                 "type": "path",
                 "url": "../../packages/waf",
-<<<<<<< HEAD
-                "reference": "efbaf7626f85a926038e181b4865193762cfda12"
-=======
                 "reference": "819c5345676b2830fad4ec956a3c680d44778d1b"
->>>>>>> 3a03c682
             },
             "require": {
                 "automattic/jetpack-connection": "@dev",
