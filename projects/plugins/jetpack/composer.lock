--- conflicted
+++ resolved
@@ -1832,11 +1832,7 @@
             "dist": {
                 "type": "path",
                 "url": "../../packages/videopress",
-<<<<<<< HEAD
-                "reference": "1250a8369cfa97af1a530f07b0aefc4e05f356aa"
-=======
-                "reference": "d5e5218d28f67ab4ea94ccd48c875a631ac12ff3"
->>>>>>> 2357ed48
+                "reference": "c51d7be56302465b2a37110ad9e560431e200c3a"
             },
             "require": {
                 "automattic/jetpack-admin-ui": "^0.2",
