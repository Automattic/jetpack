--- conflicted
+++ resolved
@@ -1832,11 +1832,7 @@
             "dist": {
                 "type": "path",
                 "url": "../../packages/videopress",
-<<<<<<< HEAD
-                "reference": "bfa67a121620f2237b79beab0db5f4619cb56271"
-=======
-                "reference": "8ed7703335b2620e0c2d152e2d44702c3eb5d353"
->>>>>>> 5c956cc5
+                "reference": "d5e5218d28f67ab4ea94ccd48c875a631ac12ff3"
             },
             "require": {
                 "automattic/jetpack-admin-ui": "^0.2",
