{
    "_readme": [
        "This file locks the dependencies of your project to a known state",
        "Read more about it at https://getcomposer.org/doc/01-basic-usage.md#installing-dependencies",
        "This file is @generated automatically"
    ],
    "content-hash": "f676587038d993060bd8c2c9bfedf6b2",
    "packages": [
        {
            "name": "automattic/jetpack-a8c-mc-stats",
            "version": "dev-master",
            "dist": {
                "type": "path",
                "url": "../../packages/a8c-mc-stats",
                "reference": "c922996fa6d50ef7288e3022c1531f20869aea86"
            },
            "require-dev": {
                "automattic/jetpack-changelogger": "^1.2",
                "yoast/phpunit-polyfills": "0.2.0"
            },
            "type": "library",
            "extra": {
                "autotagger": true,
                "mirror-repo": "Automattic/jetpack-a8c-mc-stats",
                "changelogger": {
                    "link-template": "https://github.com/Automattic/jetpack-a8c-mc-stats/compare/v${old}...v${new}"
                },
                "branch-alias": {
                    "dev-master": "1.4.x-dev"
                }
            },
            "autoload": {
                "classmap": [
                    "src/"
                ]
            },
            "scripts": {
                "phpunit": [
                    "@composer update",
                    "./vendor/phpunit/phpunit/phpunit --colors=always"
                ],
                "test-coverage": [
                    "@composer update",
                    "phpdbg -d memory_limit=2048M -d max_execution_time=900 -qrr ./vendor/bin/phpunit --coverage-clover \"$COVERAGE_DIR/clover.xml\""
                ],
                "test-php": [
                    "@composer phpunit"
                ]
            },
            "license": [
                "GPL-2.0-or-later"
            ],
            "description": "Used to record internal usage stats for Automattic. Not visible to site owners.",
            "transport-options": {
                "monorepo": true,
                "relative": true
            }
        },
        {
            "name": "automattic/jetpack-abtest",
            "version": "dev-master",
            "dist": {
                "type": "path",
                "url": "../../packages/abtest",
                "reference": "c231a808099dc6ce697d292e768c70678927f003"
            },
            "require": {
                "automattic/jetpack-connection": "^1.28",
                "automattic/jetpack-error": "^1.3"
            },
            "require-dev": {
                "automattic/jetpack-changelogger": "^1.2",
                "automattic/wordbless": "dev-master",
                "yoast/phpunit-polyfills": "0.2.0"
            },
            "type": "library",
            "extra": {
                "autotagger": true,
                "mirror-repo": "Automattic/jetpack-abtest",
                "changelogger": {
                    "link-template": "https://github.com/Automattic/jetpack-abtest/compare/v${old}...v${new}"
                },
                "branch-alias": {
                    "dev-master": "1.9.x-dev"
                }
            },
            "autoload": {
                "classmap": [
                    "src/"
                ]
            },
            "scripts": {
                "phpunit": [
                    "@composer update",
                    "./vendor/phpunit/phpunit/phpunit --colors=always"
                ],
                "post-update-cmd": [
                    "php -r \"copy('vendor/automattic/wordbless/src/dbless-wpdb.php', 'wordpress/wp-content/db.php');\""
                ],
                "test-coverage": [
                    "@composer update",
                    "phpdbg -d memory_limit=2048M -d max_execution_time=900 -qrr ./vendor/bin/phpunit --coverage-clover \"$COVERAGE_DIR/clover.xml\""
                ],
                "test-php": [
                    "@composer phpunit"
                ]
            },
            "license": [
                "GPL-2.0-or-later"
            ],
            "description": "Provides an interface to the WP.com A/B tests.",
            "transport-options": {
                "monorepo": true,
                "relative": true
            }
        },
        {
            "name": "automattic/jetpack-assets",
            "version": "dev-master",
            "dist": {
                "type": "path",
                "url": "../../packages/assets",
                "reference": "bd0e49700afef81db5bd04e9c0948956e1d89262"
            },
            "require": {
                "automattic/jetpack-constants": "^1.6"
            },
            "require-dev": {
                "automattic/jetpack-changelogger": "^1.2",
                "brain/monkey": "2.6.0",
                "yoast/phpunit-polyfills": "0.2.0"
            },
            "type": "library",
            "extra": {
                "autotagger": true,
                "mirror-repo": "Automattic/jetpack-assets",
                "changelogger": {
                    "link-template": "https://github.com/Automattic/jetpack-assets/compare/v${old}...v${new}"
                },
                "branch-alias": {
                    "dev-master": "1.11.x-dev"
                }
            },
            "autoload": {
                "classmap": [
                    "src/"
                ]
            },
            "scripts": {
                "phpunit": [
                    "@composer update",
                    "./vendor/phpunit/phpunit/phpunit --colors=always"
                ],
                "test-coverage": [
                    "@composer update",
                    "phpdbg -d memory_limit=2048M -d max_execution_time=900 -qrr ./vendor/bin/phpunit --coverage-clover \"$COVERAGE_DIR/clover.xml\""
                ],
                "test-php": [
                    "@composer phpunit"
                ]
            },
            "license": [
                "GPL-2.0-or-later"
            ],
            "description": "Asset management utilities for Jetpack ecosystem packages",
            "transport-options": {
                "monorepo": true,
                "relative": true
            }
        },
        {
            "name": "automattic/jetpack-autoloader",
            "version": "dev-master",
            "dist": {
                "type": "path",
                "url": "../../packages/autoloader",
                "reference": "95ff0278a5308e68e73dd68d1af98251fbbdbb4e"
            },
            "require": {
                "composer-plugin-api": "^1.1 || ^2.0"
            },
            "require-dev": {
                "automattic/jetpack-changelogger": "^1.2",
                "yoast/phpunit-polyfills": "0.2.0"
            },
            "type": "composer-plugin",
            "extra": {
                "autotagger": true,
                "class": "Automattic\\Jetpack\\Autoloader\\CustomAutoloaderPlugin",
                "mirror-repo": "Automattic/jetpack-autoloader",
                "changelogger": {
                    "link-template": "https://github.com/Automattic/jetpack-autoloader/compare/v${old}...v${new}"
                },
                "branch-alias": {
                    "dev-master": "2.10.x-dev"
                }
            },
            "autoload": {
                "classmap": [
                    "src/AutoloadGenerator.php"
                ],
                "psr-4": {
                    "Automattic\\Jetpack\\Autoloader\\": "src"
                }
            },
            "scripts": {
                "phpunit": [
                    "@composer update",
                    "./vendor/phpunit/phpunit/phpunit --colors=always"
                ],
                "test-coverage": [
                    "@composer update",
                    "phpdbg -d memory_limit=2048M -d max_execution_time=900 -qrr ./vendor/bin/phpunit --coverage-php \"./tests/php/tmp/coverage-report.php\"",
                    "php ./tests/php/bin/test-coverage.php \"$COVERAGE_DIR/clover.xml\""
                ],
                "test-php": [
                    "@composer phpunit"
                ]
            },
            "license": [
                "GPL-2.0-or-later"
            ],
            "description": "Creates a custom autoloader for a plugin or theme.",
            "transport-options": {
                "monorepo": true,
                "relative": true
            }
        },
        {
            "name": "automattic/jetpack-backup",
            "version": "dev-master",
            "dist": {
                "type": "path",
                "url": "../../packages/backup",
                "reference": "a55443b257f63b65ec6d05709e8286d0d73ade73"
            },
            "require-dev": {
                "automattic/jetpack-changelogger": "^1.2"
            },
            "type": "library",
            "extra": {
                "autotagger": true,
                "mirror-repo": "Automattic/jetpack-backup",
                "changelogger": {
                    "link-template": "https://github.com/Automattic/jetpack-backup/compare/v${old}...v${new}"
                },
                "branch-alias": {
                    "dev-master": "1.0.x-dev"
                }
            },
            "autoload": {
                "files": [
                    "actions.php"
                ],
                "classmap": [
                    "src/"
                ]
            },
            "license": [
                "GPL-2.0-or-later"
            ],
            "description": "Tools to assist with backing up Jetpack sites.",
            "transport-options": {
                "monorepo": true,
                "relative": true
            }
        },
        {
            "name": "automattic/jetpack-blocks",
            "version": "dev-master",
            "dist": {
                "type": "path",
                "url": "../../packages/blocks",
                "reference": "b8ea2f19419e371cdcf220fcfab1bbbba5964ff1"
            },
            "require-dev": {
                "automattic/jetpack-changelogger": "^1.2",
                "automattic/wordbless": "dev-master",
                "brain/monkey": "2.6.0",
                "yoast/phpunit-polyfills": "0.2.0"
            },
            "type": "library",
            "extra": {
                "autotagger": true,
                "mirror-repo": "Automattic/jetpack-blocks",
                "changelogger": {
                    "link-template": "https://github.com/Automattic/jetpack-blocks/compare/v${old}...v${new}"
                },
                "branch-alias": {
                    "dev-master": "1.4.x-dev"
                }
            },
            "autoload": {
                "classmap": [
                    "src/"
                ]
            },
            "scripts": {
                "phpunit": [
                    "@composer update",
                    "./vendor/phpunit/phpunit/phpunit --colors=always"
                ],
                "post-update-cmd": [
                    "php -r \"copy('vendor/automattic/wordbless/src/dbless-wpdb.php', 'wordpress/wp-content/db.php');\""
                ],
                "test-coverage": [
                    "@composer update",
                    "phpdbg -d memory_limit=2048M -d max_execution_time=900 -qrr ./vendor/bin/phpunit --coverage-clover \"$COVERAGE_DIR/clover.xml\""
                ],
                "test-php": [
                    "@composer phpunit"
                ]
            },
            "license": [
                "GPL-2.0-or-later"
            ],
            "description": "Register and manage blocks within a plugin. Used to manage block registration, enqueues, and more.",
            "transport-options": {
                "monorepo": true,
                "relative": true
            }
        },
        {
            "name": "automattic/jetpack-compat",
            "version": "dev-master",
            "dist": {
                "type": "path",
                "url": "../../packages/compat",
                "reference": "1de05abbe86ccbb89318bc5625c3c90d62f87420"
            },
            "require-dev": {
                "automattic/jetpack-changelogger": "^1.2"
            },
            "type": "library",
            "extra": {
                "autotagger": true,
                "mirror-repo": "Automattic/jetpack-compat",
                "changelogger": {
                    "link-template": "https://github.com/Automattic/jetpack-compat/compare/v${old}...v${new}"
                },
                "branch-alias": {
                    "dev-master": "1.6.x-dev"
                }
            },
            "autoload": {
                "files": [
                    "functions.php"
                ],
                "classmap": [
                    "legacy"
                ]
            },
            "license": [
                "GPL-2.0-or-later"
            ],
            "description": "Compatibility layer with previous versions of Jetpack",
            "transport-options": {
                "monorepo": true,
                "relative": true
            }
        },
        {
            "name": "automattic/jetpack-config",
            "version": "dev-master",
            "dist": {
                "type": "path",
                "url": "../../packages/config",
                "reference": "5cc8275ac867ff99e527da0df9e8f14ec53b11fd"
            },
            "require-dev": {
                "automattic/jetpack-changelogger": "^1.2"
            },
            "type": "library",
            "extra": {
                "autotagger": true,
                "mirror-repo": "Automattic/jetpack-config",
                "changelogger": {
                    "link-template": "https://github.com/Automattic/jetpack-config/compare/v${old}...v${new}"
                },
                "branch-alias": {
                    "dev-master": "1.4.x-dev"
                }
            },
            "autoload": {
                "classmap": [
                    "src/"
                ]
            },
            "license": [
                "GPL-2.0-or-later"
            ],
            "description": "Jetpack configuration package that initializes other packages and configures Jetpack's functionality. Can be used as a base for all variants of Jetpack package usage.",
            "transport-options": {
                "monorepo": true,
                "relative": true
            }
        },
        {
            "name": "automattic/jetpack-connection",
            "version": "dev-master",
            "dist": {
                "type": "path",
                "url": "../../packages/connection",
<<<<<<< HEAD
                "reference": "22eb5b05f3a45a34d96e8dc556ab8009458df5ed"
=======
                "reference": "777f4e0eab022a356394c3244474dca5920508e2"
>>>>>>> 299e0598
            },
            "require": {
                "automattic/jetpack-constants": "^1.6",
                "automattic/jetpack-heartbeat": "^1.3",
                "automattic/jetpack-options": "^1.12",
                "automattic/jetpack-redirect": "^1.6",
                "automattic/jetpack-roles": "^1.4",
                "automattic/jetpack-status": "^1.8",
                "automattic/jetpack-terms-of-service": "^1.9",
                "automattic/jetpack-tracking": "^1.13"
            },
            "require-dev": {
                "automattic/jetpack-changelogger": "^1.2",
                "automattic/wordbless": "@dev",
                "brain/monkey": "2.6.0",
                "yoast/phpunit-polyfills": "0.2.0"
            },
            "type": "library",
            "extra": {
                "autotagger": true,
                "mirror-repo": "Automattic/jetpack-connection",
                "changelogger": {
                    "link-template": "https://github.com/Automattic/jetpack-connection/compare/v${old}...v${new}"
                },
                "branch-alias": {
                    "dev-master": "1.28.x-dev"
                }
            },
            "autoload": {
                "files": [
                    "legacy/load-ixr.php"
                ],
                "classmap": [
                    "legacy",
                    "src/"
                ]
            },
            "scripts": {
                "phpunit": [
                    "@composer update",
                    "./vendor/phpunit/phpunit/phpunit --colors=always"
                ],
                "post-update-cmd": [
                    "php -r \"copy('vendor/automattic/wordbless/src/dbless-wpdb.php', 'wordpress/wp-content/db.php');\""
                ],
                "test-coverage": [
                    "@composer update",
                    "phpdbg -d memory_limit=2048M -d max_execution_time=900 -qrr ./vendor/bin/phpunit --coverage-clover \"$COVERAGE_DIR/clover.xml\""
                ],
                "test-php": [
                    "@composer phpunit"
                ]
            },
            "license": [
                "GPL-2.0-or-later"
            ],
            "description": "Everything needed to connect to the Jetpack infrastructure",
            "transport-options": {
                "monorepo": true,
                "relative": true
            }
        },
        {
            "name": "automattic/jetpack-connection-ui",
            "version": "dev-master",
            "dist": {
                "type": "path",
                "url": "../../packages/connection-ui",
                "reference": "72a09bbe875a4f439afaa2b0b79ef84ac404d34d"
            },
            "require": {
                "automattic/jetpack-connection": "^1.28",
                "automattic/jetpack-constants": "^1.6",
                "automattic/jetpack-device-detection": "^1.4"
            },
            "require-dev": {
                "automattic/jetpack-changelogger": "^1.2"
            },
            "type": "library",
            "extra": {
                "autotagger": true,
                "mirror-repo": "Automattic/jetpack-connection-ui",
                "changelogger": {
                    "link-template": "https://github.com/Automattic/jetpack-connection-ui/compare/v${old}...v${new}"
                },
                "branch-alias": {
                    "dev-master": "1.1.x-dev"
                }
            },
            "autoload": {
                "classmap": [
                    "src/"
                ]
            },
            "scripts": {
                "build-development": [
                    "Composer\\Config::disableProcessTimeout",
                    "yarn build"
                ],
                "build-production": [
                    "Composer\\Config::disableProcessTimeout",
                    "yarn build"
                ]
            },
            "license": [
                "GPL-2.0-or-later"
            ],
            "description": "Jetpack Connection UI",
            "transport-options": {
                "monorepo": true,
                "relative": true
            }
        },
        {
            "name": "automattic/jetpack-constants",
            "version": "dev-master",
            "dist": {
                "type": "path",
                "url": "../../packages/constants",
                "reference": "4af9f14f6a08c81318d4067b891ef610f343b963"
            },
            "require-dev": {
                "automattic/jetpack-changelogger": "^1.2",
                "brain/monkey": "2.6.0",
                "yoast/phpunit-polyfills": "0.2.0"
            },
            "type": "library",
            "extra": {
                "autotagger": true,
                "mirror-repo": "Automattic/jetpack-constants",
                "changelogger": {
                    "link-template": "https://github.com/Automattic/jetpack-constants/compare/v${old}...v${new}"
                },
                "branch-alias": {
                    "dev-master": "1.6.x-dev"
                }
            },
            "autoload": {
                "classmap": [
                    "src/"
                ]
            },
            "scripts": {
                "phpunit": [
                    "@composer update",
                    "./vendor/phpunit/phpunit/phpunit --colors=always"
                ],
                "test-coverage": [
                    "@composer update",
                    "phpdbg -d memory_limit=2048M -d max_execution_time=900 -qrr ./vendor/bin/phpunit --coverage-clover \"$COVERAGE_DIR/clover.xml\""
                ],
                "test-php": [
                    "@composer phpunit"
                ]
            },
            "license": [
                "GPL-2.0-or-later"
            ],
            "description": "A wrapper for defining constants in a more testable way.",
            "transport-options": {
                "monorepo": true,
                "relative": true
            }
        },
        {
            "name": "automattic/jetpack-device-detection",
            "version": "dev-master",
            "dist": {
                "type": "path",
                "url": "../../packages/device-detection",
                "reference": "68a5cff39e5295fecbc20d36812364fa38b9771c"
            },
            "require-dev": {
                "automattic/jetpack-changelogger": "^1.2",
                "yoast/phpunit-polyfills": "0.2.0"
            },
            "type": "library",
            "extra": {
                "autotagger": true,
                "mirror-repo": "Automattic/jetpack-device-detection",
                "changelogger": {
                    "link-template": "https://github.com/Automattic/jetpack-device-detection/compare/v${old}...v${new}"
                },
                "branch-alias": {
                    "dev-master": "1.4.x-dev"
                }
            },
            "autoload": {
                "classmap": [
                    "src/"
                ]
            },
            "scripts": {
                "phpunit": [
                    "@composer update",
                    "./vendor/phpunit/phpunit/phpunit --colors=always"
                ],
                "test-coverage": [
                    "@composer update",
                    "phpdbg -d memory_limit=2048M -d max_execution_time=900 -qrr ./vendor/bin/phpunit --coverage-clover \"$COVERAGE_DIR/clover.xml\""
                ],
                "test-php": [
                    "@composer phpunit"
                ]
            },
            "license": [
                "GPL-2.0-or-later"
            ],
            "description": "A way to detect device types based on User-Agent header.",
            "transport-options": {
                "monorepo": true,
                "relative": true
            }
        },
        {
            "name": "automattic/jetpack-error",
            "version": "dev-master",
            "dist": {
                "type": "path",
                "url": "../../packages/error",
                "reference": "f64061cbe4bc67a078fd5d2ac00beceef4897aa3"
            },
            "require-dev": {
                "automattic/jetpack-changelogger": "^1.2",
                "yoast/phpunit-polyfills": "0.2.0"
            },
            "type": "library",
            "extra": {
                "autotagger": true,
                "mirror-repo": "Automattic/jetpack-error",
                "changelogger": {
                    "link-template": "https://github.com/Automattic/jetpack-error/compare/v${old}...v${new}"
                },
                "branch-alias": {
                    "dev-master": "1.3.x-dev"
                }
            },
            "autoload": {
                "classmap": [
                    "src/"
                ]
            },
            "scripts": {
                "phpunit": [
                    "@composer update",
                    "./vendor/phpunit/phpunit/phpunit --colors=always"
                ],
                "test-coverage": [
                    "@composer update",
                    "phpdbg -d memory_limit=2048M -d max_execution_time=900 -qrr ./vendor/bin/phpunit --coverage-clover \"$COVERAGE_DIR/clover.xml\""
                ],
                "test-php": [
                    "@composer phpunit"
                ]
            },
            "license": [
                "GPL-2.0-or-later"
            ],
            "description": "Jetpack Error - a wrapper around WP_Error.",
            "transport-options": {
                "monorepo": true,
                "relative": true
            }
        },
        {
            "name": "automattic/jetpack-heartbeat",
            "version": "dev-master",
            "dist": {
                "type": "path",
                "url": "../../packages/heartbeat",
                "reference": "c054b09d4c4501623b04d93525b06b880f5a62c3"
            },
            "require": {
                "automattic/jetpack-a8c-mc-stats": "^1.4",
                "automattic/jetpack-options": "^1.12"
            },
            "require-dev": {
                "automattic/jetpack-changelogger": "^1.2"
            },
            "type": "library",
            "extra": {
                "autotagger": true,
                "mirror-repo": "Automattic/jetpack-heartbeat",
                "changelogger": {
                    "link-template": "https://github.com/Automattic/jetpack-heartbeat/compare/v${old}...v${new}"
                },
                "branch-alias": {
                    "dev-master": "1.3.x-dev"
                }
            },
            "autoload": {
                "classmap": [
                    "src/"
                ]
            },
            "license": [
                "GPL-2.0-or-later"
            ],
            "description": "This adds a cronjob that sends a batch of internal automattic stats to wp.com once a day",
            "transport-options": {
                "monorepo": true,
                "relative": true
            }
        },
        {
            "name": "automattic/jetpack-identity-crisis",
            "version": "dev-master",
            "dist": {
                "type": "path",
                "url": "../../packages/identity-crisis",
                "reference": "3241c4b865eaeba5561e321f15ae9ce7b765263d"
            },
            "require": {
                "automattic/jetpack-connection": "^1.28",
                "automattic/jetpack-constants": "^1.6",
                "automattic/jetpack-logo": "^1.5",
                "automattic/jetpack-options": "^1.12",
                "automattic/jetpack-status": "^1.8",
                "automattic/jetpack-tracking": "^1.13"
            },
            "require-dev": {
                "automattic/jetpack-changelogger": "^1.2",
                "automattic/wordbless": "@dev",
                "yoast/phpunit-polyfills": "0.2.0"
            },
            "type": "library",
            "extra": {
                "autotagger": true,
                "mirror-repo": "Automattic/jetpack-identity-crisis",
                "version-constants": {
                    "::PACKAGE_VERSION": "src/class-identity-crisis.php"
                },
                "changelogger": {
                    "link-template": "https://github.com/Automattic/jetpack-identity-crisis/compare/v${old}...v${new}"
                },
                "branch-alias": {
                    "dev-master": "0.1.x-dev"
                }
            },
            "autoload": {
                "classmap": [
                    "src/"
                ]
            },
            "scripts": {
                "build-development": [
                    "Composer\\Config::disableProcessTimeout",
                    "yarn build"
                ],
                "build-production": [
                    "Composer\\Config::disableProcessTimeout",
                    "NODE_ENV='production' yarn build"
                ],
                "phpunit": [
                    "@composer install",
                    "./vendor/phpunit/phpunit/phpunit --colors=always"
                ],
                "test-coverage": [
                    "@composer install",
                    "phpdbg -d memory_limit=2048M -d max_execution_time=900 -qrr ./vendor/bin/phpunit --coverage-clover \"$COVERAGE_DIR/clover.xml\""
                ],
                "test-php": [
                    "@composer phpunit"
                ],
                "post-update-cmd": [
                    "php -r \"copy('vendor/automattic/wordbless/src/dbless-wpdb.php', 'wordpress/wp-content/db.php');\""
                ]
            },
            "license": [
                "GPL-2.0-or-later"
            ],
            "description": "Identity Crisis.",
            "transport-options": {
                "monorepo": true,
                "relative": true
            }
        },
        {
            "name": "automattic/jetpack-jitm",
            "version": "dev-master",
            "dist": {
                "type": "path",
                "url": "../../packages/jitm",
                "reference": "dab60e45e895faa93b47741e6be7c40142acda12"
            },
            "require": {
                "automattic/jetpack-a8c-mc-stats": "^1.4",
                "automattic/jetpack-assets": "^1.11",
                "automattic/jetpack-connection": "^1.28",
                "automattic/jetpack-device-detection": "^1.4",
                "automattic/jetpack-logo": "^1.5",
                "automattic/jetpack-options": "^1.12",
                "automattic/jetpack-partner": "^1.5",
                "automattic/jetpack-redirect": "^1.6",
                "automattic/jetpack-status": "^1.8",
                "automattic/jetpack-tracking": "^1.13"
            },
            "require-dev": {
                "automattic/jetpack-changelogger": "^1.2",
                "brain/monkey": "2.6.0",
                "yoast/phpunit-polyfills": "0.2.0"
            },
            "type": "library",
            "extra": {
                "autotagger": true,
                "mirror-repo": "Automattic/jetpack-jitm",
                "version-constants": {
                    "::PACKAGE_VERSION": "src/class-jitm.php"
                },
                "changelogger": {
                    "link-template": "https://github.com/Automattic/jetpack-jitm/compare/v${old}...v${new}"
                },
                "branch-alias": {
                    "dev-master": "1.16.x-dev"
                }
            },
            "autoload": {
                "classmap": [
                    "src/"
                ]
            },
            "scripts": {
                "build-production": [
                    "Composer\\Config::disableProcessTimeout",
                    "yarn build-production"
                ],
                "build-development": [
                    "Composer\\Config::disableProcessTimeout",
                    "yarn build"
                ],
                "phpunit": [
                    "@composer update",
                    "./vendor/phpunit/phpunit/phpunit --colors=always"
                ],
                "test-coverage": [
                    "@composer update",
                    "phpdbg -d memory_limit=2048M -d max_execution_time=900 -qrr ./vendor/bin/phpunit --coverage-clover \"$COVERAGE_DIR/clover.xml\""
                ],
                "test-php": [
                    "@composer phpunit"
                ]
            },
            "license": [
                "GPL-2.0-or-later"
            ],
            "description": "Just in time messages for Jetpack",
            "transport-options": {
                "monorepo": true,
                "relative": true
            }
        },
        {
            "name": "automattic/jetpack-lazy-images",
            "version": "dev-master",
            "dist": {
                "type": "path",
                "url": "../../packages/lazy-images",
                "reference": "de070d55407bbce5346035e8e6b4ef4a4b5b5f8f"
            },
            "require": {
                "automattic/jetpack-assets": "^1.11",
                "automattic/jetpack-constants": "^1.6"
            },
            "require-dev": {
                "automattic/jetpack-changelogger": "^1.2",
                "automattic/wordbless": "dev-master",
                "yoast/phpunit-polyfills": "0.2.0"
            },
            "type": "library",
            "extra": {
                "autotagger": true,
                "mirror-repo": "Automattic/jetpack-lazy-images",
                "changelogger": {
                    "link-template": "https://github.com/Automattic/jetpack-lazy-images/compare/v${old}...v${new}"
                },
                "branch-alias": {
                    "dev-master": "1.4.x-dev"
                }
            },
            "autoload": {
                "classmap": [
                    "src/"
                ]
            },
            "scripts": {
                "build-production": [
                    "Composer\\Config::disableProcessTimeout",
                    "yarn build-production"
                ],
                "build-development": [
                    "Composer\\Config::disableProcessTimeout",
                    "yarn build"
                ],
                "phpunit": [
                    "@composer update",
                    "./vendor/phpunit/phpunit/phpunit --colors=always"
                ],
                "post-update-cmd": [
                    "php -r \"copy('vendor/automattic/wordbless/src/dbless-wpdb.php', 'wordpress/wp-content/db.php');\""
                ],
                "test-coverage": [
                    "@composer update",
                    "phpdbg -d memory_limit=2048M -d max_execution_time=900 -qrr ./vendor/bin/phpunit --coverage-clover \"$COVERAGE_DIR/clover.xml\""
                ],
                "test-php": [
                    "@composer phpunit"
                ]
            },
            "license": [
                "GPL-2.0-or-later"
            ],
            "description": "Speed up your site and create a smoother viewing experience by loading images as visitors scroll down the screen, instead of all at once.",
            "transport-options": {
                "monorepo": true,
                "relative": true
            }
        },
        {
            "name": "automattic/jetpack-licensing",
            "version": "dev-master",
            "dist": {
                "type": "path",
                "url": "../../packages/licensing",
                "reference": "4903386b05563c2617721609b01c3eb579e19274"
            },
            "require": {
                "automattic/jetpack-connection": "^1.28",
                "automattic/jetpack-options": "^1.12"
            },
            "require-dev": {
                "automattic/jetpack-changelogger": "^1.2",
                "automattic/wordbless": "@dev",
                "yoast/phpunit-polyfills": "0.2.0"
            },
            "type": "library",
            "extra": {
                "autotagger": true,
                "mirror-repo": "Automattic/jetpack-licensing",
                "changelogger": {
                    "link-template": "https://github.com/Automattic/jetpack-licensing/compare/v${old}...v${new}"
                },
                "branch-alias": {
                    "dev-master": "1.4.x-dev"
                }
            },
            "autoload": {
                "classmap": [
                    "src/"
                ]
            },
            "scripts": {
                "phpunit": [
                    "@composer update",
                    "./vendor/phpunit/phpunit/phpunit --colors=always"
                ],
                "post-update-cmd": [
                    "php -r \"copy('vendor/automattic/wordbless/src/dbless-wpdb.php', 'wordpress/wp-content/db.php');\""
                ],
                "test-coverage": [
                    "@composer update",
                    "phpdbg -d memory_limit=2048M -d max_execution_time=900 -qrr ./vendor/bin/phpunit --coverage-clover \"$COVERAGE_DIR/clover.xml\""
                ],
                "test-php": [
                    "@composer phpunit"
                ]
            },
            "license": [
                "GPL-2.0-or-later"
            ],
            "description": "Everything needed to manage Jetpack licenses client-side.",
            "transport-options": {
                "monorepo": true,
                "relative": true
            }
        },
        {
            "name": "automattic/jetpack-logo",
            "version": "dev-master",
            "dist": {
                "type": "path",
                "url": "../../packages/logo",
                "reference": "fded849729d28f06f5db6c986fc64a17a320b213"
            },
            "require-dev": {
                "automattic/jetpack-changelogger": "^1.2",
                "yoast/phpunit-polyfills": "0.2.0"
            },
            "type": "library",
            "extra": {
                "autotagger": true,
                "mirror-repo": "Automattic/jetpack-logo",
                "changelogger": {
                    "link-template": "https://github.com/Automattic/jetpack-logo/compare/v${old}...v${new}"
                },
                "branch-alias": {
                    "dev-master": "1.5.x-dev"
                }
            },
            "autoload": {
                "classmap": [
                    "src/"
                ]
            },
            "scripts": {
                "phpunit": [
                    "@composer update",
                    "./vendor/phpunit/phpunit/phpunit --colors=always"
                ],
                "test-coverage": [
                    "@composer update",
                    "phpdbg -d memory_limit=2048M -d max_execution_time=900 -qrr ./vendor/bin/phpunit --coverage-clover \"$COVERAGE_DIR/clover.xml\""
                ],
                "test-php": [
                    "@composer phpunit"
                ]
            },
            "license": [
                "GPL-2.0-or-later"
            ],
            "description": "A logo for Jetpack",
            "transport-options": {
                "monorepo": true,
                "relative": true
            }
        },
        {
            "name": "automattic/jetpack-options",
            "version": "dev-master",
            "dist": {
                "type": "path",
                "url": "../../packages/options",
                "reference": "f8cb7c3731146ebdb63f703b8674504dd2708c3e"
            },
            "require": {
                "automattic/jetpack-constants": "^1.6"
            },
            "require-dev": {
                "automattic/jetpack-changelogger": "^1.2",
                "yoast/phpunit-polyfills": "0.2.0"
            },
            "type": "library",
            "extra": {
                "autotagger": true,
                "mirror-repo": "Automattic/jetpack-options",
                "changelogger": {
                    "link-template": "https://github.com/Automattic/jetpack-options/compare/v${old}...v${new}"
                },
                "branch-alias": {
                    "dev-master": "1.12.x-dev"
                }
            },
            "autoload": {
                "classmap": [
                    "legacy"
                ]
            },
            "license": [
                "GPL-2.0-or-later"
            ],
            "description": "A wrapper for wp-options to manage specific Jetpack options.",
            "transport-options": {
                "monorepo": true,
                "relative": true
            }
        },
        {
            "name": "automattic/jetpack-partner",
            "version": "dev-master",
            "dist": {
                "type": "path",
                "url": "../../packages/partner",
                "reference": "a956480f55aee834af3d28dc7efbdaec16a6a07e"
            },
            "require-dev": {
                "automattic/jetpack-changelogger": "^1.2",
                "brain/monkey": "2.6.0",
                "yoast/phpunit-polyfills": "0.2.0"
            },
            "type": "library",
            "extra": {
                "autotagger": true,
                "mirror-repo": "Automattic/jetpack-partner",
                "changelogger": {
                    "link-template": "https://github.com/Automattic/jetpack-partner/compare/v${old}...v${new}"
                },
                "branch-alias": {
                    "dev-master": "1.5.x-dev"
                }
            },
            "autoload": {
                "classmap": [
                    "src/"
                ]
            },
            "scripts": {
                "phpunit": [
                    "@composer update",
                    "./vendor/phpunit/phpunit/phpunit --colors=always"
                ],
                "test-coverage": [
                    "@composer update",
                    "phpdbg -d memory_limit=2048M -d max_execution_time=900 -qrr ./vendor/bin/phpunit --coverage-clover \"$COVERAGE_DIR/clover.xml\""
                ],
                "test-php": [
                    "@composer phpunit"
                ]
            },
            "license": [
                "GPL-2.0-or-later"
            ],
            "description": "Support functions for Jetpack hosting partners.",
            "transport-options": {
                "monorepo": true,
                "relative": true
            }
        },
        {
            "name": "automattic/jetpack-password-checker",
            "version": "dev-master",
            "dist": {
                "type": "path",
                "url": "../../packages/password-checker",
                "reference": "dec6ead3b3b26af31d8d46a608e97f4251cb036a"
            },
            "require-dev": {
                "automattic/jetpack-changelogger": "^1.2",
                "automattic/wordbless": "@dev",
                "yoast/phpunit-polyfills": "0.2.0"
            },
            "type": "library",
            "extra": {
                "autotagger": true,
                "mirror-repo": "Automattic/jetpack-password-checker",
                "changelogger": {
                    "link-template": "https://github.com/Automattic/jetpack-password-checker/compare/v${old}...v${new}"
                },
                "branch-alias": {
                    "dev-master": "0.1.x-dev"
                }
            },
            "autoload": {
                "classmap": [
                    "src/"
                ]
            },
            "scripts": {
                "phpunit": [
                    "@composer update",
                    "./vendor/phpunit/phpunit/phpunit --colors=always"
                ],
                "test-coverage": [
                    "@composer update",
                    "phpdbg -d memory_limit=2048M -d max_execution_time=900 -qrr ./vendor/bin/phpunit --coverage-clover \"$COVERAGE_DIR/clover.xml\""
                ],
                "test-php": [
                    "@composer phpunit"
                ],
                "post-update-cmd": [
                    "php -r \"copy('vendor/automattic/wordbless/src/dbless-wpdb.php', 'wordpress/wp-content/db.php');\""
                ]
            },
            "license": [
                "GPL-2.0-or-later"
            ],
            "description": "Password Checker.",
            "transport-options": {
                "monorepo": true,
                "relative": true
            }
        },
        {
            "name": "automattic/jetpack-redirect",
            "version": "dev-master",
            "dist": {
                "type": "path",
                "url": "../../packages/redirect",
                "reference": "3b8e138b90448c4c537dbdd205d8b01adf0c2a6d"
            },
            "require": {
                "automattic/jetpack-status": "^1.8"
            },
            "require-dev": {
                "automattic/jetpack-changelogger": "^1.2",
                "brain/monkey": "2.6.0",
                "yoast/phpunit-polyfills": "0.2.0"
            },
            "type": "library",
            "extra": {
                "autotagger": true,
                "mirror-repo": "Automattic/jetpack-redirect",
                "changelogger": {
                    "link-template": "https://github.com/Automattic/jetpack-redirect/compare/v${old}...v${new}"
                },
                "branch-alias": {
                    "dev-master": "1.6.x-dev"
                }
            },
            "autoload": {
                "classmap": [
                    "src/"
                ]
            },
            "scripts": {
                "phpunit": [
                    "@composer update",
                    "./vendor/phpunit/phpunit/phpunit --colors=always"
                ],
                "test-coverage": [
                    "@composer update",
                    "phpdbg -d memory_limit=2048M -d max_execution_time=900 -qrr ./vendor/bin/phpunit --coverage-clover \"$COVERAGE_DIR/clover.xml\""
                ],
                "test-php": [
                    "@composer phpunit"
                ]
            },
            "license": [
                "GPL-2.0-or-later"
            ],
            "description": "Utilities to build URLs to the jetpack.com/redirect/ service",
            "transport-options": {
                "monorepo": true,
                "relative": true
            }
        },
        {
            "name": "automattic/jetpack-roles",
            "version": "dev-master",
            "dist": {
                "type": "path",
                "url": "../../packages/roles",
                "reference": "bde868c2636fca7fca76b29a7df23fcd437481fc"
            },
            "require-dev": {
                "automattic/jetpack-changelogger": "^1.2",
                "brain/monkey": "2.6.0",
                "yoast/phpunit-polyfills": "0.2.0"
            },
            "type": "library",
            "extra": {
                "autotagger": true,
                "mirror-repo": "Automattic/jetpack-roles",
                "changelogger": {
                    "link-template": "https://github.com/Automattic/jetpack-roles/compare/v${old}...v${new}"
                },
                "branch-alias": {
                    "dev-master": "1.4.x-dev"
                }
            },
            "autoload": {
                "classmap": [
                    "src/"
                ]
            },
            "scripts": {
                "phpunit": [
                    "@composer update",
                    "./vendor/phpunit/phpunit/phpunit --colors=always"
                ],
                "test-coverage": [
                    "@composer update",
                    "phpdbg -d memory_limit=2048M -d max_execution_time=900 -qrr ./vendor/bin/phpunit --coverage-clover \"$COVERAGE_DIR/clover.xml\""
                ],
                "test-php": [
                    "@composer phpunit"
                ]
            },
            "license": [
                "GPL-2.0-or-later"
            ],
            "description": "Utilities, related with user roles and capabilities.",
            "transport-options": {
                "monorepo": true,
                "relative": true
            }
        },
        {
            "name": "automattic/jetpack-status",
            "version": "dev-master",
            "dist": {
                "type": "path",
                "url": "../../packages/status",
                "reference": "4a1ba2a67535fb016333d45dd16acdd6727fc99f"
            },
            "require-dev": {
                "automattic/jetpack-changelogger": "^1.2",
                "brain/monkey": "2.6.0",
                "yoast/phpunit-polyfills": "0.2.0"
            },
            "type": "library",
            "extra": {
                "autotagger": true,
                "mirror-repo": "Automattic/jetpack-status",
                "changelogger": {
                    "link-template": "https://github.com/Automattic/jetpack-status/compare/v${old}...v${new}"
                },
                "branch-alias": {
                    "dev-master": "1.8.x-dev"
                }
            },
            "autoload": {
                "classmap": [
                    "src/"
                ]
            },
            "scripts": {
                "phpunit": [
                    "@composer update",
                    "./vendor/phpunit/phpunit/phpunit --colors=always"
                ],
                "test-coverage": [
                    "@composer update",
                    "phpdbg -d memory_limit=2048M -d max_execution_time=900 -qrr ./vendor/bin/phpunit --coverage-clover \"$COVERAGE_DIR/clover.xml\""
                ],
                "test-php": [
                    "@composer phpunit"
                ]
            },
            "license": [
                "GPL-2.0-or-later"
            ],
            "description": "Used to retrieve information about the current status of Jetpack and the site overall.",
            "transport-options": {
                "monorepo": true,
                "relative": true
            }
        },
        {
            "name": "automattic/jetpack-sync",
            "version": "dev-master",
            "dist": {
                "type": "path",
                "url": "../../packages/sync",
                "reference": "6b620305a35af989feb6e92969ee1f488eb414e8"
            },
            "require": {
                "automattic/jetpack-connection": "^1.28",
                "automattic/jetpack-constants": "^1.6",
                "automattic/jetpack-heartbeat": "^1.3",
                "automattic/jetpack-identity-crisis": "^0.1",
                "automattic/jetpack-options": "^1.12",
                "automattic/jetpack-password-checker": "^0.1",
                "automattic/jetpack-roles": "^1.4",
                "automattic/jetpack-status": "^1.8"
            },
            "require-dev": {
                "automattic/jetpack-changelogger": "^1.2"
            },
            "type": "library",
            "extra": {
                "autotagger": true,
                "mirror-repo": "Automattic/jetpack-sync",
                "changelogger": {
                    "link-template": "https://github.com/Automattic/jetpack-sync/compare/v${old}...v${new}"
                },
                "branch-alias": {
                    "dev-master": "1.22.x-dev"
                }
            },
            "autoload": {
                "classmap": [
                    "src/"
                ]
            },
            "license": [
                "GPL-2.0-or-later"
            ],
            "description": "Everything needed to allow syncing to the WP.com infrastructure.",
            "transport-options": {
                "monorepo": true,
                "relative": true
            }
        },
        {
            "name": "automattic/jetpack-terms-of-service",
            "version": "dev-master",
            "dist": {
                "type": "path",
                "url": "../../packages/terms-of-service",
                "reference": "f168984f8c73ff16c8c23c843df001c4cb26a637"
            },
            "require": {
                "automattic/jetpack-options": "^1.12",
                "automattic/jetpack-status": "^1.8"
            },
            "require-dev": {
                "automattic/jetpack-changelogger": "^1.2",
                "brain/monkey": "2.6.0",
                "yoast/phpunit-polyfills": "0.2.0"
            },
            "type": "library",
            "extra": {
                "autotagger": true,
                "mirror-repo": "Automattic/jetpack-terms-of-service",
                "changelogger": {
                    "link-template": "https://github.com/Automattic/jetpack-terms-of-service/compare/v${old}...v${new}"
                },
                "branch-alias": {
                    "dev-master": "1.9.x-dev"
                }
            },
            "autoload": {
                "classmap": [
                    "src/"
                ]
            },
            "scripts": {
                "phpunit": [
                    "@composer update",
                    "./vendor/phpunit/phpunit/phpunit --colors=always"
                ],
                "test-coverage": [
                    "@composer update",
                    "phpdbg -d memory_limit=2048M -d max_execution_time=900 -qrr ./vendor/bin/phpunit --coverage-clover \"$COVERAGE_DIR/clover.xml\""
                ],
                "test-php": [
                    "@composer phpunit"
                ]
            },
            "license": [
                "GPL-2.0-or-later"
            ],
            "description": "Everything need to manage the terms of service state",
            "transport-options": {
                "monorepo": true,
                "relative": true
            }
        },
        {
            "name": "automattic/jetpack-tracking",
            "version": "dev-master",
            "dist": {
                "type": "path",
                "url": "../../packages/tracking",
                "reference": "0d2ffaa2b7a266087038cd1511e698df949cfbd7"
            },
            "require": {
                "automattic/jetpack-assets": "^1.11",
                "automattic/jetpack-options": "^1.12",
                "automattic/jetpack-status": "^1.8",
                "automattic/jetpack-terms-of-service": "^1.9"
            },
            "require-dev": {
                "automattic/jetpack-changelogger": "^1.2",
                "yoast/phpunit-polyfills": "0.2.0"
            },
            "type": "library",
            "extra": {
                "autotagger": true,
                "mirror-repo": "Automattic/jetpack-tracking",
                "changelogger": {
                    "link-template": "https://github.com/Automattic/jetpack-tracking/compare/v${old}...v${new}"
                },
                "branch-alias": {
                    "dev-master": "1.13.x-dev"
                }
            },
            "autoload": {
                "classmap": [
                    "legacy",
                    "src/"
                ]
            },
            "scripts": {
                "phpunit": [
                    "@composer update",
                    "./vendor/phpunit/phpunit/phpunit --colors=always"
                ],
                "test-coverage": [
                    "@composer update",
                    "phpdbg -d memory_limit=2048M -d max_execution_time=900 -qrr ./vendor/bin/phpunit --coverage-clover \"$COVERAGE_DIR/clover.xml\""
                ],
                "test-php": [
                    "@composer phpunit"
                ]
            },
            "license": [
                "GPL-2.0-or-later"
            ],
            "description": "Tracking for Jetpack",
            "transport-options": {
                "monorepo": true,
                "relative": true
            }
        },
        {
            "name": "nojimage/twitter-text-php",
            "version": "v3.1.2",
            "source": {
                "type": "git",
                "url": "https://github.com/nojimage/twitter-text-php.git",
                "reference": "979bcf6a92d543b61588c7c0c0a87d0eb473d8f6"
            },
            "dist": {
                "type": "zip",
                "url": "https://api.github.com/repos/nojimage/twitter-text-php/zipball/979bcf6a92d543b61588c7c0c0a87d0eb473d8f6",
                "reference": "979bcf6a92d543b61588c7c0c0a87d0eb473d8f6",
                "shasum": ""
            },
            "require": {
                "ext-intl": "*",
                "ext-mbstring": "*",
                "php": ">=5.3.3"
            },
            "require-dev": {
                "ext-json": "*",
                "phpunit/phpunit": "4.8.*|5.7.*|6.5.*",
                "symfony/yaml": "^2.6.0|^3.4.0|^4.4.0|^5.0.0",
                "twitter/twitter-text": "^3.0.0"
            },
            "type": "library",
            "autoload": {
                "psr-0": {
                    "Twitter\\Text\\": "lib/"
                }
            },
            "notification-url": "https://packagist.org/downloads/",
            "license": [
                "Apache-2.0"
            ],
            "authors": [
                {
                    "name": "Matt Sanford",
                    "email": "matt@mzsanford.com",
                    "homepage": "http://mzsanford.com"
                },
                {
                    "name": "Mike Cochrane",
                    "email": "mikec@mikenz.geek.nz",
                    "homepage": "http://mikenz.geek.nz"
                },
                {
                    "name": "Nick Pope",
                    "email": "git@nickpope.me.uk",
                    "homepage": "http://www.nickpope.me.uk"
                },
                {
                    "name": "Takashi Nojima",
                    "homepage": "http://php-tips.com"
                }
            ],
            "description": "A library of PHP classes that provide auto-linking and extraction of usernames, lists, hashtags and URLs from tweets.",
            "homepage": "https://github.com/nojimage/twitter-text-php",
            "keywords": [
                "autolink",
                "extract",
                "text",
                "twitter"
            ],
            "support": {
                "issues": "https://github.com/nojimage/twitter-text-php/issues",
                "source": "https://github.com/nojimage/twitter-text-php/tree/v3.1.2"
            },
            "time": "2021-03-18T11:38:53+00:00"
        }
    ],
    "packages-dev": [
        {
            "name": "automattic/jetpack-changelogger",
            "version": "dev-master",
            "dist": {
                "type": "path",
                "url": "../../packages/changelogger",
                "reference": "53fd89e7f369d1cb46106845aa91bac842cd70f9"
            },
            "require": {
                "php": ">=5.6",
                "symfony/console": "^3.4 | ^5.2",
                "symfony/process": "^3.4 | ^5.2",
                "wikimedia/at-ease": "^1.2 | ^2.0"
            },
            "require-dev": {
                "wikimedia/testing-access-wrapper": "^1.0 | ^2.0",
                "yoast/phpunit-polyfills": "0.2.0"
            },
            "bin": [
                "bin/changelogger"
            ],
            "type": "project",
            "extra": {
                "autotagger": true,
                "branch-alias": {
                    "dev-master": "1.2.x-dev"
                },
                "mirror-repo": "Automattic/jetpack-changelogger",
                "version-constants": {
                    "::VERSION": "src/Application.php"
                },
                "changelogger": {
                    "link-template": "https://github.com/Automattic/jetpack-changelogger/compare/${old}...${new}"
                }
            },
            "autoload": {
                "psr-4": {
                    "Automattic\\Jetpack\\Changelogger\\": "src",
                    "Automattic\\Jetpack\\Changelog\\": "lib"
                }
            },
            "autoload-dev": {
                "psr-4": {
                    "Automattic\\Jetpack\\Changelogger\\Tests\\": "tests/php/includes/src",
                    "Automattic\\Jetpack\\Changelog\\Tests\\": "tests/php/includes/lib"
                }
            },
            "scripts": {
                "phpunit": [
                    "@composer update",
                    "./vendor/phpunit/phpunit/phpunit --colors=always"
                ],
                "test-coverage": [
                    "@composer update",
                    "phpdbg -d memory_limit=2048M -d max_execution_time=900 -qrr ./vendor/bin/phpunit --coverage-clover \"$COVERAGE_DIR/clover.xml\""
                ],
                "test-php": [
                    "@composer phpunit"
                ]
            },
            "license": [
                "GPL-2.0-or-later"
            ],
            "description": "Jetpack Changelogger tool. Allows for managing changelogs by dropping change files into a changelog directory with each PR.",
            "transport-options": {
                "monorepo": true,
                "relative": true
            }
        },
        {
            "name": "psr/container",
            "version": "1.1.1",
            "source": {
                "type": "git",
                "url": "https://github.com/php-fig/container.git",
                "reference": "8622567409010282b7aeebe4bb841fe98b58dcaf"
            },
            "dist": {
                "type": "zip",
                "url": "https://api.github.com/repos/php-fig/container/zipball/8622567409010282b7aeebe4bb841fe98b58dcaf",
                "reference": "8622567409010282b7aeebe4bb841fe98b58dcaf",
                "shasum": ""
            },
            "require": {
                "php": ">=7.2.0"
            },
            "type": "library",
            "autoload": {
                "psr-4": {
                    "Psr\\Container\\": "src/"
                }
            },
            "notification-url": "https://packagist.org/downloads/",
            "license": [
                "MIT"
            ],
            "authors": [
                {
                    "name": "PHP-FIG",
                    "homepage": "https://www.php-fig.org/"
                }
            ],
            "description": "Common Container Interface (PHP FIG PSR-11)",
            "homepage": "https://github.com/php-fig/container",
            "keywords": [
                "PSR-11",
                "container",
                "container-interface",
                "container-interop",
                "psr"
            ],
            "support": {
                "issues": "https://github.com/php-fig/container/issues",
                "source": "https://github.com/php-fig/container/tree/1.1.1"
            },
            "time": "2021-03-05T17:36:06+00:00"
        },
        {
            "name": "symfony/console",
            "version": "v5.2.8",
            "source": {
                "type": "git",
                "url": "https://github.com/symfony/console.git",
                "reference": "864568fdc0208b3eba3638b6000b69d2386e6768"
            },
            "dist": {
                "type": "zip",
                "url": "https://api.github.com/repos/symfony/console/zipball/864568fdc0208b3eba3638b6000b69d2386e6768",
                "reference": "864568fdc0208b3eba3638b6000b69d2386e6768",
                "shasum": ""
            },
            "require": {
                "php": ">=7.2.5",
                "symfony/polyfill-mbstring": "~1.0",
                "symfony/polyfill-php73": "^1.8",
                "symfony/polyfill-php80": "^1.15",
                "symfony/service-contracts": "^1.1|^2",
                "symfony/string": "^5.1"
            },
            "conflict": {
                "symfony/dependency-injection": "<4.4",
                "symfony/dotenv": "<5.1",
                "symfony/event-dispatcher": "<4.4",
                "symfony/lock": "<4.4",
                "symfony/process": "<4.4"
            },
            "provide": {
                "psr/log-implementation": "1.0"
            },
            "require-dev": {
                "psr/log": "~1.0",
                "symfony/config": "^4.4|^5.0",
                "symfony/dependency-injection": "^4.4|^5.0",
                "symfony/event-dispatcher": "^4.4|^5.0",
                "symfony/lock": "^4.4|^5.0",
                "symfony/process": "^4.4|^5.0",
                "symfony/var-dumper": "^4.4|^5.0"
            },
            "suggest": {
                "psr/log": "For using the console logger",
                "symfony/event-dispatcher": "",
                "symfony/lock": "",
                "symfony/process": ""
            },
            "type": "library",
            "autoload": {
                "psr-4": {
                    "Symfony\\Component\\Console\\": ""
                },
                "exclude-from-classmap": [
                    "/Tests/"
                ]
            },
            "notification-url": "https://packagist.org/downloads/",
            "license": [
                "MIT"
            ],
            "authors": [
                {
                    "name": "Fabien Potencier",
                    "email": "fabien@symfony.com"
                },
                {
                    "name": "Symfony Community",
                    "homepage": "https://symfony.com/contributors"
                }
            ],
            "description": "Eases the creation of beautiful and testable command line interfaces",
            "homepage": "https://symfony.com",
            "keywords": [
                "cli",
                "command line",
                "console",
                "terminal"
            ],
            "support": {
                "source": "https://github.com/symfony/console/tree/v5.2.8"
            },
            "funding": [
                {
                    "url": "https://symfony.com/sponsor",
                    "type": "custom"
                },
                {
                    "url": "https://github.com/fabpot",
                    "type": "github"
                },
                {
                    "url": "https://tidelift.com/funding/github/packagist/symfony/symfony",
                    "type": "tidelift"
                }
            ],
            "time": "2021-05-11T15:45:21+00:00"
        },
        {
            "name": "symfony/polyfill-ctype",
            "version": "v1.22.1",
            "source": {
                "type": "git",
                "url": "https://github.com/symfony/polyfill-ctype.git",
                "reference": "c6c942b1ac76c82448322025e084cadc56048b4e"
            },
            "dist": {
                "type": "zip",
                "url": "https://api.github.com/repos/symfony/polyfill-ctype/zipball/c6c942b1ac76c82448322025e084cadc56048b4e",
                "reference": "c6c942b1ac76c82448322025e084cadc56048b4e",
                "shasum": ""
            },
            "require": {
                "php": ">=7.1"
            },
            "suggest": {
                "ext-ctype": "For best performance"
            },
            "type": "library",
            "extra": {
                "branch-alias": {
                    "dev-main": "1.22-dev"
                },
                "thanks": {
                    "name": "symfony/polyfill",
                    "url": "https://github.com/symfony/polyfill"
                }
            },
            "autoload": {
                "psr-4": {
                    "Symfony\\Polyfill\\Ctype\\": ""
                },
                "files": [
                    "bootstrap.php"
                ]
            },
            "notification-url": "https://packagist.org/downloads/",
            "license": [
                "MIT"
            ],
            "authors": [
                {
                    "name": "Gert de Pagter",
                    "email": "BackEndTea@gmail.com"
                },
                {
                    "name": "Symfony Community",
                    "homepage": "https://symfony.com/contributors"
                }
            ],
            "description": "Symfony polyfill for ctype functions",
            "homepage": "https://symfony.com",
            "keywords": [
                "compatibility",
                "ctype",
                "polyfill",
                "portable"
            ],
            "support": {
                "source": "https://github.com/symfony/polyfill-ctype/tree/v1.22.1"
            },
            "funding": [
                {
                    "url": "https://symfony.com/sponsor",
                    "type": "custom"
                },
                {
                    "url": "https://github.com/fabpot",
                    "type": "github"
                },
                {
                    "url": "https://tidelift.com/funding/github/packagist/symfony/symfony",
                    "type": "tidelift"
                }
            ],
            "time": "2021-01-07T16:49:33+00:00"
        },
        {
            "name": "symfony/polyfill-intl-grapheme",
            "version": "v1.22.1",
            "source": {
                "type": "git",
                "url": "https://github.com/symfony/polyfill-intl-grapheme.git",
                "reference": "5601e09b69f26c1828b13b6bb87cb07cddba3170"
            },
            "dist": {
                "type": "zip",
                "url": "https://api.github.com/repos/symfony/polyfill-intl-grapheme/zipball/5601e09b69f26c1828b13b6bb87cb07cddba3170",
                "reference": "5601e09b69f26c1828b13b6bb87cb07cddba3170",
                "shasum": ""
            },
            "require": {
                "php": ">=7.1"
            },
            "suggest": {
                "ext-intl": "For best performance"
            },
            "type": "library",
            "extra": {
                "branch-alias": {
                    "dev-main": "1.22-dev"
                },
                "thanks": {
                    "name": "symfony/polyfill",
                    "url": "https://github.com/symfony/polyfill"
                }
            },
            "autoload": {
                "psr-4": {
                    "Symfony\\Polyfill\\Intl\\Grapheme\\": ""
                },
                "files": [
                    "bootstrap.php"
                ]
            },
            "notification-url": "https://packagist.org/downloads/",
            "license": [
                "MIT"
            ],
            "authors": [
                {
                    "name": "Nicolas Grekas",
                    "email": "p@tchwork.com"
                },
                {
                    "name": "Symfony Community",
                    "homepage": "https://symfony.com/contributors"
                }
            ],
            "description": "Symfony polyfill for intl's grapheme_* functions",
            "homepage": "https://symfony.com",
            "keywords": [
                "compatibility",
                "grapheme",
                "intl",
                "polyfill",
                "portable",
                "shim"
            ],
            "support": {
                "source": "https://github.com/symfony/polyfill-intl-grapheme/tree/v1.22.1"
            },
            "funding": [
                {
                    "url": "https://symfony.com/sponsor",
                    "type": "custom"
                },
                {
                    "url": "https://github.com/fabpot",
                    "type": "github"
                },
                {
                    "url": "https://tidelift.com/funding/github/packagist/symfony/symfony",
                    "type": "tidelift"
                }
            ],
            "time": "2021-01-22T09:19:47+00:00"
        },
        {
            "name": "symfony/polyfill-intl-normalizer",
            "version": "v1.22.1",
            "source": {
                "type": "git",
                "url": "https://github.com/symfony/polyfill-intl-normalizer.git",
                "reference": "43a0283138253ed1d48d352ab6d0bdb3f809f248"
            },
            "dist": {
                "type": "zip",
                "url": "https://api.github.com/repos/symfony/polyfill-intl-normalizer/zipball/43a0283138253ed1d48d352ab6d0bdb3f809f248",
                "reference": "43a0283138253ed1d48d352ab6d0bdb3f809f248",
                "shasum": ""
            },
            "require": {
                "php": ">=7.1"
            },
            "suggest": {
                "ext-intl": "For best performance"
            },
            "type": "library",
            "extra": {
                "branch-alias": {
                    "dev-main": "1.22-dev"
                },
                "thanks": {
                    "name": "symfony/polyfill",
                    "url": "https://github.com/symfony/polyfill"
                }
            },
            "autoload": {
                "psr-4": {
                    "Symfony\\Polyfill\\Intl\\Normalizer\\": ""
                },
                "files": [
                    "bootstrap.php"
                ],
                "classmap": [
                    "Resources/stubs"
                ]
            },
            "notification-url": "https://packagist.org/downloads/",
            "license": [
                "MIT"
            ],
            "authors": [
                {
                    "name": "Nicolas Grekas",
                    "email": "p@tchwork.com"
                },
                {
                    "name": "Symfony Community",
                    "homepage": "https://symfony.com/contributors"
                }
            ],
            "description": "Symfony polyfill for intl's Normalizer class and related functions",
            "homepage": "https://symfony.com",
            "keywords": [
                "compatibility",
                "intl",
                "normalizer",
                "polyfill",
                "portable",
                "shim"
            ],
            "support": {
                "source": "https://github.com/symfony/polyfill-intl-normalizer/tree/v1.22.1"
            },
            "funding": [
                {
                    "url": "https://symfony.com/sponsor",
                    "type": "custom"
                },
                {
                    "url": "https://github.com/fabpot",
                    "type": "github"
                },
                {
                    "url": "https://tidelift.com/funding/github/packagist/symfony/symfony",
                    "type": "tidelift"
                }
            ],
            "time": "2021-01-22T09:19:47+00:00"
        },
        {
            "name": "symfony/polyfill-mbstring",
            "version": "v1.22.1",
            "source": {
                "type": "git",
                "url": "https://github.com/symfony/polyfill-mbstring.git",
                "reference": "5232de97ee3b75b0360528dae24e73db49566ab1"
            },
            "dist": {
                "type": "zip",
                "url": "https://api.github.com/repos/symfony/polyfill-mbstring/zipball/5232de97ee3b75b0360528dae24e73db49566ab1",
                "reference": "5232de97ee3b75b0360528dae24e73db49566ab1",
                "shasum": ""
            },
            "require": {
                "php": ">=7.1"
            },
            "suggest": {
                "ext-mbstring": "For best performance"
            },
            "type": "library",
            "extra": {
                "branch-alias": {
                    "dev-main": "1.22-dev"
                },
                "thanks": {
                    "name": "symfony/polyfill",
                    "url": "https://github.com/symfony/polyfill"
                }
            },
            "autoload": {
                "psr-4": {
                    "Symfony\\Polyfill\\Mbstring\\": ""
                },
                "files": [
                    "bootstrap.php"
                ]
            },
            "notification-url": "https://packagist.org/downloads/",
            "license": [
                "MIT"
            ],
            "authors": [
                {
                    "name": "Nicolas Grekas",
                    "email": "p@tchwork.com"
                },
                {
                    "name": "Symfony Community",
                    "homepage": "https://symfony.com/contributors"
                }
            ],
            "description": "Symfony polyfill for the Mbstring extension",
            "homepage": "https://symfony.com",
            "keywords": [
                "compatibility",
                "mbstring",
                "polyfill",
                "portable",
                "shim"
            ],
            "support": {
                "source": "https://github.com/symfony/polyfill-mbstring/tree/v1.22.1"
            },
            "funding": [
                {
                    "url": "https://symfony.com/sponsor",
                    "type": "custom"
                },
                {
                    "url": "https://github.com/fabpot",
                    "type": "github"
                },
                {
                    "url": "https://tidelift.com/funding/github/packagist/symfony/symfony",
                    "type": "tidelift"
                }
            ],
            "time": "2021-01-22T09:19:47+00:00"
        },
        {
            "name": "symfony/polyfill-php73",
            "version": "v1.22.1",
            "source": {
                "type": "git",
                "url": "https://github.com/symfony/polyfill-php73.git",
                "reference": "a678b42e92f86eca04b7fa4c0f6f19d097fb69e2"
            },
            "dist": {
                "type": "zip",
                "url": "https://api.github.com/repos/symfony/polyfill-php73/zipball/a678b42e92f86eca04b7fa4c0f6f19d097fb69e2",
                "reference": "a678b42e92f86eca04b7fa4c0f6f19d097fb69e2",
                "shasum": ""
            },
            "require": {
                "php": ">=7.1"
            },
            "type": "library",
            "extra": {
                "branch-alias": {
                    "dev-main": "1.22-dev"
                },
                "thanks": {
                    "name": "symfony/polyfill",
                    "url": "https://github.com/symfony/polyfill"
                }
            },
            "autoload": {
                "psr-4": {
                    "Symfony\\Polyfill\\Php73\\": ""
                },
                "files": [
                    "bootstrap.php"
                ],
                "classmap": [
                    "Resources/stubs"
                ]
            },
            "notification-url": "https://packagist.org/downloads/",
            "license": [
                "MIT"
            ],
            "authors": [
                {
                    "name": "Nicolas Grekas",
                    "email": "p@tchwork.com"
                },
                {
                    "name": "Symfony Community",
                    "homepage": "https://symfony.com/contributors"
                }
            ],
            "description": "Symfony polyfill backporting some PHP 7.3+ features to lower PHP versions",
            "homepage": "https://symfony.com",
            "keywords": [
                "compatibility",
                "polyfill",
                "portable",
                "shim"
            ],
            "support": {
                "source": "https://github.com/symfony/polyfill-php73/tree/v1.22.1"
            },
            "funding": [
                {
                    "url": "https://symfony.com/sponsor",
                    "type": "custom"
                },
                {
                    "url": "https://github.com/fabpot",
                    "type": "github"
                },
                {
                    "url": "https://tidelift.com/funding/github/packagist/symfony/symfony",
                    "type": "tidelift"
                }
            ],
            "time": "2021-01-07T16:49:33+00:00"
        },
        {
            "name": "symfony/polyfill-php80",
            "version": "v1.22.1",
            "source": {
                "type": "git",
                "url": "https://github.com/symfony/polyfill-php80.git",
                "reference": "dc3063ba22c2a1fd2f45ed856374d79114998f91"
            },
            "dist": {
                "type": "zip",
                "url": "https://api.github.com/repos/symfony/polyfill-php80/zipball/dc3063ba22c2a1fd2f45ed856374d79114998f91",
                "reference": "dc3063ba22c2a1fd2f45ed856374d79114998f91",
                "shasum": ""
            },
            "require": {
                "php": ">=7.1"
            },
            "type": "library",
            "extra": {
                "branch-alias": {
                    "dev-main": "1.22-dev"
                },
                "thanks": {
                    "name": "symfony/polyfill",
                    "url": "https://github.com/symfony/polyfill"
                }
            },
            "autoload": {
                "psr-4": {
                    "Symfony\\Polyfill\\Php80\\": ""
                },
                "files": [
                    "bootstrap.php"
                ],
                "classmap": [
                    "Resources/stubs"
                ]
            },
            "notification-url": "https://packagist.org/downloads/",
            "license": [
                "MIT"
            ],
            "authors": [
                {
                    "name": "Ion Bazan",
                    "email": "ion.bazan@gmail.com"
                },
                {
                    "name": "Nicolas Grekas",
                    "email": "p@tchwork.com"
                },
                {
                    "name": "Symfony Community",
                    "homepage": "https://symfony.com/contributors"
                }
            ],
            "description": "Symfony polyfill backporting some PHP 8.0+ features to lower PHP versions",
            "homepage": "https://symfony.com",
            "keywords": [
                "compatibility",
                "polyfill",
                "portable",
                "shim"
            ],
            "support": {
                "source": "https://github.com/symfony/polyfill-php80/tree/v1.22.1"
            },
            "funding": [
                {
                    "url": "https://symfony.com/sponsor",
                    "type": "custom"
                },
                {
                    "url": "https://github.com/fabpot",
                    "type": "github"
                },
                {
                    "url": "https://tidelift.com/funding/github/packagist/symfony/symfony",
                    "type": "tidelift"
                }
            ],
            "time": "2021-01-07T16:49:33+00:00"
        },
        {
            "name": "symfony/process",
            "version": "v5.2.7",
            "source": {
                "type": "git",
                "url": "https://github.com/symfony/process.git",
                "reference": "98cb8eeb72e55d4196dd1e36f1f16e7b3a9a088e"
            },
            "dist": {
                "type": "zip",
                "url": "https://api.github.com/repos/symfony/process/zipball/98cb8eeb72e55d4196dd1e36f1f16e7b3a9a088e",
                "reference": "98cb8eeb72e55d4196dd1e36f1f16e7b3a9a088e",
                "shasum": ""
            },
            "require": {
                "php": ">=7.2.5",
                "symfony/polyfill-php80": "^1.15"
            },
            "type": "library",
            "autoload": {
                "psr-4": {
                    "Symfony\\Component\\Process\\": ""
                },
                "exclude-from-classmap": [
                    "/Tests/"
                ]
            },
            "notification-url": "https://packagist.org/downloads/",
            "license": [
                "MIT"
            ],
            "authors": [
                {
                    "name": "Fabien Potencier",
                    "email": "fabien@symfony.com"
                },
                {
                    "name": "Symfony Community",
                    "homepage": "https://symfony.com/contributors"
                }
            ],
            "description": "Executes commands in sub-processes",
            "homepage": "https://symfony.com",
            "support": {
                "source": "https://github.com/symfony/process/tree/v5.3.0-BETA1"
            },
            "funding": [
                {
                    "url": "https://symfony.com/sponsor",
                    "type": "custom"
                },
                {
                    "url": "https://github.com/fabpot",
                    "type": "github"
                },
                {
                    "url": "https://tidelift.com/funding/github/packagist/symfony/symfony",
                    "type": "tidelift"
                }
            ],
            "time": "2021-04-08T10:27:02+00:00"
        },
        {
            "name": "symfony/service-contracts",
            "version": "v2.4.0",
            "source": {
                "type": "git",
                "url": "https://github.com/symfony/service-contracts.git",
                "reference": "f040a30e04b57fbcc9c6cbcf4dbaa96bd318b9bb"
            },
            "dist": {
                "type": "zip",
                "url": "https://api.github.com/repos/symfony/service-contracts/zipball/f040a30e04b57fbcc9c6cbcf4dbaa96bd318b9bb",
                "reference": "f040a30e04b57fbcc9c6cbcf4dbaa96bd318b9bb",
                "shasum": ""
            },
            "require": {
                "php": ">=7.2.5",
                "psr/container": "^1.1"
            },
            "suggest": {
                "symfony/service-implementation": ""
            },
            "type": "library",
            "extra": {
                "branch-alias": {
                    "dev-main": "2.4-dev"
                },
                "thanks": {
                    "name": "symfony/contracts",
                    "url": "https://github.com/symfony/contracts"
                }
            },
            "autoload": {
                "psr-4": {
                    "Symfony\\Contracts\\Service\\": ""
                }
            },
            "notification-url": "https://packagist.org/downloads/",
            "license": [
                "MIT"
            ],
            "authors": [
                {
                    "name": "Nicolas Grekas",
                    "email": "p@tchwork.com"
                },
                {
                    "name": "Symfony Community",
                    "homepage": "https://symfony.com/contributors"
                }
            ],
            "description": "Generic abstractions related to writing services",
            "homepage": "https://symfony.com",
            "keywords": [
                "abstractions",
                "contracts",
                "decoupling",
                "interfaces",
                "interoperability",
                "standards"
            ],
            "support": {
                "source": "https://github.com/symfony/service-contracts/tree/v2.4.0"
            },
            "funding": [
                {
                    "url": "https://symfony.com/sponsor",
                    "type": "custom"
                },
                {
                    "url": "https://github.com/fabpot",
                    "type": "github"
                },
                {
                    "url": "https://tidelift.com/funding/github/packagist/symfony/symfony",
                    "type": "tidelift"
                }
            ],
            "time": "2021-04-01T10:43:52+00:00"
        },
        {
            "name": "symfony/string",
            "version": "v5.2.8",
            "source": {
                "type": "git",
                "url": "https://github.com/symfony/string.git",
                "reference": "01b35eb64cac8467c3f94cd0ce2d0d376bb7d1db"
            },
            "dist": {
                "type": "zip",
                "url": "https://api.github.com/repos/symfony/string/zipball/01b35eb64cac8467c3f94cd0ce2d0d376bb7d1db",
                "reference": "01b35eb64cac8467c3f94cd0ce2d0d376bb7d1db",
                "shasum": ""
            },
            "require": {
                "php": ">=7.2.5",
                "symfony/polyfill-ctype": "~1.8",
                "symfony/polyfill-intl-grapheme": "~1.0",
                "symfony/polyfill-intl-normalizer": "~1.0",
                "symfony/polyfill-mbstring": "~1.0",
                "symfony/polyfill-php80": "~1.15"
            },
            "require-dev": {
                "symfony/error-handler": "^4.4|^5.0",
                "symfony/http-client": "^4.4|^5.0",
                "symfony/translation-contracts": "^1.1|^2",
                "symfony/var-exporter": "^4.4|^5.0"
            },
            "type": "library",
            "autoload": {
                "psr-4": {
                    "Symfony\\Component\\String\\": ""
                },
                "files": [
                    "Resources/functions.php"
                ],
                "exclude-from-classmap": [
                    "/Tests/"
                ]
            },
            "notification-url": "https://packagist.org/downloads/",
            "license": [
                "MIT"
            ],
            "authors": [
                {
                    "name": "Nicolas Grekas",
                    "email": "p@tchwork.com"
                },
                {
                    "name": "Symfony Community",
                    "homepage": "https://symfony.com/contributors"
                }
            ],
            "description": "Provides an object-oriented API to strings and deals with bytes, UTF-8 code points and grapheme clusters in a unified way",
            "homepage": "https://symfony.com",
            "keywords": [
                "grapheme",
                "i18n",
                "string",
                "unicode",
                "utf-8",
                "utf8"
            ],
            "support": {
                "source": "https://github.com/symfony/string/tree/v5.2.8"
            },
            "funding": [
                {
                    "url": "https://symfony.com/sponsor",
                    "type": "custom"
                },
                {
                    "url": "https://github.com/fabpot",
                    "type": "github"
                },
                {
                    "url": "https://tidelift.com/funding/github/packagist/symfony/symfony",
                    "type": "tidelift"
                }
            ],
            "time": "2021-05-10T14:56:10+00:00"
        },
        {
            "name": "wikimedia/at-ease",
            "version": "v2.1.0",
            "source": {
                "type": "git",
                "url": "https://github.com/wikimedia/at-ease.git",
                "reference": "e8ebaa7bb7c8a8395481a05f6dc4deaceab11c33"
            },
            "dist": {
                "type": "zip",
                "url": "https://api.github.com/repos/wikimedia/at-ease/zipball/e8ebaa7bb7c8a8395481a05f6dc4deaceab11c33",
                "reference": "e8ebaa7bb7c8a8395481a05f6dc4deaceab11c33",
                "shasum": ""
            },
            "require": {
                "php": ">=7.2.9"
            },
            "require-dev": {
                "mediawiki/mediawiki-codesniffer": "35.0.0",
                "mediawiki/minus-x": "1.1.1",
                "ockcyp/covers-validator": "1.3.3",
                "php-parallel-lint/php-console-highlighter": "0.5.0",
                "php-parallel-lint/php-parallel-lint": "1.2.0",
                "phpunit/phpunit": "^8.5"
            },
            "type": "library",
            "autoload": {
                "psr-4": {
                    "Wikimedia\\AtEase\\": "src/Wikimedia/AtEase/"
                },
                "files": [
                    "src/Wikimedia/Functions.php"
                ]
            },
            "notification-url": "https://packagist.org/downloads/",
            "license": [
                "GPL-2.0-or-later"
            ],
            "authors": [
                {
                    "name": "Tim Starling",
                    "email": "tstarling@wikimedia.org"
                },
                {
                    "name": "MediaWiki developers",
                    "email": "wikitech-l@lists.wikimedia.org"
                }
            ],
            "description": "Safe replacement to @ for suppressing warnings.",
            "homepage": "https://www.mediawiki.org/wiki/at-ease",
            "support": {
                "source": "https://github.com/wikimedia/at-ease/tree/v2.1.0"
            },
            "time": "2021-02-27T15:53:37+00:00"
        }
    ],
    "aliases": [],
    "minimum-stability": "dev",
    "stability-flags": {
        "automattic/jetpack-a8c-mc-stats": 20,
        "automattic/jetpack-abtest": 20,
        "automattic/jetpack-assets": 20,
        "automattic/jetpack-autoloader": 20,
        "automattic/jetpack-backup": 20,
        "automattic/jetpack-blocks": 20,
        "automattic/jetpack-compat": 20,
        "automattic/jetpack-config": 20,
        "automattic/jetpack-connection": 20,
        "automattic/jetpack-connection-ui": 20,
        "automattic/jetpack-constants": 20,
        "automattic/jetpack-device-detection": 20,
        "automattic/jetpack-error": 20,
        "automattic/jetpack-heartbeat": 20,
        "automattic/jetpack-identity-crisis": 20,
        "automattic/jetpack-jitm": 20,
        "automattic/jetpack-lazy-images": 20,
        "automattic/jetpack-licensing": 20,
        "automattic/jetpack-logo": 20,
        "automattic/jetpack-options": 20,
        "automattic/jetpack-partner": 20,
        "automattic/jetpack-redirect": 20,
        "automattic/jetpack-roles": 20,
        "automattic/jetpack-status": 20,
        "automattic/jetpack-sync": 20,
        "automattic/jetpack-terms-of-service": 20,
        "automattic/jetpack-tracking": 20,
        "automattic/jetpack-changelogger": 20
    },
    "prefer-stable": true,
    "prefer-lowest": false,
    "platform": {
        "ext-fileinfo": "*",
        "ext-json": "*",
        "ext-openssl": "*"
    },
    "platform-dev": [],
    "platform-overrides": {
        "ext-intl": "0.0.0"
    },
    "plugin-api-version": "2.0.0"
}<|MERGE_RESOLUTION|>--- conflicted
+++ resolved
@@ -401,11 +401,7 @@
             "dist": {
                 "type": "path",
                 "url": "../../packages/connection",
-<<<<<<< HEAD
-                "reference": "22eb5b05f3a45a34d96e8dc556ab8009458df5ed"
-=======
-                "reference": "777f4e0eab022a356394c3244474dca5920508e2"
->>>>>>> 299e0598
+                "reference": "e0b8e0a89cce794817729f568466ef57d5d88597"
             },
             "require": {
                 "automattic/jetpack-constants": "^1.6",
