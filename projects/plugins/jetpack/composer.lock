--- conflicted
+++ resolved
@@ -4,11 +4,7 @@
         "Read more about it at https://getcomposer.org/doc/01-basic-usage.md#installing-dependencies",
         "This file is @generated automatically"
     ],
-<<<<<<< HEAD
-    "content-hash": "7f2e7858db6db6278e126adf3470683f",
-=======
     "content-hash": "03f8321aa164ea1ef318f71ca2793903",
->>>>>>> ff3ef387
     "packages": [
         {
             "name": "automattic/jetpack-a8c-mc-stats",
@@ -535,11 +531,7 @@
             "dist": {
                 "type": "path",
                 "url": "../../packages/connection",
-<<<<<<< HEAD
-                "reference": "d60612abed78db6aa449217196952bae7e66c445"
-=======
                 "reference": "5538a8d906ed462f0e9db2ba5cebf0dc27e2c4ed"
->>>>>>> ff3ef387
             },
             "require": {
                 "automattic/jetpack-a8c-mc-stats": "^1.4",
@@ -893,11 +885,7 @@
             "dist": {
                 "type": "path",
                 "url": "../../packages/identity-crisis",
-<<<<<<< HEAD
-                "reference": "b5aacb10b5a8cf268b42ea72f13420ef864c7188"
-=======
                 "reference": "6388487c1f2d39b0ea4b4f0d7fa327e8f2499dd3"
->>>>>>> ff3ef387
             },
             "require": {
                 "automattic/jetpack-assets": "^1.17",
@@ -905,12 +893,8 @@
                 "automattic/jetpack-constants": "^1.6",
                 "automattic/jetpack-logo": "^1.5",
                 "automattic/jetpack-options": "^1.15",
-<<<<<<< HEAD
                 "automattic/jetpack-status": "^1.13",
                 "automattic/jetpack-tracking": "^1.14"
-=======
-                "automattic/jetpack-status": "^1.13"
->>>>>>> ff3ef387
             },
             "require-dev": {
                 "automattic/jetpack-changelogger": "^3.0",
@@ -975,11 +959,7 @@
             "dist": {
                 "type": "path",
                 "url": "../../packages/jitm",
-<<<<<<< HEAD
-                "reference": "9ea18e814063419dae11ce11f236ae2edc7ae624"
-=======
                 "reference": "077293250d65fa8469a007ba2ce1783d9fa5df76"
->>>>>>> ff3ef387
             },
             "require": {
                 "automattic/jetpack-a8c-mc-stats": "^1.4",
@@ -1213,11 +1193,7 @@
             "dist": {
                 "type": "path",
                 "url": "../../packages/my-jetpack",
-<<<<<<< HEAD
-                "reference": "ae1446eaf61c19907037bec2cff073c722781f59"
-=======
                 "reference": "09305aae3cc76552f9f1d4ba0e7b89f627f5d338"
->>>>>>> ff3ef387
             },
             "require": {
                 "automattic/jetpack-admin-ui": "^0.2",
@@ -1795,18 +1771,11 @@
             "dist": {
                 "type": "path",
                 "url": "../../packages/tracking",
-<<<<<<< HEAD
-                "reference": "59d981740e8e94edc332111355fbd008117ffb80"
-            },
-            "require": {
-                "automattic/jetpack-assets": "^1.17",
-=======
                 "reference": "2d5014a46ba893fee05c08639e47b4b401ffdfef"
             },
             "require": {
                 "automattic/jetpack-assets": "^1.17",
                 "automattic/jetpack-connection": "^1.37",
->>>>>>> ff3ef387
                 "automattic/jetpack-options": "^1.15",
                 "automattic/jetpack-status": "^1.13"
             },
