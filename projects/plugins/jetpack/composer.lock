{
    "_readme": [
        "This file locks the dependencies of your project to a known state",
        "Read more about it at https://getcomposer.org/doc/01-basic-usage.md#installing-dependencies",
        "This file is @generated automatically"
    ],
<<<<<<< HEAD
    "content-hash": "9579d52435d79bd75a5e5a404b806dd9",
=======
    "content-hash": "84b47fd7485a3fc00b87dd216c2eb780",
>>>>>>> 564fa36d
    "packages": [
        {
            "name": "automattic/jetpack-a8c-mc-stats",
            "version": "dev-trunk",
            "dist": {
                "type": "path",
                "url": "../../packages/a8c-mc-stats",
                "reference": "6f0c1b4cf70e07951286c74a74352c56124e70e9"
            },
            "require-dev": {
                "automattic/jetpack-changelogger": "@dev",
                "yoast/phpunit-polyfills": "1.0.4"
            },
            "type": "jetpack-library",
            "extra": {
                "autotagger": true,
                "mirror-repo": "Automattic/jetpack-a8c-mc-stats",
                "changelogger": {
                    "link-template": "https://github.com/Automattic/jetpack-a8c-mc-stats/compare/v${old}...v${new}"
                },
                "branch-alias": {
                    "dev-trunk": "1.4.x-dev"
                }
            },
            "autoload": {
                "classmap": [
                    "src/"
                ]
            },
            "scripts": {
                "phpunit": [
                    "./vendor/phpunit/phpunit/phpunit --colors=always"
                ],
                "test-php": [
                    "@composer phpunit"
                ]
            },
            "license": [
                "GPL-2.0-or-later"
            ],
            "description": "Used to record internal usage stats for Automattic. Not visible to site owners.",
            "transport-options": {
                "relative": true
            }
        },
        {
            "name": "automattic/jetpack-abtest",
            "version": "dev-trunk",
            "dist": {
                "type": "path",
                "url": "../../packages/abtest",
                "reference": "2f9a4fb65e15081fd76dcaede5bccd14ee0354d9"
            },
            "require": {
                "automattic/jetpack-connection": "@dev",
                "automattic/jetpack-error": "@dev"
            },
            "require-dev": {
                "automattic/jetpack-changelogger": "@dev",
                "automattic/wordbless": "dev-master",
                "yoast/phpunit-polyfills": "1.0.4"
            },
            "type": "jetpack-library",
            "extra": {
                "autotagger": true,
                "mirror-repo": "Automattic/jetpack-abtest",
                "changelogger": {
                    "link-template": "https://github.com/Automattic/jetpack-abtest/compare/v${old}...v${new}"
                },
                "branch-alias": {
                    "dev-trunk": "1.10.x-dev"
                }
            },
            "autoload": {
                "classmap": [
                    "src/"
                ]
            },
            "scripts": {
                "phpunit": [
                    "./vendor/phpunit/phpunit/phpunit --colors=always"
                ],
                "post-install-cmd": [
                    "WorDBless\\Composer\\InstallDropin::copy"
                ],
                "post-update-cmd": [
                    "WorDBless\\Composer\\InstallDropin::copy"
                ],
                "test-php": [
                    "@composer phpunit"
                ]
            },
            "license": [
                "GPL-2.0-or-later"
            ],
            "description": "Provides an interface to the WP.com A/B tests.",
            "transport-options": {
                "relative": true
            }
        },
        {
            "name": "automattic/jetpack-action-bar",
            "version": "dev-trunk",
            "dist": {
                "type": "path",
                "url": "../../packages/action-bar",
                "reference": "ccf0c7b1082e40ea518fc87ec0fdd074b772a620"
            },
            "require": {
                "automattic/jetpack-assets": "@dev",
                "automattic/jetpack-constants": "@dev"
            },
            "require-dev": {
                "automattic/jetpack-changelogger": "@dev",
                "automattic/wordbless": "dev-master",
                "yoast/phpunit-polyfills": "1.0.4"
            },
            "type": "jetpack-library",
            "extra": {
                "mirror-repo": "Automattic/jetpack-action-bar",
                "changelogger": {
                    "link-template": "https://github.com/Automattic/jetpack-action-bar/compare/v${old}...v${new}"
                },
                "autotagger": true,
                "branch-alias": {
                    "dev-trunk": "0.1.x-dev"
                },
                "textdomain": "jetpack-action-bar"
            },
            "autoload": {
                "classmap": [
                    "src/"
                ]
            },
            "scripts": {
                "phpunit": [
                    "./vendor/phpunit/phpunit/phpunit --colors=always"
                ],
                "test-php": [
                    "@composer phpunit"
                ],
                "build-production": [
                    "pnpm run build-production"
                ],
                "build-development": [
                    "pnpm run build"
                ],
                "post-install-cmd": [
                    "WorDBless\\Composer\\InstallDropin::copy"
                ],
                "post-update-cmd": [
                    "WorDBless\\Composer\\InstallDropin::copy"
                ]
            },
            "license": [
                "GPL-2.0-or-later"
            ],
            "description": "An easy way for visitors to follow, like, and comment on your site.",
            "transport-options": {
                "relative": true
            }
        },
        {
            "name": "automattic/jetpack-admin-ui",
            "version": "dev-trunk",
            "dist": {
                "type": "path",
                "url": "../../packages/admin-ui",
                "reference": "03e0443edb2c08e38b85028b65f8b6be18af1489"
            },
            "require-dev": {
                "automattic/jetpack-changelogger": "@dev",
                "automattic/jetpack-logo": "@dev",
                "automattic/wordbless": "dev-master",
                "yoast/phpunit-polyfills": "1.0.4"
            },
            "type": "jetpack-library",
            "extra": {
                "autotagger": true,
                "mirror-repo": "Automattic/jetpack-admin-ui",
                "textdomain": "jetpack-admin-ui",
                "changelogger": {
                    "link-template": "https://github.com/Automattic/jetpack-admin-ui/compare/${old}...${new}"
                },
                "branch-alias": {
                    "dev-trunk": "0.2.x-dev"
                },
                "version-constants": {
                    "::PACKAGE_VERSION": "src/class-admin-menu.php"
                }
            },
            "autoload": {
                "classmap": [
                    "src/"
                ]
            },
            "scripts": {
                "phpunit": [
                    "./vendor/phpunit/phpunit/phpunit --colors=always"
                ],
                "test-php": [
                    "@composer phpunit"
                ],
                "post-install-cmd": [
                    "WorDBless\\Composer\\InstallDropin::copy"
                ],
                "post-update-cmd": [
                    "WorDBless\\Composer\\InstallDropin::copy"
                ]
            },
            "license": [
                "GPL-2.0-or-later"
            ],
            "description": "Generic Jetpack wp-admin UI elements",
            "transport-options": {
                "relative": true
            }
        },
        {
            "name": "automattic/jetpack-assets",
            "version": "dev-trunk",
            "dist": {
                "type": "path",
                "url": "../../packages/assets",
                "reference": "415991c41215cc0daac2579d0d1a18ffe8484f60"
            },
            "require": {
                "automattic/jetpack-constants": "@dev"
            },
            "require-dev": {
                "automattic/jetpack-changelogger": "@dev",
                "brain/monkey": "2.6.1",
                "wikimedia/testing-access-wrapper": "^1.0 || ^2.0",
                "yoast/phpunit-polyfills": "1.0.4"
            },
            "type": "jetpack-library",
            "extra": {
                "autotagger": true,
                "mirror-repo": "Automattic/jetpack-assets",
                "textdomain": "jetpack-assets",
                "changelogger": {
                    "link-template": "https://github.com/Automattic/jetpack-assets/compare/v${old}...v${new}"
                },
                "branch-alias": {
                    "dev-trunk": "1.18.x-dev"
                }
            },
            "autoload": {
                "files": [
                    "actions.php"
                ],
                "classmap": [
                    "src/"
                ]
            },
            "scripts": {
                "build-development": [
                    "pnpm run build"
                ],
                "build-production": [
                    "pnpm run build-production"
                ],
                "phpunit": [
                    "./vendor/phpunit/phpunit/phpunit --colors=always"
                ],
                "test-js": [
                    "pnpm run test"
                ],
                "test-php": [
                    "@composer phpunit"
                ]
            },
            "license": [
                "GPL-2.0-or-later"
            ],
            "description": "Asset management utilities for Jetpack ecosystem packages",
            "transport-options": {
                "relative": true
            }
        },
        {
            "name": "automattic/jetpack-autoloader",
            "version": "dev-trunk",
            "dist": {
                "type": "path",
                "url": "../../packages/autoloader",
                "reference": "46e8df227c3deee5a1fb0e8f43fa4191e3db323a"
            },
            "require": {
                "composer-plugin-api": "^1.1 || ^2.0"
            },
            "require-dev": {
                "automattic/jetpack-changelogger": "@dev",
                "yoast/phpunit-polyfills": "1.0.4"
            },
            "type": "composer-plugin",
            "extra": {
                "autotagger": true,
                "class": "Automattic\\Jetpack\\Autoloader\\CustomAutoloaderPlugin",
                "mirror-repo": "Automattic/jetpack-autoloader",
                "changelogger": {
                    "link-template": "https://github.com/Automattic/jetpack-autoloader/compare/v${old}...v${new}"
                },
                "branch-alias": {
                    "dev-trunk": "2.11.x-dev"
                }
            },
            "autoload": {
                "classmap": [
                    "src/AutoloadGenerator.php"
                ],
                "psr-4": {
                    "Automattic\\Jetpack\\Autoloader\\": "src"
                }
            },
            "scripts": {
                "phpunit": [
                    "./vendor/phpunit/phpunit/phpunit --colors=always"
                ],
                "test-php": [
                    "@composer phpunit"
                ]
            },
            "license": [
                "GPL-2.0-or-later"
            ],
            "description": "Creates a custom autoloader for a plugin or theme.",
            "transport-options": {
                "relative": true
            }
        },
        {
            "name": "automattic/jetpack-backup",
            "version": "dev-trunk",
            "dist": {
                "type": "path",
                "url": "../../packages/backup",
                "reference": "7eac7dc67fab9e82c19914a654006031c242bddf"
            },
            "require": {
                "automattic/jetpack-admin-ui": "@dev",
                "automattic/jetpack-assets": "@dev",
                "automattic/jetpack-autoloader": "@dev",
                "automattic/jetpack-composer-plugin": "@dev",
                "automattic/jetpack-config": "@dev",
                "automattic/jetpack-connection": "@dev",
                "automattic/jetpack-identity-crisis": "@dev",
                "automattic/jetpack-status": "@dev",
                "automattic/jetpack-sync": "@dev"
            },
            "require-dev": {
                "automattic/jetpack-changelogger": "@dev",
                "automattic/wordbless": "@dev",
                "yoast/phpunit-polyfills": "1.0.4"
            },
            "type": "jetpack-library",
            "extra": {
                "autotagger": true,
                "mirror-repo": "Automattic/jetpack-backup",
                "textdomain": "jetpack-backup-pkg",
                "version-constants": {
                    "::PACKAGE_VERSION": "src/class-package-version.php"
                },
                "changelogger": {
                    "link-template": "https://github.com/Automattic/jetpack-backup/compare/v${old}...v${new}"
                },
                "branch-alias": {
                    "dev-trunk": "1.12.x-dev"
                }
            },
            "autoload": {
                "files": [
                    "actions.php"
                ],
                "classmap": [
                    "src/"
                ]
            },
            "scripts": {
                "phpunit": [
                    "./vendor/phpunit/phpunit/phpunit --colors=always"
                ],
                "test-js": [
                    "pnpm run test"
                ],
                "test-php": [
                    "@composer phpunit"
                ],
                "post-install-cmd": [
                    "WorDBless\\Composer\\InstallDropin::copy"
                ],
                "post-update-cmd": [
                    "WorDBless\\Composer\\InstallDropin::copy"
                ],
                "build-development": [
                    "pnpm run build"
                ],
                "build-production": [
                    "pnpm run build-production-concurrently"
                ],
                "watch": [
                    "Composer\\Config::disableProcessTimeout",
                    "pnpm run watch"
                ]
            },
            "license": [
                "GPL-2.0-or-later"
            ],
            "description": "Tools to assist with backing up Jetpack sites.",
            "transport-options": {
                "relative": true
            }
        },
        {
            "name": "automattic/jetpack-blaze",
            "version": "dev-trunk",
            "dist": {
                "type": "path",
                "url": "../../packages/blaze",
                "reference": "6febb5bbd7c02239c5c3d3730ecc292ee2308693"
            },
            "require": {
                "automattic/jetpack-connection": "@dev",
                "automattic/jetpack-sync": "@dev"
            },
            "require-dev": {
                "automattic/jetpack-assets": "@dev",
                "automattic/jetpack-changelogger": "@dev",
                "automattic/wordbless": "@dev",
                "yoast/phpunit-polyfills": "1.0.4"
            },
            "type": "jetpack-library",
            "extra": {
                "autotagger": true,
                "mirror-repo": "Automattic/jetpack-blaze",
                "changelogger": {
                    "link-template": "https://github.com/automattic/jetpack-blaze/compare/v${old}...v${new}"
                },
                "branch-alias": {
                    "dev-trunk": "0.5.x-dev"
                },
                "textdomain": "jetpack-blaze",
                "version-constants": {
                    "::PACKAGE_VERSION": "src/class-blaze.php"
                }
            },
            "autoload": {
                "classmap": [
                    "src/"
                ]
            },
            "scripts": {
                "phpunit": [
                    "./vendor/phpunit/phpunit/phpunit --colors=always"
                ],
                "test-php": [
                    "@composer phpunit"
                ],
                "build-production": [
                    "pnpm run build-production"
                ],
                "build-development": [
                    "pnpm run build"
                ],
                "watch": [
                    "Composer\\Config::disableProcessTimeout",
                    "pnpm run watch"
                ],
                "post-install-cmd": [
                    "WorDBless\\Composer\\InstallDropin::copy"
                ],
                "post-update-cmd": [
                    "WorDBless\\Composer\\InstallDropin::copy"
                ]
            },
            "license": [
                "GPL-2.0-or-later"
            ],
            "description": "Attract high-quality traffic to your site using Blaze.",
            "transport-options": {
                "relative": true
            }
        },
        {
            "name": "automattic/jetpack-blocks",
            "version": "dev-trunk",
            "dist": {
                "type": "path",
                "url": "../../packages/blocks",
                "reference": "5c64a7d0b1ab40ddfdc6977f2a5d97701453df3f"
            },
            "require-dev": {
                "automattic/jetpack-changelogger": "@dev",
                "automattic/wordbless": "dev-master",
                "brain/monkey": "2.6.1",
                "yoast/phpunit-polyfills": "1.0.4"
            },
            "type": "jetpack-library",
            "extra": {
                "autotagger": true,
                "mirror-repo": "Automattic/jetpack-blocks",
                "changelogger": {
                    "link-template": "https://github.com/Automattic/jetpack-blocks/compare/v${old}...v${new}"
                },
                "branch-alias": {
                    "dev-trunk": "1.4.x-dev"
                }
            },
            "autoload": {
                "classmap": [
                    "src/"
                ]
            },
            "scripts": {
                "phpunit": [
                    "./vendor/phpunit/phpunit/phpunit --colors=always"
                ],
                "post-install-cmd": [
                    "WorDBless\\Composer\\InstallDropin::copy"
                ],
                "post-update-cmd": [
                    "WorDBless\\Composer\\InstallDropin::copy"
                ],
                "test-php": [
                    "@composer phpunit"
                ]
            },
            "license": [
                "GPL-2.0-or-later"
            ],
            "description": "Register and manage blocks within a plugin. Used to manage block registration, enqueues, and more.",
            "transport-options": {
                "relative": true
            }
        },
        {
            "name": "automattic/jetpack-compat",
            "version": "dev-trunk",
            "dist": {
                "type": "path",
                "url": "../../packages/compat",
                "reference": "b52735cd33313a40ae1375559f1397e41300dcd8"
            },
            "require-dev": {
                "automattic/jetpack-changelogger": "@dev"
            },
            "type": "jetpack-library",
            "extra": {
                "autotagger": true,
                "mirror-repo": "Automattic/jetpack-compat",
                "textdomain": "jetpack-compat",
                "changelogger": {
                    "link-template": "https://github.com/Automattic/jetpack-compat/compare/v${old}...v${new}"
                },
                "branch-alias": {
                    "dev-trunk": "1.7.x-dev"
                }
            },
            "autoload": {
                "files": [
                    "functions.php"
                ],
                "classmap": [
                    "legacy"
                ]
            },
            "license": [
                "GPL-2.0-or-later"
            ],
            "description": "Compatibility layer with previous versions of Jetpack",
            "transport-options": {
                "relative": true
            }
        },
        {
            "name": "automattic/jetpack-composer-plugin",
            "version": "dev-trunk",
            "dist": {
                "type": "path",
                "url": "../../packages/composer-plugin",
                "reference": "aa7328bf97fb2ec9ef69857b79ad16215da07f8c"
            },
            "require": {
                "composer-plugin-api": "^2.1.0"
            },
            "require-dev": {
                "automattic/jetpack-changelogger": "@dev",
                "composer/composer": "^2.2 || ^2.4",
                "yoast/phpunit-polyfills": "1.0.4"
            },
            "type": "composer-plugin",
            "extra": {
                "plugin-modifies-install-path": true,
                "class": "Automattic\\Jetpack\\Composer\\Plugin",
                "mirror-repo": "Automattic/jetpack-composer-plugin",
                "changelogger": {
                    "link-template": "https://github.com/Automattic/jetpack-composer-plugin/compare/v${old}...v${new}"
                },
                "autotagger": true,
                "branch-alias": {
                    "dev-trunk": "1.1.x-dev"
                }
            },
            "autoload": {
                "classmap": [
                    "src/"
                ]
            },
            "scripts": {
                "phpunit": [
                    "./vendor/phpunit/phpunit/phpunit --colors=always"
                ],
                "test-php": [
                    "@composer phpunit"
                ]
            },
            "license": [
                "GPL-2.0-or-later"
            ],
            "description": "A custom installer plugin for Composer to move Jetpack packages out of `vendor/` so WordPress's translation infrastructure will find their strings.",
            "transport-options": {
                "relative": true
            }
        },
        {
            "name": "automattic/jetpack-config",
            "version": "dev-trunk",
            "dist": {
                "type": "path",
                "url": "../../packages/config",
                "reference": "c891bd1b0cef4000c9721c6982df5040da83d54e"
            },
            "require-dev": {
                "automattic/jetpack-changelogger": "@dev"
            },
            "type": "jetpack-library",
            "extra": {
                "autotagger": true,
                "mirror-repo": "Automattic/jetpack-config",
                "textdomain": "jetpack-config",
                "changelogger": {
                    "link-template": "https://github.com/Automattic/jetpack-config/compare/v${old}...v${new}"
                },
                "branch-alias": {
                    "dev-trunk": "1.15.x-dev"
                }
            },
            "autoload": {
                "classmap": [
                    "src/"
                ]
            },
            "license": [
                "GPL-2.0-or-later"
            ],
            "description": "Jetpack configuration package that initializes other packages and configures Jetpack's functionality. Can be used as a base for all variants of Jetpack package usage.",
            "transport-options": {
                "relative": true
            }
        },
        {
            "name": "automattic/jetpack-connection",
            "version": "dev-trunk",
            "dist": {
                "type": "path",
                "url": "../../packages/connection",
                "reference": "aa95f3bfbeebc54cd54265be8a87098f246102a7"
            },
            "require": {
                "automattic/jetpack-a8c-mc-stats": "@dev",
                "automattic/jetpack-admin-ui": "@dev",
                "automattic/jetpack-constants": "@dev",
                "automattic/jetpack-redirect": "@dev",
                "automattic/jetpack-roles": "@dev",
                "automattic/jetpack-status": "@dev"
            },
            "require-dev": {
                "automattic/jetpack-changelogger": "@dev",
                "automattic/wordbless": "@dev",
                "brain/monkey": "2.6.1",
                "yoast/phpunit-polyfills": "1.0.4"
            },
            "type": "jetpack-library",
            "extra": {
                "autotagger": true,
                "mirror-repo": "Automattic/jetpack-connection",
                "textdomain": "jetpack-connection",
                "version-constants": {
                    "::PACKAGE_VERSION": "src/class-package-version.php"
                },
                "changelogger": {
                    "link-template": "https://github.com/Automattic/jetpack-connection/compare/v${old}...v${new}"
                },
                "branch-alias": {
                    "dev-trunk": "1.51.x-dev"
                }
            },
            "autoload": {
                "classmap": [
                    "legacy",
                    "src/",
                    "src/webhooks"
                ]
            },
            "scripts": {
                "build-production": [
                    "pnpm run build-production"
                ],
                "build-development": [
                    "pnpm run build"
                ],
                "phpunit": [
                    "./vendor/phpunit/phpunit/phpunit --colors=always"
                ],
                "post-install-cmd": [
                    "WorDBless\\Composer\\InstallDropin::copy"
                ],
                "post-update-cmd": [
                    "WorDBless\\Composer\\InstallDropin::copy"
                ],
                "test-php": [
                    "@composer phpunit"
                ]
            },
            "license": [
                "GPL-2.0-or-later"
            ],
            "description": "Everything needed to connect to the Jetpack infrastructure",
            "transport-options": {
                "relative": true
            }
        },
        {
            "name": "automattic/jetpack-constants",
            "version": "dev-trunk",
            "dist": {
                "type": "path",
                "url": "../../packages/constants",
                "reference": "f1541ff1d4b84a403937905e480c22711e082518"
            },
            "require-dev": {
                "automattic/jetpack-changelogger": "@dev",
                "brain/monkey": "2.6.1",
                "yoast/phpunit-polyfills": "1.0.4"
            },
            "type": "jetpack-library",
            "extra": {
                "autotagger": true,
                "mirror-repo": "Automattic/jetpack-constants",
                "changelogger": {
                    "link-template": "https://github.com/Automattic/jetpack-constants/compare/v${old}...v${new}"
                },
                "branch-alias": {
                    "dev-trunk": "1.6.x-dev"
                }
            },
            "autoload": {
                "classmap": [
                    "src/"
                ]
            },
            "scripts": {
                "phpunit": [
                    "./vendor/phpunit/phpunit/phpunit --colors=always"
                ],
                "test-php": [
                    "@composer phpunit"
                ]
            },
            "license": [
                "GPL-2.0-or-later"
            ],
            "description": "A wrapper for defining constants in a more testable way.",
            "transport-options": {
                "relative": true
            }
        },
        {
            "name": "automattic/jetpack-device-detection",
            "version": "dev-trunk",
            "dist": {
                "type": "path",
                "url": "../../packages/device-detection",
                "reference": "1b49b50929473de584bf13533d09a6df683cc0dc"
            },
            "require-dev": {
                "automattic/jetpack-changelogger": "@dev",
                "yoast/phpunit-polyfills": "1.0.4"
            },
            "type": "jetpack-library",
            "extra": {
                "autotagger": true,
                "mirror-repo": "Automattic/jetpack-device-detection",
                "changelogger": {
                    "link-template": "https://github.com/Automattic/jetpack-device-detection/compare/v${old}...v${new}"
                },
                "branch-alias": {
                    "dev-trunk": "1.4.x-dev"
                }
            },
            "autoload": {
                "classmap": [
                    "src/"
                ]
            },
            "scripts": {
                "phpunit": [
                    "./vendor/phpunit/phpunit/phpunit --colors=always"
                ],
                "test-php": [
                    "@composer phpunit"
                ]
            },
            "license": [
                "GPL-2.0-or-later"
            ],
            "description": "A way to detect device types based on User-Agent header.",
            "transport-options": {
                "relative": true
            }
        },
        {
            "name": "automattic/jetpack-error",
            "version": "dev-trunk",
            "dist": {
                "type": "path",
                "url": "../../packages/error",
                "reference": "caf9a503c648fa5dd82d89816c6c26a992036859"
            },
            "require-dev": {
                "automattic/jetpack-changelogger": "@dev",
                "yoast/phpunit-polyfills": "1.0.4"
            },
            "type": "jetpack-library",
            "extra": {
                "autotagger": true,
                "mirror-repo": "Automattic/jetpack-error",
                "changelogger": {
                    "link-template": "https://github.com/Automattic/jetpack-error/compare/v${old}...v${new}"
                },
                "branch-alias": {
                    "dev-trunk": "1.3.x-dev"
                }
            },
            "autoload": {
                "classmap": [
                    "src/"
                ]
            },
            "scripts": {
                "phpunit": [
                    "./vendor/phpunit/phpunit/phpunit --colors=always"
                ],
                "test-php": [
                    "@composer phpunit"
                ]
            },
            "license": [
                "GPL-2.0-or-later"
            ],
            "description": "Jetpack Error - a wrapper around WP_Error.",
            "transport-options": {
                "relative": true
            }
        },
        {
            "name": "automattic/jetpack-forms",
            "version": "dev-trunk",
            "dist": {
                "type": "path",
                "url": "../../packages/forms",
                "reference": "8adb00a3928ac63e599c34b11794b16049dfd48d"
            },
            "require": {
                "automattic/jetpack-assets": "@dev",
                "automattic/jetpack-blocks": "@dev",
                "automattic/jetpack-connection": "@dev",
                "automattic/jetpack-status": "@dev"
            },
            "require-dev": {
                "automattic/jetpack-changelogger": "@dev",
                "automattic/jetpack-connection": "@dev",
                "automattic/wordbless": "^0.4.1",
                "yoast/phpunit-polyfills": "1.0.4"
            },
            "type": "jetpack-library",
            "extra": {
                "autotagger": true,
                "mirror-repo": "Automattic/jetpack-forms",
                "changelogger": {
                    "link-template": "https://github.com/automattic/jetpack-forms/compare/v${old}...v${new}"
                },
                "branch-alias": {
                    "dev-trunk": "0.11.x-dev"
                },
                "textdomain": "jetpack-forms",
                "version-constants": {
                    "::PACKAGE_VERSION": "src/class-jetpack-forms.php"
                }
            },
            "autoload": {
                "classmap": [
                    "src/"
                ]
            },
            "scripts": {
                "phpunit": [
                    "./vendor/phpunit/phpunit/phpunit --colors=always"
                ],
                "test-php": [
                    "@composer phpunit"
                ],
                "build-production": [
                    "pnpm run build-production"
                ],
                "build-development": [
                    "pnpm run build"
                ],
                "post-install-cmd": [
                    "WorDBless\\Composer\\InstallDropin::copy"
                ],
                "post-update-cmd": [
                    "WorDBless\\Composer\\InstallDropin::copy"
                ],
                "watch": [
                    "Composer\\Config::disableProcessTimeout",
                    "pnpm run watch"
                ]
            },
            "license": [
                "GPL-2.0-or-later"
            ],
            "description": "Jetpack Forms",
            "transport-options": {
                "relative": true
            }
        },
        {
            "name": "automattic/jetpack-google-fonts-provider",
            "version": "dev-trunk",
            "dist": {
                "type": "path",
                "url": "../../packages/google-fonts-provider",
                "reference": "1ada95b05b83be4b6bdbd02f729bee2ea9960e43"
            },
            "require-dev": {
                "automattic/jetpack-changelogger": "@dev",
                "brain/monkey": "2.6.1",
                "yoast/phpunit-polyfills": "1.0.4"
            },
            "type": "jetpack-library",
            "extra": {
                "autotagger": true,
                "mirror-repo": "Automattic/jetpack-google-fonts-provider",
                "changelogger": {
                    "link-template": "https://github.com/Automattic/jetpack-google-fonts-provider/compare/v${old}...v${new}"
                },
                "branch-alias": {
                    "dev-trunk": "0.5.x-dev"
                },
                "textdomain": "jetpack-google-fonts-provider"
            },
            "autoload": {
                "classmap": [
                    "src/"
                ]
            },
            "scripts": {
                "phpunit": [
                    "./vendor/phpunit/phpunit/phpunit --colors=always"
                ],
                "test-php": [
                    "@composer phpunit"
                ]
            },
            "license": [
                "GPL-2.0-or-later"
            ],
            "description": "WordPress Webfonts provider for Google Fonts",
            "transport-options": {
                "relative": true
            }
        },
        {
            "name": "automattic/jetpack-identity-crisis",
            "version": "dev-trunk",
            "dist": {
                "type": "path",
                "url": "../../packages/identity-crisis",
                "reference": "9b84a2607b3bdc711d94e47fcc70c244a92f4ec1"
            },
            "require": {
                "automattic/jetpack-assets": "@dev",
                "automattic/jetpack-connection": "@dev",
                "automattic/jetpack-constants": "@dev",
                "automattic/jetpack-logo": "@dev",
                "automattic/jetpack-status": "@dev"
            },
            "require-dev": {
                "automattic/jetpack-changelogger": "@dev",
                "automattic/wordbless": "@dev",
                "yoast/phpunit-polyfills": "1.0.4"
            },
            "type": "jetpack-library",
            "extra": {
                "autotagger": true,
                "mirror-repo": "Automattic/jetpack-identity-crisis",
                "textdomain": "jetpack-idc",
                "version-constants": {
                    "::PACKAGE_VERSION": "src/class-identity-crisis.php"
                },
                "changelogger": {
                    "link-template": "https://github.com/Automattic/jetpack-identity-crisis/compare/v${old}...v${new}"
                },
                "branch-alias": {
                    "dev-trunk": "0.8.x-dev"
                }
            },
            "autoload": {
                "classmap": [
                    "src/"
                ]
            },
            "scripts": {
                "build-development": [
                    "pnpm run build"
                ],
                "build-production": [
                    "NODE_ENV='production' pnpm run build"
                ],
                "phpunit": [
                    "./vendor/phpunit/phpunit/phpunit --colors=always"
                ],
                "test-php": [
                    "@composer phpunit"
                ],
                "post-install-cmd": [
                    "WorDBless\\Composer\\InstallDropin::copy"
                ],
                "post-update-cmd": [
                    "WorDBless\\Composer\\InstallDropin::copy"
                ],
                "watch": [
                    "Composer\\Config::disableProcessTimeout",
                    "pnpm run watch"
                ]
            },
            "license": [
                "GPL-2.0-or-later"
            ],
            "description": "Identity Crisis.",
            "transport-options": {
                "relative": true
            }
        },
        {
            "name": "automattic/jetpack-import",
            "version": "dev-trunk",
            "dist": {
                "type": "path",
                "url": "../../packages/import",
                "reference": "c6a022c7d03a3642508e930891bfdd3bbfdb8df6"
            },
            "require": {
                "automattic/jetpack-connection": "@dev"
            },
            "require-dev": {
                "automattic/jetpack-changelogger": "@dev",
                "automattic/wordbless": "dev-master",
                "yoast/phpunit-polyfills": "1.0.4"
            },
            "type": "jetpack-library",
            "extra": {
                "mirror-repo": "Automattic/jetpack-import",
                "changelogger": {
                    "link-template": "https://github.com/Automattic/jetpack-import/compare/v${old}...v${new}"
                },
                "autotagger": true,
                "branch-alias": {
                    "dev-trunk": "0.6.x-dev"
                },
                "textdomain": "jetpack-import",
                "version-constants": {
                    "::PACKAGE_VERSION": "src/class-main.php"
                }
            },
            "autoload": {
                "classmap": [
                    "src/"
                ]
            },
            "scripts": {
                "phpunit": [
                    "./vendor/phpunit/phpunit/phpunit --colors=always"
                ],
                "test-php": [
                    "@composer phpunit"
                ],
                "build-production": [
                    "echo 'Add your build step to composer.json, please!'"
                ],
                "build-development": [
                    "echo 'Add your build step to composer.json, please!'"
                ],
                "post-install-cmd": [
                    "WorDBless\\Composer\\InstallDropin::copy"
                ],
                "post-update-cmd": [
                    "WorDBless\\Composer\\InstallDropin::copy"
                ]
            },
            "license": [
                "GPL-2.0-or-later"
            ],
            "description": "Set of REST API routes used in WPCOM Unified Importer.",
            "transport-options": {
                "relative": true
            }
        },
        {
            "name": "automattic/jetpack-ip",
            "version": "dev-trunk",
            "dist": {
                "type": "path",
                "url": "../../packages/ip",
                "reference": "7b9a848c16ddef248597636fbcf13f77b8637a6e"
            },
            "require-dev": {
                "automattic/jetpack-changelogger": "@dev",
                "brain/monkey": "2.6.1",
                "yoast/phpunit-polyfills": "1.0.4"
            },
            "type": "jetpack-library",
            "extra": {
                "autotagger": true,
                "mirror-repo": "Automattic/jetpack-ip",
                "changelogger": {
                    "link-template": "https://github.com/automattic/jetpack-ip/compare/v${old}...v${new}"
                },
                "branch-alias": {
                    "dev-trunk": "0.1.x-dev"
                },
                "textdomain": "jetpack-ip",
                "version-constants": {
                    "::PACKAGE_VERSION": "src/class-utils.php"
                }
            },
            "autoload": {
                "classmap": [
                    "src/"
                ]
            },
            "scripts": {
                "phpunit": [
                    "./vendor/phpunit/phpunit/phpunit --colors=always"
                ],
                "test-php": [
                    "@composer phpunit"
                ]
            },
            "license": [
                "GPL-2.0-or-later"
            ],
            "description": "Utilities for working with IP addresses.",
            "transport-options": {
                "relative": true
            }
        },
        {
            "name": "automattic/jetpack-jitm",
            "version": "dev-trunk",
            "dist": {
                "type": "path",
                "url": "../../packages/jitm",
                "reference": "3fb97bc8e8e95a5f305c9e8065d9f070555cb0b4"
            },
            "require": {
                "automattic/jetpack-a8c-mc-stats": "@dev",
                "automattic/jetpack-assets": "@dev",
                "automattic/jetpack-connection": "@dev",
                "automattic/jetpack-device-detection": "@dev",
                "automattic/jetpack-logo": "@dev",
                "automattic/jetpack-partner": "@dev",
                "automattic/jetpack-redirect": "@dev",
                "automattic/jetpack-status": "@dev"
            },
            "require-dev": {
                "automattic/jetpack-changelogger": "@dev",
                "brain/monkey": "2.6.1",
                "yoast/phpunit-polyfills": "1.0.4"
            },
            "type": "jetpack-library",
            "extra": {
                "autotagger": true,
                "mirror-repo": "Automattic/jetpack-jitm",
                "textdomain": "jetpack-jitm",
                "version-constants": {
                    "::PACKAGE_VERSION": "src/class-jitm.php"
                },
                "changelogger": {
                    "link-template": "https://github.com/Automattic/jetpack-jitm/compare/v${old}...v${new}"
                },
                "branch-alias": {
                    "dev-trunk": "2.3.x-dev"
                }
            },
            "autoload": {
                "classmap": [
                    "src/"
                ]
            },
            "scripts": {
                "build-production": [
                    "pnpm run build-production"
                ],
                "build-development": [
                    "pnpm run build"
                ],
                "phpunit": [
                    "./vendor/phpunit/phpunit/phpunit --colors=always"
                ],
                "test-php": [
                    "@composer phpunit"
                ],
                "watch": [
                    "Composer\\Config::disableProcessTimeout",
                    "pnpm run watch"
                ]
            },
            "license": [
                "GPL-2.0-or-later"
            ],
            "description": "Just in time messages for Jetpack",
            "transport-options": {
                "relative": true
            }
        },
        {
            "name": "automattic/jetpack-lazy-images",
            "version": "dev-trunk",
            "dist": {
                "type": "path",
                "url": "../../packages/lazy-images",
                "reference": "2cce37e3857b3d50421b1b2495b85dfba94f4917"
            },
            "require": {
                "automattic/jetpack-assets": "@dev",
                "automattic/jetpack-constants": "@dev"
            },
            "require-dev": {
                "automattic/jetpack-changelogger": "@dev",
                "automattic/wordbless": "dev-master",
                "yoast/phpunit-polyfills": "1.0.4"
            },
            "type": "jetpack-library",
            "extra": {
                "autotagger": true,
                "mirror-repo": "Automattic/jetpack-lazy-images",
                "textdomain": "jetpack-lazy-images",
                "changelogger": {
                    "link-template": "https://github.com/Automattic/jetpack-lazy-images/compare/v${old}...v${new}"
                },
                "branch-alias": {
                    "dev-trunk": "2.1.x-dev"
                }
            },
            "autoload": {
                "classmap": [
                    "src/"
                ]
            },
            "scripts": {
                "build-production": [
                    "pnpm run build-production"
                ],
                "build-development": [
                    "pnpm run build"
                ],
                "phpunit": [
                    "./vendor/phpunit/phpunit/phpunit --colors=always"
                ],
                "post-install-cmd": [
                    "WorDBless\\Composer\\InstallDropin::copy"
                ],
                "post-update-cmd": [
                    "WorDBless\\Composer\\InstallDropin::copy"
                ],
                "test-php": [
                    "@composer phpunit"
                ]
            },
            "license": [
                "GPL-2.0-or-later"
            ],
            "description": "Speed up your site and create a smoother viewing experience by loading images as visitors scroll down the screen, instead of all at once.",
            "transport-options": {
                "relative": true
            }
        },
        {
            "name": "automattic/jetpack-licensing",
            "version": "dev-trunk",
            "dist": {
                "type": "path",
                "url": "../../packages/licensing",
                "reference": "2e8f4aec618532012f381550e89b4b77b7b7ddab"
            },
            "require": {
                "automattic/jetpack-connection": "@dev"
            },
            "require-dev": {
                "automattic/jetpack-changelogger": "@dev",
                "automattic/wordbless": "@dev",
                "yoast/phpunit-polyfills": "1.0.4"
            },
            "type": "jetpack-library",
            "extra": {
                "autotagger": true,
                "mirror-repo": "Automattic/jetpack-licensing",
                "textdomain": "jetpack-licensing",
                "changelogger": {
                    "link-template": "https://github.com/Automattic/jetpack-licensing/compare/v${old}...v${new}"
                },
                "branch-alias": {
                    "dev-trunk": "1.8.x-dev"
                }
            },
            "autoload": {
                "classmap": [
                    "src/"
                ]
            },
            "scripts": {
                "phpunit": [
                    "./vendor/phpunit/phpunit/phpunit --colors=always"
                ],
                "post-install-cmd": [
                    "WorDBless\\Composer\\InstallDropin::copy"
                ],
                "post-update-cmd": [
                    "WorDBless\\Composer\\InstallDropin::copy"
                ],
                "test-php": [
                    "@composer phpunit"
                ]
            },
            "license": [
                "GPL-2.0-or-later"
            ],
            "description": "Everything needed to manage Jetpack licenses client-side.",
            "transport-options": {
                "relative": true
            }
        },
        {
            "name": "automattic/jetpack-logo",
            "version": "dev-trunk",
            "dist": {
                "type": "path",
                "url": "../../packages/logo",
                "reference": "b99461ddaf9f8b86a38f9013b980f7b47f1bdb75"
            },
            "require-dev": {
                "automattic/jetpack-changelogger": "@dev",
                "yoast/phpunit-polyfills": "1.0.4"
            },
            "type": "jetpack-library",
            "extra": {
                "autotagger": true,
                "mirror-repo": "Automattic/jetpack-logo",
                "changelogger": {
                    "link-template": "https://github.com/Automattic/jetpack-logo/compare/v${old}...v${new}"
                },
                "branch-alias": {
                    "dev-trunk": "1.6.x-dev"
                }
            },
            "autoload": {
                "classmap": [
                    "src/"
                ]
            },
            "scripts": {
                "phpunit": [
                    "./vendor/phpunit/phpunit/phpunit --colors=always"
                ],
                "test-php": [
                    "@composer phpunit"
                ]
            },
            "license": [
                "GPL-2.0-or-later"
            ],
            "description": "A logo for Jetpack",
            "transport-options": {
                "relative": true
            }
        },
        {
            "name": "automattic/jetpack-my-jetpack",
            "version": "dev-trunk",
            "dist": {
                "type": "path",
                "url": "../../packages/my-jetpack",
                "reference": "5a2b5091724708902ba182b6178c6c9b293acb3b"
            },
            "require": {
                "automattic/jetpack-admin-ui": "@dev",
                "automattic/jetpack-assets": "@dev",
                "automattic/jetpack-connection": "@dev",
                "automattic/jetpack-constants": "@dev",
                "automattic/jetpack-jitm": "@dev",
                "automattic/jetpack-licensing": "@dev",
                "automattic/jetpack-plugins-installer": "@dev",
                "automattic/jetpack-redirect": "@dev"
            },
            "require-dev": {
                "automattic/jetpack-changelogger": "@dev",
                "automattic/jetpack-videopress": "@dev",
                "automattic/wordbless": "@dev",
                "yoast/phpunit-polyfills": "1.0.4"
            },
            "type": "jetpack-library",
            "extra": {
                "autotagger": true,
                "mirror-repo": "Automattic/jetpack-my-jetpack",
                "textdomain": "jetpack-my-jetpack",
                "changelogger": {
                    "link-template": "https://github.com/Automattic/jetpack-my-jetpack/compare/${old}...${new}"
                },
                "branch-alias": {
                    "dev-trunk": "2.10.x-dev"
                },
                "version-constants": {
                    "::PACKAGE_VERSION": "src/class-initializer.php"
                }
            },
            "autoload": {
                "classmap": [
                    "src/",
                    "src/products"
                ]
            },
            "scripts": {
                "phpunit": [
                    "./vendor/phpunit/phpunit/phpunit --colors=always"
                ],
                "test-php": [
                    "@composer phpunit"
                ],
                "test-js": [
                    "pnpm run test"
                ],
                "test-js-watch": [
                    "Composer\\Config::disableProcessTimeout",
                    "pnpm run test --watch"
                ],
                "build-development": [
                    "pnpm run build"
                ],
                "build-production": [
                    "NODE_ENV=production pnpm run build"
                ],
                "watch": [
                    "Composer\\Config::disableProcessTimeout",
                    "pnpm run watch"
                ],
                "post-install-cmd": [
                    "WorDBless\\Composer\\InstallDropin::copy"
                ],
                "post-update-cmd": [
                    "WorDBless\\Composer\\InstallDropin::copy"
                ]
            },
            "license": [
                "GPL-2.0-or-later"
            ],
            "description": "WP Admin page with information and configuration shared among all Jetpack stand-alone plugins",
            "transport-options": {
                "relative": true
            }
        },
        {
            "name": "automattic/jetpack-options",
            "version": "dev-trunk",
            "dist": {
                "type": "path",
                "url": "../../packages/options",
                "reference": "344610e07ee35a968b62b40dea511aa12d6690ce"
            },
            "require": {
                "automattic/jetpack-connection": "@dev"
            },
            "require-dev": {
                "automattic/jetpack-changelogger": "@dev",
                "yoast/phpunit-polyfills": "1.0.4"
            },
            "type": "jetpack-library",
            "extra": {
                "autotagger": true,
                "mirror-repo": "Automattic/jetpack-options",
                "changelogger": {
                    "link-template": "https://github.com/Automattic/jetpack-options/compare/v${old}...v${new}"
                },
                "branch-alias": {
                    "dev-trunk": "1.16.x-dev"
                }
            },
            "autoload": {
                "classmap": [
                    "legacy"
                ]
            },
            "license": [
                "GPL-2.0-or-later"
            ],
            "description": "A wrapper for wp-options to manage specific Jetpack options.",
            "abandoned": "automattic/jetpack-connection",
            "transport-options": {
                "relative": true
            }
        },
        {
            "name": "automattic/jetpack-partner",
            "version": "dev-trunk",
            "dist": {
                "type": "path",
                "url": "../../packages/partner",
                "reference": "0fa875358a1ac50a50ea28e9e95fb2299dbda058"
            },
            "require": {
                "automattic/jetpack-connection": "@dev",
                "automattic/jetpack-status": "@dev"
            },
            "require-dev": {
                "automattic/jetpack-changelogger": "@dev",
                "automattic/wordbless": "@dev",
                "brain/monkey": "2.6.1",
                "yoast/phpunit-polyfills": "1.0.4"
            },
            "type": "jetpack-library",
            "extra": {
                "autotagger": true,
                "mirror-repo": "Automattic/jetpack-partner",
                "changelogger": {
                    "link-template": "https://github.com/Automattic/jetpack-partner/compare/v${old}...v${new}"
                },
                "branch-alias": {
                    "dev-trunk": "1.7.x-dev"
                }
            },
            "autoload": {
                "classmap": [
                    "src/"
                ]
            },
            "scripts": {
                "phpunit": [
                    "./vendor/phpunit/phpunit/phpunit --colors=always"
                ],
                "post-install-cmd": [
                    "WorDBless\\Composer\\InstallDropin::copy"
                ],
                "post-update-cmd": [
                    "WorDBless\\Composer\\InstallDropin::copy"
                ],
                "test-php": [
                    "@composer phpunit"
                ]
            },
            "license": [
                "GPL-2.0-or-later"
            ],
            "description": "Support functions for Jetpack hosting partners.",
            "transport-options": {
                "relative": true
            }
        },
        {
            "name": "automattic/jetpack-password-checker",
            "version": "dev-trunk",
            "dist": {
                "type": "path",
                "url": "../../packages/password-checker",
                "reference": "68056d7d8b54caad2e147568afc0a5f435dd991d"
            },
            "require-dev": {
                "automattic/jetpack-changelogger": "@dev",
                "automattic/wordbless": "@dev",
                "yoast/phpunit-polyfills": "1.0.4"
            },
            "type": "jetpack-library",
            "extra": {
                "autotagger": true,
                "mirror-repo": "Automattic/jetpack-password-checker",
                "textdomain": "jetpack-password-checker",
                "changelogger": {
                    "link-template": "https://github.com/Automattic/jetpack-password-checker/compare/v${old}...v${new}"
                },
                "branch-alias": {
                    "dev-trunk": "0.2.x-dev"
                }
            },
            "autoload": {
                "classmap": [
                    "src/"
                ]
            },
            "scripts": {
                "phpunit": [
                    "./vendor/phpunit/phpunit/phpunit --colors=always"
                ],
                "test-php": [
                    "@composer phpunit"
                ],
                "post-install-cmd": [
                    "WorDBless\\Composer\\InstallDropin::copy"
                ],
                "post-update-cmd": [
                    "WorDBless\\Composer\\InstallDropin::copy"
                ]
            },
            "license": [
                "GPL-2.0-or-later"
            ],
            "description": "Password Checker.",
            "transport-options": {
                "relative": true
            }
        },
        {
            "name": "automattic/jetpack-plans",
            "version": "dev-trunk",
            "dist": {
                "type": "path",
                "url": "../../packages/plans",
                "reference": "3c5be3ee25556e8b63c1a6cb2e5c84cc03ecb55b"
            },
            "require": {
                "automattic/jetpack-connection": "@dev"
            },
            "require-dev": {
                "automattic/jetpack-changelogger": "@dev",
                "automattic/jetpack-status": "@dev",
                "automattic/wordbless": "@dev",
                "yoast/phpunit-polyfills": "1.0.4"
            },
            "type": "library",
            "extra": {
                "autotagger": true,
                "mirror-repo": "Automattic/jetpack-plans",
                "changelogger": {
                    "link-template": "https://github.com/Automattic/jetpack-plans/compare/v${old}...v${new}"
                },
                "branch-alias": {
                    "dev-trunk": "0.2.x-dev"
                }
            },
            "autoload": {
                "classmap": [
                    "src/"
                ]
            },
            "scripts": {
                "phpunit": [
                    "./vendor/phpunit/phpunit/phpunit --colors=always"
                ],
                "test-php": [
                    "@composer phpunit"
                ],
                "post-install-cmd": [
                    "WorDBless\\Composer\\InstallDropin::copy"
                ],
                "post-update-cmd": [
                    "WorDBless\\Composer\\InstallDropin::copy"
                ],
                "build-production": [
                    "echo 'Add your build step to composer.json, please!'"
                ],
                "build-development": [
                    "echo 'Add your build step to composer.json, please!'"
                ]
            },
            "license": [
                "GPL-2.0-or-later"
            ],
            "description": "Fetch information about Jetpack Plans from wpcom",
            "transport-options": {
                "relative": true
            }
        },
        {
            "name": "automattic/jetpack-plugins-installer",
            "version": "dev-trunk",
            "dist": {
                "type": "path",
                "url": "../../packages/plugins-installer",
                "reference": "a6ac7149711088392feb33b2636fca1b4c5d392c"
            },
            "require": {
                "automattic/jetpack-a8c-mc-stats": "@dev"
            },
            "require-dev": {
                "automattic/jetpack-changelogger": "@dev",
                "yoast/phpunit-polyfills": "1.0.4"
            },
            "type": "jetpack-library",
            "extra": {
                "branch-alias": {
                    "dev-trunk": "0.2.x-dev"
                },
                "mirror-repo": "Automattic/jetpack-plugins-installer",
                "changelogger": {
                    "link-template": "https://github.com/Automattic/jetpack-plugins-installer/compare/v${old}...v${new}"
                },
                "autotagger": true,
                "textdomain": "jetpack-plugins-installer"
            },
            "autoload": {
                "classmap": [
                    "src/"
                ]
            },
            "scripts": {
                "phpunit": [
                    "./vendor/phpunit/phpunit/phpunit --colors=always"
                ],
                "test-php": [
                    "@composer phpunit"
                ]
            },
            "license": [
                "GPL-2.0-or-later"
            ],
            "description": "Handle installation of plugins from WP.org",
            "transport-options": {
                "relative": true
            }
        },
        {
            "name": "automattic/jetpack-post-list",
            "version": "dev-trunk",
            "dist": {
                "type": "path",
                "url": "../../packages/post-list",
                "reference": "a48953e1a090c8db8c7c5590913cb9777d69a643"
            },
            "require": {
                "automattic/jetpack-assets": "@dev"
            },
            "require-dev": {
                "automattic/jetpack-changelogger": "@dev",
                "automattic/wordbless": "@dev",
                "yoast/phpunit-polyfills": "1.0.4"
            },
            "type": "jetpack-library",
            "extra": {
                "autotagger": true,
                "mirror-repo": "Automattic/jetpack-post-list",
                "textdomain": "jetpack-post-list",
                "version-constants": {
                    "::PACKAGE_VERSION": "src/class-post-list.php"
                },
                "changelogger": {
                    "link-template": "https://github.com/automattic/jetpack-post-list/compare/v${old}...v${new}"
                },
                "branch-alias": {
                    "dev-trunk": "0.4.x-dev"
                }
            },
            "autoload": {
                "classmap": [
                    "src/"
                ]
            },
            "scripts": {
                "phpunit": [
                    "./vendor/phpunit/phpunit/phpunit --colors=always"
                ],
                "test-php": [
                    "@composer phpunit"
                ],
                "post-install-cmd": [
                    "WorDBless\\Composer\\InstallDropin::copy"
                ],
                "post-update-cmd": [
                    "WorDBless\\Composer\\InstallDropin::copy"
                ]
            },
            "license": [
                "GPL-2.0-or-later"
            ],
            "description": "Enhance the classic view of the Admin section of your WordPress site",
            "transport-options": {
                "relative": true
            }
        },
        {
            "name": "automattic/jetpack-publicize",
            "version": "dev-trunk",
            "dist": {
                "type": "path",
                "url": "../../packages/publicize",
                "reference": "836777e48af2b3ea7c3e85e2f273707a4958ee98"
            },
            "require": {
                "automattic/jetpack-assets": "@dev",
                "automattic/jetpack-autoloader": "@dev",
                "automattic/jetpack-config": "@dev",
                "automattic/jetpack-connection": "@dev",
                "automattic/jetpack-plans": "@dev",
                "automattic/jetpack-redirect": "@dev"
            },
            "require-dev": {
                "automattic/jetpack-changelogger": "@dev",
                "automattic/wordbless": "0.4.2",
                "yoast/phpunit-polyfills": "1.0.4"
            },
            "type": "jetpack-library",
            "extra": {
                "autotagger": true,
                "mirror-repo": "Automattic/jetpack-publicize",
                "textdomain": "jetpack-publicize-pkg",
                "changelogger": {
                    "link-template": "https://github.com/Automattic/jetpack-publicize/compare/v${old}...v${new}"
                },
                "branch-alias": {
                    "dev-trunk": "0.24.x-dev"
                }
            },
            "autoload": {
                "classmap": [
                    "src/"
                ],
                "files": [
                    "src/social-image-generator/utilities.php"
                ]
            },
            "scripts": {
                "phpunit": [
                    "./vendor/phpunit/phpunit/phpunit --colors=always"
                ],
                "test-php": [
                    "@composer phpunit"
                ],
                "post-install-cmd": [
                    "WorDBless\\Composer\\InstallDropin::copy"
                ],
                "post-update-cmd": [
                    "WorDBless\\Composer\\InstallDropin::copy"
                ],
                "build-development": [
                    "pnpm run build"
                ],
                "build-production": [
                    "pnpm run build-production-concurrently"
                ]
            },
            "license": [
                "GPL-2.0-or-later"
            ],
            "description": "Publicize makes it easy to share your site’s posts on several social media networks automatically when you publish a new post.",
            "transport-options": {
                "relative": true
            }
        },
        {
            "name": "automattic/jetpack-redirect",
            "version": "dev-trunk",
            "dist": {
                "type": "path",
                "url": "../../packages/redirect",
                "reference": "5a8773607453eafc9f40bda2d0955a798c4c7e6d"
            },
            "require": {
                "automattic/jetpack-status": "@dev"
            },
            "require-dev": {
                "automattic/jetpack-changelogger": "@dev",
                "brain/monkey": "2.6.1",
                "yoast/phpunit-polyfills": "1.0.4"
            },
            "type": "jetpack-library",
            "extra": {
                "autotagger": true,
                "mirror-repo": "Automattic/jetpack-redirect",
                "changelogger": {
                    "link-template": "https://github.com/Automattic/jetpack-redirect/compare/v${old}...v${new}"
                },
                "branch-alias": {
                    "dev-trunk": "1.7.x-dev"
                }
            },
            "autoload": {
                "classmap": [
                    "src/"
                ]
            },
            "scripts": {
                "phpunit": [
                    "./vendor/phpunit/phpunit/phpunit --colors=always"
                ],
                "test-php": [
                    "@composer phpunit"
                ]
            },
            "license": [
                "GPL-2.0-or-later"
            ],
            "description": "Utilities to build URLs to the jetpack.com/redirect/ service",
            "transport-options": {
                "relative": true
            }
        },
        {
            "name": "automattic/jetpack-roles",
            "version": "dev-trunk",
            "dist": {
                "type": "path",
                "url": "../../packages/roles",
                "reference": "ba0e28e7126be8487b66f610a1550921191f49f3"
            },
            "require-dev": {
                "automattic/jetpack-changelogger": "@dev",
                "brain/monkey": "2.6.1",
                "yoast/phpunit-polyfills": "1.0.4"
            },
            "type": "jetpack-library",
            "extra": {
                "autotagger": true,
                "mirror-repo": "Automattic/jetpack-roles",
                "changelogger": {
                    "link-template": "https://github.com/Automattic/jetpack-roles/compare/v${old}...v${new}"
                },
                "branch-alias": {
                    "dev-trunk": "1.4.x-dev"
                }
            },
            "autoload": {
                "classmap": [
                    "src/"
                ]
            },
            "scripts": {
                "phpunit": [
                    "./vendor/phpunit/phpunit/phpunit --colors=always"
                ],
                "test-php": [
                    "@composer phpunit"
                ]
            },
            "license": [
                "GPL-2.0-or-later"
            ],
            "description": "Utilities, related with user roles and capabilities.",
            "transport-options": {
                "relative": true
            }
        },
        {
            "name": "automattic/jetpack-search",
            "version": "dev-trunk",
            "dist": {
                "type": "path",
                "url": "../../packages/search",
                "reference": "0d487d6d35dac3dba24c28b25e7c30f54b4a6775"
            },
            "require": {
                "automattic/jetpack-assets": "@dev",
                "automattic/jetpack-config": "@dev",
                "automattic/jetpack-connection": "@dev",
                "automattic/jetpack-constants": "@dev",
                "automattic/jetpack-my-jetpack": "@dev",
                "automattic/jetpack-status": "@dev"
            },
            "require-dev": {
                "automattic/jetpack-changelogger": "@dev",
                "automattic/wordbless": "0.4.2",
                "yoast/phpunit-polyfills": "1.0.4"
            },
            "type": "jetpack-library",
            "extra": {
                "autotagger": true,
                "mirror-repo": "Automattic/jetpack-search",
                "textdomain": "jetpack-search-pkg",
                "changelogger": {
                    "link-template": "https://github.com/Automattic/jetpack-search/compare/v${old}...v${new}"
                },
                "branch-alias": {
                    "dev-trunk": "0.34.x-dev"
                },
                "version-constants": {
                    "::VERSION": "src/class-package.php"
                }
            },
            "autoload": {
                "classmap": [
                    "src/"
                ]
            },
            "scripts": {
                "build": [
                    "Composer\\Config::disableProcessTimeout",
                    "pnpm run build"
                ],
                "build-development": [
                    "pnpm run build-development"
                ],
                "build-production": [
                    "pnpm run build-production"
                ],
                "phpunit": [
                    "./vendor/phpunit/phpunit/phpunit --colors=always"
                ],
                "test-js": [
                    "pnpm run test"
                ],
                "test-php": [
                    "@composer phpunit"
                ],
                "post-install-cmd": [
                    "WorDBless\\Composer\\InstallDropin::copy"
                ],
                "post-update-cmd": [
                    "WorDBless\\Composer\\InstallDropin::copy"
                ],
                "watch": [
                    "Composer\\Config::disableProcessTimeout",
                    "pnpm run watch"
                ]
            },
            "license": [
                "GPL-2.0-or-later"
            ],
            "description": "Tools to assist with enabling cloud search for Jetpack sites.",
            "transport-options": {
                "relative": true
            }
        },
        {
            "name": "automattic/jetpack-stats",
            "version": "dev-trunk",
            "dist": {
                "type": "path",
                "url": "../../packages/stats",
                "reference": "9f4692f96639eda2306b2c1f140350e907290176"
            },
            "require": {
                "automattic/jetpack-assets": "@dev",
                "automattic/jetpack-connection": "@dev",
                "automattic/jetpack-constants": "@dev",
                "automattic/jetpack-status": "@dev"
            },
            "require-dev": {
                "automattic/jetpack-changelogger": "@dev",
                "automattic/wordbless": "dev-master",
                "yoast/phpunit-polyfills": "1.0.4"
            },
            "type": "jetpack-library",
            "extra": {
                "autotagger": true,
                "mirror-repo": "Automattic/jetpack-stats",
                "changelogger": {
                    "link-template": "https://github.com/Automattic/jetpack-stats/compare/v${old}...v${new}"
                },
                "branch-alias": {
                    "dev-trunk": "0.6.x-dev"
                },
                "textdomain": "jetpack-stats"
            },
            "autoload": {
                "classmap": [
                    "src/"
                ]
            },
            "scripts": {
                "phpunit": [
                    "./vendor/phpunit/phpunit/phpunit --colors=always"
                ],
                "test-php": [
                    "@composer phpunit"
                ],
                "post-install-cmd": [
                    "WorDBless\\Composer\\InstallDropin::copy"
                ],
                "post-update-cmd": [
                    "WorDBless\\Composer\\InstallDropin::copy"
                ]
            },
            "license": [
                "GPL-2.0-or-later"
            ],
            "description": "Collect valuable traffic stats and insights.",
            "transport-options": {
                "relative": true
            }
        },
        {
            "name": "automattic/jetpack-stats-admin",
            "version": "dev-trunk",
            "dist": {
                "type": "path",
                "url": "../../packages/stats-admin",
                "reference": "3769ef9650f3ac60cd904e58cfe0422e90a96ffd"
            },
            "require": {
                "automattic/jetpack-constants": "@dev",
                "automattic/jetpack-jitm": "@dev",
                "automattic/jetpack-options": "@dev",
                "automattic/jetpack-stats": "@dev",
                "automattic/jetpack-status": "@dev"
            },
            "require-dev": {
                "automattic/jetpack-changelogger": "@dev",
                "automattic/wordbless": "dev-master",
                "yoast/phpunit-polyfills": "1.0.4"
            },
            "type": "jetpack-library",
            "extra": {
                "autotagger": true,
                "mirror-repo": "Automattic/jetpack-stats-admin",
                "branch-alias": {
                    "dev-trunk": "0.6.x-dev"
                },
                "textdomain": "jetpack-stats-admin",
                "version-constants": {
                    "::VERSION": "src/class-main.php"
                }
            },
            "autoload": {
                "classmap": [
                    "src/"
                ]
            },
            "scripts": {
                "phpunit": [
                    "./vendor/phpunit/phpunit/phpunit --colors=always"
                ],
                "test-php": [
                    "@composer phpunit"
                ],
                "build-production": [
                    "echo 'Add your build step to composer.json, please!'"
                ],
                "build-development": [
                    "echo 'Add your build step to composer.json, please!'"
                ],
                "post-install-cmd": [
                    "WorDBless\\Composer\\InstallDropin::copy"
                ],
                "post-update-cmd": [
                    "WorDBless\\Composer\\InstallDropin::copy"
                ]
            },
            "license": [
                "GPL-2.0-or-later"
            ],
            "description": "Stats Dashboard",
            "transport-options": {
                "relative": true
            }
        },
        {
            "name": "automattic/jetpack-status",
            "version": "dev-trunk",
            "dist": {
                "type": "path",
                "url": "../../packages/status",
                "reference": "054c1389884f529e74928bd589c7efb0d59e99f8"
            },
            "require": {
                "automattic/jetpack-constants": "@dev"
            },
            "require-dev": {
                "automattic/jetpack-changelogger": "@dev",
                "automattic/jetpack-ip": "@dev",
                "brain/monkey": "2.6.1",
                "yoast/phpunit-polyfills": "1.0.4"
            },
            "type": "jetpack-library",
            "extra": {
                "autotagger": true,
                "mirror-repo": "Automattic/jetpack-status",
                "changelogger": {
                    "link-template": "https://github.com/Automattic/jetpack-status/compare/v${old}...v${new}"
                },
                "branch-alias": {
                    "dev-trunk": "1.16.x-dev"
                }
            },
            "autoload": {
                "classmap": [
                    "src/"
                ]
            },
            "scripts": {
                "phpunit": [
                    "./vendor/phpunit/phpunit/phpunit --colors=always"
                ],
                "test-php": [
                    "@composer phpunit"
                ]
            },
            "license": [
                "GPL-2.0-or-later"
            ],
            "description": "Used to retrieve information about the current status of Jetpack and the site overall.",
            "transport-options": {
                "relative": true
            }
        },
        {
            "name": "automattic/jetpack-sync",
            "version": "dev-trunk",
            "dist": {
                "type": "path",
                "url": "../../packages/sync",
                "reference": "4280d94fac2900a3f49bda47828413eb2b8182a1"
            },
            "require": {
                "automattic/jetpack-connection": "@dev",
                "automattic/jetpack-constants": "@dev",
                "automattic/jetpack-identity-crisis": "@dev",
                "automattic/jetpack-ip": "@dev",
                "automattic/jetpack-password-checker": "@dev",
                "automattic/jetpack-roles": "@dev",
                "automattic/jetpack-status": "@dev"
            },
            "require-dev": {
                "automattic/jetpack-changelogger": "@dev",
                "automattic/wordbless": "@dev",
                "yoast/phpunit-polyfills": "1.0.4"
            },
            "type": "jetpack-library",
            "extra": {
                "autotagger": true,
                "mirror-repo": "Automattic/jetpack-sync",
                "textdomain": "jetpack-sync",
                "version-constants": {
                    "::PACKAGE_VERSION": "src/class-package-version.php"
                },
                "changelogger": {
                    "link-template": "https://github.com/Automattic/jetpack-sync/compare/v${old}...v${new}"
                },
                "branch-alias": {
                    "dev-trunk": "1.47.x-dev"
                }
            },
            "autoload": {
                "classmap": [
                    "src/"
                ]
            },
            "scripts": {
                "phpunit": [
                    "./vendor/phpunit/phpunit/phpunit --colors=always"
                ],
                "test-php": [
                    "@composer phpunit"
                ],
                "post-install-cmd": [
                    "WorDBless\\Composer\\InstallDropin::copy"
                ],
                "post-update-cmd": [
                    "WorDBless\\Composer\\InstallDropin::copy"
                ]
            },
            "license": [
                "GPL-2.0-or-later"
            ],
            "description": "Everything needed to allow syncing to the WP.com infrastructure.",
            "transport-options": {
                "relative": true
            }
        },
        {
            "name": "automattic/jetpack-videopress",
            "version": "dev-trunk",
            "dist": {
                "type": "path",
                "url": "../../packages/videopress",
                "reference": "db9ceb08a09c7efdd95e7b06e9f06f07212ed1b2"
            },
            "require": {
                "automattic/jetpack-admin-ui": "@dev",
                "automattic/jetpack-assets": "@dev",
                "automattic/jetpack-connection": "@dev",
                "automattic/jetpack-plans": "@dev"
            },
            "require-dev": {
                "automattic/jetpack-changelogger": "@dev",
                "automattic/wordbless": "@dev",
                "brain/monkey": "2.6.1",
                "yoast/phpunit-polyfills": "1.0.4"
            },
            "type": "jetpack-library",
            "extra": {
                "autotagger": true,
                "mirror-repo": "Automattic/jetpack-videopress",
                "changelogger": {
                    "link-template": "https://github.com/Automattic/jetpack-videopress/compare/v${old}...v${new}"
                },
                "branch-alias": {
                    "dev-trunk": "0.13.x-dev"
                },
                "version-constants": {
                    "::PACKAGE_VERSION": "src/class-package-version.php"
                },
                "textdomain": "jetpack-videopress-pkg"
            },
            "autoload": {
                "classmap": [
                    "src/"
                ]
            },
            "scripts": {
                "phpunit": [
                    "./vendor/phpunit/phpunit/phpunit --colors=always"
                ],
                "test-php": [
                    "@composer phpunit"
                ],
                "test-js": [
                    "pnpm run test"
                ],
                "build-production": [
                    "NODE_ENV=production BABEL_ENV=production pnpm run build"
                ],
                "build-development": [
                    "pnpm run build"
                ],
                "watch": [
                    "Composer\\Config::disableProcessTimeout",
                    "pnpm run watch"
                ],
                "post-install-cmd": [
                    "WorDBless\\Composer\\InstallDropin::copy"
                ],
                "post-update-cmd": [
                    "WorDBless\\Composer\\InstallDropin::copy"
                ]
            },
            "license": [
                "GPL-2.0-or-later"
            ],
            "description": "VideoPress package",
            "transport-options": {
                "relative": true
            }
        },
        {
            "name": "automattic/jetpack-waf",
            "version": "dev-trunk",
            "dist": {
                "type": "path",
                "url": "../../packages/waf",
                "reference": "39b64d3946721ef9ad2055f86466c5e2f660375d"
            },
            "require": {
                "automattic/jetpack-connection": "@dev",
                "automattic/jetpack-constants": "@dev",
                "automattic/jetpack-ip": "@dev",
                "automattic/jetpack-status": "@dev",
                "wikimedia/aho-corasick": "^1.0"
            },
            "require-dev": {
                "automattic/jetpack-changelogger": "@dev",
                "automattic/wordbless": "@dev",
                "yoast/phpunit-polyfills": "1.0.4"
            },
            "type": "jetpack-library",
            "extra": {
                "autotagger": true,
                "mirror-repo": "Automattic/jetpack-waf",
                "textdomain": "jetpack-waf",
                "changelogger": {
                    "link-template": "https://github.com/Automattic/jetpack-waf/compare/v${old}...v${new}"
                },
                "branch-alias": {
                    "dev-trunk": "0.11.x-dev"
                }
            },
            "autoload": {
                "files": [
                    "cli.php"
                ],
                "classmap": [
                    "src/"
                ]
            },
            "scripts": {
                "phpunit": [
                    "./vendor/phpunit/phpunit/phpunit --configuration tests/php/integration/phpunit.xml.dist --colors=always",
                    "./vendor/phpunit/phpunit/phpunit --configuration tests/php/unit/phpunit.xml.dist --colors=always"
                ],
                "post-install-cmd": [
                    "WorDBless\\Composer\\InstallDropin::copy"
                ],
                "post-update-cmd": [
                    "WorDBless\\Composer\\InstallDropin::copy"
                ],
                "test-coverage-html": [
                    "php -dpcov.directory=. ./vendor/bin/phpunit --coverage-html ./coverage --configuration tests/php/integration/phpunit.xml.dist",
                    "php -dpcov.directory=. ./vendor/bin/phpunit --coverage-html ./coverage --configuration tests/php/unit/phpunit.xml.dist"
                ],
                "test-php": [
                    "@composer phpunit"
                ]
            },
            "license": [
                "GPL-2.0-or-later"
            ],
            "description": "Tools to assist with the Jetpack Web Application Firewall",
            "transport-options": {
                "relative": true
            }
        },
        {
            "name": "automattic/jetpack-wordads",
            "version": "dev-trunk",
            "dist": {
                "type": "path",
                "url": "../../packages/wordads",
                "reference": "044330ca5739da6e1ad7311b7aa1d06fee653e4f"
            },
            "require": {
                "automattic/jetpack-assets": "@dev",
                "automattic/jetpack-config": "@dev",
                "automattic/jetpack-connection": "@dev",
                "automattic/jetpack-constants": "@dev",
                "automattic/jetpack-status": "@dev"
            },
            "require-dev": {
                "automattic/jetpack-changelogger": "@dev",
                "yoast/phpunit-polyfills": "1.0.4"
            },
            "type": "jetpack-library",
            "extra": {
                "mirror-repo": "Automattic/jetpack-wordads",
                "changelogger": {
                    "link-template": "https://github.com/Automattic/jetpack-wordads/compare/v${old}...v${new}"
                },
                "autotagger": true,
                "branch-alias": {
                    "dev-trunk": "0.2.x-dev"
                },
                "textdomain": "jetpack-wordads",
                "version-constants": {
                    "::VERSION": "src/class-package.php"
                }
            },
            "autoload": {
                "classmap": [
                    "src/"
                ]
            },
            "scripts": {
                "build": [
                    "Composer\\Config::disableProcessTimeout",
                    "pnpm run build"
                ],
                "build-development": [
                    "pnpm run build-development"
                ],
                "build-production": [
                    "pnpm run build-production"
                ],
                "phpunit": [
                    "./vendor/phpunit/phpunit/phpunit --colors=always"
                ],
                "test-js": [
                    "pnpm run test"
                ],
                "test-php": [
                    "@composer phpunit"
                ],
                "watch": [
                    "Composer\\Config::disableProcessTimeout",
                    "pnpm run watch"
                ]
            },
            "license": [
                "GPL-2.0-or-later"
            ],
            "description": "Earn income by allowing Jetpack to display high quality ads.",
            "transport-options": {
                "relative": true
            }
        },
        {
            "name": "nojimage/twitter-text-php",
            "version": "v3.1.2",
            "source": {
                "type": "git",
                "url": "https://github.com/nojimage/twitter-text-php.git",
                "reference": "979bcf6a92d543b61588c7c0c0a87d0eb473d8f6"
            },
            "dist": {
                "type": "zip",
                "url": "https://api.github.com/repos/nojimage/twitter-text-php/zipball/979bcf6a92d543b61588c7c0c0a87d0eb473d8f6",
                "reference": "979bcf6a92d543b61588c7c0c0a87d0eb473d8f6",
                "shasum": ""
            },
            "require": {
                "ext-intl": "*",
                "ext-mbstring": "*",
                "php": ">=5.3.3"
            },
            "require-dev": {
                "ext-json": "*",
                "phpunit/phpunit": "4.8.*|5.7.*|6.5.*",
                "symfony/yaml": "^2.6.0|^3.4.0|^4.4.0|^5.0.0",
                "twitter/twitter-text": "^3.0.0"
            },
            "type": "library",
            "autoload": {
                "psr-0": {
                    "Twitter\\Text\\": "lib/"
                }
            },
            "notification-url": "https://packagist.org/downloads/",
            "license": [
                "Apache-2.0"
            ],
            "authors": [
                {
                    "name": "Matt Sanford",
                    "email": "matt@mzsanford.com",
                    "homepage": "http://mzsanford.com"
                },
                {
                    "name": "Mike Cochrane",
                    "email": "mikec@mikenz.geek.nz",
                    "homepage": "http://mikenz.geek.nz"
                },
                {
                    "name": "Nick Pope",
                    "email": "git@nickpope.me.uk",
                    "homepage": "http://www.nickpope.me.uk"
                },
                {
                    "name": "Takashi Nojima",
                    "homepage": "http://php-tips.com"
                }
            ],
            "description": "A library of PHP classes that provide auto-linking and extraction of usernames, lists, hashtags and URLs from tweets.",
            "homepage": "https://github.com/nojimage/twitter-text-php",
            "keywords": [
                "autolink",
                "extract",
                "text",
                "twitter"
            ],
            "support": {
                "issues": "https://github.com/nojimage/twitter-text-php/issues",
                "source": "https://github.com/nojimage/twitter-text-php/tree/v3.1.2"
            },
            "time": "2021-03-18T11:38:53+00:00"
        },
        {
            "name": "wikimedia/aho-corasick",
            "version": "v1.0.1",
            "source": {
                "type": "git",
                "url": "https://github.com/wikimedia/AhoCorasick.git",
                "reference": "2f3a1bd765913637a66eade658d11d82f0e551be"
            },
            "dist": {
                "type": "zip",
                "url": "https://api.github.com/repos/wikimedia/AhoCorasick/zipball/2f3a1bd765913637a66eade658d11d82f0e551be",
                "reference": "2f3a1bd765913637a66eade658d11d82f0e551be",
                "shasum": ""
            },
            "require": {
                "php": ">=5.5.9"
            },
            "require-dev": {
                "jakub-onderka/php-console-highlighter": "0.3.2",
                "jakub-onderka/php-parallel-lint": "1.0.0",
                "mediawiki/mediawiki-codesniffer": "18.0.0",
                "mediawiki/minus-x": "0.3.1",
                "phpunit/phpunit": "4.8.36 || ^6.5"
            },
            "type": "library",
            "autoload": {
                "classmap": [
                    "src/"
                ]
            },
            "notification-url": "https://packagist.org/downloads/",
            "license": [
                "Apache-2.0"
            ],
            "authors": [
                {
                    "name": "Ori Livneh",
                    "email": "ori@wikimedia.org"
                }
            ],
            "description": "An implementation of the Aho-Corasick string matching algorithm.",
            "homepage": "https://gerrit.wikimedia.org/g/AhoCorasick",
            "keywords": [
                "ahocorasick",
                "matcher"
            ],
            "support": {
                "source": "https://github.com/wikimedia/AhoCorasick/tree/v1.0.1"
            },
            "time": "2018-05-01T18:13:32+00:00"
        }
    ],
    "packages-dev": [
        {
            "name": "antecedent/patchwork",
            "version": "2.1.25",
            "source": {
                "type": "git",
                "url": "https://github.com/antecedent/patchwork.git",
                "reference": "17314e042d45e0dacb0a494c2d1ef50e7621136a"
            },
            "dist": {
                "type": "zip",
                "url": "https://api.github.com/repos/antecedent/patchwork/zipball/17314e042d45e0dacb0a494c2d1ef50e7621136a",
                "reference": "17314e042d45e0dacb0a494c2d1ef50e7621136a",
                "shasum": ""
            },
            "require": {
                "php": ">=5.4.0"
            },
            "require-dev": {
                "phpunit/phpunit": ">=4"
            },
            "type": "library",
            "notification-url": "https://packagist.org/downloads/",
            "license": [
                "MIT"
            ],
            "authors": [
                {
                    "name": "Ignas Rudaitis",
                    "email": "ignas.rudaitis@gmail.com"
                }
            ],
            "description": "Method redefinition (monkey-patching) functionality for PHP.",
            "homepage": "http://patchwork2.org/",
            "keywords": [
                "aop",
                "aspect",
                "interception",
                "monkeypatching",
                "redefinition",
                "runkit",
                "testing"
            ],
            "support": {
                "issues": "https://github.com/antecedent/patchwork/issues",
                "source": "https://github.com/antecedent/patchwork/tree/2.1.25"
            },
            "time": "2023-02-19T12:51:24+00:00"
        },
        {
            "name": "automattic/jetpack-changelogger",
            "version": "dev-trunk",
            "dist": {
                "type": "path",
                "url": "../../packages/changelogger",
                "reference": "6cf3c9cec0a7d620c0389859b50867317301ebba"
            },
            "require": {
                "php": ">=5.6",
                "symfony/console": "^3.4 || ^5.2 || ^6.0",
                "symfony/process": "^3.4 || ^5.2 || ^6.0",
                "wikimedia/at-ease": "^1.2 || ^2.0"
            },
            "require-dev": {
                "wikimedia/testing-access-wrapper": "^1.0 || ^2.0",
                "yoast/phpunit-polyfills": "1.0.4"
            },
            "bin": [
                "bin/changelogger"
            ],
            "type": "project",
            "extra": {
                "autotagger": true,
                "branch-alias": {
                    "dev-trunk": "3.3.x-dev"
                },
                "mirror-repo": "Automattic/jetpack-changelogger",
                "version-constants": {
                    "::VERSION": "src/Application.php"
                },
                "changelogger": {
                    "link-template": "https://github.com/Automattic/jetpack-changelogger/compare/${old}...${new}"
                }
            },
            "autoload": {
                "psr-4": {
                    "Automattic\\Jetpack\\Changelogger\\": "src",
                    "Automattic\\Jetpack\\Changelog\\": "lib"
                }
            },
            "autoload-dev": {
                "psr-4": {
                    "Automattic\\Jetpack\\Changelogger\\Tests\\": "tests/php/includes/src",
                    "Automattic\\Jetpack\\Changelog\\Tests\\": "tests/php/includes/lib"
                }
            },
            "scripts": {
                "phpunit": [
                    "./vendor/phpunit/phpunit/phpunit --colors=always"
                ],
                "test-php": [
                    "@composer phpunit"
                ],
                "post-install-cmd": [
                    "[ -e vendor/bin/changelogger ] || { cd vendor/bin && ln -s ../../bin/changelogger; }"
                ],
                "post-update-cmd": [
                    "[ -e vendor/bin/changelogger ] || { cd vendor/bin && ln -s ../../bin/changelogger; }"
                ]
            },
            "license": [
                "GPL-2.0-or-later"
            ],
            "description": "Jetpack Changelogger tool. Allows for managing changelogs by dropping change files into a changelog directory with each PR.",
            "transport-options": {
                "relative": true
            }
        },
        {
            "name": "doctrine/instantiator",
            "version": "1.5.0",
            "source": {
                "type": "git",
                "url": "https://github.com/doctrine/instantiator.git",
                "reference": "0a0fa9780f5d4e507415a065172d26a98d02047b"
            },
            "dist": {
                "type": "zip",
                "url": "https://api.github.com/repos/doctrine/instantiator/zipball/0a0fa9780f5d4e507415a065172d26a98d02047b",
                "reference": "0a0fa9780f5d4e507415a065172d26a98d02047b",
                "shasum": ""
            },
            "require": {
                "php": "^7.1 || ^8.0"
            },
            "require-dev": {
                "doctrine/coding-standard": "^9 || ^11",
                "ext-pdo": "*",
                "ext-phar": "*",
                "phpbench/phpbench": "^0.16 || ^1",
                "phpstan/phpstan": "^1.4",
                "phpstan/phpstan-phpunit": "^1",
                "phpunit/phpunit": "^7.5 || ^8.5 || ^9.5",
                "vimeo/psalm": "^4.30 || ^5.4"
            },
            "type": "library",
            "autoload": {
                "psr-4": {
                    "Doctrine\\Instantiator\\": "src/Doctrine/Instantiator/"
                }
            },
            "notification-url": "https://packagist.org/downloads/",
            "license": [
                "MIT"
            ],
            "authors": [
                {
                    "name": "Marco Pivetta",
                    "email": "ocramius@gmail.com",
                    "homepage": "https://ocramius.github.io/"
                }
            ],
            "description": "A small, lightweight utility to instantiate objects in PHP without invoking their constructors",
            "homepage": "https://www.doctrine-project.org/projects/instantiator.html",
            "keywords": [
                "constructor",
                "instantiate"
            ],
            "support": {
                "issues": "https://github.com/doctrine/instantiator/issues",
                "source": "https://github.com/doctrine/instantiator/tree/1.5.0"
            },
            "funding": [
                {
                    "url": "https://www.doctrine-project.org/sponsorship.html",
                    "type": "custom"
                },
                {
                    "url": "https://www.patreon.com/phpdoctrine",
                    "type": "patreon"
                },
                {
                    "url": "https://tidelift.com/funding/github/packagist/doctrine%2Finstantiator",
                    "type": "tidelift"
                }
            ],
            "time": "2022-12-30T00:15:36+00:00"
        },
        {
            "name": "johnkary/phpunit-speedtrap",
            "version": "v4.0.1",
            "source": {
                "type": "git",
                "url": "https://github.com/johnkary/phpunit-speedtrap.git",
                "reference": "d6600d2218396b78856c335f83479503957a5fa9"
            },
            "dist": {
                "type": "zip",
                "url": "https://api.github.com/repos/johnkary/phpunit-speedtrap/zipball/d6600d2218396b78856c335f83479503957a5fa9",
                "reference": "d6600d2218396b78856c335f83479503957a5fa9",
                "shasum": ""
            },
            "require": {
                "php": ">=7.1",
                "phpunit/phpunit": "^7.0 || ^8.0 || ^9.0"
            },
            "type": "library",
            "extra": {
                "branch-alias": {
                    "dev-master": "4.0-dev"
                }
            },
            "autoload": {
                "psr-4": {
                    "JohnKary\\PHPUnit\\Listener\\": "src/"
                }
            },
            "notification-url": "https://packagist.org/downloads/",
            "license": [
                "MIT"
            ],
            "authors": [
                {
                    "name": "John Kary",
                    "email": "john@johnkary.net"
                }
            ],
            "description": "Find and report on slow tests in your PHPUnit test suite",
            "homepage": "https://github.com/johnkary/phpunit-speedtrap",
            "keywords": [
                "phpunit",
                "profile",
                "slow"
            ],
            "support": {
                "issues": "https://github.com/johnkary/phpunit-speedtrap/issues",
                "source": "https://github.com/johnkary/phpunit-speedtrap/tree/v4.0.1"
            },
            "time": "2022-10-17T00:56:56+00:00"
        },
        {
            "name": "myclabs/deep-copy",
            "version": "1.11.1",
            "source": {
                "type": "git",
                "url": "https://github.com/myclabs/DeepCopy.git",
                "reference": "7284c22080590fb39f2ffa3e9057f10a4ddd0e0c"
            },
            "dist": {
                "type": "zip",
                "url": "https://api.github.com/repos/myclabs/DeepCopy/zipball/7284c22080590fb39f2ffa3e9057f10a4ddd0e0c",
                "reference": "7284c22080590fb39f2ffa3e9057f10a4ddd0e0c",
                "shasum": ""
            },
            "require": {
                "php": "^7.1 || ^8.0"
            },
            "conflict": {
                "doctrine/collections": "<1.6.8",
                "doctrine/common": "<2.13.3 || >=3,<3.2.2"
            },
            "require-dev": {
                "doctrine/collections": "^1.6.8",
                "doctrine/common": "^2.13.3 || ^3.2.2",
                "phpunit/phpunit": "^7.5.20 || ^8.5.23 || ^9.5.13"
            },
            "type": "library",
            "autoload": {
                "files": [
                    "src/DeepCopy/deep_copy.php"
                ],
                "psr-4": {
                    "DeepCopy\\": "src/DeepCopy/"
                }
            },
            "notification-url": "https://packagist.org/downloads/",
            "license": [
                "MIT"
            ],
            "description": "Create deep copies (clones) of your objects",
            "keywords": [
                "clone",
                "copy",
                "duplicate",
                "object",
                "object graph"
            ],
            "support": {
                "issues": "https://github.com/myclabs/DeepCopy/issues",
                "source": "https://github.com/myclabs/DeepCopy/tree/1.11.1"
            },
            "funding": [
                {
                    "url": "https://tidelift.com/funding/github/packagist/myclabs/deep-copy",
                    "type": "tidelift"
                }
            ],
            "time": "2023-03-08T13:26:56+00:00"
        },
        {
            "name": "nikic/php-parser",
            "version": "v4.15.4",
            "source": {
                "type": "git",
                "url": "https://github.com/nikic/PHP-Parser.git",
                "reference": "6bb5176bc4af8bcb7d926f88718db9b96a2d4290"
            },
            "dist": {
                "type": "zip",
                "url": "https://api.github.com/repos/nikic/PHP-Parser/zipball/6bb5176bc4af8bcb7d926f88718db9b96a2d4290",
                "reference": "6bb5176bc4af8bcb7d926f88718db9b96a2d4290",
                "shasum": ""
            },
            "require": {
                "ext-tokenizer": "*",
                "php": ">=7.0"
            },
            "require-dev": {
                "ircmaxell/php-yacc": "^0.0.7",
                "phpunit/phpunit": "^6.5 || ^7.0 || ^8.0 || ^9.0"
            },
            "bin": [
                "bin/php-parse"
            ],
            "type": "library",
            "extra": {
                "branch-alias": {
                    "dev-master": "4.9-dev"
                }
            },
            "autoload": {
                "psr-4": {
                    "PhpParser\\": "lib/PhpParser"
                }
            },
            "notification-url": "https://packagist.org/downloads/",
            "license": [
                "BSD-3-Clause"
            ],
            "authors": [
                {
                    "name": "Nikita Popov"
                }
            ],
            "description": "A PHP parser written in PHP",
            "keywords": [
                "parser",
                "php"
            ],
            "support": {
                "issues": "https://github.com/nikic/PHP-Parser/issues",
                "source": "https://github.com/nikic/PHP-Parser/tree/v4.15.4"
            },
            "time": "2023-03-05T19:49:14+00:00"
        },
        {
            "name": "phar-io/manifest",
            "version": "2.0.3",
            "source": {
                "type": "git",
                "url": "https://github.com/phar-io/manifest.git",
                "reference": "97803eca37d319dfa7826cc2437fc020857acb53"
            },
            "dist": {
                "type": "zip",
                "url": "https://api.github.com/repos/phar-io/manifest/zipball/97803eca37d319dfa7826cc2437fc020857acb53",
                "reference": "97803eca37d319dfa7826cc2437fc020857acb53",
                "shasum": ""
            },
            "require": {
                "ext-dom": "*",
                "ext-phar": "*",
                "ext-xmlwriter": "*",
                "phar-io/version": "^3.0.1",
                "php": "^7.2 || ^8.0"
            },
            "type": "library",
            "extra": {
                "branch-alias": {
                    "dev-master": "2.0.x-dev"
                }
            },
            "autoload": {
                "classmap": [
                    "src/"
                ]
            },
            "notification-url": "https://packagist.org/downloads/",
            "license": [
                "BSD-3-Clause"
            ],
            "authors": [
                {
                    "name": "Arne Blankerts",
                    "email": "arne@blankerts.de",
                    "role": "Developer"
                },
                {
                    "name": "Sebastian Heuer",
                    "email": "sebastian@phpeople.de",
                    "role": "Developer"
                },
                {
                    "name": "Sebastian Bergmann",
                    "email": "sebastian@phpunit.de",
                    "role": "Developer"
                }
            ],
            "description": "Component for reading phar.io manifest information from a PHP Archive (PHAR)",
            "support": {
                "issues": "https://github.com/phar-io/manifest/issues",
                "source": "https://github.com/phar-io/manifest/tree/2.0.3"
            },
            "time": "2021-07-20T11:28:43+00:00"
        },
        {
            "name": "phar-io/version",
            "version": "3.2.1",
            "source": {
                "type": "git",
                "url": "https://github.com/phar-io/version.git",
                "reference": "4f7fd7836c6f332bb2933569e566a0d6c4cbed74"
            },
            "dist": {
                "type": "zip",
                "url": "https://api.github.com/repos/phar-io/version/zipball/4f7fd7836c6f332bb2933569e566a0d6c4cbed74",
                "reference": "4f7fd7836c6f332bb2933569e566a0d6c4cbed74",
                "shasum": ""
            },
            "require": {
                "php": "^7.2 || ^8.0"
            },
            "type": "library",
            "autoload": {
                "classmap": [
                    "src/"
                ]
            },
            "notification-url": "https://packagist.org/downloads/",
            "license": [
                "BSD-3-Clause"
            ],
            "authors": [
                {
                    "name": "Arne Blankerts",
                    "email": "arne@blankerts.de",
                    "role": "Developer"
                },
                {
                    "name": "Sebastian Heuer",
                    "email": "sebastian@phpeople.de",
                    "role": "Developer"
                },
                {
                    "name": "Sebastian Bergmann",
                    "email": "sebastian@phpunit.de",
                    "role": "Developer"
                }
            ],
            "description": "Library for handling version information and constraints",
            "support": {
                "issues": "https://github.com/phar-io/version/issues",
                "source": "https://github.com/phar-io/version/tree/3.2.1"
            },
            "time": "2022-02-21T01:04:05+00:00"
        },
        {
            "name": "phpunit/php-code-coverage",
            "version": "9.2.26",
            "source": {
                "type": "git",
                "url": "https://github.com/sebastianbergmann/php-code-coverage.git",
                "reference": "443bc6912c9bd5b409254a40f4b0f4ced7c80ea1"
            },
            "dist": {
                "type": "zip",
                "url": "https://api.github.com/repos/sebastianbergmann/php-code-coverage/zipball/443bc6912c9bd5b409254a40f4b0f4ced7c80ea1",
                "reference": "443bc6912c9bd5b409254a40f4b0f4ced7c80ea1",
                "shasum": ""
            },
            "require": {
                "ext-dom": "*",
                "ext-libxml": "*",
                "ext-xmlwriter": "*",
                "nikic/php-parser": "^4.15",
                "php": ">=7.3",
                "phpunit/php-file-iterator": "^3.0.3",
                "phpunit/php-text-template": "^2.0.2",
                "sebastian/code-unit-reverse-lookup": "^2.0.2",
                "sebastian/complexity": "^2.0",
                "sebastian/environment": "^5.1.2",
                "sebastian/lines-of-code": "^1.0.3",
                "sebastian/version": "^3.0.1",
                "theseer/tokenizer": "^1.2.0"
            },
            "require-dev": {
                "phpunit/phpunit": "^9.3"
            },
            "suggest": {
                "ext-pcov": "PHP extension that provides line coverage",
                "ext-xdebug": "PHP extension that provides line coverage as well as branch and path coverage"
            },
            "type": "library",
            "extra": {
                "branch-alias": {
                    "dev-master": "9.2-dev"
                }
            },
            "autoload": {
                "classmap": [
                    "src/"
                ]
            },
            "notification-url": "https://packagist.org/downloads/",
            "license": [
                "BSD-3-Clause"
            ],
            "authors": [
                {
                    "name": "Sebastian Bergmann",
                    "email": "sebastian@phpunit.de",
                    "role": "lead"
                }
            ],
            "description": "Library that provides collection, processing, and rendering functionality for PHP code coverage information.",
            "homepage": "https://github.com/sebastianbergmann/php-code-coverage",
            "keywords": [
                "coverage",
                "testing",
                "xunit"
            ],
            "support": {
                "issues": "https://github.com/sebastianbergmann/php-code-coverage/issues",
                "source": "https://github.com/sebastianbergmann/php-code-coverage/tree/9.2.26"
            },
            "funding": [
                {
                    "url": "https://github.com/sebastianbergmann",
                    "type": "github"
                }
            ],
            "time": "2023-03-06T12:58:08+00:00"
        },
        {
            "name": "phpunit/php-file-iterator",
            "version": "3.0.6",
            "source": {
                "type": "git",
                "url": "https://github.com/sebastianbergmann/php-file-iterator.git",
                "reference": "cf1c2e7c203ac650e352f4cc675a7021e7d1b3cf"
            },
            "dist": {
                "type": "zip",
                "url": "https://api.github.com/repos/sebastianbergmann/php-file-iterator/zipball/cf1c2e7c203ac650e352f4cc675a7021e7d1b3cf",
                "reference": "cf1c2e7c203ac650e352f4cc675a7021e7d1b3cf",
                "shasum": ""
            },
            "require": {
                "php": ">=7.3"
            },
            "require-dev": {
                "phpunit/phpunit": "^9.3"
            },
            "type": "library",
            "extra": {
                "branch-alias": {
                    "dev-master": "3.0-dev"
                }
            },
            "autoload": {
                "classmap": [
                    "src/"
                ]
            },
            "notification-url": "https://packagist.org/downloads/",
            "license": [
                "BSD-3-Clause"
            ],
            "authors": [
                {
                    "name": "Sebastian Bergmann",
                    "email": "sebastian@phpunit.de",
                    "role": "lead"
                }
            ],
            "description": "FilterIterator implementation that filters files based on a list of suffixes.",
            "homepage": "https://github.com/sebastianbergmann/php-file-iterator/",
            "keywords": [
                "filesystem",
                "iterator"
            ],
            "support": {
                "issues": "https://github.com/sebastianbergmann/php-file-iterator/issues",
                "source": "https://github.com/sebastianbergmann/php-file-iterator/tree/3.0.6"
            },
            "funding": [
                {
                    "url": "https://github.com/sebastianbergmann",
                    "type": "github"
                }
            ],
            "time": "2021-12-02T12:48:52+00:00"
        },
        {
            "name": "phpunit/php-invoker",
            "version": "3.1.1",
            "source": {
                "type": "git",
                "url": "https://github.com/sebastianbergmann/php-invoker.git",
                "reference": "5a10147d0aaf65b58940a0b72f71c9ac0423cc67"
            },
            "dist": {
                "type": "zip",
                "url": "https://api.github.com/repos/sebastianbergmann/php-invoker/zipball/5a10147d0aaf65b58940a0b72f71c9ac0423cc67",
                "reference": "5a10147d0aaf65b58940a0b72f71c9ac0423cc67",
                "shasum": ""
            },
            "require": {
                "php": ">=7.3"
            },
            "require-dev": {
                "ext-pcntl": "*",
                "phpunit/phpunit": "^9.3"
            },
            "suggest": {
                "ext-pcntl": "*"
            },
            "type": "library",
            "extra": {
                "branch-alias": {
                    "dev-master": "3.1-dev"
                }
            },
            "autoload": {
                "classmap": [
                    "src/"
                ]
            },
            "notification-url": "https://packagist.org/downloads/",
            "license": [
                "BSD-3-Clause"
            ],
            "authors": [
                {
                    "name": "Sebastian Bergmann",
                    "email": "sebastian@phpunit.de",
                    "role": "lead"
                }
            ],
            "description": "Invoke callables with a timeout",
            "homepage": "https://github.com/sebastianbergmann/php-invoker/",
            "keywords": [
                "process"
            ],
            "support": {
                "issues": "https://github.com/sebastianbergmann/php-invoker/issues",
                "source": "https://github.com/sebastianbergmann/php-invoker/tree/3.1.1"
            },
            "funding": [
                {
                    "url": "https://github.com/sebastianbergmann",
                    "type": "github"
                }
            ],
            "time": "2020-09-28T05:58:55+00:00"
        },
        {
            "name": "phpunit/php-text-template",
            "version": "2.0.4",
            "source": {
                "type": "git",
                "url": "https://github.com/sebastianbergmann/php-text-template.git",
                "reference": "5da5f67fc95621df9ff4c4e5a84d6a8a2acf7c28"
            },
            "dist": {
                "type": "zip",
                "url": "https://api.github.com/repos/sebastianbergmann/php-text-template/zipball/5da5f67fc95621df9ff4c4e5a84d6a8a2acf7c28",
                "reference": "5da5f67fc95621df9ff4c4e5a84d6a8a2acf7c28",
                "shasum": ""
            },
            "require": {
                "php": ">=7.3"
            },
            "require-dev": {
                "phpunit/phpunit": "^9.3"
            },
            "type": "library",
            "extra": {
                "branch-alias": {
                    "dev-master": "2.0-dev"
                }
            },
            "autoload": {
                "classmap": [
                    "src/"
                ]
            },
            "notification-url": "https://packagist.org/downloads/",
            "license": [
                "BSD-3-Clause"
            ],
            "authors": [
                {
                    "name": "Sebastian Bergmann",
                    "email": "sebastian@phpunit.de",
                    "role": "lead"
                }
            ],
            "description": "Simple template engine.",
            "homepage": "https://github.com/sebastianbergmann/php-text-template/",
            "keywords": [
                "template"
            ],
            "support": {
                "issues": "https://github.com/sebastianbergmann/php-text-template/issues",
                "source": "https://github.com/sebastianbergmann/php-text-template/tree/2.0.4"
            },
            "funding": [
                {
                    "url": "https://github.com/sebastianbergmann",
                    "type": "github"
                }
            ],
            "time": "2020-10-26T05:33:50+00:00"
        },
        {
            "name": "phpunit/php-timer",
            "version": "5.0.3",
            "source": {
                "type": "git",
                "url": "https://github.com/sebastianbergmann/php-timer.git",
                "reference": "5a63ce20ed1b5bf577850e2c4e87f4aa902afbd2"
            },
            "dist": {
                "type": "zip",
                "url": "https://api.github.com/repos/sebastianbergmann/php-timer/zipball/5a63ce20ed1b5bf577850e2c4e87f4aa902afbd2",
                "reference": "5a63ce20ed1b5bf577850e2c4e87f4aa902afbd2",
                "shasum": ""
            },
            "require": {
                "php": ">=7.3"
            },
            "require-dev": {
                "phpunit/phpunit": "^9.3"
            },
            "type": "library",
            "extra": {
                "branch-alias": {
                    "dev-master": "5.0-dev"
                }
            },
            "autoload": {
                "classmap": [
                    "src/"
                ]
            },
            "notification-url": "https://packagist.org/downloads/",
            "license": [
                "BSD-3-Clause"
            ],
            "authors": [
                {
                    "name": "Sebastian Bergmann",
                    "email": "sebastian@phpunit.de",
                    "role": "lead"
                }
            ],
            "description": "Utility class for timing",
            "homepage": "https://github.com/sebastianbergmann/php-timer/",
            "keywords": [
                "timer"
            ],
            "support": {
                "issues": "https://github.com/sebastianbergmann/php-timer/issues",
                "source": "https://github.com/sebastianbergmann/php-timer/tree/5.0.3"
            },
            "funding": [
                {
                    "url": "https://github.com/sebastianbergmann",
                    "type": "github"
                }
            ],
            "time": "2020-10-26T13:16:10+00:00"
        },
        {
            "name": "phpunit/phpunit",
            "version": "9.6.6",
            "source": {
                "type": "git",
                "url": "https://github.com/sebastianbergmann/phpunit.git",
                "reference": "b65d59a059d3004a040c16a82e07bbdf6cfdd115"
            },
            "dist": {
                "type": "zip",
                "url": "https://api.github.com/repos/sebastianbergmann/phpunit/zipball/b65d59a059d3004a040c16a82e07bbdf6cfdd115",
                "reference": "b65d59a059d3004a040c16a82e07bbdf6cfdd115",
                "shasum": ""
            },
            "require": {
                "doctrine/instantiator": "^1.3.1 || ^2",
                "ext-dom": "*",
                "ext-json": "*",
                "ext-libxml": "*",
                "ext-mbstring": "*",
                "ext-xml": "*",
                "ext-xmlwriter": "*",
                "myclabs/deep-copy": "^1.10.1",
                "phar-io/manifest": "^2.0.3",
                "phar-io/version": "^3.0.2",
                "php": ">=7.3",
                "phpunit/php-code-coverage": "^9.2.13",
                "phpunit/php-file-iterator": "^3.0.5",
                "phpunit/php-invoker": "^3.1.1",
                "phpunit/php-text-template": "^2.0.3",
                "phpunit/php-timer": "^5.0.2",
                "sebastian/cli-parser": "^1.0.1",
                "sebastian/code-unit": "^1.0.6",
                "sebastian/comparator": "^4.0.8",
                "sebastian/diff": "^4.0.3",
                "sebastian/environment": "^5.1.3",
                "sebastian/exporter": "^4.0.5",
                "sebastian/global-state": "^5.0.1",
                "sebastian/object-enumerator": "^4.0.3",
                "sebastian/resource-operations": "^3.0.3",
                "sebastian/type": "^3.2",
                "sebastian/version": "^3.0.2"
            },
            "suggest": {
                "ext-soap": "To be able to generate mocks based on WSDL files",
                "ext-xdebug": "PHP extension that provides line coverage as well as branch and path coverage"
            },
            "bin": [
                "phpunit"
            ],
            "type": "library",
            "extra": {
                "branch-alias": {
                    "dev-master": "9.6-dev"
                }
            },
            "autoload": {
                "files": [
                    "src/Framework/Assert/Functions.php"
                ],
                "classmap": [
                    "src/"
                ]
            },
            "notification-url": "https://packagist.org/downloads/",
            "license": [
                "BSD-3-Clause"
            ],
            "authors": [
                {
                    "name": "Sebastian Bergmann",
                    "email": "sebastian@phpunit.de",
                    "role": "lead"
                }
            ],
            "description": "The PHP Unit Testing framework.",
            "homepage": "https://phpunit.de/",
            "keywords": [
                "phpunit",
                "testing",
                "xunit"
            ],
            "support": {
                "issues": "https://github.com/sebastianbergmann/phpunit/issues",
                "security": "https://github.com/sebastianbergmann/phpunit/security/policy",
                "source": "https://github.com/sebastianbergmann/phpunit/tree/9.6.6"
            },
            "funding": [
                {
                    "url": "https://phpunit.de/sponsors.html",
                    "type": "custom"
                },
                {
                    "url": "https://github.com/sebastianbergmann",
                    "type": "github"
                },
                {
                    "url": "https://tidelift.com/funding/github/packagist/phpunit/phpunit",
                    "type": "tidelift"
                }
            ],
            "time": "2023-03-27T11:43:46+00:00"
        },
        {
            "name": "psr/container",
            "version": "2.0.2",
            "source": {
                "type": "git",
                "url": "https://github.com/php-fig/container.git",
                "reference": "c71ecc56dfe541dbd90c5360474fbc405f8d5963"
            },
            "dist": {
                "type": "zip",
                "url": "https://api.github.com/repos/php-fig/container/zipball/c71ecc56dfe541dbd90c5360474fbc405f8d5963",
                "reference": "c71ecc56dfe541dbd90c5360474fbc405f8d5963",
                "shasum": ""
            },
            "require": {
                "php": ">=7.4.0"
            },
            "type": "library",
            "extra": {
                "branch-alias": {
                    "dev-master": "2.0.x-dev"
                }
            },
            "autoload": {
                "psr-4": {
                    "Psr\\Container\\": "src/"
                }
            },
            "notification-url": "https://packagist.org/downloads/",
            "license": [
                "MIT"
            ],
            "authors": [
                {
                    "name": "PHP-FIG",
                    "homepage": "https://www.php-fig.org/"
                }
            ],
            "description": "Common Container Interface (PHP FIG PSR-11)",
            "homepage": "https://github.com/php-fig/container",
            "keywords": [
                "PSR-11",
                "container",
                "container-interface",
                "container-interop",
                "psr"
            ],
            "support": {
                "issues": "https://github.com/php-fig/container/issues",
                "source": "https://github.com/php-fig/container/tree/2.0.2"
            },
            "time": "2021-11-05T16:47:00+00:00"
        },
        {
            "name": "sebastian/cli-parser",
            "version": "1.0.1",
            "source": {
                "type": "git",
                "url": "https://github.com/sebastianbergmann/cli-parser.git",
                "reference": "442e7c7e687e42adc03470c7b668bc4b2402c0b2"
            },
            "dist": {
                "type": "zip",
                "url": "https://api.github.com/repos/sebastianbergmann/cli-parser/zipball/442e7c7e687e42adc03470c7b668bc4b2402c0b2",
                "reference": "442e7c7e687e42adc03470c7b668bc4b2402c0b2",
                "shasum": ""
            },
            "require": {
                "php": ">=7.3"
            },
            "require-dev": {
                "phpunit/phpunit": "^9.3"
            },
            "type": "library",
            "extra": {
                "branch-alias": {
                    "dev-master": "1.0-dev"
                }
            },
            "autoload": {
                "classmap": [
                    "src/"
                ]
            },
            "notification-url": "https://packagist.org/downloads/",
            "license": [
                "BSD-3-Clause"
            ],
            "authors": [
                {
                    "name": "Sebastian Bergmann",
                    "email": "sebastian@phpunit.de",
                    "role": "lead"
                }
            ],
            "description": "Library for parsing CLI options",
            "homepage": "https://github.com/sebastianbergmann/cli-parser",
            "support": {
                "issues": "https://github.com/sebastianbergmann/cli-parser/issues",
                "source": "https://github.com/sebastianbergmann/cli-parser/tree/1.0.1"
            },
            "funding": [
                {
                    "url": "https://github.com/sebastianbergmann",
                    "type": "github"
                }
            ],
            "time": "2020-09-28T06:08:49+00:00"
        },
        {
            "name": "sebastian/code-unit",
            "version": "1.0.8",
            "source": {
                "type": "git",
                "url": "https://github.com/sebastianbergmann/code-unit.git",
                "reference": "1fc9f64c0927627ef78ba436c9b17d967e68e120"
            },
            "dist": {
                "type": "zip",
                "url": "https://api.github.com/repos/sebastianbergmann/code-unit/zipball/1fc9f64c0927627ef78ba436c9b17d967e68e120",
                "reference": "1fc9f64c0927627ef78ba436c9b17d967e68e120",
                "shasum": ""
            },
            "require": {
                "php": ">=7.3"
            },
            "require-dev": {
                "phpunit/phpunit": "^9.3"
            },
            "type": "library",
            "extra": {
                "branch-alias": {
                    "dev-master": "1.0-dev"
                }
            },
            "autoload": {
                "classmap": [
                    "src/"
                ]
            },
            "notification-url": "https://packagist.org/downloads/",
            "license": [
                "BSD-3-Clause"
            ],
            "authors": [
                {
                    "name": "Sebastian Bergmann",
                    "email": "sebastian@phpunit.de",
                    "role": "lead"
                }
            ],
            "description": "Collection of value objects that represent the PHP code units",
            "homepage": "https://github.com/sebastianbergmann/code-unit",
            "support": {
                "issues": "https://github.com/sebastianbergmann/code-unit/issues",
                "source": "https://github.com/sebastianbergmann/code-unit/tree/1.0.8"
            },
            "funding": [
                {
                    "url": "https://github.com/sebastianbergmann",
                    "type": "github"
                }
            ],
            "time": "2020-10-26T13:08:54+00:00"
        },
        {
            "name": "sebastian/code-unit-reverse-lookup",
            "version": "2.0.3",
            "source": {
                "type": "git",
                "url": "https://github.com/sebastianbergmann/code-unit-reverse-lookup.git",
                "reference": "ac91f01ccec49fb77bdc6fd1e548bc70f7faa3e5"
            },
            "dist": {
                "type": "zip",
                "url": "https://api.github.com/repos/sebastianbergmann/code-unit-reverse-lookup/zipball/ac91f01ccec49fb77bdc6fd1e548bc70f7faa3e5",
                "reference": "ac91f01ccec49fb77bdc6fd1e548bc70f7faa3e5",
                "shasum": ""
            },
            "require": {
                "php": ">=7.3"
            },
            "require-dev": {
                "phpunit/phpunit": "^9.3"
            },
            "type": "library",
            "extra": {
                "branch-alias": {
                    "dev-master": "2.0-dev"
                }
            },
            "autoload": {
                "classmap": [
                    "src/"
                ]
            },
            "notification-url": "https://packagist.org/downloads/",
            "license": [
                "BSD-3-Clause"
            ],
            "authors": [
                {
                    "name": "Sebastian Bergmann",
                    "email": "sebastian@phpunit.de"
                }
            ],
            "description": "Looks up which function or method a line of code belongs to",
            "homepage": "https://github.com/sebastianbergmann/code-unit-reverse-lookup/",
            "support": {
                "issues": "https://github.com/sebastianbergmann/code-unit-reverse-lookup/issues",
                "source": "https://github.com/sebastianbergmann/code-unit-reverse-lookup/tree/2.0.3"
            },
            "funding": [
                {
                    "url": "https://github.com/sebastianbergmann",
                    "type": "github"
                }
            ],
            "time": "2020-09-28T05:30:19+00:00"
        },
        {
            "name": "sebastian/comparator",
            "version": "4.0.8",
            "source": {
                "type": "git",
                "url": "https://github.com/sebastianbergmann/comparator.git",
                "reference": "fa0f136dd2334583309d32b62544682ee972b51a"
            },
            "dist": {
                "type": "zip",
                "url": "https://api.github.com/repos/sebastianbergmann/comparator/zipball/fa0f136dd2334583309d32b62544682ee972b51a",
                "reference": "fa0f136dd2334583309d32b62544682ee972b51a",
                "shasum": ""
            },
            "require": {
                "php": ">=7.3",
                "sebastian/diff": "^4.0",
                "sebastian/exporter": "^4.0"
            },
            "require-dev": {
                "phpunit/phpunit": "^9.3"
            },
            "type": "library",
            "extra": {
                "branch-alias": {
                    "dev-master": "4.0-dev"
                }
            },
            "autoload": {
                "classmap": [
                    "src/"
                ]
            },
            "notification-url": "https://packagist.org/downloads/",
            "license": [
                "BSD-3-Clause"
            ],
            "authors": [
                {
                    "name": "Sebastian Bergmann",
                    "email": "sebastian@phpunit.de"
                },
                {
                    "name": "Jeff Welch",
                    "email": "whatthejeff@gmail.com"
                },
                {
                    "name": "Volker Dusch",
                    "email": "github@wallbash.com"
                },
                {
                    "name": "Bernhard Schussek",
                    "email": "bschussek@2bepublished.at"
                }
            ],
            "description": "Provides the functionality to compare PHP values for equality",
            "homepage": "https://github.com/sebastianbergmann/comparator",
            "keywords": [
                "comparator",
                "compare",
                "equality"
            ],
            "support": {
                "issues": "https://github.com/sebastianbergmann/comparator/issues",
                "source": "https://github.com/sebastianbergmann/comparator/tree/4.0.8"
            },
            "funding": [
                {
                    "url": "https://github.com/sebastianbergmann",
                    "type": "github"
                }
            ],
            "time": "2022-09-14T12:41:17+00:00"
        },
        {
            "name": "sebastian/complexity",
            "version": "2.0.2",
            "source": {
                "type": "git",
                "url": "https://github.com/sebastianbergmann/complexity.git",
                "reference": "739b35e53379900cc9ac327b2147867b8b6efd88"
            },
            "dist": {
                "type": "zip",
                "url": "https://api.github.com/repos/sebastianbergmann/complexity/zipball/739b35e53379900cc9ac327b2147867b8b6efd88",
                "reference": "739b35e53379900cc9ac327b2147867b8b6efd88",
                "shasum": ""
            },
            "require": {
                "nikic/php-parser": "^4.7",
                "php": ">=7.3"
            },
            "require-dev": {
                "phpunit/phpunit": "^9.3"
            },
            "type": "library",
            "extra": {
                "branch-alias": {
                    "dev-master": "2.0-dev"
                }
            },
            "autoload": {
                "classmap": [
                    "src/"
                ]
            },
            "notification-url": "https://packagist.org/downloads/",
            "license": [
                "BSD-3-Clause"
            ],
            "authors": [
                {
                    "name": "Sebastian Bergmann",
                    "email": "sebastian@phpunit.de",
                    "role": "lead"
                }
            ],
            "description": "Library for calculating the complexity of PHP code units",
            "homepage": "https://github.com/sebastianbergmann/complexity",
            "support": {
                "issues": "https://github.com/sebastianbergmann/complexity/issues",
                "source": "https://github.com/sebastianbergmann/complexity/tree/2.0.2"
            },
            "funding": [
                {
                    "url": "https://github.com/sebastianbergmann",
                    "type": "github"
                }
            ],
            "time": "2020-10-26T15:52:27+00:00"
        },
        {
            "name": "sebastian/diff",
            "version": "4.0.4",
            "source": {
                "type": "git",
                "url": "https://github.com/sebastianbergmann/diff.git",
                "reference": "3461e3fccc7cfdfc2720be910d3bd73c69be590d"
            },
            "dist": {
                "type": "zip",
                "url": "https://api.github.com/repos/sebastianbergmann/diff/zipball/3461e3fccc7cfdfc2720be910d3bd73c69be590d",
                "reference": "3461e3fccc7cfdfc2720be910d3bd73c69be590d",
                "shasum": ""
            },
            "require": {
                "php": ">=7.3"
            },
            "require-dev": {
                "phpunit/phpunit": "^9.3",
                "symfony/process": "^4.2 || ^5"
            },
            "type": "library",
            "extra": {
                "branch-alias": {
                    "dev-master": "4.0-dev"
                }
            },
            "autoload": {
                "classmap": [
                    "src/"
                ]
            },
            "notification-url": "https://packagist.org/downloads/",
            "license": [
                "BSD-3-Clause"
            ],
            "authors": [
                {
                    "name": "Sebastian Bergmann",
                    "email": "sebastian@phpunit.de"
                },
                {
                    "name": "Kore Nordmann",
                    "email": "mail@kore-nordmann.de"
                }
            ],
            "description": "Diff implementation",
            "homepage": "https://github.com/sebastianbergmann/diff",
            "keywords": [
                "diff",
                "udiff",
                "unidiff",
                "unified diff"
            ],
            "support": {
                "issues": "https://github.com/sebastianbergmann/diff/issues",
                "source": "https://github.com/sebastianbergmann/diff/tree/4.0.4"
            },
            "funding": [
                {
                    "url": "https://github.com/sebastianbergmann",
                    "type": "github"
                }
            ],
            "time": "2020-10-26T13:10:38+00:00"
        },
        {
            "name": "sebastian/environment",
            "version": "5.1.5",
            "source": {
                "type": "git",
                "url": "https://github.com/sebastianbergmann/environment.git",
                "reference": "830c43a844f1f8d5b7a1f6d6076b784454d8b7ed"
            },
            "dist": {
                "type": "zip",
                "url": "https://api.github.com/repos/sebastianbergmann/environment/zipball/830c43a844f1f8d5b7a1f6d6076b784454d8b7ed",
                "reference": "830c43a844f1f8d5b7a1f6d6076b784454d8b7ed",
                "shasum": ""
            },
            "require": {
                "php": ">=7.3"
            },
            "require-dev": {
                "phpunit/phpunit": "^9.3"
            },
            "suggest": {
                "ext-posix": "*"
            },
            "type": "library",
            "extra": {
                "branch-alias": {
                    "dev-master": "5.1-dev"
                }
            },
            "autoload": {
                "classmap": [
                    "src/"
                ]
            },
            "notification-url": "https://packagist.org/downloads/",
            "license": [
                "BSD-3-Clause"
            ],
            "authors": [
                {
                    "name": "Sebastian Bergmann",
                    "email": "sebastian@phpunit.de"
                }
            ],
            "description": "Provides functionality to handle HHVM/PHP environments",
            "homepage": "http://www.github.com/sebastianbergmann/environment",
            "keywords": [
                "Xdebug",
                "environment",
                "hhvm"
            ],
            "support": {
                "issues": "https://github.com/sebastianbergmann/environment/issues",
                "source": "https://github.com/sebastianbergmann/environment/tree/5.1.5"
            },
            "funding": [
                {
                    "url": "https://github.com/sebastianbergmann",
                    "type": "github"
                }
            ],
            "time": "2023-02-03T06:03:51+00:00"
        },
        {
            "name": "sebastian/exporter",
            "version": "4.0.5",
            "source": {
                "type": "git",
                "url": "https://github.com/sebastianbergmann/exporter.git",
                "reference": "ac230ed27f0f98f597c8a2b6eb7ac563af5e5b9d"
            },
            "dist": {
                "type": "zip",
                "url": "https://api.github.com/repos/sebastianbergmann/exporter/zipball/ac230ed27f0f98f597c8a2b6eb7ac563af5e5b9d",
                "reference": "ac230ed27f0f98f597c8a2b6eb7ac563af5e5b9d",
                "shasum": ""
            },
            "require": {
                "php": ">=7.3",
                "sebastian/recursion-context": "^4.0"
            },
            "require-dev": {
                "ext-mbstring": "*",
                "phpunit/phpunit": "^9.3"
            },
            "type": "library",
            "extra": {
                "branch-alias": {
                    "dev-master": "4.0-dev"
                }
            },
            "autoload": {
                "classmap": [
                    "src/"
                ]
            },
            "notification-url": "https://packagist.org/downloads/",
            "license": [
                "BSD-3-Clause"
            ],
            "authors": [
                {
                    "name": "Sebastian Bergmann",
                    "email": "sebastian@phpunit.de"
                },
                {
                    "name": "Jeff Welch",
                    "email": "whatthejeff@gmail.com"
                },
                {
                    "name": "Volker Dusch",
                    "email": "github@wallbash.com"
                },
                {
                    "name": "Adam Harvey",
                    "email": "aharvey@php.net"
                },
                {
                    "name": "Bernhard Schussek",
                    "email": "bschussek@gmail.com"
                }
            ],
            "description": "Provides the functionality to export PHP variables for visualization",
            "homepage": "https://www.github.com/sebastianbergmann/exporter",
            "keywords": [
                "export",
                "exporter"
            ],
            "support": {
                "issues": "https://github.com/sebastianbergmann/exporter/issues",
                "source": "https://github.com/sebastianbergmann/exporter/tree/4.0.5"
            },
            "funding": [
                {
                    "url": "https://github.com/sebastianbergmann",
                    "type": "github"
                }
            ],
            "time": "2022-09-14T06:03:37+00:00"
        },
        {
            "name": "sebastian/global-state",
            "version": "5.0.5",
            "source": {
                "type": "git",
                "url": "https://github.com/sebastianbergmann/global-state.git",
                "reference": "0ca8db5a5fc9c8646244e629625ac486fa286bf2"
            },
            "dist": {
                "type": "zip",
                "url": "https://api.github.com/repos/sebastianbergmann/global-state/zipball/0ca8db5a5fc9c8646244e629625ac486fa286bf2",
                "reference": "0ca8db5a5fc9c8646244e629625ac486fa286bf2",
                "shasum": ""
            },
            "require": {
                "php": ">=7.3",
                "sebastian/object-reflector": "^2.0",
                "sebastian/recursion-context": "^4.0"
            },
            "require-dev": {
                "ext-dom": "*",
                "phpunit/phpunit": "^9.3"
            },
            "suggest": {
                "ext-uopz": "*"
            },
            "type": "library",
            "extra": {
                "branch-alias": {
                    "dev-master": "5.0-dev"
                }
            },
            "autoload": {
                "classmap": [
                    "src/"
                ]
            },
            "notification-url": "https://packagist.org/downloads/",
            "license": [
                "BSD-3-Clause"
            ],
            "authors": [
                {
                    "name": "Sebastian Bergmann",
                    "email": "sebastian@phpunit.de"
                }
            ],
            "description": "Snapshotting of global state",
            "homepage": "http://www.github.com/sebastianbergmann/global-state",
            "keywords": [
                "global state"
            ],
            "support": {
                "issues": "https://github.com/sebastianbergmann/global-state/issues",
                "source": "https://github.com/sebastianbergmann/global-state/tree/5.0.5"
            },
            "funding": [
                {
                    "url": "https://github.com/sebastianbergmann",
                    "type": "github"
                }
            ],
            "time": "2022-02-14T08:28:10+00:00"
        },
        {
            "name": "sebastian/lines-of-code",
            "version": "1.0.3",
            "source": {
                "type": "git",
                "url": "https://github.com/sebastianbergmann/lines-of-code.git",
                "reference": "c1c2e997aa3146983ed888ad08b15470a2e22ecc"
            },
            "dist": {
                "type": "zip",
                "url": "https://api.github.com/repos/sebastianbergmann/lines-of-code/zipball/c1c2e997aa3146983ed888ad08b15470a2e22ecc",
                "reference": "c1c2e997aa3146983ed888ad08b15470a2e22ecc",
                "shasum": ""
            },
            "require": {
                "nikic/php-parser": "^4.6",
                "php": ">=7.3"
            },
            "require-dev": {
                "phpunit/phpunit": "^9.3"
            },
            "type": "library",
            "extra": {
                "branch-alias": {
                    "dev-master": "1.0-dev"
                }
            },
            "autoload": {
                "classmap": [
                    "src/"
                ]
            },
            "notification-url": "https://packagist.org/downloads/",
            "license": [
                "BSD-3-Clause"
            ],
            "authors": [
                {
                    "name": "Sebastian Bergmann",
                    "email": "sebastian@phpunit.de",
                    "role": "lead"
                }
            ],
            "description": "Library for counting the lines of code in PHP source code",
            "homepage": "https://github.com/sebastianbergmann/lines-of-code",
            "support": {
                "issues": "https://github.com/sebastianbergmann/lines-of-code/issues",
                "source": "https://github.com/sebastianbergmann/lines-of-code/tree/1.0.3"
            },
            "funding": [
                {
                    "url": "https://github.com/sebastianbergmann",
                    "type": "github"
                }
            ],
            "time": "2020-11-28T06:42:11+00:00"
        },
        {
            "name": "sebastian/object-enumerator",
            "version": "4.0.4",
            "source": {
                "type": "git",
                "url": "https://github.com/sebastianbergmann/object-enumerator.git",
                "reference": "5c9eeac41b290a3712d88851518825ad78f45c71"
            },
            "dist": {
                "type": "zip",
                "url": "https://api.github.com/repos/sebastianbergmann/object-enumerator/zipball/5c9eeac41b290a3712d88851518825ad78f45c71",
                "reference": "5c9eeac41b290a3712d88851518825ad78f45c71",
                "shasum": ""
            },
            "require": {
                "php": ">=7.3",
                "sebastian/object-reflector": "^2.0",
                "sebastian/recursion-context": "^4.0"
            },
            "require-dev": {
                "phpunit/phpunit": "^9.3"
            },
            "type": "library",
            "extra": {
                "branch-alias": {
                    "dev-master": "4.0-dev"
                }
            },
            "autoload": {
                "classmap": [
                    "src/"
                ]
            },
            "notification-url": "https://packagist.org/downloads/",
            "license": [
                "BSD-3-Clause"
            ],
            "authors": [
                {
                    "name": "Sebastian Bergmann",
                    "email": "sebastian@phpunit.de"
                }
            ],
            "description": "Traverses array structures and object graphs to enumerate all referenced objects",
            "homepage": "https://github.com/sebastianbergmann/object-enumerator/",
            "support": {
                "issues": "https://github.com/sebastianbergmann/object-enumerator/issues",
                "source": "https://github.com/sebastianbergmann/object-enumerator/tree/4.0.4"
            },
            "funding": [
                {
                    "url": "https://github.com/sebastianbergmann",
                    "type": "github"
                }
            ],
            "time": "2020-10-26T13:12:34+00:00"
        },
        {
            "name": "sebastian/object-reflector",
            "version": "2.0.4",
            "source": {
                "type": "git",
                "url": "https://github.com/sebastianbergmann/object-reflector.git",
                "reference": "b4f479ebdbf63ac605d183ece17d8d7fe49c15c7"
            },
            "dist": {
                "type": "zip",
                "url": "https://api.github.com/repos/sebastianbergmann/object-reflector/zipball/b4f479ebdbf63ac605d183ece17d8d7fe49c15c7",
                "reference": "b4f479ebdbf63ac605d183ece17d8d7fe49c15c7",
                "shasum": ""
            },
            "require": {
                "php": ">=7.3"
            },
            "require-dev": {
                "phpunit/phpunit": "^9.3"
            },
            "type": "library",
            "extra": {
                "branch-alias": {
                    "dev-master": "2.0-dev"
                }
            },
            "autoload": {
                "classmap": [
                    "src/"
                ]
            },
            "notification-url": "https://packagist.org/downloads/",
            "license": [
                "BSD-3-Clause"
            ],
            "authors": [
                {
                    "name": "Sebastian Bergmann",
                    "email": "sebastian@phpunit.de"
                }
            ],
            "description": "Allows reflection of object attributes, including inherited and non-public ones",
            "homepage": "https://github.com/sebastianbergmann/object-reflector/",
            "support": {
                "issues": "https://github.com/sebastianbergmann/object-reflector/issues",
                "source": "https://github.com/sebastianbergmann/object-reflector/tree/2.0.4"
            },
            "funding": [
                {
                    "url": "https://github.com/sebastianbergmann",
                    "type": "github"
                }
            ],
            "time": "2020-10-26T13:14:26+00:00"
        },
        {
            "name": "sebastian/recursion-context",
            "version": "4.0.5",
            "source": {
                "type": "git",
                "url": "https://github.com/sebastianbergmann/recursion-context.git",
                "reference": "e75bd0f07204fec2a0af9b0f3cfe97d05f92efc1"
            },
            "dist": {
                "type": "zip",
                "url": "https://api.github.com/repos/sebastianbergmann/recursion-context/zipball/e75bd0f07204fec2a0af9b0f3cfe97d05f92efc1",
                "reference": "e75bd0f07204fec2a0af9b0f3cfe97d05f92efc1",
                "shasum": ""
            },
            "require": {
                "php": ">=7.3"
            },
            "require-dev": {
                "phpunit/phpunit": "^9.3"
            },
            "type": "library",
            "extra": {
                "branch-alias": {
                    "dev-master": "4.0-dev"
                }
            },
            "autoload": {
                "classmap": [
                    "src/"
                ]
            },
            "notification-url": "https://packagist.org/downloads/",
            "license": [
                "BSD-3-Clause"
            ],
            "authors": [
                {
                    "name": "Sebastian Bergmann",
                    "email": "sebastian@phpunit.de"
                },
                {
                    "name": "Jeff Welch",
                    "email": "whatthejeff@gmail.com"
                },
                {
                    "name": "Adam Harvey",
                    "email": "aharvey@php.net"
                }
            ],
            "description": "Provides functionality to recursively process PHP variables",
            "homepage": "https://github.com/sebastianbergmann/recursion-context",
            "support": {
                "issues": "https://github.com/sebastianbergmann/recursion-context/issues",
                "source": "https://github.com/sebastianbergmann/recursion-context/tree/4.0.5"
            },
            "funding": [
                {
                    "url": "https://github.com/sebastianbergmann",
                    "type": "github"
                }
            ],
            "time": "2023-02-03T06:07:39+00:00"
        },
        {
            "name": "sebastian/resource-operations",
            "version": "3.0.3",
            "source": {
                "type": "git",
                "url": "https://github.com/sebastianbergmann/resource-operations.git",
                "reference": "0f4443cb3a1d92ce809899753bc0d5d5a8dd19a8"
            },
            "dist": {
                "type": "zip",
                "url": "https://api.github.com/repos/sebastianbergmann/resource-operations/zipball/0f4443cb3a1d92ce809899753bc0d5d5a8dd19a8",
                "reference": "0f4443cb3a1d92ce809899753bc0d5d5a8dd19a8",
                "shasum": ""
            },
            "require": {
                "php": ">=7.3"
            },
            "require-dev": {
                "phpunit/phpunit": "^9.0"
            },
            "type": "library",
            "extra": {
                "branch-alias": {
                    "dev-master": "3.0-dev"
                }
            },
            "autoload": {
                "classmap": [
                    "src/"
                ]
            },
            "notification-url": "https://packagist.org/downloads/",
            "license": [
                "BSD-3-Clause"
            ],
            "authors": [
                {
                    "name": "Sebastian Bergmann",
                    "email": "sebastian@phpunit.de"
                }
            ],
            "description": "Provides a list of PHP built-in functions that operate on resources",
            "homepage": "https://www.github.com/sebastianbergmann/resource-operations",
            "support": {
                "issues": "https://github.com/sebastianbergmann/resource-operations/issues",
                "source": "https://github.com/sebastianbergmann/resource-operations/tree/3.0.3"
            },
            "funding": [
                {
                    "url": "https://github.com/sebastianbergmann",
                    "type": "github"
                }
            ],
            "time": "2020-09-28T06:45:17+00:00"
        },
        {
            "name": "sebastian/type",
            "version": "3.2.1",
            "source": {
                "type": "git",
                "url": "https://github.com/sebastianbergmann/type.git",
                "reference": "75e2c2a32f5e0b3aef905b9ed0b179b953b3d7c7"
            },
            "dist": {
                "type": "zip",
                "url": "https://api.github.com/repos/sebastianbergmann/type/zipball/75e2c2a32f5e0b3aef905b9ed0b179b953b3d7c7",
                "reference": "75e2c2a32f5e0b3aef905b9ed0b179b953b3d7c7",
                "shasum": ""
            },
            "require": {
                "php": ">=7.3"
            },
            "require-dev": {
                "phpunit/phpunit": "^9.5"
            },
            "type": "library",
            "extra": {
                "branch-alias": {
                    "dev-master": "3.2-dev"
                }
            },
            "autoload": {
                "classmap": [
                    "src/"
                ]
            },
            "notification-url": "https://packagist.org/downloads/",
            "license": [
                "BSD-3-Clause"
            ],
            "authors": [
                {
                    "name": "Sebastian Bergmann",
                    "email": "sebastian@phpunit.de",
                    "role": "lead"
                }
            ],
            "description": "Collection of value objects that represent the types of the PHP type system",
            "homepage": "https://github.com/sebastianbergmann/type",
            "support": {
                "issues": "https://github.com/sebastianbergmann/type/issues",
                "source": "https://github.com/sebastianbergmann/type/tree/3.2.1"
            },
            "funding": [
                {
                    "url": "https://github.com/sebastianbergmann",
                    "type": "github"
                }
            ],
            "time": "2023-02-03T06:13:03+00:00"
        },
        {
            "name": "sebastian/version",
            "version": "3.0.2",
            "source": {
                "type": "git",
                "url": "https://github.com/sebastianbergmann/version.git",
                "reference": "c6c1022351a901512170118436c764e473f6de8c"
            },
            "dist": {
                "type": "zip",
                "url": "https://api.github.com/repos/sebastianbergmann/version/zipball/c6c1022351a901512170118436c764e473f6de8c",
                "reference": "c6c1022351a901512170118436c764e473f6de8c",
                "shasum": ""
            },
            "require": {
                "php": ">=7.3"
            },
            "type": "library",
            "extra": {
                "branch-alias": {
                    "dev-master": "3.0-dev"
                }
            },
            "autoload": {
                "classmap": [
                    "src/"
                ]
            },
            "notification-url": "https://packagist.org/downloads/",
            "license": [
                "BSD-3-Clause"
            ],
            "authors": [
                {
                    "name": "Sebastian Bergmann",
                    "email": "sebastian@phpunit.de",
                    "role": "lead"
                }
            ],
            "description": "Library that helps with managing the version number of Git-hosted PHP projects",
            "homepage": "https://github.com/sebastianbergmann/version",
            "support": {
                "issues": "https://github.com/sebastianbergmann/version/issues",
                "source": "https://github.com/sebastianbergmann/version/tree/3.0.2"
            },
            "funding": [
                {
                    "url": "https://github.com/sebastianbergmann",
                    "type": "github"
                }
            ],
            "time": "2020-09-28T06:39:44+00:00"
        },
        {
            "name": "symfony/console",
            "version": "v6.0.19",
            "source": {
                "type": "git",
                "url": "https://github.com/symfony/console.git",
                "reference": "c3ebc83d031b71c39da318ca8b7a07ecc67507ed"
            },
            "dist": {
                "type": "zip",
                "url": "https://api.github.com/repos/symfony/console/zipball/c3ebc83d031b71c39da318ca8b7a07ecc67507ed",
                "reference": "c3ebc83d031b71c39da318ca8b7a07ecc67507ed",
                "shasum": ""
            },
            "require": {
                "php": ">=8.0.2",
                "symfony/polyfill-mbstring": "~1.0",
                "symfony/service-contracts": "^1.1|^2|^3",
                "symfony/string": "^5.4|^6.0"
            },
            "conflict": {
                "symfony/dependency-injection": "<5.4",
                "symfony/dotenv": "<5.4",
                "symfony/event-dispatcher": "<5.4",
                "symfony/lock": "<5.4",
                "symfony/process": "<5.4"
            },
            "provide": {
                "psr/log-implementation": "1.0|2.0|3.0"
            },
            "require-dev": {
                "psr/log": "^1|^2|^3",
                "symfony/config": "^5.4|^6.0",
                "symfony/dependency-injection": "^5.4|^6.0",
                "symfony/event-dispatcher": "^5.4|^6.0",
                "symfony/lock": "^5.4|^6.0",
                "symfony/process": "^5.4|^6.0",
                "symfony/var-dumper": "^5.4|^6.0"
            },
            "suggest": {
                "psr/log": "For using the console logger",
                "symfony/event-dispatcher": "",
                "symfony/lock": "",
                "symfony/process": ""
            },
            "type": "library",
            "autoload": {
                "psr-4": {
                    "Symfony\\Component\\Console\\": ""
                },
                "exclude-from-classmap": [
                    "/Tests/"
                ]
            },
            "notification-url": "https://packagist.org/downloads/",
            "license": [
                "MIT"
            ],
            "authors": [
                {
                    "name": "Fabien Potencier",
                    "email": "fabien@symfony.com"
                },
                {
                    "name": "Symfony Community",
                    "homepage": "https://symfony.com/contributors"
                }
            ],
            "description": "Eases the creation of beautiful and testable command line interfaces",
            "homepage": "https://symfony.com",
            "keywords": [
                "cli",
                "command line",
                "console",
                "terminal"
            ],
            "support": {
                "source": "https://github.com/symfony/console/tree/v6.0.19"
            },
            "funding": [
                {
                    "url": "https://symfony.com/sponsor",
                    "type": "custom"
                },
                {
                    "url": "https://github.com/fabpot",
                    "type": "github"
                },
                {
                    "url": "https://tidelift.com/funding/github/packagist/symfony/symfony",
                    "type": "tidelift"
                }
            ],
            "time": "2023-01-01T08:36:10+00:00"
        },
        {
            "name": "symfony/polyfill-ctype",
            "version": "v1.27.0",
            "source": {
                "type": "git",
                "url": "https://github.com/symfony/polyfill-ctype.git",
                "reference": "5bbc823adecdae860bb64756d639ecfec17b050a"
            },
            "dist": {
                "type": "zip",
                "url": "https://api.github.com/repos/symfony/polyfill-ctype/zipball/5bbc823adecdae860bb64756d639ecfec17b050a",
                "reference": "5bbc823adecdae860bb64756d639ecfec17b050a",
                "shasum": ""
            },
            "require": {
                "php": ">=7.1"
            },
            "provide": {
                "ext-ctype": "*"
            },
            "suggest": {
                "ext-ctype": "For best performance"
            },
            "type": "library",
            "extra": {
                "branch-alias": {
                    "dev-main": "1.27-dev"
                },
                "thanks": {
                    "name": "symfony/polyfill",
                    "url": "https://github.com/symfony/polyfill"
                }
            },
            "autoload": {
                "files": [
                    "bootstrap.php"
                ],
                "psr-4": {
                    "Symfony\\Polyfill\\Ctype\\": ""
                }
            },
            "notification-url": "https://packagist.org/downloads/",
            "license": [
                "MIT"
            ],
            "authors": [
                {
                    "name": "Gert de Pagter",
                    "email": "BackEndTea@gmail.com"
                },
                {
                    "name": "Symfony Community",
                    "homepage": "https://symfony.com/contributors"
                }
            ],
            "description": "Symfony polyfill for ctype functions",
            "homepage": "https://symfony.com",
            "keywords": [
                "compatibility",
                "ctype",
                "polyfill",
                "portable"
            ],
            "support": {
                "source": "https://github.com/symfony/polyfill-ctype/tree/v1.27.0"
            },
            "funding": [
                {
                    "url": "https://symfony.com/sponsor",
                    "type": "custom"
                },
                {
                    "url": "https://github.com/fabpot",
                    "type": "github"
                },
                {
                    "url": "https://tidelift.com/funding/github/packagist/symfony/symfony",
                    "type": "tidelift"
                }
            ],
            "time": "2022-11-03T14:55:06+00:00"
        },
        {
            "name": "symfony/polyfill-intl-grapheme",
            "version": "v1.27.0",
            "source": {
                "type": "git",
                "url": "https://github.com/symfony/polyfill-intl-grapheme.git",
                "reference": "511a08c03c1960e08a883f4cffcacd219b758354"
            },
            "dist": {
                "type": "zip",
                "url": "https://api.github.com/repos/symfony/polyfill-intl-grapheme/zipball/511a08c03c1960e08a883f4cffcacd219b758354",
                "reference": "511a08c03c1960e08a883f4cffcacd219b758354",
                "shasum": ""
            },
            "require": {
                "php": ">=7.1"
            },
            "suggest": {
                "ext-intl": "For best performance"
            },
            "type": "library",
            "extra": {
                "branch-alias": {
                    "dev-main": "1.27-dev"
                },
                "thanks": {
                    "name": "symfony/polyfill",
                    "url": "https://github.com/symfony/polyfill"
                }
            },
            "autoload": {
                "files": [
                    "bootstrap.php"
                ],
                "psr-4": {
                    "Symfony\\Polyfill\\Intl\\Grapheme\\": ""
                }
            },
            "notification-url": "https://packagist.org/downloads/",
            "license": [
                "MIT"
            ],
            "authors": [
                {
                    "name": "Nicolas Grekas",
                    "email": "p@tchwork.com"
                },
                {
                    "name": "Symfony Community",
                    "homepage": "https://symfony.com/contributors"
                }
            ],
            "description": "Symfony polyfill for intl's grapheme_* functions",
            "homepage": "https://symfony.com",
            "keywords": [
                "compatibility",
                "grapheme",
                "intl",
                "polyfill",
                "portable",
                "shim"
            ],
            "support": {
                "source": "https://github.com/symfony/polyfill-intl-grapheme/tree/v1.27.0"
            },
            "funding": [
                {
                    "url": "https://symfony.com/sponsor",
                    "type": "custom"
                },
                {
                    "url": "https://github.com/fabpot",
                    "type": "github"
                },
                {
                    "url": "https://tidelift.com/funding/github/packagist/symfony/symfony",
                    "type": "tidelift"
                }
            ],
            "time": "2022-11-03T14:55:06+00:00"
        },
        {
            "name": "symfony/polyfill-intl-normalizer",
            "version": "v1.27.0",
            "source": {
                "type": "git",
                "url": "https://github.com/symfony/polyfill-intl-normalizer.git",
                "reference": "19bd1e4fcd5b91116f14d8533c57831ed00571b6"
            },
            "dist": {
                "type": "zip",
                "url": "https://api.github.com/repos/symfony/polyfill-intl-normalizer/zipball/19bd1e4fcd5b91116f14d8533c57831ed00571b6",
                "reference": "19bd1e4fcd5b91116f14d8533c57831ed00571b6",
                "shasum": ""
            },
            "require": {
                "php": ">=7.1"
            },
            "suggest": {
                "ext-intl": "For best performance"
            },
            "type": "library",
            "extra": {
                "branch-alias": {
                    "dev-main": "1.27-dev"
                },
                "thanks": {
                    "name": "symfony/polyfill",
                    "url": "https://github.com/symfony/polyfill"
                }
            },
            "autoload": {
                "files": [
                    "bootstrap.php"
                ],
                "psr-4": {
                    "Symfony\\Polyfill\\Intl\\Normalizer\\": ""
                },
                "classmap": [
                    "Resources/stubs"
                ]
            },
            "notification-url": "https://packagist.org/downloads/",
            "license": [
                "MIT"
            ],
            "authors": [
                {
                    "name": "Nicolas Grekas",
                    "email": "p@tchwork.com"
                },
                {
                    "name": "Symfony Community",
                    "homepage": "https://symfony.com/contributors"
                }
            ],
            "description": "Symfony polyfill for intl's Normalizer class and related functions",
            "homepage": "https://symfony.com",
            "keywords": [
                "compatibility",
                "intl",
                "normalizer",
                "polyfill",
                "portable",
                "shim"
            ],
            "support": {
                "source": "https://github.com/symfony/polyfill-intl-normalizer/tree/v1.27.0"
            },
            "funding": [
                {
                    "url": "https://symfony.com/sponsor",
                    "type": "custom"
                },
                {
                    "url": "https://github.com/fabpot",
                    "type": "github"
                },
                {
                    "url": "https://tidelift.com/funding/github/packagist/symfony/symfony",
                    "type": "tidelift"
                }
            ],
            "time": "2022-11-03T14:55:06+00:00"
        },
        {
            "name": "symfony/polyfill-mbstring",
            "version": "v1.27.0",
            "source": {
                "type": "git",
                "url": "https://github.com/symfony/polyfill-mbstring.git",
                "reference": "8ad114f6b39e2c98a8b0e3bd907732c207c2b534"
            },
            "dist": {
                "type": "zip",
                "url": "https://api.github.com/repos/symfony/polyfill-mbstring/zipball/8ad114f6b39e2c98a8b0e3bd907732c207c2b534",
                "reference": "8ad114f6b39e2c98a8b0e3bd907732c207c2b534",
                "shasum": ""
            },
            "require": {
                "php": ">=7.1"
            },
            "provide": {
                "ext-mbstring": "*"
            },
            "suggest": {
                "ext-mbstring": "For best performance"
            },
            "type": "library",
            "extra": {
                "branch-alias": {
                    "dev-main": "1.27-dev"
                },
                "thanks": {
                    "name": "symfony/polyfill",
                    "url": "https://github.com/symfony/polyfill"
                }
            },
            "autoload": {
                "files": [
                    "bootstrap.php"
                ],
                "psr-4": {
                    "Symfony\\Polyfill\\Mbstring\\": ""
                }
            },
            "notification-url": "https://packagist.org/downloads/",
            "license": [
                "MIT"
            ],
            "authors": [
                {
                    "name": "Nicolas Grekas",
                    "email": "p@tchwork.com"
                },
                {
                    "name": "Symfony Community",
                    "homepage": "https://symfony.com/contributors"
                }
            ],
            "description": "Symfony polyfill for the Mbstring extension",
            "homepage": "https://symfony.com",
            "keywords": [
                "compatibility",
                "mbstring",
                "polyfill",
                "portable",
                "shim"
            ],
            "support": {
                "source": "https://github.com/symfony/polyfill-mbstring/tree/v1.27.0"
            },
            "funding": [
                {
                    "url": "https://symfony.com/sponsor",
                    "type": "custom"
                },
                {
                    "url": "https://github.com/fabpot",
                    "type": "github"
                },
                {
                    "url": "https://tidelift.com/funding/github/packagist/symfony/symfony",
                    "type": "tidelift"
                }
            ],
            "time": "2022-11-03T14:55:06+00:00"
        },
        {
            "name": "symfony/process",
            "version": "v6.0.19",
            "source": {
                "type": "git",
                "url": "https://github.com/symfony/process.git",
                "reference": "2114fd60f26a296cc403a7939ab91478475a33d4"
            },
            "dist": {
                "type": "zip",
                "url": "https://api.github.com/repos/symfony/process/zipball/2114fd60f26a296cc403a7939ab91478475a33d4",
                "reference": "2114fd60f26a296cc403a7939ab91478475a33d4",
                "shasum": ""
            },
            "require": {
                "php": ">=8.0.2"
            },
            "type": "library",
            "autoload": {
                "psr-4": {
                    "Symfony\\Component\\Process\\": ""
                },
                "exclude-from-classmap": [
                    "/Tests/"
                ]
            },
            "notification-url": "https://packagist.org/downloads/",
            "license": [
                "MIT"
            ],
            "authors": [
                {
                    "name": "Fabien Potencier",
                    "email": "fabien@symfony.com"
                },
                {
                    "name": "Symfony Community",
                    "homepage": "https://symfony.com/contributors"
                }
            ],
            "description": "Executes commands in sub-processes",
            "homepage": "https://symfony.com",
            "support": {
                "source": "https://github.com/symfony/process/tree/v6.0.19"
            },
            "funding": [
                {
                    "url": "https://symfony.com/sponsor",
                    "type": "custom"
                },
                {
                    "url": "https://github.com/fabpot",
                    "type": "github"
                },
                {
                    "url": "https://tidelift.com/funding/github/packagist/symfony/symfony",
                    "type": "tidelift"
                }
            ],
            "time": "2023-01-01T08:36:10+00:00"
        },
        {
            "name": "symfony/service-contracts",
            "version": "v3.0.2",
            "source": {
                "type": "git",
                "url": "https://github.com/symfony/service-contracts.git",
                "reference": "d78d39c1599bd1188b8e26bb341da52c3c6d8a66"
            },
            "dist": {
                "type": "zip",
                "url": "https://api.github.com/repos/symfony/service-contracts/zipball/d78d39c1599bd1188b8e26bb341da52c3c6d8a66",
                "reference": "d78d39c1599bd1188b8e26bb341da52c3c6d8a66",
                "shasum": ""
            },
            "require": {
                "php": ">=8.0.2",
                "psr/container": "^2.0"
            },
            "conflict": {
                "ext-psr": "<1.1|>=2"
            },
            "suggest": {
                "symfony/service-implementation": ""
            },
            "type": "library",
            "extra": {
                "branch-alias": {
                    "dev-main": "3.0-dev"
                },
                "thanks": {
                    "name": "symfony/contracts",
                    "url": "https://github.com/symfony/contracts"
                }
            },
            "autoload": {
                "psr-4": {
                    "Symfony\\Contracts\\Service\\": ""
                }
            },
            "notification-url": "https://packagist.org/downloads/",
            "license": [
                "MIT"
            ],
            "authors": [
                {
                    "name": "Nicolas Grekas",
                    "email": "p@tchwork.com"
                },
                {
                    "name": "Symfony Community",
                    "homepage": "https://symfony.com/contributors"
                }
            ],
            "description": "Generic abstractions related to writing services",
            "homepage": "https://symfony.com",
            "keywords": [
                "abstractions",
                "contracts",
                "decoupling",
                "interfaces",
                "interoperability",
                "standards"
            ],
            "support": {
                "source": "https://github.com/symfony/service-contracts/tree/v3.0.2"
            },
            "funding": [
                {
                    "url": "https://symfony.com/sponsor",
                    "type": "custom"
                },
                {
                    "url": "https://github.com/fabpot",
                    "type": "github"
                },
                {
                    "url": "https://tidelift.com/funding/github/packagist/symfony/symfony",
                    "type": "tidelift"
                }
            ],
            "time": "2022-05-30T19:17:58+00:00"
        },
        {
            "name": "symfony/string",
            "version": "v6.0.19",
            "source": {
                "type": "git",
                "url": "https://github.com/symfony/string.git",
                "reference": "d9e72497367c23e08bf94176d2be45b00a9d232a"
            },
            "dist": {
                "type": "zip",
                "url": "https://api.github.com/repos/symfony/string/zipball/d9e72497367c23e08bf94176d2be45b00a9d232a",
                "reference": "d9e72497367c23e08bf94176d2be45b00a9d232a",
                "shasum": ""
            },
            "require": {
                "php": ">=8.0.2",
                "symfony/polyfill-ctype": "~1.8",
                "symfony/polyfill-intl-grapheme": "~1.0",
                "symfony/polyfill-intl-normalizer": "~1.0",
                "symfony/polyfill-mbstring": "~1.0"
            },
            "conflict": {
                "symfony/translation-contracts": "<2.0"
            },
            "require-dev": {
                "symfony/error-handler": "^5.4|^6.0",
                "symfony/http-client": "^5.4|^6.0",
                "symfony/translation-contracts": "^2.0|^3.0",
                "symfony/var-exporter": "^5.4|^6.0"
            },
            "type": "library",
            "autoload": {
                "files": [
                    "Resources/functions.php"
                ],
                "psr-4": {
                    "Symfony\\Component\\String\\": ""
                },
                "exclude-from-classmap": [
                    "/Tests/"
                ]
            },
            "notification-url": "https://packagist.org/downloads/",
            "license": [
                "MIT"
            ],
            "authors": [
                {
                    "name": "Nicolas Grekas",
                    "email": "p@tchwork.com"
                },
                {
                    "name": "Symfony Community",
                    "homepage": "https://symfony.com/contributors"
                }
            ],
            "description": "Provides an object-oriented API to strings and deals with bytes, UTF-8 code points and grapheme clusters in a unified way",
            "homepage": "https://symfony.com",
            "keywords": [
                "grapheme",
                "i18n",
                "string",
                "unicode",
                "utf-8",
                "utf8"
            ],
            "support": {
                "source": "https://github.com/symfony/string/tree/v6.0.19"
            },
            "funding": [
                {
                    "url": "https://symfony.com/sponsor",
                    "type": "custom"
                },
                {
                    "url": "https://github.com/fabpot",
                    "type": "github"
                },
                {
                    "url": "https://tidelift.com/funding/github/packagist/symfony/symfony",
                    "type": "tidelift"
                }
            ],
            "time": "2023-01-01T08:36:10+00:00"
        },
        {
            "name": "theseer/tokenizer",
            "version": "1.2.1",
            "source": {
                "type": "git",
                "url": "https://github.com/theseer/tokenizer.git",
                "reference": "34a41e998c2183e22995f158c581e7b5e755ab9e"
            },
            "dist": {
                "type": "zip",
                "url": "https://api.github.com/repos/theseer/tokenizer/zipball/34a41e998c2183e22995f158c581e7b5e755ab9e",
                "reference": "34a41e998c2183e22995f158c581e7b5e755ab9e",
                "shasum": ""
            },
            "require": {
                "ext-dom": "*",
                "ext-tokenizer": "*",
                "ext-xmlwriter": "*",
                "php": "^7.2 || ^8.0"
            },
            "type": "library",
            "autoload": {
                "classmap": [
                    "src/"
                ]
            },
            "notification-url": "https://packagist.org/downloads/",
            "license": [
                "BSD-3-Clause"
            ],
            "authors": [
                {
                    "name": "Arne Blankerts",
                    "email": "arne@blankerts.de",
                    "role": "Developer"
                }
            ],
            "description": "A small library for converting tokenized PHP source code into XML and potentially other formats",
            "support": {
                "issues": "https://github.com/theseer/tokenizer/issues",
                "source": "https://github.com/theseer/tokenizer/tree/1.2.1"
            },
            "funding": [
                {
                    "url": "https://github.com/theseer",
                    "type": "github"
                }
            ],
            "time": "2021-07-28T10:34:58+00:00"
        },
        {
            "name": "wikimedia/at-ease",
            "version": "v2.1.0",
            "source": {
                "type": "git",
                "url": "https://github.com/wikimedia/at-ease.git",
                "reference": "e8ebaa7bb7c8a8395481a05f6dc4deaceab11c33"
            },
            "dist": {
                "type": "zip",
                "url": "https://api.github.com/repos/wikimedia/at-ease/zipball/e8ebaa7bb7c8a8395481a05f6dc4deaceab11c33",
                "reference": "e8ebaa7bb7c8a8395481a05f6dc4deaceab11c33",
                "shasum": ""
            },
            "require": {
                "php": ">=7.2.9"
            },
            "require-dev": {
                "mediawiki/mediawiki-codesniffer": "35.0.0",
                "mediawiki/minus-x": "1.1.1",
                "ockcyp/covers-validator": "1.3.3",
                "php-parallel-lint/php-console-highlighter": "0.5.0",
                "php-parallel-lint/php-parallel-lint": "1.2.0",
                "phpunit/phpunit": "^8.5"
            },
            "type": "library",
            "autoload": {
                "files": [
                    "src/Wikimedia/Functions.php"
                ],
                "psr-4": {
                    "Wikimedia\\AtEase\\": "src/Wikimedia/AtEase/"
                }
            },
            "notification-url": "https://packagist.org/downloads/",
            "license": [
                "GPL-2.0-or-later"
            ],
            "authors": [
                {
                    "name": "Tim Starling",
                    "email": "tstarling@wikimedia.org"
                },
                {
                    "name": "MediaWiki developers",
                    "email": "wikitech-l@lists.wikimedia.org"
                }
            ],
            "description": "Safe replacement to @ for suppressing warnings.",
            "homepage": "https://www.mediawiki.org/wiki/at-ease",
            "support": {
                "source": "https://github.com/wikimedia/at-ease/tree/v2.1.0"
            },
            "time": "2021-02-27T15:53:37+00:00"
        },
        {
            "name": "yoast/phpunit-polyfills",
            "version": "1.0.4",
            "source": {
                "type": "git",
                "url": "https://github.com/Yoast/PHPUnit-Polyfills.git",
                "reference": "3c621ff5429d2b1ff96dc5808ad6cde99d31ea4c"
            },
            "dist": {
                "type": "zip",
                "url": "https://api.github.com/repos/Yoast/PHPUnit-Polyfills/zipball/3c621ff5429d2b1ff96dc5808ad6cde99d31ea4c",
                "reference": "3c621ff5429d2b1ff96dc5808ad6cde99d31ea4c",
                "shasum": ""
            },
            "require": {
                "php": ">=5.4",
                "phpunit/phpunit": "^4.8.36 || ^5.7.21 || ^6.0 || ^7.0 || ^8.0 || ^9.0"
            },
            "require-dev": {
                "yoast/yoastcs": "^2.2.1"
            },
            "type": "library",
            "extra": {
                "branch-alias": {
                    "dev-main": "1.x-dev",
                    "dev-develop": "1.x-dev"
                }
            },
            "autoload": {
                "files": [
                    "phpunitpolyfills-autoload.php"
                ]
            },
            "notification-url": "https://packagist.org/downloads/",
            "license": [
                "BSD-3-Clause"
            ],
            "authors": [
                {
                    "name": "Team Yoast",
                    "email": "support@yoast.com",
                    "homepage": "https://yoast.com"
                },
                {
                    "name": "Contributors",
                    "homepage": "https://github.com/Yoast/PHPUnit-Polyfills/graphs/contributors"
                }
            ],
            "description": "Set of polyfills for changed PHPUnit functionality to allow for creating PHPUnit cross-version compatible tests",
            "homepage": "https://github.com/Yoast/PHPUnit-Polyfills",
            "keywords": [
                "phpunit",
                "polyfill",
                "testing"
            ],
            "support": {
                "issues": "https://github.com/Yoast/PHPUnit-Polyfills/issues",
                "source": "https://github.com/Yoast/PHPUnit-Polyfills"
            },
            "time": "2022-11-16T09:07:52+00:00"
        }
    ],
    "aliases": [],
    "minimum-stability": "dev",
    "stability-flags": {
        "automattic/jetpack-a8c-mc-stats": 20,
        "automattic/jetpack-abtest": 20,
        "automattic/jetpack-action-bar": 20,
        "automattic/jetpack-assets": 20,
        "automattic/jetpack-autoloader": 20,
        "automattic/jetpack-backup": 20,
        "automattic/jetpack-blaze": 20,
        "automattic/jetpack-blocks": 20,
        "automattic/jetpack-compat": 20,
        "automattic/jetpack-composer-plugin": 20,
        "automattic/jetpack-config": 20,
        "automattic/jetpack-connection": 20,
        "automattic/jetpack-constants": 20,
        "automattic/jetpack-device-detection": 20,
        "automattic/jetpack-error": 20,
        "automattic/jetpack-forms": 20,
        "automattic/jetpack-google-fonts-provider": 20,
        "automattic/jetpack-identity-crisis": 20,
        "automattic/jetpack-ip": 20,
        "automattic/jetpack-import": 20,
        "automattic/jetpack-jitm": 20,
        "automattic/jetpack-lazy-images": 20,
        "automattic/jetpack-licensing": 20,
        "automattic/jetpack-logo": 20,
        "automattic/jetpack-my-jetpack": 20,
        "automattic/jetpack-partner": 20,
        "automattic/jetpack-plugins-installer": 20,
        "automattic/jetpack-post-list": 20,
        "automattic/jetpack-publicize": 20,
        "automattic/jetpack-redirect": 20,
        "automattic/jetpack-roles": 20,
        "automattic/jetpack-search": 20,
        "automattic/jetpack-stats": 20,
        "automattic/jetpack-stats-admin": 20,
        "automattic/jetpack-status": 20,
        "automattic/jetpack-sync": 20,
        "automattic/jetpack-videopress": 20,
        "automattic/jetpack-waf": 20,
        "automattic/jetpack-wordads": 20,
        "automattic/jetpack-changelogger": 20
    },
    "prefer-stable": true,
    "prefer-lowest": false,
    "platform": {
        "ext-fileinfo": "*",
        "ext-json": "*",
        "ext-openssl": "*"
    },
    "platform-dev": [],
    "platform-overrides": {
        "ext-intl": "0.0.0"
    },
    "plugin-api-version": "2.3.0"
}<|MERGE_RESOLUTION|>--- conflicted
+++ resolved
@@ -4,11 +4,7 @@
         "Read more about it at https://getcomposer.org/doc/01-basic-usage.md#installing-dependencies",
         "This file is @generated automatically"
     ],
-<<<<<<< HEAD
-    "content-hash": "9579d52435d79bd75a5e5a404b806dd9",
-=======
-    "content-hash": "84b47fd7485a3fc00b87dd216c2eb780",
->>>>>>> 564fa36d
+    "content-hash": "4f41e4c3a855281b948c65e1b5440b15",
     "packages": [
         {
             "name": "automattic/jetpack-a8c-mc-stats",
