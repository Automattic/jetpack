{
    "_readme": [
        "This file locks the dependencies of your project to a known state",
        "Read more about it at https://getcomposer.org/doc/01-basic-usage.md#installing-dependencies",
        "This file is @generated automatically"
    ],
<<<<<<< HEAD
    "content-hash": "a1e986360134c3d7de432411188e2215",
=======
    "content-hash": "b749512e25f2738c2d00145e1a743547",
>>>>>>> 5e55986f
    "packages": [
        {
            "name": "automattic/jetpack-a8c-mc-stats",
            "version": "dev-trunk",
            "dist": {
                "type": "path",
                "url": "../../packages/a8c-mc-stats",
                "reference": "c5df589f62cd58dc5f1b04938e4e4edc75916812"
            },
            "require-dev": {
                "automattic/jetpack-changelogger": "^3.2",
                "yoast/phpunit-polyfills": "1.0.3"
            },
            "type": "jetpack-library",
            "extra": {
                "autotagger": true,
                "mirror-repo": "Automattic/jetpack-a8c-mc-stats",
                "changelogger": {
                    "link-template": "https://github.com/Automattic/jetpack-a8c-mc-stats/compare/v${old}...v${new}"
                },
                "branch-alias": {
                    "dev-trunk": "1.4.x-dev"
                }
            },
            "autoload": {
                "classmap": [
                    "src/"
                ]
            },
            "scripts": {
                "phpunit": [
                    "./vendor/phpunit/phpunit/phpunit --colors=always"
                ],
                "test-coverage": [
                    "php -dpcov.directory=. ./vendor/bin/phpunit --coverage-clover \"$COVERAGE_DIR/clover.xml\""
                ],
                "test-php": [
                    "@composer phpunit"
                ]
            },
            "license": [
                "GPL-2.0-or-later"
            ],
            "description": "Used to record internal usage stats for Automattic. Not visible to site owners.",
            "transport-options": {
                "relative": true
            }
        },
        {
            "name": "automattic/jetpack-abtest",
            "version": "dev-trunk",
            "dist": {
                "type": "path",
                "url": "../../packages/abtest",
                "reference": "2cb71faa4640f1a1b84f7f5f0ddec14f72ba33a3"
            },
            "require": {
                "automattic/jetpack-connection": "^1.46",
                "automattic/jetpack-error": "^1.3"
            },
            "require-dev": {
                "automattic/jetpack-changelogger": "^3.2",
                "automattic/wordbless": "dev-master",
                "yoast/phpunit-polyfills": "1.0.3"
            },
            "type": "jetpack-library",
            "extra": {
                "autotagger": true,
                "mirror-repo": "Automattic/jetpack-abtest",
                "changelogger": {
                    "link-template": "https://github.com/Automattic/jetpack-abtest/compare/v${old}...v${new}"
                },
                "branch-alias": {
                    "dev-trunk": "1.10.x-dev"
                }
            },
            "autoload": {
                "classmap": [
                    "src/"
                ]
            },
            "scripts": {
                "phpunit": [
                    "./vendor/phpunit/phpunit/phpunit --colors=always"
                ],
                "post-install-cmd": [
                    "WorDBless\\Composer\\InstallDropin::copy"
                ],
                "post-update-cmd": [
                    "WorDBless\\Composer\\InstallDropin::copy"
                ],
                "test-coverage": [
                    "php -dpcov.directory=. ./vendor/bin/phpunit --coverage-clover \"$COVERAGE_DIR/clover.xml\""
                ],
                "test-php": [
                    "@composer phpunit"
                ]
            },
            "license": [
                "GPL-2.0-or-later"
            ],
            "description": "Provides an interface to the WP.com A/B tests.",
            "transport-options": {
                "relative": true
            }
        },
        {
            "name": "automattic/jetpack-action-bar",
            "version": "dev-trunk",
            "dist": {
                "type": "path",
                "url": "../../packages/action-bar",
                "reference": "79e9a0b07d9540cc47962d41fc42af6658645838"
            },
            "require": {
                "automattic/jetpack-assets": "^1.17",
                "automattic/jetpack-constants": "^1.6"
            },
            "require-dev": {
                "automattic/jetpack-changelogger": "^3.2",
                "automattic/wordbless": "dev-master",
                "yoast/phpunit-polyfills": "1.0.3"
            },
            "type": "jetpack-library",
            "extra": {
                "mirror-repo": "Automattic/jetpack-action-bar",
                "changelogger": {
                    "link-template": "https://github.com/Automattic/jetpack-action-bar/compare/v${old}...v${new}"
                },
                "autotagger": true,
                "branch-alias": {
                    "dev-trunk": "0.1.x-dev"
                },
                "textdomain": "jetpack-action-bar"
            },
            "autoload": {
                "classmap": [
                    "src/"
                ]
            },
            "scripts": {
                "phpunit": [
                    "./vendor/phpunit/phpunit/phpunit --colors=always"
                ],
                "test-coverage": [
                    "php -dpcov.directory=. ./vendor/bin/phpunit --coverage-clover \"$COVERAGE_DIR/clover.xml\""
                ],
                "test-php": [
                    "@composer phpunit"
                ],
                "build-production": [
                    "pnpm run build-production"
                ],
                "build-development": [
                    "pnpm run build"
                ],
                "post-install-cmd": [
                    "WorDBless\\Composer\\InstallDropin::copy"
                ],
                "post-update-cmd": [
                    "WorDBless\\Composer\\InstallDropin::copy"
                ]
            },
            "license": [
                "GPL-2.0-or-later"
            ],
            "description": "An easy way for visitors to follow, like, and comment on your site.",
            "transport-options": {
                "relative": true
            }
        },
        {
            "name": "automattic/jetpack-admin-ui",
            "version": "dev-trunk",
            "dist": {
                "type": "path",
                "url": "../../packages/admin-ui",
                "reference": "643ce07d751c26cabbb330339d515ef5a35808f3"
            },
            "require-dev": {
                "automattic/jetpack-changelogger": "^3.2",
                "automattic/wordbless": "dev-master",
                "yoast/phpunit-polyfills": "1.0.3"
            },
            "type": "jetpack-library",
            "extra": {
                "autotagger": true,
                "mirror-repo": "Automattic/jetpack-admin-ui",
                "textdomain": "jetpack-admin-ui",
                "changelogger": {
                    "link-template": "https://github.com/Automattic/jetpack-admin-ui/compare/${old}...${new}"
                },
                "branch-alias": {
                    "dev-trunk": "0.2.x-dev"
                },
                "version-constants": {
                    "::PACKAGE_VERSION": "src/class-admin-menu.php"
                }
            },
            "autoload": {
                "classmap": [
                    "src/"
                ]
            },
            "scripts": {
                "phpunit": [
                    "./vendor/phpunit/phpunit/phpunit --colors=always"
                ],
                "test-coverage": [
                    "php -dpcov.directory=. ./vendor/bin/phpunit --coverage-clover \"$COVERAGE_DIR/clover.xml\""
                ],
                "test-php": [
                    "@composer phpunit"
                ],
                "post-install-cmd": [
                    "WorDBless\\Composer\\InstallDropin::copy"
                ],
                "post-update-cmd": [
                    "WorDBless\\Composer\\InstallDropin::copy"
                ]
            },
            "license": [
                "GPL-2.0-or-later"
            ],
            "description": "Generic Jetpack wp-admin UI elements",
            "transport-options": {
                "relative": true
            }
        },
        {
            "name": "automattic/jetpack-assets",
            "version": "dev-trunk",
            "dist": {
                "type": "path",
                "url": "../../packages/assets",
                "reference": "64ada4d1c3f69e232b27bb0e3a9d986e3f292954"
            },
            "require": {
                "automattic/jetpack-constants": "^1.6"
            },
            "require-dev": {
                "automattic/jetpack-changelogger": "^3.2",
                "brain/monkey": "2.6.1",
                "wikimedia/testing-access-wrapper": "^1.0 || ^2.0",
                "yoast/phpunit-polyfills": "1.0.3"
            },
            "type": "jetpack-library",
            "extra": {
                "autotagger": true,
                "mirror-repo": "Automattic/jetpack-assets",
                "textdomain": "jetpack-assets",
                "changelogger": {
                    "link-template": "https://github.com/Automattic/jetpack-assets/compare/v${old}...v${new}"
                },
                "branch-alias": {
                    "dev-trunk": "1.17.x-dev"
                }
            },
            "autoload": {
                "files": [
                    "actions.php"
                ],
                "classmap": [
                    "src/"
                ]
            },
            "scripts": {
                "build-development": [
                    "pnpm run build"
                ],
                "build-production": [
                    "pnpm run build-production"
                ],
                "phpunit": [
                    "./vendor/phpunit/phpunit/phpunit --colors=always"
                ],
                "test-coverage": [
                    "php -dpcov.directory=. ./vendor/bin/phpunit --coverage-clover \"$COVERAGE_DIR/php/clover.xml\"",
                    "pnpm run test-coverage"
                ],
                "test-js": [
                    "pnpm run test"
                ],
                "test-php": [
                    "@composer phpunit"
                ]
            },
            "license": [
                "GPL-2.0-or-later"
            ],
            "description": "Asset management utilities for Jetpack ecosystem packages",
            "transport-options": {
                "relative": true
            }
        },
        {
            "name": "automattic/jetpack-autoloader",
            "version": "dev-trunk",
            "dist": {
                "type": "path",
                "url": "../../packages/autoloader",
                "reference": "54d19e9ca258cd1731dc5f4a2be175204b93625f"
            },
            "require": {
                "composer-plugin-api": "^1.1 || ^2.0"
            },
            "require-dev": {
                "automattic/jetpack-changelogger": "^3.2",
                "yoast/phpunit-polyfills": "1.0.3"
            },
            "type": "composer-plugin",
            "extra": {
                "autotagger": true,
                "class": "Automattic\\Jetpack\\Autoloader\\CustomAutoloaderPlugin",
                "mirror-repo": "Automattic/jetpack-autoloader",
                "changelogger": {
                    "link-template": "https://github.com/Automattic/jetpack-autoloader/compare/v${old}...v${new}"
                },
                "branch-alias": {
                    "dev-trunk": "2.11.x-dev"
                }
            },
            "autoload": {
                "classmap": [
                    "src/AutoloadGenerator.php"
                ],
                "psr-4": {
                    "Automattic\\Jetpack\\Autoloader\\": "src"
                }
            },
            "scripts": {
                "phpunit": [
                    "./vendor/phpunit/phpunit/phpunit --colors=always"
                ],
                "test-coverage": [
                    "php -dpcov.directory=. ./vendor/bin/phpunit --coverage-php \"./tests/php/tmp/coverage-report.php\"",
                    "php ./tests/php/bin/test-coverage.php \"$COVERAGE_DIR/clover.xml\""
                ],
                "test-php": [
                    "@composer phpunit"
                ]
            },
            "license": [
                "GPL-2.0-or-later"
            ],
            "description": "Creates a custom autoloader for a plugin or theme.",
            "transport-options": {
                "relative": true
            }
        },
        {
            "name": "automattic/jetpack-backup",
            "version": "dev-trunk",
            "dist": {
                "type": "path",
                "url": "../../packages/backup",
<<<<<<< HEAD
                "reference": "f60514a12df2d174c59538af57f6798b0289399d"
=======
                "reference": "49a3e67111b6d7bf7a7b1c67ee0cd24e34208911"
>>>>>>> 5e55986f
            },
            "require": {
                "automattic/jetpack-admin-ui": "^0.2",
                "automattic/jetpack-assets": "^1.17",
                "automattic/jetpack-autoloader": "^2.11",
                "automattic/jetpack-composer-plugin": "^1.1",
                "automattic/jetpack-config": "^1.11",
                "automattic/jetpack-connection": "^1.46",
                "automattic/jetpack-identity-crisis": "^0.8",
                "automattic/jetpack-my-jetpack": "^2.4",
                "automattic/jetpack-status": "^1.15",
                "automattic/jetpack-sync": "^1.43"
            },
            "require-dev": {
                "automattic/jetpack-changelogger": "^3.2",
                "automattic/wordbless": "@dev",
                "yoast/phpunit-polyfills": "1.0.3"
            },
            "type": "jetpack-library",
            "extra": {
                "autotagger": true,
                "mirror-repo": "Automattic/jetpack-backup",
                "textdomain": "jetpack-backup-pkg",
                "version-constants": {
                    "::PACKAGE_VERSION": "src/class-package-version.php"
                },
                "changelogger": {
                    "link-template": "https://github.com/Automattic/jetpack-backup/compare/v${old}...v${new}"
                },
                "branch-alias": {
                    "dev-trunk": "1.10.x-dev"
                }
            },
            "autoload": {
                "files": [
                    "actions.php"
                ],
                "classmap": [
                    "src/"
                ]
            },
            "scripts": {
                "phpunit": [
                    "./vendor/phpunit/phpunit/phpunit --colors=always"
                ],
                "test-coverage": [
                    "php -dpcov.directory=. ./vendor/bin/phpunit --coverage-clover \"$COVERAGE_DIR/clover.xml\""
                ],
                "test-php": [
                    "@composer phpunit"
                ],
                "post-install-cmd": [
                    "WorDBless\\Composer\\InstallDropin::copy"
                ],
                "post-update-cmd": [
                    "WorDBless\\Composer\\InstallDropin::copy"
                ],
                "build-development": [
                    "pnpm run build"
                ],
                "build-production": [
                    "pnpm run build-production-concurrently"
                ],
                "watch": [
                    "Composer\\Config::disableProcessTimeout",
                    "pnpm run watch"
                ]
            },
            "license": [
                "GPL-2.0-or-later"
            ],
            "description": "Tools to assist with backing up Jetpack sites.",
            "transport-options": {
                "relative": true
            }
        },
        {
            "name": "automattic/jetpack-blocks",
            "version": "dev-trunk",
            "dist": {
                "type": "path",
                "url": "../../packages/blocks",
                "reference": "92bd1c48a99ee5a48823f202e1bf88ac1310c236"
            },
            "require-dev": {
                "automattic/jetpack-changelogger": "^3.2",
                "automattic/wordbless": "dev-master",
                "brain/monkey": "2.6.1",
                "yoast/phpunit-polyfills": "1.0.3"
            },
            "type": "jetpack-library",
            "extra": {
                "autotagger": true,
                "mirror-repo": "Automattic/jetpack-blocks",
                "changelogger": {
                    "link-template": "https://github.com/Automattic/jetpack-blocks/compare/v${old}...v${new}"
                },
                "branch-alias": {
                    "dev-trunk": "1.4.x-dev"
                }
            },
            "autoload": {
                "classmap": [
                    "src/"
                ]
            },
            "scripts": {
                "phpunit": [
                    "./vendor/phpunit/phpunit/phpunit --colors=always"
                ],
                "post-install-cmd": [
                    "WorDBless\\Composer\\InstallDropin::copy"
                ],
                "post-update-cmd": [
                    "WorDBless\\Composer\\InstallDropin::copy"
                ],
                "test-coverage": [
                    "php -dpcov.directory=. ./vendor/bin/phpunit --coverage-clover \"$COVERAGE_DIR/clover.xml\""
                ],
                "test-php": [
                    "@composer phpunit"
                ]
            },
            "license": [
                "GPL-2.0-or-later"
            ],
            "description": "Register and manage blocks within a plugin. Used to manage block registration, enqueues, and more.",
            "transport-options": {
                "relative": true
            }
        },
        {
            "name": "automattic/jetpack-compat",
            "version": "dev-trunk",
            "dist": {
                "type": "path",
                "url": "../../packages/compat",
                "reference": "fae3213fc168edf40e7057992fe531732fd45657"
            },
            "require-dev": {
                "automattic/jetpack-changelogger": "^3.2"
            },
            "type": "jetpack-library",
            "extra": {
                "autotagger": true,
                "mirror-repo": "Automattic/jetpack-compat",
                "textdomain": "jetpack-compat",
                "changelogger": {
                    "link-template": "https://github.com/Automattic/jetpack-compat/compare/v${old}...v${new}"
                },
                "branch-alias": {
                    "dev-trunk": "1.7.x-dev"
                }
            },
            "autoload": {
                "files": [
                    "functions.php"
                ],
                "classmap": [
                    "legacy"
                ]
            },
            "license": [
                "GPL-2.0-or-later"
            ],
            "description": "Compatibility layer with previous versions of Jetpack",
            "transport-options": {
                "relative": true
            }
        },
        {
            "name": "automattic/jetpack-composer-plugin",
            "version": "dev-trunk",
            "dist": {
                "type": "path",
                "url": "../../packages/composer-plugin",
                "reference": "cbd9a56c7fd43c342d96fb09ee6609d7e7580f9a"
            },
            "require": {
                "composer-plugin-api": "^2.1.0"
            },
            "require-dev": {
                "automattic/jetpack-changelogger": "^3.2",
                "composer/composer": "2.2.12",
                "yoast/phpunit-polyfills": "1.0.3"
            },
            "type": "composer-plugin",
            "extra": {
                "plugin-modifies-install-path": true,
                "class": "Automattic\\Jetpack\\Composer\\Plugin",
                "mirror-repo": "Automattic/jetpack-composer-plugin",
                "changelogger": {
                    "link-template": "https://github.com/Automattic/jetpack-composer-plugin/compare/v${old}...v${new}"
                },
                "autotagger": true,
                "branch-alias": {
                    "dev-trunk": "1.1.x-dev"
                }
            },
            "autoload": {
                "classmap": [
                    "src/"
                ]
            },
            "scripts": {
                "phpunit": [
                    "./vendor/phpunit/phpunit/phpunit --colors=always"
                ],
                "test-coverage": [
                    "php -dpcov.directory=. ./vendor/bin/phpunit --coverage-clover \"$COVERAGE_DIR/clover.xml\""
                ],
                "test-php": [
                    "@composer phpunit"
                ]
            },
            "license": [
                "GPL-2.0-or-later"
            ],
            "description": "A custom installer plugin for Composer to move Jetpack packages out of `vendor/` so WordPress's translation infrastructure will find their strings.",
            "transport-options": {
                "relative": true
            }
        },
        {
            "name": "automattic/jetpack-config",
            "version": "dev-trunk",
            "dist": {
                "type": "path",
                "url": "../../packages/config",
                "reference": "a604f3fbfa5c6d96925eebcf4d4240cb5f07fcf1"
            },
            "require-dev": {
                "automattic/jetpack-changelogger": "^3.2"
            },
            "type": "jetpack-library",
            "extra": {
                "autotagger": true,
                "mirror-repo": "Automattic/jetpack-config",
                "textdomain": "jetpack-config",
                "changelogger": {
                    "link-template": "https://github.com/Automattic/jetpack-config/compare/v${old}...v${new}"
                },
                "branch-alias": {
                    "dev-trunk": "1.11.x-dev"
                }
            },
            "autoload": {
                "classmap": [
                    "src/"
                ]
            },
            "license": [
                "GPL-2.0-or-later"
            ],
            "description": "Jetpack configuration package that initializes other packages and configures Jetpack's functionality. Can be used as a base for all variants of Jetpack package usage.",
            "transport-options": {
                "relative": true
            }
        },
        {
            "name": "automattic/jetpack-connection",
            "version": "dev-trunk",
            "dist": {
                "type": "path",
                "url": "../../packages/connection",
                "reference": "d76ee17f41bd202a7749b0431cfd38f61c5479e5"
            },
            "require": {
                "automattic/jetpack-a8c-mc-stats": "^1.4",
                "automattic/jetpack-admin-ui": "^0.2",
                "automattic/jetpack-constants": "^1.6",
                "automattic/jetpack-redirect": "^1.7",
                "automattic/jetpack-roles": "^1.4",
                "automattic/jetpack-status": "^1.15"
            },
            "require-dev": {
                "automattic/jetpack-changelogger": "^3.2",
                "automattic/wordbless": "@dev",
                "brain/monkey": "2.6.1",
                "yoast/phpunit-polyfills": "1.0.3"
            },
            "type": "jetpack-library",
            "extra": {
                "autotagger": true,
                "mirror-repo": "Automattic/jetpack-connection",
                "textdomain": "jetpack-connection",
                "version-constants": {
                    "::PACKAGE_VERSION": "src/class-package-version.php"
                },
                "changelogger": {
                    "link-template": "https://github.com/Automattic/jetpack-connection/compare/v${old}...v${new}"
                },
                "branch-alias": {
                    "dev-trunk": "1.46.x-dev"
                }
            },
            "autoload": {
                "classmap": [
                    "legacy",
                    "src/",
                    "src/webhooks"
                ]
            },
            "scripts": {
                "build-production": [
                    "pnpm run build-production"
                ],
                "build-development": [
                    "pnpm run build"
                ],
                "phpunit": [
                    "./vendor/phpunit/phpunit/phpunit --colors=always"
                ],
                "post-install-cmd": [
                    "WorDBless\\Composer\\InstallDropin::copy"
                ],
                "post-update-cmd": [
                    "WorDBless\\Composer\\InstallDropin::copy"
                ],
                "test-coverage": [
                    "php -dpcov.directory=. ./vendor/bin/phpunit --coverage-clover \"$COVERAGE_DIR/clover.xml\""
                ],
                "test-php": [
                    "@composer phpunit"
                ]
            },
            "license": [
                "GPL-2.0-or-later"
            ],
            "description": "Everything needed to connect to the Jetpack infrastructure",
            "transport-options": {
                "relative": true
            }
        },
        {
            "name": "automattic/jetpack-constants",
            "version": "dev-trunk",
            "dist": {
                "type": "path",
                "url": "../../packages/constants",
                "reference": "71eaf9916aaeeda2abf5a8a19e7534c6d1bc1898"
            },
            "require-dev": {
                "automattic/jetpack-changelogger": "^3.2",
                "brain/monkey": "2.6.1",
                "yoast/phpunit-polyfills": "1.0.3"
            },
            "type": "jetpack-library",
            "extra": {
                "autotagger": true,
                "mirror-repo": "Automattic/jetpack-constants",
                "changelogger": {
                    "link-template": "https://github.com/Automattic/jetpack-constants/compare/v${old}...v${new}"
                },
                "branch-alias": {
                    "dev-trunk": "1.6.x-dev"
                }
            },
            "autoload": {
                "classmap": [
                    "src/"
                ]
            },
            "scripts": {
                "phpunit": [
                    "./vendor/phpunit/phpunit/phpunit --colors=always"
                ],
                "test-coverage": [
                    "php -dpcov.directory=. ./vendor/bin/phpunit --coverage-clover \"$COVERAGE_DIR/clover.xml\""
                ],
                "test-php": [
                    "@composer phpunit"
                ]
            },
            "license": [
                "GPL-2.0-or-later"
            ],
            "description": "A wrapper for defining constants in a more testable way.",
            "transport-options": {
                "relative": true
            }
        },
        {
            "name": "automattic/jetpack-device-detection",
            "version": "dev-trunk",
            "dist": {
                "type": "path",
                "url": "../../packages/device-detection",
                "reference": "7c18edb6992a4c27b9cc2719ee7d1d0abacf5d76"
            },
            "require-dev": {
                "automattic/jetpack-changelogger": "^3.2",
                "yoast/phpunit-polyfills": "1.0.3"
            },
            "type": "jetpack-library",
            "extra": {
                "autotagger": true,
                "mirror-repo": "Automattic/jetpack-device-detection",
                "changelogger": {
                    "link-template": "https://github.com/Automattic/jetpack-device-detection/compare/v${old}...v${new}"
                },
                "branch-alias": {
                    "dev-trunk": "1.4.x-dev"
                }
            },
            "autoload": {
                "classmap": [
                    "src/"
                ]
            },
            "scripts": {
                "phpunit": [
                    "./vendor/phpunit/phpunit/phpunit --colors=always"
                ],
                "test-coverage": [
                    "php -dpcov.directory=. ./vendor/bin/phpunit --coverage-clover \"$COVERAGE_DIR/clover.xml\""
                ],
                "test-php": [
                    "@composer phpunit"
                ]
            },
            "license": [
                "GPL-2.0-or-later"
            ],
            "description": "A way to detect device types based on User-Agent header.",
            "transport-options": {
                "relative": true
            }
        },
        {
            "name": "automattic/jetpack-error",
            "version": "dev-trunk",
            "dist": {
                "type": "path",
                "url": "../../packages/error",
                "reference": "bffa72ada4e54ecc1440187d25d8f29dbc08c58b"
            },
            "require-dev": {
                "automattic/jetpack-changelogger": "^3.2",
                "yoast/phpunit-polyfills": "1.0.3"
            },
            "type": "jetpack-library",
            "extra": {
                "autotagger": true,
                "mirror-repo": "Automattic/jetpack-error",
                "changelogger": {
                    "link-template": "https://github.com/Automattic/jetpack-error/compare/v${old}...v${new}"
                },
                "branch-alias": {
                    "dev-trunk": "1.3.x-dev"
                }
            },
            "autoload": {
                "classmap": [
                    "src/"
                ]
            },
            "scripts": {
                "phpunit": [
                    "./vendor/phpunit/phpunit/phpunit --colors=always"
                ],
                "test-coverage": [
                    "php -dpcov.directory=. ./vendor/bin/phpunit --coverage-clover \"$COVERAGE_DIR/clover.xml\""
                ],
                "test-php": [
                    "@composer phpunit"
                ]
            },
            "license": [
                "GPL-2.0-or-later"
            ],
            "description": "Jetpack Error - a wrapper around WP_Error.",
            "transport-options": {
                "relative": true
            }
        },
        {
            "name": "automattic/jetpack-google-fonts-provider",
            "version": "dev-trunk",
            "dist": {
                "type": "path",
                "url": "../../packages/google-fonts-provider",
                "reference": "45ff02b81a7996981c166f89e800fc9ce9ecd575"
            },
            "require-dev": {
                "automattic/jetpack-changelogger": "^3.2",
                "brain/monkey": "2.6.1",
                "yoast/phpunit-polyfills": "1.0.3"
            },
            "type": "jetpack-library",
            "extra": {
                "autotagger": true,
                "mirror-repo": "Automattic/jetpack-google-fonts-provider",
                "changelogger": {
                    "link-template": "https://github.com/Automattic/jetpack-google-fonts-provider/compare/v${old}...v${new}"
                },
                "branch-alias": {
                    "dev-trunk": "0.3.x-dev"
                },
                "textdomain": "jetpack-google-fonts-provider"
            },
            "autoload": {
                "classmap": [
                    "src/"
                ]
            },
            "scripts": {
                "phpunit": [
                    "./vendor/phpunit/phpunit/phpunit --colors=always"
                ],
                "test-coverage": [
                    "php -dpcov.directory=. ./vendor/bin/phpunit --coverage-clover \"$COVERAGE_DIR/clover.xml\""
                ],
                "test-php": [
                    "@composer phpunit"
                ]
            },
            "license": [
                "GPL-2.0-or-later"
            ],
            "description": "WordPress Webfonts provider for Google Fonts",
            "transport-options": {
                "relative": true
            }
        },
        {
            "name": "automattic/jetpack-identity-crisis",
            "version": "dev-trunk",
            "dist": {
                "type": "path",
                "url": "../../packages/identity-crisis",
                "reference": "9d9f583a68096f3c62e99aecd38b66e333a98e1e"
            },
            "require": {
                "automattic/jetpack-assets": "^1.17",
                "automattic/jetpack-connection": "^1.46",
                "automattic/jetpack-constants": "^1.6",
                "automattic/jetpack-logo": "^1.5",
                "automattic/jetpack-status": "^1.15"
            },
            "require-dev": {
                "automattic/jetpack-changelogger": "^3.2",
                "automattic/wordbless": "@dev",
                "yoast/phpunit-polyfills": "1.0.3"
            },
            "type": "jetpack-library",
            "extra": {
                "autotagger": true,
                "mirror-repo": "Automattic/jetpack-identity-crisis",
                "textdomain": "jetpack-idc",
                "version-constants": {
                    "::PACKAGE_VERSION": "src/class-identity-crisis.php"
                },
                "changelogger": {
                    "link-template": "https://github.com/Automattic/jetpack-identity-crisis/compare/v${old}...v${new}"
                },
                "branch-alias": {
                    "dev-trunk": "0.8.x-dev"
                }
            },
            "autoload": {
                "classmap": [
                    "src/"
                ]
            },
            "scripts": {
                "build-development": [
                    "pnpm run build"
                ],
                "build-production": [
                    "NODE_ENV='production' pnpm run build"
                ],
                "phpunit": [
                    "./vendor/phpunit/phpunit/phpunit --colors=always"
                ],
                "test-coverage": [
                    "php -dpcov.directory=. ./vendor/bin/phpunit --coverage-clover \"$COVERAGE_DIR/clover.xml\""
                ],
                "test-php": [
                    "@composer phpunit"
                ],
                "post-install-cmd": [
                    "WorDBless\\Composer\\InstallDropin::copy"
                ],
                "post-update-cmd": [
                    "WorDBless\\Composer\\InstallDropin::copy"
                ],
                "watch": [
                    "Composer\\Config::disableProcessTimeout",
                    "pnpm run watch"
                ]
            },
            "license": [
                "GPL-2.0-or-later"
            ],
            "description": "Identity Crisis.",
            "transport-options": {
                "relative": true
            }
        },
        {
            "name": "automattic/jetpack-jitm",
            "version": "dev-trunk",
            "dist": {
                "type": "path",
                "url": "../../packages/jitm",
                "reference": "f4531599eac2ae05073ab7b5d62ed7b7fcde6863"
            },
            "require": {
                "automattic/jetpack-a8c-mc-stats": "^1.4",
                "automattic/jetpack-assets": "^1.17",
                "automattic/jetpack-connection": "^1.46",
                "automattic/jetpack-device-detection": "^1.4",
                "automattic/jetpack-logo": "^1.5",
                "automattic/jetpack-partner": "^1.7",
                "automattic/jetpack-redirect": "^1.7",
                "automattic/jetpack-status": "^1.15"
            },
            "require-dev": {
                "automattic/jetpack-changelogger": "^3.2",
                "brain/monkey": "2.6.1",
                "yoast/phpunit-polyfills": "1.0.3"
            },
            "type": "jetpack-library",
            "extra": {
                "autotagger": true,
                "mirror-repo": "Automattic/jetpack-jitm",
                "textdomain": "jetpack-jitm",
                "version-constants": {
                    "::PACKAGE_VERSION": "src/class-jitm.php"
                },
                "changelogger": {
                    "link-template": "https://github.com/Automattic/jetpack-jitm/compare/v${old}...v${new}"
                },
                "branch-alias": {
                    "dev-trunk": "2.2.x-dev"
                }
            },
            "autoload": {
                "classmap": [
                    "src/"
                ]
            },
            "scripts": {
                "build-production": [
                    "pnpm run build-production"
                ],
                "build-development": [
                    "pnpm run build"
                ],
                "phpunit": [
                    "./vendor/phpunit/phpunit/phpunit --colors=always"
                ],
                "test-coverage": [
                    "php -dpcov.directory=. ./vendor/bin/phpunit --coverage-clover \"$COVERAGE_DIR/clover.xml\""
                ],
                "test-php": [
                    "@composer phpunit"
                ]
            },
            "license": [
                "GPL-2.0-or-later"
            ],
            "description": "Just in time messages for Jetpack",
            "transport-options": {
                "relative": true
            }
        },
        {
            "name": "automattic/jetpack-lazy-images",
            "version": "dev-trunk",
            "dist": {
                "type": "path",
                "url": "../../packages/lazy-images",
                "reference": "8692acc24b2a4a918d6aed907396368adfa170f3"
            },
            "require": {
                "automattic/jetpack-assets": "^1.17",
                "automattic/jetpack-constants": "^1.6"
            },
            "require-dev": {
                "automattic/jetpack-changelogger": "^3.2",
                "automattic/wordbless": "dev-master",
                "yoast/phpunit-polyfills": "1.0.3"
            },
            "type": "jetpack-library",
            "extra": {
                "autotagger": true,
                "mirror-repo": "Automattic/jetpack-lazy-images",
                "textdomain": "jetpack-lazy-images",
                "changelogger": {
                    "link-template": "https://github.com/Automattic/jetpack-lazy-images/compare/v${old}...v${new}"
                },
                "branch-alias": {
                    "dev-trunk": "2.1.x-dev"
                }
            },
            "autoload": {
                "classmap": [
                    "src/"
                ]
            },
            "scripts": {
                "build-production": [
                    "pnpm run build-production"
                ],
                "build-development": [
                    "pnpm run build"
                ],
                "phpunit": [
                    "./vendor/phpunit/phpunit/phpunit --colors=always"
                ],
                "post-install-cmd": [
                    "WorDBless\\Composer\\InstallDropin::copy"
                ],
                "post-update-cmd": [
                    "WorDBless\\Composer\\InstallDropin::copy"
                ],
                "test-coverage": [
                    "php -dpcov.directory=. ./vendor/bin/phpunit --coverage-clover \"$COVERAGE_DIR/clover.xml\""
                ],
                "test-php": [
                    "@composer phpunit"
                ]
            },
            "license": [
                "GPL-2.0-or-later"
            ],
            "description": "Speed up your site and create a smoother viewing experience by loading images as visitors scroll down the screen, instead of all at once.",
            "transport-options": {
                "relative": true
            }
        },
        {
            "name": "automattic/jetpack-licensing",
            "version": "dev-trunk",
            "dist": {
                "type": "path",
                "url": "../../packages/licensing",
                "reference": "015a8ffab0a65aac08a7d6be586a0fe70cee462d"
            },
            "require": {
                "automattic/jetpack-connection": "^1.46"
            },
            "require-dev": {
                "automattic/jetpack-changelogger": "^3.2",
                "automattic/wordbless": "@dev",
                "yoast/phpunit-polyfills": "1.0.3"
            },
            "type": "jetpack-library",
            "extra": {
                "autotagger": true,
                "mirror-repo": "Automattic/jetpack-licensing",
                "textdomain": "jetpack-licensing",
                "changelogger": {
                    "link-template": "https://github.com/Automattic/jetpack-licensing/compare/v${old}...v${new}"
                },
                "branch-alias": {
                    "dev-trunk": "1.7.x-dev"
                }
            },
            "autoload": {
                "classmap": [
                    "src/"
                ]
            },
            "scripts": {
                "phpunit": [
                    "./vendor/phpunit/phpunit/phpunit --colors=always"
                ],
                "post-install-cmd": [
                    "WorDBless\\Composer\\InstallDropin::copy"
                ],
                "post-update-cmd": [
                    "WorDBless\\Composer\\InstallDropin::copy"
                ],
                "test-coverage": [
                    "php -dpcov.directory=. ./vendor/bin/phpunit --coverage-clover \"$COVERAGE_DIR/clover.xml\""
                ],
                "test-php": [
                    "@composer phpunit"
                ]
            },
            "license": [
                "GPL-2.0-or-later"
            ],
            "description": "Everything needed to manage Jetpack licenses client-side.",
            "transport-options": {
                "relative": true
            }
        },
        {
            "name": "automattic/jetpack-logo",
            "version": "dev-trunk",
            "dist": {
                "type": "path",
                "url": "../../packages/logo",
                "reference": "0b26b43706ad99ba1e7cd7f7afa23b8f44d28d00"
            },
            "require-dev": {
                "automattic/jetpack-changelogger": "^3.2",
                "yoast/phpunit-polyfills": "1.0.3"
            },
            "type": "jetpack-library",
            "extra": {
                "autotagger": true,
                "mirror-repo": "Automattic/jetpack-logo",
                "changelogger": {
                    "link-template": "https://github.com/Automattic/jetpack-logo/compare/v${old}...v${new}"
                },
                "branch-alias": {
                    "dev-trunk": "1.5.x-dev"
                }
            },
            "autoload": {
                "classmap": [
                    "src/"
                ]
            },
            "scripts": {
                "phpunit": [
                    "./vendor/phpunit/phpunit/phpunit --colors=always"
                ],
                "test-coverage": [
                    "php -dpcov.directory=. ./vendor/bin/phpunit --coverage-clover \"$COVERAGE_DIR/clover.xml\""
                ],
                "test-php": [
                    "@composer phpunit"
                ]
            },
            "license": [
                "GPL-2.0-or-later"
            ],
            "description": "A logo for Jetpack",
            "transport-options": {
                "relative": true
            }
        },
        {
            "name": "automattic/jetpack-my-jetpack",
            "version": "dev-trunk",
            "dist": {
                "type": "path",
                "url": "../../packages/my-jetpack",
                "reference": "682c254c3c4ed63b91d9e8e782b240d9056c3f7d"
            },
            "require": {
                "automattic/jetpack-admin-ui": "^0.2",
                "automattic/jetpack-assets": "^1.17",
                "automattic/jetpack-connection": "^1.46",
                "automattic/jetpack-constants": "^1.6",
                "automattic/jetpack-jitm": "^2.2",
                "automattic/jetpack-licensing": "^1.7",
                "automattic/jetpack-plugins-installer": "^0.2",
                "automattic/jetpack-redirect": "^1.7"
            },
            "require-dev": {
                "automattic/jetpack-changelogger": "^3.2",
                "automattic/wordbless": "@dev",
                "yoast/phpunit-polyfills": "1.0.3"
            },
            "type": "jetpack-library",
            "extra": {
                "autotagger": true,
                "mirror-repo": "Automattic/jetpack-my-jetpack",
                "textdomain": "jetpack-my-jetpack",
                "changelogger": {
                    "link-template": "https://github.com/Automattic/jetpack-my-jetpack/compare/${old}...${new}"
                },
                "branch-alias": {
                    "dev-trunk": "2.4.x-dev"
                },
                "version-constants": {
                    "::PACKAGE_VERSION": "src/class-initializer.php"
                }
            },
            "autoload": {
                "classmap": [
                    "src/",
                    "src/products"
                ]
            },
            "scripts": {
                "phpunit": [
                    "./vendor/phpunit/phpunit/phpunit --colors=always"
                ],
                "test-coverage": [
                    "php -dpcov.directory=. ./vendor/bin/phpunit --coverage-clover \"$COVERAGE_DIR/coverage.xml\"",
                    "pnpm run test --coverageDirectory=\"$COVERAGE_DIR\" --coverage --coverageReporters=clover"
                ],
                "test-php": [
                    "@composer phpunit"
                ],
                "test-js": [
                    "pnpm run test"
                ],
                "test-js-watch": [
                    "Composer\\Config::disableProcessTimeout",
                    "pnpm run test --watch"
                ],
                "build-development": [
                    "pnpm run build"
                ],
                "build-production": [
                    "NODE_ENV=production pnpm run build"
                ],
                "watch": [
                    "Composer\\Config::disableProcessTimeout",
                    "pnpm run watch"
                ],
                "post-install-cmd": [
                    "WorDBless\\Composer\\InstallDropin::copy"
                ],
                "post-update-cmd": [
                    "WorDBless\\Composer\\InstallDropin::copy"
                ]
            },
            "license": [
                "GPL-2.0-or-later"
            ],
            "description": "WP Admin page with information and configuration shared among all Jetpack stand-alone plugins",
            "transport-options": {
                "relative": true
            }
        },
        {
            "name": "automattic/jetpack-options",
            "version": "dev-trunk",
            "dist": {
                "type": "path",
                "url": "../../packages/options",
                "reference": "d9a6abb0215e3dc8ca17dbb7eb86241cfad2dbab"
            },
            "require": {
                "automattic/jetpack-connection": "^1.46"
            },
            "require-dev": {
                "automattic/jetpack-changelogger": "^3.2",
                "yoast/phpunit-polyfills": "1.0.3"
            },
            "type": "jetpack-library",
            "extra": {
                "autotagger": true,
                "mirror-repo": "Automattic/jetpack-options",
                "changelogger": {
                    "link-template": "https://github.com/Automattic/jetpack-options/compare/v${old}...v${new}"
                },
                "branch-alias": {
                    "dev-trunk": "1.16.x-dev"
                }
            },
            "autoload": {
                "classmap": [
                    "legacy"
                ]
            },
            "license": [
                "GPL-2.0-or-later"
            ],
            "description": "A wrapper for wp-options to manage specific Jetpack options.",
            "abandoned": "automattic/jetpack-connection",
            "transport-options": {
                "relative": true
            }
        },
        {
            "name": "automattic/jetpack-partner",
            "version": "dev-trunk",
            "dist": {
                "type": "path",
                "url": "../../packages/partner",
                "reference": "fe539d8bee66ced559d8e5278819f4c2f8422e2c"
            },
            "require": {
                "automattic/jetpack-connection": "^1.46",
                "automattic/jetpack-status": "^1.15"
            },
            "require-dev": {
                "automattic/jetpack-changelogger": "^3.2",
                "automattic/wordbless": "@dev",
                "brain/monkey": "2.6.1",
                "yoast/phpunit-polyfills": "1.0.3"
            },
            "type": "jetpack-library",
            "extra": {
                "autotagger": true,
                "mirror-repo": "Automattic/jetpack-partner",
                "changelogger": {
                    "link-template": "https://github.com/Automattic/jetpack-partner/compare/v${old}...v${new}"
                },
                "branch-alias": {
                    "dev-trunk": "1.7.x-dev"
                }
            },
            "autoload": {
                "classmap": [
                    "src/"
                ]
            },
            "scripts": {
                "phpunit": [
                    "./vendor/phpunit/phpunit/phpunit --colors=always"
                ],
                "post-install-cmd": [
                    "WorDBless\\Composer\\InstallDropin::copy"
                ],
                "post-update-cmd": [
                    "WorDBless\\Composer\\InstallDropin::copy"
                ],
                "test-coverage": [
                    "php -dpcov.directory=. ./vendor/bin/phpunit --coverage-clover \"$COVERAGE_DIR/clover.xml\""
                ],
                "test-php": [
                    "@composer phpunit"
                ]
            },
            "license": [
                "GPL-2.0-or-later"
            ],
            "description": "Support functions for Jetpack hosting partners.",
            "transport-options": {
                "relative": true
            }
        },
        {
            "name": "automattic/jetpack-password-checker",
            "version": "dev-trunk",
            "dist": {
                "type": "path",
                "url": "../../packages/password-checker",
                "reference": "0995c8ea7103360f58e87fad6758825b66b9d268"
            },
            "require-dev": {
                "automattic/jetpack-changelogger": "^3.2",
                "automattic/wordbless": "@dev",
                "yoast/phpunit-polyfills": "1.0.3"
            },
            "type": "jetpack-library",
            "extra": {
                "autotagger": true,
                "mirror-repo": "Automattic/jetpack-password-checker",
                "textdomain": "jetpack-password-checker",
                "changelogger": {
                    "link-template": "https://github.com/Automattic/jetpack-password-checker/compare/v${old}...v${new}"
                },
                "branch-alias": {
                    "dev-trunk": "0.2.x-dev"
                }
            },
            "autoload": {
                "classmap": [
                    "src/"
                ]
            },
            "scripts": {
                "phpunit": [
                    "./vendor/phpunit/phpunit/phpunit --colors=always"
                ],
                "test-coverage": [
                    "php -dpcov.directory=. ./vendor/bin/phpunit --coverage-clover \"$COVERAGE_DIR/clover.xml\""
                ],
                "test-php": [
                    "@composer phpunit"
                ],
                "post-install-cmd": [
                    "WorDBless\\Composer\\InstallDropin::copy"
                ],
                "post-update-cmd": [
                    "WorDBless\\Composer\\InstallDropin::copy"
                ]
            },
            "license": [
                "GPL-2.0-or-later"
            ],
            "description": "Password Checker.",
            "transport-options": {
                "relative": true
            }
        },
        {
            "name": "automattic/jetpack-plans",
            "version": "dev-trunk",
            "dist": {
                "type": "path",
                "url": "../../packages/plans",
                "reference": "9b6218c0359a9c0533b30f3f95c0c847d76b88f4"
            },
            "require": {
                "automattic/jetpack-connection": "^1.46"
            },
            "require-dev": {
                "automattic/jetpack-changelogger": "^3.2",
                "automattic/jetpack-status": "^1.15",
                "automattic/wordbless": "@dev",
                "yoast/phpunit-polyfills": "1.0.3"
            },
            "type": "library",
            "extra": {
                "autotagger": true,
                "mirror-repo": "Automattic/jetpack-plans",
                "changelogger": {
                    "link-template": "https://github.com/Automattic/jetpack-plans/compare/v${old}...v${new}"
                },
                "branch-alias": {
                    "dev-trunk": "0.2.x-dev"
                }
            },
            "autoload": {
                "classmap": [
                    "src/"
                ]
            },
            "scripts": {
                "phpunit": [
                    "./vendor/phpunit/phpunit/phpunit --colors=always"
                ],
                "test-coverage": [
                    "php -dpcov.directory=. ./vendor/bin/phpunit --coverage-clover \"$COVERAGE_DIR/clover.xml\""
                ],
                "test-php": [
                    "@composer phpunit"
                ],
                "post-install-cmd": [
                    "WorDBless\\Composer\\InstallDropin::copy"
                ],
                "post-update-cmd": [
                    "WorDBless\\Composer\\InstallDropin::copy"
                ],
                "build-production": [
                    "echo 'Add your build step to composer.json, please!'"
                ],
                "build-development": [
                    "echo 'Add your build step to composer.json, please!'"
                ]
            },
            "license": [
                "GPL-2.0-or-later"
            ],
            "description": "Fetch information about Jetpack Plans from wpcom",
            "transport-options": {
                "relative": true
            }
        },
        {
            "name": "automattic/jetpack-plugins-installer",
            "version": "dev-trunk",
            "dist": {
                "type": "path",
                "url": "../../packages/plugins-installer",
                "reference": "15b99481e685050e153fa59f5cf5a9dff6f3216e"
            },
            "require": {
                "automattic/jetpack-a8c-mc-stats": "^1.4"
            },
            "require-dev": {
                "automattic/jetpack-changelogger": "^3.2",
                "yoast/phpunit-polyfills": "1.0.3"
            },
            "type": "jetpack-library",
            "extra": {
                "branch-alias": {
                    "dev-trunk": "0.2.x-dev"
                },
                "mirror-repo": "Automattic/jetpack-plugins-installer",
                "changelogger": {
                    "link-template": "https://github.com/Automattic/jetpack-plugins-installer/compare/v${old}...v${new}"
                },
                "autotagger": true,
                "textdomain": "jetpack-plugins-installer"
            },
            "autoload": {
                "classmap": [
                    "src/"
                ]
            },
            "scripts": {
                "phpunit": [
                    "./vendor/phpunit/phpunit/phpunit --colors=always"
                ],
                "test-coverage": [
                    "php -dpcov.directory=. ./vendor/bin/phpunit --coverage-clover \"$COVERAGE_DIR/clover.xml\""
                ],
                "test-php": [
                    "@composer phpunit"
                ]
            },
            "license": [
                "GPL-2.0-or-later"
            ],
            "description": "Handle installation of plugins from WP.org",
            "transport-options": {
                "relative": true
            }
        },
        {
            "name": "automattic/jetpack-post-list",
            "version": "dev-trunk",
            "dist": {
                "type": "path",
                "url": "../../packages/post-list",
                "reference": "1c7363b442dcabaf4b7f34c9912955584bb0a5f5"
            },
            "require": {
                "automattic/jetpack-assets": "^1.17"
            },
            "require-dev": {
                "automattic/jetpack-changelogger": "^3.2",
                "automattic/wordbless": "@dev",
                "yoast/phpunit-polyfills": "1.0.3"
            },
            "type": "jetpack-library",
            "extra": {
                "autotagger": true,
                "mirror-repo": "Automattic/jetpack-post-list",
                "textdomain": "jetpack-post-list",
                "version-constants": {
                    "::PACKAGE_VERSION": "src/class-post-list.php"
                },
                "changelogger": {
                    "link-template": "https://github.com/automattic/jetpack-post-list/compare/v${old}...v${new}"
                },
                "branch-alias": {
                    "dev-trunk": "0.4.x-dev"
                }
            },
            "autoload": {
                "classmap": [
                    "src/"
                ]
            },
            "scripts": {
                "phpunit": [
                    "./vendor/phpunit/phpunit/phpunit --colors=always"
                ],
                "test-coverage": [
                    "php -dpcov.directory=. ./vendor/bin/phpunit --coverage-clover \"$COVERAGE_DIR/clover.xml\""
                ],
                "test-php": [
                    "@composer phpunit"
                ],
                "post-install-cmd": [
                    "WorDBless\\Composer\\InstallDropin::copy"
                ],
                "post-update-cmd": [
                    "WorDBless\\Composer\\InstallDropin::copy"
                ]
            },
            "license": [
                "GPL-2.0-or-later"
            ],
            "description": "Enhance the classic view of the Admin section of your WordPress site",
            "transport-options": {
                "relative": true
            }
        },
        {
            "name": "automattic/jetpack-publicize",
            "version": "dev-trunk",
            "dist": {
                "type": "path",
                "url": "../../packages/publicize",
                "reference": "06432232c67a2524d06de5db8323852b3d883891"
            },
            "require": {
                "automattic/jetpack-assets": "^1.17",
                "automattic/jetpack-autoloader": "^2.11",
                "automattic/jetpack-config": "^1.11",
                "automattic/jetpack-connection": "^1.46",
                "automattic/jetpack-redirect": "^1.7"
            },
            "require-dev": {
                "automattic/jetpack-changelogger": "^3.2",
                "automattic/wordbless": "0.4.0",
                "yoast/phpunit-polyfills": "1.0.3"
            },
            "type": "jetpack-library",
            "extra": {
                "autotagger": true,
                "mirror-repo": "Automattic/jetpack-publicize",
                "textdomain": "jetpack-publicize-pkg",
                "changelogger": {
                    "link-template": "https://github.com/Automattic/jetpack-publicize/compare/v${old}...v${new}"
                },
                "branch-alias": {
                    "dev-trunk": "0.18.x-dev"
                }
            },
            "autoload": {
                "classmap": [
                    "src/"
                ]
            },
            "scripts": {
                "phpunit": [
                    "./vendor/phpunit/phpunit/phpunit --colors=always"
                ],
                "test-coverage": [
                    "php -dpcov.directory=. ./vendor/bin/phpunit --coverage-clover \"$COVERAGE_DIR/clover.xml\""
                ],
                "test-php": [
                    "@composer phpunit"
                ],
                "post-install-cmd": [
                    "WorDBless\\Composer\\InstallDropin::copy"
                ],
                "post-update-cmd": [
                    "WorDBless\\Composer\\InstallDropin::copy"
                ],
                "build-development": [
                    "pnpm run build"
                ],
                "build-production": [
                    "pnpm run build-production-concurrently"
                ]
            },
            "license": [
                "GPL-2.0-or-later"
            ],
            "description": "Publicize makes it easy to share your site’s posts on several social media networks automatically when you publish a new post.",
            "transport-options": {
                "relative": true
            }
        },
        {
            "name": "automattic/jetpack-redirect",
            "version": "dev-trunk",
            "dist": {
                "type": "path",
                "url": "../../packages/redirect",
                "reference": "94b165af8d09ef555bc6e8895cd8a38435dc2409"
            },
            "require": {
                "automattic/jetpack-status": "^1.15"
            },
            "require-dev": {
                "automattic/jetpack-changelogger": "^3.2",
                "brain/monkey": "2.6.1",
                "yoast/phpunit-polyfills": "1.0.3"
            },
            "type": "jetpack-library",
            "extra": {
                "autotagger": true,
                "mirror-repo": "Automattic/jetpack-redirect",
                "changelogger": {
                    "link-template": "https://github.com/Automattic/jetpack-redirect/compare/v${old}...v${new}"
                },
                "branch-alias": {
                    "dev-trunk": "1.7.x-dev"
                }
            },
            "autoload": {
                "classmap": [
                    "src/"
                ]
            },
            "scripts": {
                "phpunit": [
                    "./vendor/phpunit/phpunit/phpunit --colors=always"
                ],
                "test-coverage": [
                    "php -dpcov.directory=. ./vendor/bin/phpunit --coverage-clover \"$COVERAGE_DIR/clover.xml\""
                ],
                "test-php": [
                    "@composer phpunit"
                ]
            },
            "license": [
                "GPL-2.0-or-later"
            ],
            "description": "Utilities to build URLs to the jetpack.com/redirect/ service",
            "transport-options": {
                "relative": true
            }
        },
        {
            "name": "automattic/jetpack-roles",
            "version": "dev-trunk",
            "dist": {
                "type": "path",
                "url": "../../packages/roles",
                "reference": "e7d89c4c354ca17ec53d1a2e05454057c1b144da"
            },
            "require-dev": {
                "automattic/jetpack-changelogger": "^3.2",
                "brain/monkey": "2.6.1",
                "yoast/phpunit-polyfills": "1.0.3"
            },
            "type": "jetpack-library",
            "extra": {
                "autotagger": true,
                "mirror-repo": "Automattic/jetpack-roles",
                "changelogger": {
                    "link-template": "https://github.com/Automattic/jetpack-roles/compare/v${old}...v${new}"
                },
                "branch-alias": {
                    "dev-trunk": "1.4.x-dev"
                }
            },
            "autoload": {
                "classmap": [
                    "src/"
                ]
            },
            "scripts": {
                "phpunit": [
                    "./vendor/phpunit/phpunit/phpunit --colors=always"
                ],
                "test-coverage": [
                    "php -dpcov.directory=. ./vendor/bin/phpunit --coverage-clover \"$COVERAGE_DIR/clover.xml\""
                ],
                "test-php": [
                    "@composer phpunit"
                ]
            },
            "license": [
                "GPL-2.0-or-later"
            ],
            "description": "Utilities, related with user roles and capabilities.",
            "transport-options": {
                "relative": true
            }
        },
        {
            "name": "automattic/jetpack-search",
            "version": "dev-trunk",
            "dist": {
                "type": "path",
                "url": "../../packages/search",
                "reference": "c9ec319b2a4c2d1407e6fc1d328e6e5623c31600"
            },
            "require": {
                "automattic/jetpack-assets": "^1.17",
                "automattic/jetpack-config": "^1.11",
                "automattic/jetpack-connection": "^1.46",
                "automattic/jetpack-constants": "^1.6",
                "automattic/jetpack-my-jetpack": "^2.4",
                "automattic/jetpack-status": "^1.15"
            },
            "require-dev": {
                "automattic/jetpack-changelogger": "^3.2",
                "automattic/wordbless": "0.4.0",
                "yoast/phpunit-polyfills": "1.0.3"
            },
            "type": "jetpack-library",
            "extra": {
                "autotagger": true,
                "mirror-repo": "Automattic/jetpack-search",
                "textdomain": "jetpack-search-pkg",
                "changelogger": {
                    "link-template": "https://github.com/Automattic/jetpack-search/compare/v${old}...v${new}"
                },
                "branch-alias": {
                    "dev-trunk": "0.31.x-dev"
                },
                "version-constants": {
                    "::VERSION": "src/class-package.php"
                }
            },
            "autoload": {
                "classmap": [
                    "src/"
                ]
            },
            "scripts": {
                "build": [
                    "Composer\\Config::disableProcessTimeout",
                    "pnpm run build"
                ],
                "build-development": [
                    "pnpm run build-development"
                ],
                "build-production": [
                    "pnpm run build-production"
                ],
                "phpunit": [
                    "./vendor/phpunit/phpunit/phpunit --colors=always"
                ],
                "test-coverage": [
                    "php -dpcov.directory=. ./vendor/bin/phpunit --coverage-clover \"$COVERAGE_DIR/clover.xml\""
                ],
                "test-js": [
                    "pnpm run test"
                ],
                "test-php": [
                    "@composer phpunit"
                ],
                "post-install-cmd": [
                    "WorDBless\\Composer\\InstallDropin::copy"
                ],
                "post-update-cmd": [
                    "WorDBless\\Composer\\InstallDropin::copy"
                ],
                "watch": [
                    "Composer\\Config::disableProcessTimeout",
                    "pnpm run watch"
                ]
            },
            "license": [
                "GPL-2.0-or-later"
            ],
            "description": "Tools to assist with enabling cloud search for Jetpack sites.",
            "transport-options": {
                "relative": true
            }
        },
        {
            "name": "automattic/jetpack-stats",
            "version": "dev-trunk",
            "dist": {
                "type": "path",
                "url": "../../packages/stats",
                "reference": "54e4b61cba1e5f0c904594f7bde6b60a2dc1f506"
            },
            "require": {
                "automattic/jetpack-connection": "^1.46",
                "automattic/jetpack-constants": "^1.6",
                "automattic/jetpack-status": "^1.15"
            },
            "require-dev": {
                "automattic/jetpack-changelogger": "^3.2",
                "automattic/wordbless": "dev-master",
                "yoast/phpunit-polyfills": "1.0.3"
            },
            "type": "jetpack-library",
            "extra": {
                "autotagger": true,
                "mirror-repo": "Automattic/jetpack-stats",
                "changelogger": {
                    "link-template": "https://github.com/Automattic/jetpack-stats/compare/v${old}...v${new}"
                },
                "branch-alias": {
                    "dev-trunk": "0.3.x-dev"
                },
                "textdomain": "jetpack-stats"
            },
            "autoload": {
                "classmap": [
                    "src/"
                ]
            },
            "scripts": {
                "phpunit": [
                    "./vendor/phpunit/phpunit/phpunit --colors=always"
                ],
                "test-coverage": [
                    "php -dpcov.directory=. ./vendor/bin/phpunit --coverage-clover \"$COVERAGE_DIR/clover.xml\""
                ],
                "test-php": [
                    "@composer phpunit"
                ],
                "post-install-cmd": [
                    "WorDBless\\Composer\\InstallDropin::copy"
                ],
                "post-update-cmd": [
                    "WorDBless\\Composer\\InstallDropin::copy"
                ]
            },
            "license": [
                "GPL-2.0-or-later"
            ],
            "description": "Collect valuable traffic stats and insights.",
            "transport-options": {
                "relative": true
            }
        },
        {
            "name": "automattic/jetpack-stats-admin",
            "version": "dev-trunk",
            "dist": {
                "type": "path",
                "url": "../../packages/stats-admin",
                "reference": "9a6906d96df6f56119a0c32defcb4c46910c1d24"
            },
            "require": {
                "automattic/jetpack-constants": "^1.6",
                "automattic/jetpack-options": "^1.16"
            },
            "require-dev": {
                "automattic/jetpack-changelogger": "^3.2",
                "automattic/wordbless": "dev-master",
                "yoast/phpunit-polyfills": "1.0.3"
            },
            "type": "jetpack-library",
            "extra": {
                "autotagger": true,
                "mirror-repo": "Automattic/jetpack-stats-admin",
                "branch-alias": {
                    "dev-trunk": "0.1.x-dev"
                },
                "textdomain": "jetpack-stats-admin",
                "version-constants": {
                    "::VERSION": "src/class-main.php"
                }
            },
            "autoload": {
                "classmap": [
                    "src/"
                ]
            },
            "scripts": {
                "phpunit": [
                    "./vendor/phpunit/phpunit/phpunit --colors=always"
                ],
                "test-coverage": [
                    "php -dpcov.directory=. ./vendor/bin/phpunit --coverage-clover \"$COVERAGE_DIR/clover.xml\""
                ],
                "test-php": [
                    "@composer phpunit"
                ],
                "build-production": [
                    "echo 'Add your build step to composer.json, please!'"
                ],
                "build-development": [
                    "echo 'Add your build step to composer.json, please!'"
                ],
                "post-update-cmd": [
                    "php -r \"copy('vendor/automattic/wordbless/src/dbless-wpdb.php', 'wordpress/wp-content/db.php');\""
                ]
            },
            "license": [
                "GPL-2.0-or-later"
            ],
            "description": "Stats Dashboard",
            "transport-options": {
                "relative": true
            }
        },
        {
            "name": "automattic/jetpack-status",
            "version": "dev-trunk",
            "dist": {
                "type": "path",
                "url": "../../packages/status",
                "reference": "8c376c3bcefd4b8b4fab64505993ee3818119ca7"
            },
            "require": {
                "automattic/jetpack-constants": "^1.6"
            },
            "require-dev": {
                "automattic/jetpack-changelogger": "^3.2",
                "brain/monkey": "2.6.1",
                "yoast/phpunit-polyfills": "1.0.3"
            },
            "type": "jetpack-library",
            "extra": {
                "autotagger": true,
                "mirror-repo": "Automattic/jetpack-status",
                "changelogger": {
                    "link-template": "https://github.com/Automattic/jetpack-status/compare/v${old}...v${new}"
                },
                "branch-alias": {
                    "dev-trunk": "1.15.x-dev"
                }
            },
            "autoload": {
                "classmap": [
                    "src/"
                ]
            },
            "scripts": {
                "phpunit": [
                    "./vendor/phpunit/phpunit/phpunit --colors=always"
                ],
                "test-coverage": [
                    "php -dpcov.directory=. ./vendor/bin/phpunit --coverage-clover \"$COVERAGE_DIR/clover.xml\""
                ],
                "test-php": [
                    "@composer phpunit"
                ]
            },
            "license": [
                "GPL-2.0-or-later"
            ],
            "description": "Used to retrieve information about the current status of Jetpack and the site overall.",
            "transport-options": {
                "relative": true
            }
        },
        {
            "name": "automattic/jetpack-sync",
            "version": "dev-trunk",
            "dist": {
                "type": "path",
                "url": "../../packages/sync",
                "reference": "f8e69adfe597f0dc304fd6bf78e3ec70f5929ffc"
            },
            "require": {
                "automattic/jetpack-connection": "^1.46",
                "automattic/jetpack-constants": "^1.6",
                "automattic/jetpack-identity-crisis": "^0.8",
                "automattic/jetpack-password-checker": "^0.2",
                "automattic/jetpack-roles": "^1.4",
                "automattic/jetpack-status": "^1.15"
            },
            "require-dev": {
                "automattic/jetpack-changelogger": "^3.2",
                "automattic/wordbless": "@dev",
                "yoast/phpunit-polyfills": "1.0.3"
            },
            "type": "jetpack-library",
            "extra": {
                "autotagger": true,
                "mirror-repo": "Automattic/jetpack-sync",
                "textdomain": "jetpack-sync",
                "version-constants": {
                    "::PACKAGE_VERSION": "src/class-package-version.php"
                },
                "changelogger": {
                    "link-template": "https://github.com/Automattic/jetpack-sync/compare/v${old}...v${new}"
                },
                "branch-alias": {
                    "dev-trunk": "1.43.x-dev"
                }
            },
            "autoload": {
                "classmap": [
                    "src/"
                ]
            },
            "scripts": {
                "phpunit": [
                    "./vendor/phpunit/phpunit/phpunit --colors=always"
                ],
                "test-coverage": [
                    "php -dpcov.directory=. ./vendor/bin/phpunit --coverage-clover \"$COVERAGE_DIR/clover.xml\""
                ],
                "test-php": [
                    "@composer phpunit"
                ],
                "post-install-cmd": [
                    "WorDBless\\Composer\\InstallDropin::copy"
                ],
                "post-update-cmd": [
                    "WorDBless\\Composer\\InstallDropin::copy"
                ]
            },
            "license": [
                "GPL-2.0-or-later"
            ],
            "description": "Everything needed to allow syncing to the WP.com infrastructure.",
            "transport-options": {
                "relative": true
            }
        },
        {
            "name": "automattic/jetpack-videopress",
            "version": "dev-trunk",
            "dist": {
                "type": "path",
                "url": "../../packages/videopress",
                "reference": "87e722a9fab15532ec278e08ba40977b6716561e"
            },
            "require": {
                "automattic/jetpack-admin-ui": "^0.2",
                "automattic/jetpack-assets": "^1.17",
                "automattic/jetpack-connection": "^1.46",
                "automattic/jetpack-plans": "^0.2"
            },
            "require-dev": {
                "automattic/jetpack-changelogger": "^3.2",
                "automattic/wordbless": "@dev",
                "brain/monkey": "2.6.1",
                "yoast/phpunit-polyfills": "1.0.3"
            },
            "type": "jetpack-library",
            "extra": {
                "autotagger": true,
                "mirror-repo": "Automattic/jetpack-videopress",
                "changelogger": {
                    "link-template": "https://github.com/Automattic/jetpack-videopress/compare/v${old}...v${new}"
                },
                "branch-alias": {
                    "dev-trunk": "0.8.x-dev"
                },
                "version-constants": {
                    "::PACKAGE_VERSION": "src/class-package-version.php"
                },
                "textdomain": "jetpack-videopress-pkg"
            },
            "autoload": {
                "classmap": [
                    "src/"
                ]
            },
            "scripts": {
                "phpunit": [
                    "./vendor/phpunit/phpunit/phpunit --colors=always"
                ],
                "test-coverage": [
                    "php -dpcov.directory=. ./vendor/bin/phpunit --coverage-clover \"$COVERAGE_DIR/clover.xml\""
                ],
                "test-php": [
                    "@composer phpunit"
                ],
                "test-js": [
                    "pnpm run test"
                ],
                "build-production": [
                    "NODE_ENV=production BABEL_ENV=production pnpm run build"
                ],
                "build-development": [
                    "pnpm run build"
                ],
                "watch": [
                    "Composer\\Config::disableProcessTimeout",
                    "pnpm run watch"
                ],
                "post-install-cmd": [
                    "WorDBless\\Composer\\InstallDropin::copy"
                ],
                "post-update-cmd": [
                    "WorDBless\\Composer\\InstallDropin::copy"
                ]
            },
            "license": [
                "GPL-2.0-or-later"
            ],
            "description": "VideoPress package",
            "transport-options": {
                "relative": true
            }
        },
        {
            "name": "automattic/jetpack-waf",
            "version": "dev-trunk",
            "dist": {
                "type": "path",
                "url": "../../packages/waf",
                "reference": "40f78d6e275ccbe5c65f34f6159f6bc2ab20c9d0"
            },
            "require": {
                "wikimedia/aho-corasick": "^1.0"
            },
            "require-dev": {
                "automattic/jetpack-changelogger": "^3.2",
                "yoast/phpunit-polyfills": "1.0.3"
            },
            "type": "jetpack-library",
            "extra": {
                "autotagger": true,
                "mirror-repo": "Automattic/jetpack-waf",
                "textdomain": "jetpack-waf",
                "changelogger": {
                    "link-template": "https://github.com/Automattic/jetpack-waf/compare/v${old}...v${new}"
                },
                "branch-alias": {
                    "dev-trunk": "0.6.x-dev"
                }
            },
            "autoload": {
                "files": [
                    "cli.php"
                ],
                "classmap": [
                    "src/"
                ]
            },
            "scripts": {
                "phpunit": [
                    "./vendor/phpunit/phpunit/phpunit --colors=always"
                ],
                "test-coverage": [
                    "php -dpcov.directory=. ./vendor/bin/phpunit --coverage-clover \"$COVERAGE_DIR/clover.xml\""
                ],
                "test-coverage-html": [
                    "php -dpcov.directory=. ./vendor/bin/phpunit --coverage-html ./coverage"
                ],
                "test-php": [
                    "@composer phpunit"
                ]
            },
            "license": [
                "GPL-2.0-or-later"
            ],
            "description": "Tools to assist with the Jetpack Web Application Firewall",
            "transport-options": {
                "relative": true
            }
        },
        {
            "name": "automattic/jetpack-wordads",
            "version": "dev-trunk",
            "dist": {
                "type": "path",
                "url": "../../packages/wordads",
                "reference": "609485b0cc155e32707de12b79b6481009659931"
            },
            "require": {
                "automattic/jetpack-assets": "^1.17",
                "automattic/jetpack-config": "^1.11",
                "automattic/jetpack-connection": "^1.46",
                "automattic/jetpack-constants": "^1.6",
                "automattic/jetpack-status": "^1.15"
            },
            "require-dev": {
                "automattic/jetpack-changelogger": "^3.2",
                "yoast/phpunit-polyfills": "1.0.3"
            },
            "type": "jetpack-library",
            "extra": {
                "mirror-repo": "Automattic/jetpack-wordads",
                "changelogger": {
                    "link-template": "https://github.com/Automattic/jetpack-wordads/compare/v${old}...v${new}"
                },
                "autotagger": true,
                "branch-alias": {
                    "dev-trunk": "0.2.x-dev"
                },
                "textdomain": "jetpack-wordads",
                "version-constants": {
                    "::VERSION": "src/class-package.php"
                }
            },
            "autoload": {
                "classmap": [
                    "src/"
                ]
            },
            "scripts": {
                "build": [
                    "Composer\\Config::disableProcessTimeout",
                    "pnpm run build"
                ],
                "build-development": [
                    "pnpm run build-development"
                ],
                "build-production": [
                    "pnpm run build-production"
                ],
                "phpunit": [
                    "./vendor/phpunit/phpunit/phpunit --colors=always"
                ],
                "test-coverage": [
                    "php -dpcov.directory=. ./vendor/bin/phpunit --coverage-clover \"$COVERAGE_DIR/clover.xml\""
                ],
                "test-js": [
                    "pnpm run test"
                ],
                "test-php": [
                    "@composer phpunit"
                ],
                "watch": [
                    "Composer\\Config::disableProcessTimeout",
                    "pnpm run watch"
                ]
            },
            "license": [
                "GPL-2.0-or-later"
            ],
            "description": "Earn income by allowing Jetpack to display high quality ads.",
            "transport-options": {
                "relative": true
            }
        },
        {
            "name": "nojimage/twitter-text-php",
            "version": "v3.1.2",
            "source": {
                "type": "git",
                "url": "https://github.com/nojimage/twitter-text-php.git",
                "reference": "979bcf6a92d543b61588c7c0c0a87d0eb473d8f6"
            },
            "dist": {
                "type": "zip",
                "url": "https://api.github.com/repos/nojimage/twitter-text-php/zipball/979bcf6a92d543b61588c7c0c0a87d0eb473d8f6",
                "reference": "979bcf6a92d543b61588c7c0c0a87d0eb473d8f6",
                "shasum": ""
            },
            "require": {
                "ext-intl": "*",
                "ext-mbstring": "*",
                "php": ">=5.3.3"
            },
            "require-dev": {
                "ext-json": "*",
                "phpunit/phpunit": "4.8.*|5.7.*|6.5.*",
                "symfony/yaml": "^2.6.0|^3.4.0|^4.4.0|^5.0.0",
                "twitter/twitter-text": "^3.0.0"
            },
            "type": "library",
            "autoload": {
                "psr-0": {
                    "Twitter\\Text\\": "lib/"
                }
            },
            "notification-url": "https://packagist.org/downloads/",
            "license": [
                "Apache-2.0"
            ],
            "authors": [
                {
                    "name": "Matt Sanford",
                    "email": "matt@mzsanford.com",
                    "homepage": "http://mzsanford.com"
                },
                {
                    "name": "Mike Cochrane",
                    "email": "mikec@mikenz.geek.nz",
                    "homepage": "http://mikenz.geek.nz"
                },
                {
                    "name": "Nick Pope",
                    "email": "git@nickpope.me.uk",
                    "homepage": "http://www.nickpope.me.uk"
                },
                {
                    "name": "Takashi Nojima",
                    "homepage": "http://php-tips.com"
                }
            ],
            "description": "A library of PHP classes that provide auto-linking and extraction of usernames, lists, hashtags and URLs from tweets.",
            "homepage": "https://github.com/nojimage/twitter-text-php",
            "keywords": [
                "autolink",
                "extract",
                "text",
                "twitter"
            ],
            "support": {
                "issues": "https://github.com/nojimage/twitter-text-php/issues",
                "source": "https://github.com/nojimage/twitter-text-php/tree/v3.1.2"
            },
            "time": "2021-03-18T11:38:53+00:00"
        },
        {
            "name": "wikimedia/aho-corasick",
            "version": "v1.0.1",
            "source": {
                "type": "git",
                "url": "https://github.com/wikimedia/AhoCorasick.git",
                "reference": "2f3a1bd765913637a66eade658d11d82f0e551be"
            },
            "dist": {
                "type": "zip",
                "url": "https://api.github.com/repos/wikimedia/AhoCorasick/zipball/2f3a1bd765913637a66eade658d11d82f0e551be",
                "reference": "2f3a1bd765913637a66eade658d11d82f0e551be",
                "shasum": ""
            },
            "require": {
                "php": ">=5.5.9"
            },
            "require-dev": {
                "jakub-onderka/php-console-highlighter": "0.3.2",
                "jakub-onderka/php-parallel-lint": "1.0.0",
                "mediawiki/mediawiki-codesniffer": "18.0.0",
                "mediawiki/minus-x": "0.3.1",
                "phpunit/phpunit": "4.8.36 || ^6.5"
            },
            "type": "library",
            "autoload": {
                "classmap": [
                    "src/"
                ]
            },
            "notification-url": "https://packagist.org/downloads/",
            "license": [
                "Apache-2.0"
            ],
            "authors": [
                {
                    "name": "Ori Livneh",
                    "email": "ori@wikimedia.org"
                }
            ],
            "description": "An implementation of the Aho-Corasick string matching algorithm.",
            "homepage": "https://gerrit.wikimedia.org/g/AhoCorasick",
            "keywords": [
                "ahocorasick",
                "matcher"
            ],
            "support": {
                "source": "https://github.com/wikimedia/AhoCorasick/tree/v1.0.1"
            },
            "time": "2018-05-01T18:13:32+00:00"
        }
    ],
    "packages-dev": [
        {
            "name": "antecedent/patchwork",
            "version": "2.1.21",
            "source": {
                "type": "git",
                "url": "https://github.com/antecedent/patchwork.git",
                "reference": "25c1fa0cd9a6e6d0d13863d8df8f050b6733f16d"
            },
            "dist": {
                "type": "zip",
                "url": "https://api.github.com/repos/antecedent/patchwork/zipball/25c1fa0cd9a6e6d0d13863d8df8f050b6733f16d",
                "reference": "25c1fa0cd9a6e6d0d13863d8df8f050b6733f16d",
                "shasum": ""
            },
            "require": {
                "php": ">=5.4.0"
            },
            "require-dev": {
                "phpunit/phpunit": ">=4"
            },
            "type": "library",
            "notification-url": "https://packagist.org/downloads/",
            "license": [
                "MIT"
            ],
            "authors": [
                {
                    "name": "Ignas Rudaitis",
                    "email": "ignas.rudaitis@gmail.com"
                }
            ],
            "description": "Method redefinition (monkey-patching) functionality for PHP.",
            "homepage": "http://patchwork2.org/",
            "keywords": [
                "aop",
                "aspect",
                "interception",
                "monkeypatching",
                "redefinition",
                "runkit",
                "testing"
            ],
            "support": {
                "issues": "https://github.com/antecedent/patchwork/issues",
                "source": "https://github.com/antecedent/patchwork/tree/2.1.21"
            },
            "time": "2022-02-07T07:28:34+00:00"
        },
        {
            "name": "automattic/jetpack-changelogger",
            "version": "dev-trunk",
            "dist": {
                "type": "path",
                "url": "../../packages/changelogger",
                "reference": "db7485e80ebcad717977462edf149ea62e134b3b"
            },
            "require": {
                "php": ">=5.6",
                "symfony/console": "^3.4 || ^5.2 || ^6.0",
                "symfony/process": "^3.4 || ^5.2 || ^6.0",
                "wikimedia/at-ease": "^1.2 || ^2.0"
            },
            "require-dev": {
                "wikimedia/testing-access-wrapper": "^1.0 || ^2.0",
                "yoast/phpunit-polyfills": "1.0.3"
            },
            "bin": [
                "bin/changelogger"
            ],
            "type": "project",
            "extra": {
                "autotagger": true,
                "branch-alias": {
                    "dev-trunk": "3.2.x-dev"
                },
                "mirror-repo": "Automattic/jetpack-changelogger",
                "version-constants": {
                    "::VERSION": "src/Application.php"
                },
                "changelogger": {
                    "link-template": "https://github.com/Automattic/jetpack-changelogger/compare/${old}...${new}"
                }
            },
            "autoload": {
                "psr-4": {
                    "Automattic\\Jetpack\\Changelogger\\": "src",
                    "Automattic\\Jetpack\\Changelog\\": "lib"
                }
            },
            "autoload-dev": {
                "psr-4": {
                    "Automattic\\Jetpack\\Changelogger\\Tests\\": "tests/php/includes/src",
                    "Automattic\\Jetpack\\Changelog\\Tests\\": "tests/php/includes/lib"
                }
            },
            "scripts": {
                "phpunit": [
                    "./vendor/phpunit/phpunit/phpunit --colors=always"
                ],
                "test-coverage": [
                    "php -dpcov.directory=. ./vendor/bin/phpunit --coverage-clover \"$COVERAGE_DIR/clover.xml\""
                ],
                "test-php": [
                    "@composer phpunit"
                ],
                "post-install-cmd": [
                    "[ -e vendor/bin/changelogger ] || { cd vendor/bin && ln -s ../../bin/changelogger; }"
                ],
                "post-update-cmd": [
                    "[ -e vendor/bin/changelogger ] || { cd vendor/bin && ln -s ../../bin/changelogger; }"
                ]
            },
            "license": [
                "GPL-2.0-or-later"
            ],
            "description": "Jetpack Changelogger tool. Allows for managing changelogs by dropping change files into a changelog directory with each PR.",
            "transport-options": {
                "relative": true
            }
        },
        {
            "name": "doctrine/instantiator",
            "version": "1.4.1",
            "source": {
                "type": "git",
                "url": "https://github.com/doctrine/instantiator.git",
                "reference": "10dcfce151b967d20fde1b34ae6640712c3891bc"
            },
            "dist": {
                "type": "zip",
                "url": "https://api.github.com/repos/doctrine/instantiator/zipball/10dcfce151b967d20fde1b34ae6640712c3891bc",
                "reference": "10dcfce151b967d20fde1b34ae6640712c3891bc",
                "shasum": ""
            },
            "require": {
                "php": "^7.1 || ^8.0"
            },
            "require-dev": {
                "doctrine/coding-standard": "^9",
                "ext-pdo": "*",
                "ext-phar": "*",
                "phpbench/phpbench": "^0.16 || ^1",
                "phpstan/phpstan": "^1.4",
                "phpstan/phpstan-phpunit": "^1",
                "phpunit/phpunit": "^7.5 || ^8.5 || ^9.5",
                "vimeo/psalm": "^4.22"
            },
            "type": "library",
            "autoload": {
                "psr-4": {
                    "Doctrine\\Instantiator\\": "src/Doctrine/Instantiator/"
                }
            },
            "notification-url": "https://packagist.org/downloads/",
            "license": [
                "MIT"
            ],
            "authors": [
                {
                    "name": "Marco Pivetta",
                    "email": "ocramius@gmail.com",
                    "homepage": "https://ocramius.github.io/"
                }
            ],
            "description": "A small, lightweight utility to instantiate objects in PHP without invoking their constructors",
            "homepage": "https://www.doctrine-project.org/projects/instantiator.html",
            "keywords": [
                "constructor",
                "instantiate"
            ],
            "support": {
                "issues": "https://github.com/doctrine/instantiator/issues",
                "source": "https://github.com/doctrine/instantiator/tree/1.4.1"
            },
            "funding": [
                {
                    "url": "https://www.doctrine-project.org/sponsorship.html",
                    "type": "custom"
                },
                {
                    "url": "https://www.patreon.com/phpdoctrine",
                    "type": "patreon"
                },
                {
                    "url": "https://tidelift.com/funding/github/packagist/doctrine%2Finstantiator",
                    "type": "tidelift"
                }
            ],
            "time": "2022-03-03T08:28:38+00:00"
        },
        {
            "name": "johnkary/phpunit-speedtrap",
            "version": "v4.0.1",
            "source": {
                "type": "git",
                "url": "https://github.com/johnkary/phpunit-speedtrap.git",
                "reference": "d6600d2218396b78856c335f83479503957a5fa9"
            },
            "dist": {
                "type": "zip",
                "url": "https://api.github.com/repos/johnkary/phpunit-speedtrap/zipball/d6600d2218396b78856c335f83479503957a5fa9",
                "reference": "d6600d2218396b78856c335f83479503957a5fa9",
                "shasum": ""
            },
            "require": {
                "php": ">=7.1",
                "phpunit/phpunit": "^7.0 || ^8.0 || ^9.0"
            },
            "type": "library",
            "extra": {
                "branch-alias": {
                    "dev-master": "4.0-dev"
                }
            },
            "autoload": {
                "psr-4": {
                    "JohnKary\\PHPUnit\\Listener\\": "src/"
                }
            },
            "notification-url": "https://packagist.org/downloads/",
            "license": [
                "MIT"
            ],
            "authors": [
                {
                    "name": "John Kary",
                    "email": "john@johnkary.net"
                }
            ],
            "description": "Find and report on slow tests in your PHPUnit test suite",
            "homepage": "https://github.com/johnkary/phpunit-speedtrap",
            "keywords": [
                "phpunit",
                "profile",
                "slow"
            ],
            "support": {
                "issues": "https://github.com/johnkary/phpunit-speedtrap/issues",
                "source": "https://github.com/johnkary/phpunit-speedtrap/tree/v4.0.1"
            },
            "time": "2022-10-17T00:56:56+00:00"
        },
        {
            "name": "myclabs/deep-copy",
            "version": "1.11.0",
            "source": {
                "type": "git",
                "url": "https://github.com/myclabs/DeepCopy.git",
                "reference": "14daed4296fae74d9e3201d2c4925d1acb7aa614"
            },
            "dist": {
                "type": "zip",
                "url": "https://api.github.com/repos/myclabs/DeepCopy/zipball/14daed4296fae74d9e3201d2c4925d1acb7aa614",
                "reference": "14daed4296fae74d9e3201d2c4925d1acb7aa614",
                "shasum": ""
            },
            "require": {
                "php": "^7.1 || ^8.0"
            },
            "conflict": {
                "doctrine/collections": "<1.6.8",
                "doctrine/common": "<2.13.3 || >=3,<3.2.2"
            },
            "require-dev": {
                "doctrine/collections": "^1.6.8",
                "doctrine/common": "^2.13.3 || ^3.2.2",
                "phpunit/phpunit": "^7.5.20 || ^8.5.23 || ^9.5.13"
            },
            "type": "library",
            "autoload": {
                "files": [
                    "src/DeepCopy/deep_copy.php"
                ],
                "psr-4": {
                    "DeepCopy\\": "src/DeepCopy/"
                }
            },
            "notification-url": "https://packagist.org/downloads/",
            "license": [
                "MIT"
            ],
            "description": "Create deep copies (clones) of your objects",
            "keywords": [
                "clone",
                "copy",
                "duplicate",
                "object",
                "object graph"
            ],
            "support": {
                "issues": "https://github.com/myclabs/DeepCopy/issues",
                "source": "https://github.com/myclabs/DeepCopy/tree/1.11.0"
            },
            "funding": [
                {
                    "url": "https://tidelift.com/funding/github/packagist/myclabs/deep-copy",
                    "type": "tidelift"
                }
            ],
            "time": "2022-03-03T13:19:32+00:00"
        },
        {
            "name": "nikic/php-parser",
            "version": "v4.15.1",
            "source": {
                "type": "git",
                "url": "https://github.com/nikic/PHP-Parser.git",
                "reference": "0ef6c55a3f47f89d7a374e6f835197a0b5fcf900"
            },
            "dist": {
                "type": "zip",
                "url": "https://api.github.com/repos/nikic/PHP-Parser/zipball/0ef6c55a3f47f89d7a374e6f835197a0b5fcf900",
                "reference": "0ef6c55a3f47f89d7a374e6f835197a0b5fcf900",
                "shasum": ""
            },
            "require": {
                "ext-tokenizer": "*",
                "php": ">=7.0"
            },
            "require-dev": {
                "ircmaxell/php-yacc": "^0.0.7",
                "phpunit/phpunit": "^6.5 || ^7.0 || ^8.0 || ^9.0"
            },
            "bin": [
                "bin/php-parse"
            ],
            "type": "library",
            "extra": {
                "branch-alias": {
                    "dev-master": "4.9-dev"
                }
            },
            "autoload": {
                "psr-4": {
                    "PhpParser\\": "lib/PhpParser"
                }
            },
            "notification-url": "https://packagist.org/downloads/",
            "license": [
                "BSD-3-Clause"
            ],
            "authors": [
                {
                    "name": "Nikita Popov"
                }
            ],
            "description": "A PHP parser written in PHP",
            "keywords": [
                "parser",
                "php"
            ],
            "support": {
                "issues": "https://github.com/nikic/PHP-Parser/issues",
                "source": "https://github.com/nikic/PHP-Parser/tree/v4.15.1"
            },
            "time": "2022-09-04T07:30:47+00:00"
        },
        {
            "name": "phar-io/manifest",
            "version": "2.0.3",
            "source": {
                "type": "git",
                "url": "https://github.com/phar-io/manifest.git",
                "reference": "97803eca37d319dfa7826cc2437fc020857acb53"
            },
            "dist": {
                "type": "zip",
                "url": "https://api.github.com/repos/phar-io/manifest/zipball/97803eca37d319dfa7826cc2437fc020857acb53",
                "reference": "97803eca37d319dfa7826cc2437fc020857acb53",
                "shasum": ""
            },
            "require": {
                "ext-dom": "*",
                "ext-phar": "*",
                "ext-xmlwriter": "*",
                "phar-io/version": "^3.0.1",
                "php": "^7.2 || ^8.0"
            },
            "type": "library",
            "extra": {
                "branch-alias": {
                    "dev-master": "2.0.x-dev"
                }
            },
            "autoload": {
                "classmap": [
                    "src/"
                ]
            },
            "notification-url": "https://packagist.org/downloads/",
            "license": [
                "BSD-3-Clause"
            ],
            "authors": [
                {
                    "name": "Arne Blankerts",
                    "email": "arne@blankerts.de",
                    "role": "Developer"
                },
                {
                    "name": "Sebastian Heuer",
                    "email": "sebastian@phpeople.de",
                    "role": "Developer"
                },
                {
                    "name": "Sebastian Bergmann",
                    "email": "sebastian@phpunit.de",
                    "role": "Developer"
                }
            ],
            "description": "Component for reading phar.io manifest information from a PHP Archive (PHAR)",
            "support": {
                "issues": "https://github.com/phar-io/manifest/issues",
                "source": "https://github.com/phar-io/manifest/tree/2.0.3"
            },
            "time": "2021-07-20T11:28:43+00:00"
        },
        {
            "name": "phar-io/version",
            "version": "3.2.1",
            "source": {
                "type": "git",
                "url": "https://github.com/phar-io/version.git",
                "reference": "4f7fd7836c6f332bb2933569e566a0d6c4cbed74"
            },
            "dist": {
                "type": "zip",
                "url": "https://api.github.com/repos/phar-io/version/zipball/4f7fd7836c6f332bb2933569e566a0d6c4cbed74",
                "reference": "4f7fd7836c6f332bb2933569e566a0d6c4cbed74",
                "shasum": ""
            },
            "require": {
                "php": "^7.2 || ^8.0"
            },
            "type": "library",
            "autoload": {
                "classmap": [
                    "src/"
                ]
            },
            "notification-url": "https://packagist.org/downloads/",
            "license": [
                "BSD-3-Clause"
            ],
            "authors": [
                {
                    "name": "Arne Blankerts",
                    "email": "arne@blankerts.de",
                    "role": "Developer"
                },
                {
                    "name": "Sebastian Heuer",
                    "email": "sebastian@phpeople.de",
                    "role": "Developer"
                },
                {
                    "name": "Sebastian Bergmann",
                    "email": "sebastian@phpunit.de",
                    "role": "Developer"
                }
            ],
            "description": "Library for handling version information and constraints",
            "support": {
                "issues": "https://github.com/phar-io/version/issues",
                "source": "https://github.com/phar-io/version/tree/3.2.1"
            },
            "time": "2022-02-21T01:04:05+00:00"
        },
        {
            "name": "phpunit/php-code-coverage",
            "version": "9.2.17",
            "source": {
                "type": "git",
                "url": "https://github.com/sebastianbergmann/php-code-coverage.git",
                "reference": "aa94dc41e8661fe90c7316849907cba3007b10d8"
            },
            "dist": {
                "type": "zip",
                "url": "https://api.github.com/repos/sebastianbergmann/php-code-coverage/zipball/aa94dc41e8661fe90c7316849907cba3007b10d8",
                "reference": "aa94dc41e8661fe90c7316849907cba3007b10d8",
                "shasum": ""
            },
            "require": {
                "ext-dom": "*",
                "ext-libxml": "*",
                "ext-xmlwriter": "*",
                "nikic/php-parser": "^4.14",
                "php": ">=7.3",
                "phpunit/php-file-iterator": "^3.0.3",
                "phpunit/php-text-template": "^2.0.2",
                "sebastian/code-unit-reverse-lookup": "^2.0.2",
                "sebastian/complexity": "^2.0",
                "sebastian/environment": "^5.1.2",
                "sebastian/lines-of-code": "^1.0.3",
                "sebastian/version": "^3.0.1",
                "theseer/tokenizer": "^1.2.0"
            },
            "require-dev": {
                "phpunit/phpunit": "^9.3"
            },
            "suggest": {
                "ext-pcov": "*",
                "ext-xdebug": "*"
            },
            "type": "library",
            "extra": {
                "branch-alias": {
                    "dev-master": "9.2-dev"
                }
            },
            "autoload": {
                "classmap": [
                    "src/"
                ]
            },
            "notification-url": "https://packagist.org/downloads/",
            "license": [
                "BSD-3-Clause"
            ],
            "authors": [
                {
                    "name": "Sebastian Bergmann",
                    "email": "sebastian@phpunit.de",
                    "role": "lead"
                }
            ],
            "description": "Library that provides collection, processing, and rendering functionality for PHP code coverage information.",
            "homepage": "https://github.com/sebastianbergmann/php-code-coverage",
            "keywords": [
                "coverage",
                "testing",
                "xunit"
            ],
            "support": {
                "issues": "https://github.com/sebastianbergmann/php-code-coverage/issues",
                "source": "https://github.com/sebastianbergmann/php-code-coverage/tree/9.2.17"
            },
            "funding": [
                {
                    "url": "https://github.com/sebastianbergmann",
                    "type": "github"
                }
            ],
            "time": "2022-08-30T12:24:04+00:00"
        },
        {
            "name": "phpunit/php-file-iterator",
            "version": "3.0.6",
            "source": {
                "type": "git",
                "url": "https://github.com/sebastianbergmann/php-file-iterator.git",
                "reference": "cf1c2e7c203ac650e352f4cc675a7021e7d1b3cf"
            },
            "dist": {
                "type": "zip",
                "url": "https://api.github.com/repos/sebastianbergmann/php-file-iterator/zipball/cf1c2e7c203ac650e352f4cc675a7021e7d1b3cf",
                "reference": "cf1c2e7c203ac650e352f4cc675a7021e7d1b3cf",
                "shasum": ""
            },
            "require": {
                "php": ">=7.3"
            },
            "require-dev": {
                "phpunit/phpunit": "^9.3"
            },
            "type": "library",
            "extra": {
                "branch-alias": {
                    "dev-master": "3.0-dev"
                }
            },
            "autoload": {
                "classmap": [
                    "src/"
                ]
            },
            "notification-url": "https://packagist.org/downloads/",
            "license": [
                "BSD-3-Clause"
            ],
            "authors": [
                {
                    "name": "Sebastian Bergmann",
                    "email": "sebastian@phpunit.de",
                    "role": "lead"
                }
            ],
            "description": "FilterIterator implementation that filters files based on a list of suffixes.",
            "homepage": "https://github.com/sebastianbergmann/php-file-iterator/",
            "keywords": [
                "filesystem",
                "iterator"
            ],
            "support": {
                "issues": "https://github.com/sebastianbergmann/php-file-iterator/issues",
                "source": "https://github.com/sebastianbergmann/php-file-iterator/tree/3.0.6"
            },
            "funding": [
                {
                    "url": "https://github.com/sebastianbergmann",
                    "type": "github"
                }
            ],
            "time": "2021-12-02T12:48:52+00:00"
        },
        {
            "name": "phpunit/php-invoker",
            "version": "3.1.1",
            "source": {
                "type": "git",
                "url": "https://github.com/sebastianbergmann/php-invoker.git",
                "reference": "5a10147d0aaf65b58940a0b72f71c9ac0423cc67"
            },
            "dist": {
                "type": "zip",
                "url": "https://api.github.com/repos/sebastianbergmann/php-invoker/zipball/5a10147d0aaf65b58940a0b72f71c9ac0423cc67",
                "reference": "5a10147d0aaf65b58940a0b72f71c9ac0423cc67",
                "shasum": ""
            },
            "require": {
                "php": ">=7.3"
            },
            "require-dev": {
                "ext-pcntl": "*",
                "phpunit/phpunit": "^9.3"
            },
            "suggest": {
                "ext-pcntl": "*"
            },
            "type": "library",
            "extra": {
                "branch-alias": {
                    "dev-master": "3.1-dev"
                }
            },
            "autoload": {
                "classmap": [
                    "src/"
                ]
            },
            "notification-url": "https://packagist.org/downloads/",
            "license": [
                "BSD-3-Clause"
            ],
            "authors": [
                {
                    "name": "Sebastian Bergmann",
                    "email": "sebastian@phpunit.de",
                    "role": "lead"
                }
            ],
            "description": "Invoke callables with a timeout",
            "homepage": "https://github.com/sebastianbergmann/php-invoker/",
            "keywords": [
                "process"
            ],
            "support": {
                "issues": "https://github.com/sebastianbergmann/php-invoker/issues",
                "source": "https://github.com/sebastianbergmann/php-invoker/tree/3.1.1"
            },
            "funding": [
                {
                    "url": "https://github.com/sebastianbergmann",
                    "type": "github"
                }
            ],
            "time": "2020-09-28T05:58:55+00:00"
        },
        {
            "name": "phpunit/php-text-template",
            "version": "2.0.4",
            "source": {
                "type": "git",
                "url": "https://github.com/sebastianbergmann/php-text-template.git",
                "reference": "5da5f67fc95621df9ff4c4e5a84d6a8a2acf7c28"
            },
            "dist": {
                "type": "zip",
                "url": "https://api.github.com/repos/sebastianbergmann/php-text-template/zipball/5da5f67fc95621df9ff4c4e5a84d6a8a2acf7c28",
                "reference": "5da5f67fc95621df9ff4c4e5a84d6a8a2acf7c28",
                "shasum": ""
            },
            "require": {
                "php": ">=7.3"
            },
            "require-dev": {
                "phpunit/phpunit": "^9.3"
            },
            "type": "library",
            "extra": {
                "branch-alias": {
                    "dev-master": "2.0-dev"
                }
            },
            "autoload": {
                "classmap": [
                    "src/"
                ]
            },
            "notification-url": "https://packagist.org/downloads/",
            "license": [
                "BSD-3-Clause"
            ],
            "authors": [
                {
                    "name": "Sebastian Bergmann",
                    "email": "sebastian@phpunit.de",
                    "role": "lead"
                }
            ],
            "description": "Simple template engine.",
            "homepage": "https://github.com/sebastianbergmann/php-text-template/",
            "keywords": [
                "template"
            ],
            "support": {
                "issues": "https://github.com/sebastianbergmann/php-text-template/issues",
                "source": "https://github.com/sebastianbergmann/php-text-template/tree/2.0.4"
            },
            "funding": [
                {
                    "url": "https://github.com/sebastianbergmann",
                    "type": "github"
                }
            ],
            "time": "2020-10-26T05:33:50+00:00"
        },
        {
            "name": "phpunit/php-timer",
            "version": "5.0.3",
            "source": {
                "type": "git",
                "url": "https://github.com/sebastianbergmann/php-timer.git",
                "reference": "5a63ce20ed1b5bf577850e2c4e87f4aa902afbd2"
            },
            "dist": {
                "type": "zip",
                "url": "https://api.github.com/repos/sebastianbergmann/php-timer/zipball/5a63ce20ed1b5bf577850e2c4e87f4aa902afbd2",
                "reference": "5a63ce20ed1b5bf577850e2c4e87f4aa902afbd2",
                "shasum": ""
            },
            "require": {
                "php": ">=7.3"
            },
            "require-dev": {
                "phpunit/phpunit": "^9.3"
            },
            "type": "library",
            "extra": {
                "branch-alias": {
                    "dev-master": "5.0-dev"
                }
            },
            "autoload": {
                "classmap": [
                    "src/"
                ]
            },
            "notification-url": "https://packagist.org/downloads/",
            "license": [
                "BSD-3-Clause"
            ],
            "authors": [
                {
                    "name": "Sebastian Bergmann",
                    "email": "sebastian@phpunit.de",
                    "role": "lead"
                }
            ],
            "description": "Utility class for timing",
            "homepage": "https://github.com/sebastianbergmann/php-timer/",
            "keywords": [
                "timer"
            ],
            "support": {
                "issues": "https://github.com/sebastianbergmann/php-timer/issues",
                "source": "https://github.com/sebastianbergmann/php-timer/tree/5.0.3"
            },
            "funding": [
                {
                    "url": "https://github.com/sebastianbergmann",
                    "type": "github"
                }
            ],
            "time": "2020-10-26T13:16:10+00:00"
        },
        {
            "name": "phpunit/phpunit",
            "version": "9.5.25",
            "source": {
                "type": "git",
                "url": "https://github.com/sebastianbergmann/phpunit.git",
                "reference": "3e6f90ca7e3d02025b1d147bd8d4a89fd4ca8a1d"
            },
            "dist": {
                "type": "zip",
                "url": "https://api.github.com/repos/sebastianbergmann/phpunit/zipball/3e6f90ca7e3d02025b1d147bd8d4a89fd4ca8a1d",
                "reference": "3e6f90ca7e3d02025b1d147bd8d4a89fd4ca8a1d",
                "shasum": ""
            },
            "require": {
                "doctrine/instantiator": "^1.3.1",
                "ext-dom": "*",
                "ext-json": "*",
                "ext-libxml": "*",
                "ext-mbstring": "*",
                "ext-xml": "*",
                "ext-xmlwriter": "*",
                "myclabs/deep-copy": "^1.10.1",
                "phar-io/manifest": "^2.0.3",
                "phar-io/version": "^3.0.2",
                "php": ">=7.3",
                "phpunit/php-code-coverage": "^9.2.13",
                "phpunit/php-file-iterator": "^3.0.5",
                "phpunit/php-invoker": "^3.1.1",
                "phpunit/php-text-template": "^2.0.3",
                "phpunit/php-timer": "^5.0.2",
                "sebastian/cli-parser": "^1.0.1",
                "sebastian/code-unit": "^1.0.6",
                "sebastian/comparator": "^4.0.8",
                "sebastian/diff": "^4.0.3",
                "sebastian/environment": "^5.1.3",
                "sebastian/exporter": "^4.0.5",
                "sebastian/global-state": "^5.0.1",
                "sebastian/object-enumerator": "^4.0.3",
                "sebastian/resource-operations": "^3.0.3",
                "sebastian/type": "^3.2",
                "sebastian/version": "^3.0.2"
            },
            "suggest": {
                "ext-soap": "*",
                "ext-xdebug": "*"
            },
            "bin": [
                "phpunit"
            ],
            "type": "library",
            "extra": {
                "branch-alias": {
                    "dev-master": "9.5-dev"
                }
            },
            "autoload": {
                "files": [
                    "src/Framework/Assert/Functions.php"
                ],
                "classmap": [
                    "src/"
                ]
            },
            "notification-url": "https://packagist.org/downloads/",
            "license": [
                "BSD-3-Clause"
            ],
            "authors": [
                {
                    "name": "Sebastian Bergmann",
                    "email": "sebastian@phpunit.de",
                    "role": "lead"
                }
            ],
            "description": "The PHP Unit Testing framework.",
            "homepage": "https://phpunit.de/",
            "keywords": [
                "phpunit",
                "testing",
                "xunit"
            ],
            "support": {
                "issues": "https://github.com/sebastianbergmann/phpunit/issues",
                "source": "https://github.com/sebastianbergmann/phpunit/tree/9.5.25"
            },
            "funding": [
                {
                    "url": "https://phpunit.de/sponsors.html",
                    "type": "custom"
                },
                {
                    "url": "https://github.com/sebastianbergmann",
                    "type": "github"
                },
                {
                    "url": "https://tidelift.com/funding/github/packagist/phpunit/phpunit",
                    "type": "tidelift"
                }
            ],
            "time": "2022-09-25T03:44:45+00:00"
        },
        {
            "name": "psr/container",
            "version": "2.0.2",
            "source": {
                "type": "git",
                "url": "https://github.com/php-fig/container.git",
                "reference": "c71ecc56dfe541dbd90c5360474fbc405f8d5963"
            },
            "dist": {
                "type": "zip",
                "url": "https://api.github.com/repos/php-fig/container/zipball/c71ecc56dfe541dbd90c5360474fbc405f8d5963",
                "reference": "c71ecc56dfe541dbd90c5360474fbc405f8d5963",
                "shasum": ""
            },
            "require": {
                "php": ">=7.4.0"
            },
            "type": "library",
            "extra": {
                "branch-alias": {
                    "dev-master": "2.0.x-dev"
                }
            },
            "autoload": {
                "psr-4": {
                    "Psr\\Container\\": "src/"
                }
            },
            "notification-url": "https://packagist.org/downloads/",
            "license": [
                "MIT"
            ],
            "authors": [
                {
                    "name": "PHP-FIG",
                    "homepage": "https://www.php-fig.org/"
                }
            ],
            "description": "Common Container Interface (PHP FIG PSR-11)",
            "homepage": "https://github.com/php-fig/container",
            "keywords": [
                "PSR-11",
                "container",
                "container-interface",
                "container-interop",
                "psr"
            ],
            "support": {
                "issues": "https://github.com/php-fig/container/issues",
                "source": "https://github.com/php-fig/container/tree/2.0.2"
            },
            "time": "2021-11-05T16:47:00+00:00"
        },
        {
            "name": "sebastian/cli-parser",
            "version": "1.0.1",
            "source": {
                "type": "git",
                "url": "https://github.com/sebastianbergmann/cli-parser.git",
                "reference": "442e7c7e687e42adc03470c7b668bc4b2402c0b2"
            },
            "dist": {
                "type": "zip",
                "url": "https://api.github.com/repos/sebastianbergmann/cli-parser/zipball/442e7c7e687e42adc03470c7b668bc4b2402c0b2",
                "reference": "442e7c7e687e42adc03470c7b668bc4b2402c0b2",
                "shasum": ""
            },
            "require": {
                "php": ">=7.3"
            },
            "require-dev": {
                "phpunit/phpunit": "^9.3"
            },
            "type": "library",
            "extra": {
                "branch-alias": {
                    "dev-master": "1.0-dev"
                }
            },
            "autoload": {
                "classmap": [
                    "src/"
                ]
            },
            "notification-url": "https://packagist.org/downloads/",
            "license": [
                "BSD-3-Clause"
            ],
            "authors": [
                {
                    "name": "Sebastian Bergmann",
                    "email": "sebastian@phpunit.de",
                    "role": "lead"
                }
            ],
            "description": "Library for parsing CLI options",
            "homepage": "https://github.com/sebastianbergmann/cli-parser",
            "support": {
                "issues": "https://github.com/sebastianbergmann/cli-parser/issues",
                "source": "https://github.com/sebastianbergmann/cli-parser/tree/1.0.1"
            },
            "funding": [
                {
                    "url": "https://github.com/sebastianbergmann",
                    "type": "github"
                }
            ],
            "time": "2020-09-28T06:08:49+00:00"
        },
        {
            "name": "sebastian/code-unit",
            "version": "1.0.8",
            "source": {
                "type": "git",
                "url": "https://github.com/sebastianbergmann/code-unit.git",
                "reference": "1fc9f64c0927627ef78ba436c9b17d967e68e120"
            },
            "dist": {
                "type": "zip",
                "url": "https://api.github.com/repos/sebastianbergmann/code-unit/zipball/1fc9f64c0927627ef78ba436c9b17d967e68e120",
                "reference": "1fc9f64c0927627ef78ba436c9b17d967e68e120",
                "shasum": ""
            },
            "require": {
                "php": ">=7.3"
            },
            "require-dev": {
                "phpunit/phpunit": "^9.3"
            },
            "type": "library",
            "extra": {
                "branch-alias": {
                    "dev-master": "1.0-dev"
                }
            },
            "autoload": {
                "classmap": [
                    "src/"
                ]
            },
            "notification-url": "https://packagist.org/downloads/",
            "license": [
                "BSD-3-Clause"
            ],
            "authors": [
                {
                    "name": "Sebastian Bergmann",
                    "email": "sebastian@phpunit.de",
                    "role": "lead"
                }
            ],
            "description": "Collection of value objects that represent the PHP code units",
            "homepage": "https://github.com/sebastianbergmann/code-unit",
            "support": {
                "issues": "https://github.com/sebastianbergmann/code-unit/issues",
                "source": "https://github.com/sebastianbergmann/code-unit/tree/1.0.8"
            },
            "funding": [
                {
                    "url": "https://github.com/sebastianbergmann",
                    "type": "github"
                }
            ],
            "time": "2020-10-26T13:08:54+00:00"
        },
        {
            "name": "sebastian/code-unit-reverse-lookup",
            "version": "2.0.3",
            "source": {
                "type": "git",
                "url": "https://github.com/sebastianbergmann/code-unit-reverse-lookup.git",
                "reference": "ac91f01ccec49fb77bdc6fd1e548bc70f7faa3e5"
            },
            "dist": {
                "type": "zip",
                "url": "https://api.github.com/repos/sebastianbergmann/code-unit-reverse-lookup/zipball/ac91f01ccec49fb77bdc6fd1e548bc70f7faa3e5",
                "reference": "ac91f01ccec49fb77bdc6fd1e548bc70f7faa3e5",
                "shasum": ""
            },
            "require": {
                "php": ">=7.3"
            },
            "require-dev": {
                "phpunit/phpunit": "^9.3"
            },
            "type": "library",
            "extra": {
                "branch-alias": {
                    "dev-master": "2.0-dev"
                }
            },
            "autoload": {
                "classmap": [
                    "src/"
                ]
            },
            "notification-url": "https://packagist.org/downloads/",
            "license": [
                "BSD-3-Clause"
            ],
            "authors": [
                {
                    "name": "Sebastian Bergmann",
                    "email": "sebastian@phpunit.de"
                }
            ],
            "description": "Looks up which function or method a line of code belongs to",
            "homepage": "https://github.com/sebastianbergmann/code-unit-reverse-lookup/",
            "support": {
                "issues": "https://github.com/sebastianbergmann/code-unit-reverse-lookup/issues",
                "source": "https://github.com/sebastianbergmann/code-unit-reverse-lookup/tree/2.0.3"
            },
            "funding": [
                {
                    "url": "https://github.com/sebastianbergmann",
                    "type": "github"
                }
            ],
            "time": "2020-09-28T05:30:19+00:00"
        },
        {
            "name": "sebastian/comparator",
            "version": "4.0.8",
            "source": {
                "type": "git",
                "url": "https://github.com/sebastianbergmann/comparator.git",
                "reference": "fa0f136dd2334583309d32b62544682ee972b51a"
            },
            "dist": {
                "type": "zip",
                "url": "https://api.github.com/repos/sebastianbergmann/comparator/zipball/fa0f136dd2334583309d32b62544682ee972b51a",
                "reference": "fa0f136dd2334583309d32b62544682ee972b51a",
                "shasum": ""
            },
            "require": {
                "php": ">=7.3",
                "sebastian/diff": "^4.0",
                "sebastian/exporter": "^4.0"
            },
            "require-dev": {
                "phpunit/phpunit": "^9.3"
            },
            "type": "library",
            "extra": {
                "branch-alias": {
                    "dev-master": "4.0-dev"
                }
            },
            "autoload": {
                "classmap": [
                    "src/"
                ]
            },
            "notification-url": "https://packagist.org/downloads/",
            "license": [
                "BSD-3-Clause"
            ],
            "authors": [
                {
                    "name": "Sebastian Bergmann",
                    "email": "sebastian@phpunit.de"
                },
                {
                    "name": "Jeff Welch",
                    "email": "whatthejeff@gmail.com"
                },
                {
                    "name": "Volker Dusch",
                    "email": "github@wallbash.com"
                },
                {
                    "name": "Bernhard Schussek",
                    "email": "bschussek@2bepublished.at"
                }
            ],
            "description": "Provides the functionality to compare PHP values for equality",
            "homepage": "https://github.com/sebastianbergmann/comparator",
            "keywords": [
                "comparator",
                "compare",
                "equality"
            ],
            "support": {
                "issues": "https://github.com/sebastianbergmann/comparator/issues",
                "source": "https://github.com/sebastianbergmann/comparator/tree/4.0.8"
            },
            "funding": [
                {
                    "url": "https://github.com/sebastianbergmann",
                    "type": "github"
                }
            ],
            "time": "2022-09-14T12:41:17+00:00"
        },
        {
            "name": "sebastian/complexity",
            "version": "2.0.2",
            "source": {
                "type": "git",
                "url": "https://github.com/sebastianbergmann/complexity.git",
                "reference": "739b35e53379900cc9ac327b2147867b8b6efd88"
            },
            "dist": {
                "type": "zip",
                "url": "https://api.github.com/repos/sebastianbergmann/complexity/zipball/739b35e53379900cc9ac327b2147867b8b6efd88",
                "reference": "739b35e53379900cc9ac327b2147867b8b6efd88",
                "shasum": ""
            },
            "require": {
                "nikic/php-parser": "^4.7",
                "php": ">=7.3"
            },
            "require-dev": {
                "phpunit/phpunit": "^9.3"
            },
            "type": "library",
            "extra": {
                "branch-alias": {
                    "dev-master": "2.0-dev"
                }
            },
            "autoload": {
                "classmap": [
                    "src/"
                ]
            },
            "notification-url": "https://packagist.org/downloads/",
            "license": [
                "BSD-3-Clause"
            ],
            "authors": [
                {
                    "name": "Sebastian Bergmann",
                    "email": "sebastian@phpunit.de",
                    "role": "lead"
                }
            ],
            "description": "Library for calculating the complexity of PHP code units",
            "homepage": "https://github.com/sebastianbergmann/complexity",
            "support": {
                "issues": "https://github.com/sebastianbergmann/complexity/issues",
                "source": "https://github.com/sebastianbergmann/complexity/tree/2.0.2"
            },
            "funding": [
                {
                    "url": "https://github.com/sebastianbergmann",
                    "type": "github"
                }
            ],
            "time": "2020-10-26T15:52:27+00:00"
        },
        {
            "name": "sebastian/diff",
            "version": "4.0.4",
            "source": {
                "type": "git",
                "url": "https://github.com/sebastianbergmann/diff.git",
                "reference": "3461e3fccc7cfdfc2720be910d3bd73c69be590d"
            },
            "dist": {
                "type": "zip",
                "url": "https://api.github.com/repos/sebastianbergmann/diff/zipball/3461e3fccc7cfdfc2720be910d3bd73c69be590d",
                "reference": "3461e3fccc7cfdfc2720be910d3bd73c69be590d",
                "shasum": ""
            },
            "require": {
                "php": ">=7.3"
            },
            "require-dev": {
                "phpunit/phpunit": "^9.3",
                "symfony/process": "^4.2 || ^5"
            },
            "type": "library",
            "extra": {
                "branch-alias": {
                    "dev-master": "4.0-dev"
                }
            },
            "autoload": {
                "classmap": [
                    "src/"
                ]
            },
            "notification-url": "https://packagist.org/downloads/",
            "license": [
                "BSD-3-Clause"
            ],
            "authors": [
                {
                    "name": "Sebastian Bergmann",
                    "email": "sebastian@phpunit.de"
                },
                {
                    "name": "Kore Nordmann",
                    "email": "mail@kore-nordmann.de"
                }
            ],
            "description": "Diff implementation",
            "homepage": "https://github.com/sebastianbergmann/diff",
            "keywords": [
                "diff",
                "udiff",
                "unidiff",
                "unified diff"
            ],
            "support": {
                "issues": "https://github.com/sebastianbergmann/diff/issues",
                "source": "https://github.com/sebastianbergmann/diff/tree/4.0.4"
            },
            "funding": [
                {
                    "url": "https://github.com/sebastianbergmann",
                    "type": "github"
                }
            ],
            "time": "2020-10-26T13:10:38+00:00"
        },
        {
            "name": "sebastian/environment",
            "version": "5.1.4",
            "source": {
                "type": "git",
                "url": "https://github.com/sebastianbergmann/environment.git",
                "reference": "1b5dff7bb151a4db11d49d90e5408e4e938270f7"
            },
            "dist": {
                "type": "zip",
                "url": "https://api.github.com/repos/sebastianbergmann/environment/zipball/1b5dff7bb151a4db11d49d90e5408e4e938270f7",
                "reference": "1b5dff7bb151a4db11d49d90e5408e4e938270f7",
                "shasum": ""
            },
            "require": {
                "php": ">=7.3"
            },
            "require-dev": {
                "phpunit/phpunit": "^9.3"
            },
            "suggest": {
                "ext-posix": "*"
            },
            "type": "library",
            "extra": {
                "branch-alias": {
                    "dev-master": "5.1-dev"
                }
            },
            "autoload": {
                "classmap": [
                    "src/"
                ]
            },
            "notification-url": "https://packagist.org/downloads/",
            "license": [
                "BSD-3-Clause"
            ],
            "authors": [
                {
                    "name": "Sebastian Bergmann",
                    "email": "sebastian@phpunit.de"
                }
            ],
            "description": "Provides functionality to handle HHVM/PHP environments",
            "homepage": "http://www.github.com/sebastianbergmann/environment",
            "keywords": [
                "Xdebug",
                "environment",
                "hhvm"
            ],
            "support": {
                "issues": "https://github.com/sebastianbergmann/environment/issues",
                "source": "https://github.com/sebastianbergmann/environment/tree/5.1.4"
            },
            "funding": [
                {
                    "url": "https://github.com/sebastianbergmann",
                    "type": "github"
                }
            ],
            "time": "2022-04-03T09:37:03+00:00"
        },
        {
            "name": "sebastian/exporter",
            "version": "4.0.5",
            "source": {
                "type": "git",
                "url": "https://github.com/sebastianbergmann/exporter.git",
                "reference": "ac230ed27f0f98f597c8a2b6eb7ac563af5e5b9d"
            },
            "dist": {
                "type": "zip",
                "url": "https://api.github.com/repos/sebastianbergmann/exporter/zipball/ac230ed27f0f98f597c8a2b6eb7ac563af5e5b9d",
                "reference": "ac230ed27f0f98f597c8a2b6eb7ac563af5e5b9d",
                "shasum": ""
            },
            "require": {
                "php": ">=7.3",
                "sebastian/recursion-context": "^4.0"
            },
            "require-dev": {
                "ext-mbstring": "*",
                "phpunit/phpunit": "^9.3"
            },
            "type": "library",
            "extra": {
                "branch-alias": {
                    "dev-master": "4.0-dev"
                }
            },
            "autoload": {
                "classmap": [
                    "src/"
                ]
            },
            "notification-url": "https://packagist.org/downloads/",
            "license": [
                "BSD-3-Clause"
            ],
            "authors": [
                {
                    "name": "Sebastian Bergmann",
                    "email": "sebastian@phpunit.de"
                },
                {
                    "name": "Jeff Welch",
                    "email": "whatthejeff@gmail.com"
                },
                {
                    "name": "Volker Dusch",
                    "email": "github@wallbash.com"
                },
                {
                    "name": "Adam Harvey",
                    "email": "aharvey@php.net"
                },
                {
                    "name": "Bernhard Schussek",
                    "email": "bschussek@gmail.com"
                }
            ],
            "description": "Provides the functionality to export PHP variables for visualization",
            "homepage": "https://www.github.com/sebastianbergmann/exporter",
            "keywords": [
                "export",
                "exporter"
            ],
            "support": {
                "issues": "https://github.com/sebastianbergmann/exporter/issues",
                "source": "https://github.com/sebastianbergmann/exporter/tree/4.0.5"
            },
            "funding": [
                {
                    "url": "https://github.com/sebastianbergmann",
                    "type": "github"
                }
            ],
            "time": "2022-09-14T06:03:37+00:00"
        },
        {
            "name": "sebastian/global-state",
            "version": "5.0.5",
            "source": {
                "type": "git",
                "url": "https://github.com/sebastianbergmann/global-state.git",
                "reference": "0ca8db5a5fc9c8646244e629625ac486fa286bf2"
            },
            "dist": {
                "type": "zip",
                "url": "https://api.github.com/repos/sebastianbergmann/global-state/zipball/0ca8db5a5fc9c8646244e629625ac486fa286bf2",
                "reference": "0ca8db5a5fc9c8646244e629625ac486fa286bf2",
                "shasum": ""
            },
            "require": {
                "php": ">=7.3",
                "sebastian/object-reflector": "^2.0",
                "sebastian/recursion-context": "^4.0"
            },
            "require-dev": {
                "ext-dom": "*",
                "phpunit/phpunit": "^9.3"
            },
            "suggest": {
                "ext-uopz": "*"
            },
            "type": "library",
            "extra": {
                "branch-alias": {
                    "dev-master": "5.0-dev"
                }
            },
            "autoload": {
                "classmap": [
                    "src/"
                ]
            },
            "notification-url": "https://packagist.org/downloads/",
            "license": [
                "BSD-3-Clause"
            ],
            "authors": [
                {
                    "name": "Sebastian Bergmann",
                    "email": "sebastian@phpunit.de"
                }
            ],
            "description": "Snapshotting of global state",
            "homepage": "http://www.github.com/sebastianbergmann/global-state",
            "keywords": [
                "global state"
            ],
            "support": {
                "issues": "https://github.com/sebastianbergmann/global-state/issues",
                "source": "https://github.com/sebastianbergmann/global-state/tree/5.0.5"
            },
            "funding": [
                {
                    "url": "https://github.com/sebastianbergmann",
                    "type": "github"
                }
            ],
            "time": "2022-02-14T08:28:10+00:00"
        },
        {
            "name": "sebastian/lines-of-code",
            "version": "1.0.3",
            "source": {
                "type": "git",
                "url": "https://github.com/sebastianbergmann/lines-of-code.git",
                "reference": "c1c2e997aa3146983ed888ad08b15470a2e22ecc"
            },
            "dist": {
                "type": "zip",
                "url": "https://api.github.com/repos/sebastianbergmann/lines-of-code/zipball/c1c2e997aa3146983ed888ad08b15470a2e22ecc",
                "reference": "c1c2e997aa3146983ed888ad08b15470a2e22ecc",
                "shasum": ""
            },
            "require": {
                "nikic/php-parser": "^4.6",
                "php": ">=7.3"
            },
            "require-dev": {
                "phpunit/phpunit": "^9.3"
            },
            "type": "library",
            "extra": {
                "branch-alias": {
                    "dev-master": "1.0-dev"
                }
            },
            "autoload": {
                "classmap": [
                    "src/"
                ]
            },
            "notification-url": "https://packagist.org/downloads/",
            "license": [
                "BSD-3-Clause"
            ],
            "authors": [
                {
                    "name": "Sebastian Bergmann",
                    "email": "sebastian@phpunit.de",
                    "role": "lead"
                }
            ],
            "description": "Library for counting the lines of code in PHP source code",
            "homepage": "https://github.com/sebastianbergmann/lines-of-code",
            "support": {
                "issues": "https://github.com/sebastianbergmann/lines-of-code/issues",
                "source": "https://github.com/sebastianbergmann/lines-of-code/tree/1.0.3"
            },
            "funding": [
                {
                    "url": "https://github.com/sebastianbergmann",
                    "type": "github"
                }
            ],
            "time": "2020-11-28T06:42:11+00:00"
        },
        {
            "name": "sebastian/object-enumerator",
            "version": "4.0.4",
            "source": {
                "type": "git",
                "url": "https://github.com/sebastianbergmann/object-enumerator.git",
                "reference": "5c9eeac41b290a3712d88851518825ad78f45c71"
            },
            "dist": {
                "type": "zip",
                "url": "https://api.github.com/repos/sebastianbergmann/object-enumerator/zipball/5c9eeac41b290a3712d88851518825ad78f45c71",
                "reference": "5c9eeac41b290a3712d88851518825ad78f45c71",
                "shasum": ""
            },
            "require": {
                "php": ">=7.3",
                "sebastian/object-reflector": "^2.0",
                "sebastian/recursion-context": "^4.0"
            },
            "require-dev": {
                "phpunit/phpunit": "^9.3"
            },
            "type": "library",
            "extra": {
                "branch-alias": {
                    "dev-master": "4.0-dev"
                }
            },
            "autoload": {
                "classmap": [
                    "src/"
                ]
            },
            "notification-url": "https://packagist.org/downloads/",
            "license": [
                "BSD-3-Clause"
            ],
            "authors": [
                {
                    "name": "Sebastian Bergmann",
                    "email": "sebastian@phpunit.de"
                }
            ],
            "description": "Traverses array structures and object graphs to enumerate all referenced objects",
            "homepage": "https://github.com/sebastianbergmann/object-enumerator/",
            "support": {
                "issues": "https://github.com/sebastianbergmann/object-enumerator/issues",
                "source": "https://github.com/sebastianbergmann/object-enumerator/tree/4.0.4"
            },
            "funding": [
                {
                    "url": "https://github.com/sebastianbergmann",
                    "type": "github"
                }
            ],
            "time": "2020-10-26T13:12:34+00:00"
        },
        {
            "name": "sebastian/object-reflector",
            "version": "2.0.4",
            "source": {
                "type": "git",
                "url": "https://github.com/sebastianbergmann/object-reflector.git",
                "reference": "b4f479ebdbf63ac605d183ece17d8d7fe49c15c7"
            },
            "dist": {
                "type": "zip",
                "url": "https://api.github.com/repos/sebastianbergmann/object-reflector/zipball/b4f479ebdbf63ac605d183ece17d8d7fe49c15c7",
                "reference": "b4f479ebdbf63ac605d183ece17d8d7fe49c15c7",
                "shasum": ""
            },
            "require": {
                "php": ">=7.3"
            },
            "require-dev": {
                "phpunit/phpunit": "^9.3"
            },
            "type": "library",
            "extra": {
                "branch-alias": {
                    "dev-master": "2.0-dev"
                }
            },
            "autoload": {
                "classmap": [
                    "src/"
                ]
            },
            "notification-url": "https://packagist.org/downloads/",
            "license": [
                "BSD-3-Clause"
            ],
            "authors": [
                {
                    "name": "Sebastian Bergmann",
                    "email": "sebastian@phpunit.de"
                }
            ],
            "description": "Allows reflection of object attributes, including inherited and non-public ones",
            "homepage": "https://github.com/sebastianbergmann/object-reflector/",
            "support": {
                "issues": "https://github.com/sebastianbergmann/object-reflector/issues",
                "source": "https://github.com/sebastianbergmann/object-reflector/tree/2.0.4"
            },
            "funding": [
                {
                    "url": "https://github.com/sebastianbergmann",
                    "type": "github"
                }
            ],
            "time": "2020-10-26T13:14:26+00:00"
        },
        {
            "name": "sebastian/recursion-context",
            "version": "4.0.4",
            "source": {
                "type": "git",
                "url": "https://github.com/sebastianbergmann/recursion-context.git",
                "reference": "cd9d8cf3c5804de4341c283ed787f099f5506172"
            },
            "dist": {
                "type": "zip",
                "url": "https://api.github.com/repos/sebastianbergmann/recursion-context/zipball/cd9d8cf3c5804de4341c283ed787f099f5506172",
                "reference": "cd9d8cf3c5804de4341c283ed787f099f5506172",
                "shasum": ""
            },
            "require": {
                "php": ">=7.3"
            },
            "require-dev": {
                "phpunit/phpunit": "^9.3"
            },
            "type": "library",
            "extra": {
                "branch-alias": {
                    "dev-master": "4.0-dev"
                }
            },
            "autoload": {
                "classmap": [
                    "src/"
                ]
            },
            "notification-url": "https://packagist.org/downloads/",
            "license": [
                "BSD-3-Clause"
            ],
            "authors": [
                {
                    "name": "Sebastian Bergmann",
                    "email": "sebastian@phpunit.de"
                },
                {
                    "name": "Jeff Welch",
                    "email": "whatthejeff@gmail.com"
                },
                {
                    "name": "Adam Harvey",
                    "email": "aharvey@php.net"
                }
            ],
            "description": "Provides functionality to recursively process PHP variables",
            "homepage": "http://www.github.com/sebastianbergmann/recursion-context",
            "support": {
                "issues": "https://github.com/sebastianbergmann/recursion-context/issues",
                "source": "https://github.com/sebastianbergmann/recursion-context/tree/4.0.4"
            },
            "funding": [
                {
                    "url": "https://github.com/sebastianbergmann",
                    "type": "github"
                }
            ],
            "time": "2020-10-26T13:17:30+00:00"
        },
        {
            "name": "sebastian/resource-operations",
            "version": "3.0.3",
            "source": {
                "type": "git",
                "url": "https://github.com/sebastianbergmann/resource-operations.git",
                "reference": "0f4443cb3a1d92ce809899753bc0d5d5a8dd19a8"
            },
            "dist": {
                "type": "zip",
                "url": "https://api.github.com/repos/sebastianbergmann/resource-operations/zipball/0f4443cb3a1d92ce809899753bc0d5d5a8dd19a8",
                "reference": "0f4443cb3a1d92ce809899753bc0d5d5a8dd19a8",
                "shasum": ""
            },
            "require": {
                "php": ">=7.3"
            },
            "require-dev": {
                "phpunit/phpunit": "^9.0"
            },
            "type": "library",
            "extra": {
                "branch-alias": {
                    "dev-master": "3.0-dev"
                }
            },
            "autoload": {
                "classmap": [
                    "src/"
                ]
            },
            "notification-url": "https://packagist.org/downloads/",
            "license": [
                "BSD-3-Clause"
            ],
            "authors": [
                {
                    "name": "Sebastian Bergmann",
                    "email": "sebastian@phpunit.de"
                }
            ],
            "description": "Provides a list of PHP built-in functions that operate on resources",
            "homepage": "https://www.github.com/sebastianbergmann/resource-operations",
            "support": {
                "issues": "https://github.com/sebastianbergmann/resource-operations/issues",
                "source": "https://github.com/sebastianbergmann/resource-operations/tree/3.0.3"
            },
            "funding": [
                {
                    "url": "https://github.com/sebastianbergmann",
                    "type": "github"
                }
            ],
            "time": "2020-09-28T06:45:17+00:00"
        },
        {
            "name": "sebastian/type",
            "version": "3.2.0",
            "source": {
                "type": "git",
                "url": "https://github.com/sebastianbergmann/type.git",
                "reference": "fb3fe09c5f0bae6bc27ef3ce933a1e0ed9464b6e"
            },
            "dist": {
                "type": "zip",
                "url": "https://api.github.com/repos/sebastianbergmann/type/zipball/fb3fe09c5f0bae6bc27ef3ce933a1e0ed9464b6e",
                "reference": "fb3fe09c5f0bae6bc27ef3ce933a1e0ed9464b6e",
                "shasum": ""
            },
            "require": {
                "php": ">=7.3"
            },
            "require-dev": {
                "phpunit/phpunit": "^9.5"
            },
            "type": "library",
            "extra": {
                "branch-alias": {
                    "dev-master": "3.2-dev"
                }
            },
            "autoload": {
                "classmap": [
                    "src/"
                ]
            },
            "notification-url": "https://packagist.org/downloads/",
            "license": [
                "BSD-3-Clause"
            ],
            "authors": [
                {
                    "name": "Sebastian Bergmann",
                    "email": "sebastian@phpunit.de",
                    "role": "lead"
                }
            ],
            "description": "Collection of value objects that represent the types of the PHP type system",
            "homepage": "https://github.com/sebastianbergmann/type",
            "support": {
                "issues": "https://github.com/sebastianbergmann/type/issues",
                "source": "https://github.com/sebastianbergmann/type/tree/3.2.0"
            },
            "funding": [
                {
                    "url": "https://github.com/sebastianbergmann",
                    "type": "github"
                }
            ],
            "time": "2022-09-12T14:47:03+00:00"
        },
        {
            "name": "sebastian/version",
            "version": "3.0.2",
            "source": {
                "type": "git",
                "url": "https://github.com/sebastianbergmann/version.git",
                "reference": "c6c1022351a901512170118436c764e473f6de8c"
            },
            "dist": {
                "type": "zip",
                "url": "https://api.github.com/repos/sebastianbergmann/version/zipball/c6c1022351a901512170118436c764e473f6de8c",
                "reference": "c6c1022351a901512170118436c764e473f6de8c",
                "shasum": ""
            },
            "require": {
                "php": ">=7.3"
            },
            "type": "library",
            "extra": {
                "branch-alias": {
                    "dev-master": "3.0-dev"
                }
            },
            "autoload": {
                "classmap": [
                    "src/"
                ]
            },
            "notification-url": "https://packagist.org/downloads/",
            "license": [
                "BSD-3-Clause"
            ],
            "authors": [
                {
                    "name": "Sebastian Bergmann",
                    "email": "sebastian@phpunit.de",
                    "role": "lead"
                }
            ],
            "description": "Library that helps with managing the version number of Git-hosted PHP projects",
            "homepage": "https://github.com/sebastianbergmann/version",
            "support": {
                "issues": "https://github.com/sebastianbergmann/version/issues",
                "source": "https://github.com/sebastianbergmann/version/tree/3.0.2"
            },
            "funding": [
                {
                    "url": "https://github.com/sebastianbergmann",
                    "type": "github"
                }
            ],
            "time": "2020-09-28T06:39:44+00:00"
        },
        {
            "name": "symfony/console",
            "version": "v6.0.14",
            "source": {
                "type": "git",
                "url": "https://github.com/symfony/console.git",
                "reference": "1f89cab8d52c84424f798495b3f10342a7b1a070"
            },
            "dist": {
                "type": "zip",
                "url": "https://api.github.com/repos/symfony/console/zipball/1f89cab8d52c84424f798495b3f10342a7b1a070",
                "reference": "1f89cab8d52c84424f798495b3f10342a7b1a070",
                "shasum": ""
            },
            "require": {
                "php": ">=8.0.2",
                "symfony/polyfill-mbstring": "~1.0",
                "symfony/service-contracts": "^1.1|^2|^3",
                "symfony/string": "^5.4|^6.0"
            },
            "conflict": {
                "symfony/dependency-injection": "<5.4",
                "symfony/dotenv": "<5.4",
                "symfony/event-dispatcher": "<5.4",
                "symfony/lock": "<5.4",
                "symfony/process": "<5.4"
            },
            "provide": {
                "psr/log-implementation": "1.0|2.0|3.0"
            },
            "require-dev": {
                "psr/log": "^1|^2|^3",
                "symfony/config": "^5.4|^6.0",
                "symfony/dependency-injection": "^5.4|^6.0",
                "symfony/event-dispatcher": "^5.4|^6.0",
                "symfony/lock": "^5.4|^6.0",
                "symfony/process": "^5.4|^6.0",
                "symfony/var-dumper": "^5.4|^6.0"
            },
            "suggest": {
                "psr/log": "For using the console logger",
                "symfony/event-dispatcher": "",
                "symfony/lock": "",
                "symfony/process": ""
            },
            "type": "library",
            "autoload": {
                "psr-4": {
                    "Symfony\\Component\\Console\\": ""
                },
                "exclude-from-classmap": [
                    "/Tests/"
                ]
            },
            "notification-url": "https://packagist.org/downloads/",
            "license": [
                "MIT"
            ],
            "authors": [
                {
                    "name": "Fabien Potencier",
                    "email": "fabien@symfony.com"
                },
                {
                    "name": "Symfony Community",
                    "homepage": "https://symfony.com/contributors"
                }
            ],
            "description": "Eases the creation of beautiful and testable command line interfaces",
            "homepage": "https://symfony.com",
            "keywords": [
                "cli",
                "command line",
                "console",
                "terminal"
            ],
            "support": {
                "source": "https://github.com/symfony/console/tree/v6.0.14"
            },
            "funding": [
                {
                    "url": "https://symfony.com/sponsor",
                    "type": "custom"
                },
                {
                    "url": "https://github.com/fabpot",
                    "type": "github"
                },
                {
                    "url": "https://tidelift.com/funding/github/packagist/symfony/symfony",
                    "type": "tidelift"
                }
            ],
            "time": "2022-10-07T08:02:12+00:00"
        },
        {
            "name": "symfony/polyfill-ctype",
            "version": "v1.26.0",
            "source": {
                "type": "git",
                "url": "https://github.com/symfony/polyfill-ctype.git",
                "reference": "6fd1b9a79f6e3cf65f9e679b23af304cd9e010d4"
            },
            "dist": {
                "type": "zip",
                "url": "https://api.github.com/repos/symfony/polyfill-ctype/zipball/6fd1b9a79f6e3cf65f9e679b23af304cd9e010d4",
                "reference": "6fd1b9a79f6e3cf65f9e679b23af304cd9e010d4",
                "shasum": ""
            },
            "require": {
                "php": ">=7.1"
            },
            "provide": {
                "ext-ctype": "*"
            },
            "suggest": {
                "ext-ctype": "For best performance"
            },
            "type": "library",
            "extra": {
                "branch-alias": {
                    "dev-main": "1.26-dev"
                },
                "thanks": {
                    "name": "symfony/polyfill",
                    "url": "https://github.com/symfony/polyfill"
                }
            },
            "autoload": {
                "files": [
                    "bootstrap.php"
                ],
                "psr-4": {
                    "Symfony\\Polyfill\\Ctype\\": ""
                }
            },
            "notification-url": "https://packagist.org/downloads/",
            "license": [
                "MIT"
            ],
            "authors": [
                {
                    "name": "Gert de Pagter",
                    "email": "BackEndTea@gmail.com"
                },
                {
                    "name": "Symfony Community",
                    "homepage": "https://symfony.com/contributors"
                }
            ],
            "description": "Symfony polyfill for ctype functions",
            "homepage": "https://symfony.com",
            "keywords": [
                "compatibility",
                "ctype",
                "polyfill",
                "portable"
            ],
            "support": {
                "source": "https://github.com/symfony/polyfill-ctype/tree/v1.26.0"
            },
            "funding": [
                {
                    "url": "https://symfony.com/sponsor",
                    "type": "custom"
                },
                {
                    "url": "https://github.com/fabpot",
                    "type": "github"
                },
                {
                    "url": "https://tidelift.com/funding/github/packagist/symfony/symfony",
                    "type": "tidelift"
                }
            ],
            "time": "2022-05-24T11:49:31+00:00"
        },
        {
            "name": "symfony/polyfill-intl-grapheme",
            "version": "v1.26.0",
            "source": {
                "type": "git",
                "url": "https://github.com/symfony/polyfill-intl-grapheme.git",
                "reference": "433d05519ce6990bf3530fba6957499d327395c2"
            },
            "dist": {
                "type": "zip",
                "url": "https://api.github.com/repos/symfony/polyfill-intl-grapheme/zipball/433d05519ce6990bf3530fba6957499d327395c2",
                "reference": "433d05519ce6990bf3530fba6957499d327395c2",
                "shasum": ""
            },
            "require": {
                "php": ">=7.1"
            },
            "suggest": {
                "ext-intl": "For best performance"
            },
            "type": "library",
            "extra": {
                "branch-alias": {
                    "dev-main": "1.26-dev"
                },
                "thanks": {
                    "name": "symfony/polyfill",
                    "url": "https://github.com/symfony/polyfill"
                }
            },
            "autoload": {
                "files": [
                    "bootstrap.php"
                ],
                "psr-4": {
                    "Symfony\\Polyfill\\Intl\\Grapheme\\": ""
                }
            },
            "notification-url": "https://packagist.org/downloads/",
            "license": [
                "MIT"
            ],
            "authors": [
                {
                    "name": "Nicolas Grekas",
                    "email": "p@tchwork.com"
                },
                {
                    "name": "Symfony Community",
                    "homepage": "https://symfony.com/contributors"
                }
            ],
            "description": "Symfony polyfill for intl's grapheme_* functions",
            "homepage": "https://symfony.com",
            "keywords": [
                "compatibility",
                "grapheme",
                "intl",
                "polyfill",
                "portable",
                "shim"
            ],
            "support": {
                "source": "https://github.com/symfony/polyfill-intl-grapheme/tree/v1.26.0"
            },
            "funding": [
                {
                    "url": "https://symfony.com/sponsor",
                    "type": "custom"
                },
                {
                    "url": "https://github.com/fabpot",
                    "type": "github"
                },
                {
                    "url": "https://tidelift.com/funding/github/packagist/symfony/symfony",
                    "type": "tidelift"
                }
            ],
            "time": "2022-05-24T11:49:31+00:00"
        },
        {
            "name": "symfony/polyfill-intl-normalizer",
            "version": "v1.26.0",
            "source": {
                "type": "git",
                "url": "https://github.com/symfony/polyfill-intl-normalizer.git",
                "reference": "219aa369ceff116e673852dce47c3a41794c14bd"
            },
            "dist": {
                "type": "zip",
                "url": "https://api.github.com/repos/symfony/polyfill-intl-normalizer/zipball/219aa369ceff116e673852dce47c3a41794c14bd",
                "reference": "219aa369ceff116e673852dce47c3a41794c14bd",
                "shasum": ""
            },
            "require": {
                "php": ">=7.1"
            },
            "suggest": {
                "ext-intl": "For best performance"
            },
            "type": "library",
            "extra": {
                "branch-alias": {
                    "dev-main": "1.26-dev"
                },
                "thanks": {
                    "name": "symfony/polyfill",
                    "url": "https://github.com/symfony/polyfill"
                }
            },
            "autoload": {
                "files": [
                    "bootstrap.php"
                ],
                "psr-4": {
                    "Symfony\\Polyfill\\Intl\\Normalizer\\": ""
                },
                "classmap": [
                    "Resources/stubs"
                ]
            },
            "notification-url": "https://packagist.org/downloads/",
            "license": [
                "MIT"
            ],
            "authors": [
                {
                    "name": "Nicolas Grekas",
                    "email": "p@tchwork.com"
                },
                {
                    "name": "Symfony Community",
                    "homepage": "https://symfony.com/contributors"
                }
            ],
            "description": "Symfony polyfill for intl's Normalizer class and related functions",
            "homepage": "https://symfony.com",
            "keywords": [
                "compatibility",
                "intl",
                "normalizer",
                "polyfill",
                "portable",
                "shim"
            ],
            "support": {
                "source": "https://github.com/symfony/polyfill-intl-normalizer/tree/v1.26.0"
            },
            "funding": [
                {
                    "url": "https://symfony.com/sponsor",
                    "type": "custom"
                },
                {
                    "url": "https://github.com/fabpot",
                    "type": "github"
                },
                {
                    "url": "https://tidelift.com/funding/github/packagist/symfony/symfony",
                    "type": "tidelift"
                }
            ],
            "time": "2022-05-24T11:49:31+00:00"
        },
        {
            "name": "symfony/polyfill-mbstring",
            "version": "v1.26.0",
            "source": {
                "type": "git",
                "url": "https://github.com/symfony/polyfill-mbstring.git",
                "reference": "9344f9cb97f3b19424af1a21a3b0e75b0a7d8d7e"
            },
            "dist": {
                "type": "zip",
                "url": "https://api.github.com/repos/symfony/polyfill-mbstring/zipball/9344f9cb97f3b19424af1a21a3b0e75b0a7d8d7e",
                "reference": "9344f9cb97f3b19424af1a21a3b0e75b0a7d8d7e",
                "shasum": ""
            },
            "require": {
                "php": ">=7.1"
            },
            "provide": {
                "ext-mbstring": "*"
            },
            "suggest": {
                "ext-mbstring": "For best performance"
            },
            "type": "library",
            "extra": {
                "branch-alias": {
                    "dev-main": "1.26-dev"
                },
                "thanks": {
                    "name": "symfony/polyfill",
                    "url": "https://github.com/symfony/polyfill"
                }
            },
            "autoload": {
                "files": [
                    "bootstrap.php"
                ],
                "psr-4": {
                    "Symfony\\Polyfill\\Mbstring\\": ""
                }
            },
            "notification-url": "https://packagist.org/downloads/",
            "license": [
                "MIT"
            ],
            "authors": [
                {
                    "name": "Nicolas Grekas",
                    "email": "p@tchwork.com"
                },
                {
                    "name": "Symfony Community",
                    "homepage": "https://symfony.com/contributors"
                }
            ],
            "description": "Symfony polyfill for the Mbstring extension",
            "homepage": "https://symfony.com",
            "keywords": [
                "compatibility",
                "mbstring",
                "polyfill",
                "portable",
                "shim"
            ],
            "support": {
                "source": "https://github.com/symfony/polyfill-mbstring/tree/v1.26.0"
            },
            "funding": [
                {
                    "url": "https://symfony.com/sponsor",
                    "type": "custom"
                },
                {
                    "url": "https://github.com/fabpot",
                    "type": "github"
                },
                {
                    "url": "https://tidelift.com/funding/github/packagist/symfony/symfony",
                    "type": "tidelift"
                }
            ],
            "time": "2022-05-24T11:49:31+00:00"
        },
        {
            "name": "symfony/process",
            "version": "v6.0.11",
            "source": {
                "type": "git",
                "url": "https://github.com/symfony/process.git",
                "reference": "44270a08ccb664143dede554ff1c00aaa2247a43"
            },
            "dist": {
                "type": "zip",
                "url": "https://api.github.com/repos/symfony/process/zipball/44270a08ccb664143dede554ff1c00aaa2247a43",
                "reference": "44270a08ccb664143dede554ff1c00aaa2247a43",
                "shasum": ""
            },
            "require": {
                "php": ">=8.0.2"
            },
            "type": "library",
            "autoload": {
                "psr-4": {
                    "Symfony\\Component\\Process\\": ""
                },
                "exclude-from-classmap": [
                    "/Tests/"
                ]
            },
            "notification-url": "https://packagist.org/downloads/",
            "license": [
                "MIT"
            ],
            "authors": [
                {
                    "name": "Fabien Potencier",
                    "email": "fabien@symfony.com"
                },
                {
                    "name": "Symfony Community",
                    "homepage": "https://symfony.com/contributors"
                }
            ],
            "description": "Executes commands in sub-processes",
            "homepage": "https://symfony.com",
            "support": {
                "source": "https://github.com/symfony/process/tree/v6.0.11"
            },
            "funding": [
                {
                    "url": "https://symfony.com/sponsor",
                    "type": "custom"
                },
                {
                    "url": "https://github.com/fabpot",
                    "type": "github"
                },
                {
                    "url": "https://tidelift.com/funding/github/packagist/symfony/symfony",
                    "type": "tidelift"
                }
            ],
            "time": "2022-06-27T17:10:44+00:00"
        },
        {
            "name": "symfony/service-contracts",
            "version": "v3.0.2",
            "source": {
                "type": "git",
                "url": "https://github.com/symfony/service-contracts.git",
                "reference": "d78d39c1599bd1188b8e26bb341da52c3c6d8a66"
            },
            "dist": {
                "type": "zip",
                "url": "https://api.github.com/repos/symfony/service-contracts/zipball/d78d39c1599bd1188b8e26bb341da52c3c6d8a66",
                "reference": "d78d39c1599bd1188b8e26bb341da52c3c6d8a66",
                "shasum": ""
            },
            "require": {
                "php": ">=8.0.2",
                "psr/container": "^2.0"
            },
            "conflict": {
                "ext-psr": "<1.1|>=2"
            },
            "suggest": {
                "symfony/service-implementation": ""
            },
            "type": "library",
            "extra": {
                "branch-alias": {
                    "dev-main": "3.0-dev"
                },
                "thanks": {
                    "name": "symfony/contracts",
                    "url": "https://github.com/symfony/contracts"
                }
            },
            "autoload": {
                "psr-4": {
                    "Symfony\\Contracts\\Service\\": ""
                }
            },
            "notification-url": "https://packagist.org/downloads/",
            "license": [
                "MIT"
            ],
            "authors": [
                {
                    "name": "Nicolas Grekas",
                    "email": "p@tchwork.com"
                },
                {
                    "name": "Symfony Community",
                    "homepage": "https://symfony.com/contributors"
                }
            ],
            "description": "Generic abstractions related to writing services",
            "homepage": "https://symfony.com",
            "keywords": [
                "abstractions",
                "contracts",
                "decoupling",
                "interfaces",
                "interoperability",
                "standards"
            ],
            "support": {
                "source": "https://github.com/symfony/service-contracts/tree/v3.0.2"
            },
            "funding": [
                {
                    "url": "https://symfony.com/sponsor",
                    "type": "custom"
                },
                {
                    "url": "https://github.com/fabpot",
                    "type": "github"
                },
                {
                    "url": "https://tidelift.com/funding/github/packagist/symfony/symfony",
                    "type": "tidelift"
                }
            ],
            "time": "2022-05-30T19:17:58+00:00"
        },
        {
            "name": "symfony/string",
            "version": "v6.0.14",
            "source": {
                "type": "git",
                "url": "https://github.com/symfony/string.git",
                "reference": "3db7da820a6e4a584b714b3933c34c6a7db4d86c"
            },
            "dist": {
                "type": "zip",
                "url": "https://api.github.com/repos/symfony/string/zipball/3db7da820a6e4a584b714b3933c34c6a7db4d86c",
                "reference": "3db7da820a6e4a584b714b3933c34c6a7db4d86c",
                "shasum": ""
            },
            "require": {
                "php": ">=8.0.2",
                "symfony/polyfill-ctype": "~1.8",
                "symfony/polyfill-intl-grapheme": "~1.0",
                "symfony/polyfill-intl-normalizer": "~1.0",
                "symfony/polyfill-mbstring": "~1.0"
            },
            "conflict": {
                "symfony/translation-contracts": "<2.0"
            },
            "require-dev": {
                "symfony/error-handler": "^5.4|^6.0",
                "symfony/http-client": "^5.4|^6.0",
                "symfony/translation-contracts": "^2.0|^3.0",
                "symfony/var-exporter": "^5.4|^6.0"
            },
            "type": "library",
            "autoload": {
                "files": [
                    "Resources/functions.php"
                ],
                "psr-4": {
                    "Symfony\\Component\\String\\": ""
                },
                "exclude-from-classmap": [
                    "/Tests/"
                ]
            },
            "notification-url": "https://packagist.org/downloads/",
            "license": [
                "MIT"
            ],
            "authors": [
                {
                    "name": "Nicolas Grekas",
                    "email": "p@tchwork.com"
                },
                {
                    "name": "Symfony Community",
                    "homepage": "https://symfony.com/contributors"
                }
            ],
            "description": "Provides an object-oriented API to strings and deals with bytes, UTF-8 code points and grapheme clusters in a unified way",
            "homepage": "https://symfony.com",
            "keywords": [
                "grapheme",
                "i18n",
                "string",
                "unicode",
                "utf-8",
                "utf8"
            ],
            "support": {
                "source": "https://github.com/symfony/string/tree/v6.0.14"
            },
            "funding": [
                {
                    "url": "https://symfony.com/sponsor",
                    "type": "custom"
                },
                {
                    "url": "https://github.com/fabpot",
                    "type": "github"
                },
                {
                    "url": "https://tidelift.com/funding/github/packagist/symfony/symfony",
                    "type": "tidelift"
                }
            ],
            "time": "2022-10-10T09:34:08+00:00"
        },
        {
            "name": "theseer/tokenizer",
            "version": "1.2.1",
            "source": {
                "type": "git",
                "url": "https://github.com/theseer/tokenizer.git",
                "reference": "34a41e998c2183e22995f158c581e7b5e755ab9e"
            },
            "dist": {
                "type": "zip",
                "url": "https://api.github.com/repos/theseer/tokenizer/zipball/34a41e998c2183e22995f158c581e7b5e755ab9e",
                "reference": "34a41e998c2183e22995f158c581e7b5e755ab9e",
                "shasum": ""
            },
            "require": {
                "ext-dom": "*",
                "ext-tokenizer": "*",
                "ext-xmlwriter": "*",
                "php": "^7.2 || ^8.0"
            },
            "type": "library",
            "autoload": {
                "classmap": [
                    "src/"
                ]
            },
            "notification-url": "https://packagist.org/downloads/",
            "license": [
                "BSD-3-Clause"
            ],
            "authors": [
                {
                    "name": "Arne Blankerts",
                    "email": "arne@blankerts.de",
                    "role": "Developer"
                }
            ],
            "description": "A small library for converting tokenized PHP source code into XML and potentially other formats",
            "support": {
                "issues": "https://github.com/theseer/tokenizer/issues",
                "source": "https://github.com/theseer/tokenizer/tree/1.2.1"
            },
            "funding": [
                {
                    "url": "https://github.com/theseer",
                    "type": "github"
                }
            ],
            "time": "2021-07-28T10:34:58+00:00"
        },
        {
            "name": "wikimedia/at-ease",
            "version": "v2.1.0",
            "source": {
                "type": "git",
                "url": "https://github.com/wikimedia/at-ease.git",
                "reference": "e8ebaa7bb7c8a8395481a05f6dc4deaceab11c33"
            },
            "dist": {
                "type": "zip",
                "url": "https://api.github.com/repos/wikimedia/at-ease/zipball/e8ebaa7bb7c8a8395481a05f6dc4deaceab11c33",
                "reference": "e8ebaa7bb7c8a8395481a05f6dc4deaceab11c33",
                "shasum": ""
            },
            "require": {
                "php": ">=7.2.9"
            },
            "require-dev": {
                "mediawiki/mediawiki-codesniffer": "35.0.0",
                "mediawiki/minus-x": "1.1.1",
                "ockcyp/covers-validator": "1.3.3",
                "php-parallel-lint/php-console-highlighter": "0.5.0",
                "php-parallel-lint/php-parallel-lint": "1.2.0",
                "phpunit/phpunit": "^8.5"
            },
            "type": "library",
            "autoload": {
                "files": [
                    "src/Wikimedia/Functions.php"
                ],
                "psr-4": {
                    "Wikimedia\\AtEase\\": "src/Wikimedia/AtEase/"
                }
            },
            "notification-url": "https://packagist.org/downloads/",
            "license": [
                "GPL-2.0-or-later"
            ],
            "authors": [
                {
                    "name": "Tim Starling",
                    "email": "tstarling@wikimedia.org"
                },
                {
                    "name": "MediaWiki developers",
                    "email": "wikitech-l@lists.wikimedia.org"
                }
            ],
            "description": "Safe replacement to @ for suppressing warnings.",
            "homepage": "https://www.mediawiki.org/wiki/at-ease",
            "support": {
                "source": "https://github.com/wikimedia/at-ease/tree/v2.1.0"
            },
            "time": "2021-02-27T15:53:37+00:00"
        },
        {
            "name": "yoast/phpunit-polyfills",
            "version": "1.0.3",
            "source": {
                "type": "git",
                "url": "https://github.com/Yoast/PHPUnit-Polyfills.git",
                "reference": "5ea3536428944955f969bc764bbe09738e151ada"
            },
            "dist": {
                "type": "zip",
                "url": "https://api.github.com/repos/Yoast/PHPUnit-Polyfills/zipball/5ea3536428944955f969bc764bbe09738e151ada",
                "reference": "5ea3536428944955f969bc764bbe09738e151ada",
                "shasum": ""
            },
            "require": {
                "php": ">=5.4",
                "phpunit/phpunit": "^4.8.36 || ^5.7.21 || ^6.0 || ^7.0 || ^8.0 || ^9.0"
            },
            "require-dev": {
                "yoast/yoastcs": "^2.2.0"
            },
            "type": "library",
            "extra": {
                "branch-alias": {
                    "dev-main": "1.x-dev",
                    "dev-develop": "1.x-dev"
                }
            },
            "autoload": {
                "files": [
                    "phpunitpolyfills-autoload.php"
                ]
            },
            "notification-url": "https://packagist.org/downloads/",
            "license": [
                "BSD-3-Clause"
            ],
            "authors": [
                {
                    "name": "Team Yoast",
                    "email": "support@yoast.com",
                    "homepage": "https://yoast.com"
                },
                {
                    "name": "Contributors",
                    "homepage": "https://github.com/Yoast/PHPUnit-Polyfills/graphs/contributors"
                }
            ],
            "description": "Set of polyfills for changed PHPUnit functionality to allow for creating PHPUnit cross-version compatible tests",
            "homepage": "https://github.com/Yoast/PHPUnit-Polyfills",
            "keywords": [
                "phpunit",
                "polyfill",
                "testing"
            ],
            "support": {
                "issues": "https://github.com/Yoast/PHPUnit-Polyfills/issues",
                "source": "https://github.com/Yoast/PHPUnit-Polyfills"
            },
            "time": "2021-11-23T01:37:03+00:00"
        }
    ],
    "aliases": [],
    "minimum-stability": "dev",
    "stability-flags": {
        "automattic/jetpack-a8c-mc-stats": 20,
        "automattic/jetpack-abtest": 20,
        "automattic/jetpack-action-bar": 20,
        "automattic/jetpack-assets": 20,
        "automattic/jetpack-autoloader": 20,
        "automattic/jetpack-backup": 20,
        "automattic/jetpack-blocks": 20,
        "automattic/jetpack-compat": 20,
        "automattic/jetpack-composer-plugin": 20,
        "automattic/jetpack-config": 20,
        "automattic/jetpack-connection": 20,
        "automattic/jetpack-constants": 20,
        "automattic/jetpack-device-detection": 20,
        "automattic/jetpack-error": 20,
        "automattic/jetpack-google-fonts-provider": 20,
        "automattic/jetpack-identity-crisis": 20,
        "automattic/jetpack-jitm": 20,
        "automattic/jetpack-lazy-images": 20,
        "automattic/jetpack-licensing": 20,
        "automattic/jetpack-logo": 20,
        "automattic/jetpack-my-jetpack": 20,
        "automattic/jetpack-partner": 20,
        "automattic/jetpack-plugins-installer": 20,
        "automattic/jetpack-post-list": 20,
        "automattic/jetpack-publicize": 20,
        "automattic/jetpack-redirect": 20,
        "automattic/jetpack-roles": 20,
        "automattic/jetpack-search": 20,
        "automattic/jetpack-stats": 20,
        "automattic/jetpack-stats-admin": 20,
        "automattic/jetpack-status": 20,
        "automattic/jetpack-sync": 20,
        "automattic/jetpack-videopress": 20,
        "automattic/jetpack-waf": 20,
        "automattic/jetpack-wordads": 20,
        "automattic/jetpack-changelogger": 20
    },
    "prefer-stable": true,
    "prefer-lowest": false,
    "platform": {
        "ext-fileinfo": "*",
        "ext-json": "*",
        "ext-openssl": "*"
    },
    "platform-dev": [],
    "platform-overrides": {
        "ext-intl": "0.0.0"
    },
    "plugin-api-version": "2.3.0"
}<|MERGE_RESOLUTION|>--- conflicted
+++ resolved
@@ -4,11 +4,7 @@
         "Read more about it at https://getcomposer.org/doc/01-basic-usage.md#installing-dependencies",
         "This file is @generated automatically"
     ],
-<<<<<<< HEAD
-    "content-hash": "a1e986360134c3d7de432411188e2215",
-=======
-    "content-hash": "b749512e25f2738c2d00145e1a743547",
->>>>>>> 5e55986f
+    "content-hash": "2a20721bcb930fd79a25067055be4ded",
     "packages": [
         {
             "name": "automattic/jetpack-a8c-mc-stats",
@@ -365,11 +361,7 @@
             "dist": {
                 "type": "path",
                 "url": "../../packages/backup",
-<<<<<<< HEAD
-                "reference": "f60514a12df2d174c59538af57f6798b0289399d"
-=======
-                "reference": "49a3e67111b6d7bf7a7b1c67ee0cd24e34208911"
->>>>>>> 5e55986f
+                "reference": "a8f27f4eb2455a4121e1b0f85c0031143c89f12b"
             },
             "require": {
                 "automattic/jetpack-admin-ui": "^0.2",
@@ -381,7 +373,7 @@
                 "automattic/jetpack-identity-crisis": "^0.8",
                 "automattic/jetpack-my-jetpack": "^2.4",
                 "automattic/jetpack-status": "^1.15",
-                "automattic/jetpack-sync": "^1.43"
+                "automattic/jetpack-sync": "^1.42"
             },
             "require-dev": {
                 "automattic/jetpack-changelogger": "^3.2",
