--- conflicted
+++ resolved
@@ -4,11 +4,7 @@
         "Read more about it at https://getcomposer.org/doc/01-basic-usage.md#installing-dependencies",
         "This file is @generated automatically"
     ],
-<<<<<<< HEAD
-    "content-hash": "a80a0ea85b349fc93e75e522180a0919",
-=======
-    "content-hash": "58e6ced6b5ab2c650ba00cb6d4838dc8",
->>>>>>> 19a66009
+    "content-hash": "4b5973164a7ceae34f978edc0867766e",
     "packages": [
         {
             "name": "automattic/jetpack-a8c-mc-stats",
@@ -294,7 +290,7 @@
             "dist": {
                 "type": "path",
                 "url": "../../packages/backup",
-                "reference": "a9e3694a11e1691b1597945e3191563d8470c69e"
+                "reference": "6b656f9032d99cdcd7408187d71ccff8a1404a29"
             },
             "require": {
                 "automattic/jetpack-admin-ui": "^0.2",
@@ -305,7 +301,7 @@
                 "automattic/jetpack-connection": "^1.37",
                 "automattic/jetpack-connection-ui": "^2.3",
                 "automattic/jetpack-identity-crisis": "^0.8",
-                "automattic/jetpack-my-jetpack": "^0.6",
+                "automattic/jetpack-my-jetpack": "1.0.x-dev",
                 "automattic/jetpack-status": "^1.12",
                 "automattic/jetpack-sync": "^1.30"
             },
@@ -2593,16 +2589,16 @@
         },
         {
             "name": "phpdocumentor/type-resolver",
-            "version": "1.6.0",
+            "version": "1.6.1",
             "source": {
                 "type": "git",
                 "url": "https://github.com/phpDocumentor/TypeResolver.git",
-                "reference": "93ebd0014cab80c4ea9f5e297ea48672f1b87706"
+                "reference": "77a32518733312af16a44300404e945338981de3"
             },
             "dist": {
                 "type": "zip",
-                "url": "https://api.github.com/repos/phpDocumentor/TypeResolver/zipball/93ebd0014cab80c4ea9f5e297ea48672f1b87706",
-                "reference": "93ebd0014cab80c4ea9f5e297ea48672f1b87706",
+                "url": "https://api.github.com/repos/phpDocumentor/TypeResolver/zipball/77a32518733312af16a44300404e945338981de3",
+                "reference": "77a32518733312af16a44300404e945338981de3",
                 "shasum": ""
             },
             "require": {
@@ -2637,9 +2633,9 @@
             "description": "A PSR-5 based resolver of Class names, Types and Structural Element Names",
             "support": {
                 "issues": "https://github.com/phpDocumentor/TypeResolver/issues",
-                "source": "https://github.com/phpDocumentor/TypeResolver/tree/1.6.0"
-            },
-            "time": "2022-01-04T19:58:01+00:00"
+                "source": "https://github.com/phpDocumentor/TypeResolver/tree/1.6.1"
+            },
+            "time": "2022-03-15T21:29:03+00:00"
         },
         {
             "name": "phpspec/prophecy",
@@ -3028,16 +3024,16 @@
         },
         {
             "name": "phpunit/phpunit",
-            "version": "9.5.19",
+            "version": "9.5.20",
             "source": {
                 "type": "git",
                 "url": "https://github.com/sebastianbergmann/phpunit.git",
-                "reference": "35ea4b7f3acabb26f4bb640f8c30866c401da807"
+                "reference": "12bc8879fb65aef2138b26fc633cb1e3620cffba"
             },
             "dist": {
                 "type": "zip",
-                "url": "https://api.github.com/repos/sebastianbergmann/phpunit/zipball/35ea4b7f3acabb26f4bb640f8c30866c401da807",
-                "reference": "35ea4b7f3acabb26f4bb640f8c30866c401da807",
+                "url": "https://api.github.com/repos/sebastianbergmann/phpunit/zipball/12bc8879fb65aef2138b26fc633cb1e3620cffba",
+                "reference": "12bc8879fb65aef2138b26fc633cb1e3620cffba",
                 "shasum": ""
             },
             "require": {
@@ -3115,7 +3111,7 @@
             ],
             "support": {
                 "issues": "https://github.com/sebastianbergmann/phpunit/issues",
-                "source": "https://github.com/sebastianbergmann/phpunit/tree/9.5.19"
+                "source": "https://github.com/sebastianbergmann/phpunit/tree/9.5.20"
             },
             "funding": [
                 {
@@ -3127,7 +3123,7 @@
                     "type": "github"
                 }
             ],
-            "time": "2022-03-15T09:57:31+00:00"
+            "time": "2022-04-01T12:37:26+00:00"
         },
         {
             "name": "psr/container",
@@ -3548,16 +3544,16 @@
         },
         {
             "name": "sebastian/environment",
-            "version": "5.1.3",
+            "version": "5.1.4",
             "source": {
                 "type": "git",
                 "url": "https://github.com/sebastianbergmann/environment.git",
-                "reference": "388b6ced16caa751030f6a69e588299fa09200ac"
+                "reference": "1b5dff7bb151a4db11d49d90e5408e4e938270f7"
             },
             "dist": {
                 "type": "zip",
-                "url": "https://api.github.com/repos/sebastianbergmann/environment/zipball/388b6ced16caa751030f6a69e588299fa09200ac",
-                "reference": "388b6ced16caa751030f6a69e588299fa09200ac",
+                "url": "https://api.github.com/repos/sebastianbergmann/environment/zipball/1b5dff7bb151a4db11d49d90e5408e4e938270f7",
+                "reference": "1b5dff7bb151a4db11d49d90e5408e4e938270f7",
                 "shasum": ""
             },
             "require": {
@@ -3599,7 +3595,7 @@
             ],
             "support": {
                 "issues": "https://github.com/sebastianbergmann/environment/issues",
-                "source": "https://github.com/sebastianbergmann/environment/tree/5.1.3"
+                "source": "https://github.com/sebastianbergmann/environment/tree/5.1.4"
             },
             "funding": [
                 {
@@ -3607,7 +3603,7 @@
                     "type": "github"
                 }
             ],
-            "time": "2020-09-28T05:52:38+00:00"
+            "time": "2022-04-03T09:37:03+00:00"
         },
         {
             "name": "sebastian/exporter",
@@ -4148,16 +4144,16 @@
         },
         {
             "name": "symfony/console",
-            "version": "v5.4.5",
+            "version": "v5.4.7",
             "source": {
                 "type": "git",
                 "url": "https://github.com/symfony/console.git",
-                "reference": "d8111acc99876953f52fe16d4c50eb60940d49ad"
+                "reference": "900275254f0a1a2afff1ab0e11abd5587a10e1d6"
             },
             "dist": {
                 "type": "zip",
-                "url": "https://api.github.com/repos/symfony/console/zipball/d8111acc99876953f52fe16d4c50eb60940d49ad",
-                "reference": "d8111acc99876953f52fe16d4c50eb60940d49ad",
+                "url": "https://api.github.com/repos/symfony/console/zipball/900275254f0a1a2afff1ab0e11abd5587a10e1d6",
+                "reference": "900275254f0a1a2afff1ab0e11abd5587a10e1d6",
                 "shasum": ""
             },
             "require": {
@@ -4227,7 +4223,7 @@
                 "terminal"
             ],
             "support": {
-                "source": "https://github.com/symfony/console/tree/v5.4.5"
+                "source": "https://github.com/symfony/console/tree/v5.4.7"
             },
             "funding": [
                 {
@@ -4243,20 +4239,20 @@
                     "type": "tidelift"
                 }
             ],
-            "time": "2022-02-24T12:45:35+00:00"
+            "time": "2022-03-31T17:09:19+00:00"
         },
         {
             "name": "symfony/deprecation-contracts",
-            "version": "v3.0.0",
+            "version": "v3.0.1",
             "source": {
                 "type": "git",
                 "url": "https://github.com/symfony/deprecation-contracts.git",
-                "reference": "c726b64c1ccfe2896cb7df2e1331c357ad1c8ced"
+                "reference": "26954b3d62a6c5fd0ea8a2a00c0353a14978d05c"
             },
             "dist": {
                 "type": "zip",
-                "url": "https://api.github.com/repos/symfony/deprecation-contracts/zipball/c726b64c1ccfe2896cb7df2e1331c357ad1c8ced",
-                "reference": "c726b64c1ccfe2896cb7df2e1331c357ad1c8ced",
+                "url": "https://api.github.com/repos/symfony/deprecation-contracts/zipball/26954b3d62a6c5fd0ea8a2a00c0353a14978d05c",
+                "reference": "26954b3d62a6c5fd0ea8a2a00c0353a14978d05c",
                 "shasum": ""
             },
             "require": {
@@ -4294,7 +4290,7 @@
             "description": "A generic function and convention to trigger deprecation notices",
             "homepage": "https://symfony.com",
             "support": {
-                "source": "https://github.com/symfony/deprecation-contracts/tree/v3.0.0"
+                "source": "https://github.com/symfony/deprecation-contracts/tree/v3.0.1"
             },
             "funding": [
                 {
@@ -4310,7 +4306,7 @@
                     "type": "tidelift"
                 }
             ],
-            "time": "2021-11-01T23:48:49+00:00"
+            "time": "2022-01-02T09:55:41+00:00"
         },
         {
             "name": "symfony/polyfill-ctype",
@@ -4806,16 +4802,16 @@
         },
         {
             "name": "symfony/process",
-            "version": "v5.4.5",
+            "version": "v5.4.7",
             "source": {
                 "type": "git",
                 "url": "https://github.com/symfony/process.git",
-                "reference": "95440409896f90a5f85db07a32b517ecec17fa4c"
+                "reference": "38a44b2517b470a436e1c944bf9b9ba3961137fb"
             },
             "dist": {
                 "type": "zip",
-                "url": "https://api.github.com/repos/symfony/process/zipball/95440409896f90a5f85db07a32b517ecec17fa4c",
-                "reference": "95440409896f90a5f85db07a32b517ecec17fa4c",
+                "url": "https://api.github.com/repos/symfony/process/zipball/38a44b2517b470a436e1c944bf9b9ba3961137fb",
+                "reference": "38a44b2517b470a436e1c944bf9b9ba3961137fb",
                 "shasum": ""
             },
             "require": {
@@ -4848,7 +4844,7 @@
             "description": "Executes commands in sub-processes",
             "homepage": "https://symfony.com",
             "support": {
-                "source": "https://github.com/symfony/process/tree/v5.4.5"
+                "source": "https://github.com/symfony/process/tree/v5.4.7"
             },
             "funding": [
                 {
@@ -4864,20 +4860,20 @@
                     "type": "tidelift"
                 }
             ],
-            "time": "2022-01-30T18:16:22+00:00"
+            "time": "2022-03-18T16:18:52+00:00"
         },
         {
             "name": "symfony/service-contracts",
-            "version": "v3.0.0",
+            "version": "v3.0.1",
             "source": {
                 "type": "git",
                 "url": "https://github.com/symfony/service-contracts.git",
-                "reference": "36715ebf9fb9db73db0cb24263c79077c6fe8603"
+                "reference": "e517458f278c2131ca9f262f8fbaf01410f2c65c"
             },
             "dist": {
                 "type": "zip",
-                "url": "https://api.github.com/repos/symfony/service-contracts/zipball/36715ebf9fb9db73db0cb24263c79077c6fe8603",
-                "reference": "36715ebf9fb9db73db0cb24263c79077c6fe8603",
+                "url": "https://api.github.com/repos/symfony/service-contracts/zipball/e517458f278c2131ca9f262f8fbaf01410f2c65c",
+                "reference": "e517458f278c2131ca9f262f8fbaf01410f2c65c",
                 "shasum": ""
             },
             "require": {
@@ -4930,7 +4926,7 @@
                 "standards"
             ],
             "support": {
-                "source": "https://github.com/symfony/service-contracts/tree/v3.0.0"
+                "source": "https://github.com/symfony/service-contracts/tree/v3.0.1"
             },
             "funding": [
                 {
@@ -4946,7 +4942,7 @@
                     "type": "tidelift"
                 }
             ],
-            "time": "2021-11-04T17:53:12+00:00"
+            "time": "2022-03-13T20:10:05+00:00"
         },
         {
             "name": "symfony/string",
