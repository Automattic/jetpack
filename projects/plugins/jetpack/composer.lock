--- conflicted
+++ resolved
@@ -4,11 +4,7 @@
         "Read more about it at https://getcomposer.org/doc/01-basic-usage.md#installing-dependencies",
         "This file is @generated automatically"
     ],
-<<<<<<< HEAD
-    "content-hash": "4a69b28a376cb541eec02baada95e4e1",
-=======
     "content-hash": "4c8d162e61b9af6244432eb2a104151a",
->>>>>>> 160b6b12
     "packages": [
         {
             "name": "automattic/jetpack-a8c-mc-stats",
