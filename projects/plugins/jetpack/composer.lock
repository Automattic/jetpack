{
    "_readme": [
        "This file locks the dependencies of your project to a known state",
        "Read more about it at https://getcomposer.org/doc/01-basic-usage.md#installing-dependencies",
        "This file is @generated automatically"
    ],
<<<<<<< HEAD
    "content-hash": "1d4c429182c3873ea4bae518a3d4d268",
=======
    "content-hash": "83b762352d36b1f733c09a5b5d4adc58",
>>>>>>> f0c16470
    "packages": [
        {
            "name": "automattic/jetpack-a8c-mc-stats",
            "version": "dev-master",
            "dist": {
                "type": "path",
                "url": "../../packages/a8c-mc-stats",
                "reference": "05c1399080a50526afc06f85e6494959ca3c1941"
            },
            "require-dev": {
                "automattic/jetpack-changelogger": "^3.0",
                "yoast/phpunit-polyfills": "1.0.3"
            },
            "type": "jetpack-library",
            "extra": {
                "autotagger": true,
                "mirror-repo": "Automattic/jetpack-a8c-mc-stats",
                "changelogger": {
                    "link-template": "https://github.com/Automattic/jetpack-a8c-mc-stats/compare/v${old}...v${new}"
                },
                "branch-alias": {
                    "dev-master": "1.4.x-dev"
                }
            },
            "autoload": {
                "classmap": [
                    "src/"
                ]
            },
            "scripts": {
                "phpunit": [
                    "./vendor/phpunit/phpunit/phpunit --colors=always"
                ],
                "test-coverage": [
                    "php -dpcov.directory=. ./vendor/bin/phpunit --coverage-clover \"$COVERAGE_DIR/clover.xml\""
                ],
                "test-php": [
                    "@composer phpunit"
                ]
            },
            "license": [
                "GPL-2.0-or-later"
            ],
            "description": "Used to record internal usage stats for Automattic. Not visible to site owners.",
            "transport-options": {
                "monorepo": true,
                "relative": true
            }
        },
        {
            "name": "automattic/jetpack-abtest",
            "version": "dev-master",
            "dist": {
                "type": "path",
                "url": "../../packages/abtest",
                "reference": "bf23d3a8cc5a24da04b392de5d99db522dc647b5"
            },
            "require": {
                "automattic/jetpack-connection": "^1.36",
                "automattic/jetpack-error": "^1.3"
            },
            "require-dev": {
                "automattic/jetpack-changelogger": "^3.0",
                "automattic/wordbless": "dev-master",
                "yoast/phpunit-polyfills": "1.0.3"
            },
            "type": "jetpack-library",
            "extra": {
                "autotagger": true,
                "mirror-repo": "Automattic/jetpack-abtest",
                "changelogger": {
                    "link-template": "https://github.com/Automattic/jetpack-abtest/compare/v${old}...v${new}"
                },
                "branch-alias": {
                    "dev-master": "1.9.x-dev"
                }
            },
            "autoload": {
                "classmap": [
                    "src/"
                ]
            },
            "scripts": {
                "phpunit": [
                    "./vendor/phpunit/phpunit/phpunit --colors=always"
                ],
                "post-update-cmd": [
                    "php -r \"copy('vendor/automattic/wordbless/src/dbless-wpdb.php', 'wordpress/wp-content/db.php');\""
                ],
                "test-coverage": [
                    "php -dpcov.directory=. ./vendor/bin/phpunit --coverage-clover \"$COVERAGE_DIR/clover.xml\""
                ],
                "test-php": [
                    "@composer phpunit"
                ]
            },
            "license": [
                "GPL-2.0-or-later"
            ],
            "description": "Provides an interface to the WP.com A/B tests.",
            "transport-options": {
                "monorepo": true,
                "relative": true
            }
        },
        {
            "name": "automattic/jetpack-admin-ui",
            "version": "dev-master",
            "dist": {
                "type": "path",
                "url": "../../packages/admin-ui",
                "reference": "e9c471e1ac68c4dd7cf656fd17a4b96fdc4c6ff1"
            },
            "require-dev": {
                "automattic/jetpack-changelogger": "^3.0",
                "automattic/wordbless": "dev-master",
                "yoast/phpunit-polyfills": "1.0.3"
            },
            "type": "jetpack-library",
            "extra": {
                "autotagger": true,
                "mirror-repo": "Automattic/jetpack-admin-ui",
                "changelogger": {
                    "link-template": "https://github.com/Automattic/jetpack-admin-ui/compare/${old}...${new}"
                },
                "branch-alias": {
                    "dev-master": "0.2.x-dev"
                },
                "version-constants": {
                    "::PACKAGE_VERSION": "src/class-admin-menu.php"
                }
            },
            "autoload": {
                "classmap": [
                    "src/"
                ]
            },
            "scripts": {
                "phpunit": [
                    "./vendor/phpunit/phpunit/phpunit --colors=always"
                ],
                "test-coverage": [
                    "php -dpcov.directory=. ./vendor/bin/phpunit --coverage-clover \"$COVERAGE_DIR/clover.xml\""
                ],
                "test-php": [
                    "@composer phpunit"
                ],
                "post-update-cmd": [
                    "php -r \"copy('vendor/automattic/wordbless/src/dbless-wpdb.php', 'wordpress/wp-content/db.php');\""
                ]
            },
            "license": [
                "GPL-2.0-or-later"
            ],
            "description": "Generic Jetpack wp-admin UI elements",
            "transport-options": {
                "monorepo": true,
                "relative": true
            }
        },
        {
            "name": "automattic/jetpack-assets",
            "version": "dev-master",
            "dist": {
                "type": "path",
                "url": "../../packages/assets",
                "reference": "810134d18a0baedd94aae5398f2f506f213bac7b"
            },
            "require": {
                "automattic/jetpack-constants": "^1.6"
            },
            "require-dev": {
                "automattic/jetpack-changelogger": "^3.0",
                "brain/monkey": "2.6.1",
                "wikimedia/testing-access-wrapper": "^1.0 | ^2.0",
                "yoast/phpunit-polyfills": "1.0.3"
            },
            "type": "jetpack-library",
            "extra": {
                "autotagger": true,
                "mirror-repo": "Automattic/jetpack-assets",
                "textdomain": "jetpack-assets",
                "changelogger": {
                    "link-template": "https://github.com/Automattic/jetpack-assets/compare/v${old}...v${new}"
                },
                "branch-alias": {
                    "dev-master": "1.17.x-dev"
                }
            },
            "autoload": {
                "files": [
                    "actions.php"
                ],
                "classmap": [
                    "src/"
                ]
            },
            "scripts": {
                "build-development": [
                    "pnpm run build"
                ],
                "build-production": [
                    "pnpm run build-production"
                ],
                "phpunit": [
                    "./vendor/phpunit/phpunit/phpunit --colors=always"
                ],
                "test-coverage": [
                    "php -dpcov.directory=. ./vendor/bin/phpunit --coverage-clover \"$COVERAGE_DIR/php/clover.xml\"",
                    "pnpm run test-coverage"
                ],
                "test-js": [
                    "pnpm run test"
                ],
                "test-php": [
                    "@composer phpunit"
                ]
            },
            "license": [
                "GPL-2.0-or-later"
            ],
            "description": "Asset management utilities for Jetpack ecosystem packages",
            "transport-options": {
                "monorepo": true,
                "relative": true
            }
        },
        {
            "name": "automattic/jetpack-autoloader",
            "version": "dev-master",
            "dist": {
                "type": "path",
                "url": "../../packages/autoloader",
                "reference": "94478e1065cbd379d0c16dd1cc3bf977fdea7d2e"
            },
            "require": {
                "composer-plugin-api": "^1.1 || ^2.0"
            },
            "require-dev": {
                "automattic/jetpack-changelogger": "^3.0",
                "yoast/phpunit-polyfills": "1.0.3"
            },
            "type": "composer-plugin",
            "extra": {
                "autotagger": true,
                "class": "Automattic\\Jetpack\\Autoloader\\CustomAutoloaderPlugin",
                "mirror-repo": "Automattic/jetpack-autoloader",
                "changelogger": {
                    "link-template": "https://github.com/Automattic/jetpack-autoloader/compare/v${old}...v${new}"
                },
                "branch-alias": {
                    "dev-master": "2.10.x-dev"
                }
            },
            "autoload": {
                "classmap": [
                    "src/AutoloadGenerator.php"
                ],
                "psr-4": {
                    "Automattic\\Jetpack\\Autoloader\\": "src"
                }
            },
            "scripts": {
                "phpunit": [
                    "./vendor/phpunit/phpunit/phpunit --colors=always"
                ],
                "test-coverage": [
                    "php -dpcov.directory=. ./vendor/bin/phpunit --coverage-php \"./tests/php/tmp/coverage-report.php\"",
                    "php ./tests/php/bin/test-coverage.php \"$COVERAGE_DIR/clover.xml\""
                ],
                "test-php": [
                    "@composer phpunit"
                ]
            },
            "license": [
                "GPL-2.0-or-later"
            ],
            "description": "Creates a custom autoloader for a plugin or theme.",
            "transport-options": {
                "monorepo": true,
                "relative": true
            }
        },
        {
            "name": "automattic/jetpack-backup",
            "version": "dev-master",
            "dist": {
                "type": "path",
                "url": "../../packages/backup",
                "reference": "281aecc8c5f48a483bd931c61d64d50a66f3b741"
            },
            "require": {
                "automattic/jetpack-connection": "^1.36",
                "automattic/jetpack-sync": "^1.29"
            },
            "require-dev": {
                "automattic/jetpack-changelogger": "^3.0",
                "automattic/wordbless": "@dev",
                "yoast/phpunit-polyfills": "1.0.3"
            },
            "type": "jetpack-library",
            "extra": {
                "autotagger": true,
                "mirror-repo": "Automattic/jetpack-backup",
                "textdomain": "jetpack-backup-pkg",
                "version-constants": {
                    "::PACKAGE_VERSION": "src/class-package-version.php"
                },
                "changelogger": {
                    "link-template": "https://github.com/Automattic/jetpack-backup/compare/v${old}...v${new}"
                },
                "branch-alias": {
                    "dev-master": "1.2.x-dev"
                }
            },
            "autoload": {
                "files": [
                    "actions.php"
                ],
                "classmap": [
                    "src/"
                ]
            },
            "scripts": {
                "phpunit": [
                    "./vendor/phpunit/phpunit/phpunit --colors=always"
                ],
                "test-coverage": [
                    "php -dpcov.directory=. ./vendor/bin/phpunit --coverage-clover \"$COVERAGE_DIR/clover.xml\""
                ],
                "test-php": [
                    "@composer phpunit"
                ],
                "post-update-cmd": [
                    "php -r \"copy('vendor/automattic/wordbless/src/dbless-wpdb.php', 'wordpress/wp-content/db.php');\""
                ]
            },
            "license": [
                "GPL-2.0-or-later"
            ],
            "description": "Tools to assist with backing up Jetpack sites.",
            "transport-options": {
                "monorepo": true,
                "relative": true
            }
        },
        {
            "name": "automattic/jetpack-blocks",
            "version": "dev-master",
            "dist": {
                "type": "path",
                "url": "../../packages/blocks",
                "reference": "5fa39eec698e40b071be806a663367eb4555f557"
            },
            "require-dev": {
                "automattic/jetpack-changelogger": "^3.0",
                "automattic/wordbless": "dev-master",
                "brain/monkey": "2.6.1",
                "yoast/phpunit-polyfills": "1.0.3"
            },
            "type": "jetpack-library",
            "extra": {
                "autotagger": true,
                "mirror-repo": "Automattic/jetpack-blocks",
                "changelogger": {
                    "link-template": "https://github.com/Automattic/jetpack-blocks/compare/v${old}...v${new}"
                },
                "branch-alias": {
                    "dev-master": "1.4.x-dev"
                }
            },
            "autoload": {
                "classmap": [
                    "src/"
                ]
            },
            "scripts": {
                "phpunit": [
                    "./vendor/phpunit/phpunit/phpunit --colors=always"
                ],
                "post-update-cmd": [
                    "php -r \"copy('vendor/automattic/wordbless/src/dbless-wpdb.php', 'wordpress/wp-content/db.php');\""
                ],
                "test-coverage": [
                    "php -dpcov.directory=. ./vendor/bin/phpunit --coverage-clover \"$COVERAGE_DIR/clover.xml\""
                ],
                "test-php": [
                    "@composer phpunit"
                ]
            },
            "license": [
                "GPL-2.0-or-later"
            ],
            "description": "Register and manage blocks within a plugin. Used to manage block registration, enqueues, and more.",
            "transport-options": {
                "monorepo": true,
                "relative": true
            }
        },
        {
            "name": "automattic/jetpack-compat",
            "version": "dev-master",
            "dist": {
                "type": "path",
                "url": "../../packages/compat",
                "reference": "58a91c421de42eaab82bbe6eeef16f4d4e45bb40"
            },
            "require-dev": {
                "automattic/jetpack-changelogger": "^3.0"
            },
            "type": "jetpack-library",
            "extra": {
                "autotagger": true,
                "mirror-repo": "Automattic/jetpack-compat",
                "changelogger": {
                    "link-template": "https://github.com/Automattic/jetpack-compat/compare/v${old}...v${new}"
                },
                "branch-alias": {
                    "dev-master": "1.6.x-dev"
                }
            },
            "autoload": {
                "files": [
                    "functions.php"
                ],
                "classmap": [
                    "legacy"
                ]
            },
            "license": [
                "GPL-2.0-or-later"
            ],
            "description": "Compatibility layer with previous versions of Jetpack",
            "transport-options": {
                "monorepo": true,
                "relative": true
            }
        },
        {
            "name": "automattic/jetpack-composer-plugin",
            "version": "dev-master",
            "dist": {
                "type": "path",
                "url": "../../packages/composer-plugin",
                "reference": "c3fc0e4cf179c619f896174a6c9db8e70cff74c3"
            },
            "require": {
                "composer-plugin-api": "^2.1.0"
            },
            "require-dev": {
                "automattic/jetpack-changelogger": "^3.0",
                "composer/composer": "2.2.3",
                "yoast/phpunit-polyfills": "1.0.3"
            },
            "type": "composer-plugin",
            "extra": {
                "class": "Automattic\\Jetpack\\Composer\\Plugin",
                "mirror-repo": "Automattic/jetpack-composer-plugin",
                "changelogger": {
                    "link-template": "https://github.com/Automattic/jetpack-composer-plugin/compare/v${old}...v${new}"
                },
                "autotagger": true,
                "branch-alias": {
                    "dev-master": "1.1.x-dev"
                }
            },
            "autoload": {
                "classmap": [
                    "src/"
                ]
            },
            "scripts": {
                "phpunit": [
                    "./vendor/phpunit/phpunit/phpunit --colors=always"
                ],
                "test-coverage": [
                    "php -dpcov.directory=. ./vendor/bin/phpunit --coverage-clover \"$COVERAGE_DIR/clover.xml\""
                ],
                "test-php": [
                    "@composer phpunit"
                ]
            },
            "license": [
                "GPL-2.0-or-later"
            ],
            "description": "A custom installer plugin for Composer to move Jetpack packages out of `vendor/` so WordPress's translation infrastructure will find their strings.",
            "transport-options": {
                "monorepo": true,
                "relative": true
            }
        },
        {
            "name": "automattic/jetpack-config",
            "version": "dev-master",
            "dist": {
                "type": "path",
                "url": "../../packages/config",
                "reference": "fbcaa06ae1311c15b42f9e6c9330658592829af5"
            },
            "require-dev": {
                "automattic/jetpack-changelogger": "^3.0"
            },
            "type": "jetpack-library",
            "extra": {
                "autotagger": true,
                "mirror-repo": "Automattic/jetpack-config",
                "textdomain": "jetpack-config",
                "changelogger": {
                    "link-template": "https://github.com/Automattic/jetpack-config/compare/v${old}...v${new}"
                },
                "branch-alias": {
                    "dev-master": "1.6.x-dev"
                }
            },
            "autoload": {
                "classmap": [
                    "src/"
                ]
            },
            "license": [
                "GPL-2.0-or-later"
            ],
            "description": "Jetpack configuration package that initializes other packages and configures Jetpack's functionality. Can be used as a base for all variants of Jetpack package usage.",
            "transport-options": {
                "monorepo": true,
                "relative": true
            }
        },
        {
            "name": "automattic/jetpack-connection",
            "version": "dev-master",
            "dist": {
                "type": "path",
                "url": "../../packages/connection",
                "reference": "5bf3bebadaec57d95df9dc6e01b9d4b7e20a2284"
            },
            "require": {
                "automattic/jetpack-a8c-mc-stats": "^1.4",
                "automattic/jetpack-constants": "^1.6",
                "automattic/jetpack-heartbeat": "^1.4",
                "automattic/jetpack-options": "^1.14",
                "automattic/jetpack-redirect": "^1.7",
                "automattic/jetpack-roles": "^1.4",
                "automattic/jetpack-status": "^1.10",
                "automattic/jetpack-terms-of-service": "^1.9",
                "automattic/jetpack-tracking": "^1.14"
            },
            "require-dev": {
                "automattic/jetpack-changelogger": "^3.0",
                "automattic/wordbless": "@dev",
                "brain/monkey": "2.6.1",
                "yoast/phpunit-polyfills": "1.0.3"
            },
            "type": "jetpack-library",
            "extra": {
                "autotagger": true,
                "mirror-repo": "Automattic/jetpack-connection",
                "textdomain": "jetpack-connection",
                "version-constants": {
                    "::PACKAGE_VERSION": "src/class-package-version.php"
                },
                "changelogger": {
                    "link-template": "https://github.com/Automattic/jetpack-connection/compare/v${old}...v${new}"
                },
                "branch-alias": {
                    "dev-master": "1.36.x-dev"
                }
            },
            "autoload": {
                "classmap": [
                    "legacy",
                    "src/"
                ]
            },
            "scripts": {
                "phpunit": [
                    "./vendor/phpunit/phpunit/phpunit --colors=always"
                ],
                "post-update-cmd": [
                    "php -r \"copy('vendor/automattic/wordbless/src/dbless-wpdb.php', 'wordpress/wp-content/db.php');\""
                ],
                "test-coverage": [
                    "php -dpcov.directory=. ./vendor/bin/phpunit --coverage-clover \"$COVERAGE_DIR/clover.xml\""
                ],
                "test-php": [
                    "@composer phpunit"
                ]
            },
            "license": [
                "GPL-2.0-or-later"
            ],
            "description": "Everything needed to connect to the Jetpack infrastructure",
            "transport-options": {
                "monorepo": true,
                "relative": true
            }
        },
        {
            "name": "automattic/jetpack-connection-ui",
            "version": "dev-master",
            "dist": {
                "type": "path",
                "url": "../../packages/connection-ui",
                "reference": "9af24b55eb5b3505d5b133008a881b7ef8271f08"
            },
            "require": {
                "automattic/jetpack-assets": "^1.17",
                "automattic/jetpack-connection": "^1.36",
                "automattic/jetpack-constants": "^1.6",
                "automattic/jetpack-device-detection": "^1.4",
                "automattic/jetpack-identity-crisis": "^0.6"
            },
            "require-dev": {
                "automattic/jetpack-changelogger": "^3.0"
            },
            "type": "jetpack-library",
            "extra": {
                "autotagger": true,
                "mirror-repo": "Automattic/jetpack-connection-ui",
                "textdomain": "jetpack-connection-ui",
                "changelogger": {
                    "link-template": "https://github.com/Automattic/jetpack-connection-ui/compare/v${old}...v${new}"
                },
                "branch-alias": {
                    "dev-master": "2.3.x-dev"
                }
            },
            "autoload": {
                "classmap": [
                    "src/"
                ]
            },
            "scripts": {
                "build-development": [
                    "pnpm run build"
                ],
                "build-production": [
                    "NODE_ENV=production pnpm run build"
                ],
                "watch": [
                    "Composer\\Config::disableProcessTimeout",
                    "pnpm run watch"
                ]
            },
            "license": [
                "GPL-2.0-or-later"
            ],
            "description": "Jetpack Connection UI",
            "transport-options": {
                "monorepo": true,
                "relative": true
            }
        },
        {
            "name": "automattic/jetpack-constants",
            "version": "dev-master",
            "dist": {
                "type": "path",
                "url": "../../packages/constants",
                "reference": "c707667b702d06091f8183df68a2a2b0d230c2b3"
            },
            "require-dev": {
                "automattic/jetpack-changelogger": "^3.0",
                "brain/monkey": "2.6.1",
                "yoast/phpunit-polyfills": "1.0.3"
            },
            "type": "jetpack-library",
            "extra": {
                "autotagger": true,
                "mirror-repo": "Automattic/jetpack-constants",
                "changelogger": {
                    "link-template": "https://github.com/Automattic/jetpack-constants/compare/v${old}...v${new}"
                },
                "branch-alias": {
                    "dev-master": "1.6.x-dev"
                }
            },
            "autoload": {
                "classmap": [
                    "src/"
                ]
            },
            "scripts": {
                "phpunit": [
                    "./vendor/phpunit/phpunit/phpunit --colors=always"
                ],
                "test-coverage": [
                    "php -dpcov.directory=. ./vendor/bin/phpunit --coverage-clover \"$COVERAGE_DIR/clover.xml\""
                ],
                "test-php": [
                    "@composer phpunit"
                ]
            },
            "license": [
                "GPL-2.0-or-later"
            ],
            "description": "A wrapper for defining constants in a more testable way.",
            "transport-options": {
                "monorepo": true,
                "relative": true
            }
        },
        {
            "name": "automattic/jetpack-device-detection",
            "version": "dev-master",
            "dist": {
                "type": "path",
                "url": "../../packages/device-detection",
                "reference": "9e6dca88fa7d4e8d264d32f3f50007c124f98c97"
            },
            "require-dev": {
                "automattic/jetpack-changelogger": "^3.0",
                "yoast/phpunit-polyfills": "1.0.3"
            },
            "type": "jetpack-library",
            "extra": {
                "autotagger": true,
                "mirror-repo": "Automattic/jetpack-device-detection",
                "changelogger": {
                    "link-template": "https://github.com/Automattic/jetpack-device-detection/compare/v${old}...v${new}"
                },
                "branch-alias": {
                    "dev-master": "1.4.x-dev"
                }
            },
            "autoload": {
                "classmap": [
                    "src/"
                ]
            },
            "scripts": {
                "phpunit": [
                    "./vendor/phpunit/phpunit/phpunit --colors=always"
                ],
                "test-coverage": [
                    "php -dpcov.directory=. ./vendor/bin/phpunit --coverage-clover \"$COVERAGE_DIR/clover.xml\""
                ],
                "test-php": [
                    "@composer phpunit"
                ]
            },
            "license": [
                "GPL-2.0-or-later"
            ],
            "description": "A way to detect device types based on User-Agent header.",
            "transport-options": {
                "monorepo": true,
                "relative": true
            }
        },
        {
            "name": "automattic/jetpack-error",
            "version": "dev-master",
            "dist": {
                "type": "path",
                "url": "../../packages/error",
                "reference": "af8ed8b85889e26f768c006ac34b39c9ae5e3f53"
            },
            "require-dev": {
                "automattic/jetpack-changelogger": "^3.0",
                "yoast/phpunit-polyfills": "1.0.3"
            },
            "type": "jetpack-library",
            "extra": {
                "autotagger": true,
                "mirror-repo": "Automattic/jetpack-error",
                "changelogger": {
                    "link-template": "https://github.com/Automattic/jetpack-error/compare/v${old}...v${new}"
                },
                "branch-alias": {
                    "dev-master": "1.3.x-dev"
                }
            },
            "autoload": {
                "classmap": [
                    "src/"
                ]
            },
            "scripts": {
                "phpunit": [
                    "./vendor/phpunit/phpunit/phpunit --colors=always"
                ],
                "test-coverage": [
                    "php -dpcov.directory=. ./vendor/bin/phpunit --coverage-clover \"$COVERAGE_DIR/clover.xml\""
                ],
                "test-php": [
                    "@composer phpunit"
                ]
            },
            "license": [
                "GPL-2.0-or-later"
            ],
            "description": "Jetpack Error - a wrapper around WP_Error.",
            "transport-options": {
                "monorepo": true,
                "relative": true
            }
        },
        {
            "name": "automattic/jetpack-heartbeat",
            "version": "dev-master",
            "dist": {
                "type": "path",
                "url": "../../packages/heartbeat",
                "reference": "14c401c013c64fea324ea7fee4559aa90366293c"
            },
            "require": {
                "automattic/jetpack-a8c-mc-stats": "^1.4",
                "automattic/jetpack-options": "^1.14"
            },
            "require-dev": {
                "automattic/jetpack-changelogger": "^3.0"
            },
            "type": "jetpack-library",
            "extra": {
                "autotagger": true,
                "mirror-repo": "Automattic/jetpack-heartbeat",
                "textdomain": "jetpack-heartbeat",
                "changelogger": {
                    "link-template": "https://github.com/Automattic/jetpack-heartbeat/compare/v${old}...v${new}"
                },
                "branch-alias": {
                    "dev-master": "1.4.x-dev"
                }
            },
            "autoload": {
                "classmap": [
                    "src/"
                ]
            },
            "license": [
                "GPL-2.0-or-later"
            ],
            "description": "This adds a cronjob that sends a batch of internal automattic stats to wp.com once a day",
            "transport-options": {
                "monorepo": true,
                "relative": true
            }
        },
        {
            "name": "automattic/jetpack-identity-crisis",
            "version": "dev-master",
            "dist": {
                "type": "path",
                "url": "../../packages/identity-crisis",
                "reference": "c51ca771789f8d08c3e2edf1636ad051a1a3dd62"
            },
            "require": {
                "automattic/jetpack-assets": "^1.17",
                "automattic/jetpack-connection": "^1.36",
                "automattic/jetpack-constants": "^1.6",
                "automattic/jetpack-logo": "^1.5",
                "automattic/jetpack-options": "^1.14",
                "automattic/jetpack-status": "^1.10",
                "automattic/jetpack-tracking": "^1.14"
            },
            "require-dev": {
                "automattic/jetpack-changelogger": "^3.0",
                "automattic/wordbless": "@dev",
                "yoast/phpunit-polyfills": "1.0.3"
            },
            "type": "jetpack-library",
            "extra": {
                "autotagger": true,
                "mirror-repo": "Automattic/jetpack-identity-crisis",
                "textdomain": "jetpack-idc",
                "version-constants": {
                    "::PACKAGE_VERSION": "src/class-identity-crisis.php"
                },
                "changelogger": {
                    "link-template": "https://github.com/Automattic/jetpack-identity-crisis/compare/v${old}...v${new}"
                },
                "branch-alias": {
                    "dev-master": "0.6.x-dev"
                }
            },
            "autoload": {
                "classmap": [
                    "src/"
                ]
            },
            "scripts": {
                "build-development": [
                    "pnpm run build"
                ],
                "build-production": [
                    "NODE_ENV='production' pnpm run build"
                ],
                "phpunit": [
                    "./vendor/phpunit/phpunit/phpunit --colors=always"
                ],
                "test-coverage": [
                    "php -dpcov.directory=. ./vendor/bin/phpunit --coverage-clover \"$COVERAGE_DIR/clover.xml\""
                ],
                "test-php": [
                    "@composer phpunit"
                ],
                "post-update-cmd": [
                    "php -r \"copy('vendor/automattic/wordbless/src/dbless-wpdb.php', 'wordpress/wp-content/db.php');\""
                ],
                "watch": [
                    "Composer\\Config::disableProcessTimeout",
                    "pnpm run watch"
                ]
            },
            "license": [
                "GPL-2.0-or-later"
            ],
            "description": "Identity Crisis.",
            "transport-options": {
                "monorepo": true,
                "relative": true
            }
        },
        {
            "name": "automattic/jetpack-jitm",
            "version": "dev-master",
            "dist": {
                "type": "path",
                "url": "../../packages/jitm",
                "reference": "77c9f7a8e922bf208437916dd6bfcae293c1dd26"
            },
            "require": {
                "automattic/jetpack-a8c-mc-stats": "^1.4",
                "automattic/jetpack-assets": "^1.17",
                "automattic/jetpack-connection": "^1.36",
                "automattic/jetpack-device-detection": "^1.4",
                "automattic/jetpack-logo": "^1.5",
                "automattic/jetpack-options": "^1.14",
                "automattic/jetpack-partner": "^1.6",
                "automattic/jetpack-redirect": "^1.7",
                "automattic/jetpack-status": "^1.10",
                "automattic/jetpack-tracking": "^1.14"
            },
            "require-dev": {
                "automattic/jetpack-changelogger": "^3.0",
                "brain/monkey": "2.6.1",
                "yoast/phpunit-polyfills": "1.0.3"
            },
            "type": "jetpack-library",
            "extra": {
                "autotagger": true,
                "mirror-repo": "Automattic/jetpack-jitm",
                "textdomain": "jetpack-jitm",
                "version-constants": {
                    "::PACKAGE_VERSION": "src/class-jitm.php"
                },
                "changelogger": {
                    "link-template": "https://github.com/Automattic/jetpack-jitm/compare/v${old}...v${new}"
                },
                "branch-alias": {
                    "dev-master": "2.2.x-dev"
                }
            },
            "autoload": {
                "classmap": [
                    "src/"
                ]
            },
            "scripts": {
                "build-production": [
                    "pnpm run build-production"
                ],
                "build-development": [
                    "pnpm run build"
                ],
                "phpunit": [
                    "./vendor/phpunit/phpunit/phpunit --colors=always"
                ],
                "test-coverage": [
                    "php -dpcov.directory=. ./vendor/bin/phpunit --coverage-clover \"$COVERAGE_DIR/clover.xml\""
                ],
                "test-php": [
                    "@composer phpunit"
                ]
            },
            "license": [
                "GPL-2.0-or-later"
            ],
            "description": "Just in time messages for Jetpack",
            "transport-options": {
                "monorepo": true,
                "relative": true
            }
        },
        {
            "name": "automattic/jetpack-lazy-images",
            "version": "dev-master",
            "dist": {
                "type": "path",
                "url": "../../packages/lazy-images",
                "reference": "c7115dc7f2f073b53f98584382773bb8db0ca68b"
            },
            "require": {
                "automattic/jetpack-assets": "^1.17",
                "automattic/jetpack-constants": "^1.6"
            },
            "require-dev": {
                "automattic/jetpack-changelogger": "^3.0",
                "automattic/wordbless": "dev-master",
                "yoast/phpunit-polyfills": "1.0.3"
            },
            "type": "jetpack-library",
            "extra": {
                "autotagger": true,
                "mirror-repo": "Automattic/jetpack-lazy-images",
                "textdomain": "jetpack-lazy-images",
                "changelogger": {
                    "link-template": "https://github.com/Automattic/jetpack-lazy-images/compare/v${old}...v${new}"
                },
                "branch-alias": {
                    "dev-master": "2.1.x-dev"
                }
            },
            "autoload": {
                "classmap": [
                    "src/"
                ]
            },
            "scripts": {
                "build-production": [
                    "pnpm run build-production"
                ],
                "build-development": [
                    "pnpm run build"
                ],
                "phpunit": [
                    "./vendor/phpunit/phpunit/phpunit --colors=always"
                ],
                "post-update-cmd": [
                    "php -r \"copy('vendor/automattic/wordbless/src/dbless-wpdb.php', 'wordpress/wp-content/db.php');\""
                ],
                "test-coverage": [
                    "php -dpcov.directory=. ./vendor/bin/phpunit --coverage-clover \"$COVERAGE_DIR/clover.xml\""
                ],
                "test-php": [
                    "@composer phpunit"
                ]
            },
            "license": [
                "GPL-2.0-or-later"
            ],
            "description": "Speed up your site and create a smoother viewing experience by loading images as visitors scroll down the screen, instead of all at once.",
            "transport-options": {
                "monorepo": true,
                "relative": true
            }
        },
        {
            "name": "automattic/jetpack-licensing",
            "version": "dev-master",
            "dist": {
                "type": "path",
                "url": "../../packages/licensing",
                "reference": "e3f1de928b8c29cb8897e9ceee7192bf450b4999"
            },
            "require": {
                "automattic/jetpack-connection": "^1.36",
                "automattic/jetpack-options": "^1.14"
            },
            "require-dev": {
                "automattic/jetpack-changelogger": "^3.0",
                "automattic/wordbless": "@dev",
                "yoast/phpunit-polyfills": "1.0.3"
            },
            "type": "jetpack-library",
            "extra": {
                "autotagger": true,
                "mirror-repo": "Automattic/jetpack-licensing",
                "textdomain": "jetpack-licensing",
                "changelogger": {
                    "link-template": "https://github.com/Automattic/jetpack-licensing/compare/v${old}...v${new}"
                },
                "branch-alias": {
                    "dev-master": "1.6.x-dev"
                }
            },
            "autoload": {
                "classmap": [
                    "src/"
                ]
            },
            "scripts": {
                "phpunit": [
                    "./vendor/phpunit/phpunit/phpunit --colors=always"
                ],
                "post-update-cmd": [
                    "php -r \"copy('vendor/automattic/wordbless/src/dbless-wpdb.php', 'wordpress/wp-content/db.php');\""
                ],
                "test-coverage": [
                    "php -dpcov.directory=. ./vendor/bin/phpunit --coverage-clover \"$COVERAGE_DIR/clover.xml\""
                ],
                "test-php": [
                    "@composer phpunit"
                ]
            },
            "license": [
                "GPL-2.0-or-later"
            ],
            "description": "Everything needed to manage Jetpack licenses client-side.",
            "transport-options": {
                "monorepo": true,
                "relative": true
            }
        },
        {
            "name": "automattic/jetpack-logo",
            "version": "dev-master",
            "dist": {
                "type": "path",
                "url": "../../packages/logo",
                "reference": "c0d7df78e0ea4d9d09a22ff937fce5ec13a08379"
            },
            "require-dev": {
                "automattic/jetpack-changelogger": "^3.0",
                "yoast/phpunit-polyfills": "1.0.3"
            },
            "type": "jetpack-library",
            "extra": {
                "autotagger": true,
                "mirror-repo": "Automattic/jetpack-logo",
                "changelogger": {
                    "link-template": "https://github.com/Automattic/jetpack-logo/compare/v${old}...v${new}"
                },
                "branch-alias": {
                    "dev-master": "1.5.x-dev"
                }
            },
            "autoload": {
                "classmap": [
                    "src/"
                ]
            },
            "scripts": {
                "phpunit": [
                    "./vendor/phpunit/phpunit/phpunit --colors=always"
                ],
                "test-coverage": [
                    "php -dpcov.directory=. ./vendor/bin/phpunit --coverage-clover \"$COVERAGE_DIR/clover.xml\""
                ],
                "test-php": [
                    "@composer phpunit"
                ]
            },
            "license": [
                "GPL-2.0-or-later"
            ],
            "description": "A logo for Jetpack",
            "transport-options": {
                "monorepo": true,
                "relative": true
            }
        },
        {
            "name": "automattic/jetpack-my-jetpack",
            "version": "dev-master",
            "dist": {
                "type": "path",
                "url": "../../packages/my-jetpack",
<<<<<<< HEAD
                "reference": "d291998f5499fb66c084e73a60d26399ed54b18d"
            },
            "require": {
                "automattic/jetpack-admin-ui": "^0.2",
                "automattic/jetpack-assets": "^1.17",
                "automattic/jetpack-connection": "^1.36"
=======
                "reference": "a5d7c6f0f3652d649cac7b11dfe35db034634fb7"
            },
            "require": {
                "automattic/jetpack-admin-ui": "^0.2",
                "automattic/jetpack-assets": "^1.16",
                "automattic/jetpack-connection": "^1.36",
                "automattic/jetpack-terms-of-service": "^1.9",
                "automattic/jetpack-tracking": "^1.14"
>>>>>>> f0c16470
            },
            "require-dev": {
                "automattic/jetpack-changelogger": "^3.0",
                "automattic/wordbless": "@dev",
                "yoast/phpunit-polyfills": "1.0.3"
            },
            "type": "jetpack-library",
            "extra": {
                "autotagger": true,
                "mirror-repo": "Automattic/jetpack-my-jetpack",
                "textdomain": "jetpack-my-jetpack",
                "changelogger": {
                    "link-template": "https://github.com/Automattic/jetpack-my-jetpack/compare/${old}...${new}"
                },
                "branch-alias": {
                    "dev-master": "0.4.x-dev"
                }
            },
            "autoload": {
                "classmap": [
                    "src/",
                    "src/products"
                ]
            },
            "scripts": {
                "phpunit": [
                    "./vendor/phpunit/phpunit/phpunit --colors=always"
                ],
                "test-coverage": [
                    "php -dpcov.directory=. ./vendor/bin/phpunit --coverage-clover \"$COVERAGE_DIR/coverage.xml\"",
                    "pnpm run test -- --coverageDirectory=\"$COVERAGE_DIR\" --coverage --coverageReporters=clover"
                ],
                "test-php": [
                    "@composer phpunit"
                ],
                "test-js": [
                    "pnpm run test"
                ],
                "test-js-watch": [
                    "Composer\\Config::disableProcessTimeout",
                    "pnpm run test -- --watch"
                ],
                "build-development": [
                    "pnpm run build"
                ],
                "build-production": [
                    "NODE_ENV=production pnpm run build"
                ],
                "watch": [
                    "Composer\\Config::disableProcessTimeout",
                    "pnpm run watch"
                ],
                "post-update-cmd": [
                    "php -r \"copy('vendor/automattic/wordbless/src/dbless-wpdb.php', 'wordpress/wp-content/db.php');\""
                ]
            },
            "license": [
                "GPL-2.0-or-later"
            ],
            "description": "WP Admin page with information and configuration shared among all Jetpack stand-alone plugins",
            "transport-options": {
                "monorepo": true,
                "relative": true
            }
        },
        {
            "name": "automattic/jetpack-options",
            "version": "dev-master",
            "dist": {
                "type": "path",
                "url": "../../packages/options",
                "reference": "ae4325a0569cc055a1c2649bb2572f15ab4d37bb"
            },
            "require": {
                "automattic/jetpack-constants": "^1.6"
            },
            "require-dev": {
                "automattic/jetpack-changelogger": "^3.0",
                "yoast/phpunit-polyfills": "1.0.3"
            },
            "type": "jetpack-library",
            "extra": {
                "autotagger": true,
                "mirror-repo": "Automattic/jetpack-options",
                "changelogger": {
                    "link-template": "https://github.com/Automattic/jetpack-options/compare/v${old}...v${new}"
                },
                "branch-alias": {
                    "dev-master": "1.14.x-dev"
                }
            },
            "autoload": {
                "classmap": [
                    "legacy"
                ]
            },
            "license": [
                "GPL-2.0-or-later"
            ],
            "description": "A wrapper for wp-options to manage specific Jetpack options.",
            "transport-options": {
                "monorepo": true,
                "relative": true
            }
        },
        {
            "name": "automattic/jetpack-partner",
            "version": "dev-master",
            "dist": {
                "type": "path",
                "url": "../../packages/partner",
                "reference": "ebfaa48c46285aa4dcb541879d50130f7d922492"
            },
            "require-dev": {
                "automattic/jetpack-changelogger": "^3.0",
                "automattic/jetpack-options": "^1.14",
                "automattic/wordbless": "@dev",
                "brain/monkey": "2.6.1",
                "yoast/phpunit-polyfills": "1.0.3"
            },
            "type": "jetpack-library",
            "extra": {
                "autotagger": true,
                "mirror-repo": "Automattic/jetpack-partner",
                "changelogger": {
                    "link-template": "https://github.com/Automattic/jetpack-partner/compare/v${old}...v${new}"
                },
                "branch-alias": {
                    "dev-master": "1.6.x-dev"
                }
            },
            "autoload": {
                "classmap": [
                    "src/"
                ]
            },
            "scripts": {
                "phpunit": [
                    "./vendor/phpunit/phpunit/phpunit --colors=always"
                ],
                "post-update-cmd": [
                    "php -r \"copy('vendor/automattic/wordbless/src/dbless-wpdb.php', 'wordpress/wp-content/db.php');\""
                ],
                "test-coverage": [
                    "php -dpcov.directory=. ./vendor/bin/phpunit --coverage-clover \"$COVERAGE_DIR/clover.xml\""
                ],
                "test-php": [
                    "@composer phpunit"
                ]
            },
            "license": [
                "GPL-2.0-or-later"
            ],
            "description": "Support functions for Jetpack hosting partners.",
            "transport-options": {
                "monorepo": true,
                "relative": true
            }
        },
        {
            "name": "automattic/jetpack-password-checker",
            "version": "dev-master",
            "dist": {
                "type": "path",
                "url": "../../packages/password-checker",
                "reference": "a9dd0d76a2a18a042898111f5ac279e5f32c2258"
            },
            "require-dev": {
                "automattic/jetpack-changelogger": "^3.0",
                "automattic/wordbless": "@dev",
                "yoast/phpunit-polyfills": "1.0.3"
            },
            "type": "jetpack-library",
            "extra": {
                "autotagger": true,
                "mirror-repo": "Automattic/jetpack-password-checker",
                "textdomain": "jetpack-password-checker",
                "changelogger": {
                    "link-template": "https://github.com/Automattic/jetpack-password-checker/compare/v${old}...v${new}"
                },
                "branch-alias": {
                    "dev-master": "0.2.x-dev"
                }
            },
            "autoload": {
                "classmap": [
                    "src/"
                ]
            },
            "scripts": {
                "phpunit": [
                    "./vendor/phpunit/phpunit/phpunit --colors=always"
                ],
                "test-coverage": [
                    "php -dpcov.directory=. ./vendor/bin/phpunit --coverage-clover \"$COVERAGE_DIR/clover.xml\""
                ],
                "test-php": [
                    "@composer phpunit"
                ],
                "post-update-cmd": [
                    "php -r \"copy('vendor/automattic/wordbless/src/dbless-wpdb.php', 'wordpress/wp-content/db.php');\""
                ]
            },
            "license": [
                "GPL-2.0-or-later"
            ],
            "description": "Password Checker.",
            "transport-options": {
                "monorepo": true,
                "relative": true
            }
        },
        {
            "name": "automattic/jetpack-redirect",
            "version": "dev-master",
            "dist": {
                "type": "path",
                "url": "../../packages/redirect",
                "reference": "853a795a62f87b8c90e891c666d53c3efe81f622"
            },
            "require": {
                "automattic/jetpack-status": "^1.10"
            },
            "require-dev": {
                "automattic/jetpack-changelogger": "^3.0",
                "brain/monkey": "2.6.1",
                "yoast/phpunit-polyfills": "1.0.3"
            },
            "type": "jetpack-library",
            "extra": {
                "autotagger": true,
                "mirror-repo": "Automattic/jetpack-redirect",
                "changelogger": {
                    "link-template": "https://github.com/Automattic/jetpack-redirect/compare/v${old}...v${new}"
                },
                "branch-alias": {
                    "dev-master": "1.7.x-dev"
                }
            },
            "autoload": {
                "classmap": [
                    "src/"
                ]
            },
            "scripts": {
                "phpunit": [
                    "./vendor/phpunit/phpunit/phpunit --colors=always"
                ],
                "test-coverage": [
                    "php -dpcov.directory=. ./vendor/bin/phpunit --coverage-clover \"$COVERAGE_DIR/clover.xml\""
                ],
                "test-php": [
                    "@composer phpunit"
                ]
            },
            "license": [
                "GPL-2.0-or-later"
            ],
            "description": "Utilities to build URLs to the jetpack.com/redirect/ service",
            "transport-options": {
                "monorepo": true,
                "relative": true
            }
        },
        {
            "name": "automattic/jetpack-roles",
            "version": "dev-master",
            "dist": {
                "type": "path",
                "url": "../../packages/roles",
                "reference": "865b6ca769a59af99b25f560a1f0e7e6a19bff1f"
            },
            "require-dev": {
                "automattic/jetpack-changelogger": "^3.0",
                "brain/monkey": "2.6.1",
                "yoast/phpunit-polyfills": "1.0.3"
            },
            "type": "jetpack-library",
            "extra": {
                "autotagger": true,
                "mirror-repo": "Automattic/jetpack-roles",
                "changelogger": {
                    "link-template": "https://github.com/Automattic/jetpack-roles/compare/v${old}...v${new}"
                },
                "branch-alias": {
                    "dev-master": "1.4.x-dev"
                }
            },
            "autoload": {
                "classmap": [
                    "src/"
                ]
            },
            "scripts": {
                "phpunit": [
                    "./vendor/phpunit/phpunit/phpunit --colors=always"
                ],
                "test-coverage": [
                    "php -dpcov.directory=. ./vendor/bin/phpunit --coverage-clover \"$COVERAGE_DIR/clover.xml\""
                ],
                "test-php": [
                    "@composer phpunit"
                ]
            },
            "license": [
                "GPL-2.0-or-later"
            ],
            "description": "Utilities, related with user roles and capabilities.",
            "transport-options": {
                "monorepo": true,
                "relative": true
            }
        },
        {
            "name": "automattic/jetpack-search",
            "version": "dev-master",
            "dist": {
                "type": "path",
                "url": "../../packages/search",
                "reference": "c1c718a08cf1d0b11804ea40ac1fc5741cc5ff96"
            },
            "require": {
                "automattic/jetpack-assets": "^1.17",
                "automattic/jetpack-connection": "^1.36",
                "automattic/jetpack-constants": "^1.6",
                "automattic/jetpack-options": "^1.14",
                "automattic/jetpack-status": "^1.10",
                "automattic/jetpack-tracking": "^1.14"
            },
            "require-dev": {
                "automattic/jetpack-changelogger": "^3.0",
                "automattic/wordbless": "0.3.1",
                "yoast/phpunit-polyfills": "1.0.3"
            },
            "type": "jetpack-library",
            "extra": {
                "autotagger": true,
                "mirror-repo": "Automattic/jetpack-search",
                "textdomain": "jetpack-search-pkg",
                "changelogger": {
                    "link-template": "https://github.com/Automattic/jetpack-search/compare/v${old}...v${new}"
                },
                "branch-alias": {
                    "dev-master": "0.5.x-dev"
                }
            },
            "autoload": {
                "classmap": [
                    "src/"
                ]
            },
            "scripts": {
                "build": [
                    "Composer\\Config::disableProcessTimeout",
                    "pnpm run build"
                ],
                "build-development": [
                    "pnpm run build-development"
                ],
                "build-production": [
                    "pnpm run build-production"
                ],
                "phpunit": [
                    "./vendor/phpunit/phpunit/phpunit --colors=always"
                ],
                "test-coverage": [
                    "php -dpcov.directory=. ./vendor/bin/phpunit --coverage-clover \"$COVERAGE_DIR/clover.xml\""
                ],
                "test-js": [
                    "pnpm run test"
                ],
                "test-php": [
                    "@composer phpunit"
                ],
                "post-update-cmd": [
                    "php -r \"copy('vendor/automattic/wordbless/src/dbless-wpdb.php', 'wordpress/wp-content/db.php');\""
                ]
            },
            "license": [
                "GPL-2.0-or-later"
            ],
            "description": "Tools to assist with enabling cloud search for Jetpack sites.",
            "transport-options": {
                "monorepo": true,
                "relative": true
            }
        },
        {
            "name": "automattic/jetpack-status",
            "version": "dev-master",
            "dist": {
                "type": "path",
                "url": "../../packages/status",
                "reference": "110f7056a6fd5fb0cc77e39b8b561e2512c1ef5b"
            },
            "require": {
                "automattic/jetpack-constants": "^1.6"
            },
            "require-dev": {
                "automattic/jetpack-changelogger": "^3.0",
                "brain/monkey": "2.6.1",
                "yoast/phpunit-polyfills": "1.0.3"
            },
            "type": "jetpack-library",
            "extra": {
                "autotagger": true,
                "mirror-repo": "Automattic/jetpack-status",
                "changelogger": {
                    "link-template": "https://github.com/Automattic/jetpack-status/compare/v${old}...v${new}"
                },
                "branch-alias": {
                    "dev-master": "1.10.x-dev"
                }
            },
            "autoload": {
                "classmap": [
                    "src/"
                ]
            },
            "scripts": {
                "phpunit": [
                    "./vendor/phpunit/phpunit/phpunit --colors=always"
                ],
                "test-coverage": [
                    "php -dpcov.directory=. ./vendor/bin/phpunit --coverage-clover \"$COVERAGE_DIR/clover.xml\""
                ],
                "test-php": [
                    "@composer phpunit"
                ]
            },
            "license": [
                "GPL-2.0-or-later"
            ],
            "description": "Used to retrieve information about the current status of Jetpack and the site overall.",
            "transport-options": {
                "monorepo": true,
                "relative": true
            }
        },
        {
            "name": "automattic/jetpack-sync",
            "version": "dev-master",
            "dist": {
                "type": "path",
                "url": "../../packages/sync",
                "reference": "cad6e550e4c76cc17cab3ddef0829b67e2c04838"
            },
            "require": {
                "automattic/jetpack-connection": "^1.36",
                "automattic/jetpack-constants": "^1.6",
                "automattic/jetpack-heartbeat": "^1.4",
                "automattic/jetpack-identity-crisis": "^0.6",
                "automattic/jetpack-options": "^1.14",
                "automattic/jetpack-password-checker": "^0.2",
                "automattic/jetpack-roles": "^1.4",
                "automattic/jetpack-status": "^1.10"
            },
            "require-dev": {
                "automattic/jetpack-changelogger": "^3.0",
                "automattic/wordbless": "@dev",
                "yoast/phpunit-polyfills": "1.0.3"
            },
            "type": "jetpack-library",
            "extra": {
                "autotagger": true,
                "mirror-repo": "Automattic/jetpack-sync",
                "textdomain": "jetpack-sync",
                "version-constants": {
                    "::PACKAGE_VERSION": "src/class-package-version.php"
                },
                "changelogger": {
                    "link-template": "https://github.com/Automattic/jetpack-sync/compare/v${old}...v${new}"
                },
                "branch-alias": {
                    "dev-master": "1.29.x-dev"
                }
            },
            "autoload": {
                "classmap": [
                    "src/"
                ]
            },
            "scripts": {
                "phpunit": [
                    "./vendor/phpunit/phpunit/phpunit --colors=always"
                ],
                "test-coverage": [
                    "php -dpcov.directory=. ./vendor/bin/phpunit --coverage-clover \"$COVERAGE_DIR/clover.xml\""
                ],
                "test-php": [
                    "@composer phpunit"
                ],
                "post-update-cmd": [
                    "php -r \"copy('vendor/automattic/wordbless/src/dbless-wpdb.php', 'wordpress/wp-content/db.php');\""
                ]
            },
            "license": [
                "GPL-2.0-or-later"
            ],
            "description": "Everything needed to allow syncing to the WP.com infrastructure.",
            "transport-options": {
                "monorepo": true,
                "relative": true
            }
        },
        {
            "name": "automattic/jetpack-terms-of-service",
            "version": "dev-master",
            "dist": {
                "type": "path",
                "url": "../../packages/terms-of-service",
                "reference": "706eb81842e2098c9f91b8cb911e396d905ad7a4"
            },
            "require": {
                "automattic/jetpack-options": "^1.14",
                "automattic/jetpack-status": "^1.10"
            },
            "require-dev": {
                "automattic/jetpack-changelogger": "^3.0",
                "brain/monkey": "2.6.1",
                "yoast/phpunit-polyfills": "1.0.3"
            },
            "type": "jetpack-library",
            "extra": {
                "autotagger": true,
                "mirror-repo": "Automattic/jetpack-terms-of-service",
                "changelogger": {
                    "link-template": "https://github.com/Automattic/jetpack-terms-of-service/compare/v${old}...v${new}"
                },
                "branch-alias": {
                    "dev-master": "1.9.x-dev"
                }
            },
            "autoload": {
                "classmap": [
                    "src/"
                ]
            },
            "scripts": {
                "phpunit": [
                    "./vendor/phpunit/phpunit/phpunit --colors=always"
                ],
                "test-coverage": [
                    "php -dpcov.directory=. ./vendor/bin/phpunit --coverage-clover \"$COVERAGE_DIR/clover.xml\""
                ],
                "test-php": [
                    "@composer phpunit"
                ]
            },
            "license": [
                "GPL-2.0-or-later"
            ],
            "description": "Everything need to manage the terms of service state",
            "transport-options": {
                "monorepo": true,
                "relative": true
            }
        },
        {
            "name": "automattic/jetpack-tracking",
            "version": "dev-master",
            "dist": {
                "type": "path",
                "url": "../../packages/tracking",
                "reference": "60dd2a4462221bcc460aadf9f86daeb308fd8027"
            },
            "require": {
                "automattic/jetpack-assets": "^1.17",
                "automattic/jetpack-options": "^1.14",
                "automattic/jetpack-status": "^1.10",
                "automattic/jetpack-terms-of-service": "^1.9"
            },
            "require-dev": {
                "automattic/jetpack-changelogger": "^3.0",
                "brain/monkey": "2.6.1",
                "yoast/phpunit-polyfills": "1.0.3"
            },
            "type": "jetpack-library",
            "extra": {
                "autotagger": true,
                "mirror-repo": "Automattic/jetpack-tracking",
                "textdomain": "jetpack-tracking",
                "changelogger": {
                    "link-template": "https://github.com/Automattic/jetpack-tracking/compare/v${old}...v${new}"
                },
                "branch-alias": {
                    "dev-master": "1.14.x-dev"
                }
            },
            "autoload": {
                "classmap": [
                    "legacy",
                    "src/"
                ]
            },
            "scripts": {
                "phpunit": [
                    "./vendor/phpunit/phpunit/phpunit --colors=always"
                ],
                "test-coverage": [
                    "php -dpcov.directory=. ./vendor/bin/phpunit --coverage-clover \"$COVERAGE_DIR/clover.xml\""
                ],
                "test-php": [
                    "@composer phpunit"
                ]
            },
            "license": [
                "GPL-2.0-or-later"
            ],
            "description": "Tracking for Jetpack",
            "transport-options": {
                "monorepo": true,
                "relative": true
            }
        },
        {
            "name": "nojimage/twitter-text-php",
            "version": "v3.1.2",
            "source": {
                "type": "git",
                "url": "https://github.com/nojimage/twitter-text-php.git",
                "reference": "979bcf6a92d543b61588c7c0c0a87d0eb473d8f6"
            },
            "dist": {
                "type": "zip",
                "url": "https://api.github.com/repos/nojimage/twitter-text-php/zipball/979bcf6a92d543b61588c7c0c0a87d0eb473d8f6",
                "reference": "979bcf6a92d543b61588c7c0c0a87d0eb473d8f6",
                "shasum": ""
            },
            "require": {
                "ext-intl": "*",
                "ext-mbstring": "*",
                "php": ">=5.3.3"
            },
            "require-dev": {
                "ext-json": "*",
                "phpunit/phpunit": "4.8.*|5.7.*|6.5.*",
                "symfony/yaml": "^2.6.0|^3.4.0|^4.4.0|^5.0.0",
                "twitter/twitter-text": "^3.0.0"
            },
            "type": "library",
            "autoload": {
                "psr-0": {
                    "Twitter\\Text\\": "lib/"
                }
            },
            "notification-url": "https://packagist.org/downloads/",
            "license": [
                "Apache-2.0"
            ],
            "authors": [
                {
                    "name": "Matt Sanford",
                    "email": "matt@mzsanford.com",
                    "homepage": "http://mzsanford.com"
                },
                {
                    "name": "Mike Cochrane",
                    "email": "mikec@mikenz.geek.nz",
                    "homepage": "http://mikenz.geek.nz"
                },
                {
                    "name": "Nick Pope",
                    "email": "git@nickpope.me.uk",
                    "homepage": "http://www.nickpope.me.uk"
                },
                {
                    "name": "Takashi Nojima",
                    "homepage": "http://php-tips.com"
                }
            ],
            "description": "A library of PHP classes that provide auto-linking and extraction of usernames, lists, hashtags and URLs from tweets.",
            "homepage": "https://github.com/nojimage/twitter-text-php",
            "keywords": [
                "autolink",
                "extract",
                "text",
                "twitter"
            ],
            "support": {
                "issues": "https://github.com/nojimage/twitter-text-php/issues",
                "source": "https://github.com/nojimage/twitter-text-php/tree/v3.1.2"
            },
            "time": "2021-03-18T11:38:53+00:00"
        }
    ],
    "packages-dev": [
        {
            "name": "antecedent/patchwork",
            "version": "2.1.17",
            "source": {
                "type": "git",
                "url": "https://github.com/antecedent/patchwork.git",
                "reference": "df5aba175a44c2996ced4edf8ec9f9081b5348c0"
            },
            "dist": {
                "type": "zip",
                "url": "https://api.github.com/repos/antecedent/patchwork/zipball/df5aba175a44c2996ced4edf8ec9f9081b5348c0",
                "reference": "df5aba175a44c2996ced4edf8ec9f9081b5348c0",
                "shasum": ""
            },
            "require": {
                "php": ">=5.4.0"
            },
            "require-dev": {
                "phpunit/phpunit": ">=4"
            },
            "type": "library",
            "notification-url": "https://packagist.org/downloads/",
            "license": [
                "MIT"
            ],
            "authors": [
                {
                    "name": "Ignas Rudaitis",
                    "email": "ignas.rudaitis@gmail.com"
                }
            ],
            "description": "Method redefinition (monkey-patching) functionality for PHP.",
            "homepage": "http://patchwork2.org/",
            "keywords": [
                "aop",
                "aspect",
                "interception",
                "monkeypatching",
                "redefinition",
                "runkit",
                "testing"
            ],
            "support": {
                "issues": "https://github.com/antecedent/patchwork/issues",
                "source": "https://github.com/antecedent/patchwork/tree/2.1.17"
            },
            "time": "2021-10-21T14:22:43+00:00"
        },
        {
            "name": "automattic/jetpack-changelogger",
            "version": "dev-master",
            "dist": {
                "type": "path",
                "url": "../../packages/changelogger",
                "reference": "3de69373c0ba949ee1f759b7db0bfe1d16b7c355"
            },
            "require": {
                "php": ">=5.6",
                "symfony/console": "^3.4 | ^5.2",
                "symfony/process": "^3.4 | ^5.2",
                "wikimedia/at-ease": "^1.2 | ^2.0"
            },
            "require-dev": {
                "wikimedia/testing-access-wrapper": "^1.0 | ^2.0",
                "yoast/phpunit-polyfills": "1.0.3"
            },
            "bin": [
                "bin/changelogger"
            ],
            "type": "project",
            "extra": {
                "autotagger": true,
                "branch-alias": {
                    "dev-master": "3.0.x-dev"
                },
                "mirror-repo": "Automattic/jetpack-changelogger",
                "version-constants": {
                    "::VERSION": "src/Application.php"
                },
                "changelogger": {
                    "link-template": "https://github.com/Automattic/jetpack-changelogger/compare/${old}...${new}"
                }
            },
            "autoload": {
                "psr-4": {
                    "Automattic\\Jetpack\\Changelogger\\": "src",
                    "Automattic\\Jetpack\\Changelog\\": "lib"
                }
            },
            "autoload-dev": {
                "psr-4": {
                    "Automattic\\Jetpack\\Changelogger\\Tests\\": "tests/php/includes/src",
                    "Automattic\\Jetpack\\Changelog\\Tests\\": "tests/php/includes/lib"
                }
            },
            "scripts": {
                "phpunit": [
                    "./vendor/phpunit/phpunit/phpunit --colors=always"
                ],
                "test-coverage": [
                    "php -dpcov.directory=. ./vendor/bin/phpunit --coverage-clover \"$COVERAGE_DIR/clover.xml\""
                ],
                "test-php": [
                    "@composer phpunit"
                ],
                "post-install-cmd": [
                    "[ -e vendor/bin/changelogger ] || { cd vendor/bin && ln -s ../../bin/changelogger; }"
                ],
                "post-update-cmd": [
                    "[ -e vendor/bin/changelogger ] || { cd vendor/bin && ln -s ../../bin/changelogger; }"
                ]
            },
            "license": [
                "GPL-2.0-or-later"
            ],
            "description": "Jetpack Changelogger tool. Allows for managing changelogs by dropping change files into a changelog directory with each PR.",
            "transport-options": {
                "monorepo": true,
                "relative": true
            }
        },
        {
            "name": "doctrine/instantiator",
            "version": "1.4.0",
            "source": {
                "type": "git",
                "url": "https://github.com/doctrine/instantiator.git",
                "reference": "d56bf6102915de5702778fe20f2de3b2fe570b5b"
            },
            "dist": {
                "type": "zip",
                "url": "https://api.github.com/repos/doctrine/instantiator/zipball/d56bf6102915de5702778fe20f2de3b2fe570b5b",
                "reference": "d56bf6102915de5702778fe20f2de3b2fe570b5b",
                "shasum": ""
            },
            "require": {
                "php": "^7.1 || ^8.0"
            },
            "require-dev": {
                "doctrine/coding-standard": "^8.0",
                "ext-pdo": "*",
                "ext-phar": "*",
                "phpbench/phpbench": "^0.13 || 1.0.0-alpha2",
                "phpstan/phpstan": "^0.12",
                "phpstan/phpstan-phpunit": "^0.12",
                "phpunit/phpunit": "^7.0 || ^8.0 || ^9.0"
            },
            "type": "library",
            "autoload": {
                "psr-4": {
                    "Doctrine\\Instantiator\\": "src/Doctrine/Instantiator/"
                }
            },
            "notification-url": "https://packagist.org/downloads/",
            "license": [
                "MIT"
            ],
            "authors": [
                {
                    "name": "Marco Pivetta",
                    "email": "ocramius@gmail.com",
                    "homepage": "https://ocramius.github.io/"
                }
            ],
            "description": "A small, lightweight utility to instantiate objects in PHP without invoking their constructors",
            "homepage": "https://www.doctrine-project.org/projects/instantiator.html",
            "keywords": [
                "constructor",
                "instantiate"
            ],
            "support": {
                "issues": "https://github.com/doctrine/instantiator/issues",
                "source": "https://github.com/doctrine/instantiator/tree/1.4.0"
            },
            "funding": [
                {
                    "url": "https://www.doctrine-project.org/sponsorship.html",
                    "type": "custom"
                },
                {
                    "url": "https://www.patreon.com/phpdoctrine",
                    "type": "patreon"
                },
                {
                    "url": "https://tidelift.com/funding/github/packagist/doctrine%2Finstantiator",
                    "type": "tidelift"
                }
            ],
            "time": "2020-11-10T18:47:58+00:00"
        },
        {
            "name": "johnkary/phpunit-speedtrap",
            "version": "v4.0.0",
            "source": {
                "type": "git",
                "url": "https://github.com/johnkary/phpunit-speedtrap.git",
                "reference": "5f9b160eac87e975f1c6ca9faee5125f0616fba3"
            },
            "dist": {
                "type": "zip",
                "url": "https://api.github.com/repos/johnkary/phpunit-speedtrap/zipball/5f9b160eac87e975f1c6ca9faee5125f0616fba3",
                "reference": "5f9b160eac87e975f1c6ca9faee5125f0616fba3",
                "shasum": ""
            },
            "require": {
                "php": ">=7.1",
                "phpunit/phpunit": "^7.0 || ^8.0 || ^9.0"
            },
            "type": "library",
            "extra": {
                "branch-alias": {
                    "dev-master": "4.0-dev"
                }
            },
            "autoload": {
                "psr-4": {
                    "JohnKary\\PHPUnit\\Listener\\": "src/"
                }
            },
            "notification-url": "https://packagist.org/downloads/",
            "license": [
                "MIT"
            ],
            "authors": [
                {
                    "name": "John Kary",
                    "email": "john@johnkary.net"
                }
            ],
            "description": "Find and report on slow tests in your PHPUnit test suite",
            "homepage": "https://github.com/johnkary/phpunit-speedtrap",
            "keywords": [
                "phpunit",
                "profile",
                "slow"
            ],
            "support": {
                "issues": "https://github.com/johnkary/phpunit-speedtrap/issues",
                "source": "https://github.com/johnkary/phpunit-speedtrap/tree/v4.0.0"
            },
            "time": "2021-05-03T02:37:05+00:00"
        },
        {
            "name": "myclabs/deep-copy",
            "version": "1.10.2",
            "source": {
                "type": "git",
                "url": "https://github.com/myclabs/DeepCopy.git",
                "reference": "776f831124e9c62e1a2c601ecc52e776d8bb7220"
            },
            "dist": {
                "type": "zip",
                "url": "https://api.github.com/repos/myclabs/DeepCopy/zipball/776f831124e9c62e1a2c601ecc52e776d8bb7220",
                "reference": "776f831124e9c62e1a2c601ecc52e776d8bb7220",
                "shasum": ""
            },
            "require": {
                "php": "^7.1 || ^8.0"
            },
            "require-dev": {
                "doctrine/collections": "^1.0",
                "doctrine/common": "^2.6",
                "phpunit/phpunit": "^7.1"
            },
            "type": "library",
            "autoload": {
                "psr-4": {
                    "DeepCopy\\": "src/DeepCopy/"
                },
                "files": [
                    "src/DeepCopy/deep_copy.php"
                ]
            },
            "notification-url": "https://packagist.org/downloads/",
            "license": [
                "MIT"
            ],
            "description": "Create deep copies (clones) of your objects",
            "keywords": [
                "clone",
                "copy",
                "duplicate",
                "object",
                "object graph"
            ],
            "support": {
                "issues": "https://github.com/myclabs/DeepCopy/issues",
                "source": "https://github.com/myclabs/DeepCopy/tree/1.10.2"
            },
            "funding": [
                {
                    "url": "https://tidelift.com/funding/github/packagist/myclabs/deep-copy",
                    "type": "tidelift"
                }
            ],
            "time": "2020-11-13T09:40:50+00:00"
        },
        {
            "name": "nikic/php-parser",
            "version": "v4.13.2",
            "source": {
                "type": "git",
                "url": "https://github.com/nikic/PHP-Parser.git",
                "reference": "210577fe3cf7badcc5814d99455df46564f3c077"
            },
            "dist": {
                "type": "zip",
                "url": "https://api.github.com/repos/nikic/PHP-Parser/zipball/210577fe3cf7badcc5814d99455df46564f3c077",
                "reference": "210577fe3cf7badcc5814d99455df46564f3c077",
                "shasum": ""
            },
            "require": {
                "ext-tokenizer": "*",
                "php": ">=7.0"
            },
            "require-dev": {
                "ircmaxell/php-yacc": "^0.0.7",
                "phpunit/phpunit": "^6.5 || ^7.0 || ^8.0 || ^9.0"
            },
            "bin": [
                "bin/php-parse"
            ],
            "type": "library",
            "extra": {
                "branch-alias": {
                    "dev-master": "4.9-dev"
                }
            },
            "autoload": {
                "psr-4": {
                    "PhpParser\\": "lib/PhpParser"
                }
            },
            "notification-url": "https://packagist.org/downloads/",
            "license": [
                "BSD-3-Clause"
            ],
            "authors": [
                {
                    "name": "Nikita Popov"
                }
            ],
            "description": "A PHP parser written in PHP",
            "keywords": [
                "parser",
                "php"
            ],
            "support": {
                "issues": "https://github.com/nikic/PHP-Parser/issues",
                "source": "https://github.com/nikic/PHP-Parser/tree/v4.13.2"
            },
            "time": "2021-11-30T19:35:32+00:00"
        },
        {
            "name": "phar-io/manifest",
            "version": "2.0.3",
            "source": {
                "type": "git",
                "url": "https://github.com/phar-io/manifest.git",
                "reference": "97803eca37d319dfa7826cc2437fc020857acb53"
            },
            "dist": {
                "type": "zip",
                "url": "https://api.github.com/repos/phar-io/manifest/zipball/97803eca37d319dfa7826cc2437fc020857acb53",
                "reference": "97803eca37d319dfa7826cc2437fc020857acb53",
                "shasum": ""
            },
            "require": {
                "ext-dom": "*",
                "ext-phar": "*",
                "ext-xmlwriter": "*",
                "phar-io/version": "^3.0.1",
                "php": "^7.2 || ^8.0"
            },
            "type": "library",
            "extra": {
                "branch-alias": {
                    "dev-master": "2.0.x-dev"
                }
            },
            "autoload": {
                "classmap": [
                    "src/"
                ]
            },
            "notification-url": "https://packagist.org/downloads/",
            "license": [
                "BSD-3-Clause"
            ],
            "authors": [
                {
                    "name": "Arne Blankerts",
                    "email": "arne@blankerts.de",
                    "role": "Developer"
                },
                {
                    "name": "Sebastian Heuer",
                    "email": "sebastian@phpeople.de",
                    "role": "Developer"
                },
                {
                    "name": "Sebastian Bergmann",
                    "email": "sebastian@phpunit.de",
                    "role": "Developer"
                }
            ],
            "description": "Component for reading phar.io manifest information from a PHP Archive (PHAR)",
            "support": {
                "issues": "https://github.com/phar-io/manifest/issues",
                "source": "https://github.com/phar-io/manifest/tree/2.0.3"
            },
            "time": "2021-07-20T11:28:43+00:00"
        },
        {
            "name": "phar-io/version",
            "version": "3.1.0",
            "source": {
                "type": "git",
                "url": "https://github.com/phar-io/version.git",
                "reference": "bae7c545bef187884426f042434e561ab1ddb182"
            },
            "dist": {
                "type": "zip",
                "url": "https://api.github.com/repos/phar-io/version/zipball/bae7c545bef187884426f042434e561ab1ddb182",
                "reference": "bae7c545bef187884426f042434e561ab1ddb182",
                "shasum": ""
            },
            "require": {
                "php": "^7.2 || ^8.0"
            },
            "type": "library",
            "autoload": {
                "classmap": [
                    "src/"
                ]
            },
            "notification-url": "https://packagist.org/downloads/",
            "license": [
                "BSD-3-Clause"
            ],
            "authors": [
                {
                    "name": "Arne Blankerts",
                    "email": "arne@blankerts.de",
                    "role": "Developer"
                },
                {
                    "name": "Sebastian Heuer",
                    "email": "sebastian@phpeople.de",
                    "role": "Developer"
                },
                {
                    "name": "Sebastian Bergmann",
                    "email": "sebastian@phpunit.de",
                    "role": "Developer"
                }
            ],
            "description": "Library for handling version information and constraints",
            "support": {
                "issues": "https://github.com/phar-io/version/issues",
                "source": "https://github.com/phar-io/version/tree/3.1.0"
            },
            "time": "2021-02-23T14:00:09+00:00"
        },
        {
            "name": "phpdocumentor/reflection-common",
            "version": "2.2.0",
            "source": {
                "type": "git",
                "url": "https://github.com/phpDocumentor/ReflectionCommon.git",
                "reference": "1d01c49d4ed62f25aa84a747ad35d5a16924662b"
            },
            "dist": {
                "type": "zip",
                "url": "https://api.github.com/repos/phpDocumentor/ReflectionCommon/zipball/1d01c49d4ed62f25aa84a747ad35d5a16924662b",
                "reference": "1d01c49d4ed62f25aa84a747ad35d5a16924662b",
                "shasum": ""
            },
            "require": {
                "php": "^7.2 || ^8.0"
            },
            "type": "library",
            "extra": {
                "branch-alias": {
                    "dev-2.x": "2.x-dev"
                }
            },
            "autoload": {
                "psr-4": {
                    "phpDocumentor\\Reflection\\": "src/"
                }
            },
            "notification-url": "https://packagist.org/downloads/",
            "license": [
                "MIT"
            ],
            "authors": [
                {
                    "name": "Jaap van Otterdijk",
                    "email": "opensource@ijaap.nl"
                }
            ],
            "description": "Common reflection classes used by phpdocumentor to reflect the code structure",
            "homepage": "http://www.phpdoc.org",
            "keywords": [
                "FQSEN",
                "phpDocumentor",
                "phpdoc",
                "reflection",
                "static analysis"
            ],
            "support": {
                "issues": "https://github.com/phpDocumentor/ReflectionCommon/issues",
                "source": "https://github.com/phpDocumentor/ReflectionCommon/tree/2.x"
            },
            "time": "2020-06-27T09:03:43+00:00"
        },
        {
            "name": "phpdocumentor/reflection-docblock",
            "version": "5.3.0",
            "source": {
                "type": "git",
                "url": "https://github.com/phpDocumentor/ReflectionDocBlock.git",
                "reference": "622548b623e81ca6d78b721c5e029f4ce664f170"
            },
            "dist": {
                "type": "zip",
                "url": "https://api.github.com/repos/phpDocumentor/ReflectionDocBlock/zipball/622548b623e81ca6d78b721c5e029f4ce664f170",
                "reference": "622548b623e81ca6d78b721c5e029f4ce664f170",
                "shasum": ""
            },
            "require": {
                "ext-filter": "*",
                "php": "^7.2 || ^8.0",
                "phpdocumentor/reflection-common": "^2.2",
                "phpdocumentor/type-resolver": "^1.3",
                "webmozart/assert": "^1.9.1"
            },
            "require-dev": {
                "mockery/mockery": "~1.3.2",
                "psalm/phar": "^4.8"
            },
            "type": "library",
            "extra": {
                "branch-alias": {
                    "dev-master": "5.x-dev"
                }
            },
            "autoload": {
                "psr-4": {
                    "phpDocumentor\\Reflection\\": "src"
                }
            },
            "notification-url": "https://packagist.org/downloads/",
            "license": [
                "MIT"
            ],
            "authors": [
                {
                    "name": "Mike van Riel",
                    "email": "me@mikevanriel.com"
                },
                {
                    "name": "Jaap van Otterdijk",
                    "email": "account@ijaap.nl"
                }
            ],
            "description": "With this component, a library can provide support for annotations via DocBlocks or otherwise retrieve information that is embedded in a DocBlock.",
            "support": {
                "issues": "https://github.com/phpDocumentor/ReflectionDocBlock/issues",
                "source": "https://github.com/phpDocumentor/ReflectionDocBlock/tree/5.3.0"
            },
            "time": "2021-10-19T17:43:47+00:00"
        },
        {
            "name": "phpdocumentor/type-resolver",
            "version": "1.6.0",
            "source": {
                "type": "git",
                "url": "https://github.com/phpDocumentor/TypeResolver.git",
                "reference": "93ebd0014cab80c4ea9f5e297ea48672f1b87706"
            },
            "dist": {
                "type": "zip",
                "url": "https://api.github.com/repos/phpDocumentor/TypeResolver/zipball/93ebd0014cab80c4ea9f5e297ea48672f1b87706",
                "reference": "93ebd0014cab80c4ea9f5e297ea48672f1b87706",
                "shasum": ""
            },
            "require": {
                "php": "^7.2 || ^8.0",
                "phpdocumentor/reflection-common": "^2.0"
            },
            "require-dev": {
                "ext-tokenizer": "*",
                "psalm/phar": "^4.8"
            },
            "type": "library",
            "extra": {
                "branch-alias": {
                    "dev-1.x": "1.x-dev"
                }
            },
            "autoload": {
                "psr-4": {
                    "phpDocumentor\\Reflection\\": "src"
                }
            },
            "notification-url": "https://packagist.org/downloads/",
            "license": [
                "MIT"
            ],
            "authors": [
                {
                    "name": "Mike van Riel",
                    "email": "me@mikevanriel.com"
                }
            ],
            "description": "A PSR-5 based resolver of Class names, Types and Structural Element Names",
            "support": {
                "issues": "https://github.com/phpDocumentor/TypeResolver/issues",
                "source": "https://github.com/phpDocumentor/TypeResolver/tree/1.6.0"
            },
            "time": "2022-01-04T19:58:01+00:00"
        },
        {
            "name": "phpspec/prophecy",
            "version": "v1.15.0",
            "source": {
                "type": "git",
                "url": "https://github.com/phpspec/prophecy.git",
                "reference": "bbcd7380b0ebf3961ee21409db7b38bc31d69a13"
            },
            "dist": {
                "type": "zip",
                "url": "https://api.github.com/repos/phpspec/prophecy/zipball/bbcd7380b0ebf3961ee21409db7b38bc31d69a13",
                "reference": "bbcd7380b0ebf3961ee21409db7b38bc31d69a13",
                "shasum": ""
            },
            "require": {
                "doctrine/instantiator": "^1.2",
                "php": "^7.2 || ~8.0, <8.2",
                "phpdocumentor/reflection-docblock": "^5.2",
                "sebastian/comparator": "^3.0 || ^4.0",
                "sebastian/recursion-context": "^3.0 || ^4.0"
            },
            "require-dev": {
                "phpspec/phpspec": "^6.0 || ^7.0",
                "phpunit/phpunit": "^8.0 || ^9.0"
            },
            "type": "library",
            "extra": {
                "branch-alias": {
                    "dev-master": "1.x-dev"
                }
            },
            "autoload": {
                "psr-4": {
                    "Prophecy\\": "src/Prophecy"
                }
            },
            "notification-url": "https://packagist.org/downloads/",
            "license": [
                "MIT"
            ],
            "authors": [
                {
                    "name": "Konstantin Kudryashov",
                    "email": "ever.zet@gmail.com",
                    "homepage": "http://everzet.com"
                },
                {
                    "name": "Marcello Duarte",
                    "email": "marcello.duarte@gmail.com"
                }
            ],
            "description": "Highly opinionated mocking framework for PHP 5.3+",
            "homepage": "https://github.com/phpspec/prophecy",
            "keywords": [
                "Double",
                "Dummy",
                "fake",
                "mock",
                "spy",
                "stub"
            ],
            "support": {
                "issues": "https://github.com/phpspec/prophecy/issues",
                "source": "https://github.com/phpspec/prophecy/tree/v1.15.0"
            },
            "time": "2021-12-08T12:19:24+00:00"
        },
        {
            "name": "phpunit/php-code-coverage",
            "version": "9.2.10",
            "source": {
                "type": "git",
                "url": "https://github.com/sebastianbergmann/php-code-coverage.git",
                "reference": "d5850aaf931743067f4bfc1ae4cbd06468400687"
            },
            "dist": {
                "type": "zip",
                "url": "https://api.github.com/repos/sebastianbergmann/php-code-coverage/zipball/d5850aaf931743067f4bfc1ae4cbd06468400687",
                "reference": "d5850aaf931743067f4bfc1ae4cbd06468400687",
                "shasum": ""
            },
            "require": {
                "ext-dom": "*",
                "ext-libxml": "*",
                "ext-xmlwriter": "*",
                "nikic/php-parser": "^4.13.0",
                "php": ">=7.3",
                "phpunit/php-file-iterator": "^3.0.3",
                "phpunit/php-text-template": "^2.0.2",
                "sebastian/code-unit-reverse-lookup": "^2.0.2",
                "sebastian/complexity": "^2.0",
                "sebastian/environment": "^5.1.2",
                "sebastian/lines-of-code": "^1.0.3",
                "sebastian/version": "^3.0.1",
                "theseer/tokenizer": "^1.2.0"
            },
            "require-dev": {
                "phpunit/phpunit": "^9.3"
            },
            "suggest": {
                "ext-pcov": "*",
                "ext-xdebug": "*"
            },
            "type": "library",
            "extra": {
                "branch-alias": {
                    "dev-master": "9.2-dev"
                }
            },
            "autoload": {
                "classmap": [
                    "src/"
                ]
            },
            "notification-url": "https://packagist.org/downloads/",
            "license": [
                "BSD-3-Clause"
            ],
            "authors": [
                {
                    "name": "Sebastian Bergmann",
                    "email": "sebastian@phpunit.de",
                    "role": "lead"
                }
            ],
            "description": "Library that provides collection, processing, and rendering functionality for PHP code coverage information.",
            "homepage": "https://github.com/sebastianbergmann/php-code-coverage",
            "keywords": [
                "coverage",
                "testing",
                "xunit"
            ],
            "support": {
                "issues": "https://github.com/sebastianbergmann/php-code-coverage/issues",
                "source": "https://github.com/sebastianbergmann/php-code-coverage/tree/9.2.10"
            },
            "funding": [
                {
                    "url": "https://github.com/sebastianbergmann",
                    "type": "github"
                }
            ],
            "time": "2021-12-05T09:12:13+00:00"
        },
        {
            "name": "phpunit/php-file-iterator",
            "version": "3.0.6",
            "source": {
                "type": "git",
                "url": "https://github.com/sebastianbergmann/php-file-iterator.git",
                "reference": "cf1c2e7c203ac650e352f4cc675a7021e7d1b3cf"
            },
            "dist": {
                "type": "zip",
                "url": "https://api.github.com/repos/sebastianbergmann/php-file-iterator/zipball/cf1c2e7c203ac650e352f4cc675a7021e7d1b3cf",
                "reference": "cf1c2e7c203ac650e352f4cc675a7021e7d1b3cf",
                "shasum": ""
            },
            "require": {
                "php": ">=7.3"
            },
            "require-dev": {
                "phpunit/phpunit": "^9.3"
            },
            "type": "library",
            "extra": {
                "branch-alias": {
                    "dev-master": "3.0-dev"
                }
            },
            "autoload": {
                "classmap": [
                    "src/"
                ]
            },
            "notification-url": "https://packagist.org/downloads/",
            "license": [
                "BSD-3-Clause"
            ],
            "authors": [
                {
                    "name": "Sebastian Bergmann",
                    "email": "sebastian@phpunit.de",
                    "role": "lead"
                }
            ],
            "description": "FilterIterator implementation that filters files based on a list of suffixes.",
            "homepage": "https://github.com/sebastianbergmann/php-file-iterator/",
            "keywords": [
                "filesystem",
                "iterator"
            ],
            "support": {
                "issues": "https://github.com/sebastianbergmann/php-file-iterator/issues",
                "source": "https://github.com/sebastianbergmann/php-file-iterator/tree/3.0.6"
            },
            "funding": [
                {
                    "url": "https://github.com/sebastianbergmann",
                    "type": "github"
                }
            ],
            "time": "2021-12-02T12:48:52+00:00"
        },
        {
            "name": "phpunit/php-invoker",
            "version": "3.1.1",
            "source": {
                "type": "git",
                "url": "https://github.com/sebastianbergmann/php-invoker.git",
                "reference": "5a10147d0aaf65b58940a0b72f71c9ac0423cc67"
            },
            "dist": {
                "type": "zip",
                "url": "https://api.github.com/repos/sebastianbergmann/php-invoker/zipball/5a10147d0aaf65b58940a0b72f71c9ac0423cc67",
                "reference": "5a10147d0aaf65b58940a0b72f71c9ac0423cc67",
                "shasum": ""
            },
            "require": {
                "php": ">=7.3"
            },
            "require-dev": {
                "ext-pcntl": "*",
                "phpunit/phpunit": "^9.3"
            },
            "suggest": {
                "ext-pcntl": "*"
            },
            "type": "library",
            "extra": {
                "branch-alias": {
                    "dev-master": "3.1-dev"
                }
            },
            "autoload": {
                "classmap": [
                    "src/"
                ]
            },
            "notification-url": "https://packagist.org/downloads/",
            "license": [
                "BSD-3-Clause"
            ],
            "authors": [
                {
                    "name": "Sebastian Bergmann",
                    "email": "sebastian@phpunit.de",
                    "role": "lead"
                }
            ],
            "description": "Invoke callables with a timeout",
            "homepage": "https://github.com/sebastianbergmann/php-invoker/",
            "keywords": [
                "process"
            ],
            "support": {
                "issues": "https://github.com/sebastianbergmann/php-invoker/issues",
                "source": "https://github.com/sebastianbergmann/php-invoker/tree/3.1.1"
            },
            "funding": [
                {
                    "url": "https://github.com/sebastianbergmann",
                    "type": "github"
                }
            ],
            "time": "2020-09-28T05:58:55+00:00"
        },
        {
            "name": "phpunit/php-text-template",
            "version": "2.0.4",
            "source": {
                "type": "git",
                "url": "https://github.com/sebastianbergmann/php-text-template.git",
                "reference": "5da5f67fc95621df9ff4c4e5a84d6a8a2acf7c28"
            },
            "dist": {
                "type": "zip",
                "url": "https://api.github.com/repos/sebastianbergmann/php-text-template/zipball/5da5f67fc95621df9ff4c4e5a84d6a8a2acf7c28",
                "reference": "5da5f67fc95621df9ff4c4e5a84d6a8a2acf7c28",
                "shasum": ""
            },
            "require": {
                "php": ">=7.3"
            },
            "require-dev": {
                "phpunit/phpunit": "^9.3"
            },
            "type": "library",
            "extra": {
                "branch-alias": {
                    "dev-master": "2.0-dev"
                }
            },
            "autoload": {
                "classmap": [
                    "src/"
                ]
            },
            "notification-url": "https://packagist.org/downloads/",
            "license": [
                "BSD-3-Clause"
            ],
            "authors": [
                {
                    "name": "Sebastian Bergmann",
                    "email": "sebastian@phpunit.de",
                    "role": "lead"
                }
            ],
            "description": "Simple template engine.",
            "homepage": "https://github.com/sebastianbergmann/php-text-template/",
            "keywords": [
                "template"
            ],
            "support": {
                "issues": "https://github.com/sebastianbergmann/php-text-template/issues",
                "source": "https://github.com/sebastianbergmann/php-text-template/tree/2.0.4"
            },
            "funding": [
                {
                    "url": "https://github.com/sebastianbergmann",
                    "type": "github"
                }
            ],
            "time": "2020-10-26T05:33:50+00:00"
        },
        {
            "name": "phpunit/php-timer",
            "version": "5.0.3",
            "source": {
                "type": "git",
                "url": "https://github.com/sebastianbergmann/php-timer.git",
                "reference": "5a63ce20ed1b5bf577850e2c4e87f4aa902afbd2"
            },
            "dist": {
                "type": "zip",
                "url": "https://api.github.com/repos/sebastianbergmann/php-timer/zipball/5a63ce20ed1b5bf577850e2c4e87f4aa902afbd2",
                "reference": "5a63ce20ed1b5bf577850e2c4e87f4aa902afbd2",
                "shasum": ""
            },
            "require": {
                "php": ">=7.3"
            },
            "require-dev": {
                "phpunit/phpunit": "^9.3"
            },
            "type": "library",
            "extra": {
                "branch-alias": {
                    "dev-master": "5.0-dev"
                }
            },
            "autoload": {
                "classmap": [
                    "src/"
                ]
            },
            "notification-url": "https://packagist.org/downloads/",
            "license": [
                "BSD-3-Clause"
            ],
            "authors": [
                {
                    "name": "Sebastian Bergmann",
                    "email": "sebastian@phpunit.de",
                    "role": "lead"
                }
            ],
            "description": "Utility class for timing",
            "homepage": "https://github.com/sebastianbergmann/php-timer/",
            "keywords": [
                "timer"
            ],
            "support": {
                "issues": "https://github.com/sebastianbergmann/php-timer/issues",
                "source": "https://github.com/sebastianbergmann/php-timer/tree/5.0.3"
            },
            "funding": [
                {
                    "url": "https://github.com/sebastianbergmann",
                    "type": "github"
                }
            ],
            "time": "2020-10-26T13:16:10+00:00"
        },
        {
            "name": "phpunit/phpunit",
            "version": "9.5.11",
            "source": {
                "type": "git",
                "url": "https://github.com/sebastianbergmann/phpunit.git",
                "reference": "2406855036db1102126125537adb1406f7242fdd"
            },
            "dist": {
                "type": "zip",
                "url": "https://api.github.com/repos/sebastianbergmann/phpunit/zipball/2406855036db1102126125537adb1406f7242fdd",
                "reference": "2406855036db1102126125537adb1406f7242fdd",
                "shasum": ""
            },
            "require": {
                "doctrine/instantiator": "^1.3.1",
                "ext-dom": "*",
                "ext-json": "*",
                "ext-libxml": "*",
                "ext-mbstring": "*",
                "ext-xml": "*",
                "ext-xmlwriter": "*",
                "myclabs/deep-copy": "^1.10.1",
                "phar-io/manifest": "^2.0.3",
                "phar-io/version": "^3.0.2",
                "php": ">=7.3",
                "phpspec/prophecy": "^1.12.1",
                "phpunit/php-code-coverage": "^9.2.7",
                "phpunit/php-file-iterator": "^3.0.5",
                "phpunit/php-invoker": "^3.1.1",
                "phpunit/php-text-template": "^2.0.3",
                "phpunit/php-timer": "^5.0.2",
                "sebastian/cli-parser": "^1.0.1",
                "sebastian/code-unit": "^1.0.6",
                "sebastian/comparator": "^4.0.5",
                "sebastian/diff": "^4.0.3",
                "sebastian/environment": "^5.1.3",
                "sebastian/exporter": "^4.0.3",
                "sebastian/global-state": "^5.0.1",
                "sebastian/object-enumerator": "^4.0.3",
                "sebastian/resource-operations": "^3.0.3",
                "sebastian/type": "^2.3.4",
                "sebastian/version": "^3.0.2"
            },
            "require-dev": {
                "ext-pdo": "*",
                "phpspec/prophecy-phpunit": "^2.0.1"
            },
            "suggest": {
                "ext-soap": "*",
                "ext-xdebug": "*"
            },
            "bin": [
                "phpunit"
            ],
            "type": "library",
            "extra": {
                "branch-alias": {
                    "dev-master": "9.5-dev"
                }
            },
            "autoload": {
                "classmap": [
                    "src/"
                ],
                "files": [
                    "src/Framework/Assert/Functions.php"
                ]
            },
            "notification-url": "https://packagist.org/downloads/",
            "license": [
                "BSD-3-Clause"
            ],
            "authors": [
                {
                    "name": "Sebastian Bergmann",
                    "email": "sebastian@phpunit.de",
                    "role": "lead"
                }
            ],
            "description": "The PHP Unit Testing framework.",
            "homepage": "https://phpunit.de/",
            "keywords": [
                "phpunit",
                "testing",
                "xunit"
            ],
            "support": {
                "issues": "https://github.com/sebastianbergmann/phpunit/issues",
                "source": "https://github.com/sebastianbergmann/phpunit/tree/9.5.11"
            },
            "funding": [
                {
                    "url": "https://phpunit.de/sponsors.html",
                    "type": "custom"
                },
                {
                    "url": "https://github.com/sebastianbergmann",
                    "type": "github"
                }
            ],
            "time": "2021-12-25T07:07:57+00:00"
        },
        {
            "name": "psr/container",
            "version": "2.0.2",
            "source": {
                "type": "git",
                "url": "https://github.com/php-fig/container.git",
                "reference": "c71ecc56dfe541dbd90c5360474fbc405f8d5963"
            },
            "dist": {
                "type": "zip",
                "url": "https://api.github.com/repos/php-fig/container/zipball/c71ecc56dfe541dbd90c5360474fbc405f8d5963",
                "reference": "c71ecc56dfe541dbd90c5360474fbc405f8d5963",
                "shasum": ""
            },
            "require": {
                "php": ">=7.4.0"
            },
            "type": "library",
            "extra": {
                "branch-alias": {
                    "dev-master": "2.0.x-dev"
                }
            },
            "autoload": {
                "psr-4": {
                    "Psr\\Container\\": "src/"
                }
            },
            "notification-url": "https://packagist.org/downloads/",
            "license": [
                "MIT"
            ],
            "authors": [
                {
                    "name": "PHP-FIG",
                    "homepage": "https://www.php-fig.org/"
                }
            ],
            "description": "Common Container Interface (PHP FIG PSR-11)",
            "homepage": "https://github.com/php-fig/container",
            "keywords": [
                "PSR-11",
                "container",
                "container-interface",
                "container-interop",
                "psr"
            ],
            "support": {
                "issues": "https://github.com/php-fig/container/issues",
                "source": "https://github.com/php-fig/container/tree/2.0.2"
            },
            "time": "2021-11-05T16:47:00+00:00"
        },
        {
            "name": "sebastian/cli-parser",
            "version": "1.0.1",
            "source": {
                "type": "git",
                "url": "https://github.com/sebastianbergmann/cli-parser.git",
                "reference": "442e7c7e687e42adc03470c7b668bc4b2402c0b2"
            },
            "dist": {
                "type": "zip",
                "url": "https://api.github.com/repos/sebastianbergmann/cli-parser/zipball/442e7c7e687e42adc03470c7b668bc4b2402c0b2",
                "reference": "442e7c7e687e42adc03470c7b668bc4b2402c0b2",
                "shasum": ""
            },
            "require": {
                "php": ">=7.3"
            },
            "require-dev": {
                "phpunit/phpunit": "^9.3"
            },
            "type": "library",
            "extra": {
                "branch-alias": {
                    "dev-master": "1.0-dev"
                }
            },
            "autoload": {
                "classmap": [
                    "src/"
                ]
            },
            "notification-url": "https://packagist.org/downloads/",
            "license": [
                "BSD-3-Clause"
            ],
            "authors": [
                {
                    "name": "Sebastian Bergmann",
                    "email": "sebastian@phpunit.de",
                    "role": "lead"
                }
            ],
            "description": "Library for parsing CLI options",
            "homepage": "https://github.com/sebastianbergmann/cli-parser",
            "support": {
                "issues": "https://github.com/sebastianbergmann/cli-parser/issues",
                "source": "https://github.com/sebastianbergmann/cli-parser/tree/1.0.1"
            },
            "funding": [
                {
                    "url": "https://github.com/sebastianbergmann",
                    "type": "github"
                }
            ],
            "time": "2020-09-28T06:08:49+00:00"
        },
        {
            "name": "sebastian/code-unit",
            "version": "1.0.8",
            "source": {
                "type": "git",
                "url": "https://github.com/sebastianbergmann/code-unit.git",
                "reference": "1fc9f64c0927627ef78ba436c9b17d967e68e120"
            },
            "dist": {
                "type": "zip",
                "url": "https://api.github.com/repos/sebastianbergmann/code-unit/zipball/1fc9f64c0927627ef78ba436c9b17d967e68e120",
                "reference": "1fc9f64c0927627ef78ba436c9b17d967e68e120",
                "shasum": ""
            },
            "require": {
                "php": ">=7.3"
            },
            "require-dev": {
                "phpunit/phpunit": "^9.3"
            },
            "type": "library",
            "extra": {
                "branch-alias": {
                    "dev-master": "1.0-dev"
                }
            },
            "autoload": {
                "classmap": [
                    "src/"
                ]
            },
            "notification-url": "https://packagist.org/downloads/",
            "license": [
                "BSD-3-Clause"
            ],
            "authors": [
                {
                    "name": "Sebastian Bergmann",
                    "email": "sebastian@phpunit.de",
                    "role": "lead"
                }
            ],
            "description": "Collection of value objects that represent the PHP code units",
            "homepage": "https://github.com/sebastianbergmann/code-unit",
            "support": {
                "issues": "https://github.com/sebastianbergmann/code-unit/issues",
                "source": "https://github.com/sebastianbergmann/code-unit/tree/1.0.8"
            },
            "funding": [
                {
                    "url": "https://github.com/sebastianbergmann",
                    "type": "github"
                }
            ],
            "time": "2020-10-26T13:08:54+00:00"
        },
        {
            "name": "sebastian/code-unit-reverse-lookup",
            "version": "2.0.3",
            "source": {
                "type": "git",
                "url": "https://github.com/sebastianbergmann/code-unit-reverse-lookup.git",
                "reference": "ac91f01ccec49fb77bdc6fd1e548bc70f7faa3e5"
            },
            "dist": {
                "type": "zip",
                "url": "https://api.github.com/repos/sebastianbergmann/code-unit-reverse-lookup/zipball/ac91f01ccec49fb77bdc6fd1e548bc70f7faa3e5",
                "reference": "ac91f01ccec49fb77bdc6fd1e548bc70f7faa3e5",
                "shasum": ""
            },
            "require": {
                "php": ">=7.3"
            },
            "require-dev": {
                "phpunit/phpunit": "^9.3"
            },
            "type": "library",
            "extra": {
                "branch-alias": {
                    "dev-master": "2.0-dev"
                }
            },
            "autoload": {
                "classmap": [
                    "src/"
                ]
            },
            "notification-url": "https://packagist.org/downloads/",
            "license": [
                "BSD-3-Clause"
            ],
            "authors": [
                {
                    "name": "Sebastian Bergmann",
                    "email": "sebastian@phpunit.de"
                }
            ],
            "description": "Looks up which function or method a line of code belongs to",
            "homepage": "https://github.com/sebastianbergmann/code-unit-reverse-lookup/",
            "support": {
                "issues": "https://github.com/sebastianbergmann/code-unit-reverse-lookup/issues",
                "source": "https://github.com/sebastianbergmann/code-unit-reverse-lookup/tree/2.0.3"
            },
            "funding": [
                {
                    "url": "https://github.com/sebastianbergmann",
                    "type": "github"
                }
            ],
            "time": "2020-09-28T05:30:19+00:00"
        },
        {
            "name": "sebastian/comparator",
            "version": "4.0.6",
            "source": {
                "type": "git",
                "url": "https://github.com/sebastianbergmann/comparator.git",
                "reference": "55f4261989e546dc112258c7a75935a81a7ce382"
            },
            "dist": {
                "type": "zip",
                "url": "https://api.github.com/repos/sebastianbergmann/comparator/zipball/55f4261989e546dc112258c7a75935a81a7ce382",
                "reference": "55f4261989e546dc112258c7a75935a81a7ce382",
                "shasum": ""
            },
            "require": {
                "php": ">=7.3",
                "sebastian/diff": "^4.0",
                "sebastian/exporter": "^4.0"
            },
            "require-dev": {
                "phpunit/phpunit": "^9.3"
            },
            "type": "library",
            "extra": {
                "branch-alias": {
                    "dev-master": "4.0-dev"
                }
            },
            "autoload": {
                "classmap": [
                    "src/"
                ]
            },
            "notification-url": "https://packagist.org/downloads/",
            "license": [
                "BSD-3-Clause"
            ],
            "authors": [
                {
                    "name": "Sebastian Bergmann",
                    "email": "sebastian@phpunit.de"
                },
                {
                    "name": "Jeff Welch",
                    "email": "whatthejeff@gmail.com"
                },
                {
                    "name": "Volker Dusch",
                    "email": "github@wallbash.com"
                },
                {
                    "name": "Bernhard Schussek",
                    "email": "bschussek@2bepublished.at"
                }
            ],
            "description": "Provides the functionality to compare PHP values for equality",
            "homepage": "https://github.com/sebastianbergmann/comparator",
            "keywords": [
                "comparator",
                "compare",
                "equality"
            ],
            "support": {
                "issues": "https://github.com/sebastianbergmann/comparator/issues",
                "source": "https://github.com/sebastianbergmann/comparator/tree/4.0.6"
            },
            "funding": [
                {
                    "url": "https://github.com/sebastianbergmann",
                    "type": "github"
                }
            ],
            "time": "2020-10-26T15:49:45+00:00"
        },
        {
            "name": "sebastian/complexity",
            "version": "2.0.2",
            "source": {
                "type": "git",
                "url": "https://github.com/sebastianbergmann/complexity.git",
                "reference": "739b35e53379900cc9ac327b2147867b8b6efd88"
            },
            "dist": {
                "type": "zip",
                "url": "https://api.github.com/repos/sebastianbergmann/complexity/zipball/739b35e53379900cc9ac327b2147867b8b6efd88",
                "reference": "739b35e53379900cc9ac327b2147867b8b6efd88",
                "shasum": ""
            },
            "require": {
                "nikic/php-parser": "^4.7",
                "php": ">=7.3"
            },
            "require-dev": {
                "phpunit/phpunit": "^9.3"
            },
            "type": "library",
            "extra": {
                "branch-alias": {
                    "dev-master": "2.0-dev"
                }
            },
            "autoload": {
                "classmap": [
                    "src/"
                ]
            },
            "notification-url": "https://packagist.org/downloads/",
            "license": [
                "BSD-3-Clause"
            ],
            "authors": [
                {
                    "name": "Sebastian Bergmann",
                    "email": "sebastian@phpunit.de",
                    "role": "lead"
                }
            ],
            "description": "Library for calculating the complexity of PHP code units",
            "homepage": "https://github.com/sebastianbergmann/complexity",
            "support": {
                "issues": "https://github.com/sebastianbergmann/complexity/issues",
                "source": "https://github.com/sebastianbergmann/complexity/tree/2.0.2"
            },
            "funding": [
                {
                    "url": "https://github.com/sebastianbergmann",
                    "type": "github"
                }
            ],
            "time": "2020-10-26T15:52:27+00:00"
        },
        {
            "name": "sebastian/diff",
            "version": "4.0.4",
            "source": {
                "type": "git",
                "url": "https://github.com/sebastianbergmann/diff.git",
                "reference": "3461e3fccc7cfdfc2720be910d3bd73c69be590d"
            },
            "dist": {
                "type": "zip",
                "url": "https://api.github.com/repos/sebastianbergmann/diff/zipball/3461e3fccc7cfdfc2720be910d3bd73c69be590d",
                "reference": "3461e3fccc7cfdfc2720be910d3bd73c69be590d",
                "shasum": ""
            },
            "require": {
                "php": ">=7.3"
            },
            "require-dev": {
                "phpunit/phpunit": "^9.3",
                "symfony/process": "^4.2 || ^5"
            },
            "type": "library",
            "extra": {
                "branch-alias": {
                    "dev-master": "4.0-dev"
                }
            },
            "autoload": {
                "classmap": [
                    "src/"
                ]
            },
            "notification-url": "https://packagist.org/downloads/",
            "license": [
                "BSD-3-Clause"
            ],
            "authors": [
                {
                    "name": "Sebastian Bergmann",
                    "email": "sebastian@phpunit.de"
                },
                {
                    "name": "Kore Nordmann",
                    "email": "mail@kore-nordmann.de"
                }
            ],
            "description": "Diff implementation",
            "homepage": "https://github.com/sebastianbergmann/diff",
            "keywords": [
                "diff",
                "udiff",
                "unidiff",
                "unified diff"
            ],
            "support": {
                "issues": "https://github.com/sebastianbergmann/diff/issues",
                "source": "https://github.com/sebastianbergmann/diff/tree/4.0.4"
            },
            "funding": [
                {
                    "url": "https://github.com/sebastianbergmann",
                    "type": "github"
                }
            ],
            "time": "2020-10-26T13:10:38+00:00"
        },
        {
            "name": "sebastian/environment",
            "version": "5.1.3",
            "source": {
                "type": "git",
                "url": "https://github.com/sebastianbergmann/environment.git",
                "reference": "388b6ced16caa751030f6a69e588299fa09200ac"
            },
            "dist": {
                "type": "zip",
                "url": "https://api.github.com/repos/sebastianbergmann/environment/zipball/388b6ced16caa751030f6a69e588299fa09200ac",
                "reference": "388b6ced16caa751030f6a69e588299fa09200ac",
                "shasum": ""
            },
            "require": {
                "php": ">=7.3"
            },
            "require-dev": {
                "phpunit/phpunit": "^9.3"
            },
            "suggest": {
                "ext-posix": "*"
            },
            "type": "library",
            "extra": {
                "branch-alias": {
                    "dev-master": "5.1-dev"
                }
            },
            "autoload": {
                "classmap": [
                    "src/"
                ]
            },
            "notification-url": "https://packagist.org/downloads/",
            "license": [
                "BSD-3-Clause"
            ],
            "authors": [
                {
                    "name": "Sebastian Bergmann",
                    "email": "sebastian@phpunit.de"
                }
            ],
            "description": "Provides functionality to handle HHVM/PHP environments",
            "homepage": "http://www.github.com/sebastianbergmann/environment",
            "keywords": [
                "Xdebug",
                "environment",
                "hhvm"
            ],
            "support": {
                "issues": "https://github.com/sebastianbergmann/environment/issues",
                "source": "https://github.com/sebastianbergmann/environment/tree/5.1.3"
            },
            "funding": [
                {
                    "url": "https://github.com/sebastianbergmann",
                    "type": "github"
                }
            ],
            "time": "2020-09-28T05:52:38+00:00"
        },
        {
            "name": "sebastian/exporter",
            "version": "4.0.4",
            "source": {
                "type": "git",
                "url": "https://github.com/sebastianbergmann/exporter.git",
                "reference": "65e8b7db476c5dd267e65eea9cab77584d3cfff9"
            },
            "dist": {
                "type": "zip",
                "url": "https://api.github.com/repos/sebastianbergmann/exporter/zipball/65e8b7db476c5dd267e65eea9cab77584d3cfff9",
                "reference": "65e8b7db476c5dd267e65eea9cab77584d3cfff9",
                "shasum": ""
            },
            "require": {
                "php": ">=7.3",
                "sebastian/recursion-context": "^4.0"
            },
            "require-dev": {
                "ext-mbstring": "*",
                "phpunit/phpunit": "^9.3"
            },
            "type": "library",
            "extra": {
                "branch-alias": {
                    "dev-master": "4.0-dev"
                }
            },
            "autoload": {
                "classmap": [
                    "src/"
                ]
            },
            "notification-url": "https://packagist.org/downloads/",
            "license": [
                "BSD-3-Clause"
            ],
            "authors": [
                {
                    "name": "Sebastian Bergmann",
                    "email": "sebastian@phpunit.de"
                },
                {
                    "name": "Jeff Welch",
                    "email": "whatthejeff@gmail.com"
                },
                {
                    "name": "Volker Dusch",
                    "email": "github@wallbash.com"
                },
                {
                    "name": "Adam Harvey",
                    "email": "aharvey@php.net"
                },
                {
                    "name": "Bernhard Schussek",
                    "email": "bschussek@gmail.com"
                }
            ],
            "description": "Provides the functionality to export PHP variables for visualization",
            "homepage": "https://www.github.com/sebastianbergmann/exporter",
            "keywords": [
                "export",
                "exporter"
            ],
            "support": {
                "issues": "https://github.com/sebastianbergmann/exporter/issues",
                "source": "https://github.com/sebastianbergmann/exporter/tree/4.0.4"
            },
            "funding": [
                {
                    "url": "https://github.com/sebastianbergmann",
                    "type": "github"
                }
            ],
            "time": "2021-11-11T14:18:36+00:00"
        },
        {
            "name": "sebastian/global-state",
            "version": "5.0.3",
            "source": {
                "type": "git",
                "url": "https://github.com/sebastianbergmann/global-state.git",
                "reference": "23bd5951f7ff26f12d4e3242864df3e08dec4e49"
            },
            "dist": {
                "type": "zip",
                "url": "https://api.github.com/repos/sebastianbergmann/global-state/zipball/23bd5951f7ff26f12d4e3242864df3e08dec4e49",
                "reference": "23bd5951f7ff26f12d4e3242864df3e08dec4e49",
                "shasum": ""
            },
            "require": {
                "php": ">=7.3",
                "sebastian/object-reflector": "^2.0",
                "sebastian/recursion-context": "^4.0"
            },
            "require-dev": {
                "ext-dom": "*",
                "phpunit/phpunit": "^9.3"
            },
            "suggest": {
                "ext-uopz": "*"
            },
            "type": "library",
            "extra": {
                "branch-alias": {
                    "dev-master": "5.0-dev"
                }
            },
            "autoload": {
                "classmap": [
                    "src/"
                ]
            },
            "notification-url": "https://packagist.org/downloads/",
            "license": [
                "BSD-3-Clause"
            ],
            "authors": [
                {
                    "name": "Sebastian Bergmann",
                    "email": "sebastian@phpunit.de"
                }
            ],
            "description": "Snapshotting of global state",
            "homepage": "http://www.github.com/sebastianbergmann/global-state",
            "keywords": [
                "global state"
            ],
            "support": {
                "issues": "https://github.com/sebastianbergmann/global-state/issues",
                "source": "https://github.com/sebastianbergmann/global-state/tree/5.0.3"
            },
            "funding": [
                {
                    "url": "https://github.com/sebastianbergmann",
                    "type": "github"
                }
            ],
            "time": "2021-06-11T13:31:12+00:00"
        },
        {
            "name": "sebastian/lines-of-code",
            "version": "1.0.3",
            "source": {
                "type": "git",
                "url": "https://github.com/sebastianbergmann/lines-of-code.git",
                "reference": "c1c2e997aa3146983ed888ad08b15470a2e22ecc"
            },
            "dist": {
                "type": "zip",
                "url": "https://api.github.com/repos/sebastianbergmann/lines-of-code/zipball/c1c2e997aa3146983ed888ad08b15470a2e22ecc",
                "reference": "c1c2e997aa3146983ed888ad08b15470a2e22ecc",
                "shasum": ""
            },
            "require": {
                "nikic/php-parser": "^4.6",
                "php": ">=7.3"
            },
            "require-dev": {
                "phpunit/phpunit": "^9.3"
            },
            "type": "library",
            "extra": {
                "branch-alias": {
                    "dev-master": "1.0-dev"
                }
            },
            "autoload": {
                "classmap": [
                    "src/"
                ]
            },
            "notification-url": "https://packagist.org/downloads/",
            "license": [
                "BSD-3-Clause"
            ],
            "authors": [
                {
                    "name": "Sebastian Bergmann",
                    "email": "sebastian@phpunit.de",
                    "role": "lead"
                }
            ],
            "description": "Library for counting the lines of code in PHP source code",
            "homepage": "https://github.com/sebastianbergmann/lines-of-code",
            "support": {
                "issues": "https://github.com/sebastianbergmann/lines-of-code/issues",
                "source": "https://github.com/sebastianbergmann/lines-of-code/tree/1.0.3"
            },
            "funding": [
                {
                    "url": "https://github.com/sebastianbergmann",
                    "type": "github"
                }
            ],
            "time": "2020-11-28T06:42:11+00:00"
        },
        {
            "name": "sebastian/object-enumerator",
            "version": "4.0.4",
            "source": {
                "type": "git",
                "url": "https://github.com/sebastianbergmann/object-enumerator.git",
                "reference": "5c9eeac41b290a3712d88851518825ad78f45c71"
            },
            "dist": {
                "type": "zip",
                "url": "https://api.github.com/repos/sebastianbergmann/object-enumerator/zipball/5c9eeac41b290a3712d88851518825ad78f45c71",
                "reference": "5c9eeac41b290a3712d88851518825ad78f45c71",
                "shasum": ""
            },
            "require": {
                "php": ">=7.3",
                "sebastian/object-reflector": "^2.0",
                "sebastian/recursion-context": "^4.0"
            },
            "require-dev": {
                "phpunit/phpunit": "^9.3"
            },
            "type": "library",
            "extra": {
                "branch-alias": {
                    "dev-master": "4.0-dev"
                }
            },
            "autoload": {
                "classmap": [
                    "src/"
                ]
            },
            "notification-url": "https://packagist.org/downloads/",
            "license": [
                "BSD-3-Clause"
            ],
            "authors": [
                {
                    "name": "Sebastian Bergmann",
                    "email": "sebastian@phpunit.de"
                }
            ],
            "description": "Traverses array structures and object graphs to enumerate all referenced objects",
            "homepage": "https://github.com/sebastianbergmann/object-enumerator/",
            "support": {
                "issues": "https://github.com/sebastianbergmann/object-enumerator/issues",
                "source": "https://github.com/sebastianbergmann/object-enumerator/tree/4.0.4"
            },
            "funding": [
                {
                    "url": "https://github.com/sebastianbergmann",
                    "type": "github"
                }
            ],
            "time": "2020-10-26T13:12:34+00:00"
        },
        {
            "name": "sebastian/object-reflector",
            "version": "2.0.4",
            "source": {
                "type": "git",
                "url": "https://github.com/sebastianbergmann/object-reflector.git",
                "reference": "b4f479ebdbf63ac605d183ece17d8d7fe49c15c7"
            },
            "dist": {
                "type": "zip",
                "url": "https://api.github.com/repos/sebastianbergmann/object-reflector/zipball/b4f479ebdbf63ac605d183ece17d8d7fe49c15c7",
                "reference": "b4f479ebdbf63ac605d183ece17d8d7fe49c15c7",
                "shasum": ""
            },
            "require": {
                "php": ">=7.3"
            },
            "require-dev": {
                "phpunit/phpunit": "^9.3"
            },
            "type": "library",
            "extra": {
                "branch-alias": {
                    "dev-master": "2.0-dev"
                }
            },
            "autoload": {
                "classmap": [
                    "src/"
                ]
            },
            "notification-url": "https://packagist.org/downloads/",
            "license": [
                "BSD-3-Clause"
            ],
            "authors": [
                {
                    "name": "Sebastian Bergmann",
                    "email": "sebastian@phpunit.de"
                }
            ],
            "description": "Allows reflection of object attributes, including inherited and non-public ones",
            "homepage": "https://github.com/sebastianbergmann/object-reflector/",
            "support": {
                "issues": "https://github.com/sebastianbergmann/object-reflector/issues",
                "source": "https://github.com/sebastianbergmann/object-reflector/tree/2.0.4"
            },
            "funding": [
                {
                    "url": "https://github.com/sebastianbergmann",
                    "type": "github"
                }
            ],
            "time": "2020-10-26T13:14:26+00:00"
        },
        {
            "name": "sebastian/recursion-context",
            "version": "4.0.4",
            "source": {
                "type": "git",
                "url": "https://github.com/sebastianbergmann/recursion-context.git",
                "reference": "cd9d8cf3c5804de4341c283ed787f099f5506172"
            },
            "dist": {
                "type": "zip",
                "url": "https://api.github.com/repos/sebastianbergmann/recursion-context/zipball/cd9d8cf3c5804de4341c283ed787f099f5506172",
                "reference": "cd9d8cf3c5804de4341c283ed787f099f5506172",
                "shasum": ""
            },
            "require": {
                "php": ">=7.3"
            },
            "require-dev": {
                "phpunit/phpunit": "^9.3"
            },
            "type": "library",
            "extra": {
                "branch-alias": {
                    "dev-master": "4.0-dev"
                }
            },
            "autoload": {
                "classmap": [
                    "src/"
                ]
            },
            "notification-url": "https://packagist.org/downloads/",
            "license": [
                "BSD-3-Clause"
            ],
            "authors": [
                {
                    "name": "Sebastian Bergmann",
                    "email": "sebastian@phpunit.de"
                },
                {
                    "name": "Jeff Welch",
                    "email": "whatthejeff@gmail.com"
                },
                {
                    "name": "Adam Harvey",
                    "email": "aharvey@php.net"
                }
            ],
            "description": "Provides functionality to recursively process PHP variables",
            "homepage": "http://www.github.com/sebastianbergmann/recursion-context",
            "support": {
                "issues": "https://github.com/sebastianbergmann/recursion-context/issues",
                "source": "https://github.com/sebastianbergmann/recursion-context/tree/4.0.4"
            },
            "funding": [
                {
                    "url": "https://github.com/sebastianbergmann",
                    "type": "github"
                }
            ],
            "time": "2020-10-26T13:17:30+00:00"
        },
        {
            "name": "sebastian/resource-operations",
            "version": "3.0.3",
            "source": {
                "type": "git",
                "url": "https://github.com/sebastianbergmann/resource-operations.git",
                "reference": "0f4443cb3a1d92ce809899753bc0d5d5a8dd19a8"
            },
            "dist": {
                "type": "zip",
                "url": "https://api.github.com/repos/sebastianbergmann/resource-operations/zipball/0f4443cb3a1d92ce809899753bc0d5d5a8dd19a8",
                "reference": "0f4443cb3a1d92ce809899753bc0d5d5a8dd19a8",
                "shasum": ""
            },
            "require": {
                "php": ">=7.3"
            },
            "require-dev": {
                "phpunit/phpunit": "^9.0"
            },
            "type": "library",
            "extra": {
                "branch-alias": {
                    "dev-master": "3.0-dev"
                }
            },
            "autoload": {
                "classmap": [
                    "src/"
                ]
            },
            "notification-url": "https://packagist.org/downloads/",
            "license": [
                "BSD-3-Clause"
            ],
            "authors": [
                {
                    "name": "Sebastian Bergmann",
                    "email": "sebastian@phpunit.de"
                }
            ],
            "description": "Provides a list of PHP built-in functions that operate on resources",
            "homepage": "https://www.github.com/sebastianbergmann/resource-operations",
            "support": {
                "issues": "https://github.com/sebastianbergmann/resource-operations/issues",
                "source": "https://github.com/sebastianbergmann/resource-operations/tree/3.0.3"
            },
            "funding": [
                {
                    "url": "https://github.com/sebastianbergmann",
                    "type": "github"
                }
            ],
            "time": "2020-09-28T06:45:17+00:00"
        },
        {
            "name": "sebastian/type",
            "version": "2.3.4",
            "source": {
                "type": "git",
                "url": "https://github.com/sebastianbergmann/type.git",
                "reference": "b8cd8a1c753c90bc1a0f5372170e3e489136f914"
            },
            "dist": {
                "type": "zip",
                "url": "https://api.github.com/repos/sebastianbergmann/type/zipball/b8cd8a1c753c90bc1a0f5372170e3e489136f914",
                "reference": "b8cd8a1c753c90bc1a0f5372170e3e489136f914",
                "shasum": ""
            },
            "require": {
                "php": ">=7.3"
            },
            "require-dev": {
                "phpunit/phpunit": "^9.3"
            },
            "type": "library",
            "extra": {
                "branch-alias": {
                    "dev-master": "2.3-dev"
                }
            },
            "autoload": {
                "classmap": [
                    "src/"
                ]
            },
            "notification-url": "https://packagist.org/downloads/",
            "license": [
                "BSD-3-Clause"
            ],
            "authors": [
                {
                    "name": "Sebastian Bergmann",
                    "email": "sebastian@phpunit.de",
                    "role": "lead"
                }
            ],
            "description": "Collection of value objects that represent the types of the PHP type system",
            "homepage": "https://github.com/sebastianbergmann/type",
            "support": {
                "issues": "https://github.com/sebastianbergmann/type/issues",
                "source": "https://github.com/sebastianbergmann/type/tree/2.3.4"
            },
            "funding": [
                {
                    "url": "https://github.com/sebastianbergmann",
                    "type": "github"
                }
            ],
            "time": "2021-06-15T12:49:02+00:00"
        },
        {
            "name": "sebastian/version",
            "version": "3.0.2",
            "source": {
                "type": "git",
                "url": "https://github.com/sebastianbergmann/version.git",
                "reference": "c6c1022351a901512170118436c764e473f6de8c"
            },
            "dist": {
                "type": "zip",
                "url": "https://api.github.com/repos/sebastianbergmann/version/zipball/c6c1022351a901512170118436c764e473f6de8c",
                "reference": "c6c1022351a901512170118436c764e473f6de8c",
                "shasum": ""
            },
            "require": {
                "php": ">=7.3"
            },
            "type": "library",
            "extra": {
                "branch-alias": {
                    "dev-master": "3.0-dev"
                }
            },
            "autoload": {
                "classmap": [
                    "src/"
                ]
            },
            "notification-url": "https://packagist.org/downloads/",
            "license": [
                "BSD-3-Clause"
            ],
            "authors": [
                {
                    "name": "Sebastian Bergmann",
                    "email": "sebastian@phpunit.de",
                    "role": "lead"
                }
            ],
            "description": "Library that helps with managing the version number of Git-hosted PHP projects",
            "homepage": "https://github.com/sebastianbergmann/version",
            "support": {
                "issues": "https://github.com/sebastianbergmann/version/issues",
                "source": "https://github.com/sebastianbergmann/version/tree/3.0.2"
            },
            "funding": [
                {
                    "url": "https://github.com/sebastianbergmann",
                    "type": "github"
                }
            ],
            "time": "2020-09-28T06:39:44+00:00"
        },
        {
            "name": "symfony/console",
            "version": "v5.4.2",
            "source": {
                "type": "git",
                "url": "https://github.com/symfony/console.git",
                "reference": "a2c6b7ced2eb7799a35375fb9022519282b5405e"
            },
            "dist": {
                "type": "zip",
                "url": "https://api.github.com/repos/symfony/console/zipball/a2c6b7ced2eb7799a35375fb9022519282b5405e",
                "reference": "a2c6b7ced2eb7799a35375fb9022519282b5405e",
                "shasum": ""
            },
            "require": {
                "php": ">=7.2.5",
                "symfony/deprecation-contracts": "^2.1|^3",
                "symfony/polyfill-mbstring": "~1.0",
                "symfony/polyfill-php73": "^1.9",
                "symfony/polyfill-php80": "^1.16",
                "symfony/service-contracts": "^1.1|^2|^3",
                "symfony/string": "^5.1|^6.0"
            },
            "conflict": {
                "psr/log": ">=3",
                "symfony/dependency-injection": "<4.4",
                "symfony/dotenv": "<5.1",
                "symfony/event-dispatcher": "<4.4",
                "symfony/lock": "<4.4",
                "symfony/process": "<4.4"
            },
            "provide": {
                "psr/log-implementation": "1.0|2.0"
            },
            "require-dev": {
                "psr/log": "^1|^2",
                "symfony/config": "^4.4|^5.0|^6.0",
                "symfony/dependency-injection": "^4.4|^5.0|^6.0",
                "symfony/event-dispatcher": "^4.4|^5.0|^6.0",
                "symfony/lock": "^4.4|^5.0|^6.0",
                "symfony/process": "^4.4|^5.0|^6.0",
                "symfony/var-dumper": "^4.4|^5.0|^6.0"
            },
            "suggest": {
                "psr/log": "For using the console logger",
                "symfony/event-dispatcher": "",
                "symfony/lock": "",
                "symfony/process": ""
            },
            "type": "library",
            "autoload": {
                "psr-4": {
                    "Symfony\\Component\\Console\\": ""
                },
                "exclude-from-classmap": [
                    "/Tests/"
                ]
            },
            "notification-url": "https://packagist.org/downloads/",
            "license": [
                "MIT"
            ],
            "authors": [
                {
                    "name": "Fabien Potencier",
                    "email": "fabien@symfony.com"
                },
                {
                    "name": "Symfony Community",
                    "homepage": "https://symfony.com/contributors"
                }
            ],
            "description": "Eases the creation of beautiful and testable command line interfaces",
            "homepage": "https://symfony.com",
            "keywords": [
                "cli",
                "command line",
                "console",
                "terminal"
            ],
            "support": {
                "source": "https://github.com/symfony/console/tree/v5.4.2"
            },
            "funding": [
                {
                    "url": "https://symfony.com/sponsor",
                    "type": "custom"
                },
                {
                    "url": "https://github.com/fabpot",
                    "type": "github"
                },
                {
                    "url": "https://tidelift.com/funding/github/packagist/symfony/symfony",
                    "type": "tidelift"
                }
            ],
            "time": "2021-12-20T16:11:12+00:00"
        },
        {
            "name": "symfony/deprecation-contracts",
            "version": "v3.0.0",
            "source": {
                "type": "git",
                "url": "https://github.com/symfony/deprecation-contracts.git",
                "reference": "c726b64c1ccfe2896cb7df2e1331c357ad1c8ced"
            },
            "dist": {
                "type": "zip",
                "url": "https://api.github.com/repos/symfony/deprecation-contracts/zipball/c726b64c1ccfe2896cb7df2e1331c357ad1c8ced",
                "reference": "c726b64c1ccfe2896cb7df2e1331c357ad1c8ced",
                "shasum": ""
            },
            "require": {
                "php": ">=8.0.2"
            },
            "type": "library",
            "extra": {
                "branch-alias": {
                    "dev-main": "3.0-dev"
                },
                "thanks": {
                    "name": "symfony/contracts",
                    "url": "https://github.com/symfony/contracts"
                }
            },
            "autoload": {
                "files": [
                    "function.php"
                ]
            },
            "notification-url": "https://packagist.org/downloads/",
            "license": [
                "MIT"
            ],
            "authors": [
                {
                    "name": "Nicolas Grekas",
                    "email": "p@tchwork.com"
                },
                {
                    "name": "Symfony Community",
                    "homepage": "https://symfony.com/contributors"
                }
            ],
            "description": "A generic function and convention to trigger deprecation notices",
            "homepage": "https://symfony.com",
            "support": {
                "source": "https://github.com/symfony/deprecation-contracts/tree/v3.0.0"
            },
            "funding": [
                {
                    "url": "https://symfony.com/sponsor",
                    "type": "custom"
                },
                {
                    "url": "https://github.com/fabpot",
                    "type": "github"
                },
                {
                    "url": "https://tidelift.com/funding/github/packagist/symfony/symfony",
                    "type": "tidelift"
                }
            ],
            "time": "2021-11-01T23:48:49+00:00"
        },
        {
            "name": "symfony/polyfill-ctype",
            "version": "v1.24.0",
            "source": {
                "type": "git",
                "url": "https://github.com/symfony/polyfill-ctype.git",
                "reference": "30885182c981ab175d4d034db0f6f469898070ab"
            },
            "dist": {
                "type": "zip",
                "url": "https://api.github.com/repos/symfony/polyfill-ctype/zipball/30885182c981ab175d4d034db0f6f469898070ab",
                "reference": "30885182c981ab175d4d034db0f6f469898070ab",
                "shasum": ""
            },
            "require": {
                "php": ">=7.1"
            },
            "provide": {
                "ext-ctype": "*"
            },
            "suggest": {
                "ext-ctype": "For best performance"
            },
            "type": "library",
            "extra": {
                "branch-alias": {
                    "dev-main": "1.23-dev"
                },
                "thanks": {
                    "name": "symfony/polyfill",
                    "url": "https://github.com/symfony/polyfill"
                }
            },
            "autoload": {
                "psr-4": {
                    "Symfony\\Polyfill\\Ctype\\": ""
                },
                "files": [
                    "bootstrap.php"
                ]
            },
            "notification-url": "https://packagist.org/downloads/",
            "license": [
                "MIT"
            ],
            "authors": [
                {
                    "name": "Gert de Pagter",
                    "email": "BackEndTea@gmail.com"
                },
                {
                    "name": "Symfony Community",
                    "homepage": "https://symfony.com/contributors"
                }
            ],
            "description": "Symfony polyfill for ctype functions",
            "homepage": "https://symfony.com",
            "keywords": [
                "compatibility",
                "ctype",
                "polyfill",
                "portable"
            ],
            "support": {
                "source": "https://github.com/symfony/polyfill-ctype/tree/v1.24.0"
            },
            "funding": [
                {
                    "url": "https://symfony.com/sponsor",
                    "type": "custom"
                },
                {
                    "url": "https://github.com/fabpot",
                    "type": "github"
                },
                {
                    "url": "https://tidelift.com/funding/github/packagist/symfony/symfony",
                    "type": "tidelift"
                }
            ],
            "time": "2021-10-20T20:35:02+00:00"
        },
        {
            "name": "symfony/polyfill-intl-grapheme",
            "version": "v1.24.0",
            "source": {
                "type": "git",
                "url": "https://github.com/symfony/polyfill-intl-grapheme.git",
                "reference": "81b86b50cf841a64252b439e738e97f4a34e2783"
            },
            "dist": {
                "type": "zip",
                "url": "https://api.github.com/repos/symfony/polyfill-intl-grapheme/zipball/81b86b50cf841a64252b439e738e97f4a34e2783",
                "reference": "81b86b50cf841a64252b439e738e97f4a34e2783",
                "shasum": ""
            },
            "require": {
                "php": ">=7.1"
            },
            "suggest": {
                "ext-intl": "For best performance"
            },
            "type": "library",
            "extra": {
                "branch-alias": {
                    "dev-main": "1.23-dev"
                },
                "thanks": {
                    "name": "symfony/polyfill",
                    "url": "https://github.com/symfony/polyfill"
                }
            },
            "autoload": {
                "psr-4": {
                    "Symfony\\Polyfill\\Intl\\Grapheme\\": ""
                },
                "files": [
                    "bootstrap.php"
                ]
            },
            "notification-url": "https://packagist.org/downloads/",
            "license": [
                "MIT"
            ],
            "authors": [
                {
                    "name": "Nicolas Grekas",
                    "email": "p@tchwork.com"
                },
                {
                    "name": "Symfony Community",
                    "homepage": "https://symfony.com/contributors"
                }
            ],
            "description": "Symfony polyfill for intl's grapheme_* functions",
            "homepage": "https://symfony.com",
            "keywords": [
                "compatibility",
                "grapheme",
                "intl",
                "polyfill",
                "portable",
                "shim"
            ],
            "support": {
                "source": "https://github.com/symfony/polyfill-intl-grapheme/tree/v1.24.0"
            },
            "funding": [
                {
                    "url": "https://symfony.com/sponsor",
                    "type": "custom"
                },
                {
                    "url": "https://github.com/fabpot",
                    "type": "github"
                },
                {
                    "url": "https://tidelift.com/funding/github/packagist/symfony/symfony",
                    "type": "tidelift"
                }
            ],
            "time": "2021-11-23T21:10:46+00:00"
        },
        {
            "name": "symfony/polyfill-intl-normalizer",
            "version": "v1.24.0",
            "source": {
                "type": "git",
                "url": "https://github.com/symfony/polyfill-intl-normalizer.git",
                "reference": "8590a5f561694770bdcd3f9b5c69dde6945028e8"
            },
            "dist": {
                "type": "zip",
                "url": "https://api.github.com/repos/symfony/polyfill-intl-normalizer/zipball/8590a5f561694770bdcd3f9b5c69dde6945028e8",
                "reference": "8590a5f561694770bdcd3f9b5c69dde6945028e8",
                "shasum": ""
            },
            "require": {
                "php": ">=7.1"
            },
            "suggest": {
                "ext-intl": "For best performance"
            },
            "type": "library",
            "extra": {
                "branch-alias": {
                    "dev-main": "1.23-dev"
                },
                "thanks": {
                    "name": "symfony/polyfill",
                    "url": "https://github.com/symfony/polyfill"
                }
            },
            "autoload": {
                "psr-4": {
                    "Symfony\\Polyfill\\Intl\\Normalizer\\": ""
                },
                "files": [
                    "bootstrap.php"
                ],
                "classmap": [
                    "Resources/stubs"
                ]
            },
            "notification-url": "https://packagist.org/downloads/",
            "license": [
                "MIT"
            ],
            "authors": [
                {
                    "name": "Nicolas Grekas",
                    "email": "p@tchwork.com"
                },
                {
                    "name": "Symfony Community",
                    "homepage": "https://symfony.com/contributors"
                }
            ],
            "description": "Symfony polyfill for intl's Normalizer class and related functions",
            "homepage": "https://symfony.com",
            "keywords": [
                "compatibility",
                "intl",
                "normalizer",
                "polyfill",
                "portable",
                "shim"
            ],
            "support": {
                "source": "https://github.com/symfony/polyfill-intl-normalizer/tree/v1.24.0"
            },
            "funding": [
                {
                    "url": "https://symfony.com/sponsor",
                    "type": "custom"
                },
                {
                    "url": "https://github.com/fabpot",
                    "type": "github"
                },
                {
                    "url": "https://tidelift.com/funding/github/packagist/symfony/symfony",
                    "type": "tidelift"
                }
            ],
            "time": "2021-02-19T12:13:01+00:00"
        },
        {
            "name": "symfony/polyfill-mbstring",
            "version": "v1.24.0",
            "source": {
                "type": "git",
                "url": "https://github.com/symfony/polyfill-mbstring.git",
                "reference": "0abb51d2f102e00a4eefcf46ba7fec406d245825"
            },
            "dist": {
                "type": "zip",
                "url": "https://api.github.com/repos/symfony/polyfill-mbstring/zipball/0abb51d2f102e00a4eefcf46ba7fec406d245825",
                "reference": "0abb51d2f102e00a4eefcf46ba7fec406d245825",
                "shasum": ""
            },
            "require": {
                "php": ">=7.1"
            },
            "provide": {
                "ext-mbstring": "*"
            },
            "suggest": {
                "ext-mbstring": "For best performance"
            },
            "type": "library",
            "extra": {
                "branch-alias": {
                    "dev-main": "1.23-dev"
                },
                "thanks": {
                    "name": "symfony/polyfill",
                    "url": "https://github.com/symfony/polyfill"
                }
            },
            "autoload": {
                "psr-4": {
                    "Symfony\\Polyfill\\Mbstring\\": ""
                },
                "files": [
                    "bootstrap.php"
                ]
            },
            "notification-url": "https://packagist.org/downloads/",
            "license": [
                "MIT"
            ],
            "authors": [
                {
                    "name": "Nicolas Grekas",
                    "email": "p@tchwork.com"
                },
                {
                    "name": "Symfony Community",
                    "homepage": "https://symfony.com/contributors"
                }
            ],
            "description": "Symfony polyfill for the Mbstring extension",
            "homepage": "https://symfony.com",
            "keywords": [
                "compatibility",
                "mbstring",
                "polyfill",
                "portable",
                "shim"
            ],
            "support": {
                "source": "https://github.com/symfony/polyfill-mbstring/tree/v1.24.0"
            },
            "funding": [
                {
                    "url": "https://symfony.com/sponsor",
                    "type": "custom"
                },
                {
                    "url": "https://github.com/fabpot",
                    "type": "github"
                },
                {
                    "url": "https://tidelift.com/funding/github/packagist/symfony/symfony",
                    "type": "tidelift"
                }
            ],
            "time": "2021-11-30T18:21:41+00:00"
        },
        {
            "name": "symfony/polyfill-php73",
            "version": "v1.24.0",
            "source": {
                "type": "git",
                "url": "https://github.com/symfony/polyfill-php73.git",
                "reference": "cc5db0e22b3cb4111010e48785a97f670b350ca5"
            },
            "dist": {
                "type": "zip",
                "url": "https://api.github.com/repos/symfony/polyfill-php73/zipball/cc5db0e22b3cb4111010e48785a97f670b350ca5",
                "reference": "cc5db0e22b3cb4111010e48785a97f670b350ca5",
                "shasum": ""
            },
            "require": {
                "php": ">=7.1"
            },
            "type": "library",
            "extra": {
                "branch-alias": {
                    "dev-main": "1.23-dev"
                },
                "thanks": {
                    "name": "symfony/polyfill",
                    "url": "https://github.com/symfony/polyfill"
                }
            },
            "autoload": {
                "psr-4": {
                    "Symfony\\Polyfill\\Php73\\": ""
                },
                "files": [
                    "bootstrap.php"
                ],
                "classmap": [
                    "Resources/stubs"
                ]
            },
            "notification-url": "https://packagist.org/downloads/",
            "license": [
                "MIT"
            ],
            "authors": [
                {
                    "name": "Nicolas Grekas",
                    "email": "p@tchwork.com"
                },
                {
                    "name": "Symfony Community",
                    "homepage": "https://symfony.com/contributors"
                }
            ],
            "description": "Symfony polyfill backporting some PHP 7.3+ features to lower PHP versions",
            "homepage": "https://symfony.com",
            "keywords": [
                "compatibility",
                "polyfill",
                "portable",
                "shim"
            ],
            "support": {
                "source": "https://github.com/symfony/polyfill-php73/tree/v1.24.0"
            },
            "funding": [
                {
                    "url": "https://symfony.com/sponsor",
                    "type": "custom"
                },
                {
                    "url": "https://github.com/fabpot",
                    "type": "github"
                },
                {
                    "url": "https://tidelift.com/funding/github/packagist/symfony/symfony",
                    "type": "tidelift"
                }
            ],
            "time": "2021-06-05T21:20:04+00:00"
        },
        {
            "name": "symfony/polyfill-php80",
            "version": "v1.24.0",
            "source": {
                "type": "git",
                "url": "https://github.com/symfony/polyfill-php80.git",
                "reference": "57b712b08eddb97c762a8caa32c84e037892d2e9"
            },
            "dist": {
                "type": "zip",
                "url": "https://api.github.com/repos/symfony/polyfill-php80/zipball/57b712b08eddb97c762a8caa32c84e037892d2e9",
                "reference": "57b712b08eddb97c762a8caa32c84e037892d2e9",
                "shasum": ""
            },
            "require": {
                "php": ">=7.1"
            },
            "type": "library",
            "extra": {
                "branch-alias": {
                    "dev-main": "1.23-dev"
                },
                "thanks": {
                    "name": "symfony/polyfill",
                    "url": "https://github.com/symfony/polyfill"
                }
            },
            "autoload": {
                "psr-4": {
                    "Symfony\\Polyfill\\Php80\\": ""
                },
                "files": [
                    "bootstrap.php"
                ],
                "classmap": [
                    "Resources/stubs"
                ]
            },
            "notification-url": "https://packagist.org/downloads/",
            "license": [
                "MIT"
            ],
            "authors": [
                {
                    "name": "Ion Bazan",
                    "email": "ion.bazan@gmail.com"
                },
                {
                    "name": "Nicolas Grekas",
                    "email": "p@tchwork.com"
                },
                {
                    "name": "Symfony Community",
                    "homepage": "https://symfony.com/contributors"
                }
            ],
            "description": "Symfony polyfill backporting some PHP 8.0+ features to lower PHP versions",
            "homepage": "https://symfony.com",
            "keywords": [
                "compatibility",
                "polyfill",
                "portable",
                "shim"
            ],
            "support": {
                "source": "https://github.com/symfony/polyfill-php80/tree/v1.24.0"
            },
            "funding": [
                {
                    "url": "https://symfony.com/sponsor",
                    "type": "custom"
                },
                {
                    "url": "https://github.com/fabpot",
                    "type": "github"
                },
                {
                    "url": "https://tidelift.com/funding/github/packagist/symfony/symfony",
                    "type": "tidelift"
                }
            ],
            "time": "2021-09-13T13:58:33+00:00"
        },
        {
            "name": "symfony/process",
            "version": "v5.4.2",
            "source": {
                "type": "git",
                "url": "https://github.com/symfony/process.git",
                "reference": "2b3ba8722c4aaf3e88011be5e7f48710088fb5e4"
            },
            "dist": {
                "type": "zip",
                "url": "https://api.github.com/repos/symfony/process/zipball/2b3ba8722c4aaf3e88011be5e7f48710088fb5e4",
                "reference": "2b3ba8722c4aaf3e88011be5e7f48710088fb5e4",
                "shasum": ""
            },
            "require": {
                "php": ">=7.2.5",
                "symfony/polyfill-php80": "^1.16"
            },
            "type": "library",
            "autoload": {
                "psr-4": {
                    "Symfony\\Component\\Process\\": ""
                },
                "exclude-from-classmap": [
                    "/Tests/"
                ]
            },
            "notification-url": "https://packagist.org/downloads/",
            "license": [
                "MIT"
            ],
            "authors": [
                {
                    "name": "Fabien Potencier",
                    "email": "fabien@symfony.com"
                },
                {
                    "name": "Symfony Community",
                    "homepage": "https://symfony.com/contributors"
                }
            ],
            "description": "Executes commands in sub-processes",
            "homepage": "https://symfony.com",
            "support": {
                "source": "https://github.com/symfony/process/tree/v5.4.2"
            },
            "funding": [
                {
                    "url": "https://symfony.com/sponsor",
                    "type": "custom"
                },
                {
                    "url": "https://github.com/fabpot",
                    "type": "github"
                },
                {
                    "url": "https://tidelift.com/funding/github/packagist/symfony/symfony",
                    "type": "tidelift"
                }
            ],
            "time": "2021-12-27T21:01:00+00:00"
        },
        {
            "name": "symfony/service-contracts",
            "version": "v3.0.0",
            "source": {
                "type": "git",
                "url": "https://github.com/symfony/service-contracts.git",
                "reference": "36715ebf9fb9db73db0cb24263c79077c6fe8603"
            },
            "dist": {
                "type": "zip",
                "url": "https://api.github.com/repos/symfony/service-contracts/zipball/36715ebf9fb9db73db0cb24263c79077c6fe8603",
                "reference": "36715ebf9fb9db73db0cb24263c79077c6fe8603",
                "shasum": ""
            },
            "require": {
                "php": ">=8.0.2",
                "psr/container": "^2.0"
            },
            "conflict": {
                "ext-psr": "<1.1|>=2"
            },
            "suggest": {
                "symfony/service-implementation": ""
            },
            "type": "library",
            "extra": {
                "branch-alias": {
                    "dev-main": "3.0-dev"
                },
                "thanks": {
                    "name": "symfony/contracts",
                    "url": "https://github.com/symfony/contracts"
                }
            },
            "autoload": {
                "psr-4": {
                    "Symfony\\Contracts\\Service\\": ""
                }
            },
            "notification-url": "https://packagist.org/downloads/",
            "license": [
                "MIT"
            ],
            "authors": [
                {
                    "name": "Nicolas Grekas",
                    "email": "p@tchwork.com"
                },
                {
                    "name": "Symfony Community",
                    "homepage": "https://symfony.com/contributors"
                }
            ],
            "description": "Generic abstractions related to writing services",
            "homepage": "https://symfony.com",
            "keywords": [
                "abstractions",
                "contracts",
                "decoupling",
                "interfaces",
                "interoperability",
                "standards"
            ],
            "support": {
                "source": "https://github.com/symfony/service-contracts/tree/v3.0.0"
            },
            "funding": [
                {
                    "url": "https://symfony.com/sponsor",
                    "type": "custom"
                },
                {
                    "url": "https://github.com/fabpot",
                    "type": "github"
                },
                {
                    "url": "https://tidelift.com/funding/github/packagist/symfony/symfony",
                    "type": "tidelift"
                }
            ],
            "time": "2021-11-04T17:53:12+00:00"
        },
        {
            "name": "symfony/string",
            "version": "v6.0.2",
            "source": {
                "type": "git",
                "url": "https://github.com/symfony/string.git",
                "reference": "bae261d0c3ac38a1f802b4dfed42094296100631"
            },
            "dist": {
                "type": "zip",
                "url": "https://api.github.com/repos/symfony/string/zipball/bae261d0c3ac38a1f802b4dfed42094296100631",
                "reference": "bae261d0c3ac38a1f802b4dfed42094296100631",
                "shasum": ""
            },
            "require": {
                "php": ">=8.0.2",
                "symfony/polyfill-ctype": "~1.8",
                "symfony/polyfill-intl-grapheme": "~1.0",
                "symfony/polyfill-intl-normalizer": "~1.0",
                "symfony/polyfill-mbstring": "~1.0"
            },
            "conflict": {
                "symfony/translation-contracts": "<2.0"
            },
            "require-dev": {
                "symfony/error-handler": "^5.4|^6.0",
                "symfony/http-client": "^5.4|^6.0",
                "symfony/translation-contracts": "^2.0|^3.0",
                "symfony/var-exporter": "^5.4|^6.0"
            },
            "type": "library",
            "autoload": {
                "psr-4": {
                    "Symfony\\Component\\String\\": ""
                },
                "files": [
                    "Resources/functions.php"
                ],
                "exclude-from-classmap": [
                    "/Tests/"
                ]
            },
            "notification-url": "https://packagist.org/downloads/",
            "license": [
                "MIT"
            ],
            "authors": [
                {
                    "name": "Nicolas Grekas",
                    "email": "p@tchwork.com"
                },
                {
                    "name": "Symfony Community",
                    "homepage": "https://symfony.com/contributors"
                }
            ],
            "description": "Provides an object-oriented API to strings and deals with bytes, UTF-8 code points and grapheme clusters in a unified way",
            "homepage": "https://symfony.com",
            "keywords": [
                "grapheme",
                "i18n",
                "string",
                "unicode",
                "utf-8",
                "utf8"
            ],
            "support": {
                "source": "https://github.com/symfony/string/tree/v6.0.2"
            },
            "funding": [
                {
                    "url": "https://symfony.com/sponsor",
                    "type": "custom"
                },
                {
                    "url": "https://github.com/fabpot",
                    "type": "github"
                },
                {
                    "url": "https://tidelift.com/funding/github/packagist/symfony/symfony",
                    "type": "tidelift"
                }
            ],
            "time": "2021-12-16T22:13:01+00:00"
        },
        {
            "name": "theseer/tokenizer",
            "version": "1.2.1",
            "source": {
                "type": "git",
                "url": "https://github.com/theseer/tokenizer.git",
                "reference": "34a41e998c2183e22995f158c581e7b5e755ab9e"
            },
            "dist": {
                "type": "zip",
                "url": "https://api.github.com/repos/theseer/tokenizer/zipball/34a41e998c2183e22995f158c581e7b5e755ab9e",
                "reference": "34a41e998c2183e22995f158c581e7b5e755ab9e",
                "shasum": ""
            },
            "require": {
                "ext-dom": "*",
                "ext-tokenizer": "*",
                "ext-xmlwriter": "*",
                "php": "^7.2 || ^8.0"
            },
            "type": "library",
            "autoload": {
                "classmap": [
                    "src/"
                ]
            },
            "notification-url": "https://packagist.org/downloads/",
            "license": [
                "BSD-3-Clause"
            ],
            "authors": [
                {
                    "name": "Arne Blankerts",
                    "email": "arne@blankerts.de",
                    "role": "Developer"
                }
            ],
            "description": "A small library for converting tokenized PHP source code into XML and potentially other formats",
            "support": {
                "issues": "https://github.com/theseer/tokenizer/issues",
                "source": "https://github.com/theseer/tokenizer/tree/1.2.1"
            },
            "funding": [
                {
                    "url": "https://github.com/theseer",
                    "type": "github"
                }
            ],
            "time": "2021-07-28T10:34:58+00:00"
        },
        {
            "name": "webmozart/assert",
            "version": "1.10.0",
            "source": {
                "type": "git",
                "url": "https://github.com/webmozarts/assert.git",
                "reference": "6964c76c7804814a842473e0c8fd15bab0f18e25"
            },
            "dist": {
                "type": "zip",
                "url": "https://api.github.com/repos/webmozarts/assert/zipball/6964c76c7804814a842473e0c8fd15bab0f18e25",
                "reference": "6964c76c7804814a842473e0c8fd15bab0f18e25",
                "shasum": ""
            },
            "require": {
                "php": "^7.2 || ^8.0",
                "symfony/polyfill-ctype": "^1.8"
            },
            "conflict": {
                "phpstan/phpstan": "<0.12.20",
                "vimeo/psalm": "<4.6.1 || 4.6.2"
            },
            "require-dev": {
                "phpunit/phpunit": "^8.5.13"
            },
            "type": "library",
            "extra": {
                "branch-alias": {
                    "dev-master": "1.10-dev"
                }
            },
            "autoload": {
                "psr-4": {
                    "Webmozart\\Assert\\": "src/"
                }
            },
            "notification-url": "https://packagist.org/downloads/",
            "license": [
                "MIT"
            ],
            "authors": [
                {
                    "name": "Bernhard Schussek",
                    "email": "bschussek@gmail.com"
                }
            ],
            "description": "Assertions to validate method input/output with nice error messages.",
            "keywords": [
                "assert",
                "check",
                "validate"
            ],
            "support": {
                "issues": "https://github.com/webmozarts/assert/issues",
                "source": "https://github.com/webmozarts/assert/tree/1.10.0"
            },
            "time": "2021-03-09T10:59:23+00:00"
        },
        {
            "name": "wikimedia/at-ease",
            "version": "v2.1.0",
            "source": {
                "type": "git",
                "url": "https://github.com/wikimedia/at-ease.git",
                "reference": "e8ebaa7bb7c8a8395481a05f6dc4deaceab11c33"
            },
            "dist": {
                "type": "zip",
                "url": "https://api.github.com/repos/wikimedia/at-ease/zipball/e8ebaa7bb7c8a8395481a05f6dc4deaceab11c33",
                "reference": "e8ebaa7bb7c8a8395481a05f6dc4deaceab11c33",
                "shasum": ""
            },
            "require": {
                "php": ">=7.2.9"
            },
            "require-dev": {
                "mediawiki/mediawiki-codesniffer": "35.0.0",
                "mediawiki/minus-x": "1.1.1",
                "ockcyp/covers-validator": "1.3.3",
                "php-parallel-lint/php-console-highlighter": "0.5.0",
                "php-parallel-lint/php-parallel-lint": "1.2.0",
                "phpunit/phpunit": "^8.5"
            },
            "type": "library",
            "autoload": {
                "psr-4": {
                    "Wikimedia\\AtEase\\": "src/Wikimedia/AtEase/"
                },
                "files": [
                    "src/Wikimedia/Functions.php"
                ]
            },
            "notification-url": "https://packagist.org/downloads/",
            "license": [
                "GPL-2.0-or-later"
            ],
            "authors": [
                {
                    "name": "Tim Starling",
                    "email": "tstarling@wikimedia.org"
                },
                {
                    "name": "MediaWiki developers",
                    "email": "wikitech-l@lists.wikimedia.org"
                }
            ],
            "description": "Safe replacement to @ for suppressing warnings.",
            "homepage": "https://www.mediawiki.org/wiki/at-ease",
            "support": {
                "source": "https://github.com/wikimedia/at-ease/tree/v2.1.0"
            },
            "time": "2021-02-27T15:53:37+00:00"
        },
        {
            "name": "yoast/phpunit-polyfills",
            "version": "1.0.3",
            "source": {
                "type": "git",
                "url": "https://github.com/Yoast/PHPUnit-Polyfills.git",
                "reference": "5ea3536428944955f969bc764bbe09738e151ada"
            },
            "dist": {
                "type": "zip",
                "url": "https://api.github.com/repos/Yoast/PHPUnit-Polyfills/zipball/5ea3536428944955f969bc764bbe09738e151ada",
                "reference": "5ea3536428944955f969bc764bbe09738e151ada",
                "shasum": ""
            },
            "require": {
                "php": ">=5.4",
                "phpunit/phpunit": "^4.8.36 || ^5.7.21 || ^6.0 || ^7.0 || ^8.0 || ^9.0"
            },
            "require-dev": {
                "yoast/yoastcs": "^2.2.0"
            },
            "type": "library",
            "extra": {
                "branch-alias": {
                    "dev-main": "1.x-dev",
                    "dev-develop": "1.x-dev"
                }
            },
            "autoload": {
                "files": [
                    "phpunitpolyfills-autoload.php"
                ]
            },
            "notification-url": "https://packagist.org/downloads/",
            "license": [
                "BSD-3-Clause"
            ],
            "authors": [
                {
                    "name": "Team Yoast",
                    "email": "support@yoast.com",
                    "homepage": "https://yoast.com"
                },
                {
                    "name": "Contributors",
                    "homepage": "https://github.com/Yoast/PHPUnit-Polyfills/graphs/contributors"
                }
            ],
            "description": "Set of polyfills for changed PHPUnit functionality to allow for creating PHPUnit cross-version compatible tests",
            "homepage": "https://github.com/Yoast/PHPUnit-Polyfills",
            "keywords": [
                "phpunit",
                "polyfill",
                "testing"
            ],
            "support": {
                "issues": "https://github.com/Yoast/PHPUnit-Polyfills/issues",
                "source": "https://github.com/Yoast/PHPUnit-Polyfills"
            },
            "time": "2021-11-23T01:37:03+00:00"
        }
    ],
    "aliases": [],
    "minimum-stability": "dev",
    "stability-flags": {
        "automattic/jetpack-a8c-mc-stats": 20,
        "automattic/jetpack-abtest": 20,
        "automattic/jetpack-assets": 20,
        "automattic/jetpack-autoloader": 20,
        "automattic/jetpack-backup": 20,
        "automattic/jetpack-blocks": 20,
        "automattic/jetpack-compat": 20,
        "automattic/jetpack-composer-plugin": 20,
        "automattic/jetpack-config": 20,
        "automattic/jetpack-connection": 20,
        "automattic/jetpack-connection-ui": 20,
        "automattic/jetpack-constants": 20,
        "automattic/jetpack-device-detection": 20,
        "automattic/jetpack-error": 20,
        "automattic/jetpack-heartbeat": 20,
        "automattic/jetpack-identity-crisis": 20,
        "automattic/jetpack-jitm": 20,
        "automattic/jetpack-lazy-images": 20,
        "automattic/jetpack-licensing": 20,
        "automattic/jetpack-logo": 20,
        "automattic/jetpack-my-jetpack": 20,
        "automattic/jetpack-options": 20,
        "automattic/jetpack-partner": 20,
        "automattic/jetpack-redirect": 20,
        "automattic/jetpack-roles": 20,
        "automattic/jetpack-search": 20,
        "automattic/jetpack-status": 20,
        "automattic/jetpack-sync": 20,
        "automattic/jetpack-terms-of-service": 20,
        "automattic/jetpack-tracking": 20,
        "automattic/jetpack-changelogger": 20
    },
    "prefer-stable": true,
    "prefer-lowest": false,
    "platform": {
        "ext-fileinfo": "*",
        "ext-json": "*",
        "ext-openssl": "*"
    },
    "platform-dev": [],
    "platform-overrides": {
        "ext-intl": "0.0.0"
    },
    "plugin-api-version": "2.2.0"
}<|MERGE_RESOLUTION|>--- conflicted
+++ resolved
@@ -4,11 +4,7 @@
         "Read more about it at https://getcomposer.org/doc/01-basic-usage.md#installing-dependencies",
         "This file is @generated automatically"
     ],
-<<<<<<< HEAD
-    "content-hash": "1d4c429182c3873ea4bae518a3d4d268",
-=======
-    "content-hash": "83b762352d36b1f733c09a5b5d4adc58",
->>>>>>> f0c16470
+    "content-hash": "fc04d854164baae04258770ecb0fe4ca",
     "packages": [
         {
             "name": "automattic/jetpack-a8c-mc-stats",
@@ -1168,23 +1164,14 @@
             "dist": {
                 "type": "path",
                 "url": "../../packages/my-jetpack",
-<<<<<<< HEAD
-                "reference": "d291998f5499fb66c084e73a60d26399ed54b18d"
+                "reference": "9675f2ecb0c79671aac9f402ab1836f827a1ead5"
             },
             "require": {
                 "automattic/jetpack-admin-ui": "^0.2",
                 "automattic/jetpack-assets": "^1.17",
-                "automattic/jetpack-connection": "^1.36"
-=======
-                "reference": "a5d7c6f0f3652d649cac7b11dfe35db034634fb7"
-            },
-            "require": {
-                "automattic/jetpack-admin-ui": "^0.2",
-                "automattic/jetpack-assets": "^1.16",
                 "automattic/jetpack-connection": "^1.36",
                 "automattic/jetpack-terms-of-service": "^1.9",
                 "automattic/jetpack-tracking": "^1.14"
->>>>>>> f0c16470
             },
             "require-dev": {
                 "automattic/jetpack-changelogger": "^3.0",
