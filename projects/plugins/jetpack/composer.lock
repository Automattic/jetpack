--- conflicted
+++ resolved
@@ -4,11 +4,7 @@
         "Read more about it at https://getcomposer.org/doc/01-basic-usage.md#installing-dependencies",
         "This file is @generated automatically"
     ],
-<<<<<<< HEAD
-    "content-hash": "0b792087b7ee7985fc0c7a4b20b8f03b",
-=======
     "content-hash": "1fe028a17adf86eab38f333c57609945",
->>>>>>> e4c59647
     "packages": [
         {
             "name": "automattic/jetpack-a8c-mc-stats",
@@ -63,10 +59,10 @@
             "dist": {
                 "type": "path",
                 "url": "../../packages/abtest",
-                "reference": "ec839a23133711a73791ad776cd2c50ae54cede8"
-            },
-            "require": {
-                "automattic/jetpack-connection": "^1.37",
+                "reference": "bf23d3a8cc5a24da04b392de5d99db522dc647b5"
+            },
+            "require": {
+                "automattic/jetpack-connection": "^1.36",
                 "automattic/jetpack-error": "^1.3"
             },
             "require-dev": {
@@ -294,10 +290,10 @@
             "dist": {
                 "type": "path",
                 "url": "../../packages/backup",
-                "reference": "26be67ce4699b2a80cd477c9627b6fc48b3cdec0"
-            },
-            "require": {
-                "automattic/jetpack-connection": "^1.37",
+                "reference": "e338b717cf1dc78b8b1570b87213fc91e25197ad"
+            },
+            "require": {
+                "automattic/jetpack-connection": "^1.36",
                 "automattic/jetpack-sync": "^1.30"
             },
             "require-dev": {
@@ -534,11 +530,7 @@
             "dist": {
                 "type": "path",
                 "url": "../../packages/connection",
-<<<<<<< HEAD
-                "reference": "0931f12cb2762654105451756d5fc45cfdb9b171"
-=======
                 "reference": "fb967dec684f1db5d8bf8c3859763cdfe7017495"
->>>>>>> e4c59647
             },
             "require": {
                 "automattic/jetpack-a8c-mc-stats": "^1.4",
@@ -547,12 +539,8 @@
                 "automattic/jetpack-options": "^1.14",
                 "automattic/jetpack-redirect": "^1.7",
                 "automattic/jetpack-roles": "^1.4",
-<<<<<<< HEAD
-                "automattic/jetpack-status": "^1.11",
-=======
                 "automattic/jetpack-status": "^1.12",
                 "automattic/jetpack-terms-of-service": "^1.9",
->>>>>>> e4c59647
                 "automattic/jetpack-tracking": "^1.14"
             },
             "require-dev": {
@@ -573,7 +561,7 @@
                     "link-template": "https://github.com/Automattic/jetpack-connection/compare/v${old}...v${new}"
                 },
                 "branch-alias": {
-                    "dev-master": "1.37.x-dev"
+                    "dev-master": "1.36.x-dev"
                 }
             },
             "autoload": {
@@ -610,11 +598,11 @@
             "dist": {
                 "type": "path",
                 "url": "../../packages/connection-ui",
-                "reference": "59acbda2f1375ef19d7d5db8bc8a90fecef8e787"
+                "reference": "af0b68a96950278824fbd56aad4fc5f5a2af4240"
             },
             "require": {
                 "automattic/jetpack-assets": "^1.17",
-                "automattic/jetpack-connection": "^1.37",
+                "automattic/jetpack-connection": "^1.36",
                 "automattic/jetpack-constants": "^1.6",
                 "automattic/jetpack-device-detection": "^1.4",
                 "automattic/jetpack-identity-crisis": "^0.7"
@@ -847,15 +835,11 @@
             "dist": {
                 "type": "path",
                 "url": "../../packages/identity-crisis",
-<<<<<<< HEAD
-                "reference": "53e560e5c5c62e28457765b686a7cd26070929dd"
-=======
                 "reference": "5b3127d6dbe295aaec60d5fffefa2b09a4e7067a"
->>>>>>> e4c59647
             },
             "require": {
                 "automattic/jetpack-assets": "^1.17",
-                "automattic/jetpack-connection": "^1.37",
+                "automattic/jetpack-connection": "^1.36",
                 "automattic/jetpack-constants": "^1.6",
                 "automattic/jetpack-logo": "^1.5",
                 "automattic/jetpack-options": "^1.14",
@@ -925,16 +909,12 @@
             "dist": {
                 "type": "path",
                 "url": "../../packages/jitm",
-<<<<<<< HEAD
-                "reference": "301044c3e6a920fc93014db049ddb0bc3cd35e72"
-=======
                 "reference": "20c5cf2f752a1b3a12f3d8c62cbe2f69ad64ccbd"
->>>>>>> e4c59647
             },
             "require": {
                 "automattic/jetpack-a8c-mc-stats": "^1.4",
                 "automattic/jetpack-assets": "^1.17",
-                "automattic/jetpack-connection": "^1.37",
+                "automattic/jetpack-connection": "^1.36",
                 "automattic/jetpack-device-detection": "^1.4",
                 "automattic/jetpack-logo": "^1.5",
                 "automattic/jetpack-options": "^1.14",
@@ -1061,10 +1041,10 @@
             "dist": {
                 "type": "path",
                 "url": "../../packages/licensing",
-                "reference": "bcd9217e6a9570dda47a682c3e18f2477586a04e"
-            },
-            "require": {
-                "automattic/jetpack-connection": "^1.37",
+                "reference": "e3f1de928b8c29cb8897e9ceee7192bf450b4999"
+            },
+            "require": {
+                "automattic/jetpack-connection": "^1.36",
                 "automattic/jetpack-options": "^1.14"
             },
             "require-dev": {
@@ -1164,14 +1144,15 @@
             "dist": {
                 "type": "path",
                 "url": "../../packages/my-jetpack",
-                "reference": "61cece555e629bcf8814af1b6aa5ce47dac5b5df"
+                "reference": "d9c67455da0f3210b8aa25ed2a860a568bf03364"
             },
             "require": {
                 "automattic/jetpack-admin-ui": "^0.2",
                 "automattic/jetpack-assets": "^1.17",
-                "automattic/jetpack-connection": "^1.37",
+                "automattic/jetpack-connection": "^1.36",
                 "automattic/jetpack-plugins-installer": "^0.1",
                 "automattic/jetpack-redirect": "^1.7",
+                "automattic/jetpack-terms-of-service": "^1.9",
                 "automattic/jetpack-tracking": "^1.14"
             },
             "require-dev": {
@@ -1287,14 +1268,10 @@
             "dist": {
                 "type": "path",
                 "url": "../../packages/partner",
-<<<<<<< HEAD
-                "reference": "2b974410753f06782e5fc1c0ef73a59ed66ed1ad"
-=======
                 "reference": "50444273772906747fdaa8f5b929e29ad9c07f21"
->>>>>>> e4c59647
-            },
-            "require": {
-                "automattic/jetpack-connection": "^1.37",
+            },
+            "require": {
+                "automattic/jetpack-connection": "^1.36",
                 "automattic/jetpack-options": "^1.14",
                 "automattic/jetpack-status": "^1.12"
             },
@@ -1550,15 +1527,11 @@
             "dist": {
                 "type": "path",
                 "url": "../../packages/search",
-<<<<<<< HEAD
-                "reference": "bd01928c923f8c48366c9e4604d0a79e8790eb34"
-=======
                 "reference": "df49bb40d9d8ade9ec3636c6643a9a89ea3bc794"
->>>>>>> e4c59647
             },
             "require": {
                 "automattic/jetpack-assets": "^1.17",
-                "automattic/jetpack-connection": "^1.37",
+                "automattic/jetpack-connection": "^1.36",
                 "automattic/jetpack-constants": "^1.6",
                 "automattic/jetpack-options": "^1.14",
                 "automattic/jetpack-status": "^1.12",
@@ -1688,14 +1661,10 @@
             "dist": {
                 "type": "path",
                 "url": "../../packages/sync",
-<<<<<<< HEAD
-                "reference": "11e107f17f2ffdeaa6659bc1b924f675fb420267"
-=======
                 "reference": "7af3381908a5b716dc579dbee2ce0387bcc4fafe"
->>>>>>> e4c59647
-            },
-            "require": {
-                "automattic/jetpack-connection": "^1.37",
+            },
+            "require": {
+                "automattic/jetpack-connection": "^1.36",
                 "automattic/jetpack-constants": "^1.6",
                 "automattic/jetpack-heartbeat": "^1.4",
                 "automattic/jetpack-identity-crisis": "^0.7",
@@ -1752,8 +1721,6 @@
             }
         },
         {
-<<<<<<< HEAD
-=======
             "name": "automattic/jetpack-terms-of-service",
             "version": "dev-master",
             "dist": {
@@ -1806,27 +1773,18 @@
             }
         },
         {
->>>>>>> e4c59647
             "name": "automattic/jetpack-tracking",
             "version": "dev-master",
             "dist": {
                 "type": "path",
                 "url": "../../packages/tracking",
-<<<<<<< HEAD
-                "reference": "83b344016870b7e1dea52732b552d62691eb0b9e"
-=======
                 "reference": "77c637dfaf3c0e4a4cb3b65c209e213ffb2f2d37"
->>>>>>> e4c59647
             },
             "require": {
                 "automattic/jetpack-assets": "^1.17",
                 "automattic/jetpack-options": "^1.14",
-<<<<<<< HEAD
-                "automattic/jetpack-status": "^1.11"
-=======
                 "automattic/jetpack-status": "^1.12",
                 "automattic/jetpack-terms-of-service": "^1.9"
->>>>>>> e4c59647
             },
             "require-dev": {
                 "automattic/jetpack-changelogger": "^3.0",
@@ -2460,16 +2418,16 @@
         },
         {
             "name": "phar-io/version",
-            "version": "3.2.1",
+            "version": "3.1.1",
             "source": {
                 "type": "git",
                 "url": "https://github.com/phar-io/version.git",
-                "reference": "4f7fd7836c6f332bb2933569e566a0d6c4cbed74"
+                "reference": "15a90844ad40f127afd244c0cad228de2a80052a"
             },
             "dist": {
                 "type": "zip",
-                "url": "https://api.github.com/repos/phar-io/version/zipball/4f7fd7836c6f332bb2933569e566a0d6c4cbed74",
-                "reference": "4f7fd7836c6f332bb2933569e566a0d6c4cbed74",
+                "url": "https://api.github.com/repos/phar-io/version/zipball/15a90844ad40f127afd244c0cad228de2a80052a",
+                "reference": "15a90844ad40f127afd244c0cad228de2a80052a",
                 "shasum": ""
             },
             "require": {
@@ -2505,9 +2463,9 @@
             "description": "Library for handling version information and constraints",
             "support": {
                 "issues": "https://github.com/phar-io/version/issues",
-                "source": "https://github.com/phar-io/version/tree/3.2.1"
-            },
-            "time": "2022-02-21T01:04:05+00:00"
+                "source": "https://github.com/phar-io/version/tree/3.1.1"
+            },
+            "time": "2022-02-07T21:56:48+00:00"
         },
         {
             "name": "phpdocumentor/reflection-common",
@@ -2738,16 +2696,16 @@
         },
         {
             "name": "phpunit/php-code-coverage",
-            "version": "9.2.11",
+            "version": "9.2.10",
             "source": {
                 "type": "git",
                 "url": "https://github.com/sebastianbergmann/php-code-coverage.git",
-                "reference": "665a1ac0a763c51afc30d6d130dac0813092b17f"
+                "reference": "d5850aaf931743067f4bfc1ae4cbd06468400687"
             },
             "dist": {
                 "type": "zip",
-                "url": "https://api.github.com/repos/sebastianbergmann/php-code-coverage/zipball/665a1ac0a763c51afc30d6d130dac0813092b17f",
-                "reference": "665a1ac0a763c51afc30d6d130dac0813092b17f",
+                "url": "https://api.github.com/repos/sebastianbergmann/php-code-coverage/zipball/d5850aaf931743067f4bfc1ae4cbd06468400687",
+                "reference": "d5850aaf931743067f4bfc1ae4cbd06468400687",
                 "shasum": ""
             },
             "require": {
@@ -2803,7 +2761,7 @@
             ],
             "support": {
                 "issues": "https://github.com/sebastianbergmann/php-code-coverage/issues",
-                "source": "https://github.com/sebastianbergmann/php-code-coverage/tree/9.2.11"
+                "source": "https://github.com/sebastianbergmann/php-code-coverage/tree/9.2.10"
             },
             "funding": [
                 {
@@ -2811,7 +2769,7 @@
                     "type": "github"
                 }
             ],
-            "time": "2022-02-18T12:46:09+00:00"
+            "time": "2021-12-05T09:12:13+00:00"
         },
         {
             "name": "phpunit/php-file-iterator",
@@ -3056,16 +3014,16 @@
         },
         {
             "name": "phpunit/phpunit",
-            "version": "9.5.14",
+            "version": "9.5.13",
             "source": {
                 "type": "git",
                 "url": "https://github.com/sebastianbergmann/phpunit.git",
-                "reference": "1883687169c017d6ae37c58883ca3994cfc34189"
+                "reference": "597cb647654ede35e43b137926dfdfef0fb11743"
             },
             "dist": {
                 "type": "zip",
-                "url": "https://api.github.com/repos/sebastianbergmann/phpunit/zipball/1883687169c017d6ae37c58883ca3994cfc34189",
-                "reference": "1883687169c017d6ae37c58883ca3994cfc34189",
+                "url": "https://api.github.com/repos/sebastianbergmann/phpunit/zipball/597cb647654ede35e43b137926dfdfef0fb11743",
+                "reference": "597cb647654ede35e43b137926dfdfef0fb11743",
                 "shasum": ""
             },
             "require": {
@@ -3143,7 +3101,7 @@
             ],
             "support": {
                 "issues": "https://github.com/sebastianbergmann/phpunit/issues",
-                "source": "https://github.com/sebastianbergmann/phpunit/tree/9.5.14"
+                "source": "https://github.com/sebastianbergmann/phpunit/tree/9.5.13"
             },
             "funding": [
                 {
@@ -3155,31 +3113,26 @@
                     "type": "github"
                 }
             ],
-            "time": "2022-02-18T12:54:07+00:00"
+            "time": "2022-01-24T07:33:35+00:00"
         },
         {
             "name": "psr/container",
-            "version": "2.0.2",
+            "version": "1.1.2",
             "source": {
                 "type": "git",
                 "url": "https://github.com/php-fig/container.git",
-                "reference": "c71ecc56dfe541dbd90c5360474fbc405f8d5963"
+                "reference": "513e0666f7216c7459170d56df27dfcefe1689ea"
             },
             "dist": {
                 "type": "zip",
-                "url": "https://api.github.com/repos/php-fig/container/zipball/c71ecc56dfe541dbd90c5360474fbc405f8d5963",
-                "reference": "c71ecc56dfe541dbd90c5360474fbc405f8d5963",
+                "url": "https://api.github.com/repos/php-fig/container/zipball/513e0666f7216c7459170d56df27dfcefe1689ea",
+                "reference": "513e0666f7216c7459170d56df27dfcefe1689ea",
                 "shasum": ""
             },
             "require": {
                 "php": ">=7.4.0"
             },
             "type": "library",
-            "extra": {
-                "branch-alias": {
-                    "dev-master": "2.0.x-dev"
-                }
-            },
             "autoload": {
                 "psr-4": {
                     "Psr\\Container\\": "src/"
@@ -3206,9 +3159,9 @@
             ],
             "support": {
                 "issues": "https://github.com/php-fig/container/issues",
-                "source": "https://github.com/php-fig/container/tree/2.0.2"
-            },
-            "time": "2021-11-05T16:47:00+00:00"
+                "source": "https://github.com/php-fig/container/tree/1.1.2"
+            },
+            "time": "2021-11-05T16:50:12+00:00"
         },
         {
             "name": "sebastian/cli-parser",
@@ -3716,16 +3669,16 @@
         },
         {
             "name": "sebastian/global-state",
-            "version": "5.0.5",
+            "version": "5.0.3",
             "source": {
                 "type": "git",
                 "url": "https://github.com/sebastianbergmann/global-state.git",
-                "reference": "0ca8db5a5fc9c8646244e629625ac486fa286bf2"
+                "reference": "23bd5951f7ff26f12d4e3242864df3e08dec4e49"
             },
             "dist": {
                 "type": "zip",
-                "url": "https://api.github.com/repos/sebastianbergmann/global-state/zipball/0ca8db5a5fc9c8646244e629625ac486fa286bf2",
-                "reference": "0ca8db5a5fc9c8646244e629625ac486fa286bf2",
+                "url": "https://api.github.com/repos/sebastianbergmann/global-state/zipball/23bd5951f7ff26f12d4e3242864df3e08dec4e49",
+                "reference": "23bd5951f7ff26f12d4e3242864df3e08dec4e49",
                 "shasum": ""
             },
             "require": {
@@ -3768,7 +3721,7 @@
             ],
             "support": {
                 "issues": "https://github.com/sebastianbergmann/global-state/issues",
-                "source": "https://github.com/sebastianbergmann/global-state/tree/5.0.5"
+                "source": "https://github.com/sebastianbergmann/global-state/tree/5.0.3"
             },
             "funding": [
                 {
@@ -3776,7 +3729,7 @@
                     "type": "github"
                 }
             ],
-            "time": "2022-02-14T08:28:10+00:00"
+            "time": "2021-06-11T13:31:12+00:00"
         },
         {
             "name": "sebastian/lines-of-code",
@@ -4275,25 +4228,25 @@
         },
         {
             "name": "symfony/deprecation-contracts",
-            "version": "v3.0.0",
+            "version": "v2.5.0",
             "source": {
                 "type": "git",
                 "url": "https://github.com/symfony/deprecation-contracts.git",
-                "reference": "c726b64c1ccfe2896cb7df2e1331c357ad1c8ced"
+                "reference": "6f981ee24cf69ee7ce9736146d1c57c2780598a8"
             },
             "dist": {
                 "type": "zip",
-                "url": "https://api.github.com/repos/symfony/deprecation-contracts/zipball/c726b64c1ccfe2896cb7df2e1331c357ad1c8ced",
-                "reference": "c726b64c1ccfe2896cb7df2e1331c357ad1c8ced",
+                "url": "https://api.github.com/repos/symfony/deprecation-contracts/zipball/6f981ee24cf69ee7ce9736146d1c57c2780598a8",
+                "reference": "6f981ee24cf69ee7ce9736146d1c57c2780598a8",
                 "shasum": ""
             },
             "require": {
-                "php": ">=8.0.2"
+                "php": ">=7.1"
             },
             "type": "library",
             "extra": {
                 "branch-alias": {
-                    "dev-main": "3.0-dev"
+                    "dev-main": "2.5-dev"
                 },
                 "thanks": {
                     "name": "symfony/contracts",
@@ -4322,7 +4275,7 @@
             "description": "A generic function and convention to trigger deprecation notices",
             "homepage": "https://symfony.com",
             "support": {
-                "source": "https://github.com/symfony/deprecation-contracts/tree/v3.0.0"
+                "source": "https://github.com/symfony/deprecation-contracts/tree/v2.5.0"
             },
             "funding": [
                 {
@@ -4338,7 +4291,7 @@
                     "type": "tidelift"
                 }
             ],
-            "time": "2021-11-01T23:48:49+00:00"
+            "time": "2021-07-12T14:48:14+00:00"
         },
         {
             "name": "symfony/polyfill-ctype",
@@ -4896,21 +4849,22 @@
         },
         {
             "name": "symfony/service-contracts",
-            "version": "v3.0.0",
+            "version": "v2.5.0",
             "source": {
                 "type": "git",
                 "url": "https://github.com/symfony/service-contracts.git",
-                "reference": "36715ebf9fb9db73db0cb24263c79077c6fe8603"
+                "reference": "1ab11b933cd6bc5464b08e81e2c5b07dec58b0fc"
             },
             "dist": {
                 "type": "zip",
-                "url": "https://api.github.com/repos/symfony/service-contracts/zipball/36715ebf9fb9db73db0cb24263c79077c6fe8603",
-                "reference": "36715ebf9fb9db73db0cb24263c79077c6fe8603",
+                "url": "https://api.github.com/repos/symfony/service-contracts/zipball/1ab11b933cd6bc5464b08e81e2c5b07dec58b0fc",
+                "reference": "1ab11b933cd6bc5464b08e81e2c5b07dec58b0fc",
                 "shasum": ""
             },
             "require": {
-                "php": ">=8.0.2",
-                "psr/container": "^2.0"
+                "php": ">=7.2.5",
+                "psr/container": "^1.1",
+                "symfony/deprecation-contracts": "^2.1"
             },
             "conflict": {
                 "ext-psr": "<1.1|>=2"
@@ -4921,7 +4875,7 @@
             "type": "library",
             "extra": {
                 "branch-alias": {
-                    "dev-main": "3.0-dev"
+                    "dev-main": "2.5-dev"
                 },
                 "thanks": {
                     "name": "symfony/contracts",
@@ -4958,7 +4912,7 @@
                 "standards"
             ],
             "support": {
-                "source": "https://github.com/symfony/service-contracts/tree/v3.0.0"
+                "source": "https://github.com/symfony/service-contracts/tree/v2.5.0"
             },
             "funding": [
                 {
@@ -4974,37 +4928,38 @@
                     "type": "tidelift"
                 }
             ],
-            "time": "2021-11-04T17:53:12+00:00"
+            "time": "2021-11-04T16:48:04+00:00"
         },
         {
             "name": "symfony/string",
-            "version": "v6.0.3",
+            "version": "v5.4.3",
             "source": {
                 "type": "git",
                 "url": "https://github.com/symfony/string.git",
-                "reference": "522144f0c4c004c80d56fa47e40e17028e2eefc2"
+                "reference": "92043b7d8383e48104e411bc9434b260dbeb5a10"
             },
             "dist": {
                 "type": "zip",
-                "url": "https://api.github.com/repos/symfony/string/zipball/522144f0c4c004c80d56fa47e40e17028e2eefc2",
-                "reference": "522144f0c4c004c80d56fa47e40e17028e2eefc2",
+                "url": "https://api.github.com/repos/symfony/string/zipball/92043b7d8383e48104e411bc9434b260dbeb5a10",
+                "reference": "92043b7d8383e48104e411bc9434b260dbeb5a10",
                 "shasum": ""
             },
             "require": {
-                "php": ">=8.0.2",
+                "php": ">=7.2.5",
                 "symfony/polyfill-ctype": "~1.8",
                 "symfony/polyfill-intl-grapheme": "~1.0",
                 "symfony/polyfill-intl-normalizer": "~1.0",
-                "symfony/polyfill-mbstring": "~1.0"
+                "symfony/polyfill-mbstring": "~1.0",
+                "symfony/polyfill-php80": "~1.15"
             },
             "conflict": {
-                "symfony/translation-contracts": "<2.0"
-            },
-            "require-dev": {
-                "symfony/error-handler": "^5.4|^6.0",
-                "symfony/http-client": "^5.4|^6.0",
-                "symfony/translation-contracts": "^2.0|^3.0",
-                "symfony/var-exporter": "^5.4|^6.0"
+                "symfony/translation-contracts": ">=3.0"
+            },
+            "require-dev": {
+                "symfony/error-handler": "^4.4|^5.0|^6.0",
+                "symfony/http-client": "^4.4|^5.0|^6.0",
+                "symfony/translation-contracts": "^1.1|^2",
+                "symfony/var-exporter": "^4.4|^5.0|^6.0"
             },
             "type": "library",
             "autoload": {
@@ -5043,7 +4998,7 @@
                 "utf8"
             ],
             "support": {
-                "source": "https://github.com/symfony/string/tree/v6.0.3"
+                "source": "https://github.com/symfony/string/tree/v5.4.3"
             },
             "funding": [
                 {
@@ -5059,7 +5014,7 @@
                     "type": "tidelift"
                 }
             ],
-            "time": "2022-01-02T09:55:41+00:00"
+            "time": "2022-01-02T09:53:40+00:00"
         },
         {
             "name": "theseer/tokenizer",
@@ -5318,6 +5273,7 @@
         "automattic/jetpack-search": 20,
         "automattic/jetpack-status": 20,
         "automattic/jetpack-sync": 20,
+        "automattic/jetpack-terms-of-service": 20,
         "automattic/jetpack-tracking": 20,
         "automattic/jetpack-waf": 20,
         "automattic/jetpack-changelogger": 20
