{
    "_readme": [
        "This file locks the dependencies of your project to a known state",
        "Read more about it at https://getcomposer.org/doc/01-basic-usage.md#installing-dependencies",
        "This file is @generated automatically"
    ],
<<<<<<< HEAD
    "content-hash": "c06e2779d4e766dda4511d803b344173",
=======
    "content-hash": "d954978e5bebc7b1f0ff10170d072bed",
>>>>>>> 8945ff61
    "packages": [
        {
            "name": "automattic/jetpack-a8c-mc-stats",
            "version": "dev-trunk",
            "dist": {
                "type": "path",
                "url": "../../packages/a8c-mc-stats",
                "reference": "c5df589f62cd58dc5f1b04938e4e4edc75916812"
            },
            "require-dev": {
                "automattic/jetpack-changelogger": "^3.2",
                "yoast/phpunit-polyfills": "1.0.3"
            },
            "type": "jetpack-library",
            "extra": {
                "autotagger": true,
                "mirror-repo": "Automattic/jetpack-a8c-mc-stats",
                "changelogger": {
                    "link-template": "https://github.com/Automattic/jetpack-a8c-mc-stats/compare/v${old}...v${new}"
                },
                "branch-alias": {
                    "dev-trunk": "1.4.x-dev"
                }
            },
            "autoload": {
                "classmap": [
                    "src/"
                ]
            },
            "scripts": {
                "phpunit": [
                    "./vendor/phpunit/phpunit/phpunit --colors=always"
                ],
                "test-coverage": [
                    "php -dpcov.directory=. ./vendor/bin/phpunit --coverage-clover \"$COVERAGE_DIR/clover.xml\""
                ],
                "test-php": [
                    "@composer phpunit"
                ]
            },
            "license": [
                "GPL-2.0-or-later"
            ],
            "description": "Used to record internal usage stats for Automattic. Not visible to site owners.",
            "transport-options": {
                "relative": true
            }
        },
        {
            "name": "automattic/jetpack-abtest",
            "version": "dev-trunk",
            "dist": {
                "type": "path",
                "url": "../../packages/abtest",
                "reference": "2cb71faa4640f1a1b84f7f5f0ddec14f72ba33a3"
            },
            "require": {
                "automattic/jetpack-connection": "^1.46",
                "automattic/jetpack-error": "^1.3"
            },
            "require-dev": {
                "automattic/jetpack-changelogger": "^3.2",
                "automattic/wordbless": "dev-master",
                "yoast/phpunit-polyfills": "1.0.3"
            },
            "type": "jetpack-library",
            "extra": {
                "autotagger": true,
                "mirror-repo": "Automattic/jetpack-abtest",
                "changelogger": {
                    "link-template": "https://github.com/Automattic/jetpack-abtest/compare/v${old}...v${new}"
                },
                "branch-alias": {
                    "dev-trunk": "1.10.x-dev"
                }
            },
            "autoload": {
                "classmap": [
                    "src/"
                ]
            },
            "scripts": {
                "phpunit": [
                    "./vendor/phpunit/phpunit/phpunit --colors=always"
                ],
                "post-install-cmd": [
                    "WorDBless\\Composer\\InstallDropin::copy"
                ],
                "post-update-cmd": [
                    "WorDBless\\Composer\\InstallDropin::copy"
                ],
                "test-coverage": [
                    "php -dpcov.directory=. ./vendor/bin/phpunit --coverage-clover \"$COVERAGE_DIR/clover.xml\""
                ],
                "test-php": [
                    "@composer phpunit"
                ]
            },
            "license": [
                "GPL-2.0-or-later"
            ],
            "description": "Provides an interface to the WP.com A/B tests.",
            "transport-options": {
                "relative": true
            }
        },
        {
            "name": "automattic/jetpack-action-bar",
            "version": "dev-trunk",
            "dist": {
                "type": "path",
                "url": "../../packages/action-bar",
                "reference": "79e9a0b07d9540cc47962d41fc42af6658645838"
            },
            "require": {
                "automattic/jetpack-assets": "^1.17",
                "automattic/jetpack-constants": "^1.6"
            },
            "require-dev": {
                "automattic/jetpack-changelogger": "^3.2",
                "automattic/wordbless": "dev-master",
                "yoast/phpunit-polyfills": "1.0.3"
            },
            "type": "jetpack-library",
            "extra": {
                "mirror-repo": "Automattic/jetpack-action-bar",
                "changelogger": {
                    "link-template": "https://github.com/Automattic/jetpack-action-bar/compare/v${old}...v${new}"
                },
                "autotagger": true,
                "branch-alias": {
                    "dev-trunk": "0.1.x-dev"
                },
                "textdomain": "jetpack-action-bar"
            },
            "autoload": {
                "classmap": [
                    "src/"
                ]
            },
            "scripts": {
                "phpunit": [
                    "./vendor/phpunit/phpunit/phpunit --colors=always"
                ],
                "test-coverage": [
                    "php -dpcov.directory=. ./vendor/bin/phpunit --coverage-clover \"$COVERAGE_DIR/clover.xml\""
                ],
                "test-php": [
                    "@composer phpunit"
                ],
                "build-production": [
                    "pnpm run build-production"
                ],
                "build-development": [
                    "pnpm run build"
                ],
                "post-install-cmd": [
                    "WorDBless\\Composer\\InstallDropin::copy"
                ],
                "post-update-cmd": [
                    "WorDBless\\Composer\\InstallDropin::copy"
                ]
            },
            "license": [
                "GPL-2.0-or-later"
            ],
            "description": "An easy way for visitors to follow, like, and comment on your site.",
            "transport-options": {
                "relative": true
            }
        },
        {
            "name": "automattic/jetpack-admin-ui",
            "version": "dev-trunk",
            "dist": {
                "type": "path",
                "url": "../../packages/admin-ui",
                "reference": "643ce07d751c26cabbb330339d515ef5a35808f3"
            },
            "require-dev": {
                "automattic/jetpack-changelogger": "^3.2",
                "automattic/wordbless": "dev-master",
                "yoast/phpunit-polyfills": "1.0.3"
            },
            "type": "jetpack-library",
            "extra": {
                "autotagger": true,
                "mirror-repo": "Automattic/jetpack-admin-ui",
                "textdomain": "jetpack-admin-ui",
                "changelogger": {
                    "link-template": "https://github.com/Automattic/jetpack-admin-ui/compare/${old}...${new}"
                },
                "branch-alias": {
                    "dev-trunk": "0.2.x-dev"
                },
                "version-constants": {
                    "::PACKAGE_VERSION": "src/class-admin-menu.php"
                }
            },
            "autoload": {
                "classmap": [
                    "src/"
                ]
            },
            "scripts": {
                "phpunit": [
                    "./vendor/phpunit/phpunit/phpunit --colors=always"
                ],
                "test-coverage": [
                    "php -dpcov.directory=. ./vendor/bin/phpunit --coverage-clover \"$COVERAGE_DIR/clover.xml\""
                ],
                "test-php": [
                    "@composer phpunit"
                ],
                "post-install-cmd": [
                    "WorDBless\\Composer\\InstallDropin::copy"
                ],
                "post-update-cmd": [
                    "WorDBless\\Composer\\InstallDropin::copy"
                ]
            },
            "license": [
                "GPL-2.0-or-later"
            ],
            "description": "Generic Jetpack wp-admin UI elements",
            "transport-options": {
                "relative": true
            }
        },
        {
            "name": "automattic/jetpack-assets",
            "version": "dev-trunk",
            "dist": {
                "type": "path",
                "url": "../../packages/assets",
                "reference": "64ada4d1c3f69e232b27bb0e3a9d986e3f292954"
            },
            "require": {
                "automattic/jetpack-constants": "^1.6"
            },
            "require-dev": {
                "automattic/jetpack-changelogger": "^3.2",
                "brain/monkey": "2.6.1",
                "wikimedia/testing-access-wrapper": "^1.0 || ^2.0",
                "yoast/phpunit-polyfills": "1.0.3"
            },
            "type": "jetpack-library",
            "extra": {
                "autotagger": true,
                "mirror-repo": "Automattic/jetpack-assets",
                "textdomain": "jetpack-assets",
                "changelogger": {
                    "link-template": "https://github.com/Automattic/jetpack-assets/compare/v${old}...v${new}"
                },
                "branch-alias": {
                    "dev-trunk": "1.17.x-dev"
                }
            },
            "autoload": {
                "files": [
                    "actions.php"
                ],
                "classmap": [
                    "src/"
                ]
            },
            "scripts": {
                "build-development": [
                    "pnpm run build"
                ],
                "build-production": [
                    "pnpm run build-production"
                ],
                "phpunit": [
                    "./vendor/phpunit/phpunit/phpunit --colors=always"
                ],
                "test-coverage": [
                    "php -dpcov.directory=. ./vendor/bin/phpunit --coverage-clover \"$COVERAGE_DIR/php/clover.xml\"",
                    "pnpm run test-coverage"
                ],
                "test-js": [
                    "pnpm run test"
                ],
                "test-php": [
                    "@composer phpunit"
                ]
            },
            "license": [
                "GPL-2.0-or-later"
            ],
            "description": "Asset management utilities for Jetpack ecosystem packages",
            "transport-options": {
                "relative": true
            }
        },
        {
            "name": "automattic/jetpack-autoloader",
            "version": "dev-trunk",
            "dist": {
                "type": "path",
                "url": "../../packages/autoloader",
                "reference": "54d19e9ca258cd1731dc5f4a2be175204b93625f"
            },
            "require": {
                "composer-plugin-api": "^1.1 || ^2.0"
            },
            "require-dev": {
                "automattic/jetpack-changelogger": "^3.2",
                "yoast/phpunit-polyfills": "1.0.3"
            },
            "type": "composer-plugin",
            "extra": {
                "autotagger": true,
                "class": "Automattic\\Jetpack\\Autoloader\\CustomAutoloaderPlugin",
                "mirror-repo": "Automattic/jetpack-autoloader",
                "changelogger": {
                    "link-template": "https://github.com/Automattic/jetpack-autoloader/compare/v${old}...v${new}"
                },
                "branch-alias": {
                    "dev-trunk": "2.11.x-dev"
                }
            },
            "autoload": {
                "classmap": [
                    "src/AutoloadGenerator.php"
                ],
                "psr-4": {
                    "Automattic\\Jetpack\\Autoloader\\": "src"
                }
            },
            "scripts": {
                "phpunit": [
                    "./vendor/phpunit/phpunit/phpunit --colors=always"
                ],
                "test-coverage": [
                    "php -dpcov.directory=. ./vendor/bin/phpunit --coverage-php \"./tests/php/tmp/coverage-report.php\"",
                    "php ./tests/php/bin/test-coverage.php \"$COVERAGE_DIR/clover.xml\""
                ],
                "test-php": [
                    "@composer phpunit"
                ]
            },
            "license": [
                "GPL-2.0-or-later"
            ],
            "description": "Creates a custom autoloader for a plugin or theme.",
            "transport-options": {
                "relative": true
            }
        },
        {
            "name": "automattic/jetpack-backup",
            "version": "dev-trunk",
            "dist": {
                "type": "path",
                "url": "../../packages/backup",
                "reference": "a6bdd530a04cb55547eb65eb6d0f308de105859f"
            },
            "require": {
                "automattic/jetpack-admin-ui": "^0.2",
                "automattic/jetpack-assets": "^1.17",
                "automattic/jetpack-autoloader": "^2.11",
                "automattic/jetpack-composer-plugin": "^1.1",
                "automattic/jetpack-config": "^1.11",
                "automattic/jetpack-connection": "^1.46",
                "automattic/jetpack-identity-crisis": "^0.8",
                "automattic/jetpack-my-jetpack": "^2.3",
                "automattic/jetpack-status": "^1.14",
                "automattic/jetpack-sync": "^1.40"
            },
            "require-dev": {
                "automattic/jetpack-changelogger": "^3.2",
                "automattic/wordbless": "@dev",
                "yoast/phpunit-polyfills": "1.0.3"
            },
            "type": "jetpack-library",
            "extra": {
                "autotagger": true,
                "mirror-repo": "Automattic/jetpack-backup",
                "textdomain": "jetpack-backup-pkg",
                "version-constants": {
                    "::PACKAGE_VERSION": "src/class-package-version.php"
                },
                "changelogger": {
                    "link-template": "https://github.com/Automattic/jetpack-backup/compare/v${old}...v${new}"
                },
                "branch-alias": {
                    "dev-trunk": "1.9.x-dev"
                }
            },
            "autoload": {
                "files": [
                    "actions.php"
                ],
                "classmap": [
                    "src/"
                ]
            },
            "scripts": {
                "phpunit": [
                    "./vendor/phpunit/phpunit/phpunit --colors=always"
                ],
                "test-coverage": [
                    "php -dpcov.directory=. ./vendor/bin/phpunit --coverage-clover \"$COVERAGE_DIR/clover.xml\""
                ],
                "test-php": [
                    "@composer phpunit"
                ],
                "post-install-cmd": [
                    "WorDBless\\Composer\\InstallDropin::copy"
                ],
                "post-update-cmd": [
                    "WorDBless\\Composer\\InstallDropin::copy"
                ],
                "build-development": [
                    "pnpm run build"
                ],
                "build-production": [
                    "pnpm run build-production-concurrently"
                ],
                "watch": [
                    "Composer\\Config::disableProcessTimeout",
                    "pnpm run watch"
                ]
            },
            "license": [
                "GPL-2.0-or-later"
            ],
            "description": "Tools to assist with backing up Jetpack sites.",
            "transport-options": {
                "relative": true
            }
        },
        {
            "name": "automattic/jetpack-blocks",
            "version": "dev-trunk",
            "dist": {
                "type": "path",
                "url": "../../packages/blocks",
                "reference": "92bd1c48a99ee5a48823f202e1bf88ac1310c236"
            },
            "require-dev": {
                "automattic/jetpack-changelogger": "^3.2",
                "automattic/wordbless": "dev-master",
                "brain/monkey": "2.6.1",
                "yoast/phpunit-polyfills": "1.0.3"
            },
            "type": "jetpack-library",
            "extra": {
                "autotagger": true,
                "mirror-repo": "Automattic/jetpack-blocks",
                "changelogger": {
                    "link-template": "https://github.com/Automattic/jetpack-blocks/compare/v${old}...v${new}"
                },
                "branch-alias": {
                    "dev-trunk": "1.4.x-dev"
                }
            },
            "autoload": {
                "classmap": [
                    "src/"
                ]
            },
            "scripts": {
                "phpunit": [
                    "./vendor/phpunit/phpunit/phpunit --colors=always"
                ],
                "post-install-cmd": [
                    "WorDBless\\Composer\\InstallDropin::copy"
                ],
                "post-update-cmd": [
                    "WorDBless\\Composer\\InstallDropin::copy"
                ],
                "test-coverage": [
                    "php -dpcov.directory=. ./vendor/bin/phpunit --coverage-clover \"$COVERAGE_DIR/clover.xml\""
                ],
                "test-php": [
                    "@composer phpunit"
                ]
            },
            "license": [
                "GPL-2.0-or-later"
            ],
            "description": "Register and manage blocks within a plugin. Used to manage block registration, enqueues, and more.",
            "transport-options": {
                "relative": true
            }
        },
        {
            "name": "automattic/jetpack-compat",
            "version": "dev-trunk",
            "dist": {
                "type": "path",
                "url": "../../packages/compat",
                "reference": "fae3213fc168edf40e7057992fe531732fd45657"
            },
            "require-dev": {
                "automattic/jetpack-changelogger": "^3.2"
            },
            "type": "jetpack-library",
            "extra": {
                "autotagger": true,
                "mirror-repo": "Automattic/jetpack-compat",
                "textdomain": "jetpack-compat",
                "changelogger": {
                    "link-template": "https://github.com/Automattic/jetpack-compat/compare/v${old}...v${new}"
                },
                "branch-alias": {
                    "dev-trunk": "1.7.x-dev"
                }
            },
            "autoload": {
                "files": [
                    "functions.php"
                ],
                "classmap": [
                    "legacy"
                ]
            },
            "license": [
                "GPL-2.0-or-later"
            ],
            "description": "Compatibility layer with previous versions of Jetpack",
            "transport-options": {
                "relative": true
            }
        },
        {
            "name": "automattic/jetpack-composer-plugin",
            "version": "dev-trunk",
            "dist": {
                "type": "path",
                "url": "../../packages/composer-plugin",
                "reference": "cbd9a56c7fd43c342d96fb09ee6609d7e7580f9a"
            },
            "require": {
                "composer-plugin-api": "^2.1.0"
            },
            "require-dev": {
                "automattic/jetpack-changelogger": "^3.2",
                "composer/composer": "2.2.12",
                "yoast/phpunit-polyfills": "1.0.3"
            },
            "type": "composer-plugin",
            "extra": {
                "plugin-modifies-install-path": true,
                "class": "Automattic\\Jetpack\\Composer\\Plugin",
                "mirror-repo": "Automattic/jetpack-composer-plugin",
                "changelogger": {
                    "link-template": "https://github.com/Automattic/jetpack-composer-plugin/compare/v${old}...v${new}"
                },
                "autotagger": true,
                "branch-alias": {
                    "dev-trunk": "1.1.x-dev"
                }
            },
            "autoload": {
                "classmap": [
                    "src/"
                ]
            },
            "scripts": {
                "phpunit": [
                    "./vendor/phpunit/phpunit/phpunit --colors=always"
                ],
                "test-coverage": [
                    "php -dpcov.directory=. ./vendor/bin/phpunit --coverage-clover \"$COVERAGE_DIR/clover.xml\""
                ],
                "test-php": [
                    "@composer phpunit"
                ]
            },
            "license": [
                "GPL-2.0-or-later"
            ],
            "description": "A custom installer plugin for Composer to move Jetpack packages out of `vendor/` so WordPress's translation infrastructure will find their strings.",
            "transport-options": {
                "relative": true
            }
        },
        {
            "name": "automattic/jetpack-config",
            "version": "dev-trunk",
            "dist": {
                "type": "path",
                "url": "../../packages/config",
                "reference": "a604f3fbfa5c6d96925eebcf4d4240cb5f07fcf1"
            },
            "require-dev": {
                "automattic/jetpack-changelogger": "^3.2"
            },
            "type": "jetpack-library",
            "extra": {
                "autotagger": true,
                "mirror-repo": "Automattic/jetpack-config",
                "textdomain": "jetpack-config",
                "changelogger": {
                    "link-template": "https://github.com/Automattic/jetpack-config/compare/v${old}...v${new}"
                },
                "branch-alias": {
                    "dev-trunk": "1.11.x-dev"
                }
            },
            "autoload": {
                "classmap": [
                    "src/"
                ]
            },
            "license": [
                "GPL-2.0-or-later"
            ],
            "description": "Jetpack configuration package that initializes other packages and configures Jetpack's functionality. Can be used as a base for all variants of Jetpack package usage.",
            "transport-options": {
                "relative": true
            }
        },
        {
            "name": "automattic/jetpack-connection",
            "version": "dev-trunk",
            "dist": {
                "type": "path",
                "url": "../../packages/connection",
                "reference": "dd23e0be7903fd17711661ba226465b6b035be57"
            },
            "require": {
                "automattic/jetpack-a8c-mc-stats": "^1.4",
                "automattic/jetpack-admin-ui": "^0.2",
                "automattic/jetpack-constants": "^1.6",
                "automattic/jetpack-redirect": "^1.7",
                "automattic/jetpack-roles": "^1.4",
                "automattic/jetpack-status": "^1.14"
            },
            "require-dev": {
                "automattic/jetpack-changelogger": "^3.2",
                "automattic/wordbless": "@dev",
                "brain/monkey": "2.6.1",
                "yoast/phpunit-polyfills": "1.0.3"
            },
            "type": "jetpack-library",
            "extra": {
                "autotagger": true,
                "mirror-repo": "Automattic/jetpack-connection",
                "textdomain": "jetpack-connection",
                "version-constants": {
                    "::PACKAGE_VERSION": "src/class-package-version.php"
                },
                "changelogger": {
                    "link-template": "https://github.com/Automattic/jetpack-connection/compare/v${old}...v${new}"
                },
                "branch-alias": {
                    "dev-trunk": "1.46.x-dev"
                }
            },
            "autoload": {
                "classmap": [
                    "legacy",
                    "src/",
                    "src/webhooks"
                ]
            },
            "scripts": {
                "build-production": [
                    "pnpm run build-production"
                ],
                "build-development": [
                    "pnpm run build"
                ],
                "phpunit": [
                    "./vendor/phpunit/phpunit/phpunit --colors=always"
                ],
                "post-install-cmd": [
                    "WorDBless\\Composer\\InstallDropin::copy"
                ],
                "post-update-cmd": [
                    "WorDBless\\Composer\\InstallDropin::copy"
                ],
                "test-coverage": [
                    "php -dpcov.directory=. ./vendor/bin/phpunit --coverage-clover \"$COVERAGE_DIR/clover.xml\""
                ],
                "test-php": [
                    "@composer phpunit"
                ]
            },
            "license": [
                "GPL-2.0-or-later"
            ],
            "description": "Everything needed to connect to the Jetpack infrastructure",
            "transport-options": {
                "relative": true
            }
        },
        {
            "name": "automattic/jetpack-constants",
            "version": "dev-trunk",
            "dist": {
                "type": "path",
                "url": "../../packages/constants",
                "reference": "71eaf9916aaeeda2abf5a8a19e7534c6d1bc1898"
            },
            "require-dev": {
                "automattic/jetpack-changelogger": "^3.2",
                "brain/monkey": "2.6.1",
                "yoast/phpunit-polyfills": "1.0.3"
            },
            "type": "jetpack-library",
            "extra": {
                "autotagger": true,
                "mirror-repo": "Automattic/jetpack-constants",
                "changelogger": {
                    "link-template": "https://github.com/Automattic/jetpack-constants/compare/v${old}...v${new}"
                },
                "branch-alias": {
                    "dev-trunk": "1.6.x-dev"
                }
            },
            "autoload": {
                "classmap": [
                    "src/"
                ]
            },
            "scripts": {
                "phpunit": [
                    "./vendor/phpunit/phpunit/phpunit --colors=always"
                ],
                "test-coverage": [
                    "php -dpcov.directory=. ./vendor/bin/phpunit --coverage-clover \"$COVERAGE_DIR/clover.xml\""
                ],
                "test-php": [
                    "@composer phpunit"
                ]
            },
            "license": [
                "GPL-2.0-or-later"
            ],
            "description": "A wrapper for defining constants in a more testable way.",
            "transport-options": {
                "relative": true
            }
        },
        {
            "name": "automattic/jetpack-device-detection",
            "version": "dev-trunk",
            "dist": {
                "type": "path",
                "url": "../../packages/device-detection",
                "reference": "7c18edb6992a4c27b9cc2719ee7d1d0abacf5d76"
            },
            "require-dev": {
                "automattic/jetpack-changelogger": "^3.2",
                "yoast/phpunit-polyfills": "1.0.3"
            },
            "type": "jetpack-library",
            "extra": {
                "autotagger": true,
                "mirror-repo": "Automattic/jetpack-device-detection",
                "changelogger": {
                    "link-template": "https://github.com/Automattic/jetpack-device-detection/compare/v${old}...v${new}"
                },
                "branch-alias": {
                    "dev-trunk": "1.4.x-dev"
                }
            },
            "autoload": {
                "classmap": [
                    "src/"
                ]
            },
            "scripts": {
                "phpunit": [
                    "./vendor/phpunit/phpunit/phpunit --colors=always"
                ],
                "test-coverage": [
                    "php -dpcov.directory=. ./vendor/bin/phpunit --coverage-clover \"$COVERAGE_DIR/clover.xml\""
                ],
                "test-php": [
                    "@composer phpunit"
                ]
            },
            "license": [
                "GPL-2.0-or-later"
            ],
            "description": "A way to detect device types based on User-Agent header.",
            "transport-options": {
                "relative": true
            }
        },
        {
            "name": "automattic/jetpack-error",
            "version": "dev-trunk",
            "dist": {
                "type": "path",
                "url": "../../packages/error",
                "reference": "bffa72ada4e54ecc1440187d25d8f29dbc08c58b"
            },
            "require-dev": {
                "automattic/jetpack-changelogger": "^3.2",
                "yoast/phpunit-polyfills": "1.0.3"
            },
            "type": "jetpack-library",
            "extra": {
                "autotagger": true,
                "mirror-repo": "Automattic/jetpack-error",
                "changelogger": {
                    "link-template": "https://github.com/Automattic/jetpack-error/compare/v${old}...v${new}"
                },
                "branch-alias": {
                    "dev-trunk": "1.3.x-dev"
                }
            },
            "autoload": {
                "classmap": [
                    "src/"
                ]
            },
            "scripts": {
                "phpunit": [
                    "./vendor/phpunit/phpunit/phpunit --colors=always"
                ],
                "test-coverage": [
                    "php -dpcov.directory=. ./vendor/bin/phpunit --coverage-clover \"$COVERAGE_DIR/clover.xml\""
                ],
                "test-php": [
                    "@composer phpunit"
                ]
            },
            "license": [
                "GPL-2.0-or-later"
            ],
            "description": "Jetpack Error - a wrapper around WP_Error.",
            "transport-options": {
                "relative": true
            }
        },
        {
            "name": "automattic/jetpack-google-fonts-provider",
            "version": "dev-trunk",
            "dist": {
                "type": "path",
                "url": "../../packages/google-fonts-provider",
                "reference": "45ff02b81a7996981c166f89e800fc9ce9ecd575"
            },
            "require-dev": {
                "automattic/jetpack-changelogger": "^3.2",
                "brain/monkey": "2.6.1",
                "yoast/phpunit-polyfills": "1.0.3"
            },
            "type": "jetpack-library",
            "extra": {
                "autotagger": true,
                "mirror-repo": "Automattic/jetpack-google-fonts-provider",
                "changelogger": {
                    "link-template": "https://github.com/Automattic/jetpack-google-fonts-provider/compare/v${old}...v${new}"
                },
                "branch-alias": {
                    "dev-trunk": "0.3.x-dev"
                },
                "textdomain": "jetpack-google-fonts-provider"
            },
            "autoload": {
                "classmap": [
                    "src/"
                ]
            },
            "scripts": {
                "phpunit": [
                    "./vendor/phpunit/phpunit/phpunit --colors=always"
                ],
                "test-coverage": [
                    "php -dpcov.directory=. ./vendor/bin/phpunit --coverage-clover \"$COVERAGE_DIR/clover.xml\""
                ],
                "test-php": [
                    "@composer phpunit"
                ]
            },
            "license": [
                "GPL-2.0-or-later"
            ],
            "description": "WordPress Webfonts provider for Google Fonts",
            "transport-options": {
                "relative": true
            }
        },
        {
            "name": "automattic/jetpack-identity-crisis",
            "version": "dev-trunk",
            "dist": {
                "type": "path",
                "url": "../../packages/identity-crisis",
                "reference": "f0374194ef5ffda95e52932270e985da1f2c9288"
            },
            "require": {
                "automattic/jetpack-assets": "^1.17",
                "automattic/jetpack-connection": "^1.46",
                "automattic/jetpack-constants": "^1.6",
                "automattic/jetpack-logo": "^1.5",
                "automattic/jetpack-status": "^1.14"
            },
            "require-dev": {
                "automattic/jetpack-changelogger": "^3.2",
                "automattic/wordbless": "@dev",
                "yoast/phpunit-polyfills": "1.0.3"
            },
            "type": "jetpack-library",
            "extra": {
                "autotagger": true,
                "mirror-repo": "Automattic/jetpack-identity-crisis",
                "textdomain": "jetpack-idc",
                "version-constants": {
                    "::PACKAGE_VERSION": "src/class-identity-crisis.php"
                },
                "changelogger": {
                    "link-template": "https://github.com/Automattic/jetpack-identity-crisis/compare/v${old}...v${new}"
                },
                "branch-alias": {
                    "dev-trunk": "0.8.x-dev"
                }
            },
            "autoload": {
                "classmap": [
                    "src/"
                ]
            },
            "scripts": {
                "build-development": [
                    "pnpm run build"
                ],
                "build-production": [
                    "NODE_ENV='production' pnpm run build"
                ],
                "phpunit": [
                    "./vendor/phpunit/phpunit/phpunit --colors=always"
                ],
                "test-coverage": [
                    "php -dpcov.directory=. ./vendor/bin/phpunit --coverage-clover \"$COVERAGE_DIR/clover.xml\""
                ],
                "test-php": [
                    "@composer phpunit"
                ],
                "post-install-cmd": [
                    "WorDBless\\Composer\\InstallDropin::copy"
                ],
                "post-update-cmd": [
                    "WorDBless\\Composer\\InstallDropin::copy"
                ],
                "watch": [
                    "Composer\\Config::disableProcessTimeout",
                    "pnpm run watch"
                ]
            },
            "license": [
                "GPL-2.0-or-later"
            ],
            "description": "Identity Crisis.",
            "transport-options": {
                "relative": true
            }
        },
        {
            "name": "automattic/jetpack-jitm",
            "version": "dev-trunk",
            "dist": {
                "type": "path",
                "url": "../../packages/jitm",
                "reference": "e092d87a0cee08fd5386d97e12bd93318fa7ee30"
            },
            "require": {
                "automattic/jetpack-a8c-mc-stats": "^1.4",
                "automattic/jetpack-assets": "^1.17",
                "automattic/jetpack-connection": "^1.46",
                "automattic/jetpack-device-detection": "^1.4",
                "automattic/jetpack-logo": "^1.5",
                "automattic/jetpack-partner": "^1.7",
                "automattic/jetpack-redirect": "^1.7",
                "automattic/jetpack-status": "^1.14"
            },
            "require-dev": {
                "automattic/jetpack-changelogger": "^3.2",
                "brain/monkey": "2.6.1",
                "yoast/phpunit-polyfills": "1.0.3"
            },
            "type": "jetpack-library",
            "extra": {
                "autotagger": true,
                "mirror-repo": "Automattic/jetpack-jitm",
                "textdomain": "jetpack-jitm",
                "version-constants": {
                    "::PACKAGE_VERSION": "src/class-jitm.php"
                },
                "changelogger": {
                    "link-template": "https://github.com/Automattic/jetpack-jitm/compare/v${old}...v${new}"
                },
                "branch-alias": {
                    "dev-trunk": "2.2.x-dev"
                }
            },
            "autoload": {
                "classmap": [
                    "src/"
                ]
            },
            "scripts": {
                "build-production": [
                    "pnpm run build-production"
                ],
                "build-development": [
                    "pnpm run build"
                ],
                "phpunit": [
                    "./vendor/phpunit/phpunit/phpunit --colors=always"
                ],
                "test-coverage": [
                    "php -dpcov.directory=. ./vendor/bin/phpunit --coverage-clover \"$COVERAGE_DIR/clover.xml\""
                ],
                "test-php": [
                    "@composer phpunit"
                ]
            },
            "license": [
                "GPL-2.0-or-later"
            ],
            "description": "Just in time messages for Jetpack",
            "transport-options": {
                "relative": true
            }
        },
        {
            "name": "automattic/jetpack-lazy-images",
            "version": "dev-trunk",
            "dist": {
                "type": "path",
                "url": "../../packages/lazy-images",
                "reference": "8692acc24b2a4a918d6aed907396368adfa170f3"
            },
            "require": {
                "automattic/jetpack-assets": "^1.17",
                "automattic/jetpack-constants": "^1.6"
            },
            "require-dev": {
                "automattic/jetpack-changelogger": "^3.2",
                "automattic/wordbless": "dev-master",
                "yoast/phpunit-polyfills": "1.0.3"
            },
            "type": "jetpack-library",
            "extra": {
                "autotagger": true,
                "mirror-repo": "Automattic/jetpack-lazy-images",
                "textdomain": "jetpack-lazy-images",
                "changelogger": {
                    "link-template": "https://github.com/Automattic/jetpack-lazy-images/compare/v${old}...v${new}"
                },
                "branch-alias": {
                    "dev-trunk": "2.1.x-dev"
                }
            },
            "autoload": {
                "classmap": [
                    "src/"
                ]
            },
            "scripts": {
                "build-production": [
                    "pnpm run build-production"
                ],
                "build-development": [
                    "pnpm run build"
                ],
                "phpunit": [
                    "./vendor/phpunit/phpunit/phpunit --colors=always"
                ],
                "post-install-cmd": [
                    "WorDBless\\Composer\\InstallDropin::copy"
                ],
                "post-update-cmd": [
                    "WorDBless\\Composer\\InstallDropin::copy"
                ],
                "test-coverage": [
                    "php -dpcov.directory=. ./vendor/bin/phpunit --coverage-clover \"$COVERAGE_DIR/clover.xml\""
                ],
                "test-php": [
                    "@composer phpunit"
                ]
            },
            "license": [
                "GPL-2.0-or-later"
            ],
            "description": "Speed up your site and create a smoother viewing experience by loading images as visitors scroll down the screen, instead of all at once.",
            "transport-options": {
                "relative": true
            }
        },
        {
            "name": "automattic/jetpack-licensing",
            "version": "dev-trunk",
            "dist": {
                "type": "path",
                "url": "../../packages/licensing",
                "reference": "015a8ffab0a65aac08a7d6be586a0fe70cee462d"
            },
            "require": {
                "automattic/jetpack-connection": "^1.46"
            },
            "require-dev": {
                "automattic/jetpack-changelogger": "^3.2",
                "automattic/wordbless": "@dev",
                "yoast/phpunit-polyfills": "1.0.3"
            },
            "type": "jetpack-library",
            "extra": {
                "autotagger": true,
                "mirror-repo": "Automattic/jetpack-licensing",
                "textdomain": "jetpack-licensing",
                "changelogger": {
                    "link-template": "https://github.com/Automattic/jetpack-licensing/compare/v${old}...v${new}"
                },
                "branch-alias": {
                    "dev-trunk": "1.7.x-dev"
                }
            },
            "autoload": {
                "classmap": [
                    "src/"
                ]
            },
            "scripts": {
                "phpunit": [
                    "./vendor/phpunit/phpunit/phpunit --colors=always"
                ],
                "post-install-cmd": [
                    "WorDBless\\Composer\\InstallDropin::copy"
                ],
                "post-update-cmd": [
                    "WorDBless\\Composer\\InstallDropin::copy"
                ],
                "test-coverage": [
                    "php -dpcov.directory=. ./vendor/bin/phpunit --coverage-clover \"$COVERAGE_DIR/clover.xml\""
                ],
                "test-php": [
                    "@composer phpunit"
                ]
            },
            "license": [
                "GPL-2.0-or-later"
            ],
            "description": "Everything needed to manage Jetpack licenses client-side.",
            "transport-options": {
                "relative": true
            }
        },
        {
            "name": "automattic/jetpack-logo",
            "version": "dev-trunk",
            "dist": {
                "type": "path",
                "url": "../../packages/logo",
                "reference": "0b26b43706ad99ba1e7cd7f7afa23b8f44d28d00"
            },
            "require-dev": {
                "automattic/jetpack-changelogger": "^3.2",
                "yoast/phpunit-polyfills": "1.0.3"
            },
            "type": "jetpack-library",
            "extra": {
                "autotagger": true,
                "mirror-repo": "Automattic/jetpack-logo",
                "changelogger": {
                    "link-template": "https://github.com/Automattic/jetpack-logo/compare/v${old}...v${new}"
                },
                "branch-alias": {
                    "dev-trunk": "1.5.x-dev"
                }
            },
            "autoload": {
                "classmap": [
                    "src/"
                ]
            },
            "scripts": {
                "phpunit": [
                    "./vendor/phpunit/phpunit/phpunit --colors=always"
                ],
                "test-coverage": [
                    "php -dpcov.directory=. ./vendor/bin/phpunit --coverage-clover \"$COVERAGE_DIR/clover.xml\""
                ],
                "test-php": [
                    "@composer phpunit"
                ]
            },
            "license": [
                "GPL-2.0-or-later"
            ],
            "description": "A logo for Jetpack",
            "transport-options": {
                "relative": true
            }
        },
        {
            "name": "automattic/jetpack-my-jetpack",
            "version": "dev-trunk",
            "dist": {
                "type": "path",
                "url": "../../packages/my-jetpack",
                "reference": "2dde4b0b1e42b49923897d0ec6f327623992a7da"
            },
            "require": {
                "automattic/jetpack-admin-ui": "^0.2",
                "automattic/jetpack-assets": "^1.17",
                "automattic/jetpack-connection": "^1.46",
                "automattic/jetpack-constants": "^1.6",
                "automattic/jetpack-jitm": "^2.2",
                "automattic/jetpack-licensing": "^1.7",
                "automattic/jetpack-plugins-installer": "^0.2",
                "automattic/jetpack-redirect": "^1.7"
            },
            "require-dev": {
                "automattic/jetpack-changelogger": "^3.2",
                "automattic/wordbless": "@dev",
                "yoast/phpunit-polyfills": "1.0.3"
            },
            "type": "jetpack-library",
            "extra": {
                "autotagger": true,
                "mirror-repo": "Automattic/jetpack-my-jetpack",
                "textdomain": "jetpack-my-jetpack",
                "changelogger": {
                    "link-template": "https://github.com/Automattic/jetpack-my-jetpack/compare/${old}...${new}"
                },
                "branch-alias": {
                    "dev-trunk": "2.3.x-dev"
                },
                "version-constants": {
                    "::PACKAGE_VERSION": "src/class-initializer.php"
                }
            },
            "autoload": {
                "classmap": [
                    "src/",
                    "src/products"
                ]
            },
            "scripts": {
                "phpunit": [
                    "./vendor/phpunit/phpunit/phpunit --colors=always"
                ],
                "test-coverage": [
                    "php -dpcov.directory=. ./vendor/bin/phpunit --coverage-clover \"$COVERAGE_DIR/coverage.xml\"",
                    "pnpm run test --coverageDirectory=\"$COVERAGE_DIR\" --coverage --coverageReporters=clover"
                ],
                "test-php": [
                    "@composer phpunit"
                ],
                "test-js": [
                    "pnpm run test"
                ],
                "test-js-watch": [
                    "Composer\\Config::disableProcessTimeout",
                    "pnpm run test --watch"
                ],
                "build-development": [
                    "pnpm run build"
                ],
                "build-production": [
                    "NODE_ENV=production pnpm run build"
                ],
                "watch": [
                    "Composer\\Config::disableProcessTimeout",
                    "pnpm run watch"
                ],
                "post-install-cmd": [
                    "WorDBless\\Composer\\InstallDropin::copy"
                ],
                "post-update-cmd": [
                    "WorDBless\\Composer\\InstallDropin::copy"
                ]
            },
            "license": [
                "GPL-2.0-or-later"
            ],
            "description": "WP Admin page with information and configuration shared among all Jetpack stand-alone plugins",
            "transport-options": {
                "relative": true
            }
        },
        {
            "name": "automattic/jetpack-partner",
            "version": "dev-trunk",
            "dist": {
                "type": "path",
                "url": "../../packages/partner",
                "reference": "992548f355ba41fc6ad3de9f59a05ef69241d095"
            },
            "require": {
                "automattic/jetpack-connection": "^1.46",
                "automattic/jetpack-status": "^1.14"
            },
            "require-dev": {
                "automattic/jetpack-changelogger": "^3.2",
                "automattic/wordbless": "@dev",
                "brain/monkey": "2.6.1",
                "yoast/phpunit-polyfills": "1.0.3"
            },
            "type": "jetpack-library",
            "extra": {
                "autotagger": true,
                "mirror-repo": "Automattic/jetpack-partner",
                "changelogger": {
                    "link-template": "https://github.com/Automattic/jetpack-partner/compare/v${old}...v${new}"
                },
                "branch-alias": {
                    "dev-trunk": "1.7.x-dev"
                }
            },
            "autoload": {
                "classmap": [
                    "src/"
                ]
            },
            "scripts": {
                "phpunit": [
                    "./vendor/phpunit/phpunit/phpunit --colors=always"
                ],
                "post-install-cmd": [
                    "WorDBless\\Composer\\InstallDropin::copy"
                ],
                "post-update-cmd": [
                    "WorDBless\\Composer\\InstallDropin::copy"
                ],
                "test-coverage": [
                    "php -dpcov.directory=. ./vendor/bin/phpunit --coverage-clover \"$COVERAGE_DIR/clover.xml\""
                ],
                "test-php": [
                    "@composer phpunit"
                ]
            },
            "license": [
                "GPL-2.0-or-later"
            ],
            "description": "Support functions for Jetpack hosting partners.",
            "transport-options": {
                "relative": true
            }
        },
        {
            "name": "automattic/jetpack-password-checker",
            "version": "dev-trunk",
            "dist": {
                "type": "path",
                "url": "../../packages/password-checker",
                "reference": "0995c8ea7103360f58e87fad6758825b66b9d268"
            },
            "require-dev": {
                "automattic/jetpack-changelogger": "^3.2",
                "automattic/wordbless": "@dev",
                "yoast/phpunit-polyfills": "1.0.3"
            },
            "type": "jetpack-library",
            "extra": {
                "autotagger": true,
                "mirror-repo": "Automattic/jetpack-password-checker",
                "textdomain": "jetpack-password-checker",
                "changelogger": {
                    "link-template": "https://github.com/Automattic/jetpack-password-checker/compare/v${old}...v${new}"
                },
                "branch-alias": {
                    "dev-trunk": "0.2.x-dev"
                }
            },
            "autoload": {
                "classmap": [
                    "src/"
                ]
            },
            "scripts": {
                "phpunit": [
                    "./vendor/phpunit/phpunit/phpunit --colors=always"
                ],
                "test-coverage": [
                    "php -dpcov.directory=. ./vendor/bin/phpunit --coverage-clover \"$COVERAGE_DIR/clover.xml\""
                ],
                "test-php": [
                    "@composer phpunit"
                ],
                "post-install-cmd": [
                    "WorDBless\\Composer\\InstallDropin::copy"
                ],
                "post-update-cmd": [
                    "WorDBless\\Composer\\InstallDropin::copy"
                ]
            },
            "license": [
                "GPL-2.0-or-later"
            ],
            "description": "Password Checker.",
            "transport-options": {
                "relative": true
            }
        },
        {
            "name": "automattic/jetpack-plans",
            "version": "dev-trunk",
            "dist": {
                "type": "path",
                "url": "../../packages/plans",
                "reference": "b1df4ae644c0134de7bd8a4a1ece83a9b93c7830"
            },
            "require": {
                "automattic/jetpack-connection": "^1.46"
            },
            "require-dev": {
                "automattic/jetpack-changelogger": "^3.2",
                "automattic/jetpack-status": "^1.14",
                "automattic/wordbless": "@dev",
                "yoast/phpunit-polyfills": "1.0.3"
            },
            "type": "library",
            "extra": {
                "autotagger": true,
                "mirror-repo": "Automattic/jetpack-plans",
                "changelogger": {
                    "link-template": "https://github.com/Automattic/jetpack-plans/compare/v${old}...v${new}"
                },
                "branch-alias": {
                    "dev-trunk": "0.2.x-dev"
                }
            },
            "autoload": {
                "classmap": [
                    "src/"
                ]
            },
            "scripts": {
                "phpunit": [
                    "./vendor/phpunit/phpunit/phpunit --colors=always"
                ],
                "test-coverage": [
                    "php -dpcov.directory=. ./vendor/bin/phpunit --coverage-clover \"$COVERAGE_DIR/clover.xml\""
                ],
                "test-php": [
                    "@composer phpunit"
                ],
                "post-install-cmd": [
                    "WorDBless\\Composer\\InstallDropin::copy"
                ],
                "post-update-cmd": [
                    "WorDBless\\Composer\\InstallDropin::copy"
                ],
                "build-production": [
                    "echo 'Add your build step to composer.json, please!'"
                ],
                "build-development": [
                    "echo 'Add your build step to composer.json, please!'"
                ]
            },
            "license": [
                "GPL-2.0-or-later"
            ],
            "description": "Fetch information about Jetpack Plans from wpcom",
            "transport-options": {
                "relative": true
            }
        },
        {
            "name": "automattic/jetpack-plugins-installer",
            "version": "dev-trunk",
            "dist": {
                "type": "path",
                "url": "../../packages/plugins-installer",
                "reference": "15b99481e685050e153fa59f5cf5a9dff6f3216e"
            },
            "require": {
                "automattic/jetpack-a8c-mc-stats": "^1.4"
            },
            "require-dev": {
                "automattic/jetpack-changelogger": "^3.2",
                "yoast/phpunit-polyfills": "1.0.3"
            },
            "type": "jetpack-library",
            "extra": {
                "branch-alias": {
                    "dev-trunk": "0.2.x-dev"
                },
                "mirror-repo": "Automattic/jetpack-plugins-installer",
                "changelogger": {
                    "link-template": "https://github.com/Automattic/jetpack-plugins-installer/compare/v${old}...v${new}"
                },
                "autotagger": true,
                "textdomain": "jetpack-plugins-installer"
            },
            "autoload": {
                "classmap": [
                    "src/"
                ]
            },
            "scripts": {
                "phpunit": [
                    "./vendor/phpunit/phpunit/phpunit --colors=always"
                ],
                "test-coverage": [
                    "php -dpcov.directory=. ./vendor/bin/phpunit --coverage-clover \"$COVERAGE_DIR/clover.xml\""
                ],
                "test-php": [
                    "@composer phpunit"
                ]
            },
            "license": [
                "GPL-2.0-or-later"
            ],
            "description": "Handle installation of plugins from WP.org",
            "transport-options": {
                "relative": true
            }
        },
        {
            "name": "automattic/jetpack-post-list",
            "version": "dev-trunk",
            "dist": {
                "type": "path",
                "url": "../../packages/post-list",
                "reference": "1c7363b442dcabaf4b7f34c9912955584bb0a5f5"
            },
            "require": {
                "automattic/jetpack-assets": "^1.17"
            },
            "require-dev": {
                "automattic/jetpack-changelogger": "^3.2",
                "automattic/wordbless": "@dev",
                "yoast/phpunit-polyfills": "1.0.3"
            },
            "type": "jetpack-library",
            "extra": {
                "autotagger": true,
                "mirror-repo": "Automattic/jetpack-post-list",
                "textdomain": "jetpack-post-list",
                "version-constants": {
                    "::PACKAGE_VERSION": "src/class-post-list.php"
                },
                "changelogger": {
                    "link-template": "https://github.com/automattic/jetpack-post-list/compare/v${old}...v${new}"
                },
                "branch-alias": {
                    "dev-trunk": "0.4.x-dev"
                }
            },
            "autoload": {
                "classmap": [
                    "src/"
                ]
            },
            "scripts": {
                "phpunit": [
                    "./vendor/phpunit/phpunit/phpunit --colors=always"
                ],
                "test-coverage": [
                    "php -dpcov.directory=. ./vendor/bin/phpunit --coverage-clover \"$COVERAGE_DIR/clover.xml\""
                ],
                "test-php": [
                    "@composer phpunit"
                ],
                "post-install-cmd": [
                    "WorDBless\\Composer\\InstallDropin::copy"
                ],
                "post-update-cmd": [
                    "WorDBless\\Composer\\InstallDropin::copy"
                ]
            },
            "license": [
                "GPL-2.0-or-later"
            ],
            "description": "Enhance the classic view of the Admin section of your WordPress site",
            "transport-options": {
                "relative": true
            }
        },
        {
            "name": "automattic/jetpack-publicize",
            "version": "dev-trunk",
            "dist": {
                "type": "path",
                "url": "../../packages/publicize",
                "reference": "426c289f7a8de2f919a228c9b2bd47ba62d2f6d0"
            },
            "require": {
                "automattic/jetpack-assets": "^1.17",
                "automattic/jetpack-autoloader": "^2.11",
                "automattic/jetpack-config": "^1.11",
                "automattic/jetpack-connection": "^1.46",
                "automattic/jetpack-redirect": "^1.7"
            },
            "require-dev": {
                "automattic/jetpack-changelogger": "^3.2",
                "automattic/wordbless": "0.4.0",
                "yoast/phpunit-polyfills": "1.0.3"
            },
            "type": "jetpack-library",
            "extra": {
                "autotagger": true,
                "mirror-repo": "Automattic/jetpack-publicize",
                "textdomain": "jetpack-publicize-pkg",
                "changelogger": {
                    "link-template": "https://github.com/Automattic/jetpack-publicize/compare/v${old}...v${new}"
                },
                "branch-alias": {
                    "dev-trunk": "0.16.x-dev"
                }
            },
            "autoload": {
                "classmap": [
                    "src/"
                ]
            },
            "scripts": {
                "phpunit": [
                    "./vendor/phpunit/phpunit/phpunit --colors=always"
                ],
                "test-coverage": [
                    "php -dpcov.directory=. ./vendor/bin/phpunit --coverage-clover \"$COVERAGE_DIR/clover.xml\""
                ],
                "test-php": [
                    "@composer phpunit"
                ],
                "post-install-cmd": [
                    "WorDBless\\Composer\\InstallDropin::copy"
                ],
                "post-update-cmd": [
                    "WorDBless\\Composer\\InstallDropin::copy"
                ],
                "build-development": [
                    "pnpm run build"
                ],
                "build-production": [
                    "pnpm run build-production-concurrently"
                ]
            },
            "license": [
                "GPL-2.0-or-later"
            ],
            "description": "Publicize makes it easy to share your site’s posts on several social media networks automatically when you publish a new post.",
            "transport-options": {
                "relative": true
            }
        },
        {
            "name": "automattic/jetpack-redirect",
            "version": "dev-trunk",
            "dist": {
                "type": "path",
                "url": "../../packages/redirect",
                "reference": "384df449e82c6792919537add3aa543468d98893"
            },
            "require": {
                "automattic/jetpack-status": "^1.14"
            },
            "require-dev": {
                "automattic/jetpack-changelogger": "^3.2",
                "brain/monkey": "2.6.1",
                "yoast/phpunit-polyfills": "1.0.3"
            },
            "type": "jetpack-library",
            "extra": {
                "autotagger": true,
                "mirror-repo": "Automattic/jetpack-redirect",
                "changelogger": {
                    "link-template": "https://github.com/Automattic/jetpack-redirect/compare/v${old}...v${new}"
                },
                "branch-alias": {
                    "dev-trunk": "1.7.x-dev"
                }
            },
            "autoload": {
                "classmap": [
                    "src/"
                ]
            },
            "scripts": {
                "phpunit": [
                    "./vendor/phpunit/phpunit/phpunit --colors=always"
                ],
                "test-coverage": [
                    "php -dpcov.directory=. ./vendor/bin/phpunit --coverage-clover \"$COVERAGE_DIR/clover.xml\""
                ],
                "test-php": [
                    "@composer phpunit"
                ]
            },
            "license": [
                "GPL-2.0-or-later"
            ],
            "description": "Utilities to build URLs to the jetpack.com/redirect/ service",
            "transport-options": {
                "relative": true
            }
        },
        {
            "name": "automattic/jetpack-roles",
            "version": "dev-trunk",
            "dist": {
                "type": "path",
                "url": "../../packages/roles",
                "reference": "e7d89c4c354ca17ec53d1a2e05454057c1b144da"
            },
            "require-dev": {
                "automattic/jetpack-changelogger": "^3.2",
                "brain/monkey": "2.6.1",
                "yoast/phpunit-polyfills": "1.0.3"
            },
            "type": "jetpack-library",
            "extra": {
                "autotagger": true,
                "mirror-repo": "Automattic/jetpack-roles",
                "changelogger": {
                    "link-template": "https://github.com/Automattic/jetpack-roles/compare/v${old}...v${new}"
                },
                "branch-alias": {
                    "dev-trunk": "1.4.x-dev"
                }
            },
            "autoload": {
                "classmap": [
                    "src/"
                ]
            },
            "scripts": {
                "phpunit": [
                    "./vendor/phpunit/phpunit/phpunit --colors=always"
                ],
                "test-coverage": [
                    "php -dpcov.directory=. ./vendor/bin/phpunit --coverage-clover \"$COVERAGE_DIR/clover.xml\""
                ],
                "test-php": [
                    "@composer phpunit"
                ]
            },
            "license": [
                "GPL-2.0-or-later"
            ],
            "description": "Utilities, related with user roles and capabilities.",
            "transport-options": {
                "relative": true
            }
        },
        {
            "name": "automattic/jetpack-search",
            "version": "dev-trunk",
            "dist": {
                "type": "path",
                "url": "../../packages/search",
<<<<<<< HEAD
                "reference": "7a1f41484258465d8522543310f05349d8443171"
=======
                "reference": "ada327eb4ea60d312c5964e8cb8387685a52a41e"
>>>>>>> 8945ff61
            },
            "require": {
                "automattic/jetpack-assets": "^1.17",
                "automattic/jetpack-config": "^1.11",
                "automattic/jetpack-connection": "^1.46",
                "automattic/jetpack-constants": "^1.6",
                "automattic/jetpack-my-jetpack": "^2.3",
                "automattic/jetpack-status": "^1.14"
            },
            "require-dev": {
                "automattic/jetpack-changelogger": "^3.2",
                "automattic/wordbless": "0.4.0",
                "yoast/phpunit-polyfills": "1.0.3"
            },
            "type": "jetpack-library",
            "extra": {
                "autotagger": true,
                "mirror-repo": "Automattic/jetpack-search",
                "textdomain": "jetpack-search-pkg",
                "changelogger": {
                    "link-template": "https://github.com/Automattic/jetpack-search/compare/v${old}...v${new}"
                },
                "branch-alias": {
                    "dev-trunk": "0.29.x-dev"
                },
                "version-constants": {
                    "::VERSION": "src/class-package.php"
                }
            },
            "autoload": {
                "classmap": [
                    "src/"
                ]
            },
            "scripts": {
                "build": [
                    "Composer\\Config::disableProcessTimeout",
                    "pnpm run build"
                ],
                "build-development": [
                    "pnpm run build-development"
                ],
                "build-production": [
                    "pnpm run build-production"
                ],
                "phpunit": [
                    "./vendor/phpunit/phpunit/phpunit --colors=always"
                ],
                "test-coverage": [
                    "php -dpcov.directory=. ./vendor/bin/phpunit --coverage-clover \"$COVERAGE_DIR/clover.xml\""
                ],
                "test-js": [
                    "pnpm run test"
                ],
                "test-php": [
                    "@composer phpunit"
                ],
                "post-install-cmd": [
                    "WorDBless\\Composer\\InstallDropin::copy"
                ],
                "post-update-cmd": [
                    "WorDBless\\Composer\\InstallDropin::copy"
                ],
                "watch": [
                    "Composer\\Config::disableProcessTimeout",
                    "pnpm run watch"
                ]
            },
            "license": [
                "GPL-2.0-or-later"
            ],
            "description": "Tools to assist with enabling cloud search for Jetpack sites.",
            "transport-options": {
                "relative": true
            }
        },
        {
            "name": "automattic/jetpack-stats",
            "version": "dev-trunk",
            "dist": {
                "type": "path",
                "url": "../../packages/stats",
                "reference": "396d4cc41fef6b0c18af92aab6d493ca023c3dce"
            },
            "require": {
                "automattic/jetpack-connection": "^1.46",
                "automattic/jetpack-constants": "^1.6",
                "automattic/jetpack-status": "^1.14"
            },
            "require-dev": {
                "automattic/jetpack-changelogger": "^3.2",
                "automattic/wordbless": "dev-master",
                "yoast/phpunit-polyfills": "1.0.3"
            },
            "type": "jetpack-library",
            "extra": {
                "autotagger": true,
                "mirror-repo": "Automattic/jetpack-stats",
                "changelogger": {
                    "link-template": "https://github.com/Automattic/jetpack-stats/compare/v${old}...v${new}"
                },
                "branch-alias": {
                    "dev-trunk": "0.2.x-dev"
                },
                "textdomain": "jetpack-stats"
            },
            "autoload": {
                "classmap": [
                    "src/"
                ]
            },
            "scripts": {
                "phpunit": [
                    "./vendor/phpunit/phpunit/phpunit --colors=always"
                ],
                "test-coverage": [
                    "php -dpcov.directory=. ./vendor/bin/phpunit --coverage-clover \"$COVERAGE_DIR/clover.xml\""
                ],
                "test-php": [
                    "@composer phpunit"
                ],
                "post-install-cmd": [
                    "WorDBless\\Composer\\InstallDropin::copy"
                ],
                "post-update-cmd": [
                    "WorDBless\\Composer\\InstallDropin::copy"
                ]
            },
            "license": [
                "GPL-2.0-or-later"
            ],
            "description": "Collect valuable traffic stats and insights.",
            "transport-options": {
                "relative": true
            }
        },
        {
            "name": "automattic/jetpack-status",
            "version": "dev-trunk",
            "dist": {
                "type": "path",
                "url": "../../packages/status",
                "reference": "1c747edbd6e497fd58eb51ddab48d836b61a5298"
            },
            "require": {
                "automattic/jetpack-constants": "^1.6"
            },
            "require-dev": {
                "automattic/jetpack-changelogger": "^3.2",
                "brain/monkey": "2.6.1",
                "yoast/phpunit-polyfills": "1.0.3"
            },
            "type": "jetpack-library",
            "extra": {
                "autotagger": true,
                "mirror-repo": "Automattic/jetpack-status",
                "changelogger": {
                    "link-template": "https://github.com/Automattic/jetpack-status/compare/v${old}...v${new}"
                },
                "branch-alias": {
                    "dev-trunk": "1.14.x-dev"
                }
            },
            "autoload": {
                "classmap": [
                    "src/"
                ]
            },
            "scripts": {
                "phpunit": [
                    "./vendor/phpunit/phpunit/phpunit --colors=always"
                ],
                "test-coverage": [
                    "php -dpcov.directory=. ./vendor/bin/phpunit --coverage-clover \"$COVERAGE_DIR/clover.xml\""
                ],
                "test-php": [
                    "@composer phpunit"
                ]
            },
            "license": [
                "GPL-2.0-or-later"
            ],
            "description": "Used to retrieve information about the current status of Jetpack and the site overall.",
            "transport-options": {
                "relative": true
            }
        },
        {
            "name": "automattic/jetpack-sync",
            "version": "dev-trunk",
            "dist": {
                "type": "path",
                "url": "../../packages/sync",
                "reference": "c76499655d81a50235aa8edb4f71f1a42a188992"
            },
            "require": {
                "automattic/jetpack-connection": "^1.46",
                "automattic/jetpack-constants": "^1.6",
                "automattic/jetpack-identity-crisis": "^0.8",
                "automattic/jetpack-password-checker": "^0.2",
                "automattic/jetpack-roles": "^1.4",
                "automattic/jetpack-status": "^1.14"
            },
            "require-dev": {
                "automattic/jetpack-changelogger": "^3.2",
                "automattic/wordbless": "@dev",
                "yoast/phpunit-polyfills": "1.0.3"
            },
            "type": "jetpack-library",
            "extra": {
                "autotagger": true,
                "mirror-repo": "Automattic/jetpack-sync",
                "textdomain": "jetpack-sync",
                "version-constants": {
                    "::PACKAGE_VERSION": "src/class-package-version.php"
                },
                "changelogger": {
                    "link-template": "https://github.com/Automattic/jetpack-sync/compare/v${old}...v${new}"
                },
                "branch-alias": {
                    "dev-trunk": "1.40.x-dev"
                }
            },
            "autoload": {
                "classmap": [
                    "src/"
                ]
            },
            "scripts": {
                "phpunit": [
                    "./vendor/phpunit/phpunit/phpunit --colors=always"
                ],
                "test-coverage": [
                    "php -dpcov.directory=. ./vendor/bin/phpunit --coverage-clover \"$COVERAGE_DIR/clover.xml\""
                ],
                "test-php": [
                    "@composer phpunit"
                ],
                "post-install-cmd": [
                    "WorDBless\\Composer\\InstallDropin::copy"
                ],
                "post-update-cmd": [
                    "WorDBless\\Composer\\InstallDropin::copy"
                ]
            },
            "license": [
                "GPL-2.0-or-later"
            ],
            "description": "Everything needed to allow syncing to the WP.com infrastructure.",
            "transport-options": {
                "relative": true
            }
        },
        {
            "name": "automattic/jetpack-videopress",
            "version": "dev-trunk",
            "dist": {
                "type": "path",
                "url": "../../packages/videopress",
                "reference": "bd9f416b3539b9e28fd895efbd94a0cc7807393d"
            },
            "require": {
                "automattic/jetpack-admin-ui": "^0.2",
                "automattic/jetpack-assets": "^1.17",
                "automattic/jetpack-connection": "^1.46",
                "automattic/jetpack-plans": "^0.2"
            },
            "require-dev": {
                "automattic/jetpack-changelogger": "^3.2",
                "automattic/wordbless": "@dev",
                "brain/monkey": "2.6.1",
                "yoast/phpunit-polyfills": "1.0.3"
            },
            "type": "jetpack-library",
            "extra": {
                "autotagger": true,
                "mirror-repo": "Automattic/jetpack-videopress",
                "changelogger": {
                    "link-template": "https://github.com/Automattic/jetpack-videopress/compare/v${old}...v${new}"
                },
                "branch-alias": {
                    "dev-trunk": "0.6.x-dev"
                },
                "version-constants": {
                    "::PACKAGE_VERSION": "src/class-package-version.php"
                },
                "textdomain": "jetpack-videopress-pkg"
            },
            "autoload": {
                "classmap": [
                    "src/"
                ]
            },
            "scripts": {
                "phpunit": [
                    "./vendor/phpunit/phpunit/phpunit --colors=always"
                ],
                "test-coverage": [
                    "php -dpcov.directory=. ./vendor/bin/phpunit --coverage-clover \"$COVERAGE_DIR/clover.xml\""
                ],
                "test-php": [
                    "@composer phpunit"
                ],
                "test-js": [
                    "pnpm run test"
                ],
                "build-production": [
                    "NODE_ENV=production BABEL_ENV=production pnpm run build"
                ],
                "build-development": [
                    "pnpm run build"
                ],
                "watch": [
                    "Composer\\Config::disableProcessTimeout",
                    "pnpm run watch"
                ],
                "post-install-cmd": [
                    "WorDBless\\Composer\\InstallDropin::copy"
                ],
                "post-update-cmd": [
                    "WorDBless\\Composer\\InstallDropin::copy"
                ]
            },
            "license": [
                "GPL-2.0-or-later"
            ],
            "description": "VideoPress package",
            "transport-options": {
                "relative": true
            }
        },
        {
            "name": "automattic/jetpack-waf",
            "version": "dev-trunk",
            "dist": {
                "type": "path",
                "url": "../../packages/waf",
                "reference": "40f78d6e275ccbe5c65f34f6159f6bc2ab20c9d0"
            },
            "require": {
                "wikimedia/aho-corasick": "^1.0"
            },
            "require-dev": {
                "automattic/jetpack-changelogger": "^3.2",
                "yoast/phpunit-polyfills": "1.0.3"
            },
            "type": "jetpack-library",
            "extra": {
                "autotagger": true,
                "mirror-repo": "Automattic/jetpack-waf",
                "textdomain": "jetpack-waf",
                "changelogger": {
                    "link-template": "https://github.com/Automattic/jetpack-waf/compare/v${old}...v${new}"
                },
                "branch-alias": {
                    "dev-trunk": "0.6.x-dev"
                }
            },
            "autoload": {
                "files": [
                    "cli.php"
                ],
                "classmap": [
                    "src/"
                ]
            },
            "scripts": {
                "phpunit": [
                    "./vendor/phpunit/phpunit/phpunit --colors=always"
                ],
                "test-coverage": [
                    "php -dpcov.directory=. ./vendor/bin/phpunit --coverage-clover \"$COVERAGE_DIR/clover.xml\""
                ],
                "test-coverage-html": [
                    "php -dpcov.directory=. ./vendor/bin/phpunit --coverage-html ./coverage"
                ],
                "test-php": [
                    "@composer phpunit"
                ]
            },
            "license": [
                "GPL-2.0-or-later"
            ],
            "description": "Tools to assist with the Jetpack Web Application Firewall",
            "transport-options": {
                "relative": true
            }
        },
        {
            "name": "automattic/jetpack-wordads",
            "version": "dev-trunk",
            "dist": {
                "type": "path",
                "url": "../../packages/wordads",
                "reference": "4d743f4c29877c9ecce75aa09868be39e7a612bc"
            },
            "require": {
                "automattic/jetpack-assets": "^1.17",
                "automattic/jetpack-config": "^1.11",
                "automattic/jetpack-connection": "^1.46",
                "automattic/jetpack-constants": "^1.6",
                "automattic/jetpack-status": "^1.14"
            },
            "require-dev": {
                "automattic/jetpack-changelogger": "^3.2",
                "yoast/phpunit-polyfills": "1.0.3"
            },
            "type": "jetpack-library",
            "extra": {
                "mirror-repo": "Automattic/jetpack-wordads",
                "changelogger": {
                    "link-template": "https://github.com/Automattic/jetpack-wordads/compare/v${old}...v${new}"
                },
                "autotagger": true,
                "branch-alias": {
                    "dev-trunk": "0.2.x-dev"
                },
                "textdomain": "jetpack-wordads",
                "version-constants": {
                    "::VERSION": "src/class-package.php"
                }
            },
            "autoload": {
                "classmap": [
                    "src/"
                ]
            },
            "scripts": {
                "build": [
                    "Composer\\Config::disableProcessTimeout",
                    "pnpm run build"
                ],
                "build-development": [
                    "pnpm run build-development"
                ],
                "build-production": [
                    "pnpm run build-production"
                ],
                "phpunit": [
                    "./vendor/phpunit/phpunit/phpunit --colors=always"
                ],
                "test-coverage": [
                    "php -dpcov.directory=. ./vendor/bin/phpunit --coverage-clover \"$COVERAGE_DIR/clover.xml\""
                ],
                "test-js": [
                    "pnpm run test"
                ],
                "test-php": [
                    "@composer phpunit"
                ],
                "watch": [
                    "Composer\\Config::disableProcessTimeout",
                    "pnpm run watch"
                ]
            },
            "license": [
                "GPL-2.0-or-later"
            ],
            "description": "Earn income by allowing Jetpack to display high quality ads.",
            "transport-options": {
                "relative": true
            }
        },
        {
            "name": "nojimage/twitter-text-php",
            "version": "v3.1.2",
            "source": {
                "type": "git",
                "url": "https://github.com/nojimage/twitter-text-php.git",
                "reference": "979bcf6a92d543b61588c7c0c0a87d0eb473d8f6"
            },
            "dist": {
                "type": "zip",
                "url": "https://api.github.com/repos/nojimage/twitter-text-php/zipball/979bcf6a92d543b61588c7c0c0a87d0eb473d8f6",
                "reference": "979bcf6a92d543b61588c7c0c0a87d0eb473d8f6",
                "shasum": ""
            },
            "require": {
                "ext-intl": "*",
                "ext-mbstring": "*",
                "php": ">=5.3.3"
            },
            "require-dev": {
                "ext-json": "*",
                "phpunit/phpunit": "4.8.*|5.7.*|6.5.*",
                "symfony/yaml": "^2.6.0|^3.4.0|^4.4.0|^5.0.0",
                "twitter/twitter-text": "^3.0.0"
            },
            "type": "library",
            "autoload": {
                "psr-0": {
                    "Twitter\\Text\\": "lib/"
                }
            },
            "notification-url": "https://packagist.org/downloads/",
            "license": [
                "Apache-2.0"
            ],
            "authors": [
                {
                    "name": "Matt Sanford",
                    "email": "matt@mzsanford.com",
                    "homepage": "http://mzsanford.com"
                },
                {
                    "name": "Mike Cochrane",
                    "email": "mikec@mikenz.geek.nz",
                    "homepage": "http://mikenz.geek.nz"
                },
                {
                    "name": "Nick Pope",
                    "email": "git@nickpope.me.uk",
                    "homepage": "http://www.nickpope.me.uk"
                },
                {
                    "name": "Takashi Nojima",
                    "homepage": "http://php-tips.com"
                }
            ],
            "description": "A library of PHP classes that provide auto-linking and extraction of usernames, lists, hashtags and URLs from tweets.",
            "homepage": "https://github.com/nojimage/twitter-text-php",
            "keywords": [
                "autolink",
                "extract",
                "text",
                "twitter"
            ],
            "support": {
                "issues": "https://github.com/nojimage/twitter-text-php/issues",
                "source": "https://github.com/nojimage/twitter-text-php/tree/v3.1.2"
            },
            "time": "2021-03-18T11:38:53+00:00"
        },
        {
            "name": "wikimedia/aho-corasick",
            "version": "v1.0.1",
            "source": {
                "type": "git",
                "url": "https://github.com/wikimedia/AhoCorasick.git",
                "reference": "2f3a1bd765913637a66eade658d11d82f0e551be"
            },
            "dist": {
                "type": "zip",
                "url": "https://api.github.com/repos/wikimedia/AhoCorasick/zipball/2f3a1bd765913637a66eade658d11d82f0e551be",
                "reference": "2f3a1bd765913637a66eade658d11d82f0e551be",
                "shasum": ""
            },
            "require": {
                "php": ">=5.5.9"
            },
            "require-dev": {
                "jakub-onderka/php-console-highlighter": "0.3.2",
                "jakub-onderka/php-parallel-lint": "1.0.0",
                "mediawiki/mediawiki-codesniffer": "18.0.0",
                "mediawiki/minus-x": "0.3.1",
                "phpunit/phpunit": "4.8.36 || ^6.5"
            },
            "type": "library",
            "autoload": {
                "classmap": [
                    "src/"
                ]
            },
            "notification-url": "https://packagist.org/downloads/",
            "license": [
                "Apache-2.0"
            ],
            "authors": [
                {
                    "name": "Ori Livneh",
                    "email": "ori@wikimedia.org"
                }
            ],
            "description": "An implementation of the Aho-Corasick string matching algorithm.",
            "homepage": "https://gerrit.wikimedia.org/g/AhoCorasick",
            "keywords": [
                "ahocorasick",
                "matcher"
            ],
            "support": {
                "source": "https://github.com/wikimedia/AhoCorasick/tree/v1.0.1"
            },
            "time": "2018-05-01T18:13:32+00:00"
        }
    ],
    "packages-dev": [
        {
            "name": "antecedent/patchwork",
            "version": "2.1.21",
            "source": {
                "type": "git",
                "url": "https://github.com/antecedent/patchwork.git",
                "reference": "25c1fa0cd9a6e6d0d13863d8df8f050b6733f16d"
            },
            "dist": {
                "type": "zip",
                "url": "https://api.github.com/repos/antecedent/patchwork/zipball/25c1fa0cd9a6e6d0d13863d8df8f050b6733f16d",
                "reference": "25c1fa0cd9a6e6d0d13863d8df8f050b6733f16d",
                "shasum": ""
            },
            "require": {
                "php": ">=5.4.0"
            },
            "require-dev": {
                "phpunit/phpunit": ">=4"
            },
            "type": "library",
            "notification-url": "https://packagist.org/downloads/",
            "license": [
                "MIT"
            ],
            "authors": [
                {
                    "name": "Ignas Rudaitis",
                    "email": "ignas.rudaitis@gmail.com"
                }
            ],
            "description": "Method redefinition (monkey-patching) functionality for PHP.",
            "homepage": "http://patchwork2.org/",
            "keywords": [
                "aop",
                "aspect",
                "interception",
                "monkeypatching",
                "redefinition",
                "runkit",
                "testing"
            ],
            "support": {
                "issues": "https://github.com/antecedent/patchwork/issues",
                "source": "https://github.com/antecedent/patchwork/tree/2.1.21"
            },
            "time": "2022-02-07T07:28:34+00:00"
        },
        {
            "name": "automattic/jetpack-changelogger",
            "version": "dev-trunk",
            "dist": {
                "type": "path",
                "url": "../../packages/changelogger",
                "reference": "db7485e80ebcad717977462edf149ea62e134b3b"
            },
            "require": {
                "php": ">=5.6",
                "symfony/console": "^3.4 || ^5.2 || ^6.0",
                "symfony/process": "^3.4 || ^5.2 || ^6.0",
                "wikimedia/at-ease": "^1.2 || ^2.0"
            },
            "require-dev": {
                "wikimedia/testing-access-wrapper": "^1.0 || ^2.0",
                "yoast/phpunit-polyfills": "1.0.3"
            },
            "bin": [
                "bin/changelogger"
            ],
            "type": "project",
            "extra": {
                "autotagger": true,
                "branch-alias": {
                    "dev-trunk": "3.2.x-dev"
                },
                "mirror-repo": "Automattic/jetpack-changelogger",
                "version-constants": {
                    "::VERSION": "src/Application.php"
                },
                "changelogger": {
                    "link-template": "https://github.com/Automattic/jetpack-changelogger/compare/${old}...${new}"
                }
            },
            "autoload": {
                "psr-4": {
                    "Automattic\\Jetpack\\Changelogger\\": "src",
                    "Automattic\\Jetpack\\Changelog\\": "lib"
                }
            },
            "autoload-dev": {
                "psr-4": {
                    "Automattic\\Jetpack\\Changelogger\\Tests\\": "tests/php/includes/src",
                    "Automattic\\Jetpack\\Changelog\\Tests\\": "tests/php/includes/lib"
                }
            },
            "scripts": {
                "phpunit": [
                    "./vendor/phpunit/phpunit/phpunit --colors=always"
                ],
                "test-coverage": [
                    "php -dpcov.directory=. ./vendor/bin/phpunit --coverage-clover \"$COVERAGE_DIR/clover.xml\""
                ],
                "test-php": [
                    "@composer phpunit"
                ],
                "post-install-cmd": [
                    "[ -e vendor/bin/changelogger ] || { cd vendor/bin && ln -s ../../bin/changelogger; }"
                ],
                "post-update-cmd": [
                    "[ -e vendor/bin/changelogger ] || { cd vendor/bin && ln -s ../../bin/changelogger; }"
                ]
            },
            "license": [
                "GPL-2.0-or-later"
            ],
            "description": "Jetpack Changelogger tool. Allows for managing changelogs by dropping change files into a changelog directory with each PR.",
            "transport-options": {
                "relative": true
            }
        },
        {
            "name": "doctrine/instantiator",
            "version": "1.4.1",
            "source": {
                "type": "git",
                "url": "https://github.com/doctrine/instantiator.git",
                "reference": "10dcfce151b967d20fde1b34ae6640712c3891bc"
            },
            "dist": {
                "type": "zip",
                "url": "https://api.github.com/repos/doctrine/instantiator/zipball/10dcfce151b967d20fde1b34ae6640712c3891bc",
                "reference": "10dcfce151b967d20fde1b34ae6640712c3891bc",
                "shasum": ""
            },
            "require": {
                "php": "^7.1 || ^8.0"
            },
            "require-dev": {
                "doctrine/coding-standard": "^9",
                "ext-pdo": "*",
                "ext-phar": "*",
                "phpbench/phpbench": "^0.16 || ^1",
                "phpstan/phpstan": "^1.4",
                "phpstan/phpstan-phpunit": "^1",
                "phpunit/phpunit": "^7.5 || ^8.5 || ^9.5",
                "vimeo/psalm": "^4.22"
            },
            "type": "library",
            "autoload": {
                "psr-4": {
                    "Doctrine\\Instantiator\\": "src/Doctrine/Instantiator/"
                }
            },
            "notification-url": "https://packagist.org/downloads/",
            "license": [
                "MIT"
            ],
            "authors": [
                {
                    "name": "Marco Pivetta",
                    "email": "ocramius@gmail.com",
                    "homepage": "https://ocramius.github.io/"
                }
            ],
            "description": "A small, lightweight utility to instantiate objects in PHP without invoking their constructors",
            "homepage": "https://www.doctrine-project.org/projects/instantiator.html",
            "keywords": [
                "constructor",
                "instantiate"
            ],
            "support": {
                "issues": "https://github.com/doctrine/instantiator/issues",
                "source": "https://github.com/doctrine/instantiator/tree/1.4.1"
            },
            "funding": [
                {
                    "url": "https://www.doctrine-project.org/sponsorship.html",
                    "type": "custom"
                },
                {
                    "url": "https://www.patreon.com/phpdoctrine",
                    "type": "patreon"
                },
                {
                    "url": "https://tidelift.com/funding/github/packagist/doctrine%2Finstantiator",
                    "type": "tidelift"
                }
            ],
            "time": "2022-03-03T08:28:38+00:00"
        },
        {
            "name": "johnkary/phpunit-speedtrap",
            "version": "v4.0.1",
            "source": {
                "type": "git",
                "url": "https://github.com/johnkary/phpunit-speedtrap.git",
                "reference": "d6600d2218396b78856c335f83479503957a5fa9"
            },
            "dist": {
                "type": "zip",
                "url": "https://api.github.com/repos/johnkary/phpunit-speedtrap/zipball/d6600d2218396b78856c335f83479503957a5fa9",
                "reference": "d6600d2218396b78856c335f83479503957a5fa9",
                "shasum": ""
            },
            "require": {
                "php": ">=7.1",
                "phpunit/phpunit": "^7.0 || ^8.0 || ^9.0"
            },
            "type": "library",
            "extra": {
                "branch-alias": {
                    "dev-master": "4.0-dev"
                }
            },
            "autoload": {
                "psr-4": {
                    "JohnKary\\PHPUnit\\Listener\\": "src/"
                }
            },
            "notification-url": "https://packagist.org/downloads/",
            "license": [
                "MIT"
            ],
            "authors": [
                {
                    "name": "John Kary",
                    "email": "john@johnkary.net"
                }
            ],
            "description": "Find and report on slow tests in your PHPUnit test suite",
            "homepage": "https://github.com/johnkary/phpunit-speedtrap",
            "keywords": [
                "phpunit",
                "profile",
                "slow"
            ],
            "support": {
                "issues": "https://github.com/johnkary/phpunit-speedtrap/issues",
                "source": "https://github.com/johnkary/phpunit-speedtrap/tree/v4.0.1"
            },
            "time": "2022-10-17T00:56:56+00:00"
        },
        {
            "name": "myclabs/deep-copy",
            "version": "1.11.0",
            "source": {
                "type": "git",
                "url": "https://github.com/myclabs/DeepCopy.git",
                "reference": "14daed4296fae74d9e3201d2c4925d1acb7aa614"
            },
            "dist": {
                "type": "zip",
                "url": "https://api.github.com/repos/myclabs/DeepCopy/zipball/14daed4296fae74d9e3201d2c4925d1acb7aa614",
                "reference": "14daed4296fae74d9e3201d2c4925d1acb7aa614",
                "shasum": ""
            },
            "require": {
                "php": "^7.1 || ^8.0"
            },
            "conflict": {
                "doctrine/collections": "<1.6.8",
                "doctrine/common": "<2.13.3 || >=3,<3.2.2"
            },
            "require-dev": {
                "doctrine/collections": "^1.6.8",
                "doctrine/common": "^2.13.3 || ^3.2.2",
                "phpunit/phpunit": "^7.5.20 || ^8.5.23 || ^9.5.13"
            },
            "type": "library",
            "autoload": {
                "files": [
                    "src/DeepCopy/deep_copy.php"
                ],
                "psr-4": {
                    "DeepCopy\\": "src/DeepCopy/"
                }
            },
            "notification-url": "https://packagist.org/downloads/",
            "license": [
                "MIT"
            ],
            "description": "Create deep copies (clones) of your objects",
            "keywords": [
                "clone",
                "copy",
                "duplicate",
                "object",
                "object graph"
            ],
            "support": {
                "issues": "https://github.com/myclabs/DeepCopy/issues",
                "source": "https://github.com/myclabs/DeepCopy/tree/1.11.0"
            },
            "funding": [
                {
                    "url": "https://tidelift.com/funding/github/packagist/myclabs/deep-copy",
                    "type": "tidelift"
                }
            ],
            "time": "2022-03-03T13:19:32+00:00"
        },
        {
            "name": "nikic/php-parser",
            "version": "v4.15.1",
            "source": {
                "type": "git",
                "url": "https://github.com/nikic/PHP-Parser.git",
                "reference": "0ef6c55a3f47f89d7a374e6f835197a0b5fcf900"
            },
            "dist": {
                "type": "zip",
                "url": "https://api.github.com/repos/nikic/PHP-Parser/zipball/0ef6c55a3f47f89d7a374e6f835197a0b5fcf900",
                "reference": "0ef6c55a3f47f89d7a374e6f835197a0b5fcf900",
                "shasum": ""
            },
            "require": {
                "ext-tokenizer": "*",
                "php": ">=7.0"
            },
            "require-dev": {
                "ircmaxell/php-yacc": "^0.0.7",
                "phpunit/phpunit": "^6.5 || ^7.0 || ^8.0 || ^9.0"
            },
            "bin": [
                "bin/php-parse"
            ],
            "type": "library",
            "extra": {
                "branch-alias": {
                    "dev-master": "4.9-dev"
                }
            },
            "autoload": {
                "psr-4": {
                    "PhpParser\\": "lib/PhpParser"
                }
            },
            "notification-url": "https://packagist.org/downloads/",
            "license": [
                "BSD-3-Clause"
            ],
            "authors": [
                {
                    "name": "Nikita Popov"
                }
            ],
            "description": "A PHP parser written in PHP",
            "keywords": [
                "parser",
                "php"
            ],
            "support": {
                "issues": "https://github.com/nikic/PHP-Parser/issues",
                "source": "https://github.com/nikic/PHP-Parser/tree/v4.15.1"
            },
            "time": "2022-09-04T07:30:47+00:00"
        },
        {
            "name": "phar-io/manifest",
            "version": "2.0.3",
            "source": {
                "type": "git",
                "url": "https://github.com/phar-io/manifest.git",
                "reference": "97803eca37d319dfa7826cc2437fc020857acb53"
            },
            "dist": {
                "type": "zip",
                "url": "https://api.github.com/repos/phar-io/manifest/zipball/97803eca37d319dfa7826cc2437fc020857acb53",
                "reference": "97803eca37d319dfa7826cc2437fc020857acb53",
                "shasum": ""
            },
            "require": {
                "ext-dom": "*",
                "ext-phar": "*",
                "ext-xmlwriter": "*",
                "phar-io/version": "^3.0.1",
                "php": "^7.2 || ^8.0"
            },
            "type": "library",
            "extra": {
                "branch-alias": {
                    "dev-master": "2.0.x-dev"
                }
            },
            "autoload": {
                "classmap": [
                    "src/"
                ]
            },
            "notification-url": "https://packagist.org/downloads/",
            "license": [
                "BSD-3-Clause"
            ],
            "authors": [
                {
                    "name": "Arne Blankerts",
                    "email": "arne@blankerts.de",
                    "role": "Developer"
                },
                {
                    "name": "Sebastian Heuer",
                    "email": "sebastian@phpeople.de",
                    "role": "Developer"
                },
                {
                    "name": "Sebastian Bergmann",
                    "email": "sebastian@phpunit.de",
                    "role": "Developer"
                }
            ],
            "description": "Component for reading phar.io manifest information from a PHP Archive (PHAR)",
            "support": {
                "issues": "https://github.com/phar-io/manifest/issues",
                "source": "https://github.com/phar-io/manifest/tree/2.0.3"
            },
            "time": "2021-07-20T11:28:43+00:00"
        },
        {
            "name": "phar-io/version",
            "version": "3.2.1",
            "source": {
                "type": "git",
                "url": "https://github.com/phar-io/version.git",
                "reference": "4f7fd7836c6f332bb2933569e566a0d6c4cbed74"
            },
            "dist": {
                "type": "zip",
                "url": "https://api.github.com/repos/phar-io/version/zipball/4f7fd7836c6f332bb2933569e566a0d6c4cbed74",
                "reference": "4f7fd7836c6f332bb2933569e566a0d6c4cbed74",
                "shasum": ""
            },
            "require": {
                "php": "^7.2 || ^8.0"
            },
            "type": "library",
            "autoload": {
                "classmap": [
                    "src/"
                ]
            },
            "notification-url": "https://packagist.org/downloads/",
            "license": [
                "BSD-3-Clause"
            ],
            "authors": [
                {
                    "name": "Arne Blankerts",
                    "email": "arne@blankerts.de",
                    "role": "Developer"
                },
                {
                    "name": "Sebastian Heuer",
                    "email": "sebastian@phpeople.de",
                    "role": "Developer"
                },
                {
                    "name": "Sebastian Bergmann",
                    "email": "sebastian@phpunit.de",
                    "role": "Developer"
                }
            ],
            "description": "Library for handling version information and constraints",
            "support": {
                "issues": "https://github.com/phar-io/version/issues",
                "source": "https://github.com/phar-io/version/tree/3.2.1"
            },
            "time": "2022-02-21T01:04:05+00:00"
        },
        {
            "name": "phpunit/php-code-coverage",
            "version": "9.2.17",
            "source": {
                "type": "git",
                "url": "https://github.com/sebastianbergmann/php-code-coverage.git",
                "reference": "aa94dc41e8661fe90c7316849907cba3007b10d8"
            },
            "dist": {
                "type": "zip",
                "url": "https://api.github.com/repos/sebastianbergmann/php-code-coverage/zipball/aa94dc41e8661fe90c7316849907cba3007b10d8",
                "reference": "aa94dc41e8661fe90c7316849907cba3007b10d8",
                "shasum": ""
            },
            "require": {
                "ext-dom": "*",
                "ext-libxml": "*",
                "ext-xmlwriter": "*",
                "nikic/php-parser": "^4.14",
                "php": ">=7.3",
                "phpunit/php-file-iterator": "^3.0.3",
                "phpunit/php-text-template": "^2.0.2",
                "sebastian/code-unit-reverse-lookup": "^2.0.2",
                "sebastian/complexity": "^2.0",
                "sebastian/environment": "^5.1.2",
                "sebastian/lines-of-code": "^1.0.3",
                "sebastian/version": "^3.0.1",
                "theseer/tokenizer": "^1.2.0"
            },
            "require-dev": {
                "phpunit/phpunit": "^9.3"
            },
            "suggest": {
                "ext-pcov": "*",
                "ext-xdebug": "*"
            },
            "type": "library",
            "extra": {
                "branch-alias": {
                    "dev-master": "9.2-dev"
                }
            },
            "autoload": {
                "classmap": [
                    "src/"
                ]
            },
            "notification-url": "https://packagist.org/downloads/",
            "license": [
                "BSD-3-Clause"
            ],
            "authors": [
                {
                    "name": "Sebastian Bergmann",
                    "email": "sebastian@phpunit.de",
                    "role": "lead"
                }
            ],
            "description": "Library that provides collection, processing, and rendering functionality for PHP code coverage information.",
            "homepage": "https://github.com/sebastianbergmann/php-code-coverage",
            "keywords": [
                "coverage",
                "testing",
                "xunit"
            ],
            "support": {
                "issues": "https://github.com/sebastianbergmann/php-code-coverage/issues",
                "source": "https://github.com/sebastianbergmann/php-code-coverage/tree/9.2.17"
            },
            "funding": [
                {
                    "url": "https://github.com/sebastianbergmann",
                    "type": "github"
                }
            ],
            "time": "2022-08-30T12:24:04+00:00"
        },
        {
            "name": "phpunit/php-file-iterator",
            "version": "3.0.6",
            "source": {
                "type": "git",
                "url": "https://github.com/sebastianbergmann/php-file-iterator.git",
                "reference": "cf1c2e7c203ac650e352f4cc675a7021e7d1b3cf"
            },
            "dist": {
                "type": "zip",
                "url": "https://api.github.com/repos/sebastianbergmann/php-file-iterator/zipball/cf1c2e7c203ac650e352f4cc675a7021e7d1b3cf",
                "reference": "cf1c2e7c203ac650e352f4cc675a7021e7d1b3cf",
                "shasum": ""
            },
            "require": {
                "php": ">=7.3"
            },
            "require-dev": {
                "phpunit/phpunit": "^9.3"
            },
            "type": "library",
            "extra": {
                "branch-alias": {
                    "dev-master": "3.0-dev"
                }
            },
            "autoload": {
                "classmap": [
                    "src/"
                ]
            },
            "notification-url": "https://packagist.org/downloads/",
            "license": [
                "BSD-3-Clause"
            ],
            "authors": [
                {
                    "name": "Sebastian Bergmann",
                    "email": "sebastian@phpunit.de",
                    "role": "lead"
                }
            ],
            "description": "FilterIterator implementation that filters files based on a list of suffixes.",
            "homepage": "https://github.com/sebastianbergmann/php-file-iterator/",
            "keywords": [
                "filesystem",
                "iterator"
            ],
            "support": {
                "issues": "https://github.com/sebastianbergmann/php-file-iterator/issues",
                "source": "https://github.com/sebastianbergmann/php-file-iterator/tree/3.0.6"
            },
            "funding": [
                {
                    "url": "https://github.com/sebastianbergmann",
                    "type": "github"
                }
            ],
            "time": "2021-12-02T12:48:52+00:00"
        },
        {
            "name": "phpunit/php-invoker",
            "version": "3.1.1",
            "source": {
                "type": "git",
                "url": "https://github.com/sebastianbergmann/php-invoker.git",
                "reference": "5a10147d0aaf65b58940a0b72f71c9ac0423cc67"
            },
            "dist": {
                "type": "zip",
                "url": "https://api.github.com/repos/sebastianbergmann/php-invoker/zipball/5a10147d0aaf65b58940a0b72f71c9ac0423cc67",
                "reference": "5a10147d0aaf65b58940a0b72f71c9ac0423cc67",
                "shasum": ""
            },
            "require": {
                "php": ">=7.3"
            },
            "require-dev": {
                "ext-pcntl": "*",
                "phpunit/phpunit": "^9.3"
            },
            "suggest": {
                "ext-pcntl": "*"
            },
            "type": "library",
            "extra": {
                "branch-alias": {
                    "dev-master": "3.1-dev"
                }
            },
            "autoload": {
                "classmap": [
                    "src/"
                ]
            },
            "notification-url": "https://packagist.org/downloads/",
            "license": [
                "BSD-3-Clause"
            ],
            "authors": [
                {
                    "name": "Sebastian Bergmann",
                    "email": "sebastian@phpunit.de",
                    "role": "lead"
                }
            ],
            "description": "Invoke callables with a timeout",
            "homepage": "https://github.com/sebastianbergmann/php-invoker/",
            "keywords": [
                "process"
            ],
            "support": {
                "issues": "https://github.com/sebastianbergmann/php-invoker/issues",
                "source": "https://github.com/sebastianbergmann/php-invoker/tree/3.1.1"
            },
            "funding": [
                {
                    "url": "https://github.com/sebastianbergmann",
                    "type": "github"
                }
            ],
            "time": "2020-09-28T05:58:55+00:00"
        },
        {
            "name": "phpunit/php-text-template",
            "version": "2.0.4",
            "source": {
                "type": "git",
                "url": "https://github.com/sebastianbergmann/php-text-template.git",
                "reference": "5da5f67fc95621df9ff4c4e5a84d6a8a2acf7c28"
            },
            "dist": {
                "type": "zip",
                "url": "https://api.github.com/repos/sebastianbergmann/php-text-template/zipball/5da5f67fc95621df9ff4c4e5a84d6a8a2acf7c28",
                "reference": "5da5f67fc95621df9ff4c4e5a84d6a8a2acf7c28",
                "shasum": ""
            },
            "require": {
                "php": ">=7.3"
            },
            "require-dev": {
                "phpunit/phpunit": "^9.3"
            },
            "type": "library",
            "extra": {
                "branch-alias": {
                    "dev-master": "2.0-dev"
                }
            },
            "autoload": {
                "classmap": [
                    "src/"
                ]
            },
            "notification-url": "https://packagist.org/downloads/",
            "license": [
                "BSD-3-Clause"
            ],
            "authors": [
                {
                    "name": "Sebastian Bergmann",
                    "email": "sebastian@phpunit.de",
                    "role": "lead"
                }
            ],
            "description": "Simple template engine.",
            "homepage": "https://github.com/sebastianbergmann/php-text-template/",
            "keywords": [
                "template"
            ],
            "support": {
                "issues": "https://github.com/sebastianbergmann/php-text-template/issues",
                "source": "https://github.com/sebastianbergmann/php-text-template/tree/2.0.4"
            },
            "funding": [
                {
                    "url": "https://github.com/sebastianbergmann",
                    "type": "github"
                }
            ],
            "time": "2020-10-26T05:33:50+00:00"
        },
        {
            "name": "phpunit/php-timer",
            "version": "5.0.3",
            "source": {
                "type": "git",
                "url": "https://github.com/sebastianbergmann/php-timer.git",
                "reference": "5a63ce20ed1b5bf577850e2c4e87f4aa902afbd2"
            },
            "dist": {
                "type": "zip",
                "url": "https://api.github.com/repos/sebastianbergmann/php-timer/zipball/5a63ce20ed1b5bf577850e2c4e87f4aa902afbd2",
                "reference": "5a63ce20ed1b5bf577850e2c4e87f4aa902afbd2",
                "shasum": ""
            },
            "require": {
                "php": ">=7.3"
            },
            "require-dev": {
                "phpunit/phpunit": "^9.3"
            },
            "type": "library",
            "extra": {
                "branch-alias": {
                    "dev-master": "5.0-dev"
                }
            },
            "autoload": {
                "classmap": [
                    "src/"
                ]
            },
            "notification-url": "https://packagist.org/downloads/",
            "license": [
                "BSD-3-Clause"
            ],
            "authors": [
                {
                    "name": "Sebastian Bergmann",
                    "email": "sebastian@phpunit.de",
                    "role": "lead"
                }
            ],
            "description": "Utility class for timing",
            "homepage": "https://github.com/sebastianbergmann/php-timer/",
            "keywords": [
                "timer"
            ],
            "support": {
                "issues": "https://github.com/sebastianbergmann/php-timer/issues",
                "source": "https://github.com/sebastianbergmann/php-timer/tree/5.0.3"
            },
            "funding": [
                {
                    "url": "https://github.com/sebastianbergmann",
                    "type": "github"
                }
            ],
            "time": "2020-10-26T13:16:10+00:00"
        },
        {
            "name": "phpunit/phpunit",
            "version": "9.5.25",
            "source": {
                "type": "git",
                "url": "https://github.com/sebastianbergmann/phpunit.git",
                "reference": "3e6f90ca7e3d02025b1d147bd8d4a89fd4ca8a1d"
            },
            "dist": {
                "type": "zip",
                "url": "https://api.github.com/repos/sebastianbergmann/phpunit/zipball/3e6f90ca7e3d02025b1d147bd8d4a89fd4ca8a1d",
                "reference": "3e6f90ca7e3d02025b1d147bd8d4a89fd4ca8a1d",
                "shasum": ""
            },
            "require": {
                "doctrine/instantiator": "^1.3.1",
                "ext-dom": "*",
                "ext-json": "*",
                "ext-libxml": "*",
                "ext-mbstring": "*",
                "ext-xml": "*",
                "ext-xmlwriter": "*",
                "myclabs/deep-copy": "^1.10.1",
                "phar-io/manifest": "^2.0.3",
                "phar-io/version": "^3.0.2",
                "php": ">=7.3",
                "phpunit/php-code-coverage": "^9.2.13",
                "phpunit/php-file-iterator": "^3.0.5",
                "phpunit/php-invoker": "^3.1.1",
                "phpunit/php-text-template": "^2.0.3",
                "phpunit/php-timer": "^5.0.2",
                "sebastian/cli-parser": "^1.0.1",
                "sebastian/code-unit": "^1.0.6",
                "sebastian/comparator": "^4.0.8",
                "sebastian/diff": "^4.0.3",
                "sebastian/environment": "^5.1.3",
                "sebastian/exporter": "^4.0.5",
                "sebastian/global-state": "^5.0.1",
                "sebastian/object-enumerator": "^4.0.3",
                "sebastian/resource-operations": "^3.0.3",
                "sebastian/type": "^3.2",
                "sebastian/version": "^3.0.2"
            },
            "suggest": {
                "ext-soap": "*",
                "ext-xdebug": "*"
            },
            "bin": [
                "phpunit"
            ],
            "type": "library",
            "extra": {
                "branch-alias": {
                    "dev-master": "9.5-dev"
                }
            },
            "autoload": {
                "files": [
                    "src/Framework/Assert/Functions.php"
                ],
                "classmap": [
                    "src/"
                ]
            },
            "notification-url": "https://packagist.org/downloads/",
            "license": [
                "BSD-3-Clause"
            ],
            "authors": [
                {
                    "name": "Sebastian Bergmann",
                    "email": "sebastian@phpunit.de",
                    "role": "lead"
                }
            ],
            "description": "The PHP Unit Testing framework.",
            "homepage": "https://phpunit.de/",
            "keywords": [
                "phpunit",
                "testing",
                "xunit"
            ],
            "support": {
                "issues": "https://github.com/sebastianbergmann/phpunit/issues",
                "source": "https://github.com/sebastianbergmann/phpunit/tree/9.5.25"
            },
            "funding": [
                {
                    "url": "https://phpunit.de/sponsors.html",
                    "type": "custom"
                },
                {
                    "url": "https://github.com/sebastianbergmann",
                    "type": "github"
                },
                {
                    "url": "https://tidelift.com/funding/github/packagist/phpunit/phpunit",
                    "type": "tidelift"
                }
            ],
            "time": "2022-09-25T03:44:45+00:00"
        },
        {
            "name": "psr/container",
            "version": "2.0.2",
            "source": {
                "type": "git",
                "url": "https://github.com/php-fig/container.git",
                "reference": "c71ecc56dfe541dbd90c5360474fbc405f8d5963"
            },
            "dist": {
                "type": "zip",
                "url": "https://api.github.com/repos/php-fig/container/zipball/c71ecc56dfe541dbd90c5360474fbc405f8d5963",
                "reference": "c71ecc56dfe541dbd90c5360474fbc405f8d5963",
                "shasum": ""
            },
            "require": {
                "php": ">=7.4.0"
            },
            "type": "library",
            "extra": {
                "branch-alias": {
                    "dev-master": "2.0.x-dev"
                }
            },
            "autoload": {
                "psr-4": {
                    "Psr\\Container\\": "src/"
                }
            },
            "notification-url": "https://packagist.org/downloads/",
            "license": [
                "MIT"
            ],
            "authors": [
                {
                    "name": "PHP-FIG",
                    "homepage": "https://www.php-fig.org/"
                }
            ],
            "description": "Common Container Interface (PHP FIG PSR-11)",
            "homepage": "https://github.com/php-fig/container",
            "keywords": [
                "PSR-11",
                "container",
                "container-interface",
                "container-interop",
                "psr"
            ],
            "support": {
                "issues": "https://github.com/php-fig/container/issues",
                "source": "https://github.com/php-fig/container/tree/2.0.2"
            },
            "time": "2021-11-05T16:47:00+00:00"
        },
        {
            "name": "sebastian/cli-parser",
            "version": "1.0.1",
            "source": {
                "type": "git",
                "url": "https://github.com/sebastianbergmann/cli-parser.git",
                "reference": "442e7c7e687e42adc03470c7b668bc4b2402c0b2"
            },
            "dist": {
                "type": "zip",
                "url": "https://api.github.com/repos/sebastianbergmann/cli-parser/zipball/442e7c7e687e42adc03470c7b668bc4b2402c0b2",
                "reference": "442e7c7e687e42adc03470c7b668bc4b2402c0b2",
                "shasum": ""
            },
            "require": {
                "php": ">=7.3"
            },
            "require-dev": {
                "phpunit/phpunit": "^9.3"
            },
            "type": "library",
            "extra": {
                "branch-alias": {
                    "dev-master": "1.0-dev"
                }
            },
            "autoload": {
                "classmap": [
                    "src/"
                ]
            },
            "notification-url": "https://packagist.org/downloads/",
            "license": [
                "BSD-3-Clause"
            ],
            "authors": [
                {
                    "name": "Sebastian Bergmann",
                    "email": "sebastian@phpunit.de",
                    "role": "lead"
                }
            ],
            "description": "Library for parsing CLI options",
            "homepage": "https://github.com/sebastianbergmann/cli-parser",
            "support": {
                "issues": "https://github.com/sebastianbergmann/cli-parser/issues",
                "source": "https://github.com/sebastianbergmann/cli-parser/tree/1.0.1"
            },
            "funding": [
                {
                    "url": "https://github.com/sebastianbergmann",
                    "type": "github"
                }
            ],
            "time": "2020-09-28T06:08:49+00:00"
        },
        {
            "name": "sebastian/code-unit",
            "version": "1.0.8",
            "source": {
                "type": "git",
                "url": "https://github.com/sebastianbergmann/code-unit.git",
                "reference": "1fc9f64c0927627ef78ba436c9b17d967e68e120"
            },
            "dist": {
                "type": "zip",
                "url": "https://api.github.com/repos/sebastianbergmann/code-unit/zipball/1fc9f64c0927627ef78ba436c9b17d967e68e120",
                "reference": "1fc9f64c0927627ef78ba436c9b17d967e68e120",
                "shasum": ""
            },
            "require": {
                "php": ">=7.3"
            },
            "require-dev": {
                "phpunit/phpunit": "^9.3"
            },
            "type": "library",
            "extra": {
                "branch-alias": {
                    "dev-master": "1.0-dev"
                }
            },
            "autoload": {
                "classmap": [
                    "src/"
                ]
            },
            "notification-url": "https://packagist.org/downloads/",
            "license": [
                "BSD-3-Clause"
            ],
            "authors": [
                {
                    "name": "Sebastian Bergmann",
                    "email": "sebastian@phpunit.de",
                    "role": "lead"
                }
            ],
            "description": "Collection of value objects that represent the PHP code units",
            "homepage": "https://github.com/sebastianbergmann/code-unit",
            "support": {
                "issues": "https://github.com/sebastianbergmann/code-unit/issues",
                "source": "https://github.com/sebastianbergmann/code-unit/tree/1.0.8"
            },
            "funding": [
                {
                    "url": "https://github.com/sebastianbergmann",
                    "type": "github"
                }
            ],
            "time": "2020-10-26T13:08:54+00:00"
        },
        {
            "name": "sebastian/code-unit-reverse-lookup",
            "version": "2.0.3",
            "source": {
                "type": "git",
                "url": "https://github.com/sebastianbergmann/code-unit-reverse-lookup.git",
                "reference": "ac91f01ccec49fb77bdc6fd1e548bc70f7faa3e5"
            },
            "dist": {
                "type": "zip",
                "url": "https://api.github.com/repos/sebastianbergmann/code-unit-reverse-lookup/zipball/ac91f01ccec49fb77bdc6fd1e548bc70f7faa3e5",
                "reference": "ac91f01ccec49fb77bdc6fd1e548bc70f7faa3e5",
                "shasum": ""
            },
            "require": {
                "php": ">=7.3"
            },
            "require-dev": {
                "phpunit/phpunit": "^9.3"
            },
            "type": "library",
            "extra": {
                "branch-alias": {
                    "dev-master": "2.0-dev"
                }
            },
            "autoload": {
                "classmap": [
                    "src/"
                ]
            },
            "notification-url": "https://packagist.org/downloads/",
            "license": [
                "BSD-3-Clause"
            ],
            "authors": [
                {
                    "name": "Sebastian Bergmann",
                    "email": "sebastian@phpunit.de"
                }
            ],
            "description": "Looks up which function or method a line of code belongs to",
            "homepage": "https://github.com/sebastianbergmann/code-unit-reverse-lookup/",
            "support": {
                "issues": "https://github.com/sebastianbergmann/code-unit-reverse-lookup/issues",
                "source": "https://github.com/sebastianbergmann/code-unit-reverse-lookup/tree/2.0.3"
            },
            "funding": [
                {
                    "url": "https://github.com/sebastianbergmann",
                    "type": "github"
                }
            ],
            "time": "2020-09-28T05:30:19+00:00"
        },
        {
            "name": "sebastian/comparator",
            "version": "4.0.8",
            "source": {
                "type": "git",
                "url": "https://github.com/sebastianbergmann/comparator.git",
                "reference": "fa0f136dd2334583309d32b62544682ee972b51a"
            },
            "dist": {
                "type": "zip",
                "url": "https://api.github.com/repos/sebastianbergmann/comparator/zipball/fa0f136dd2334583309d32b62544682ee972b51a",
                "reference": "fa0f136dd2334583309d32b62544682ee972b51a",
                "shasum": ""
            },
            "require": {
                "php": ">=7.3",
                "sebastian/diff": "^4.0",
                "sebastian/exporter": "^4.0"
            },
            "require-dev": {
                "phpunit/phpunit": "^9.3"
            },
            "type": "library",
            "extra": {
                "branch-alias": {
                    "dev-master": "4.0-dev"
                }
            },
            "autoload": {
                "classmap": [
                    "src/"
                ]
            },
            "notification-url": "https://packagist.org/downloads/",
            "license": [
                "BSD-3-Clause"
            ],
            "authors": [
                {
                    "name": "Sebastian Bergmann",
                    "email": "sebastian@phpunit.de"
                },
                {
                    "name": "Jeff Welch",
                    "email": "whatthejeff@gmail.com"
                },
                {
                    "name": "Volker Dusch",
                    "email": "github@wallbash.com"
                },
                {
                    "name": "Bernhard Schussek",
                    "email": "bschussek@2bepublished.at"
                }
            ],
            "description": "Provides the functionality to compare PHP values for equality",
            "homepage": "https://github.com/sebastianbergmann/comparator",
            "keywords": [
                "comparator",
                "compare",
                "equality"
            ],
            "support": {
                "issues": "https://github.com/sebastianbergmann/comparator/issues",
                "source": "https://github.com/sebastianbergmann/comparator/tree/4.0.8"
            },
            "funding": [
                {
                    "url": "https://github.com/sebastianbergmann",
                    "type": "github"
                }
            ],
            "time": "2022-09-14T12:41:17+00:00"
        },
        {
            "name": "sebastian/complexity",
            "version": "2.0.2",
            "source": {
                "type": "git",
                "url": "https://github.com/sebastianbergmann/complexity.git",
                "reference": "739b35e53379900cc9ac327b2147867b8b6efd88"
            },
            "dist": {
                "type": "zip",
                "url": "https://api.github.com/repos/sebastianbergmann/complexity/zipball/739b35e53379900cc9ac327b2147867b8b6efd88",
                "reference": "739b35e53379900cc9ac327b2147867b8b6efd88",
                "shasum": ""
            },
            "require": {
                "nikic/php-parser": "^4.7",
                "php": ">=7.3"
            },
            "require-dev": {
                "phpunit/phpunit": "^9.3"
            },
            "type": "library",
            "extra": {
                "branch-alias": {
                    "dev-master": "2.0-dev"
                }
            },
            "autoload": {
                "classmap": [
                    "src/"
                ]
            },
            "notification-url": "https://packagist.org/downloads/",
            "license": [
                "BSD-3-Clause"
            ],
            "authors": [
                {
                    "name": "Sebastian Bergmann",
                    "email": "sebastian@phpunit.de",
                    "role": "lead"
                }
            ],
            "description": "Library for calculating the complexity of PHP code units",
            "homepage": "https://github.com/sebastianbergmann/complexity",
            "support": {
                "issues": "https://github.com/sebastianbergmann/complexity/issues",
                "source": "https://github.com/sebastianbergmann/complexity/tree/2.0.2"
            },
            "funding": [
                {
                    "url": "https://github.com/sebastianbergmann",
                    "type": "github"
                }
            ],
            "time": "2020-10-26T15:52:27+00:00"
        },
        {
            "name": "sebastian/diff",
            "version": "4.0.4",
            "source": {
                "type": "git",
                "url": "https://github.com/sebastianbergmann/diff.git",
                "reference": "3461e3fccc7cfdfc2720be910d3bd73c69be590d"
            },
            "dist": {
                "type": "zip",
                "url": "https://api.github.com/repos/sebastianbergmann/diff/zipball/3461e3fccc7cfdfc2720be910d3bd73c69be590d",
                "reference": "3461e3fccc7cfdfc2720be910d3bd73c69be590d",
                "shasum": ""
            },
            "require": {
                "php": ">=7.3"
            },
            "require-dev": {
                "phpunit/phpunit": "^9.3",
                "symfony/process": "^4.2 || ^5"
            },
            "type": "library",
            "extra": {
                "branch-alias": {
                    "dev-master": "4.0-dev"
                }
            },
            "autoload": {
                "classmap": [
                    "src/"
                ]
            },
            "notification-url": "https://packagist.org/downloads/",
            "license": [
                "BSD-3-Clause"
            ],
            "authors": [
                {
                    "name": "Sebastian Bergmann",
                    "email": "sebastian@phpunit.de"
                },
                {
                    "name": "Kore Nordmann",
                    "email": "mail@kore-nordmann.de"
                }
            ],
            "description": "Diff implementation",
            "homepage": "https://github.com/sebastianbergmann/diff",
            "keywords": [
                "diff",
                "udiff",
                "unidiff",
                "unified diff"
            ],
            "support": {
                "issues": "https://github.com/sebastianbergmann/diff/issues",
                "source": "https://github.com/sebastianbergmann/diff/tree/4.0.4"
            },
            "funding": [
                {
                    "url": "https://github.com/sebastianbergmann",
                    "type": "github"
                }
            ],
            "time": "2020-10-26T13:10:38+00:00"
        },
        {
            "name": "sebastian/environment",
            "version": "5.1.4",
            "source": {
                "type": "git",
                "url": "https://github.com/sebastianbergmann/environment.git",
                "reference": "1b5dff7bb151a4db11d49d90e5408e4e938270f7"
            },
            "dist": {
                "type": "zip",
                "url": "https://api.github.com/repos/sebastianbergmann/environment/zipball/1b5dff7bb151a4db11d49d90e5408e4e938270f7",
                "reference": "1b5dff7bb151a4db11d49d90e5408e4e938270f7",
                "shasum": ""
            },
            "require": {
                "php": ">=7.3"
            },
            "require-dev": {
                "phpunit/phpunit": "^9.3"
            },
            "suggest": {
                "ext-posix": "*"
            },
            "type": "library",
            "extra": {
                "branch-alias": {
                    "dev-master": "5.1-dev"
                }
            },
            "autoload": {
                "classmap": [
                    "src/"
                ]
            },
            "notification-url": "https://packagist.org/downloads/",
            "license": [
                "BSD-3-Clause"
            ],
            "authors": [
                {
                    "name": "Sebastian Bergmann",
                    "email": "sebastian@phpunit.de"
                }
            ],
            "description": "Provides functionality to handle HHVM/PHP environments",
            "homepage": "http://www.github.com/sebastianbergmann/environment",
            "keywords": [
                "Xdebug",
                "environment",
                "hhvm"
            ],
            "support": {
                "issues": "https://github.com/sebastianbergmann/environment/issues",
                "source": "https://github.com/sebastianbergmann/environment/tree/5.1.4"
            },
            "funding": [
                {
                    "url": "https://github.com/sebastianbergmann",
                    "type": "github"
                }
            ],
            "time": "2022-04-03T09:37:03+00:00"
        },
        {
            "name": "sebastian/exporter",
            "version": "4.0.5",
            "source": {
                "type": "git",
                "url": "https://github.com/sebastianbergmann/exporter.git",
                "reference": "ac230ed27f0f98f597c8a2b6eb7ac563af5e5b9d"
            },
            "dist": {
                "type": "zip",
                "url": "https://api.github.com/repos/sebastianbergmann/exporter/zipball/ac230ed27f0f98f597c8a2b6eb7ac563af5e5b9d",
                "reference": "ac230ed27f0f98f597c8a2b6eb7ac563af5e5b9d",
                "shasum": ""
            },
            "require": {
                "php": ">=7.3",
                "sebastian/recursion-context": "^4.0"
            },
            "require-dev": {
                "ext-mbstring": "*",
                "phpunit/phpunit": "^9.3"
            },
            "type": "library",
            "extra": {
                "branch-alias": {
                    "dev-master": "4.0-dev"
                }
            },
            "autoload": {
                "classmap": [
                    "src/"
                ]
            },
            "notification-url": "https://packagist.org/downloads/",
            "license": [
                "BSD-3-Clause"
            ],
            "authors": [
                {
                    "name": "Sebastian Bergmann",
                    "email": "sebastian@phpunit.de"
                },
                {
                    "name": "Jeff Welch",
                    "email": "whatthejeff@gmail.com"
                },
                {
                    "name": "Volker Dusch",
                    "email": "github@wallbash.com"
                },
                {
                    "name": "Adam Harvey",
                    "email": "aharvey@php.net"
                },
                {
                    "name": "Bernhard Schussek",
                    "email": "bschussek@gmail.com"
                }
            ],
            "description": "Provides the functionality to export PHP variables for visualization",
            "homepage": "https://www.github.com/sebastianbergmann/exporter",
            "keywords": [
                "export",
                "exporter"
            ],
            "support": {
                "issues": "https://github.com/sebastianbergmann/exporter/issues",
                "source": "https://github.com/sebastianbergmann/exporter/tree/4.0.5"
            },
            "funding": [
                {
                    "url": "https://github.com/sebastianbergmann",
                    "type": "github"
                }
            ],
            "time": "2022-09-14T06:03:37+00:00"
        },
        {
            "name": "sebastian/global-state",
            "version": "5.0.5",
            "source": {
                "type": "git",
                "url": "https://github.com/sebastianbergmann/global-state.git",
                "reference": "0ca8db5a5fc9c8646244e629625ac486fa286bf2"
            },
            "dist": {
                "type": "zip",
                "url": "https://api.github.com/repos/sebastianbergmann/global-state/zipball/0ca8db5a5fc9c8646244e629625ac486fa286bf2",
                "reference": "0ca8db5a5fc9c8646244e629625ac486fa286bf2",
                "shasum": ""
            },
            "require": {
                "php": ">=7.3",
                "sebastian/object-reflector": "^2.0",
                "sebastian/recursion-context": "^4.0"
            },
            "require-dev": {
                "ext-dom": "*",
                "phpunit/phpunit": "^9.3"
            },
            "suggest": {
                "ext-uopz": "*"
            },
            "type": "library",
            "extra": {
                "branch-alias": {
                    "dev-master": "5.0-dev"
                }
            },
            "autoload": {
                "classmap": [
                    "src/"
                ]
            },
            "notification-url": "https://packagist.org/downloads/",
            "license": [
                "BSD-3-Clause"
            ],
            "authors": [
                {
                    "name": "Sebastian Bergmann",
                    "email": "sebastian@phpunit.de"
                }
            ],
            "description": "Snapshotting of global state",
            "homepage": "http://www.github.com/sebastianbergmann/global-state",
            "keywords": [
                "global state"
            ],
            "support": {
                "issues": "https://github.com/sebastianbergmann/global-state/issues",
                "source": "https://github.com/sebastianbergmann/global-state/tree/5.0.5"
            },
            "funding": [
                {
                    "url": "https://github.com/sebastianbergmann",
                    "type": "github"
                }
            ],
            "time": "2022-02-14T08:28:10+00:00"
        },
        {
            "name": "sebastian/lines-of-code",
            "version": "1.0.3",
            "source": {
                "type": "git",
                "url": "https://github.com/sebastianbergmann/lines-of-code.git",
                "reference": "c1c2e997aa3146983ed888ad08b15470a2e22ecc"
            },
            "dist": {
                "type": "zip",
                "url": "https://api.github.com/repos/sebastianbergmann/lines-of-code/zipball/c1c2e997aa3146983ed888ad08b15470a2e22ecc",
                "reference": "c1c2e997aa3146983ed888ad08b15470a2e22ecc",
                "shasum": ""
            },
            "require": {
                "nikic/php-parser": "^4.6",
                "php": ">=7.3"
            },
            "require-dev": {
                "phpunit/phpunit": "^9.3"
            },
            "type": "library",
            "extra": {
                "branch-alias": {
                    "dev-master": "1.0-dev"
                }
            },
            "autoload": {
                "classmap": [
                    "src/"
                ]
            },
            "notification-url": "https://packagist.org/downloads/",
            "license": [
                "BSD-3-Clause"
            ],
            "authors": [
                {
                    "name": "Sebastian Bergmann",
                    "email": "sebastian@phpunit.de",
                    "role": "lead"
                }
            ],
            "description": "Library for counting the lines of code in PHP source code",
            "homepage": "https://github.com/sebastianbergmann/lines-of-code",
            "support": {
                "issues": "https://github.com/sebastianbergmann/lines-of-code/issues",
                "source": "https://github.com/sebastianbergmann/lines-of-code/tree/1.0.3"
            },
            "funding": [
                {
                    "url": "https://github.com/sebastianbergmann",
                    "type": "github"
                }
            ],
            "time": "2020-11-28T06:42:11+00:00"
        },
        {
            "name": "sebastian/object-enumerator",
            "version": "4.0.4",
            "source": {
                "type": "git",
                "url": "https://github.com/sebastianbergmann/object-enumerator.git",
                "reference": "5c9eeac41b290a3712d88851518825ad78f45c71"
            },
            "dist": {
                "type": "zip",
                "url": "https://api.github.com/repos/sebastianbergmann/object-enumerator/zipball/5c9eeac41b290a3712d88851518825ad78f45c71",
                "reference": "5c9eeac41b290a3712d88851518825ad78f45c71",
                "shasum": ""
            },
            "require": {
                "php": ">=7.3",
                "sebastian/object-reflector": "^2.0",
                "sebastian/recursion-context": "^4.0"
            },
            "require-dev": {
                "phpunit/phpunit": "^9.3"
            },
            "type": "library",
            "extra": {
                "branch-alias": {
                    "dev-master": "4.0-dev"
                }
            },
            "autoload": {
                "classmap": [
                    "src/"
                ]
            },
            "notification-url": "https://packagist.org/downloads/",
            "license": [
                "BSD-3-Clause"
            ],
            "authors": [
                {
                    "name": "Sebastian Bergmann",
                    "email": "sebastian@phpunit.de"
                }
            ],
            "description": "Traverses array structures and object graphs to enumerate all referenced objects",
            "homepage": "https://github.com/sebastianbergmann/object-enumerator/",
            "support": {
                "issues": "https://github.com/sebastianbergmann/object-enumerator/issues",
                "source": "https://github.com/sebastianbergmann/object-enumerator/tree/4.0.4"
            },
            "funding": [
                {
                    "url": "https://github.com/sebastianbergmann",
                    "type": "github"
                }
            ],
            "time": "2020-10-26T13:12:34+00:00"
        },
        {
            "name": "sebastian/object-reflector",
            "version": "2.0.4",
            "source": {
                "type": "git",
                "url": "https://github.com/sebastianbergmann/object-reflector.git",
                "reference": "b4f479ebdbf63ac605d183ece17d8d7fe49c15c7"
            },
            "dist": {
                "type": "zip",
                "url": "https://api.github.com/repos/sebastianbergmann/object-reflector/zipball/b4f479ebdbf63ac605d183ece17d8d7fe49c15c7",
                "reference": "b4f479ebdbf63ac605d183ece17d8d7fe49c15c7",
                "shasum": ""
            },
            "require": {
                "php": ">=7.3"
            },
            "require-dev": {
                "phpunit/phpunit": "^9.3"
            },
            "type": "library",
            "extra": {
                "branch-alias": {
                    "dev-master": "2.0-dev"
                }
            },
            "autoload": {
                "classmap": [
                    "src/"
                ]
            },
            "notification-url": "https://packagist.org/downloads/",
            "license": [
                "BSD-3-Clause"
            ],
            "authors": [
                {
                    "name": "Sebastian Bergmann",
                    "email": "sebastian@phpunit.de"
                }
            ],
            "description": "Allows reflection of object attributes, including inherited and non-public ones",
            "homepage": "https://github.com/sebastianbergmann/object-reflector/",
            "support": {
                "issues": "https://github.com/sebastianbergmann/object-reflector/issues",
                "source": "https://github.com/sebastianbergmann/object-reflector/tree/2.0.4"
            },
            "funding": [
                {
                    "url": "https://github.com/sebastianbergmann",
                    "type": "github"
                }
            ],
            "time": "2020-10-26T13:14:26+00:00"
        },
        {
            "name": "sebastian/recursion-context",
            "version": "4.0.4",
            "source": {
                "type": "git",
                "url": "https://github.com/sebastianbergmann/recursion-context.git",
                "reference": "cd9d8cf3c5804de4341c283ed787f099f5506172"
            },
            "dist": {
                "type": "zip",
                "url": "https://api.github.com/repos/sebastianbergmann/recursion-context/zipball/cd9d8cf3c5804de4341c283ed787f099f5506172",
                "reference": "cd9d8cf3c5804de4341c283ed787f099f5506172",
                "shasum": ""
            },
            "require": {
                "php": ">=7.3"
            },
            "require-dev": {
                "phpunit/phpunit": "^9.3"
            },
            "type": "library",
            "extra": {
                "branch-alias": {
                    "dev-master": "4.0-dev"
                }
            },
            "autoload": {
                "classmap": [
                    "src/"
                ]
            },
            "notification-url": "https://packagist.org/downloads/",
            "license": [
                "BSD-3-Clause"
            ],
            "authors": [
                {
                    "name": "Sebastian Bergmann",
                    "email": "sebastian@phpunit.de"
                },
                {
                    "name": "Jeff Welch",
                    "email": "whatthejeff@gmail.com"
                },
                {
                    "name": "Adam Harvey",
                    "email": "aharvey@php.net"
                }
            ],
            "description": "Provides functionality to recursively process PHP variables",
            "homepage": "http://www.github.com/sebastianbergmann/recursion-context",
            "support": {
                "issues": "https://github.com/sebastianbergmann/recursion-context/issues",
                "source": "https://github.com/sebastianbergmann/recursion-context/tree/4.0.4"
            },
            "funding": [
                {
                    "url": "https://github.com/sebastianbergmann",
                    "type": "github"
                }
            ],
            "time": "2020-10-26T13:17:30+00:00"
        },
        {
            "name": "sebastian/resource-operations",
            "version": "3.0.3",
            "source": {
                "type": "git",
                "url": "https://github.com/sebastianbergmann/resource-operations.git",
                "reference": "0f4443cb3a1d92ce809899753bc0d5d5a8dd19a8"
            },
            "dist": {
                "type": "zip",
                "url": "https://api.github.com/repos/sebastianbergmann/resource-operations/zipball/0f4443cb3a1d92ce809899753bc0d5d5a8dd19a8",
                "reference": "0f4443cb3a1d92ce809899753bc0d5d5a8dd19a8",
                "shasum": ""
            },
            "require": {
                "php": ">=7.3"
            },
            "require-dev": {
                "phpunit/phpunit": "^9.0"
            },
            "type": "library",
            "extra": {
                "branch-alias": {
                    "dev-master": "3.0-dev"
                }
            },
            "autoload": {
                "classmap": [
                    "src/"
                ]
            },
            "notification-url": "https://packagist.org/downloads/",
            "license": [
                "BSD-3-Clause"
            ],
            "authors": [
                {
                    "name": "Sebastian Bergmann",
                    "email": "sebastian@phpunit.de"
                }
            ],
            "description": "Provides a list of PHP built-in functions that operate on resources",
            "homepage": "https://www.github.com/sebastianbergmann/resource-operations",
            "support": {
                "issues": "https://github.com/sebastianbergmann/resource-operations/issues",
                "source": "https://github.com/sebastianbergmann/resource-operations/tree/3.0.3"
            },
            "funding": [
                {
                    "url": "https://github.com/sebastianbergmann",
                    "type": "github"
                }
            ],
            "time": "2020-09-28T06:45:17+00:00"
        },
        {
            "name": "sebastian/type",
            "version": "3.2.0",
            "source": {
                "type": "git",
                "url": "https://github.com/sebastianbergmann/type.git",
                "reference": "fb3fe09c5f0bae6bc27ef3ce933a1e0ed9464b6e"
            },
            "dist": {
                "type": "zip",
                "url": "https://api.github.com/repos/sebastianbergmann/type/zipball/fb3fe09c5f0bae6bc27ef3ce933a1e0ed9464b6e",
                "reference": "fb3fe09c5f0bae6bc27ef3ce933a1e0ed9464b6e",
                "shasum": ""
            },
            "require": {
                "php": ">=7.3"
            },
            "require-dev": {
                "phpunit/phpunit": "^9.5"
            },
            "type": "library",
            "extra": {
                "branch-alias": {
                    "dev-master": "3.2-dev"
                }
            },
            "autoload": {
                "classmap": [
                    "src/"
                ]
            },
            "notification-url": "https://packagist.org/downloads/",
            "license": [
                "BSD-3-Clause"
            ],
            "authors": [
                {
                    "name": "Sebastian Bergmann",
                    "email": "sebastian@phpunit.de",
                    "role": "lead"
                }
            ],
            "description": "Collection of value objects that represent the types of the PHP type system",
            "homepage": "https://github.com/sebastianbergmann/type",
            "support": {
                "issues": "https://github.com/sebastianbergmann/type/issues",
                "source": "https://github.com/sebastianbergmann/type/tree/3.2.0"
            },
            "funding": [
                {
                    "url": "https://github.com/sebastianbergmann",
                    "type": "github"
                }
            ],
            "time": "2022-09-12T14:47:03+00:00"
        },
        {
            "name": "sebastian/version",
            "version": "3.0.2",
            "source": {
                "type": "git",
                "url": "https://github.com/sebastianbergmann/version.git",
                "reference": "c6c1022351a901512170118436c764e473f6de8c"
            },
            "dist": {
                "type": "zip",
                "url": "https://api.github.com/repos/sebastianbergmann/version/zipball/c6c1022351a901512170118436c764e473f6de8c",
                "reference": "c6c1022351a901512170118436c764e473f6de8c",
                "shasum": ""
            },
            "require": {
                "php": ">=7.3"
            },
            "type": "library",
            "extra": {
                "branch-alias": {
                    "dev-master": "3.0-dev"
                }
            },
            "autoload": {
                "classmap": [
                    "src/"
                ]
            },
            "notification-url": "https://packagist.org/downloads/",
            "license": [
                "BSD-3-Clause"
            ],
            "authors": [
                {
                    "name": "Sebastian Bergmann",
                    "email": "sebastian@phpunit.de",
                    "role": "lead"
                }
            ],
            "description": "Library that helps with managing the version number of Git-hosted PHP projects",
            "homepage": "https://github.com/sebastianbergmann/version",
            "support": {
                "issues": "https://github.com/sebastianbergmann/version/issues",
                "source": "https://github.com/sebastianbergmann/version/tree/3.0.2"
            },
            "funding": [
                {
                    "url": "https://github.com/sebastianbergmann",
                    "type": "github"
                }
            ],
            "time": "2020-09-28T06:39:44+00:00"
        },
        {
            "name": "symfony/console",
            "version": "v6.0.14",
            "source": {
                "type": "git",
                "url": "https://github.com/symfony/console.git",
                "reference": "1f89cab8d52c84424f798495b3f10342a7b1a070"
            },
            "dist": {
                "type": "zip",
                "url": "https://api.github.com/repos/symfony/console/zipball/1f89cab8d52c84424f798495b3f10342a7b1a070",
                "reference": "1f89cab8d52c84424f798495b3f10342a7b1a070",
                "shasum": ""
            },
            "require": {
                "php": ">=8.0.2",
                "symfony/polyfill-mbstring": "~1.0",
                "symfony/service-contracts": "^1.1|^2|^3",
                "symfony/string": "^5.4|^6.0"
            },
            "conflict": {
                "symfony/dependency-injection": "<5.4",
                "symfony/dotenv": "<5.4",
                "symfony/event-dispatcher": "<5.4",
                "symfony/lock": "<5.4",
                "symfony/process": "<5.4"
            },
            "provide": {
                "psr/log-implementation": "1.0|2.0|3.0"
            },
            "require-dev": {
                "psr/log": "^1|^2|^3",
                "symfony/config": "^5.4|^6.0",
                "symfony/dependency-injection": "^5.4|^6.0",
                "symfony/event-dispatcher": "^5.4|^6.0",
                "symfony/lock": "^5.4|^6.0",
                "symfony/process": "^5.4|^6.0",
                "symfony/var-dumper": "^5.4|^6.0"
            },
            "suggest": {
                "psr/log": "For using the console logger",
                "symfony/event-dispatcher": "",
                "symfony/lock": "",
                "symfony/process": ""
            },
            "type": "library",
            "autoload": {
                "psr-4": {
                    "Symfony\\Component\\Console\\": ""
                },
                "exclude-from-classmap": [
                    "/Tests/"
                ]
            },
            "notification-url": "https://packagist.org/downloads/",
            "license": [
                "MIT"
            ],
            "authors": [
                {
                    "name": "Fabien Potencier",
                    "email": "fabien@symfony.com"
                },
                {
                    "name": "Symfony Community",
                    "homepage": "https://symfony.com/contributors"
                }
            ],
            "description": "Eases the creation of beautiful and testable command line interfaces",
            "homepage": "https://symfony.com",
            "keywords": [
                "cli",
                "command line",
                "console",
                "terminal"
            ],
            "support": {
                "source": "https://github.com/symfony/console/tree/v6.0.14"
            },
            "funding": [
                {
                    "url": "https://symfony.com/sponsor",
                    "type": "custom"
                },
                {
                    "url": "https://github.com/fabpot",
                    "type": "github"
                },
                {
                    "url": "https://tidelift.com/funding/github/packagist/symfony/symfony",
                    "type": "tidelift"
                }
            ],
            "time": "2022-10-07T08:02:12+00:00"
        },
        {
            "name": "symfony/polyfill-ctype",
            "version": "v1.26.0",
            "source": {
                "type": "git",
                "url": "https://github.com/symfony/polyfill-ctype.git",
                "reference": "6fd1b9a79f6e3cf65f9e679b23af304cd9e010d4"
            },
            "dist": {
                "type": "zip",
                "url": "https://api.github.com/repos/symfony/polyfill-ctype/zipball/6fd1b9a79f6e3cf65f9e679b23af304cd9e010d4",
                "reference": "6fd1b9a79f6e3cf65f9e679b23af304cd9e010d4",
                "shasum": ""
            },
            "require": {
                "php": ">=7.1"
            },
            "provide": {
                "ext-ctype": "*"
            },
            "suggest": {
                "ext-ctype": "For best performance"
            },
            "type": "library",
            "extra": {
                "branch-alias": {
                    "dev-main": "1.26-dev"
                },
                "thanks": {
                    "name": "symfony/polyfill",
                    "url": "https://github.com/symfony/polyfill"
                }
            },
            "autoload": {
                "files": [
                    "bootstrap.php"
                ],
                "psr-4": {
                    "Symfony\\Polyfill\\Ctype\\": ""
                }
            },
            "notification-url": "https://packagist.org/downloads/",
            "license": [
                "MIT"
            ],
            "authors": [
                {
                    "name": "Gert de Pagter",
                    "email": "BackEndTea@gmail.com"
                },
                {
                    "name": "Symfony Community",
                    "homepage": "https://symfony.com/contributors"
                }
            ],
            "description": "Symfony polyfill for ctype functions",
            "homepage": "https://symfony.com",
            "keywords": [
                "compatibility",
                "ctype",
                "polyfill",
                "portable"
            ],
            "support": {
                "source": "https://github.com/symfony/polyfill-ctype/tree/v1.26.0"
            },
            "funding": [
                {
                    "url": "https://symfony.com/sponsor",
                    "type": "custom"
                },
                {
                    "url": "https://github.com/fabpot",
                    "type": "github"
                },
                {
                    "url": "https://tidelift.com/funding/github/packagist/symfony/symfony",
                    "type": "tidelift"
                }
            ],
            "time": "2022-05-24T11:49:31+00:00"
        },
        {
            "name": "symfony/polyfill-intl-grapheme",
            "version": "v1.26.0",
            "source": {
                "type": "git",
                "url": "https://github.com/symfony/polyfill-intl-grapheme.git",
                "reference": "433d05519ce6990bf3530fba6957499d327395c2"
            },
            "dist": {
                "type": "zip",
                "url": "https://api.github.com/repos/symfony/polyfill-intl-grapheme/zipball/433d05519ce6990bf3530fba6957499d327395c2",
                "reference": "433d05519ce6990bf3530fba6957499d327395c2",
                "shasum": ""
            },
            "require": {
                "php": ">=7.1"
            },
            "suggest": {
                "ext-intl": "For best performance"
            },
            "type": "library",
            "extra": {
                "branch-alias": {
                    "dev-main": "1.26-dev"
                },
                "thanks": {
                    "name": "symfony/polyfill",
                    "url": "https://github.com/symfony/polyfill"
                }
            },
            "autoload": {
                "files": [
                    "bootstrap.php"
                ],
                "psr-4": {
                    "Symfony\\Polyfill\\Intl\\Grapheme\\": ""
                }
            },
            "notification-url": "https://packagist.org/downloads/",
            "license": [
                "MIT"
            ],
            "authors": [
                {
                    "name": "Nicolas Grekas",
                    "email": "p@tchwork.com"
                },
                {
                    "name": "Symfony Community",
                    "homepage": "https://symfony.com/contributors"
                }
            ],
            "description": "Symfony polyfill for intl's grapheme_* functions",
            "homepage": "https://symfony.com",
            "keywords": [
                "compatibility",
                "grapheme",
                "intl",
                "polyfill",
                "portable",
                "shim"
            ],
            "support": {
                "source": "https://github.com/symfony/polyfill-intl-grapheme/tree/v1.26.0"
            },
            "funding": [
                {
                    "url": "https://symfony.com/sponsor",
                    "type": "custom"
                },
                {
                    "url": "https://github.com/fabpot",
                    "type": "github"
                },
                {
                    "url": "https://tidelift.com/funding/github/packagist/symfony/symfony",
                    "type": "tidelift"
                }
            ],
            "time": "2022-05-24T11:49:31+00:00"
        },
        {
            "name": "symfony/polyfill-intl-normalizer",
            "version": "v1.26.0",
            "source": {
                "type": "git",
                "url": "https://github.com/symfony/polyfill-intl-normalizer.git",
                "reference": "219aa369ceff116e673852dce47c3a41794c14bd"
            },
            "dist": {
                "type": "zip",
                "url": "https://api.github.com/repos/symfony/polyfill-intl-normalizer/zipball/219aa369ceff116e673852dce47c3a41794c14bd",
                "reference": "219aa369ceff116e673852dce47c3a41794c14bd",
                "shasum": ""
            },
            "require": {
                "php": ">=7.1"
            },
            "suggest": {
                "ext-intl": "For best performance"
            },
            "type": "library",
            "extra": {
                "branch-alias": {
                    "dev-main": "1.26-dev"
                },
                "thanks": {
                    "name": "symfony/polyfill",
                    "url": "https://github.com/symfony/polyfill"
                }
            },
            "autoload": {
                "files": [
                    "bootstrap.php"
                ],
                "psr-4": {
                    "Symfony\\Polyfill\\Intl\\Normalizer\\": ""
                },
                "classmap": [
                    "Resources/stubs"
                ]
            },
            "notification-url": "https://packagist.org/downloads/",
            "license": [
                "MIT"
            ],
            "authors": [
                {
                    "name": "Nicolas Grekas",
                    "email": "p@tchwork.com"
                },
                {
                    "name": "Symfony Community",
                    "homepage": "https://symfony.com/contributors"
                }
            ],
            "description": "Symfony polyfill for intl's Normalizer class and related functions",
            "homepage": "https://symfony.com",
            "keywords": [
                "compatibility",
                "intl",
                "normalizer",
                "polyfill",
                "portable",
                "shim"
            ],
            "support": {
                "source": "https://github.com/symfony/polyfill-intl-normalizer/tree/v1.26.0"
            },
            "funding": [
                {
                    "url": "https://symfony.com/sponsor",
                    "type": "custom"
                },
                {
                    "url": "https://github.com/fabpot",
                    "type": "github"
                },
                {
                    "url": "https://tidelift.com/funding/github/packagist/symfony/symfony",
                    "type": "tidelift"
                }
            ],
            "time": "2022-05-24T11:49:31+00:00"
        },
        {
            "name": "symfony/polyfill-mbstring",
            "version": "v1.26.0",
            "source": {
                "type": "git",
                "url": "https://github.com/symfony/polyfill-mbstring.git",
                "reference": "9344f9cb97f3b19424af1a21a3b0e75b0a7d8d7e"
            },
            "dist": {
                "type": "zip",
                "url": "https://api.github.com/repos/symfony/polyfill-mbstring/zipball/9344f9cb97f3b19424af1a21a3b0e75b0a7d8d7e",
                "reference": "9344f9cb97f3b19424af1a21a3b0e75b0a7d8d7e",
                "shasum": ""
            },
            "require": {
                "php": ">=7.1"
            },
            "provide": {
                "ext-mbstring": "*"
            },
            "suggest": {
                "ext-mbstring": "For best performance"
            },
            "type": "library",
            "extra": {
                "branch-alias": {
                    "dev-main": "1.26-dev"
                },
                "thanks": {
                    "name": "symfony/polyfill",
                    "url": "https://github.com/symfony/polyfill"
                }
            },
            "autoload": {
                "files": [
                    "bootstrap.php"
                ],
                "psr-4": {
                    "Symfony\\Polyfill\\Mbstring\\": ""
                }
            },
            "notification-url": "https://packagist.org/downloads/",
            "license": [
                "MIT"
            ],
            "authors": [
                {
                    "name": "Nicolas Grekas",
                    "email": "p@tchwork.com"
                },
                {
                    "name": "Symfony Community",
                    "homepage": "https://symfony.com/contributors"
                }
            ],
            "description": "Symfony polyfill for the Mbstring extension",
            "homepage": "https://symfony.com",
            "keywords": [
                "compatibility",
                "mbstring",
                "polyfill",
                "portable",
                "shim"
            ],
            "support": {
                "source": "https://github.com/symfony/polyfill-mbstring/tree/v1.26.0"
            },
            "funding": [
                {
                    "url": "https://symfony.com/sponsor",
                    "type": "custom"
                },
                {
                    "url": "https://github.com/fabpot",
                    "type": "github"
                },
                {
                    "url": "https://tidelift.com/funding/github/packagist/symfony/symfony",
                    "type": "tidelift"
                }
            ],
            "time": "2022-05-24T11:49:31+00:00"
        },
        {
            "name": "symfony/process",
            "version": "v6.0.11",
            "source": {
                "type": "git",
                "url": "https://github.com/symfony/process.git",
                "reference": "44270a08ccb664143dede554ff1c00aaa2247a43"
            },
            "dist": {
                "type": "zip",
                "url": "https://api.github.com/repos/symfony/process/zipball/44270a08ccb664143dede554ff1c00aaa2247a43",
                "reference": "44270a08ccb664143dede554ff1c00aaa2247a43",
                "shasum": ""
            },
            "require": {
                "php": ">=8.0.2"
            },
            "type": "library",
            "autoload": {
                "psr-4": {
                    "Symfony\\Component\\Process\\": ""
                },
                "exclude-from-classmap": [
                    "/Tests/"
                ]
            },
            "notification-url": "https://packagist.org/downloads/",
            "license": [
                "MIT"
            ],
            "authors": [
                {
                    "name": "Fabien Potencier",
                    "email": "fabien@symfony.com"
                },
                {
                    "name": "Symfony Community",
                    "homepage": "https://symfony.com/contributors"
                }
            ],
            "description": "Executes commands in sub-processes",
            "homepage": "https://symfony.com",
            "support": {
                "source": "https://github.com/symfony/process/tree/v6.0.11"
            },
            "funding": [
                {
                    "url": "https://symfony.com/sponsor",
                    "type": "custom"
                },
                {
                    "url": "https://github.com/fabpot",
                    "type": "github"
                },
                {
                    "url": "https://tidelift.com/funding/github/packagist/symfony/symfony",
                    "type": "tidelift"
                }
            ],
            "time": "2022-06-27T17:10:44+00:00"
        },
        {
            "name": "symfony/service-contracts",
            "version": "v3.0.2",
            "source": {
                "type": "git",
                "url": "https://github.com/symfony/service-contracts.git",
                "reference": "d78d39c1599bd1188b8e26bb341da52c3c6d8a66"
            },
            "dist": {
                "type": "zip",
                "url": "https://api.github.com/repos/symfony/service-contracts/zipball/d78d39c1599bd1188b8e26bb341da52c3c6d8a66",
                "reference": "d78d39c1599bd1188b8e26bb341da52c3c6d8a66",
                "shasum": ""
            },
            "require": {
                "php": ">=8.0.2",
                "psr/container": "^2.0"
            },
            "conflict": {
                "ext-psr": "<1.1|>=2"
            },
            "suggest": {
                "symfony/service-implementation": ""
            },
            "type": "library",
            "extra": {
                "branch-alias": {
                    "dev-main": "3.0-dev"
                },
                "thanks": {
                    "name": "symfony/contracts",
                    "url": "https://github.com/symfony/contracts"
                }
            },
            "autoload": {
                "psr-4": {
                    "Symfony\\Contracts\\Service\\": ""
                }
            },
            "notification-url": "https://packagist.org/downloads/",
            "license": [
                "MIT"
            ],
            "authors": [
                {
                    "name": "Nicolas Grekas",
                    "email": "p@tchwork.com"
                },
                {
                    "name": "Symfony Community",
                    "homepage": "https://symfony.com/contributors"
                }
            ],
            "description": "Generic abstractions related to writing services",
            "homepage": "https://symfony.com",
            "keywords": [
                "abstractions",
                "contracts",
                "decoupling",
                "interfaces",
                "interoperability",
                "standards"
            ],
            "support": {
                "source": "https://github.com/symfony/service-contracts/tree/v3.0.2"
            },
            "funding": [
                {
                    "url": "https://symfony.com/sponsor",
                    "type": "custom"
                },
                {
                    "url": "https://github.com/fabpot",
                    "type": "github"
                },
                {
                    "url": "https://tidelift.com/funding/github/packagist/symfony/symfony",
                    "type": "tidelift"
                }
            ],
            "time": "2022-05-30T19:17:58+00:00"
        },
        {
            "name": "symfony/string",
            "version": "v6.0.14",
            "source": {
                "type": "git",
                "url": "https://github.com/symfony/string.git",
                "reference": "3db7da820a6e4a584b714b3933c34c6a7db4d86c"
            },
            "dist": {
                "type": "zip",
                "url": "https://api.github.com/repos/symfony/string/zipball/3db7da820a6e4a584b714b3933c34c6a7db4d86c",
                "reference": "3db7da820a6e4a584b714b3933c34c6a7db4d86c",
                "shasum": ""
            },
            "require": {
                "php": ">=8.0.2",
                "symfony/polyfill-ctype": "~1.8",
                "symfony/polyfill-intl-grapheme": "~1.0",
                "symfony/polyfill-intl-normalizer": "~1.0",
                "symfony/polyfill-mbstring": "~1.0"
            },
            "conflict": {
                "symfony/translation-contracts": "<2.0"
            },
            "require-dev": {
                "symfony/error-handler": "^5.4|^6.0",
                "symfony/http-client": "^5.4|^6.0",
                "symfony/translation-contracts": "^2.0|^3.0",
                "symfony/var-exporter": "^5.4|^6.0"
            },
            "type": "library",
            "autoload": {
                "files": [
                    "Resources/functions.php"
                ],
                "psr-4": {
                    "Symfony\\Component\\String\\": ""
                },
                "exclude-from-classmap": [
                    "/Tests/"
                ]
            },
            "notification-url": "https://packagist.org/downloads/",
            "license": [
                "MIT"
            ],
            "authors": [
                {
                    "name": "Nicolas Grekas",
                    "email": "p@tchwork.com"
                },
                {
                    "name": "Symfony Community",
                    "homepage": "https://symfony.com/contributors"
                }
            ],
            "description": "Provides an object-oriented API to strings and deals with bytes, UTF-8 code points and grapheme clusters in a unified way",
            "homepage": "https://symfony.com",
            "keywords": [
                "grapheme",
                "i18n",
                "string",
                "unicode",
                "utf-8",
                "utf8"
            ],
            "support": {
                "source": "https://github.com/symfony/string/tree/v6.0.14"
            },
            "funding": [
                {
                    "url": "https://symfony.com/sponsor",
                    "type": "custom"
                },
                {
                    "url": "https://github.com/fabpot",
                    "type": "github"
                },
                {
                    "url": "https://tidelift.com/funding/github/packagist/symfony/symfony",
                    "type": "tidelift"
                }
            ],
            "time": "2022-10-10T09:34:08+00:00"
        },
        {
            "name": "theseer/tokenizer",
            "version": "1.2.1",
            "source": {
                "type": "git",
                "url": "https://github.com/theseer/tokenizer.git",
                "reference": "34a41e998c2183e22995f158c581e7b5e755ab9e"
            },
            "dist": {
                "type": "zip",
                "url": "https://api.github.com/repos/theseer/tokenizer/zipball/34a41e998c2183e22995f158c581e7b5e755ab9e",
                "reference": "34a41e998c2183e22995f158c581e7b5e755ab9e",
                "shasum": ""
            },
            "require": {
                "ext-dom": "*",
                "ext-tokenizer": "*",
                "ext-xmlwriter": "*",
                "php": "^7.2 || ^8.0"
            },
            "type": "library",
            "autoload": {
                "classmap": [
                    "src/"
                ]
            },
            "notification-url": "https://packagist.org/downloads/",
            "license": [
                "BSD-3-Clause"
            ],
            "authors": [
                {
                    "name": "Arne Blankerts",
                    "email": "arne@blankerts.de",
                    "role": "Developer"
                }
            ],
            "description": "A small library for converting tokenized PHP source code into XML and potentially other formats",
            "support": {
                "issues": "https://github.com/theseer/tokenizer/issues",
                "source": "https://github.com/theseer/tokenizer/tree/1.2.1"
            },
            "funding": [
                {
                    "url": "https://github.com/theseer",
                    "type": "github"
                }
            ],
            "time": "2021-07-28T10:34:58+00:00"
        },
        {
            "name": "wikimedia/at-ease",
            "version": "v2.1.0",
            "source": {
                "type": "git",
                "url": "https://github.com/wikimedia/at-ease.git",
                "reference": "e8ebaa7bb7c8a8395481a05f6dc4deaceab11c33"
            },
            "dist": {
                "type": "zip",
                "url": "https://api.github.com/repos/wikimedia/at-ease/zipball/e8ebaa7bb7c8a8395481a05f6dc4deaceab11c33",
                "reference": "e8ebaa7bb7c8a8395481a05f6dc4deaceab11c33",
                "shasum": ""
            },
            "require": {
                "php": ">=7.2.9"
            },
            "require-dev": {
                "mediawiki/mediawiki-codesniffer": "35.0.0",
                "mediawiki/minus-x": "1.1.1",
                "ockcyp/covers-validator": "1.3.3",
                "php-parallel-lint/php-console-highlighter": "0.5.0",
                "php-parallel-lint/php-parallel-lint": "1.2.0",
                "phpunit/phpunit": "^8.5"
            },
            "type": "library",
            "autoload": {
                "files": [
                    "src/Wikimedia/Functions.php"
                ],
                "psr-4": {
                    "Wikimedia\\AtEase\\": "src/Wikimedia/AtEase/"
                }
            },
            "notification-url": "https://packagist.org/downloads/",
            "license": [
                "GPL-2.0-or-later"
            ],
            "authors": [
                {
                    "name": "Tim Starling",
                    "email": "tstarling@wikimedia.org"
                },
                {
                    "name": "MediaWiki developers",
                    "email": "wikitech-l@lists.wikimedia.org"
                }
            ],
            "description": "Safe replacement to @ for suppressing warnings.",
            "homepage": "https://www.mediawiki.org/wiki/at-ease",
            "support": {
                "source": "https://github.com/wikimedia/at-ease/tree/v2.1.0"
            },
            "time": "2021-02-27T15:53:37+00:00"
        },
        {
            "name": "yoast/phpunit-polyfills",
            "version": "1.0.3",
            "source": {
                "type": "git",
                "url": "https://github.com/Yoast/PHPUnit-Polyfills.git",
                "reference": "5ea3536428944955f969bc764bbe09738e151ada"
            },
            "dist": {
                "type": "zip",
                "url": "https://api.github.com/repos/Yoast/PHPUnit-Polyfills/zipball/5ea3536428944955f969bc764bbe09738e151ada",
                "reference": "5ea3536428944955f969bc764bbe09738e151ada",
                "shasum": ""
            },
            "require": {
                "php": ">=5.4",
                "phpunit/phpunit": "^4.8.36 || ^5.7.21 || ^6.0 || ^7.0 || ^8.0 || ^9.0"
            },
            "require-dev": {
                "yoast/yoastcs": "^2.2.0"
            },
            "type": "library",
            "extra": {
                "branch-alias": {
                    "dev-main": "1.x-dev",
                    "dev-develop": "1.x-dev"
                }
            },
            "autoload": {
                "files": [
                    "phpunitpolyfills-autoload.php"
                ]
            },
            "notification-url": "https://packagist.org/downloads/",
            "license": [
                "BSD-3-Clause"
            ],
            "authors": [
                {
                    "name": "Team Yoast",
                    "email": "support@yoast.com",
                    "homepage": "https://yoast.com"
                },
                {
                    "name": "Contributors",
                    "homepage": "https://github.com/Yoast/PHPUnit-Polyfills/graphs/contributors"
                }
            ],
            "description": "Set of polyfills for changed PHPUnit functionality to allow for creating PHPUnit cross-version compatible tests",
            "homepage": "https://github.com/Yoast/PHPUnit-Polyfills",
            "keywords": [
                "phpunit",
                "polyfill",
                "testing"
            ],
            "support": {
                "issues": "https://github.com/Yoast/PHPUnit-Polyfills/issues",
                "source": "https://github.com/Yoast/PHPUnit-Polyfills"
            },
            "time": "2021-11-23T01:37:03+00:00"
        }
    ],
    "aliases": [],
    "minimum-stability": "dev",
    "stability-flags": {
        "automattic/jetpack-a8c-mc-stats": 20,
        "automattic/jetpack-abtest": 20,
        "automattic/jetpack-action-bar": 20,
        "automattic/jetpack-assets": 20,
        "automattic/jetpack-autoloader": 20,
        "automattic/jetpack-backup": 20,
        "automattic/jetpack-blocks": 20,
        "automattic/jetpack-compat": 20,
        "automattic/jetpack-composer-plugin": 20,
        "automattic/jetpack-config": 20,
        "automattic/jetpack-connection": 20,
        "automattic/jetpack-constants": 20,
        "automattic/jetpack-device-detection": 20,
        "automattic/jetpack-error": 20,
        "automattic/jetpack-google-fonts-provider": 20,
        "automattic/jetpack-identity-crisis": 20,
        "automattic/jetpack-jitm": 20,
        "automattic/jetpack-lazy-images": 20,
        "automattic/jetpack-licensing": 20,
        "automattic/jetpack-logo": 20,
        "automattic/jetpack-my-jetpack": 20,
        "automattic/jetpack-partner": 20,
        "automattic/jetpack-plugins-installer": 20,
        "automattic/jetpack-post-list": 20,
        "automattic/jetpack-publicize": 20,
        "automattic/jetpack-redirect": 20,
        "automattic/jetpack-roles": 20,
        "automattic/jetpack-search": 20,
        "automattic/jetpack-stats": 20,
        "automattic/jetpack-status": 20,
        "automattic/jetpack-sync": 20,
        "automattic/jetpack-videopress": 20,
        "automattic/jetpack-waf": 20,
        "automattic/jetpack-wordads": 20,
        "automattic/jetpack-changelogger": 20
    },
    "prefer-stable": true,
    "prefer-lowest": false,
    "platform": {
        "ext-fileinfo": "*",
        "ext-json": "*",
        "ext-openssl": "*"
    },
    "platform-dev": [],
    "platform-overrides": {
        "ext-intl": "0.0.0"
    },
    "plugin-api-version": "2.3.0"
}<|MERGE_RESOLUTION|>--- conflicted
+++ resolved
@@ -4,11 +4,7 @@
         "Read more about it at https://getcomposer.org/doc/01-basic-usage.md#installing-dependencies",
         "This file is @generated automatically"
     ],
-<<<<<<< HEAD
-    "content-hash": "c06e2779d4e766dda4511d803b344173",
-=======
-    "content-hash": "d954978e5bebc7b1f0ff10170d072bed",
->>>>>>> 8945ff61
+    "content-hash": "a32b690802c767fd286c650ceda51931",
     "packages": [
         {
             "name": "automattic/jetpack-a8c-mc-stats",
@@ -1754,11 +1750,7 @@
             "dist": {
                 "type": "path",
                 "url": "../../packages/search",
-<<<<<<< HEAD
-                "reference": "7a1f41484258465d8522543310f05349d8443171"
-=======
-                "reference": "ada327eb4ea60d312c5964e8cb8387685a52a41e"
->>>>>>> 8945ff61
+                "reference": "9565b6ecbe9dacfa83068db4523c4c2da54f77b3"
             },
             "require": {
                 "automattic/jetpack-assets": "^1.17",
