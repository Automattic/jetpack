{
    "_readme": [
        "This file locks the dependencies of your project to a known state",
        "Read more about it at https://getcomposer.org/doc/01-basic-usage.md#installing-dependencies",
        "This file is @generated automatically"
    ],
    "content-hash": "7d16d267f450c67f3cc50c2af23cc594",
    "packages": [
        {
            "name": "automattic/jetpack-a8c-mc-stats",
            "version": "dev-master",
            "dist": {
                "type": "path",
                "url": "../../packages/a8c-mc-stats",
                "reference": "05c1399080a50526afc06f85e6494959ca3c1941"
            },
            "require-dev": {
                "automattic/jetpack-changelogger": "^3.0",
                "yoast/phpunit-polyfills": "1.0.3"
            },
            "type": "jetpack-library",
            "extra": {
                "autotagger": true,
                "mirror-repo": "Automattic/jetpack-a8c-mc-stats",
                "changelogger": {
                    "link-template": "https://github.com/Automattic/jetpack-a8c-mc-stats/compare/v${old}...v${new}"
                },
                "branch-alias": {
                    "dev-master": "1.4.x-dev"
                }
            },
            "autoload": {
                "classmap": [
                    "src/"
                ]
            },
            "scripts": {
                "phpunit": [
                    "./vendor/phpunit/phpunit/phpunit --colors=always"
                ],
                "test-coverage": [
                    "php -dpcov.directory=. ./vendor/bin/phpunit --coverage-clover \"$COVERAGE_DIR/clover.xml\""
                ],
                "test-php": [
                    "@composer phpunit"
                ]
            },
            "license": [
                "GPL-2.0-or-later"
            ],
            "description": "Used to record internal usage stats for Automattic. Not visible to site owners.",
            "transport-options": {
                "relative": true
            }
        },
        {
            "name": "automattic/jetpack-abtest",
            "version": "dev-master",
            "dist": {
                "type": "path",
                "url": "../../packages/abtest",
                "reference": "ec839a23133711a73791ad776cd2c50ae54cede8"
            },
            "require": {
                "automattic/jetpack-connection": "^1.37",
                "automattic/jetpack-error": "^1.3"
            },
            "require-dev": {
                "automattic/jetpack-changelogger": "^3.0",
                "automattic/wordbless": "dev-master",
                "yoast/phpunit-polyfills": "1.0.3"
            },
            "type": "jetpack-library",
            "extra": {
                "autotagger": true,
                "mirror-repo": "Automattic/jetpack-abtest",
                "changelogger": {
                    "link-template": "https://github.com/Automattic/jetpack-abtest/compare/v${old}...v${new}"
                },
                "branch-alias": {
                    "dev-master": "1.9.x-dev"
                }
            },
            "autoload": {
                "classmap": [
                    "src/"
                ]
            },
            "scripts": {
                "phpunit": [
                    "./vendor/phpunit/phpunit/phpunit --colors=always"
                ],
                "post-update-cmd": [
                    "php -r \"copy('vendor/automattic/wordbless/src/dbless-wpdb.php', 'wordpress/wp-content/db.php');\""
                ],
                "test-coverage": [
                    "php -dpcov.directory=. ./vendor/bin/phpunit --coverage-clover \"$COVERAGE_DIR/clover.xml\""
                ],
                "test-php": [
                    "@composer phpunit"
                ]
            },
            "license": [
                "GPL-2.0-or-later"
            ],
            "description": "Provides an interface to the WP.com A/B tests.",
            "transport-options": {
                "relative": true
            }
        },
        {
            "name": "automattic/jetpack-admin-ui",
            "version": "dev-master",
            "dist": {
                "type": "path",
                "url": "../../packages/admin-ui",
                "reference": "bbb92b9b9852760e84b7aaee877ee081616efcb3"
            },
            "require-dev": {
                "automattic/jetpack-changelogger": "^3.0",
                "automattic/wordbless": "dev-master",
                "yoast/phpunit-polyfills": "1.0.3"
            },
            "type": "jetpack-library",
            "extra": {
                "autotagger": true,
                "mirror-repo": "Automattic/jetpack-admin-ui",
                "textdomain": "jetpack-admin-ui",
                "changelogger": {
                    "link-template": "https://github.com/Automattic/jetpack-admin-ui/compare/${old}...${new}"
                },
                "branch-alias": {
                    "dev-master": "0.2.x-dev"
                },
                "version-constants": {
                    "::PACKAGE_VERSION": "src/class-admin-menu.php"
                }
            },
            "autoload": {
                "classmap": [
                    "src/"
                ]
            },
            "scripts": {
                "phpunit": [
                    "./vendor/phpunit/phpunit/phpunit --colors=always"
                ],
                "test-coverage": [
                    "php -dpcov.directory=. ./vendor/bin/phpunit --coverage-clover \"$COVERAGE_DIR/clover.xml\""
                ],
                "test-php": [
                    "@composer phpunit"
                ],
                "post-update-cmd": [
                    "php -r \"copy('vendor/automattic/wordbless/src/dbless-wpdb.php', 'wordpress/wp-content/db.php');\""
                ]
            },
            "license": [
                "GPL-2.0-or-later"
            ],
            "description": "Generic Jetpack wp-admin UI elements",
            "transport-options": {
                "relative": true
            }
        },
        {
            "name": "automattic/jetpack-assets",
            "version": "dev-master",
            "dist": {
                "type": "path",
                "url": "../../packages/assets",
                "reference": "810134d18a0baedd94aae5398f2f506f213bac7b"
            },
            "require": {
                "automattic/jetpack-constants": "^1.6"
            },
            "require-dev": {
                "automattic/jetpack-changelogger": "^3.0",
                "brain/monkey": "2.6.1",
                "wikimedia/testing-access-wrapper": "^1.0 | ^2.0",
                "yoast/phpunit-polyfills": "1.0.3"
            },
            "type": "jetpack-library",
            "extra": {
                "autotagger": true,
                "mirror-repo": "Automattic/jetpack-assets",
                "textdomain": "jetpack-assets",
                "changelogger": {
                    "link-template": "https://github.com/Automattic/jetpack-assets/compare/v${old}...v${new}"
                },
                "branch-alias": {
                    "dev-master": "1.17.x-dev"
                }
            },
            "autoload": {
                "files": [
                    "actions.php"
                ],
                "classmap": [
                    "src/"
                ]
            },
            "scripts": {
                "build-development": [
                    "pnpm run build"
                ],
                "build-production": [
                    "pnpm run build-production"
                ],
                "phpunit": [
                    "./vendor/phpunit/phpunit/phpunit --colors=always"
                ],
                "test-coverage": [
                    "php -dpcov.directory=. ./vendor/bin/phpunit --coverage-clover \"$COVERAGE_DIR/php/clover.xml\"",
                    "pnpm run test-coverage"
                ],
                "test-js": [
                    "pnpm run test"
                ],
                "test-php": [
                    "@composer phpunit"
                ]
            },
            "license": [
                "GPL-2.0-or-later"
            ],
            "description": "Asset management utilities for Jetpack ecosystem packages",
            "transport-options": {
                "relative": true
            }
        },
        {
            "name": "automattic/jetpack-autoloader",
            "version": "dev-master",
            "dist": {
                "type": "path",
                "url": "../../packages/autoloader",
                "reference": "0d14c81f42c4da64b4d3b2a7878e3b058d1af7c8"
            },
            "require": {
                "composer-plugin-api": "^1.1 || ^2.0"
            },
            "require-dev": {
                "automattic/jetpack-changelogger": "^3.0",
                "yoast/phpunit-polyfills": "1.0.3"
            },
            "type": "composer-plugin",
            "extra": {
                "autotagger": true,
                "class": "Automattic\\Jetpack\\Autoloader\\CustomAutoloaderPlugin",
                "mirror-repo": "Automattic/jetpack-autoloader",
                "changelogger": {
                    "link-template": "https://github.com/Automattic/jetpack-autoloader/compare/v${old}...v${new}"
                },
                "branch-alias": {
                    "dev-master": "2.11.x-dev"
                }
            },
            "autoload": {
                "classmap": [
                    "src/AutoloadGenerator.php"
                ],
                "psr-4": {
                    "Automattic\\Jetpack\\Autoloader\\": "src"
                }
            },
            "scripts": {
                "phpunit": [
                    "./vendor/phpunit/phpunit/phpunit --colors=always"
                ],
                "test-coverage": [
                    "php -dpcov.directory=. ./vendor/bin/phpunit --coverage-php \"./tests/php/tmp/coverage-report.php\"",
                    "php ./tests/php/bin/test-coverage.php \"$COVERAGE_DIR/clover.xml\""
                ],
                "test-php": [
                    "@composer phpunit"
                ]
            },
            "license": [
                "GPL-2.0-or-later"
            ],
            "description": "Creates a custom autoloader for a plugin or theme.",
            "transport-options": {
                "relative": true
            }
        },
        {
            "name": "automattic/jetpack-backup",
            "version": "dev-master",
            "dist": {
                "type": "path",
                "url": "../../packages/backup",
                "reference": "26be67ce4699b2a80cd477c9627b6fc48b3cdec0"
            },
            "require": {
                "automattic/jetpack-connection": "^1.37",
                "automattic/jetpack-sync": "^1.30"
            },
            "require-dev": {
                "automattic/jetpack-changelogger": "^3.0",
                "automattic/wordbless": "@dev",
                "yoast/phpunit-polyfills": "1.0.3"
            },
            "type": "jetpack-library",
            "extra": {
                "autotagger": true,
                "mirror-repo": "Automattic/jetpack-backup",
                "textdomain": "jetpack-backup-pkg",
                "version-constants": {
                    "::PACKAGE_VERSION": "src/class-package-version.php"
                },
                "changelogger": {
                    "link-template": "https://github.com/Automattic/jetpack-backup/compare/v${old}...v${new}"
                },
                "branch-alias": {
                    "dev-master": "1.2.x-dev"
                }
            },
            "autoload": {
                "files": [
                    "actions.php"
                ],
                "classmap": [
                    "src/"
                ]
            },
            "scripts": {
                "phpunit": [
                    "./vendor/phpunit/phpunit/phpunit --colors=always"
                ],
                "test-coverage": [
                    "php -dpcov.directory=. ./vendor/bin/phpunit --coverage-clover \"$COVERAGE_DIR/clover.xml\""
                ],
                "test-php": [
                    "@composer phpunit"
                ],
                "post-update-cmd": [
                    "php -r \"copy('vendor/automattic/wordbless/src/dbless-wpdb.php', 'wordpress/wp-content/db.php');\""
                ]
            },
            "license": [
                "GPL-2.0-or-later"
            ],
            "description": "Tools to assist with backing up Jetpack sites.",
            "transport-options": {
                "relative": true
            }
        },
        {
            "name": "automattic/jetpack-blocks",
            "version": "dev-master",
            "dist": {
                "type": "path",
                "url": "../../packages/blocks",
                "reference": "5fa39eec698e40b071be806a663367eb4555f557"
            },
            "require-dev": {
                "automattic/jetpack-changelogger": "^3.0",
                "automattic/wordbless": "dev-master",
                "brain/monkey": "2.6.1",
                "yoast/phpunit-polyfills": "1.0.3"
            },
            "type": "jetpack-library",
            "extra": {
                "autotagger": true,
                "mirror-repo": "Automattic/jetpack-blocks",
                "changelogger": {
                    "link-template": "https://github.com/Automattic/jetpack-blocks/compare/v${old}...v${new}"
                },
                "branch-alias": {
                    "dev-master": "1.4.x-dev"
                }
            },
            "autoload": {
                "classmap": [
                    "src/"
                ]
            },
            "scripts": {
                "phpunit": [
                    "./vendor/phpunit/phpunit/phpunit --colors=always"
                ],
                "post-update-cmd": [
                    "php -r \"copy('vendor/automattic/wordbless/src/dbless-wpdb.php', 'wordpress/wp-content/db.php');\""
                ],
                "test-coverage": [
                    "php -dpcov.directory=. ./vendor/bin/phpunit --coverage-clover \"$COVERAGE_DIR/clover.xml\""
                ],
                "test-php": [
                    "@composer phpunit"
                ]
            },
            "license": [
                "GPL-2.0-or-later"
            ],
            "description": "Register and manage blocks within a plugin. Used to manage block registration, enqueues, and more.",
            "transport-options": {
                "relative": true
            }
        },
        {
            "name": "automattic/jetpack-compat",
            "version": "dev-master",
            "dist": {
                "type": "path",
                "url": "../../packages/compat",
                "reference": "58a91c421de42eaab82bbe6eeef16f4d4e45bb40"
            },
            "require-dev": {
                "automattic/jetpack-changelogger": "^3.0"
            },
            "type": "jetpack-library",
            "extra": {
                "autotagger": true,
                "mirror-repo": "Automattic/jetpack-compat",
                "changelogger": {
                    "link-template": "https://github.com/Automattic/jetpack-compat/compare/v${old}...v${new}"
                },
                "branch-alias": {
                    "dev-master": "1.6.x-dev"
                }
            },
            "autoload": {
                "files": [
                    "functions.php"
                ],
                "classmap": [
                    "legacy"
                ]
            },
            "license": [
                "GPL-2.0-or-later"
            ],
            "description": "Compatibility layer with previous versions of Jetpack",
            "transport-options": {
                "relative": true
            }
        },
        {
            "name": "automattic/jetpack-composer-plugin",
            "version": "dev-master",
            "dist": {
                "type": "path",
                "url": "../../packages/composer-plugin",
                "reference": "c3fc0e4cf179c619f896174a6c9db8e70cff74c3"
            },
            "require": {
                "composer-plugin-api": "^2.1.0"
            },
            "require-dev": {
                "automattic/jetpack-changelogger": "^3.0",
                "composer/composer": "2.2.3",
                "yoast/phpunit-polyfills": "1.0.3"
            },
            "type": "composer-plugin",
            "extra": {
                "class": "Automattic\\Jetpack\\Composer\\Plugin",
                "mirror-repo": "Automattic/jetpack-composer-plugin",
                "changelogger": {
                    "link-template": "https://github.com/Automattic/jetpack-composer-plugin/compare/v${old}...v${new}"
                },
                "autotagger": true,
                "branch-alias": {
                    "dev-master": "1.1.x-dev"
                }
            },
            "autoload": {
                "classmap": [
                    "src/"
                ]
            },
            "scripts": {
                "phpunit": [
                    "./vendor/phpunit/phpunit/phpunit --colors=always"
                ],
                "test-coverage": [
                    "php -dpcov.directory=. ./vendor/bin/phpunit --coverage-clover \"$COVERAGE_DIR/clover.xml\""
                ],
                "test-php": [
                    "@composer phpunit"
                ]
            },
            "license": [
                "GPL-2.0-or-later"
            ],
            "description": "A custom installer plugin for Composer to move Jetpack packages out of `vendor/` so WordPress's translation infrastructure will find their strings.",
            "transport-options": {
                "relative": true
            }
        },
        {
            "name": "automattic/jetpack-config",
            "version": "dev-master",
            "dist": {
                "type": "path",
                "url": "../../packages/config",
                "reference": "fbcaa06ae1311c15b42f9e6c9330658592829af5"
            },
            "require-dev": {
                "automattic/jetpack-changelogger": "^3.0"
            },
            "type": "jetpack-library",
            "extra": {
                "autotagger": true,
                "mirror-repo": "Automattic/jetpack-config",
                "textdomain": "jetpack-config",
                "changelogger": {
                    "link-template": "https://github.com/Automattic/jetpack-config/compare/v${old}...v${new}"
                },
                "branch-alias": {
                    "dev-master": "1.6.x-dev"
                }
            },
            "autoload": {
                "classmap": [
                    "src/"
                ]
            },
            "license": [
                "GPL-2.0-or-later"
            ],
            "description": "Jetpack configuration package that initializes other packages and configures Jetpack's functionality. Can be used as a base for all variants of Jetpack package usage.",
            "transport-options": {
                "relative": true
            }
        },
        {
            "name": "automattic/jetpack-connection",
            "version": "dev-master",
            "dist": {
                "type": "path",
                "url": "../../packages/connection",
                "reference": "698ca7b1f0cbdea17a5785472900ce31e1bb0d98"
            },
            "require": {
                "automattic/jetpack-a8c-mc-stats": "^1.4",
                "automattic/jetpack-admin-ui": "^0.2",
                "automattic/jetpack-constants": "^1.6",
                "automattic/jetpack-heartbeat": "^1.4",
                "automattic/jetpack-options": "^1.14",
                "automattic/jetpack-redirect": "^1.7",
                "automattic/jetpack-roles": "^1.4",
                "automattic/jetpack-status": "^1.12",
                "automattic/jetpack-tracking": "^1.14"
            },
            "require-dev": {
                "automattic/jetpack-changelogger": "^3.0",
                "automattic/wordbless": "@dev",
                "brain/monkey": "2.6.1",
                "yoast/phpunit-polyfills": "1.0.3"
            },
            "type": "jetpack-library",
            "extra": {
                "autotagger": true,
                "mirror-repo": "Automattic/jetpack-connection",
                "textdomain": "jetpack-connection",
                "version-constants": {
                    "::PACKAGE_VERSION": "src/class-package-version.php"
                },
                "changelogger": {
                    "link-template": "https://github.com/Automattic/jetpack-connection/compare/v${old}...v${new}"
                },
                "branch-alias": {
                    "dev-master": "1.37.x-dev"
                }
            },
            "autoload": {
                "classmap": [
                    "legacy",
                    "src/",
                    "src/webhooks"
                ]
            },
            "scripts": {
                "phpunit": [
                    "./vendor/phpunit/phpunit/phpunit --colors=always"
                ],
                "post-update-cmd": [
                    "php -r \"copy('vendor/automattic/wordbless/src/dbless-wpdb.php', 'wordpress/wp-content/db.php');\""
                ],
                "test-coverage": [
                    "php -dpcov.directory=. ./vendor/bin/phpunit --coverage-clover \"$COVERAGE_DIR/clover.xml\""
                ],
                "test-php": [
                    "@composer phpunit"
                ]
            },
            "license": [
                "GPL-2.0-or-later"
            ],
            "description": "Everything needed to connect to the Jetpack infrastructure",
            "transport-options": {
                "relative": true
            }
        },
        {
            "name": "automattic/jetpack-connection-ui",
            "version": "dev-master",
            "dist": {
                "type": "path",
                "url": "../../packages/connection-ui",
                "reference": "a056d86f62db8d5f99a27bf69ded9387f56d365a"
            },
            "require": {
                "automattic/jetpack-assets": "^1.17",
                "automattic/jetpack-connection": "^1.37",
                "automattic/jetpack-constants": "^1.6",
                "automattic/jetpack-device-detection": "^1.4",
                "automattic/jetpack-identity-crisis": "^0.8"
            },
            "require-dev": {
                "automattic/jetpack-changelogger": "^3.0"
            },
            "type": "jetpack-library",
            "extra": {
                "autotagger": true,
                "mirror-repo": "Automattic/jetpack-connection-ui",
                "textdomain": "jetpack-connection-ui",
                "changelogger": {
                    "link-template": "https://github.com/Automattic/jetpack-connection-ui/compare/v${old}...v${new}"
                },
                "branch-alias": {
                    "dev-master": "2.3.x-dev"
                }
            },
            "autoload": {
                "classmap": [
                    "src/"
                ]
            },
            "scripts": {
                "build-development": [
                    "pnpm run build"
                ],
                "build-production": [
                    "NODE_ENV=production pnpm run build"
                ],
                "watch": [
                    "Composer\\Config::disableProcessTimeout",
                    "pnpm run watch"
                ]
            },
            "license": [
                "GPL-2.0-or-later"
            ],
            "description": "Jetpack Connection UI",
            "transport-options": {
                "relative": true
            }
        },
        {
            "name": "automattic/jetpack-constants",
            "version": "dev-master",
            "dist": {
                "type": "path",
                "url": "../../packages/constants",
                "reference": "c707667b702d06091f8183df68a2a2b0d230c2b3"
            },
            "require-dev": {
                "automattic/jetpack-changelogger": "^3.0",
                "brain/monkey": "2.6.1",
                "yoast/phpunit-polyfills": "1.0.3"
            },
            "type": "jetpack-library",
            "extra": {
                "autotagger": true,
                "mirror-repo": "Automattic/jetpack-constants",
                "changelogger": {
                    "link-template": "https://github.com/Automattic/jetpack-constants/compare/v${old}...v${new}"
                },
                "branch-alias": {
                    "dev-master": "1.6.x-dev"
                }
            },
            "autoload": {
                "classmap": [
                    "src/"
                ]
            },
            "scripts": {
                "phpunit": [
                    "./vendor/phpunit/phpunit/phpunit --colors=always"
                ],
                "test-coverage": [
                    "php -dpcov.directory=. ./vendor/bin/phpunit --coverage-clover \"$COVERAGE_DIR/clover.xml\""
                ],
                "test-php": [
                    "@composer phpunit"
                ]
            },
            "license": [
                "GPL-2.0-or-later"
            ],
            "description": "A wrapper for defining constants in a more testable way.",
            "transport-options": {
                "relative": true
            }
        },
        {
            "name": "automattic/jetpack-device-detection",
            "version": "dev-master",
            "dist": {
                "type": "path",
                "url": "../../packages/device-detection",
                "reference": "9e6dca88fa7d4e8d264d32f3f50007c124f98c97"
            },
            "require-dev": {
                "automattic/jetpack-changelogger": "^3.0",
                "yoast/phpunit-polyfills": "1.0.3"
            },
            "type": "jetpack-library",
            "extra": {
                "autotagger": true,
                "mirror-repo": "Automattic/jetpack-device-detection",
                "changelogger": {
                    "link-template": "https://github.com/Automattic/jetpack-device-detection/compare/v${old}...v${new}"
                },
                "branch-alias": {
                    "dev-master": "1.4.x-dev"
                }
            },
            "autoload": {
                "classmap": [
                    "src/"
                ]
            },
            "scripts": {
                "phpunit": [
                    "./vendor/phpunit/phpunit/phpunit --colors=always"
                ],
                "test-coverage": [
                    "php -dpcov.directory=. ./vendor/bin/phpunit --coverage-clover \"$COVERAGE_DIR/clover.xml\""
                ],
                "test-php": [
                    "@composer phpunit"
                ]
            },
            "license": [
                "GPL-2.0-or-later"
            ],
            "description": "A way to detect device types based on User-Agent header.",
            "transport-options": {
                "relative": true
            }
        },
        {
            "name": "automattic/jetpack-error",
            "version": "dev-master",
            "dist": {
                "type": "path",
                "url": "../../packages/error",
                "reference": "af8ed8b85889e26f768c006ac34b39c9ae5e3f53"
            },
            "require-dev": {
                "automattic/jetpack-changelogger": "^3.0",
                "yoast/phpunit-polyfills": "1.0.3"
            },
            "type": "jetpack-library",
            "extra": {
                "autotagger": true,
                "mirror-repo": "Automattic/jetpack-error",
                "changelogger": {
                    "link-template": "https://github.com/Automattic/jetpack-error/compare/v${old}...v${new}"
                },
                "branch-alias": {
                    "dev-master": "1.3.x-dev"
                }
            },
            "autoload": {
                "classmap": [
                    "src/"
                ]
            },
            "scripts": {
                "phpunit": [
                    "./vendor/phpunit/phpunit/phpunit --colors=always"
                ],
                "test-coverage": [
                    "php -dpcov.directory=. ./vendor/bin/phpunit --coverage-clover \"$COVERAGE_DIR/clover.xml\""
                ],
                "test-php": [
                    "@composer phpunit"
                ]
            },
            "license": [
                "GPL-2.0-or-later"
            ],
            "description": "Jetpack Error - a wrapper around WP_Error.",
            "transport-options": {
                "relative": true
            }
        },
        {
            "name": "automattic/jetpack-google-fonts-provider",
            "version": "dev-master",
            "dist": {
                "type": "path",
                "url": "../../packages/google-fonts-provider",
<<<<<<< HEAD
                "reference": "0af03e7de7705dcf728cbccb25ca13e66e7c4bed"
=======
                "reference": "238c99674377de4520898b84ed34234537c71eef"
>>>>>>> 20923b80
            },
            "require-dev": {
                "automattic/jetpack-changelogger": "^3.0",
                "brain/monkey": "2.6.1",
                "yoast/phpunit-polyfills": "1.0.3"
            },
            "type": "library",
            "extra": {
                "autotagger": true,
                "mirror-repo": "Automattic/jetpack-google-fonts-provider",
                "changelogger": {
                    "link-template": "https://github.com/Automattic/jetpack-google-fonts-provider/compare/v${old}...v${new}"
                },
                "branch-alias": {
                    "dev-master": "0.2.x-dev"
                },
                "textdomain": "jetpack-google-fonts-provider"
            },
            "autoload": {
                "classmap": [
                    "src/"
                ]
            },
            "scripts": {
                "phpunit": [
                    "./vendor/phpunit/phpunit/phpunit --colors=always"
                ],
                "test-coverage": [
                    "php -dpcov.directory=. ./vendor/bin/phpunit --coverage-clover \"$COVERAGE_DIR/clover.xml\""
                ],
                "test-php": [
                    "@composer phpunit"
                ]
            },
            "license": [
                "GPL-2.0-or-later"
            ],
            "description": "WordPress Webfonts provider for Google Fonts",
            "transport-options": {
                "relative": true
            }
        },
        {
            "name": "automattic/jetpack-heartbeat",
            "version": "dev-master",
            "dist": {
                "type": "path",
                "url": "../../packages/heartbeat",
                "reference": "14c401c013c64fea324ea7fee4559aa90366293c"
            },
            "require": {
                "automattic/jetpack-a8c-mc-stats": "^1.4",
                "automattic/jetpack-options": "^1.14"
            },
            "require-dev": {
                "automattic/jetpack-changelogger": "^3.0"
            },
            "type": "jetpack-library",
            "extra": {
                "autotagger": true,
                "mirror-repo": "Automattic/jetpack-heartbeat",
                "textdomain": "jetpack-heartbeat",
                "changelogger": {
                    "link-template": "https://github.com/Automattic/jetpack-heartbeat/compare/v${old}...v${new}"
                },
                "branch-alias": {
                    "dev-master": "1.4.x-dev"
                }
            },
            "autoload": {
                "classmap": [
                    "src/"
                ]
            },
            "license": [
                "GPL-2.0-or-later"
            ],
            "description": "This adds a cronjob that sends a batch of internal automattic stats to wp.com once a day",
            "transport-options": {
                "relative": true
            }
        },
        {
            "name": "automattic/jetpack-identity-crisis",
            "version": "dev-master",
            "dist": {
                "type": "path",
                "url": "../../packages/identity-crisis",
                "reference": "f4d43f7894c20ed04ef10dfe599046fa99693a29"
            },
            "require": {
                "automattic/jetpack-assets": "^1.17",
                "automattic/jetpack-connection": "^1.37",
                "automattic/jetpack-constants": "^1.6",
                "automattic/jetpack-logo": "^1.5",
                "automattic/jetpack-options": "^1.14",
                "automattic/jetpack-status": "^1.12",
                "automattic/jetpack-tracking": "^1.14"
            },
            "require-dev": {
                "automattic/jetpack-changelogger": "^3.0",
                "automattic/wordbless": "@dev",
                "yoast/phpunit-polyfills": "1.0.3"
            },
            "type": "jetpack-library",
            "extra": {
                "autotagger": true,
                "mirror-repo": "Automattic/jetpack-identity-crisis",
                "textdomain": "jetpack-idc",
                "version-constants": {
                    "::PACKAGE_VERSION": "src/class-identity-crisis.php"
                },
                "changelogger": {
                    "link-template": "https://github.com/Automattic/jetpack-identity-crisis/compare/v${old}...v${new}"
                },
                "branch-alias": {
                    "dev-master": "0.8.x-dev"
                }
            },
            "autoload": {
                "classmap": [
                    "src/"
                ]
            },
            "scripts": {
                "build-development": [
                    "pnpm run build"
                ],
                "build-production": [
                    "NODE_ENV='production' pnpm run build"
                ],
                "phpunit": [
                    "./vendor/phpunit/phpunit/phpunit --colors=always"
                ],
                "test-coverage": [
                    "php -dpcov.directory=. ./vendor/bin/phpunit --coverage-clover \"$COVERAGE_DIR/clover.xml\""
                ],
                "test-php": [
                    "@composer phpunit"
                ],
                "post-update-cmd": [
                    "php -r \"copy('vendor/automattic/wordbless/src/dbless-wpdb.php', 'wordpress/wp-content/db.php');\""
                ],
                "watch": [
                    "Composer\\Config::disableProcessTimeout",
                    "pnpm run watch"
                ]
            },
            "license": [
                "GPL-2.0-or-later"
            ],
            "description": "Identity Crisis.",
            "transport-options": {
                "relative": true
            }
        },
        {
            "name": "automattic/jetpack-jitm",
            "version": "dev-master",
            "dist": {
                "type": "path",
                "url": "../../packages/jitm",
                "reference": "9f4abc80236874b8f7f161841a232fab372791d5"
            },
            "require": {
                "automattic/jetpack-a8c-mc-stats": "^1.4",
                "automattic/jetpack-assets": "^1.17",
                "automattic/jetpack-connection": "^1.37",
                "automattic/jetpack-device-detection": "^1.4",
                "automattic/jetpack-logo": "^1.5",
                "automattic/jetpack-options": "^1.14",
                "automattic/jetpack-partner": "^1.7",
                "automattic/jetpack-redirect": "^1.7",
                "automattic/jetpack-status": "^1.12",
                "automattic/jetpack-tracking": "^1.14"
            },
            "require-dev": {
                "automattic/jetpack-changelogger": "^3.0",
                "brain/monkey": "2.6.1",
                "yoast/phpunit-polyfills": "1.0.3"
            },
            "type": "jetpack-library",
            "extra": {
                "autotagger": true,
                "mirror-repo": "Automattic/jetpack-jitm",
                "textdomain": "jetpack-jitm",
                "version-constants": {
                    "::PACKAGE_VERSION": "src/class-jitm.php"
                },
                "changelogger": {
                    "link-template": "https://github.com/Automattic/jetpack-jitm/compare/v${old}...v${new}"
                },
                "branch-alias": {
                    "dev-master": "2.2.x-dev"
                }
            },
            "autoload": {
                "classmap": [
                    "src/"
                ]
            },
            "scripts": {
                "build-production": [
                    "pnpm run build-production"
                ],
                "build-development": [
                    "pnpm run build"
                ],
                "phpunit": [
                    "./vendor/phpunit/phpunit/phpunit --colors=always"
                ],
                "test-coverage": [
                    "php -dpcov.directory=. ./vendor/bin/phpunit --coverage-clover \"$COVERAGE_DIR/clover.xml\""
                ],
                "test-php": [
                    "@composer phpunit"
                ]
            },
            "license": [
                "GPL-2.0-or-later"
            ],
            "description": "Just in time messages for Jetpack",
            "transport-options": {
                "relative": true
            }
        },
        {
            "name": "automattic/jetpack-lazy-images",
            "version": "dev-master",
            "dist": {
                "type": "path",
                "url": "../../packages/lazy-images",
                "reference": "c7115dc7f2f073b53f98584382773bb8db0ca68b"
            },
            "require": {
                "automattic/jetpack-assets": "^1.17",
                "automattic/jetpack-constants": "^1.6"
            },
            "require-dev": {
                "automattic/jetpack-changelogger": "^3.0",
                "automattic/wordbless": "dev-master",
                "yoast/phpunit-polyfills": "1.0.3"
            },
            "type": "jetpack-library",
            "extra": {
                "autotagger": true,
                "mirror-repo": "Automattic/jetpack-lazy-images",
                "textdomain": "jetpack-lazy-images",
                "changelogger": {
                    "link-template": "https://github.com/Automattic/jetpack-lazy-images/compare/v${old}...v${new}"
                },
                "branch-alias": {
                    "dev-master": "2.1.x-dev"
                }
            },
            "autoload": {
                "classmap": [
                    "src/"
                ]
            },
            "scripts": {
                "build-production": [
                    "pnpm run build-production"
                ],
                "build-development": [
                    "pnpm run build"
                ],
                "phpunit": [
                    "./vendor/phpunit/phpunit/phpunit --colors=always"
                ],
                "post-update-cmd": [
                    "php -r \"copy('vendor/automattic/wordbless/src/dbless-wpdb.php', 'wordpress/wp-content/db.php');\""
                ],
                "test-coverage": [
                    "php -dpcov.directory=. ./vendor/bin/phpunit --coverage-clover \"$COVERAGE_DIR/clover.xml\""
                ],
                "test-php": [
                    "@composer phpunit"
                ]
            },
            "license": [
                "GPL-2.0-or-later"
            ],
            "description": "Speed up your site and create a smoother viewing experience by loading images as visitors scroll down the screen, instead of all at once.",
            "transport-options": {
                "relative": true
            }
        },
        {
            "name": "automattic/jetpack-licensing",
            "version": "dev-master",
            "dist": {
                "type": "path",
                "url": "../../packages/licensing",
                "reference": "bcd9217e6a9570dda47a682c3e18f2477586a04e"
            },
            "require": {
                "automattic/jetpack-connection": "^1.37",
                "automattic/jetpack-options": "^1.14"
            },
            "require-dev": {
                "automattic/jetpack-changelogger": "^3.0",
                "automattic/wordbless": "@dev",
                "yoast/phpunit-polyfills": "1.0.3"
            },
            "type": "jetpack-library",
            "extra": {
                "autotagger": true,
                "mirror-repo": "Automattic/jetpack-licensing",
                "textdomain": "jetpack-licensing",
                "changelogger": {
                    "link-template": "https://github.com/Automattic/jetpack-licensing/compare/v${old}...v${new}"
                },
                "branch-alias": {
                    "dev-master": "1.6.x-dev"
                }
            },
            "autoload": {
                "classmap": [
                    "src/"
                ]
            },
            "scripts": {
                "phpunit": [
                    "./vendor/phpunit/phpunit/phpunit --colors=always"
                ],
                "post-update-cmd": [
                    "php -r \"copy('vendor/automattic/wordbless/src/dbless-wpdb.php', 'wordpress/wp-content/db.php');\""
                ],
                "test-coverage": [
                    "php -dpcov.directory=. ./vendor/bin/phpunit --coverage-clover \"$COVERAGE_DIR/clover.xml\""
                ],
                "test-php": [
                    "@composer phpunit"
                ]
            },
            "license": [
                "GPL-2.0-or-later"
            ],
            "description": "Everything needed to manage Jetpack licenses client-side.",
            "transport-options": {
                "relative": true
            }
        },
        {
            "name": "automattic/jetpack-logo",
            "version": "dev-master",
            "dist": {
                "type": "path",
                "url": "../../packages/logo",
                "reference": "c0d7df78e0ea4d9d09a22ff937fce5ec13a08379"
            },
            "require-dev": {
                "automattic/jetpack-changelogger": "^3.0",
                "yoast/phpunit-polyfills": "1.0.3"
            },
            "type": "jetpack-library",
            "extra": {
                "autotagger": true,
                "mirror-repo": "Automattic/jetpack-logo",
                "changelogger": {
                    "link-template": "https://github.com/Automattic/jetpack-logo/compare/v${old}...v${new}"
                },
                "branch-alias": {
                    "dev-master": "1.5.x-dev"
                }
            },
            "autoload": {
                "classmap": [
                    "src/"
                ]
            },
            "scripts": {
                "phpunit": [
                    "./vendor/phpunit/phpunit/phpunit --colors=always"
                ],
                "test-coverage": [
                    "php -dpcov.directory=. ./vendor/bin/phpunit --coverage-clover \"$COVERAGE_DIR/clover.xml\""
                ],
                "test-php": [
                    "@composer phpunit"
                ]
            },
            "license": [
                "GPL-2.0-or-later"
            ],
            "description": "A logo for Jetpack",
            "transport-options": {
                "relative": true
            }
        },
        {
            "name": "automattic/jetpack-my-jetpack",
            "version": "dev-master",
            "dist": {
                "type": "path",
                "url": "../../packages/my-jetpack",
                "reference": "61cece555e629bcf8814af1b6aa5ce47dac5b5df"
            },
            "require": {
                "automattic/jetpack-admin-ui": "^0.2",
                "automattic/jetpack-assets": "^1.17",
                "automattic/jetpack-connection": "^1.37",
                "automattic/jetpack-plugins-installer": "^0.1",
                "automattic/jetpack-redirect": "^1.7",
                "automattic/jetpack-tracking": "^1.14"
            },
            "require-dev": {
                "automattic/jetpack-changelogger": "^3.0",
                "automattic/jetpack-constants": "^1.6",
                "automattic/jetpack-options": "^1.14",
                "automattic/wordbless": "@dev",
                "yoast/phpunit-polyfills": "1.0.3"
            },
            "type": "jetpack-library",
            "extra": {
                "autotagger": true,
                "mirror-repo": "Automattic/jetpack-my-jetpack",
                "textdomain": "jetpack-my-jetpack",
                "changelogger": {
                    "link-template": "https://github.com/Automattic/jetpack-my-jetpack/compare/${old}...${new}"
                },
                "branch-alias": {
                    "dev-master": "0.6.x-dev"
                },
                "version-constants": {
                    "::PACKAGE_VERSION": "src/class-initializer.php"
                }
            },
            "autoload": {
                "classmap": [
                    "src/",
                    "src/products"
                ]
            },
            "scripts": {
                "phpunit": [
                    "./vendor/phpunit/phpunit/phpunit --colors=always"
                ],
                "test-coverage": [
                    "php -dpcov.directory=. ./vendor/bin/phpunit --coverage-clover \"$COVERAGE_DIR/coverage.xml\"",
                    "pnpm run test -- --coverageDirectory=\"$COVERAGE_DIR\" --coverage --coverageReporters=clover"
                ],
                "test-php": [
                    "@composer phpunit"
                ],
                "test-js": [
                    "pnpm run test"
                ],
                "test-js-watch": [
                    "Composer\\Config::disableProcessTimeout",
                    "pnpm run test -- --watch"
                ],
                "build-development": [
                    "pnpm run build"
                ],
                "build-production": [
                    "NODE_ENV=production pnpm run build"
                ],
                "watch": [
                    "Composer\\Config::disableProcessTimeout",
                    "pnpm run watch"
                ],
                "post-update-cmd": [
                    "php -r \"copy('vendor/automattic/wordbless/src/dbless-wpdb.php', 'wordpress/wp-content/db.php');\""
                ]
            },
            "license": [
                "GPL-2.0-or-later"
            ],
            "description": "WP Admin page with information and configuration shared among all Jetpack stand-alone plugins",
            "transport-options": {
                "relative": true
            }
        },
        {
            "name": "automattic/jetpack-options",
            "version": "dev-master",
            "dist": {
                "type": "path",
                "url": "../../packages/options",
                "reference": "ae4325a0569cc055a1c2649bb2572f15ab4d37bb"
            },
            "require": {
                "automattic/jetpack-constants": "^1.6"
            },
            "require-dev": {
                "automattic/jetpack-changelogger": "^3.0",
                "yoast/phpunit-polyfills": "1.0.3"
            },
            "type": "jetpack-library",
            "extra": {
                "autotagger": true,
                "mirror-repo": "Automattic/jetpack-options",
                "changelogger": {
                    "link-template": "https://github.com/Automattic/jetpack-options/compare/v${old}...v${new}"
                },
                "branch-alias": {
                    "dev-master": "1.14.x-dev"
                }
            },
            "autoload": {
                "classmap": [
                    "legacy"
                ]
            },
            "license": [
                "GPL-2.0-or-later"
            ],
            "description": "A wrapper for wp-options to manage specific Jetpack options.",
            "transport-options": {
                "relative": true
            }
        },
        {
            "name": "automattic/jetpack-partner",
            "version": "dev-master",
            "dist": {
                "type": "path",
                "url": "../../packages/partner",
                "reference": "9eca9e2b8b0575f536356584f316f8d8fb84b4b2"
            },
            "require": {
                "automattic/jetpack-connection": "^1.37",
                "automattic/jetpack-options": "^1.14",
                "automattic/jetpack-status": "^1.12"
            },
            "require-dev": {
                "automattic/jetpack-changelogger": "^3.0",
                "automattic/wordbless": "@dev",
                "brain/monkey": "2.6.1",
                "yoast/phpunit-polyfills": "1.0.3"
            },
            "type": "jetpack-library",
            "extra": {
                "autotagger": true,
                "mirror-repo": "Automattic/jetpack-partner",
                "changelogger": {
                    "link-template": "https://github.com/Automattic/jetpack-partner/compare/v${old}...v${new}"
                },
                "branch-alias": {
                    "dev-master": "1.7.x-dev"
                }
            },
            "autoload": {
                "classmap": [
                    "src/"
                ]
            },
            "scripts": {
                "phpunit": [
                    "./vendor/phpunit/phpunit/phpunit --colors=always"
                ],
                "post-update-cmd": [
                    "php -r \"copy('vendor/automattic/wordbless/src/dbless-wpdb.php', 'wordpress/wp-content/db.php');\""
                ],
                "test-coverage": [
                    "php -dpcov.directory=. ./vendor/bin/phpunit --coverage-clover \"$COVERAGE_DIR/clover.xml\""
                ],
                "test-php": [
                    "@composer phpunit"
                ]
            },
            "license": [
                "GPL-2.0-or-later"
            ],
            "description": "Support functions for Jetpack hosting partners.",
            "transport-options": {
                "relative": true
            }
        },
        {
            "name": "automattic/jetpack-password-checker",
            "version": "dev-master",
            "dist": {
                "type": "path",
                "url": "../../packages/password-checker",
                "reference": "a9dd0d76a2a18a042898111f5ac279e5f32c2258"
            },
            "require-dev": {
                "automattic/jetpack-changelogger": "^3.0",
                "automattic/wordbless": "@dev",
                "yoast/phpunit-polyfills": "1.0.3"
            },
            "type": "jetpack-library",
            "extra": {
                "autotagger": true,
                "mirror-repo": "Automattic/jetpack-password-checker",
                "textdomain": "jetpack-password-checker",
                "changelogger": {
                    "link-template": "https://github.com/Automattic/jetpack-password-checker/compare/v${old}...v${new}"
                },
                "branch-alias": {
                    "dev-master": "0.2.x-dev"
                }
            },
            "autoload": {
                "classmap": [
                    "src/"
                ]
            },
            "scripts": {
                "phpunit": [
                    "./vendor/phpunit/phpunit/phpunit --colors=always"
                ],
                "test-coverage": [
                    "php -dpcov.directory=. ./vendor/bin/phpunit --coverage-clover \"$COVERAGE_DIR/clover.xml\""
                ],
                "test-php": [
                    "@composer phpunit"
                ],
                "post-update-cmd": [
                    "php -r \"copy('vendor/automattic/wordbless/src/dbless-wpdb.php', 'wordpress/wp-content/db.php');\""
                ]
            },
            "license": [
                "GPL-2.0-or-later"
            ],
            "description": "Password Checker.",
            "transport-options": {
                "relative": true
            }
        },
        {
            "name": "automattic/jetpack-plugins-installer",
            "version": "dev-master",
            "dist": {
                "type": "path",
                "url": "../../packages/plugins-installer",
                "reference": "19c930344c337c188d411a51938c7c870ea511a1"
            },
            "require": {
                "automattic/jetpack-a8c-mc-stats": "^1.4"
            },
            "require-dev": {
                "automattic/jetpack-changelogger": "^3.0",
                "yoast/phpunit-polyfills": "1.0.3"
            },
            "type": "library",
            "extra": {
                "branch-alias": {
                    "dev-master": "0.1.x-dev"
                },
                "mirror-repo": "Automattic/jetpack-plugins-installer",
                "changelogger": {
                    "link-template": "https://github.com/Automattic/jetpack-plugins-installer/compare/v${old}...v${new}"
                },
                "autotagger": true,
                "textdomain": "jetpack-plugins-installer"
            },
            "autoload": {
                "classmap": [
                    "src/"
                ]
            },
            "scripts": {
                "phpunit": [
                    "./vendor/phpunit/phpunit/phpunit --colors=always"
                ],
                "test-coverage": [
                    "php -dpcov.directory=. ./vendor/bin/phpunit --coverage-clover \"$COVERAGE_DIR/clover.xml\""
                ],
                "test-php": [
                    "@composer phpunit"
                ]
            },
            "license": [
                "GPL-2.0-or-later"
            ],
            "description": "Handle installation of plugins from WP.org",
            "transport-options": {
                "relative": true
            }
        },
        {
            "name": "automattic/jetpack-redirect",
            "version": "dev-master",
            "dist": {
                "type": "path",
                "url": "../../packages/redirect",
                "reference": "836b8d65ec609ce93ae22f3b653dfa62aa35b770"
            },
            "require": {
                "automattic/jetpack-status": "^1.12"
            },
            "require-dev": {
                "automattic/jetpack-changelogger": "^3.0",
                "brain/monkey": "2.6.1",
                "yoast/phpunit-polyfills": "1.0.3"
            },
            "type": "jetpack-library",
            "extra": {
                "autotagger": true,
                "mirror-repo": "Automattic/jetpack-redirect",
                "changelogger": {
                    "link-template": "https://github.com/Automattic/jetpack-redirect/compare/v${old}...v${new}"
                },
                "branch-alias": {
                    "dev-master": "1.7.x-dev"
                }
            },
            "autoload": {
                "classmap": [
                    "src/"
                ]
            },
            "scripts": {
                "phpunit": [
                    "./vendor/phpunit/phpunit/phpunit --colors=always"
                ],
                "test-coverage": [
                    "php -dpcov.directory=. ./vendor/bin/phpunit --coverage-clover \"$COVERAGE_DIR/clover.xml\""
                ],
                "test-php": [
                    "@composer phpunit"
                ]
            },
            "license": [
                "GPL-2.0-or-later"
            ],
            "description": "Utilities to build URLs to the jetpack.com/redirect/ service",
            "transport-options": {
                "relative": true
            }
        },
        {
            "name": "automattic/jetpack-roles",
            "version": "dev-master",
            "dist": {
                "type": "path",
                "url": "../../packages/roles",
                "reference": "865b6ca769a59af99b25f560a1f0e7e6a19bff1f"
            },
            "require-dev": {
                "automattic/jetpack-changelogger": "^3.0",
                "brain/monkey": "2.6.1",
                "yoast/phpunit-polyfills": "1.0.3"
            },
            "type": "jetpack-library",
            "extra": {
                "autotagger": true,
                "mirror-repo": "Automattic/jetpack-roles",
                "changelogger": {
                    "link-template": "https://github.com/Automattic/jetpack-roles/compare/v${old}...v${new}"
                },
                "branch-alias": {
                    "dev-master": "1.4.x-dev"
                }
            },
            "autoload": {
                "classmap": [
                    "src/"
                ]
            },
            "scripts": {
                "phpunit": [
                    "./vendor/phpunit/phpunit/phpunit --colors=always"
                ],
                "test-coverage": [
                    "php -dpcov.directory=. ./vendor/bin/phpunit --coverage-clover \"$COVERAGE_DIR/clover.xml\""
                ],
                "test-php": [
                    "@composer phpunit"
                ]
            },
            "license": [
                "GPL-2.0-or-later"
            ],
            "description": "Utilities, related with user roles and capabilities.",
            "transport-options": {
                "relative": true
            }
        },
        {
            "name": "automattic/jetpack-search",
            "version": "dev-master",
            "dist": {
                "type": "path",
                "url": "../../packages/search",
                "reference": "3b5e139473cb10ebd8d353d553990a40321c00d9"
            },
            "require": {
                "automattic/jetpack-assets": "^1.17",
                "automattic/jetpack-connection": "^1.37",
                "automattic/jetpack-constants": "^1.6",
                "automattic/jetpack-options": "^1.14",
                "automattic/jetpack-status": "^1.12",
                "automattic/jetpack-tracking": "^1.14"
            },
            "require-dev": {
                "automattic/jetpack-changelogger": "^3.0",
                "automattic/wordbless": "0.3.1",
                "yoast/phpunit-polyfills": "1.0.3"
            },
            "type": "jetpack-library",
            "extra": {
                "autotagger": true,
                "mirror-repo": "Automattic/jetpack-search",
                "textdomain": "jetpack-search-pkg",
                "changelogger": {
                    "link-template": "https://github.com/Automattic/jetpack-search/compare/v${old}...v${new}"
                },
                "branch-alias": {
                    "dev-master": "0.11.x-dev"
                },
                "version-constants": {
                    "JETPACK_SEARCH_PKG__VERSION": "search.php"
                }
            },
            "autoload": {
                "files": [
                    "search.php"
                ],
                "classmap": [
                    "src/"
                ]
            },
            "scripts": {
                "build": [
                    "Composer\\Config::disableProcessTimeout",
                    "pnpm run build"
                ],
                "build-development": [
                    "pnpm run build-development"
                ],
                "build-production": [
                    "pnpm run build-production"
                ],
                "phpunit": [
                    "./vendor/phpunit/phpunit/phpunit --colors=always"
                ],
                "test-coverage": [
                    "php -dpcov.directory=. ./vendor/bin/phpunit --coverage-clover \"$COVERAGE_DIR/clover.xml\""
                ],
                "test-js": [
                    "pnpm run test"
                ],
                "test-php": [
                    "@composer phpunit"
                ],
                "post-update-cmd": [
                    "php -r \"copy('vendor/automattic/wordbless/src/dbless-wpdb.php', 'wordpress/wp-content/db.php');\""
                ],
                "watch": [
                    "Composer\\Config::disableProcessTimeout",
                    "pnpm run watch"
                ]
            },
            "license": [
                "GPL-2.0-or-later"
            ],
            "description": "Tools to assist with enabling cloud search for Jetpack sites.",
            "transport-options": {
                "relative": true
            }
        },
        {
            "name": "automattic/jetpack-status",
            "version": "dev-master",
            "dist": {
                "type": "path",
                "url": "../../packages/status",
                "reference": "7fb5b33bd6dac429ff6976d9f2996cb9f96ba680"
            },
            "require": {
                "automattic/jetpack-constants": "^1.6"
            },
            "require-dev": {
                "automattic/jetpack-changelogger": "^3.0",
                "brain/monkey": "2.6.1",
                "yoast/phpunit-polyfills": "1.0.3"
            },
            "type": "jetpack-library",
            "extra": {
                "autotagger": true,
                "mirror-repo": "Automattic/jetpack-status",
                "changelogger": {
                    "link-template": "https://github.com/Automattic/jetpack-status/compare/v${old}...v${new}"
                },
                "branch-alias": {
                    "dev-master": "1.12.x-dev"
                }
            },
            "autoload": {
                "classmap": [
                    "src/"
                ]
            },
            "scripts": {
                "phpunit": [
                    "./vendor/phpunit/phpunit/phpunit --colors=always"
                ],
                "test-coverage": [
                    "php -dpcov.directory=. ./vendor/bin/phpunit --coverage-clover \"$COVERAGE_DIR/clover.xml\""
                ],
                "test-php": [
                    "@composer phpunit"
                ]
            },
            "license": [
                "GPL-2.0-or-later"
            ],
            "description": "Used to retrieve information about the current status of Jetpack and the site overall.",
            "transport-options": {
                "relative": true
            }
        },
        {
            "name": "automattic/jetpack-sync",
            "version": "dev-master",
            "dist": {
                "type": "path",
                "url": "../../packages/sync",
                "reference": "99828cd54ef4cb7af35522e5347fdb13db6077c7"
            },
            "require": {
                "automattic/jetpack-connection": "^1.37",
                "automattic/jetpack-constants": "^1.6",
                "automattic/jetpack-heartbeat": "^1.4",
                "automattic/jetpack-identity-crisis": "^0.8",
                "automattic/jetpack-options": "^1.14",
                "automattic/jetpack-password-checker": "^0.2",
                "automattic/jetpack-roles": "^1.4",
                "automattic/jetpack-status": "^1.12"
            },
            "require-dev": {
                "automattic/jetpack-changelogger": "^3.0",
                "automattic/wordbless": "@dev",
                "yoast/phpunit-polyfills": "1.0.3"
            },
            "type": "jetpack-library",
            "extra": {
                "autotagger": true,
                "mirror-repo": "Automattic/jetpack-sync",
                "textdomain": "jetpack-sync",
                "version-constants": {
                    "::PACKAGE_VERSION": "src/class-package-version.php"
                },
                "changelogger": {
                    "link-template": "https://github.com/Automattic/jetpack-sync/compare/v${old}...v${new}"
                },
                "branch-alias": {
                    "dev-master": "1.30.x-dev"
                }
            },
            "autoload": {
                "classmap": [
                    "src/"
                ]
            },
            "scripts": {
                "phpunit": [
                    "./vendor/phpunit/phpunit/phpunit --colors=always"
                ],
                "test-coverage": [
                    "php -dpcov.directory=. ./vendor/bin/phpunit --coverage-clover \"$COVERAGE_DIR/clover.xml\""
                ],
                "test-php": [
                    "@composer phpunit"
                ],
                "post-update-cmd": [
                    "php -r \"copy('vendor/automattic/wordbless/src/dbless-wpdb.php', 'wordpress/wp-content/db.php');\""
                ]
            },
            "license": [
                "GPL-2.0-or-later"
            ],
            "description": "Everything needed to allow syncing to the WP.com infrastructure.",
            "transport-options": {
                "relative": true
            }
        },
        {
            "name": "automattic/jetpack-tracking",
            "version": "dev-master",
            "dist": {
                "type": "path",
                "url": "../../packages/tracking",
                "reference": "80475725e161f5882cc902da8c17a6cab5ab0ccc"
            },
            "require": {
                "automattic/jetpack-assets": "^1.17",
                "automattic/jetpack-options": "^1.14",
                "automattic/jetpack-status": "^1.12"
            },
            "require-dev": {
                "automattic/jetpack-changelogger": "^3.0",
                "brain/monkey": "2.6.1",
                "yoast/phpunit-polyfills": "1.0.3"
            },
            "type": "jetpack-library",
            "extra": {
                "autotagger": true,
                "mirror-repo": "Automattic/jetpack-tracking",
                "textdomain": "jetpack-tracking",
                "changelogger": {
                    "link-template": "https://github.com/Automattic/jetpack-tracking/compare/v${old}...v${new}"
                },
                "branch-alias": {
                    "dev-master": "1.14.x-dev"
                }
            },
            "autoload": {
                "classmap": [
                    "legacy",
                    "src/"
                ]
            },
            "scripts": {
                "phpunit": [
                    "./vendor/phpunit/phpunit/phpunit --colors=always"
                ],
                "test-coverage": [
                    "php -dpcov.directory=. ./vendor/bin/phpunit --coverage-clover \"$COVERAGE_DIR/clover.xml\""
                ],
                "test-php": [
                    "@composer phpunit"
                ]
            },
            "license": [
                "GPL-2.0-or-later"
            ],
            "description": "Tracking for Jetpack",
            "transport-options": {
                "relative": true
            }
        },
        {
            "name": "automattic/jetpack-waf",
            "version": "dev-master",
            "dist": {
                "type": "path",
                "url": "../../packages/waf",
                "reference": "c64f994de535ce6d4d78dbd120ae95b3eb0cffd7"
            },
            "require": {
                "wikimedia/aho-corasick": "^1.0"
            },
            "require-dev": {
                "automattic/jetpack-changelogger": "^3.0",
                "yoast/phpunit-polyfills": "1.0.3"
            },
            "type": "library",
            "extra": {
                "autotagger": true,
                "mirror-repo": "Automattic/jetpack-waf",
                "changelogger": {
                    "link-template": "https://github.com/Automattic/jetpack-waf/compare/v${old}...v${new}"
                },
                "branch-alias": {
                    "dev-master": "0.1.x-dev"
                }
            },
            "autoload": {
                "files": [
                    "actions.php"
                ],
                "classmap": [
                    "src/"
                ]
            },
            "scripts": {
                "phpunit": [
                    "./vendor/phpunit/phpunit/phpunit --colors=always"
                ],
                "test-coverage": [
                    "php -dpcov.directory=. ./vendor/bin/phpunit --coverage-clover \"$COVERAGE_DIR/clover.xml\""
                ],
                "test-php": [
                    "@composer phpunit"
                ]
            },
            "license": [
                "GPL-2.0-or-later"
            ],
            "description": "Tools to assist with the Jetpack Web Application Firewall",
            "transport-options": {
                "relative": true
            }
        },
        {
            "name": "nojimage/twitter-text-php",
            "version": "v3.1.2",
            "source": {
                "type": "git",
                "url": "https://github.com/nojimage/twitter-text-php.git",
                "reference": "979bcf6a92d543b61588c7c0c0a87d0eb473d8f6"
            },
            "dist": {
                "type": "zip",
                "url": "https://api.github.com/repos/nojimage/twitter-text-php/zipball/979bcf6a92d543b61588c7c0c0a87d0eb473d8f6",
                "reference": "979bcf6a92d543b61588c7c0c0a87d0eb473d8f6",
                "shasum": ""
            },
            "require": {
                "ext-intl": "*",
                "ext-mbstring": "*",
                "php": ">=5.3.3"
            },
            "require-dev": {
                "ext-json": "*",
                "phpunit/phpunit": "4.8.*|5.7.*|6.5.*",
                "symfony/yaml": "^2.6.0|^3.4.0|^4.4.0|^5.0.0",
                "twitter/twitter-text": "^3.0.0"
            },
            "type": "library",
            "autoload": {
                "psr-0": {
                    "Twitter\\Text\\": "lib/"
                }
            },
            "notification-url": "https://packagist.org/downloads/",
            "license": [
                "Apache-2.0"
            ],
            "authors": [
                {
                    "name": "Matt Sanford",
                    "email": "matt@mzsanford.com",
                    "homepage": "http://mzsanford.com"
                },
                {
                    "name": "Mike Cochrane",
                    "email": "mikec@mikenz.geek.nz",
                    "homepage": "http://mikenz.geek.nz"
                },
                {
                    "name": "Nick Pope",
                    "email": "git@nickpope.me.uk",
                    "homepage": "http://www.nickpope.me.uk"
                },
                {
                    "name": "Takashi Nojima",
                    "homepage": "http://php-tips.com"
                }
            ],
            "description": "A library of PHP classes that provide auto-linking and extraction of usernames, lists, hashtags and URLs from tweets.",
            "homepage": "https://github.com/nojimage/twitter-text-php",
            "keywords": [
                "autolink",
                "extract",
                "text",
                "twitter"
            ],
            "support": {
                "issues": "https://github.com/nojimage/twitter-text-php/issues",
                "source": "https://github.com/nojimage/twitter-text-php/tree/v3.1.2"
            },
            "time": "2021-03-18T11:38:53+00:00"
        },
        {
            "name": "wikimedia/aho-corasick",
            "version": "v1.0.1",
            "source": {
                "type": "git",
                "url": "https://github.com/wikimedia/AhoCorasick.git",
                "reference": "2f3a1bd765913637a66eade658d11d82f0e551be"
            },
            "dist": {
                "type": "zip",
                "url": "https://api.github.com/repos/wikimedia/AhoCorasick/zipball/2f3a1bd765913637a66eade658d11d82f0e551be",
                "reference": "2f3a1bd765913637a66eade658d11d82f0e551be",
                "shasum": ""
            },
            "require": {
                "php": ">=5.5.9"
            },
            "require-dev": {
                "jakub-onderka/php-console-highlighter": "0.3.2",
                "jakub-onderka/php-parallel-lint": "1.0.0",
                "mediawiki/mediawiki-codesniffer": "18.0.0",
                "mediawiki/minus-x": "0.3.1",
                "phpunit/phpunit": "4.8.36 || ^6.5"
            },
            "type": "library",
            "autoload": {
                "classmap": [
                    "src/"
                ]
            },
            "notification-url": "https://packagist.org/downloads/",
            "license": [
                "Apache-2.0"
            ],
            "authors": [
                {
                    "name": "Ori Livneh",
                    "email": "ori@wikimedia.org"
                }
            ],
            "description": "An implementation of the Aho-Corasick string matching algorithm.",
            "homepage": "https://gerrit.wikimedia.org/g/AhoCorasick",
            "keywords": [
                "ahocorasick",
                "matcher"
            ],
            "support": {
                "source": "https://github.com/wikimedia/AhoCorasick/tree/v1.0.1"
            },
            "time": "2018-05-01T18:13:32+00:00"
        }
    ],
    "packages-dev": [
        {
            "name": "antecedent/patchwork",
            "version": "2.1.21",
            "source": {
                "type": "git",
                "url": "https://github.com/antecedent/patchwork.git",
                "reference": "25c1fa0cd9a6e6d0d13863d8df8f050b6733f16d"
            },
            "dist": {
                "type": "zip",
                "url": "https://api.github.com/repos/antecedent/patchwork/zipball/25c1fa0cd9a6e6d0d13863d8df8f050b6733f16d",
                "reference": "25c1fa0cd9a6e6d0d13863d8df8f050b6733f16d",
                "shasum": ""
            },
            "require": {
                "php": ">=5.4.0"
            },
            "require-dev": {
                "phpunit/phpunit": ">=4"
            },
            "type": "library",
            "notification-url": "https://packagist.org/downloads/",
            "license": [
                "MIT"
            ],
            "authors": [
                {
                    "name": "Ignas Rudaitis",
                    "email": "ignas.rudaitis@gmail.com"
                }
            ],
            "description": "Method redefinition (monkey-patching) functionality for PHP.",
            "homepage": "http://patchwork2.org/",
            "keywords": [
                "aop",
                "aspect",
                "interception",
                "monkeypatching",
                "redefinition",
                "runkit",
                "testing"
            ],
            "support": {
                "issues": "https://github.com/antecedent/patchwork/issues",
                "source": "https://github.com/antecedent/patchwork/tree/2.1.21"
            },
            "time": "2022-02-07T07:28:34+00:00"
        },
        {
            "name": "automattic/jetpack-changelogger",
            "version": "dev-master",
            "dist": {
                "type": "path",
                "url": "../../packages/changelogger",
                "reference": "3de69373c0ba949ee1f759b7db0bfe1d16b7c355"
            },
            "require": {
                "php": ">=5.6",
                "symfony/console": "^3.4 | ^5.2",
                "symfony/process": "^3.4 | ^5.2",
                "wikimedia/at-ease": "^1.2 | ^2.0"
            },
            "require-dev": {
                "wikimedia/testing-access-wrapper": "^1.0 | ^2.0",
                "yoast/phpunit-polyfills": "1.0.3"
            },
            "bin": [
                "bin/changelogger"
            ],
            "type": "project",
            "extra": {
                "autotagger": true,
                "branch-alias": {
                    "dev-master": "3.0.x-dev"
                },
                "mirror-repo": "Automattic/jetpack-changelogger",
                "version-constants": {
                    "::VERSION": "src/Application.php"
                },
                "changelogger": {
                    "link-template": "https://github.com/Automattic/jetpack-changelogger/compare/${old}...${new}"
                }
            },
            "autoload": {
                "psr-4": {
                    "Automattic\\Jetpack\\Changelogger\\": "src",
                    "Automattic\\Jetpack\\Changelog\\": "lib"
                }
            },
            "autoload-dev": {
                "psr-4": {
                    "Automattic\\Jetpack\\Changelogger\\Tests\\": "tests/php/includes/src",
                    "Automattic\\Jetpack\\Changelog\\Tests\\": "tests/php/includes/lib"
                }
            },
            "scripts": {
                "phpunit": [
                    "./vendor/phpunit/phpunit/phpunit --colors=always"
                ],
                "test-coverage": [
                    "php -dpcov.directory=. ./vendor/bin/phpunit --coverage-clover \"$COVERAGE_DIR/clover.xml\""
                ],
                "test-php": [
                    "@composer phpunit"
                ],
                "post-install-cmd": [
                    "[ -e vendor/bin/changelogger ] || { cd vendor/bin && ln -s ../../bin/changelogger; }"
                ],
                "post-update-cmd": [
                    "[ -e vendor/bin/changelogger ] || { cd vendor/bin && ln -s ../../bin/changelogger; }"
                ]
            },
            "license": [
                "GPL-2.0-or-later"
            ],
            "description": "Jetpack Changelogger tool. Allows for managing changelogs by dropping change files into a changelog directory with each PR.",
            "transport-options": {
                "relative": true
            }
        },
        {
            "name": "doctrine/instantiator",
            "version": "1.4.1",
            "source": {
                "type": "git",
                "url": "https://github.com/doctrine/instantiator.git",
                "reference": "10dcfce151b967d20fde1b34ae6640712c3891bc"
            },
            "dist": {
                "type": "zip",
                "url": "https://api.github.com/repos/doctrine/instantiator/zipball/10dcfce151b967d20fde1b34ae6640712c3891bc",
                "reference": "10dcfce151b967d20fde1b34ae6640712c3891bc",
                "shasum": ""
            },
            "require": {
                "php": "^7.1 || ^8.0"
            },
            "require-dev": {
                "doctrine/coding-standard": "^9",
                "ext-pdo": "*",
                "ext-phar": "*",
                "phpbench/phpbench": "^0.16 || ^1",
                "phpstan/phpstan": "^1.4",
                "phpstan/phpstan-phpunit": "^1",
                "phpunit/phpunit": "^7.5 || ^8.5 || ^9.5",
                "vimeo/psalm": "^4.22"
            },
            "type": "library",
            "autoload": {
                "psr-4": {
                    "Doctrine\\Instantiator\\": "src/Doctrine/Instantiator/"
                }
            },
            "notification-url": "https://packagist.org/downloads/",
            "license": [
                "MIT"
            ],
            "authors": [
                {
                    "name": "Marco Pivetta",
                    "email": "ocramius@gmail.com",
                    "homepage": "https://ocramius.github.io/"
                }
            ],
            "description": "A small, lightweight utility to instantiate objects in PHP without invoking their constructors",
            "homepage": "https://www.doctrine-project.org/projects/instantiator.html",
            "keywords": [
                "constructor",
                "instantiate"
            ],
            "support": {
                "issues": "https://github.com/doctrine/instantiator/issues",
                "source": "https://github.com/doctrine/instantiator/tree/1.4.1"
            },
            "funding": [
                {
                    "url": "https://www.doctrine-project.org/sponsorship.html",
                    "type": "custom"
                },
                {
                    "url": "https://www.patreon.com/phpdoctrine",
                    "type": "patreon"
                },
                {
                    "url": "https://tidelift.com/funding/github/packagist/doctrine%2Finstantiator",
                    "type": "tidelift"
                }
            ],
            "time": "2022-03-03T08:28:38+00:00"
        },
        {
            "name": "johnkary/phpunit-speedtrap",
            "version": "v4.0.0",
            "source": {
                "type": "git",
                "url": "https://github.com/johnkary/phpunit-speedtrap.git",
                "reference": "5f9b160eac87e975f1c6ca9faee5125f0616fba3"
            },
            "dist": {
                "type": "zip",
                "url": "https://api.github.com/repos/johnkary/phpunit-speedtrap/zipball/5f9b160eac87e975f1c6ca9faee5125f0616fba3",
                "reference": "5f9b160eac87e975f1c6ca9faee5125f0616fba3",
                "shasum": ""
            },
            "require": {
                "php": ">=7.1",
                "phpunit/phpunit": "^7.0 || ^8.0 || ^9.0"
            },
            "type": "library",
            "extra": {
                "branch-alias": {
                    "dev-master": "4.0-dev"
                }
            },
            "autoload": {
                "psr-4": {
                    "JohnKary\\PHPUnit\\Listener\\": "src/"
                }
            },
            "notification-url": "https://packagist.org/downloads/",
            "license": [
                "MIT"
            ],
            "authors": [
                {
                    "name": "John Kary",
                    "email": "john@johnkary.net"
                }
            ],
            "description": "Find and report on slow tests in your PHPUnit test suite",
            "homepage": "https://github.com/johnkary/phpunit-speedtrap",
            "keywords": [
                "phpunit",
                "profile",
                "slow"
            ],
            "support": {
                "issues": "https://github.com/johnkary/phpunit-speedtrap/issues",
                "source": "https://github.com/johnkary/phpunit-speedtrap/tree/v4.0.0"
            },
            "time": "2021-05-03T02:37:05+00:00"
        },
        {
            "name": "myclabs/deep-copy",
            "version": "1.11.0",
            "source": {
                "type": "git",
                "url": "https://github.com/myclabs/DeepCopy.git",
                "reference": "14daed4296fae74d9e3201d2c4925d1acb7aa614"
            },
            "dist": {
                "type": "zip",
                "url": "https://api.github.com/repos/myclabs/DeepCopy/zipball/14daed4296fae74d9e3201d2c4925d1acb7aa614",
                "reference": "14daed4296fae74d9e3201d2c4925d1acb7aa614",
                "shasum": ""
            },
            "require": {
                "php": "^7.1 || ^8.0"
            },
            "conflict": {
                "doctrine/collections": "<1.6.8",
                "doctrine/common": "<2.13.3 || >=3,<3.2.2"
            },
            "require-dev": {
                "doctrine/collections": "^1.6.8",
                "doctrine/common": "^2.13.3 || ^3.2.2",
                "phpunit/phpunit": "^7.5.20 || ^8.5.23 || ^9.5.13"
            },
            "type": "library",
            "autoload": {
                "files": [
                    "src/DeepCopy/deep_copy.php"
                ],
                "psr-4": {
                    "DeepCopy\\": "src/DeepCopy/"
                }
            },
            "notification-url": "https://packagist.org/downloads/",
            "license": [
                "MIT"
            ],
            "description": "Create deep copies (clones) of your objects",
            "keywords": [
                "clone",
                "copy",
                "duplicate",
                "object",
                "object graph"
            ],
            "support": {
                "issues": "https://github.com/myclabs/DeepCopy/issues",
                "source": "https://github.com/myclabs/DeepCopy/tree/1.11.0"
            },
            "funding": [
                {
                    "url": "https://tidelift.com/funding/github/packagist/myclabs/deep-copy",
                    "type": "tidelift"
                }
            ],
            "time": "2022-03-03T13:19:32+00:00"
        },
        {
            "name": "nikic/php-parser",
            "version": "v4.13.2",
            "source": {
                "type": "git",
                "url": "https://github.com/nikic/PHP-Parser.git",
                "reference": "210577fe3cf7badcc5814d99455df46564f3c077"
            },
            "dist": {
                "type": "zip",
                "url": "https://api.github.com/repos/nikic/PHP-Parser/zipball/210577fe3cf7badcc5814d99455df46564f3c077",
                "reference": "210577fe3cf7badcc5814d99455df46564f3c077",
                "shasum": ""
            },
            "require": {
                "ext-tokenizer": "*",
                "php": ">=7.0"
            },
            "require-dev": {
                "ircmaxell/php-yacc": "^0.0.7",
                "phpunit/phpunit": "^6.5 || ^7.0 || ^8.0 || ^9.0"
            },
            "bin": [
                "bin/php-parse"
            ],
            "type": "library",
            "extra": {
                "branch-alias": {
                    "dev-master": "4.9-dev"
                }
            },
            "autoload": {
                "psr-4": {
                    "PhpParser\\": "lib/PhpParser"
                }
            },
            "notification-url": "https://packagist.org/downloads/",
            "license": [
                "BSD-3-Clause"
            ],
            "authors": [
                {
                    "name": "Nikita Popov"
                }
            ],
            "description": "A PHP parser written in PHP",
            "keywords": [
                "parser",
                "php"
            ],
            "support": {
                "issues": "https://github.com/nikic/PHP-Parser/issues",
                "source": "https://github.com/nikic/PHP-Parser/tree/v4.13.2"
            },
            "time": "2021-11-30T19:35:32+00:00"
        },
        {
            "name": "phar-io/manifest",
            "version": "2.0.3",
            "source": {
                "type": "git",
                "url": "https://github.com/phar-io/manifest.git",
                "reference": "97803eca37d319dfa7826cc2437fc020857acb53"
            },
            "dist": {
                "type": "zip",
                "url": "https://api.github.com/repos/phar-io/manifest/zipball/97803eca37d319dfa7826cc2437fc020857acb53",
                "reference": "97803eca37d319dfa7826cc2437fc020857acb53",
                "shasum": ""
            },
            "require": {
                "ext-dom": "*",
                "ext-phar": "*",
                "ext-xmlwriter": "*",
                "phar-io/version": "^3.0.1",
                "php": "^7.2 || ^8.0"
            },
            "type": "library",
            "extra": {
                "branch-alias": {
                    "dev-master": "2.0.x-dev"
                }
            },
            "autoload": {
                "classmap": [
                    "src/"
                ]
            },
            "notification-url": "https://packagist.org/downloads/",
            "license": [
                "BSD-3-Clause"
            ],
            "authors": [
                {
                    "name": "Arne Blankerts",
                    "email": "arne@blankerts.de",
                    "role": "Developer"
                },
                {
                    "name": "Sebastian Heuer",
                    "email": "sebastian@phpeople.de",
                    "role": "Developer"
                },
                {
                    "name": "Sebastian Bergmann",
                    "email": "sebastian@phpunit.de",
                    "role": "Developer"
                }
            ],
            "description": "Component for reading phar.io manifest information from a PHP Archive (PHAR)",
            "support": {
                "issues": "https://github.com/phar-io/manifest/issues",
                "source": "https://github.com/phar-io/manifest/tree/2.0.3"
            },
            "time": "2021-07-20T11:28:43+00:00"
        },
        {
            "name": "phar-io/version",
            "version": "3.2.1",
            "source": {
                "type": "git",
                "url": "https://github.com/phar-io/version.git",
                "reference": "4f7fd7836c6f332bb2933569e566a0d6c4cbed74"
            },
            "dist": {
                "type": "zip",
                "url": "https://api.github.com/repos/phar-io/version/zipball/4f7fd7836c6f332bb2933569e566a0d6c4cbed74",
                "reference": "4f7fd7836c6f332bb2933569e566a0d6c4cbed74",
                "shasum": ""
            },
            "require": {
                "php": "^7.2 || ^8.0"
            },
            "type": "library",
            "autoload": {
                "classmap": [
                    "src/"
                ]
            },
            "notification-url": "https://packagist.org/downloads/",
            "license": [
                "BSD-3-Clause"
            ],
            "authors": [
                {
                    "name": "Arne Blankerts",
                    "email": "arne@blankerts.de",
                    "role": "Developer"
                },
                {
                    "name": "Sebastian Heuer",
                    "email": "sebastian@phpeople.de",
                    "role": "Developer"
                },
                {
                    "name": "Sebastian Bergmann",
                    "email": "sebastian@phpunit.de",
                    "role": "Developer"
                }
            ],
            "description": "Library for handling version information and constraints",
            "support": {
                "issues": "https://github.com/phar-io/version/issues",
                "source": "https://github.com/phar-io/version/tree/3.2.1"
            },
            "time": "2022-02-21T01:04:05+00:00"
        },
        {
            "name": "phpdocumentor/reflection-common",
            "version": "2.2.0",
            "source": {
                "type": "git",
                "url": "https://github.com/phpDocumentor/ReflectionCommon.git",
                "reference": "1d01c49d4ed62f25aa84a747ad35d5a16924662b"
            },
            "dist": {
                "type": "zip",
                "url": "https://api.github.com/repos/phpDocumentor/ReflectionCommon/zipball/1d01c49d4ed62f25aa84a747ad35d5a16924662b",
                "reference": "1d01c49d4ed62f25aa84a747ad35d5a16924662b",
                "shasum": ""
            },
            "require": {
                "php": "^7.2 || ^8.0"
            },
            "type": "library",
            "extra": {
                "branch-alias": {
                    "dev-2.x": "2.x-dev"
                }
            },
            "autoload": {
                "psr-4": {
                    "phpDocumentor\\Reflection\\": "src/"
                }
            },
            "notification-url": "https://packagist.org/downloads/",
            "license": [
                "MIT"
            ],
            "authors": [
                {
                    "name": "Jaap van Otterdijk",
                    "email": "opensource@ijaap.nl"
                }
            ],
            "description": "Common reflection classes used by phpdocumentor to reflect the code structure",
            "homepage": "http://www.phpdoc.org",
            "keywords": [
                "FQSEN",
                "phpDocumentor",
                "phpdoc",
                "reflection",
                "static analysis"
            ],
            "support": {
                "issues": "https://github.com/phpDocumentor/ReflectionCommon/issues",
                "source": "https://github.com/phpDocumentor/ReflectionCommon/tree/2.x"
            },
            "time": "2020-06-27T09:03:43+00:00"
        },
        {
            "name": "phpdocumentor/reflection-docblock",
            "version": "5.3.0",
            "source": {
                "type": "git",
                "url": "https://github.com/phpDocumentor/ReflectionDocBlock.git",
                "reference": "622548b623e81ca6d78b721c5e029f4ce664f170"
            },
            "dist": {
                "type": "zip",
                "url": "https://api.github.com/repos/phpDocumentor/ReflectionDocBlock/zipball/622548b623e81ca6d78b721c5e029f4ce664f170",
                "reference": "622548b623e81ca6d78b721c5e029f4ce664f170",
                "shasum": ""
            },
            "require": {
                "ext-filter": "*",
                "php": "^7.2 || ^8.0",
                "phpdocumentor/reflection-common": "^2.2",
                "phpdocumentor/type-resolver": "^1.3",
                "webmozart/assert": "^1.9.1"
            },
            "require-dev": {
                "mockery/mockery": "~1.3.2",
                "psalm/phar": "^4.8"
            },
            "type": "library",
            "extra": {
                "branch-alias": {
                    "dev-master": "5.x-dev"
                }
            },
            "autoload": {
                "psr-4": {
                    "phpDocumentor\\Reflection\\": "src"
                }
            },
            "notification-url": "https://packagist.org/downloads/",
            "license": [
                "MIT"
            ],
            "authors": [
                {
                    "name": "Mike van Riel",
                    "email": "me@mikevanriel.com"
                },
                {
                    "name": "Jaap van Otterdijk",
                    "email": "account@ijaap.nl"
                }
            ],
            "description": "With this component, a library can provide support for annotations via DocBlocks or otherwise retrieve information that is embedded in a DocBlock.",
            "support": {
                "issues": "https://github.com/phpDocumentor/ReflectionDocBlock/issues",
                "source": "https://github.com/phpDocumentor/ReflectionDocBlock/tree/5.3.0"
            },
            "time": "2021-10-19T17:43:47+00:00"
        },
        {
            "name": "phpdocumentor/type-resolver",
            "version": "1.6.0",
            "source": {
                "type": "git",
                "url": "https://github.com/phpDocumentor/TypeResolver.git",
                "reference": "93ebd0014cab80c4ea9f5e297ea48672f1b87706"
            },
            "dist": {
                "type": "zip",
                "url": "https://api.github.com/repos/phpDocumentor/TypeResolver/zipball/93ebd0014cab80c4ea9f5e297ea48672f1b87706",
                "reference": "93ebd0014cab80c4ea9f5e297ea48672f1b87706",
                "shasum": ""
            },
            "require": {
                "php": "^7.2 || ^8.0",
                "phpdocumentor/reflection-common": "^2.0"
            },
            "require-dev": {
                "ext-tokenizer": "*",
                "psalm/phar": "^4.8"
            },
            "type": "library",
            "extra": {
                "branch-alias": {
                    "dev-1.x": "1.x-dev"
                }
            },
            "autoload": {
                "psr-4": {
                    "phpDocumentor\\Reflection\\": "src"
                }
            },
            "notification-url": "https://packagist.org/downloads/",
            "license": [
                "MIT"
            ],
            "authors": [
                {
                    "name": "Mike van Riel",
                    "email": "me@mikevanriel.com"
                }
            ],
            "description": "A PSR-5 based resolver of Class names, Types and Structural Element Names",
            "support": {
                "issues": "https://github.com/phpDocumentor/TypeResolver/issues",
                "source": "https://github.com/phpDocumentor/TypeResolver/tree/1.6.0"
            },
            "time": "2022-01-04T19:58:01+00:00"
        },
        {
            "name": "phpspec/prophecy",
            "version": "v1.15.0",
            "source": {
                "type": "git",
                "url": "https://github.com/phpspec/prophecy.git",
                "reference": "bbcd7380b0ebf3961ee21409db7b38bc31d69a13"
            },
            "dist": {
                "type": "zip",
                "url": "https://api.github.com/repos/phpspec/prophecy/zipball/bbcd7380b0ebf3961ee21409db7b38bc31d69a13",
                "reference": "bbcd7380b0ebf3961ee21409db7b38bc31d69a13",
                "shasum": ""
            },
            "require": {
                "doctrine/instantiator": "^1.2",
                "php": "^7.2 || ~8.0, <8.2",
                "phpdocumentor/reflection-docblock": "^5.2",
                "sebastian/comparator": "^3.0 || ^4.0",
                "sebastian/recursion-context": "^3.0 || ^4.0"
            },
            "require-dev": {
                "phpspec/phpspec": "^6.0 || ^7.0",
                "phpunit/phpunit": "^8.0 || ^9.0"
            },
            "type": "library",
            "extra": {
                "branch-alias": {
                    "dev-master": "1.x-dev"
                }
            },
            "autoload": {
                "psr-4": {
                    "Prophecy\\": "src/Prophecy"
                }
            },
            "notification-url": "https://packagist.org/downloads/",
            "license": [
                "MIT"
            ],
            "authors": [
                {
                    "name": "Konstantin Kudryashov",
                    "email": "ever.zet@gmail.com",
                    "homepage": "http://everzet.com"
                },
                {
                    "name": "Marcello Duarte",
                    "email": "marcello.duarte@gmail.com"
                }
            ],
            "description": "Highly opinionated mocking framework for PHP 5.3+",
            "homepage": "https://github.com/phpspec/prophecy",
            "keywords": [
                "Double",
                "Dummy",
                "fake",
                "mock",
                "spy",
                "stub"
            ],
            "support": {
                "issues": "https://github.com/phpspec/prophecy/issues",
                "source": "https://github.com/phpspec/prophecy/tree/v1.15.0"
            },
            "time": "2021-12-08T12:19:24+00:00"
        },
        {
            "name": "phpunit/php-code-coverage",
            "version": "9.2.15",
            "source": {
                "type": "git",
                "url": "https://github.com/sebastianbergmann/php-code-coverage.git",
                "reference": "2e9da11878c4202f97915c1cb4bb1ca318a63f5f"
            },
            "dist": {
                "type": "zip",
                "url": "https://api.github.com/repos/sebastianbergmann/php-code-coverage/zipball/2e9da11878c4202f97915c1cb4bb1ca318a63f5f",
                "reference": "2e9da11878c4202f97915c1cb4bb1ca318a63f5f",
                "shasum": ""
            },
            "require": {
                "ext-dom": "*",
                "ext-libxml": "*",
                "ext-xmlwriter": "*",
                "nikic/php-parser": "^4.13.0",
                "php": ">=7.3",
                "phpunit/php-file-iterator": "^3.0.3",
                "phpunit/php-text-template": "^2.0.2",
                "sebastian/code-unit-reverse-lookup": "^2.0.2",
                "sebastian/complexity": "^2.0",
                "sebastian/environment": "^5.1.2",
                "sebastian/lines-of-code": "^1.0.3",
                "sebastian/version": "^3.0.1",
                "theseer/tokenizer": "^1.2.0"
            },
            "require-dev": {
                "phpunit/phpunit": "^9.3"
            },
            "suggest": {
                "ext-pcov": "*",
                "ext-xdebug": "*"
            },
            "type": "library",
            "extra": {
                "branch-alias": {
                    "dev-master": "9.2-dev"
                }
            },
            "autoload": {
                "classmap": [
                    "src/"
                ]
            },
            "notification-url": "https://packagist.org/downloads/",
            "license": [
                "BSD-3-Clause"
            ],
            "authors": [
                {
                    "name": "Sebastian Bergmann",
                    "email": "sebastian@phpunit.de",
                    "role": "lead"
                }
            ],
            "description": "Library that provides collection, processing, and rendering functionality for PHP code coverage information.",
            "homepage": "https://github.com/sebastianbergmann/php-code-coverage",
            "keywords": [
                "coverage",
                "testing",
                "xunit"
            ],
            "support": {
                "issues": "https://github.com/sebastianbergmann/php-code-coverage/issues",
                "source": "https://github.com/sebastianbergmann/php-code-coverage/tree/9.2.15"
            },
            "funding": [
                {
                    "url": "https://github.com/sebastianbergmann",
                    "type": "github"
                }
            ],
            "time": "2022-03-07T09:28:20+00:00"
        },
        {
            "name": "phpunit/php-file-iterator",
            "version": "3.0.6",
            "source": {
                "type": "git",
                "url": "https://github.com/sebastianbergmann/php-file-iterator.git",
                "reference": "cf1c2e7c203ac650e352f4cc675a7021e7d1b3cf"
            },
            "dist": {
                "type": "zip",
                "url": "https://api.github.com/repos/sebastianbergmann/php-file-iterator/zipball/cf1c2e7c203ac650e352f4cc675a7021e7d1b3cf",
                "reference": "cf1c2e7c203ac650e352f4cc675a7021e7d1b3cf",
                "shasum": ""
            },
            "require": {
                "php": ">=7.3"
            },
            "require-dev": {
                "phpunit/phpunit": "^9.3"
            },
            "type": "library",
            "extra": {
                "branch-alias": {
                    "dev-master": "3.0-dev"
                }
            },
            "autoload": {
                "classmap": [
                    "src/"
                ]
            },
            "notification-url": "https://packagist.org/downloads/",
            "license": [
                "BSD-3-Clause"
            ],
            "authors": [
                {
                    "name": "Sebastian Bergmann",
                    "email": "sebastian@phpunit.de",
                    "role": "lead"
                }
            ],
            "description": "FilterIterator implementation that filters files based on a list of suffixes.",
            "homepage": "https://github.com/sebastianbergmann/php-file-iterator/",
            "keywords": [
                "filesystem",
                "iterator"
            ],
            "support": {
                "issues": "https://github.com/sebastianbergmann/php-file-iterator/issues",
                "source": "https://github.com/sebastianbergmann/php-file-iterator/tree/3.0.6"
            },
            "funding": [
                {
                    "url": "https://github.com/sebastianbergmann",
                    "type": "github"
                }
            ],
            "time": "2021-12-02T12:48:52+00:00"
        },
        {
            "name": "phpunit/php-invoker",
            "version": "3.1.1",
            "source": {
                "type": "git",
                "url": "https://github.com/sebastianbergmann/php-invoker.git",
                "reference": "5a10147d0aaf65b58940a0b72f71c9ac0423cc67"
            },
            "dist": {
                "type": "zip",
                "url": "https://api.github.com/repos/sebastianbergmann/php-invoker/zipball/5a10147d0aaf65b58940a0b72f71c9ac0423cc67",
                "reference": "5a10147d0aaf65b58940a0b72f71c9ac0423cc67",
                "shasum": ""
            },
            "require": {
                "php": ">=7.3"
            },
            "require-dev": {
                "ext-pcntl": "*",
                "phpunit/phpunit": "^9.3"
            },
            "suggest": {
                "ext-pcntl": "*"
            },
            "type": "library",
            "extra": {
                "branch-alias": {
                    "dev-master": "3.1-dev"
                }
            },
            "autoload": {
                "classmap": [
                    "src/"
                ]
            },
            "notification-url": "https://packagist.org/downloads/",
            "license": [
                "BSD-3-Clause"
            ],
            "authors": [
                {
                    "name": "Sebastian Bergmann",
                    "email": "sebastian@phpunit.de",
                    "role": "lead"
                }
            ],
            "description": "Invoke callables with a timeout",
            "homepage": "https://github.com/sebastianbergmann/php-invoker/",
            "keywords": [
                "process"
            ],
            "support": {
                "issues": "https://github.com/sebastianbergmann/php-invoker/issues",
                "source": "https://github.com/sebastianbergmann/php-invoker/tree/3.1.1"
            },
            "funding": [
                {
                    "url": "https://github.com/sebastianbergmann",
                    "type": "github"
                }
            ],
            "time": "2020-09-28T05:58:55+00:00"
        },
        {
            "name": "phpunit/php-text-template",
            "version": "2.0.4",
            "source": {
                "type": "git",
                "url": "https://github.com/sebastianbergmann/php-text-template.git",
                "reference": "5da5f67fc95621df9ff4c4e5a84d6a8a2acf7c28"
            },
            "dist": {
                "type": "zip",
                "url": "https://api.github.com/repos/sebastianbergmann/php-text-template/zipball/5da5f67fc95621df9ff4c4e5a84d6a8a2acf7c28",
                "reference": "5da5f67fc95621df9ff4c4e5a84d6a8a2acf7c28",
                "shasum": ""
            },
            "require": {
                "php": ">=7.3"
            },
            "require-dev": {
                "phpunit/phpunit": "^9.3"
            },
            "type": "library",
            "extra": {
                "branch-alias": {
                    "dev-master": "2.0-dev"
                }
            },
            "autoload": {
                "classmap": [
                    "src/"
                ]
            },
            "notification-url": "https://packagist.org/downloads/",
            "license": [
                "BSD-3-Clause"
            ],
            "authors": [
                {
                    "name": "Sebastian Bergmann",
                    "email": "sebastian@phpunit.de",
                    "role": "lead"
                }
            ],
            "description": "Simple template engine.",
            "homepage": "https://github.com/sebastianbergmann/php-text-template/",
            "keywords": [
                "template"
            ],
            "support": {
                "issues": "https://github.com/sebastianbergmann/php-text-template/issues",
                "source": "https://github.com/sebastianbergmann/php-text-template/tree/2.0.4"
            },
            "funding": [
                {
                    "url": "https://github.com/sebastianbergmann",
                    "type": "github"
                }
            ],
            "time": "2020-10-26T05:33:50+00:00"
        },
        {
            "name": "phpunit/php-timer",
            "version": "5.0.3",
            "source": {
                "type": "git",
                "url": "https://github.com/sebastianbergmann/php-timer.git",
                "reference": "5a63ce20ed1b5bf577850e2c4e87f4aa902afbd2"
            },
            "dist": {
                "type": "zip",
                "url": "https://api.github.com/repos/sebastianbergmann/php-timer/zipball/5a63ce20ed1b5bf577850e2c4e87f4aa902afbd2",
                "reference": "5a63ce20ed1b5bf577850e2c4e87f4aa902afbd2",
                "shasum": ""
            },
            "require": {
                "php": ">=7.3"
            },
            "require-dev": {
                "phpunit/phpunit": "^9.3"
            },
            "type": "library",
            "extra": {
                "branch-alias": {
                    "dev-master": "5.0-dev"
                }
            },
            "autoload": {
                "classmap": [
                    "src/"
                ]
            },
            "notification-url": "https://packagist.org/downloads/",
            "license": [
                "BSD-3-Clause"
            ],
            "authors": [
                {
                    "name": "Sebastian Bergmann",
                    "email": "sebastian@phpunit.de",
                    "role": "lead"
                }
            ],
            "description": "Utility class for timing",
            "homepage": "https://github.com/sebastianbergmann/php-timer/",
            "keywords": [
                "timer"
            ],
            "support": {
                "issues": "https://github.com/sebastianbergmann/php-timer/issues",
                "source": "https://github.com/sebastianbergmann/php-timer/tree/5.0.3"
            },
            "funding": [
                {
                    "url": "https://github.com/sebastianbergmann",
                    "type": "github"
                }
            ],
            "time": "2020-10-26T13:16:10+00:00"
        },
        {
            "name": "phpunit/phpunit",
            "version": "9.5.18",
            "source": {
                "type": "git",
                "url": "https://github.com/sebastianbergmann/phpunit.git",
                "reference": "1b5856028273bfd855e60a887278857d872ec67a"
            },
            "dist": {
                "type": "zip",
                "url": "https://api.github.com/repos/sebastianbergmann/phpunit/zipball/1b5856028273bfd855e60a887278857d872ec67a",
                "reference": "1b5856028273bfd855e60a887278857d872ec67a",
                "shasum": ""
            },
            "require": {
                "doctrine/instantiator": "^1.3.1",
                "ext-dom": "*",
                "ext-json": "*",
                "ext-libxml": "*",
                "ext-mbstring": "*",
                "ext-xml": "*",
                "ext-xmlwriter": "*",
                "myclabs/deep-copy": "^1.10.1",
                "phar-io/manifest": "^2.0.3",
                "phar-io/version": "^3.0.2",
                "php": ">=7.3",
                "phpspec/prophecy": "^1.12.1",
                "phpunit/php-code-coverage": "^9.2.13",
                "phpunit/php-file-iterator": "^3.0.5",
                "phpunit/php-invoker": "^3.1.1",
                "phpunit/php-text-template": "^2.0.3",
                "phpunit/php-timer": "^5.0.2",
                "sebastian/cli-parser": "^1.0.1",
                "sebastian/code-unit": "^1.0.6",
                "sebastian/comparator": "^4.0.5",
                "sebastian/diff": "^4.0.3",
                "sebastian/environment": "^5.1.3",
                "sebastian/exporter": "^4.0.3",
                "sebastian/global-state": "^5.0.1",
                "sebastian/object-enumerator": "^4.0.3",
                "sebastian/resource-operations": "^3.0.3",
                "sebastian/type": "^2.3.4",
                "sebastian/version": "^3.0.2"
            },
            "require-dev": {
                "ext-pdo": "*",
                "phpspec/prophecy-phpunit": "^2.0.1"
            },
            "suggest": {
                "ext-soap": "*",
                "ext-xdebug": "*"
            },
            "bin": [
                "phpunit"
            ],
            "type": "library",
            "extra": {
                "branch-alias": {
                    "dev-master": "9.5-dev"
                }
            },
            "autoload": {
                "files": [
                    "src/Framework/Assert/Functions.php"
                ],
                "classmap": [
                    "src/"
                ]
            },
            "notification-url": "https://packagist.org/downloads/",
            "license": [
                "BSD-3-Clause"
            ],
            "authors": [
                {
                    "name": "Sebastian Bergmann",
                    "email": "sebastian@phpunit.de",
                    "role": "lead"
                }
            ],
            "description": "The PHP Unit Testing framework.",
            "homepage": "https://phpunit.de/",
            "keywords": [
                "phpunit",
                "testing",
                "xunit"
            ],
            "support": {
                "issues": "https://github.com/sebastianbergmann/phpunit/issues",
                "source": "https://github.com/sebastianbergmann/phpunit/tree/9.5.18"
            },
            "funding": [
                {
                    "url": "https://phpunit.de/sponsors.html",
                    "type": "custom"
                },
                {
                    "url": "https://github.com/sebastianbergmann",
                    "type": "github"
                }
            ],
            "time": "2022-03-08T06:52:28+00:00"
        },
        {
            "name": "psr/container",
            "version": "1.1.2",
            "source": {
                "type": "git",
                "url": "https://github.com/php-fig/container.git",
                "reference": "513e0666f7216c7459170d56df27dfcefe1689ea"
            },
            "dist": {
                "type": "zip",
                "url": "https://api.github.com/repos/php-fig/container/zipball/513e0666f7216c7459170d56df27dfcefe1689ea",
                "reference": "513e0666f7216c7459170d56df27dfcefe1689ea",
                "shasum": ""
            },
            "require": {
                "php": ">=7.4.0"
            },
            "type": "library",
            "autoload": {
                "psr-4": {
                    "Psr\\Container\\": "src/"
                }
            },
            "notification-url": "https://packagist.org/downloads/",
            "license": [
                "MIT"
            ],
            "authors": [
                {
                    "name": "PHP-FIG",
                    "homepage": "https://www.php-fig.org/"
                }
            ],
            "description": "Common Container Interface (PHP FIG PSR-11)",
            "homepage": "https://github.com/php-fig/container",
            "keywords": [
                "PSR-11",
                "container",
                "container-interface",
                "container-interop",
                "psr"
            ],
            "support": {
                "issues": "https://github.com/php-fig/container/issues",
                "source": "https://github.com/php-fig/container/tree/1.1.2"
            },
            "time": "2021-11-05T16:50:12+00:00"
        },
        {
            "name": "sebastian/cli-parser",
            "version": "1.0.1",
            "source": {
                "type": "git",
                "url": "https://github.com/sebastianbergmann/cli-parser.git",
                "reference": "442e7c7e687e42adc03470c7b668bc4b2402c0b2"
            },
            "dist": {
                "type": "zip",
                "url": "https://api.github.com/repos/sebastianbergmann/cli-parser/zipball/442e7c7e687e42adc03470c7b668bc4b2402c0b2",
                "reference": "442e7c7e687e42adc03470c7b668bc4b2402c0b2",
                "shasum": ""
            },
            "require": {
                "php": ">=7.3"
            },
            "require-dev": {
                "phpunit/phpunit": "^9.3"
            },
            "type": "library",
            "extra": {
                "branch-alias": {
                    "dev-master": "1.0-dev"
                }
            },
            "autoload": {
                "classmap": [
                    "src/"
                ]
            },
            "notification-url": "https://packagist.org/downloads/",
            "license": [
                "BSD-3-Clause"
            ],
            "authors": [
                {
                    "name": "Sebastian Bergmann",
                    "email": "sebastian@phpunit.de",
                    "role": "lead"
                }
            ],
            "description": "Library for parsing CLI options",
            "homepage": "https://github.com/sebastianbergmann/cli-parser",
            "support": {
                "issues": "https://github.com/sebastianbergmann/cli-parser/issues",
                "source": "https://github.com/sebastianbergmann/cli-parser/tree/1.0.1"
            },
            "funding": [
                {
                    "url": "https://github.com/sebastianbergmann",
                    "type": "github"
                }
            ],
            "time": "2020-09-28T06:08:49+00:00"
        },
        {
            "name": "sebastian/code-unit",
            "version": "1.0.8",
            "source": {
                "type": "git",
                "url": "https://github.com/sebastianbergmann/code-unit.git",
                "reference": "1fc9f64c0927627ef78ba436c9b17d967e68e120"
            },
            "dist": {
                "type": "zip",
                "url": "https://api.github.com/repos/sebastianbergmann/code-unit/zipball/1fc9f64c0927627ef78ba436c9b17d967e68e120",
                "reference": "1fc9f64c0927627ef78ba436c9b17d967e68e120",
                "shasum": ""
            },
            "require": {
                "php": ">=7.3"
            },
            "require-dev": {
                "phpunit/phpunit": "^9.3"
            },
            "type": "library",
            "extra": {
                "branch-alias": {
                    "dev-master": "1.0-dev"
                }
            },
            "autoload": {
                "classmap": [
                    "src/"
                ]
            },
            "notification-url": "https://packagist.org/downloads/",
            "license": [
                "BSD-3-Clause"
            ],
            "authors": [
                {
                    "name": "Sebastian Bergmann",
                    "email": "sebastian@phpunit.de",
                    "role": "lead"
                }
            ],
            "description": "Collection of value objects that represent the PHP code units",
            "homepage": "https://github.com/sebastianbergmann/code-unit",
            "support": {
                "issues": "https://github.com/sebastianbergmann/code-unit/issues",
                "source": "https://github.com/sebastianbergmann/code-unit/tree/1.0.8"
            },
            "funding": [
                {
                    "url": "https://github.com/sebastianbergmann",
                    "type": "github"
                }
            ],
            "time": "2020-10-26T13:08:54+00:00"
        },
        {
            "name": "sebastian/code-unit-reverse-lookup",
            "version": "2.0.3",
            "source": {
                "type": "git",
                "url": "https://github.com/sebastianbergmann/code-unit-reverse-lookup.git",
                "reference": "ac91f01ccec49fb77bdc6fd1e548bc70f7faa3e5"
            },
            "dist": {
                "type": "zip",
                "url": "https://api.github.com/repos/sebastianbergmann/code-unit-reverse-lookup/zipball/ac91f01ccec49fb77bdc6fd1e548bc70f7faa3e5",
                "reference": "ac91f01ccec49fb77bdc6fd1e548bc70f7faa3e5",
                "shasum": ""
            },
            "require": {
                "php": ">=7.3"
            },
            "require-dev": {
                "phpunit/phpunit": "^9.3"
            },
            "type": "library",
            "extra": {
                "branch-alias": {
                    "dev-master": "2.0-dev"
                }
            },
            "autoload": {
                "classmap": [
                    "src/"
                ]
            },
            "notification-url": "https://packagist.org/downloads/",
            "license": [
                "BSD-3-Clause"
            ],
            "authors": [
                {
                    "name": "Sebastian Bergmann",
                    "email": "sebastian@phpunit.de"
                }
            ],
            "description": "Looks up which function or method a line of code belongs to",
            "homepage": "https://github.com/sebastianbergmann/code-unit-reverse-lookup/",
            "support": {
                "issues": "https://github.com/sebastianbergmann/code-unit-reverse-lookup/issues",
                "source": "https://github.com/sebastianbergmann/code-unit-reverse-lookup/tree/2.0.3"
            },
            "funding": [
                {
                    "url": "https://github.com/sebastianbergmann",
                    "type": "github"
                }
            ],
            "time": "2020-09-28T05:30:19+00:00"
        },
        {
            "name": "sebastian/comparator",
            "version": "4.0.6",
            "source": {
                "type": "git",
                "url": "https://github.com/sebastianbergmann/comparator.git",
                "reference": "55f4261989e546dc112258c7a75935a81a7ce382"
            },
            "dist": {
                "type": "zip",
                "url": "https://api.github.com/repos/sebastianbergmann/comparator/zipball/55f4261989e546dc112258c7a75935a81a7ce382",
                "reference": "55f4261989e546dc112258c7a75935a81a7ce382",
                "shasum": ""
            },
            "require": {
                "php": ">=7.3",
                "sebastian/diff": "^4.0",
                "sebastian/exporter": "^4.0"
            },
            "require-dev": {
                "phpunit/phpunit": "^9.3"
            },
            "type": "library",
            "extra": {
                "branch-alias": {
                    "dev-master": "4.0-dev"
                }
            },
            "autoload": {
                "classmap": [
                    "src/"
                ]
            },
            "notification-url": "https://packagist.org/downloads/",
            "license": [
                "BSD-3-Clause"
            ],
            "authors": [
                {
                    "name": "Sebastian Bergmann",
                    "email": "sebastian@phpunit.de"
                },
                {
                    "name": "Jeff Welch",
                    "email": "whatthejeff@gmail.com"
                },
                {
                    "name": "Volker Dusch",
                    "email": "github@wallbash.com"
                },
                {
                    "name": "Bernhard Schussek",
                    "email": "bschussek@2bepublished.at"
                }
            ],
            "description": "Provides the functionality to compare PHP values for equality",
            "homepage": "https://github.com/sebastianbergmann/comparator",
            "keywords": [
                "comparator",
                "compare",
                "equality"
            ],
            "support": {
                "issues": "https://github.com/sebastianbergmann/comparator/issues",
                "source": "https://github.com/sebastianbergmann/comparator/tree/4.0.6"
            },
            "funding": [
                {
                    "url": "https://github.com/sebastianbergmann",
                    "type": "github"
                }
            ],
            "time": "2020-10-26T15:49:45+00:00"
        },
        {
            "name": "sebastian/complexity",
            "version": "2.0.2",
            "source": {
                "type": "git",
                "url": "https://github.com/sebastianbergmann/complexity.git",
                "reference": "739b35e53379900cc9ac327b2147867b8b6efd88"
            },
            "dist": {
                "type": "zip",
                "url": "https://api.github.com/repos/sebastianbergmann/complexity/zipball/739b35e53379900cc9ac327b2147867b8b6efd88",
                "reference": "739b35e53379900cc9ac327b2147867b8b6efd88",
                "shasum": ""
            },
            "require": {
                "nikic/php-parser": "^4.7",
                "php": ">=7.3"
            },
            "require-dev": {
                "phpunit/phpunit": "^9.3"
            },
            "type": "library",
            "extra": {
                "branch-alias": {
                    "dev-master": "2.0-dev"
                }
            },
            "autoload": {
                "classmap": [
                    "src/"
                ]
            },
            "notification-url": "https://packagist.org/downloads/",
            "license": [
                "BSD-3-Clause"
            ],
            "authors": [
                {
                    "name": "Sebastian Bergmann",
                    "email": "sebastian@phpunit.de",
                    "role": "lead"
                }
            ],
            "description": "Library for calculating the complexity of PHP code units",
            "homepage": "https://github.com/sebastianbergmann/complexity",
            "support": {
                "issues": "https://github.com/sebastianbergmann/complexity/issues",
                "source": "https://github.com/sebastianbergmann/complexity/tree/2.0.2"
            },
            "funding": [
                {
                    "url": "https://github.com/sebastianbergmann",
                    "type": "github"
                }
            ],
            "time": "2020-10-26T15:52:27+00:00"
        },
        {
            "name": "sebastian/diff",
            "version": "4.0.4",
            "source": {
                "type": "git",
                "url": "https://github.com/sebastianbergmann/diff.git",
                "reference": "3461e3fccc7cfdfc2720be910d3bd73c69be590d"
            },
            "dist": {
                "type": "zip",
                "url": "https://api.github.com/repos/sebastianbergmann/diff/zipball/3461e3fccc7cfdfc2720be910d3bd73c69be590d",
                "reference": "3461e3fccc7cfdfc2720be910d3bd73c69be590d",
                "shasum": ""
            },
            "require": {
                "php": ">=7.3"
            },
            "require-dev": {
                "phpunit/phpunit": "^9.3",
                "symfony/process": "^4.2 || ^5"
            },
            "type": "library",
            "extra": {
                "branch-alias": {
                    "dev-master": "4.0-dev"
                }
            },
            "autoload": {
                "classmap": [
                    "src/"
                ]
            },
            "notification-url": "https://packagist.org/downloads/",
            "license": [
                "BSD-3-Clause"
            ],
            "authors": [
                {
                    "name": "Sebastian Bergmann",
                    "email": "sebastian@phpunit.de"
                },
                {
                    "name": "Kore Nordmann",
                    "email": "mail@kore-nordmann.de"
                }
            ],
            "description": "Diff implementation",
            "homepage": "https://github.com/sebastianbergmann/diff",
            "keywords": [
                "diff",
                "udiff",
                "unidiff",
                "unified diff"
            ],
            "support": {
                "issues": "https://github.com/sebastianbergmann/diff/issues",
                "source": "https://github.com/sebastianbergmann/diff/tree/4.0.4"
            },
            "funding": [
                {
                    "url": "https://github.com/sebastianbergmann",
                    "type": "github"
                }
            ],
            "time": "2020-10-26T13:10:38+00:00"
        },
        {
            "name": "sebastian/environment",
            "version": "5.1.3",
            "source": {
                "type": "git",
                "url": "https://github.com/sebastianbergmann/environment.git",
                "reference": "388b6ced16caa751030f6a69e588299fa09200ac"
            },
            "dist": {
                "type": "zip",
                "url": "https://api.github.com/repos/sebastianbergmann/environment/zipball/388b6ced16caa751030f6a69e588299fa09200ac",
                "reference": "388b6ced16caa751030f6a69e588299fa09200ac",
                "shasum": ""
            },
            "require": {
                "php": ">=7.3"
            },
            "require-dev": {
                "phpunit/phpunit": "^9.3"
            },
            "suggest": {
                "ext-posix": "*"
            },
            "type": "library",
            "extra": {
                "branch-alias": {
                    "dev-master": "5.1-dev"
                }
            },
            "autoload": {
                "classmap": [
                    "src/"
                ]
            },
            "notification-url": "https://packagist.org/downloads/",
            "license": [
                "BSD-3-Clause"
            ],
            "authors": [
                {
                    "name": "Sebastian Bergmann",
                    "email": "sebastian@phpunit.de"
                }
            ],
            "description": "Provides functionality to handle HHVM/PHP environments",
            "homepage": "http://www.github.com/sebastianbergmann/environment",
            "keywords": [
                "Xdebug",
                "environment",
                "hhvm"
            ],
            "support": {
                "issues": "https://github.com/sebastianbergmann/environment/issues",
                "source": "https://github.com/sebastianbergmann/environment/tree/5.1.3"
            },
            "funding": [
                {
                    "url": "https://github.com/sebastianbergmann",
                    "type": "github"
                }
            ],
            "time": "2020-09-28T05:52:38+00:00"
        },
        {
            "name": "sebastian/exporter",
            "version": "4.0.4",
            "source": {
                "type": "git",
                "url": "https://github.com/sebastianbergmann/exporter.git",
                "reference": "65e8b7db476c5dd267e65eea9cab77584d3cfff9"
            },
            "dist": {
                "type": "zip",
                "url": "https://api.github.com/repos/sebastianbergmann/exporter/zipball/65e8b7db476c5dd267e65eea9cab77584d3cfff9",
                "reference": "65e8b7db476c5dd267e65eea9cab77584d3cfff9",
                "shasum": ""
            },
            "require": {
                "php": ">=7.3",
                "sebastian/recursion-context": "^4.0"
            },
            "require-dev": {
                "ext-mbstring": "*",
                "phpunit/phpunit": "^9.3"
            },
            "type": "library",
            "extra": {
                "branch-alias": {
                    "dev-master": "4.0-dev"
                }
            },
            "autoload": {
                "classmap": [
                    "src/"
                ]
            },
            "notification-url": "https://packagist.org/downloads/",
            "license": [
                "BSD-3-Clause"
            ],
            "authors": [
                {
                    "name": "Sebastian Bergmann",
                    "email": "sebastian@phpunit.de"
                },
                {
                    "name": "Jeff Welch",
                    "email": "whatthejeff@gmail.com"
                },
                {
                    "name": "Volker Dusch",
                    "email": "github@wallbash.com"
                },
                {
                    "name": "Adam Harvey",
                    "email": "aharvey@php.net"
                },
                {
                    "name": "Bernhard Schussek",
                    "email": "bschussek@gmail.com"
                }
            ],
            "description": "Provides the functionality to export PHP variables for visualization",
            "homepage": "https://www.github.com/sebastianbergmann/exporter",
            "keywords": [
                "export",
                "exporter"
            ],
            "support": {
                "issues": "https://github.com/sebastianbergmann/exporter/issues",
                "source": "https://github.com/sebastianbergmann/exporter/tree/4.0.4"
            },
            "funding": [
                {
                    "url": "https://github.com/sebastianbergmann",
                    "type": "github"
                }
            ],
            "time": "2021-11-11T14:18:36+00:00"
        },
        {
            "name": "sebastian/global-state",
            "version": "5.0.5",
            "source": {
                "type": "git",
                "url": "https://github.com/sebastianbergmann/global-state.git",
                "reference": "0ca8db5a5fc9c8646244e629625ac486fa286bf2"
            },
            "dist": {
                "type": "zip",
                "url": "https://api.github.com/repos/sebastianbergmann/global-state/zipball/0ca8db5a5fc9c8646244e629625ac486fa286bf2",
                "reference": "0ca8db5a5fc9c8646244e629625ac486fa286bf2",
                "shasum": ""
            },
            "require": {
                "php": ">=7.3",
                "sebastian/object-reflector": "^2.0",
                "sebastian/recursion-context": "^4.0"
            },
            "require-dev": {
                "ext-dom": "*",
                "phpunit/phpunit": "^9.3"
            },
            "suggest": {
                "ext-uopz": "*"
            },
            "type": "library",
            "extra": {
                "branch-alias": {
                    "dev-master": "5.0-dev"
                }
            },
            "autoload": {
                "classmap": [
                    "src/"
                ]
            },
            "notification-url": "https://packagist.org/downloads/",
            "license": [
                "BSD-3-Clause"
            ],
            "authors": [
                {
                    "name": "Sebastian Bergmann",
                    "email": "sebastian@phpunit.de"
                }
            ],
            "description": "Snapshotting of global state",
            "homepage": "http://www.github.com/sebastianbergmann/global-state",
            "keywords": [
                "global state"
            ],
            "support": {
                "issues": "https://github.com/sebastianbergmann/global-state/issues",
                "source": "https://github.com/sebastianbergmann/global-state/tree/5.0.5"
            },
            "funding": [
                {
                    "url": "https://github.com/sebastianbergmann",
                    "type": "github"
                }
            ],
            "time": "2022-02-14T08:28:10+00:00"
        },
        {
            "name": "sebastian/lines-of-code",
            "version": "1.0.3",
            "source": {
                "type": "git",
                "url": "https://github.com/sebastianbergmann/lines-of-code.git",
                "reference": "c1c2e997aa3146983ed888ad08b15470a2e22ecc"
            },
            "dist": {
                "type": "zip",
                "url": "https://api.github.com/repos/sebastianbergmann/lines-of-code/zipball/c1c2e997aa3146983ed888ad08b15470a2e22ecc",
                "reference": "c1c2e997aa3146983ed888ad08b15470a2e22ecc",
                "shasum": ""
            },
            "require": {
                "nikic/php-parser": "^4.6",
                "php": ">=7.3"
            },
            "require-dev": {
                "phpunit/phpunit": "^9.3"
            },
            "type": "library",
            "extra": {
                "branch-alias": {
                    "dev-master": "1.0-dev"
                }
            },
            "autoload": {
                "classmap": [
                    "src/"
                ]
            },
            "notification-url": "https://packagist.org/downloads/",
            "license": [
                "BSD-3-Clause"
            ],
            "authors": [
                {
                    "name": "Sebastian Bergmann",
                    "email": "sebastian@phpunit.de",
                    "role": "lead"
                }
            ],
            "description": "Library for counting the lines of code in PHP source code",
            "homepage": "https://github.com/sebastianbergmann/lines-of-code",
            "support": {
                "issues": "https://github.com/sebastianbergmann/lines-of-code/issues",
                "source": "https://github.com/sebastianbergmann/lines-of-code/tree/1.0.3"
            },
            "funding": [
                {
                    "url": "https://github.com/sebastianbergmann",
                    "type": "github"
                }
            ],
            "time": "2020-11-28T06:42:11+00:00"
        },
        {
            "name": "sebastian/object-enumerator",
            "version": "4.0.4",
            "source": {
                "type": "git",
                "url": "https://github.com/sebastianbergmann/object-enumerator.git",
                "reference": "5c9eeac41b290a3712d88851518825ad78f45c71"
            },
            "dist": {
                "type": "zip",
                "url": "https://api.github.com/repos/sebastianbergmann/object-enumerator/zipball/5c9eeac41b290a3712d88851518825ad78f45c71",
                "reference": "5c9eeac41b290a3712d88851518825ad78f45c71",
                "shasum": ""
            },
            "require": {
                "php": ">=7.3",
                "sebastian/object-reflector": "^2.0",
                "sebastian/recursion-context": "^4.0"
            },
            "require-dev": {
                "phpunit/phpunit": "^9.3"
            },
            "type": "library",
            "extra": {
                "branch-alias": {
                    "dev-master": "4.0-dev"
                }
            },
            "autoload": {
                "classmap": [
                    "src/"
                ]
            },
            "notification-url": "https://packagist.org/downloads/",
            "license": [
                "BSD-3-Clause"
            ],
            "authors": [
                {
                    "name": "Sebastian Bergmann",
                    "email": "sebastian@phpunit.de"
                }
            ],
            "description": "Traverses array structures and object graphs to enumerate all referenced objects",
            "homepage": "https://github.com/sebastianbergmann/object-enumerator/",
            "support": {
                "issues": "https://github.com/sebastianbergmann/object-enumerator/issues",
                "source": "https://github.com/sebastianbergmann/object-enumerator/tree/4.0.4"
            },
            "funding": [
                {
                    "url": "https://github.com/sebastianbergmann",
                    "type": "github"
                }
            ],
            "time": "2020-10-26T13:12:34+00:00"
        },
        {
            "name": "sebastian/object-reflector",
            "version": "2.0.4",
            "source": {
                "type": "git",
                "url": "https://github.com/sebastianbergmann/object-reflector.git",
                "reference": "b4f479ebdbf63ac605d183ece17d8d7fe49c15c7"
            },
            "dist": {
                "type": "zip",
                "url": "https://api.github.com/repos/sebastianbergmann/object-reflector/zipball/b4f479ebdbf63ac605d183ece17d8d7fe49c15c7",
                "reference": "b4f479ebdbf63ac605d183ece17d8d7fe49c15c7",
                "shasum": ""
            },
            "require": {
                "php": ">=7.3"
            },
            "require-dev": {
                "phpunit/phpunit": "^9.3"
            },
            "type": "library",
            "extra": {
                "branch-alias": {
                    "dev-master": "2.0-dev"
                }
            },
            "autoload": {
                "classmap": [
                    "src/"
                ]
            },
            "notification-url": "https://packagist.org/downloads/",
            "license": [
                "BSD-3-Clause"
            ],
            "authors": [
                {
                    "name": "Sebastian Bergmann",
                    "email": "sebastian@phpunit.de"
                }
            ],
            "description": "Allows reflection of object attributes, including inherited and non-public ones",
            "homepage": "https://github.com/sebastianbergmann/object-reflector/",
            "support": {
                "issues": "https://github.com/sebastianbergmann/object-reflector/issues",
                "source": "https://github.com/sebastianbergmann/object-reflector/tree/2.0.4"
            },
            "funding": [
                {
                    "url": "https://github.com/sebastianbergmann",
                    "type": "github"
                }
            ],
            "time": "2020-10-26T13:14:26+00:00"
        },
        {
            "name": "sebastian/recursion-context",
            "version": "4.0.4",
            "source": {
                "type": "git",
                "url": "https://github.com/sebastianbergmann/recursion-context.git",
                "reference": "cd9d8cf3c5804de4341c283ed787f099f5506172"
            },
            "dist": {
                "type": "zip",
                "url": "https://api.github.com/repos/sebastianbergmann/recursion-context/zipball/cd9d8cf3c5804de4341c283ed787f099f5506172",
                "reference": "cd9d8cf3c5804de4341c283ed787f099f5506172",
                "shasum": ""
            },
            "require": {
                "php": ">=7.3"
            },
            "require-dev": {
                "phpunit/phpunit": "^9.3"
            },
            "type": "library",
            "extra": {
                "branch-alias": {
                    "dev-master": "4.0-dev"
                }
            },
            "autoload": {
                "classmap": [
                    "src/"
                ]
            },
            "notification-url": "https://packagist.org/downloads/",
            "license": [
                "BSD-3-Clause"
            ],
            "authors": [
                {
                    "name": "Sebastian Bergmann",
                    "email": "sebastian@phpunit.de"
                },
                {
                    "name": "Jeff Welch",
                    "email": "whatthejeff@gmail.com"
                },
                {
                    "name": "Adam Harvey",
                    "email": "aharvey@php.net"
                }
            ],
            "description": "Provides functionality to recursively process PHP variables",
            "homepage": "http://www.github.com/sebastianbergmann/recursion-context",
            "support": {
                "issues": "https://github.com/sebastianbergmann/recursion-context/issues",
                "source": "https://github.com/sebastianbergmann/recursion-context/tree/4.0.4"
            },
            "funding": [
                {
                    "url": "https://github.com/sebastianbergmann",
                    "type": "github"
                }
            ],
            "time": "2020-10-26T13:17:30+00:00"
        },
        {
            "name": "sebastian/resource-operations",
            "version": "3.0.3",
            "source": {
                "type": "git",
                "url": "https://github.com/sebastianbergmann/resource-operations.git",
                "reference": "0f4443cb3a1d92ce809899753bc0d5d5a8dd19a8"
            },
            "dist": {
                "type": "zip",
                "url": "https://api.github.com/repos/sebastianbergmann/resource-operations/zipball/0f4443cb3a1d92ce809899753bc0d5d5a8dd19a8",
                "reference": "0f4443cb3a1d92ce809899753bc0d5d5a8dd19a8",
                "shasum": ""
            },
            "require": {
                "php": ">=7.3"
            },
            "require-dev": {
                "phpunit/phpunit": "^9.0"
            },
            "type": "library",
            "extra": {
                "branch-alias": {
                    "dev-master": "3.0-dev"
                }
            },
            "autoload": {
                "classmap": [
                    "src/"
                ]
            },
            "notification-url": "https://packagist.org/downloads/",
            "license": [
                "BSD-3-Clause"
            ],
            "authors": [
                {
                    "name": "Sebastian Bergmann",
                    "email": "sebastian@phpunit.de"
                }
            ],
            "description": "Provides a list of PHP built-in functions that operate on resources",
            "homepage": "https://www.github.com/sebastianbergmann/resource-operations",
            "support": {
                "issues": "https://github.com/sebastianbergmann/resource-operations/issues",
                "source": "https://github.com/sebastianbergmann/resource-operations/tree/3.0.3"
            },
            "funding": [
                {
                    "url": "https://github.com/sebastianbergmann",
                    "type": "github"
                }
            ],
            "time": "2020-09-28T06:45:17+00:00"
        },
        {
            "name": "sebastian/type",
            "version": "2.3.4",
            "source": {
                "type": "git",
                "url": "https://github.com/sebastianbergmann/type.git",
                "reference": "b8cd8a1c753c90bc1a0f5372170e3e489136f914"
            },
            "dist": {
                "type": "zip",
                "url": "https://api.github.com/repos/sebastianbergmann/type/zipball/b8cd8a1c753c90bc1a0f5372170e3e489136f914",
                "reference": "b8cd8a1c753c90bc1a0f5372170e3e489136f914",
                "shasum": ""
            },
            "require": {
                "php": ">=7.3"
            },
            "require-dev": {
                "phpunit/phpunit": "^9.3"
            },
            "type": "library",
            "extra": {
                "branch-alias": {
                    "dev-master": "2.3-dev"
                }
            },
            "autoload": {
                "classmap": [
                    "src/"
                ]
            },
            "notification-url": "https://packagist.org/downloads/",
            "license": [
                "BSD-3-Clause"
            ],
            "authors": [
                {
                    "name": "Sebastian Bergmann",
                    "email": "sebastian@phpunit.de",
                    "role": "lead"
                }
            ],
            "description": "Collection of value objects that represent the types of the PHP type system",
            "homepage": "https://github.com/sebastianbergmann/type",
            "support": {
                "issues": "https://github.com/sebastianbergmann/type/issues",
                "source": "https://github.com/sebastianbergmann/type/tree/2.3.4"
            },
            "funding": [
                {
                    "url": "https://github.com/sebastianbergmann",
                    "type": "github"
                }
            ],
            "time": "2021-06-15T12:49:02+00:00"
        },
        {
            "name": "sebastian/version",
            "version": "3.0.2",
            "source": {
                "type": "git",
                "url": "https://github.com/sebastianbergmann/version.git",
                "reference": "c6c1022351a901512170118436c764e473f6de8c"
            },
            "dist": {
                "type": "zip",
                "url": "https://api.github.com/repos/sebastianbergmann/version/zipball/c6c1022351a901512170118436c764e473f6de8c",
                "reference": "c6c1022351a901512170118436c764e473f6de8c",
                "shasum": ""
            },
            "require": {
                "php": ">=7.3"
            },
            "type": "library",
            "extra": {
                "branch-alias": {
                    "dev-master": "3.0-dev"
                }
            },
            "autoload": {
                "classmap": [
                    "src/"
                ]
            },
            "notification-url": "https://packagist.org/downloads/",
            "license": [
                "BSD-3-Clause"
            ],
            "authors": [
                {
                    "name": "Sebastian Bergmann",
                    "email": "sebastian@phpunit.de",
                    "role": "lead"
                }
            ],
            "description": "Library that helps with managing the version number of Git-hosted PHP projects",
            "homepage": "https://github.com/sebastianbergmann/version",
            "support": {
                "issues": "https://github.com/sebastianbergmann/version/issues",
                "source": "https://github.com/sebastianbergmann/version/tree/3.0.2"
            },
            "funding": [
                {
                    "url": "https://github.com/sebastianbergmann",
                    "type": "github"
                }
            ],
            "time": "2020-09-28T06:39:44+00:00"
        },
        {
            "name": "symfony/console",
            "version": "v5.4.5",
            "source": {
                "type": "git",
                "url": "https://github.com/symfony/console.git",
                "reference": "d8111acc99876953f52fe16d4c50eb60940d49ad"
            },
            "dist": {
                "type": "zip",
                "url": "https://api.github.com/repos/symfony/console/zipball/d8111acc99876953f52fe16d4c50eb60940d49ad",
                "reference": "d8111acc99876953f52fe16d4c50eb60940d49ad",
                "shasum": ""
            },
            "require": {
                "php": ">=7.2.5",
                "symfony/deprecation-contracts": "^2.1|^3",
                "symfony/polyfill-mbstring": "~1.0",
                "symfony/polyfill-php73": "^1.9",
                "symfony/polyfill-php80": "^1.16",
                "symfony/service-contracts": "^1.1|^2|^3",
                "symfony/string": "^5.1|^6.0"
            },
            "conflict": {
                "psr/log": ">=3",
                "symfony/dependency-injection": "<4.4",
                "symfony/dotenv": "<5.1",
                "symfony/event-dispatcher": "<4.4",
                "symfony/lock": "<4.4",
                "symfony/process": "<4.4"
            },
            "provide": {
                "psr/log-implementation": "1.0|2.0"
            },
            "require-dev": {
                "psr/log": "^1|^2",
                "symfony/config": "^4.4|^5.0|^6.0",
                "symfony/dependency-injection": "^4.4|^5.0|^6.0",
                "symfony/event-dispatcher": "^4.4|^5.0|^6.0",
                "symfony/lock": "^4.4|^5.0|^6.0",
                "symfony/process": "^4.4|^5.0|^6.0",
                "symfony/var-dumper": "^4.4|^5.0|^6.0"
            },
            "suggest": {
                "psr/log": "For using the console logger",
                "symfony/event-dispatcher": "",
                "symfony/lock": "",
                "symfony/process": ""
            },
            "type": "library",
            "autoload": {
                "psr-4": {
                    "Symfony\\Component\\Console\\": ""
                },
                "exclude-from-classmap": [
                    "/Tests/"
                ]
            },
            "notification-url": "https://packagist.org/downloads/",
            "license": [
                "MIT"
            ],
            "authors": [
                {
                    "name": "Fabien Potencier",
                    "email": "fabien@symfony.com"
                },
                {
                    "name": "Symfony Community",
                    "homepage": "https://symfony.com/contributors"
                }
            ],
            "description": "Eases the creation of beautiful and testable command line interfaces",
            "homepage": "https://symfony.com",
            "keywords": [
                "cli",
                "command line",
                "console",
                "terminal"
            ],
            "support": {
                "source": "https://github.com/symfony/console/tree/v5.4.5"
            },
            "funding": [
                {
                    "url": "https://symfony.com/sponsor",
                    "type": "custom"
                },
                {
                    "url": "https://github.com/fabpot",
                    "type": "github"
                },
                {
                    "url": "https://tidelift.com/funding/github/packagist/symfony/symfony",
                    "type": "tidelift"
                }
            ],
            "time": "2022-02-24T12:45:35+00:00"
        },
        {
            "name": "symfony/deprecation-contracts",
            "version": "v2.5.0",
            "source": {
                "type": "git",
                "url": "https://github.com/symfony/deprecation-contracts.git",
                "reference": "6f981ee24cf69ee7ce9736146d1c57c2780598a8"
            },
            "dist": {
                "type": "zip",
                "url": "https://api.github.com/repos/symfony/deprecation-contracts/zipball/6f981ee24cf69ee7ce9736146d1c57c2780598a8",
                "reference": "6f981ee24cf69ee7ce9736146d1c57c2780598a8",
                "shasum": ""
            },
            "require": {
                "php": ">=7.1"
            },
            "type": "library",
            "extra": {
                "branch-alias": {
                    "dev-main": "2.5-dev"
                },
                "thanks": {
                    "name": "symfony/contracts",
                    "url": "https://github.com/symfony/contracts"
                }
            },
            "autoload": {
                "files": [
                    "function.php"
                ]
            },
            "notification-url": "https://packagist.org/downloads/",
            "license": [
                "MIT"
            ],
            "authors": [
                {
                    "name": "Nicolas Grekas",
                    "email": "p@tchwork.com"
                },
                {
                    "name": "Symfony Community",
                    "homepage": "https://symfony.com/contributors"
                }
            ],
            "description": "A generic function and convention to trigger deprecation notices",
            "homepage": "https://symfony.com",
            "support": {
                "source": "https://github.com/symfony/deprecation-contracts/tree/v2.5.0"
            },
            "funding": [
                {
                    "url": "https://symfony.com/sponsor",
                    "type": "custom"
                },
                {
                    "url": "https://github.com/fabpot",
                    "type": "github"
                },
                {
                    "url": "https://tidelift.com/funding/github/packagist/symfony/symfony",
                    "type": "tidelift"
                }
            ],
            "time": "2021-07-12T14:48:14+00:00"
        },
        {
            "name": "symfony/polyfill-ctype",
            "version": "v1.25.0",
            "source": {
                "type": "git",
                "url": "https://github.com/symfony/polyfill-ctype.git",
                "reference": "30885182c981ab175d4d034db0f6f469898070ab"
            },
            "dist": {
                "type": "zip",
                "url": "https://api.github.com/repos/symfony/polyfill-ctype/zipball/30885182c981ab175d4d034db0f6f469898070ab",
                "reference": "30885182c981ab175d4d034db0f6f469898070ab",
                "shasum": ""
            },
            "require": {
                "php": ">=7.1"
            },
            "provide": {
                "ext-ctype": "*"
            },
            "suggest": {
                "ext-ctype": "For best performance"
            },
            "type": "library",
            "extra": {
                "branch-alias": {
                    "dev-main": "1.23-dev"
                },
                "thanks": {
                    "name": "symfony/polyfill",
                    "url": "https://github.com/symfony/polyfill"
                }
            },
            "autoload": {
                "files": [
                    "bootstrap.php"
                ],
                "psr-4": {
                    "Symfony\\Polyfill\\Ctype\\": ""
                }
            },
            "notification-url": "https://packagist.org/downloads/",
            "license": [
                "MIT"
            ],
            "authors": [
                {
                    "name": "Gert de Pagter",
                    "email": "BackEndTea@gmail.com"
                },
                {
                    "name": "Symfony Community",
                    "homepage": "https://symfony.com/contributors"
                }
            ],
            "description": "Symfony polyfill for ctype functions",
            "homepage": "https://symfony.com",
            "keywords": [
                "compatibility",
                "ctype",
                "polyfill",
                "portable"
            ],
            "support": {
                "source": "https://github.com/symfony/polyfill-ctype/tree/v1.25.0"
            },
            "funding": [
                {
                    "url": "https://symfony.com/sponsor",
                    "type": "custom"
                },
                {
                    "url": "https://github.com/fabpot",
                    "type": "github"
                },
                {
                    "url": "https://tidelift.com/funding/github/packagist/symfony/symfony",
                    "type": "tidelift"
                }
            ],
            "time": "2021-10-20T20:35:02+00:00"
        },
        {
            "name": "symfony/polyfill-intl-grapheme",
            "version": "v1.25.0",
            "source": {
                "type": "git",
                "url": "https://github.com/symfony/polyfill-intl-grapheme.git",
                "reference": "81b86b50cf841a64252b439e738e97f4a34e2783"
            },
            "dist": {
                "type": "zip",
                "url": "https://api.github.com/repos/symfony/polyfill-intl-grapheme/zipball/81b86b50cf841a64252b439e738e97f4a34e2783",
                "reference": "81b86b50cf841a64252b439e738e97f4a34e2783",
                "shasum": ""
            },
            "require": {
                "php": ">=7.1"
            },
            "suggest": {
                "ext-intl": "For best performance"
            },
            "type": "library",
            "extra": {
                "branch-alias": {
                    "dev-main": "1.23-dev"
                },
                "thanks": {
                    "name": "symfony/polyfill",
                    "url": "https://github.com/symfony/polyfill"
                }
            },
            "autoload": {
                "files": [
                    "bootstrap.php"
                ],
                "psr-4": {
                    "Symfony\\Polyfill\\Intl\\Grapheme\\": ""
                }
            },
            "notification-url": "https://packagist.org/downloads/",
            "license": [
                "MIT"
            ],
            "authors": [
                {
                    "name": "Nicolas Grekas",
                    "email": "p@tchwork.com"
                },
                {
                    "name": "Symfony Community",
                    "homepage": "https://symfony.com/contributors"
                }
            ],
            "description": "Symfony polyfill for intl's grapheme_* functions",
            "homepage": "https://symfony.com",
            "keywords": [
                "compatibility",
                "grapheme",
                "intl",
                "polyfill",
                "portable",
                "shim"
            ],
            "support": {
                "source": "https://github.com/symfony/polyfill-intl-grapheme/tree/v1.25.0"
            },
            "funding": [
                {
                    "url": "https://symfony.com/sponsor",
                    "type": "custom"
                },
                {
                    "url": "https://github.com/fabpot",
                    "type": "github"
                },
                {
                    "url": "https://tidelift.com/funding/github/packagist/symfony/symfony",
                    "type": "tidelift"
                }
            ],
            "time": "2021-11-23T21:10:46+00:00"
        },
        {
            "name": "symfony/polyfill-intl-normalizer",
            "version": "v1.25.0",
            "source": {
                "type": "git",
                "url": "https://github.com/symfony/polyfill-intl-normalizer.git",
                "reference": "8590a5f561694770bdcd3f9b5c69dde6945028e8"
            },
            "dist": {
                "type": "zip",
                "url": "https://api.github.com/repos/symfony/polyfill-intl-normalizer/zipball/8590a5f561694770bdcd3f9b5c69dde6945028e8",
                "reference": "8590a5f561694770bdcd3f9b5c69dde6945028e8",
                "shasum": ""
            },
            "require": {
                "php": ">=7.1"
            },
            "suggest": {
                "ext-intl": "For best performance"
            },
            "type": "library",
            "extra": {
                "branch-alias": {
                    "dev-main": "1.23-dev"
                },
                "thanks": {
                    "name": "symfony/polyfill",
                    "url": "https://github.com/symfony/polyfill"
                }
            },
            "autoload": {
                "files": [
                    "bootstrap.php"
                ],
                "psr-4": {
                    "Symfony\\Polyfill\\Intl\\Normalizer\\": ""
                },
                "classmap": [
                    "Resources/stubs"
                ]
            },
            "notification-url": "https://packagist.org/downloads/",
            "license": [
                "MIT"
            ],
            "authors": [
                {
                    "name": "Nicolas Grekas",
                    "email": "p@tchwork.com"
                },
                {
                    "name": "Symfony Community",
                    "homepage": "https://symfony.com/contributors"
                }
            ],
            "description": "Symfony polyfill for intl's Normalizer class and related functions",
            "homepage": "https://symfony.com",
            "keywords": [
                "compatibility",
                "intl",
                "normalizer",
                "polyfill",
                "portable",
                "shim"
            ],
            "support": {
                "source": "https://github.com/symfony/polyfill-intl-normalizer/tree/v1.25.0"
            },
            "funding": [
                {
                    "url": "https://symfony.com/sponsor",
                    "type": "custom"
                },
                {
                    "url": "https://github.com/fabpot",
                    "type": "github"
                },
                {
                    "url": "https://tidelift.com/funding/github/packagist/symfony/symfony",
                    "type": "tidelift"
                }
            ],
            "time": "2021-02-19T12:13:01+00:00"
        },
        {
            "name": "symfony/polyfill-mbstring",
            "version": "v1.25.0",
            "source": {
                "type": "git",
                "url": "https://github.com/symfony/polyfill-mbstring.git",
                "reference": "0abb51d2f102e00a4eefcf46ba7fec406d245825"
            },
            "dist": {
                "type": "zip",
                "url": "https://api.github.com/repos/symfony/polyfill-mbstring/zipball/0abb51d2f102e00a4eefcf46ba7fec406d245825",
                "reference": "0abb51d2f102e00a4eefcf46ba7fec406d245825",
                "shasum": ""
            },
            "require": {
                "php": ">=7.1"
            },
            "provide": {
                "ext-mbstring": "*"
            },
            "suggest": {
                "ext-mbstring": "For best performance"
            },
            "type": "library",
            "extra": {
                "branch-alias": {
                    "dev-main": "1.23-dev"
                },
                "thanks": {
                    "name": "symfony/polyfill",
                    "url": "https://github.com/symfony/polyfill"
                }
            },
            "autoload": {
                "files": [
                    "bootstrap.php"
                ],
                "psr-4": {
                    "Symfony\\Polyfill\\Mbstring\\": ""
                }
            },
            "notification-url": "https://packagist.org/downloads/",
            "license": [
                "MIT"
            ],
            "authors": [
                {
                    "name": "Nicolas Grekas",
                    "email": "p@tchwork.com"
                },
                {
                    "name": "Symfony Community",
                    "homepage": "https://symfony.com/contributors"
                }
            ],
            "description": "Symfony polyfill for the Mbstring extension",
            "homepage": "https://symfony.com",
            "keywords": [
                "compatibility",
                "mbstring",
                "polyfill",
                "portable",
                "shim"
            ],
            "support": {
                "source": "https://github.com/symfony/polyfill-mbstring/tree/v1.25.0"
            },
            "funding": [
                {
                    "url": "https://symfony.com/sponsor",
                    "type": "custom"
                },
                {
                    "url": "https://github.com/fabpot",
                    "type": "github"
                },
                {
                    "url": "https://tidelift.com/funding/github/packagist/symfony/symfony",
                    "type": "tidelift"
                }
            ],
            "time": "2021-11-30T18:21:41+00:00"
        },
        {
            "name": "symfony/polyfill-php73",
            "version": "v1.25.0",
            "source": {
                "type": "git",
                "url": "https://github.com/symfony/polyfill-php73.git",
                "reference": "cc5db0e22b3cb4111010e48785a97f670b350ca5"
            },
            "dist": {
                "type": "zip",
                "url": "https://api.github.com/repos/symfony/polyfill-php73/zipball/cc5db0e22b3cb4111010e48785a97f670b350ca5",
                "reference": "cc5db0e22b3cb4111010e48785a97f670b350ca5",
                "shasum": ""
            },
            "require": {
                "php": ">=7.1"
            },
            "type": "library",
            "extra": {
                "branch-alias": {
                    "dev-main": "1.23-dev"
                },
                "thanks": {
                    "name": "symfony/polyfill",
                    "url": "https://github.com/symfony/polyfill"
                }
            },
            "autoload": {
                "files": [
                    "bootstrap.php"
                ],
                "psr-4": {
                    "Symfony\\Polyfill\\Php73\\": ""
                },
                "classmap": [
                    "Resources/stubs"
                ]
            },
            "notification-url": "https://packagist.org/downloads/",
            "license": [
                "MIT"
            ],
            "authors": [
                {
                    "name": "Nicolas Grekas",
                    "email": "p@tchwork.com"
                },
                {
                    "name": "Symfony Community",
                    "homepage": "https://symfony.com/contributors"
                }
            ],
            "description": "Symfony polyfill backporting some PHP 7.3+ features to lower PHP versions",
            "homepage": "https://symfony.com",
            "keywords": [
                "compatibility",
                "polyfill",
                "portable",
                "shim"
            ],
            "support": {
                "source": "https://github.com/symfony/polyfill-php73/tree/v1.25.0"
            },
            "funding": [
                {
                    "url": "https://symfony.com/sponsor",
                    "type": "custom"
                },
                {
                    "url": "https://github.com/fabpot",
                    "type": "github"
                },
                {
                    "url": "https://tidelift.com/funding/github/packagist/symfony/symfony",
                    "type": "tidelift"
                }
            ],
            "time": "2021-06-05T21:20:04+00:00"
        },
        {
            "name": "symfony/polyfill-php80",
            "version": "v1.25.0",
            "source": {
                "type": "git",
                "url": "https://github.com/symfony/polyfill-php80.git",
                "reference": "4407588e0d3f1f52efb65fbe92babe41f37fe50c"
            },
            "dist": {
                "type": "zip",
                "url": "https://api.github.com/repos/symfony/polyfill-php80/zipball/4407588e0d3f1f52efb65fbe92babe41f37fe50c",
                "reference": "4407588e0d3f1f52efb65fbe92babe41f37fe50c",
                "shasum": ""
            },
            "require": {
                "php": ">=7.1"
            },
            "type": "library",
            "extra": {
                "branch-alias": {
                    "dev-main": "1.23-dev"
                },
                "thanks": {
                    "name": "symfony/polyfill",
                    "url": "https://github.com/symfony/polyfill"
                }
            },
            "autoload": {
                "files": [
                    "bootstrap.php"
                ],
                "psr-4": {
                    "Symfony\\Polyfill\\Php80\\": ""
                },
                "classmap": [
                    "Resources/stubs"
                ]
            },
            "notification-url": "https://packagist.org/downloads/",
            "license": [
                "MIT"
            ],
            "authors": [
                {
                    "name": "Ion Bazan",
                    "email": "ion.bazan@gmail.com"
                },
                {
                    "name": "Nicolas Grekas",
                    "email": "p@tchwork.com"
                },
                {
                    "name": "Symfony Community",
                    "homepage": "https://symfony.com/contributors"
                }
            ],
            "description": "Symfony polyfill backporting some PHP 8.0+ features to lower PHP versions",
            "homepage": "https://symfony.com",
            "keywords": [
                "compatibility",
                "polyfill",
                "portable",
                "shim"
            ],
            "support": {
                "source": "https://github.com/symfony/polyfill-php80/tree/v1.25.0"
            },
            "funding": [
                {
                    "url": "https://symfony.com/sponsor",
                    "type": "custom"
                },
                {
                    "url": "https://github.com/fabpot",
                    "type": "github"
                },
                {
                    "url": "https://tidelift.com/funding/github/packagist/symfony/symfony",
                    "type": "tidelift"
                }
            ],
            "time": "2022-03-04T08:16:47+00:00"
        },
        {
            "name": "symfony/process",
            "version": "v5.4.5",
            "source": {
                "type": "git",
                "url": "https://github.com/symfony/process.git",
                "reference": "95440409896f90a5f85db07a32b517ecec17fa4c"
            },
            "dist": {
                "type": "zip",
                "url": "https://api.github.com/repos/symfony/process/zipball/95440409896f90a5f85db07a32b517ecec17fa4c",
                "reference": "95440409896f90a5f85db07a32b517ecec17fa4c",
                "shasum": ""
            },
            "require": {
                "php": ">=7.2.5",
                "symfony/polyfill-php80": "^1.16"
            },
            "type": "library",
            "autoload": {
                "psr-4": {
                    "Symfony\\Component\\Process\\": ""
                },
                "exclude-from-classmap": [
                    "/Tests/"
                ]
            },
            "notification-url": "https://packagist.org/downloads/",
            "license": [
                "MIT"
            ],
            "authors": [
                {
                    "name": "Fabien Potencier",
                    "email": "fabien@symfony.com"
                },
                {
                    "name": "Symfony Community",
                    "homepage": "https://symfony.com/contributors"
                }
            ],
            "description": "Executes commands in sub-processes",
            "homepage": "https://symfony.com",
            "support": {
                "source": "https://github.com/symfony/process/tree/v5.4.5"
            },
            "funding": [
                {
                    "url": "https://symfony.com/sponsor",
                    "type": "custom"
                },
                {
                    "url": "https://github.com/fabpot",
                    "type": "github"
                },
                {
                    "url": "https://tidelift.com/funding/github/packagist/symfony/symfony",
                    "type": "tidelift"
                }
            ],
            "time": "2022-01-30T18:16:22+00:00"
        },
        {
            "name": "symfony/service-contracts",
            "version": "v2.5.0",
            "source": {
                "type": "git",
                "url": "https://github.com/symfony/service-contracts.git",
                "reference": "1ab11b933cd6bc5464b08e81e2c5b07dec58b0fc"
            },
            "dist": {
                "type": "zip",
                "url": "https://api.github.com/repos/symfony/service-contracts/zipball/1ab11b933cd6bc5464b08e81e2c5b07dec58b0fc",
                "reference": "1ab11b933cd6bc5464b08e81e2c5b07dec58b0fc",
                "shasum": ""
            },
            "require": {
                "php": ">=7.2.5",
                "psr/container": "^1.1",
                "symfony/deprecation-contracts": "^2.1"
            },
            "conflict": {
                "ext-psr": "<1.1|>=2"
            },
            "suggest": {
                "symfony/service-implementation": ""
            },
            "type": "library",
            "extra": {
                "branch-alias": {
                    "dev-main": "2.5-dev"
                },
                "thanks": {
                    "name": "symfony/contracts",
                    "url": "https://github.com/symfony/contracts"
                }
            },
            "autoload": {
                "psr-4": {
                    "Symfony\\Contracts\\Service\\": ""
                }
            },
            "notification-url": "https://packagist.org/downloads/",
            "license": [
                "MIT"
            ],
            "authors": [
                {
                    "name": "Nicolas Grekas",
                    "email": "p@tchwork.com"
                },
                {
                    "name": "Symfony Community",
                    "homepage": "https://symfony.com/contributors"
                }
            ],
            "description": "Generic abstractions related to writing services",
            "homepage": "https://symfony.com",
            "keywords": [
                "abstractions",
                "contracts",
                "decoupling",
                "interfaces",
                "interoperability",
                "standards"
            ],
            "support": {
                "source": "https://github.com/symfony/service-contracts/tree/v2.5.0"
            },
            "funding": [
                {
                    "url": "https://symfony.com/sponsor",
                    "type": "custom"
                },
                {
                    "url": "https://github.com/fabpot",
                    "type": "github"
                },
                {
                    "url": "https://tidelift.com/funding/github/packagist/symfony/symfony",
                    "type": "tidelift"
                }
            ],
            "time": "2021-11-04T16:48:04+00:00"
        },
        {
            "name": "symfony/string",
            "version": "v5.4.3",
            "source": {
                "type": "git",
                "url": "https://github.com/symfony/string.git",
                "reference": "92043b7d8383e48104e411bc9434b260dbeb5a10"
            },
            "dist": {
                "type": "zip",
                "url": "https://api.github.com/repos/symfony/string/zipball/92043b7d8383e48104e411bc9434b260dbeb5a10",
                "reference": "92043b7d8383e48104e411bc9434b260dbeb5a10",
                "shasum": ""
            },
            "require": {
                "php": ">=7.2.5",
                "symfony/polyfill-ctype": "~1.8",
                "symfony/polyfill-intl-grapheme": "~1.0",
                "symfony/polyfill-intl-normalizer": "~1.0",
                "symfony/polyfill-mbstring": "~1.0",
                "symfony/polyfill-php80": "~1.15"
            },
            "conflict": {
                "symfony/translation-contracts": ">=3.0"
            },
            "require-dev": {
                "symfony/error-handler": "^4.4|^5.0|^6.0",
                "symfony/http-client": "^4.4|^5.0|^6.0",
                "symfony/translation-contracts": "^1.1|^2",
                "symfony/var-exporter": "^4.4|^5.0|^6.0"
            },
            "type": "library",
            "autoload": {
                "files": [
                    "Resources/functions.php"
                ],
                "psr-4": {
                    "Symfony\\Component\\String\\": ""
                },
                "exclude-from-classmap": [
                    "/Tests/"
                ]
            },
            "notification-url": "https://packagist.org/downloads/",
            "license": [
                "MIT"
            ],
            "authors": [
                {
                    "name": "Nicolas Grekas",
                    "email": "p@tchwork.com"
                },
                {
                    "name": "Symfony Community",
                    "homepage": "https://symfony.com/contributors"
                }
            ],
            "description": "Provides an object-oriented API to strings and deals with bytes, UTF-8 code points and grapheme clusters in a unified way",
            "homepage": "https://symfony.com",
            "keywords": [
                "grapheme",
                "i18n",
                "string",
                "unicode",
                "utf-8",
                "utf8"
            ],
            "support": {
                "source": "https://github.com/symfony/string/tree/v5.4.3"
            },
            "funding": [
                {
                    "url": "https://symfony.com/sponsor",
                    "type": "custom"
                },
                {
                    "url": "https://github.com/fabpot",
                    "type": "github"
                },
                {
                    "url": "https://tidelift.com/funding/github/packagist/symfony/symfony",
                    "type": "tidelift"
                }
            ],
            "time": "2022-01-02T09:53:40+00:00"
        },
        {
            "name": "theseer/tokenizer",
            "version": "1.2.1",
            "source": {
                "type": "git",
                "url": "https://github.com/theseer/tokenizer.git",
                "reference": "34a41e998c2183e22995f158c581e7b5e755ab9e"
            },
            "dist": {
                "type": "zip",
                "url": "https://api.github.com/repos/theseer/tokenizer/zipball/34a41e998c2183e22995f158c581e7b5e755ab9e",
                "reference": "34a41e998c2183e22995f158c581e7b5e755ab9e",
                "shasum": ""
            },
            "require": {
                "ext-dom": "*",
                "ext-tokenizer": "*",
                "ext-xmlwriter": "*",
                "php": "^7.2 || ^8.0"
            },
            "type": "library",
            "autoload": {
                "classmap": [
                    "src/"
                ]
            },
            "notification-url": "https://packagist.org/downloads/",
            "license": [
                "BSD-3-Clause"
            ],
            "authors": [
                {
                    "name": "Arne Blankerts",
                    "email": "arne@blankerts.de",
                    "role": "Developer"
                }
            ],
            "description": "A small library for converting tokenized PHP source code into XML and potentially other formats",
            "support": {
                "issues": "https://github.com/theseer/tokenizer/issues",
                "source": "https://github.com/theseer/tokenizer/tree/1.2.1"
            },
            "funding": [
                {
                    "url": "https://github.com/theseer",
                    "type": "github"
                }
            ],
            "time": "2021-07-28T10:34:58+00:00"
        },
        {
            "name": "webmozart/assert",
            "version": "1.10.0",
            "source": {
                "type": "git",
                "url": "https://github.com/webmozarts/assert.git",
                "reference": "6964c76c7804814a842473e0c8fd15bab0f18e25"
            },
            "dist": {
                "type": "zip",
                "url": "https://api.github.com/repos/webmozarts/assert/zipball/6964c76c7804814a842473e0c8fd15bab0f18e25",
                "reference": "6964c76c7804814a842473e0c8fd15bab0f18e25",
                "shasum": ""
            },
            "require": {
                "php": "^7.2 || ^8.0",
                "symfony/polyfill-ctype": "^1.8"
            },
            "conflict": {
                "phpstan/phpstan": "<0.12.20",
                "vimeo/psalm": "<4.6.1 || 4.6.2"
            },
            "require-dev": {
                "phpunit/phpunit": "^8.5.13"
            },
            "type": "library",
            "extra": {
                "branch-alias": {
                    "dev-master": "1.10-dev"
                }
            },
            "autoload": {
                "psr-4": {
                    "Webmozart\\Assert\\": "src/"
                }
            },
            "notification-url": "https://packagist.org/downloads/",
            "license": [
                "MIT"
            ],
            "authors": [
                {
                    "name": "Bernhard Schussek",
                    "email": "bschussek@gmail.com"
                }
            ],
            "description": "Assertions to validate method input/output with nice error messages.",
            "keywords": [
                "assert",
                "check",
                "validate"
            ],
            "support": {
                "issues": "https://github.com/webmozarts/assert/issues",
                "source": "https://github.com/webmozarts/assert/tree/1.10.0"
            },
            "time": "2021-03-09T10:59:23+00:00"
        },
        {
            "name": "wikimedia/at-ease",
            "version": "v2.1.0",
            "source": {
                "type": "git",
                "url": "https://github.com/wikimedia/at-ease.git",
                "reference": "e8ebaa7bb7c8a8395481a05f6dc4deaceab11c33"
            },
            "dist": {
                "type": "zip",
                "url": "https://api.github.com/repos/wikimedia/at-ease/zipball/e8ebaa7bb7c8a8395481a05f6dc4deaceab11c33",
                "reference": "e8ebaa7bb7c8a8395481a05f6dc4deaceab11c33",
                "shasum": ""
            },
            "require": {
                "php": ">=7.2.9"
            },
            "require-dev": {
                "mediawiki/mediawiki-codesniffer": "35.0.0",
                "mediawiki/minus-x": "1.1.1",
                "ockcyp/covers-validator": "1.3.3",
                "php-parallel-lint/php-console-highlighter": "0.5.0",
                "php-parallel-lint/php-parallel-lint": "1.2.0",
                "phpunit/phpunit": "^8.5"
            },
            "type": "library",
            "autoload": {
                "files": [
                    "src/Wikimedia/Functions.php"
                ],
                "psr-4": {
                    "Wikimedia\\AtEase\\": "src/Wikimedia/AtEase/"
                }
            },
            "notification-url": "https://packagist.org/downloads/",
            "license": [
                "GPL-2.0-or-later"
            ],
            "authors": [
                {
                    "name": "Tim Starling",
                    "email": "tstarling@wikimedia.org"
                },
                {
                    "name": "MediaWiki developers",
                    "email": "wikitech-l@lists.wikimedia.org"
                }
            ],
            "description": "Safe replacement to @ for suppressing warnings.",
            "homepage": "https://www.mediawiki.org/wiki/at-ease",
            "support": {
                "source": "https://github.com/wikimedia/at-ease/tree/v2.1.0"
            },
            "time": "2021-02-27T15:53:37+00:00"
        },
        {
            "name": "yoast/phpunit-polyfills",
            "version": "1.0.3",
            "source": {
                "type": "git",
                "url": "https://github.com/Yoast/PHPUnit-Polyfills.git",
                "reference": "5ea3536428944955f969bc764bbe09738e151ada"
            },
            "dist": {
                "type": "zip",
                "url": "https://api.github.com/repos/Yoast/PHPUnit-Polyfills/zipball/5ea3536428944955f969bc764bbe09738e151ada",
                "reference": "5ea3536428944955f969bc764bbe09738e151ada",
                "shasum": ""
            },
            "require": {
                "php": ">=5.4",
                "phpunit/phpunit": "^4.8.36 || ^5.7.21 || ^6.0 || ^7.0 || ^8.0 || ^9.0"
            },
            "require-dev": {
                "yoast/yoastcs": "^2.2.0"
            },
            "type": "library",
            "extra": {
                "branch-alias": {
                    "dev-main": "1.x-dev",
                    "dev-develop": "1.x-dev"
                }
            },
            "autoload": {
                "files": [
                    "phpunitpolyfills-autoload.php"
                ]
            },
            "notification-url": "https://packagist.org/downloads/",
            "license": [
                "BSD-3-Clause"
            ],
            "authors": [
                {
                    "name": "Team Yoast",
                    "email": "support@yoast.com",
                    "homepage": "https://yoast.com"
                },
                {
                    "name": "Contributors",
                    "homepage": "https://github.com/Yoast/PHPUnit-Polyfills/graphs/contributors"
                }
            ],
            "description": "Set of polyfills for changed PHPUnit functionality to allow for creating PHPUnit cross-version compatible tests",
            "homepage": "https://github.com/Yoast/PHPUnit-Polyfills",
            "keywords": [
                "phpunit",
                "polyfill",
                "testing"
            ],
            "support": {
                "issues": "https://github.com/Yoast/PHPUnit-Polyfills/issues",
                "source": "https://github.com/Yoast/PHPUnit-Polyfills"
            },
            "time": "2021-11-23T01:37:03+00:00"
        }
    ],
    "aliases": [],
    "minimum-stability": "dev",
    "stability-flags": {
        "automattic/jetpack-a8c-mc-stats": 20,
        "automattic/jetpack-abtest": 20,
        "automattic/jetpack-assets": 20,
        "automattic/jetpack-autoloader": 20,
        "automattic/jetpack-backup": 20,
        "automattic/jetpack-blocks": 20,
        "automattic/jetpack-compat": 20,
        "automattic/jetpack-composer-plugin": 20,
        "automattic/jetpack-config": 20,
        "automattic/jetpack-connection": 20,
        "automattic/jetpack-connection-ui": 20,
        "automattic/jetpack-constants": 20,
        "automattic/jetpack-device-detection": 20,
        "automattic/jetpack-error": 20,
        "automattic/jetpack-google-fonts-provider": 20,
        "automattic/jetpack-heartbeat": 20,
        "automattic/jetpack-identity-crisis": 20,
        "automattic/jetpack-jitm": 20,
        "automattic/jetpack-lazy-images": 20,
        "automattic/jetpack-licensing": 20,
        "automattic/jetpack-logo": 20,
        "automattic/jetpack-my-jetpack": 20,
        "automattic/jetpack-options": 20,
        "automattic/jetpack-partner": 20,
        "automattic/jetpack-plugins-installer": 20,
        "automattic/jetpack-redirect": 20,
        "automattic/jetpack-roles": 20,
        "automattic/jetpack-search": 20,
        "automattic/jetpack-status": 20,
        "automattic/jetpack-sync": 20,
        "automattic/jetpack-tracking": 20,
        "automattic/jetpack-waf": 20,
        "automattic/jetpack-changelogger": 20
    },
    "prefer-stable": true,
    "prefer-lowest": false,
    "platform": {
        "ext-fileinfo": "*",
        "ext-json": "*",
        "ext-openssl": "*"
    },
    "platform-dev": [],
    "platform-overrides": {
        "ext-intl": "0.0.0"
    },
    "plugin-api-version": "2.2.0"
}<|MERGE_RESOLUTION|>--- conflicted
+++ resolved
@@ -796,11 +796,7 @@
             "dist": {
                 "type": "path",
                 "url": "../../packages/google-fonts-provider",
-<<<<<<< HEAD
-                "reference": "0af03e7de7705dcf728cbccb25ca13e66e7c4bed"
-=======
-                "reference": "238c99674377de4520898b84ed34234537c71eef"
->>>>>>> 20923b80
+                "reference": "f9841d756ad9081266d415f98216ecd2b35dc246"
             },
             "require-dev": {
                 "automattic/jetpack-changelogger": "^3.0",
@@ -3122,22 +3118,27 @@
         },
         {
             "name": "psr/container",
-            "version": "1.1.2",
+            "version": "2.0.2",
             "source": {
                 "type": "git",
                 "url": "https://github.com/php-fig/container.git",
-                "reference": "513e0666f7216c7459170d56df27dfcefe1689ea"
+                "reference": "c71ecc56dfe541dbd90c5360474fbc405f8d5963"
             },
             "dist": {
                 "type": "zip",
-                "url": "https://api.github.com/repos/php-fig/container/zipball/513e0666f7216c7459170d56df27dfcefe1689ea",
-                "reference": "513e0666f7216c7459170d56df27dfcefe1689ea",
+                "url": "https://api.github.com/repos/php-fig/container/zipball/c71ecc56dfe541dbd90c5360474fbc405f8d5963",
+                "reference": "c71ecc56dfe541dbd90c5360474fbc405f8d5963",
                 "shasum": ""
             },
             "require": {
                 "php": ">=7.4.0"
             },
             "type": "library",
+            "extra": {
+                "branch-alias": {
+                    "dev-master": "2.0.x-dev"
+                }
+            },
             "autoload": {
                 "psr-4": {
                     "Psr\\Container\\": "src/"
@@ -3164,9 +3165,9 @@
             ],
             "support": {
                 "issues": "https://github.com/php-fig/container/issues",
-                "source": "https://github.com/php-fig/container/tree/1.1.2"
-            },
-            "time": "2021-11-05T16:50:12+00:00"
+                "source": "https://github.com/php-fig/container/tree/2.0.2"
+            },
+            "time": "2021-11-05T16:47:00+00:00"
         },
         {
             "name": "sebastian/cli-parser",
@@ -4233,25 +4234,25 @@
         },
         {
             "name": "symfony/deprecation-contracts",
-            "version": "v2.5.0",
+            "version": "v3.0.0",
             "source": {
                 "type": "git",
                 "url": "https://github.com/symfony/deprecation-contracts.git",
-                "reference": "6f981ee24cf69ee7ce9736146d1c57c2780598a8"
+                "reference": "c726b64c1ccfe2896cb7df2e1331c357ad1c8ced"
             },
             "dist": {
                 "type": "zip",
-                "url": "https://api.github.com/repos/symfony/deprecation-contracts/zipball/6f981ee24cf69ee7ce9736146d1c57c2780598a8",
-                "reference": "6f981ee24cf69ee7ce9736146d1c57c2780598a8",
+                "url": "https://api.github.com/repos/symfony/deprecation-contracts/zipball/c726b64c1ccfe2896cb7df2e1331c357ad1c8ced",
+                "reference": "c726b64c1ccfe2896cb7df2e1331c357ad1c8ced",
                 "shasum": ""
             },
             "require": {
-                "php": ">=7.1"
-            },
-            "type": "library",
-            "extra": {
-                "branch-alias": {
-                    "dev-main": "2.5-dev"
+                "php": ">=8.0.2"
+            },
+            "type": "library",
+            "extra": {
+                "branch-alias": {
+                    "dev-main": "3.0-dev"
                 },
                 "thanks": {
                     "name": "symfony/contracts",
@@ -4280,7 +4281,7 @@
             "description": "A generic function and convention to trigger deprecation notices",
             "homepage": "https://symfony.com",
             "support": {
-                "source": "https://github.com/symfony/deprecation-contracts/tree/v2.5.0"
+                "source": "https://github.com/symfony/deprecation-contracts/tree/v3.0.0"
             },
             "funding": [
                 {
@@ -4296,7 +4297,7 @@
                     "type": "tidelift"
                 }
             ],
-            "time": "2021-07-12T14:48:14+00:00"
+            "time": "2021-11-01T23:48:49+00:00"
         },
         {
             "name": "symfony/polyfill-ctype",
@@ -4854,22 +4855,21 @@
         },
         {
             "name": "symfony/service-contracts",
-            "version": "v2.5.0",
+            "version": "v3.0.0",
             "source": {
                 "type": "git",
                 "url": "https://github.com/symfony/service-contracts.git",
-                "reference": "1ab11b933cd6bc5464b08e81e2c5b07dec58b0fc"
+                "reference": "36715ebf9fb9db73db0cb24263c79077c6fe8603"
             },
             "dist": {
                 "type": "zip",
-                "url": "https://api.github.com/repos/symfony/service-contracts/zipball/1ab11b933cd6bc5464b08e81e2c5b07dec58b0fc",
-                "reference": "1ab11b933cd6bc5464b08e81e2c5b07dec58b0fc",
+                "url": "https://api.github.com/repos/symfony/service-contracts/zipball/36715ebf9fb9db73db0cb24263c79077c6fe8603",
+                "reference": "36715ebf9fb9db73db0cb24263c79077c6fe8603",
                 "shasum": ""
             },
             "require": {
-                "php": ">=7.2.5",
-                "psr/container": "^1.1",
-                "symfony/deprecation-contracts": "^2.1"
+                "php": ">=8.0.2",
+                "psr/container": "^2.0"
             },
             "conflict": {
                 "ext-psr": "<1.1|>=2"
@@ -4880,7 +4880,7 @@
             "type": "library",
             "extra": {
                 "branch-alias": {
-                    "dev-main": "2.5-dev"
+                    "dev-main": "3.0-dev"
                 },
                 "thanks": {
                     "name": "symfony/contracts",
@@ -4917,7 +4917,7 @@
                 "standards"
             ],
             "support": {
-                "source": "https://github.com/symfony/service-contracts/tree/v2.5.0"
+                "source": "https://github.com/symfony/service-contracts/tree/v3.0.0"
             },
             "funding": [
                 {
@@ -4933,38 +4933,37 @@
                     "type": "tidelift"
                 }
             ],
-            "time": "2021-11-04T16:48:04+00:00"
+            "time": "2021-11-04T17:53:12+00:00"
         },
         {
             "name": "symfony/string",
-            "version": "v5.4.3",
+            "version": "v6.0.3",
             "source": {
                 "type": "git",
                 "url": "https://github.com/symfony/string.git",
-                "reference": "92043b7d8383e48104e411bc9434b260dbeb5a10"
+                "reference": "522144f0c4c004c80d56fa47e40e17028e2eefc2"
             },
             "dist": {
                 "type": "zip",
-                "url": "https://api.github.com/repos/symfony/string/zipball/92043b7d8383e48104e411bc9434b260dbeb5a10",
-                "reference": "92043b7d8383e48104e411bc9434b260dbeb5a10",
+                "url": "https://api.github.com/repos/symfony/string/zipball/522144f0c4c004c80d56fa47e40e17028e2eefc2",
+                "reference": "522144f0c4c004c80d56fa47e40e17028e2eefc2",
                 "shasum": ""
             },
             "require": {
-                "php": ">=7.2.5",
+                "php": ">=8.0.2",
                 "symfony/polyfill-ctype": "~1.8",
                 "symfony/polyfill-intl-grapheme": "~1.0",
                 "symfony/polyfill-intl-normalizer": "~1.0",
-                "symfony/polyfill-mbstring": "~1.0",
-                "symfony/polyfill-php80": "~1.15"
+                "symfony/polyfill-mbstring": "~1.0"
             },
             "conflict": {
-                "symfony/translation-contracts": ">=3.0"
-            },
-            "require-dev": {
-                "symfony/error-handler": "^4.4|^5.0|^6.0",
-                "symfony/http-client": "^4.4|^5.0|^6.0",
-                "symfony/translation-contracts": "^1.1|^2",
-                "symfony/var-exporter": "^4.4|^5.0|^6.0"
+                "symfony/translation-contracts": "<2.0"
+            },
+            "require-dev": {
+                "symfony/error-handler": "^5.4|^6.0",
+                "symfony/http-client": "^5.4|^6.0",
+                "symfony/translation-contracts": "^2.0|^3.0",
+                "symfony/var-exporter": "^5.4|^6.0"
             },
             "type": "library",
             "autoload": {
@@ -5003,7 +5002,7 @@
                 "utf8"
             ],
             "support": {
-                "source": "https://github.com/symfony/string/tree/v5.4.3"
+                "source": "https://github.com/symfony/string/tree/v6.0.3"
             },
             "funding": [
                 {
@@ -5019,7 +5018,7 @@
                     "type": "tidelift"
                 }
             ],
-            "time": "2022-01-02T09:53:40+00:00"
+            "time": "2022-01-02T09:55:41+00:00"
         },
         {
             "name": "theseer/tokenizer",
