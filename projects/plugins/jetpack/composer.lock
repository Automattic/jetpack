--- conflicted
+++ resolved
@@ -4,11 +4,7 @@
         "Read more about it at https://getcomposer.org/doc/01-basic-usage.md#installing-dependencies",
         "This file is @generated automatically"
     ],
-<<<<<<< HEAD
-    "content-hash": "33fb8886546e5ab840fd7906102db26f",
-=======
-    "content-hash": "217108c55dc268a76f3e732df0997972",
->>>>>>> 5648ec24
+    "content-hash": "d00c766782fb762bd9e34ad25046493c",
     "packages": [
         {
             "name": "automattic/jetpack-a8c-mc-stats",
@@ -712,11 +708,7 @@
             "dist": {
                 "type": "path",
                 "url": "../../packages/jitm",
-<<<<<<< HEAD
-                "reference": "3adeb7250acefc7780876e3d4c1ce655bcb99b0d"
-=======
-                "reference": "203f01c76507bc8cc84136b91c0b42631bcaebbb"
->>>>>>> 5648ec24
+                "reference": "efb757cc98717eb088729324479c408de08a29be"
             },
             "require": {
                 "automattic/jetpack-a8c-mc-stats": "^1.4",
@@ -724,13 +716,8 @@
                 "automattic/jetpack-connection": "^1.26",
                 "automattic/jetpack-constants": "^1.6",
                 "automattic/jetpack-logo": "^1.5",
-<<<<<<< HEAD
-                "automattic/jetpack-options": "^1.11",
+                "automattic/jetpack-options": "^1.12",
                 "automattic/jetpack-partner": "^1.5",
-=======
-                "automattic/jetpack-options": "^1.12",
-                "automattic/jetpack-partner": "^1.4",
->>>>>>> 5648ec24
                 "automattic/jetpack-redirect": "^1.5",
                 "automattic/jetpack-status": "^1.7",
                 "automattic/jetpack-tracking": "^1.13"
