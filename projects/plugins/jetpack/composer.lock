{
    "_readme": [
        "This file locks the dependencies of your project to a known state",
        "Read more about it at https://getcomposer.org/doc/01-basic-usage.md#installing-dependencies",
        "This file is @generated automatically"
    ],
<<<<<<< HEAD
    "content-hash": "b2372694ed6bfdf33b62de4532ab1a8f",
=======
    "content-hash": "f58694f7fcade81008c38bcf98521d04",
>>>>>>> 6c89e075
    "packages": [
        {
            "name": "automattic/jetpack-a8c-mc-stats",
            "version": "dev-master",
            "dist": {
                "type": "path",
                "url": "../../packages/a8c-mc-stats",
                "reference": "05c1399080a50526afc06f85e6494959ca3c1941"
            },
            "require-dev": {
                "automattic/jetpack-changelogger": "^3.0",
                "yoast/phpunit-polyfills": "1.0.3"
            },
            "type": "jetpack-library",
            "extra": {
                "autotagger": true,
                "mirror-repo": "Automattic/jetpack-a8c-mc-stats",
                "changelogger": {
                    "link-template": "https://github.com/Automattic/jetpack-a8c-mc-stats/compare/v${old}...v${new}"
                },
                "branch-alias": {
                    "dev-master": "1.4.x-dev"
                }
            },
            "autoload": {
                "classmap": [
                    "src/"
                ]
            },
            "scripts": {
                "phpunit": [
                    "./vendor/phpunit/phpunit/phpunit --colors=always"
                ],
                "test-coverage": [
                    "php -dpcov.directory=. ./vendor/bin/phpunit --coverage-clover \"$COVERAGE_DIR/clover.xml\""
                ],
                "test-php": [
                    "@composer phpunit"
                ]
            },
            "license": [
                "GPL-2.0-or-later"
            ],
            "description": "Used to record internal usage stats for Automattic. Not visible to site owners.",
            "transport-options": {
                "monorepo": true,
                "relative": true
            }
        },
        {
            "name": "automattic/jetpack-abtest",
            "version": "dev-master",
            "dist": {
                "type": "path",
                "url": "../../packages/abtest",
                "reference": "bf23d3a8cc5a24da04b392de5d99db522dc647b5"
            },
            "require": {
                "automattic/jetpack-connection": "^1.36",
                "automattic/jetpack-error": "^1.3"
            },
            "require-dev": {
                "automattic/jetpack-changelogger": "^3.0",
                "automattic/wordbless": "dev-master",
                "yoast/phpunit-polyfills": "1.0.3"
            },
            "type": "jetpack-library",
            "extra": {
                "autotagger": true,
                "mirror-repo": "Automattic/jetpack-abtest",
                "changelogger": {
                    "link-template": "https://github.com/Automattic/jetpack-abtest/compare/v${old}...v${new}"
                },
                "branch-alias": {
                    "dev-master": "1.9.x-dev"
                }
            },
            "autoload": {
                "classmap": [
                    "src/"
                ]
            },
            "scripts": {
                "phpunit": [
                    "./vendor/phpunit/phpunit/phpunit --colors=always"
                ],
                "post-update-cmd": [
                    "php -r \"copy('vendor/automattic/wordbless/src/dbless-wpdb.php', 'wordpress/wp-content/db.php');\""
                ],
                "test-coverage": [
                    "php -dpcov.directory=. ./vendor/bin/phpunit --coverage-clover \"$COVERAGE_DIR/clover.xml\""
                ],
                "test-php": [
                    "@composer phpunit"
                ]
            },
            "license": [
                "GPL-2.0-or-later"
            ],
            "description": "Provides an interface to the WP.com A/B tests.",
            "transport-options": {
                "monorepo": true,
                "relative": true
            }
        },
        {
            "name": "automattic/jetpack-admin-ui",
            "version": "dev-master",
            "dist": {
                "type": "path",
                "url": "../../packages/admin-ui",
                "reference": "e9c471e1ac68c4dd7cf656fd17a4b96fdc4c6ff1"
            },
            "require-dev": {
                "automattic/jetpack-changelogger": "^3.0",
                "automattic/wordbless": "dev-master",
                "yoast/phpunit-polyfills": "1.0.3"
            },
            "type": "jetpack-library",
            "extra": {
                "autotagger": true,
                "mirror-repo": "Automattic/jetpack-admin-ui",
                "changelogger": {
                    "link-template": "https://github.com/Automattic/jetpack-admin-ui/compare/${old}...${new}"
                },
                "branch-alias": {
                    "dev-master": "0.2.x-dev"
                },
                "version-constants": {
                    "::PACKAGE_VERSION": "src/class-admin-menu.php"
                }
            },
            "autoload": {
                "classmap": [
                    "src/"
                ]
            },
            "scripts": {
                "phpunit": [
                    "./vendor/phpunit/phpunit/phpunit --colors=always"
                ],
                "test-coverage": [
                    "php -dpcov.directory=. ./vendor/bin/phpunit --coverage-clover \"$COVERAGE_DIR/clover.xml\""
                ],
                "test-php": [
                    "@composer phpunit"
                ],
                "post-update-cmd": [
                    "php -r \"copy('vendor/automattic/wordbless/src/dbless-wpdb.php', 'wordpress/wp-content/db.php');\""
                ]
            },
            "license": [
                "GPL-2.0-or-later"
            ],
            "description": "Generic Jetpack wp-admin UI elements",
            "transport-options": {
                "monorepo": true,
                "relative": true
            }
        },
        {
            "name": "automattic/jetpack-assets",
            "version": "dev-master",
            "dist": {
                "type": "path",
                "url": "../../packages/assets",
                "reference": "810134d18a0baedd94aae5398f2f506f213bac7b"
            },
            "require": {
                "automattic/jetpack-constants": "^1.6"
            },
            "require-dev": {
                "automattic/jetpack-changelogger": "^3.0",
                "brain/monkey": "2.6.1",
                "wikimedia/testing-access-wrapper": "^1.0 | ^2.0",
                "yoast/phpunit-polyfills": "1.0.3"
            },
            "type": "jetpack-library",
            "extra": {
                "autotagger": true,
                "mirror-repo": "Automattic/jetpack-assets",
                "textdomain": "jetpack-assets",
                "changelogger": {
                    "link-template": "https://github.com/Automattic/jetpack-assets/compare/v${old}...v${new}"
                },
                "branch-alias": {
                    "dev-master": "1.17.x-dev"
                }
            },
            "autoload": {
                "files": [
                    "actions.php"
                ],
                "classmap": [
                    "src/"
                ]
            },
            "scripts": {
                "build-development": [
                    "pnpm run build"
                ],
                "build-production": [
                    "pnpm run build-production"
                ],
                "phpunit": [
                    "./vendor/phpunit/phpunit/phpunit --colors=always"
                ],
                "test-coverage": [
                    "php -dpcov.directory=. ./vendor/bin/phpunit --coverage-clover \"$COVERAGE_DIR/php/clover.xml\"",
                    "pnpm run test-coverage"
                ],
                "test-js": [
                    "pnpm run test"
                ],
                "test-php": [
                    "@composer phpunit"
                ]
            },
            "license": [
                "GPL-2.0-or-later"
            ],
            "description": "Asset management utilities for Jetpack ecosystem packages",
            "transport-options": {
                "monorepo": true,
                "relative": true
            }
        },
        {
            "name": "automattic/jetpack-autoloader",
            "version": "dev-master",
            "dist": {
                "type": "path",
                "url": "../../packages/autoloader",
                "reference": "94478e1065cbd379d0c16dd1cc3bf977fdea7d2e"
            },
            "require": {
                "composer-plugin-api": "^1.1 || ^2.0"
            },
            "require-dev": {
                "automattic/jetpack-changelogger": "^3.0",
                "yoast/phpunit-polyfills": "1.0.3"
            },
            "type": "composer-plugin",
            "extra": {
                "autotagger": true,
                "class": "Automattic\\Jetpack\\Autoloader\\CustomAutoloaderPlugin",
                "mirror-repo": "Automattic/jetpack-autoloader",
                "changelogger": {
                    "link-template": "https://github.com/Automattic/jetpack-autoloader/compare/v${old}...v${new}"
                },
                "branch-alias": {
                    "dev-master": "2.10.x-dev"
                }
            },
            "autoload": {
                "classmap": [
                    "src/AutoloadGenerator.php"
                ],
                "psr-4": {
                    "Automattic\\Jetpack\\Autoloader\\": "src"
                }
            },
            "scripts": {
                "phpunit": [
                    "./vendor/phpunit/phpunit/phpunit --colors=always"
                ],
                "test-coverage": [
                    "php -dpcov.directory=. ./vendor/bin/phpunit --coverage-php \"./tests/php/tmp/coverage-report.php\"",
                    "php ./tests/php/bin/test-coverage.php \"$COVERAGE_DIR/clover.xml\""
                ],
                "test-php": [
                    "@composer phpunit"
                ]
            },
            "license": [
                "GPL-2.0-or-later"
            ],
            "description": "Creates a custom autoloader for a plugin or theme.",
            "transport-options": {
                "monorepo": true,
                "relative": true
            }
        },
        {
            "name": "automattic/jetpack-backup",
            "version": "dev-master",
            "dist": {
                "type": "path",
                "url": "../../packages/backup",
                "reference": "281aecc8c5f48a483bd931c61d64d50a66f3b741"
            },
            "require": {
                "automattic/jetpack-connection": "^1.36",
                "automattic/jetpack-sync": "^1.29"
            },
            "require-dev": {
                "automattic/jetpack-changelogger": "^3.0",
                "automattic/wordbless": "@dev",
                "yoast/phpunit-polyfills": "1.0.3"
            },
            "type": "jetpack-library",
            "extra": {
                "autotagger": true,
                "mirror-repo": "Automattic/jetpack-backup",
                "textdomain": "jetpack-backup-pkg",
                "version-constants": {
                    "::PACKAGE_VERSION": "src/class-package-version.php"
                },
                "changelogger": {
                    "link-template": "https://github.com/Automattic/jetpack-backup/compare/v${old}...v${new}"
                },
                "branch-alias": {
                    "dev-master": "1.2.x-dev"
                }
            },
            "autoload": {
                "files": [
                    "actions.php"
                ],
                "classmap": [
                    "src/"
                ]
            },
            "scripts": {
                "phpunit": [
                    "./vendor/phpunit/phpunit/phpunit --colors=always"
                ],
                "test-coverage": [
                    "php -dpcov.directory=. ./vendor/bin/phpunit --coverage-clover \"$COVERAGE_DIR/clover.xml\""
                ],
                "test-php": [
                    "@composer phpunit"
                ],
                "post-update-cmd": [
                    "php -r \"copy('vendor/automattic/wordbless/src/dbless-wpdb.php', 'wordpress/wp-content/db.php');\""
                ]
            },
            "license": [
                "GPL-2.0-or-later"
            ],
            "description": "Tools to assist with backing up Jetpack sites.",
            "transport-options": {
                "monorepo": true,
                "relative": true
            }
        },
        {
            "name": "automattic/jetpack-blocks",
            "version": "dev-master",
            "dist": {
                "type": "path",
                "url": "../../packages/blocks",
                "reference": "5fa39eec698e40b071be806a663367eb4555f557"
            },
            "require-dev": {
                "automattic/jetpack-changelogger": "^3.0",
                "automattic/wordbless": "dev-master",
                "brain/monkey": "2.6.1",
                "yoast/phpunit-polyfills": "1.0.3"
            },
            "type": "jetpack-library",
            "extra": {
                "autotagger": true,
                "mirror-repo": "Automattic/jetpack-blocks",
                "changelogger": {
                    "link-template": "https://github.com/Automattic/jetpack-blocks/compare/v${old}...v${new}"
                },
                "branch-alias": {
                    "dev-master": "1.4.x-dev"
                }
            },
            "autoload": {
                "classmap": [
                    "src/"
                ]
            },
            "scripts": {
                "phpunit": [
                    "./vendor/phpunit/phpunit/phpunit --colors=always"
                ],
                "post-update-cmd": [
                    "php -r \"copy('vendor/automattic/wordbless/src/dbless-wpdb.php', 'wordpress/wp-content/db.php');\""
                ],
                "test-coverage": [
                    "php -dpcov.directory=. ./vendor/bin/phpunit --coverage-clover \"$COVERAGE_DIR/clover.xml\""
                ],
                "test-php": [
                    "@composer phpunit"
                ]
            },
            "license": [
                "GPL-2.0-or-later"
            ],
            "description": "Register and manage blocks within a plugin. Used to manage block registration, enqueues, and more.",
            "transport-options": {
                "monorepo": true,
                "relative": true
            }
        },
        {
            "name": "automattic/jetpack-compat",
            "version": "dev-master",
            "dist": {
                "type": "path",
                "url": "../../packages/compat",
                "reference": "58a91c421de42eaab82bbe6eeef16f4d4e45bb40"
            },
            "require-dev": {
                "automattic/jetpack-changelogger": "^3.0"
            },
            "type": "jetpack-library",
            "extra": {
                "autotagger": true,
                "mirror-repo": "Automattic/jetpack-compat",
                "changelogger": {
                    "link-template": "https://github.com/Automattic/jetpack-compat/compare/v${old}...v${new}"
                },
                "branch-alias": {
                    "dev-master": "1.6.x-dev"
                }
            },
            "autoload": {
                "files": [
                    "functions.php"
                ],
                "classmap": [
                    "legacy"
                ]
            },
            "license": [
                "GPL-2.0-or-later"
            ],
            "description": "Compatibility layer with previous versions of Jetpack",
            "transport-options": {
                "monorepo": true,
                "relative": true
            }
        },
        {
            "name": "automattic/jetpack-composer-plugin",
            "version": "dev-master",
            "dist": {
                "type": "path",
                "url": "../../packages/composer-plugin",
                "reference": "c3fc0e4cf179c619f896174a6c9db8e70cff74c3"
            },
            "require": {
                "composer-plugin-api": "^2.1.0"
            },
            "require-dev": {
                "automattic/jetpack-changelogger": "^3.0",
                "composer/composer": "2.2.3",
                "yoast/phpunit-polyfills": "1.0.3"
            },
            "type": "composer-plugin",
            "extra": {
                "class": "Automattic\\Jetpack\\Composer\\Plugin",
                "mirror-repo": "Automattic/jetpack-composer-plugin",
                "changelogger": {
                    "link-template": "https://github.com/Automattic/jetpack-composer-plugin/compare/v${old}...v${new}"
                },
                "autotagger": true,
                "branch-alias": {
                    "dev-master": "1.1.x-dev"
                }
            },
            "autoload": {
                "classmap": [
                    "src/"
                ]
            },
            "scripts": {
                "phpunit": [
                    "./vendor/phpunit/phpunit/phpunit --colors=always"
                ],
                "test-coverage": [
                    "php -dpcov.directory=. ./vendor/bin/phpunit --coverage-clover \"$COVERAGE_DIR/clover.xml\""
                ],
                "test-php": [
                    "@composer phpunit"
                ]
            },
            "license": [
                "GPL-2.0-or-later"
            ],
            "description": "A custom installer plugin for Composer to move Jetpack packages out of `vendor/` so WordPress's translation infrastructure will find their strings.",
            "transport-options": {
                "monorepo": true,
                "relative": true
            }
        },
        {
            "name": "automattic/jetpack-config",
            "version": "dev-master",
            "dist": {
                "type": "path",
                "url": "../../packages/config",
                "reference": "fbcaa06ae1311c15b42f9e6c9330658592829af5"
            },
            "require-dev": {
                "automattic/jetpack-changelogger": "^3.0"
            },
            "type": "jetpack-library",
            "extra": {
                "autotagger": true,
                "mirror-repo": "Automattic/jetpack-config",
                "textdomain": "jetpack-config",
                "changelogger": {
                    "link-template": "https://github.com/Automattic/jetpack-config/compare/v${old}...v${new}"
                },
                "branch-alias": {
                    "dev-master": "1.6.x-dev"
                }
            },
            "autoload": {
                "classmap": [
                    "src/"
                ]
            },
            "license": [
                "GPL-2.0-or-later"
            ],
            "description": "Jetpack configuration package that initializes other packages and configures Jetpack's functionality. Can be used as a base for all variants of Jetpack package usage.",
            "transport-options": {
                "monorepo": true,
                "relative": true
            }
        },
        {
            "name": "automattic/jetpack-connection",
            "version": "dev-master",
            "dist": {
                "type": "path",
                "url": "../../packages/connection",
                "reference": "5bf3bebadaec57d95df9dc6e01b9d4b7e20a2284"
            },
            "require": {
                "automattic/jetpack-a8c-mc-stats": "^1.4",
                "automattic/jetpack-constants": "^1.6",
                "automattic/jetpack-heartbeat": "^1.4",
                "automattic/jetpack-options": "^1.14",
                "automattic/jetpack-redirect": "^1.7",
                "automattic/jetpack-roles": "^1.4",
                "automattic/jetpack-status": "^1.10",
                "automattic/jetpack-terms-of-service": "^1.9",
                "automattic/jetpack-tracking": "^1.14"
            },
            "require-dev": {
                "automattic/jetpack-changelogger": "^3.0",
                "automattic/wordbless": "@dev",
                "brain/monkey": "2.6.1",
                "yoast/phpunit-polyfills": "1.0.3"
            },
            "type": "jetpack-library",
            "extra": {
                "autotagger": true,
                "mirror-repo": "Automattic/jetpack-connection",
                "textdomain": "jetpack-connection",
                "version-constants": {
                    "::PACKAGE_VERSION": "src/class-package-version.php"
                },
                "changelogger": {
                    "link-template": "https://github.com/Automattic/jetpack-connection/compare/v${old}...v${new}"
                },
                "branch-alias": {
                    "dev-master": "1.36.x-dev"
                }
            },
            "autoload": {
                "classmap": [
                    "legacy",
                    "src/"
                ]
            },
            "scripts": {
                "phpunit": [
                    "./vendor/phpunit/phpunit/phpunit --colors=always"
                ],
                "post-update-cmd": [
                    "php -r \"copy('vendor/automattic/wordbless/src/dbless-wpdb.php', 'wordpress/wp-content/db.php');\""
                ],
                "test-coverage": [
                    "php -dpcov.directory=. ./vendor/bin/phpunit --coverage-clover \"$COVERAGE_DIR/clover.xml\""
                ],
                "test-php": [
                    "@composer phpunit"
                ]
            },
            "license": [
                "GPL-2.0-or-later"
            ],
            "description": "Everything needed to connect to the Jetpack infrastructure",
            "transport-options": {
                "monorepo": true,
                "relative": true
            }
        },
        {
            "name": "automattic/jetpack-connection-ui",
            "version": "dev-master",
            "dist": {
                "type": "path",
                "url": "../../packages/connection-ui",
                "reference": "9af24b55eb5b3505d5b133008a881b7ef8271f08"
            },
            "require": {
                "automattic/jetpack-assets": "^1.17",
                "automattic/jetpack-connection": "^1.36",
                "automattic/jetpack-constants": "^1.6",
                "automattic/jetpack-device-detection": "^1.4",
                "automattic/jetpack-identity-crisis": "^0.6"
            },
            "require-dev": {
                "automattic/jetpack-changelogger": "^3.0"
            },
            "type": "jetpack-library",
            "extra": {
                "autotagger": true,
                "mirror-repo": "Automattic/jetpack-connection-ui",
                "textdomain": "jetpack-connection-ui",
                "changelogger": {
                    "link-template": "https://github.com/Automattic/jetpack-connection-ui/compare/v${old}...v${new}"
                },
                "branch-alias": {
                    "dev-master": "2.3.x-dev"
                }
            },
            "autoload": {
                "classmap": [
                    "src/"
                ]
            },
            "scripts": {
                "build-development": [
                    "pnpm run build"
                ],
                "build-production": [
                    "NODE_ENV=production pnpm run build"
                ],
                "watch": [
                    "Composer\\Config::disableProcessTimeout",
                    "pnpm run watch"
                ]
            },
            "license": [
                "GPL-2.0-or-later"
            ],
            "description": "Jetpack Connection UI",
            "transport-options": {
                "monorepo": true,
                "relative": true
            }
        },
        {
            "name": "automattic/jetpack-constants",
            "version": "dev-master",
            "dist": {
                "type": "path",
                "url": "../../packages/constants",
                "reference": "c707667b702d06091f8183df68a2a2b0d230c2b3"
            },
            "require-dev": {
                "automattic/jetpack-changelogger": "^3.0",
                "brain/monkey": "2.6.1",
                "yoast/phpunit-polyfills": "1.0.3"
            },
            "type": "jetpack-library",
            "extra": {
                "autotagger": true,
                "mirror-repo": "Automattic/jetpack-constants",
                "changelogger": {
                    "link-template": "https://github.com/Automattic/jetpack-constants/compare/v${old}...v${new}"
                },
                "branch-alias": {
                    "dev-master": "1.6.x-dev"
                }
            },
            "autoload": {
                "classmap": [
                    "src/"
                ]
            },
            "scripts": {
                "phpunit": [
                    "./vendor/phpunit/phpunit/phpunit --colors=always"
                ],
                "test-coverage": [
                    "php -dpcov.directory=. ./vendor/bin/phpunit --coverage-clover \"$COVERAGE_DIR/clover.xml\""
                ],
                "test-php": [
                    "@composer phpunit"
                ]
            },
            "license": [
                "GPL-2.0-or-later"
            ],
            "description": "A wrapper for defining constants in a more testable way.",
            "transport-options": {
                "monorepo": true,
                "relative": true
            }
        },
        {
            "name": "automattic/jetpack-device-detection",
            "version": "dev-master",
            "dist": {
                "type": "path",
                "url": "../../packages/device-detection",
                "reference": "9e6dca88fa7d4e8d264d32f3f50007c124f98c97"
            },
            "require-dev": {
                "automattic/jetpack-changelogger": "^3.0",
                "yoast/phpunit-polyfills": "1.0.3"
            },
            "type": "jetpack-library",
            "extra": {
                "autotagger": true,
                "mirror-repo": "Automattic/jetpack-device-detection",
                "changelogger": {
                    "link-template": "https://github.com/Automattic/jetpack-device-detection/compare/v${old}...v${new}"
                },
                "branch-alias": {
                    "dev-master": "1.4.x-dev"
                }
            },
            "autoload": {
                "classmap": [
                    "src/"
                ]
            },
            "scripts": {
                "phpunit": [
                    "./vendor/phpunit/phpunit/phpunit --colors=always"
                ],
                "test-coverage": [
                    "php -dpcov.directory=. ./vendor/bin/phpunit --coverage-clover \"$COVERAGE_DIR/clover.xml\""
                ],
                "test-php": [
                    "@composer phpunit"
                ]
            },
            "license": [
                "GPL-2.0-or-later"
            ],
            "description": "A way to detect device types based on User-Agent header.",
            "transport-options": {
                "monorepo": true,
                "relative": true
            }
        },
        {
            "name": "automattic/jetpack-error",
            "version": "dev-master",
            "dist": {
                "type": "path",
                "url": "../../packages/error",
                "reference": "af8ed8b85889e26f768c006ac34b39c9ae5e3f53"
            },
            "require-dev": {
                "automattic/jetpack-changelogger": "^3.0",
                "yoast/phpunit-polyfills": "1.0.3"
            },
            "type": "jetpack-library",
            "extra": {
                "autotagger": true,
                "mirror-repo": "Automattic/jetpack-error",
                "changelogger": {
                    "link-template": "https://github.com/Automattic/jetpack-error/compare/v${old}...v${new}"
                },
                "branch-alias": {
                    "dev-master": "1.3.x-dev"
                }
            },
            "autoload": {
                "classmap": [
                    "src/"
                ]
            },
            "scripts": {
                "phpunit": [
                    "./vendor/phpunit/phpunit/phpunit --colors=always"
                ],
                "test-coverage": [
                    "php -dpcov.directory=. ./vendor/bin/phpunit --coverage-clover \"$COVERAGE_DIR/clover.xml\""
                ],
                "test-php": [
                    "@composer phpunit"
                ]
            },
            "license": [
                "GPL-2.0-or-later"
            ],
            "description": "Jetpack Error - a wrapper around WP_Error.",
            "transport-options": {
                "monorepo": true,
                "relative": true
            }
        },
        {
            "name": "automattic/jetpack-heartbeat",
            "version": "dev-master",
            "dist": {
                "type": "path",
                "url": "../../packages/heartbeat",
                "reference": "14c401c013c64fea324ea7fee4559aa90366293c"
            },
            "require": {
                "automattic/jetpack-a8c-mc-stats": "^1.4",
                "automattic/jetpack-options": "^1.14"
            },
            "require-dev": {
                "automattic/jetpack-changelogger": "^3.0"
            },
            "type": "jetpack-library",
            "extra": {
                "autotagger": true,
                "mirror-repo": "Automattic/jetpack-heartbeat",
                "textdomain": "jetpack-heartbeat",
                "changelogger": {
                    "link-template": "https://github.com/Automattic/jetpack-heartbeat/compare/v${old}...v${new}"
                },
                "branch-alias": {
                    "dev-master": "1.4.x-dev"
                }
            },
            "autoload": {
                "classmap": [
                    "src/"
                ]
            },
            "license": [
                "GPL-2.0-or-later"
            ],
            "description": "This adds a cronjob that sends a batch of internal automattic stats to wp.com once a day",
            "transport-options": {
                "monorepo": true,
                "relative": true
            }
        },
        {
            "name": "automattic/jetpack-identity-crisis",
            "version": "dev-master",
            "dist": {
                "type": "path",
                "url": "../../packages/identity-crisis",
                "reference": "c51ca771789f8d08c3e2edf1636ad051a1a3dd62"
            },
            "require": {
                "automattic/jetpack-assets": "^1.17",
                "automattic/jetpack-connection": "^1.36",
                "automattic/jetpack-constants": "^1.6",
                "automattic/jetpack-logo": "^1.5",
                "automattic/jetpack-options": "^1.14",
                "automattic/jetpack-status": "^1.10",
                "automattic/jetpack-tracking": "^1.14"
            },
            "require-dev": {
                "automattic/jetpack-changelogger": "^3.0",
                "automattic/wordbless": "@dev",
                "yoast/phpunit-polyfills": "1.0.3"
            },
            "type": "jetpack-library",
            "extra": {
                "autotagger": true,
                "mirror-repo": "Automattic/jetpack-identity-crisis",
                "textdomain": "jetpack-idc",
                "version-constants": {
                    "::PACKAGE_VERSION": "src/class-identity-crisis.php"
                },
                "changelogger": {
                    "link-template": "https://github.com/Automattic/jetpack-identity-crisis/compare/v${old}...v${new}"
                },
                "branch-alias": {
                    "dev-master": "0.6.x-dev"
                }
            },
            "autoload": {
                "classmap": [
                    "src/"
                ]
            },
            "scripts": {
                "build-development": [
                    "pnpm run build"
                ],
                "build-production": [
                    "NODE_ENV='production' pnpm run build"
                ],
                "phpunit": [
                    "./vendor/phpunit/phpunit/phpunit --colors=always"
                ],
                "test-coverage": [
                    "php -dpcov.directory=. ./vendor/bin/phpunit --coverage-clover \"$COVERAGE_DIR/clover.xml\""
                ],
                "test-php": [
                    "@composer phpunit"
                ],
                "post-update-cmd": [
                    "php -r \"copy('vendor/automattic/wordbless/src/dbless-wpdb.php', 'wordpress/wp-content/db.php');\""
                ],
                "watch": [
                    "Composer\\Config::disableProcessTimeout",
                    "pnpm run watch"
                ]
            },
            "license": [
                "GPL-2.0-or-later"
            ],
            "description": "Identity Crisis.",
            "transport-options": {
                "monorepo": true,
                "relative": true
            }
        },
        {
            "name": "automattic/jetpack-jitm",
            "version": "dev-master",
            "dist": {
                "type": "path",
                "url": "../../packages/jitm",
                "reference": "77c9f7a8e922bf208437916dd6bfcae293c1dd26"
            },
            "require": {
                "automattic/jetpack-a8c-mc-stats": "^1.4",
                "automattic/jetpack-assets": "^1.17",
                "automattic/jetpack-connection": "^1.36",
                "automattic/jetpack-device-detection": "^1.4",
                "automattic/jetpack-logo": "^1.5",
                "automattic/jetpack-options": "^1.14",
                "automattic/jetpack-partner": "^1.6",
                "automattic/jetpack-redirect": "^1.7",
                "automattic/jetpack-status": "^1.10",
                "automattic/jetpack-tracking": "^1.14"
            },
            "require-dev": {
                "automattic/jetpack-changelogger": "^3.0",
                "brain/monkey": "2.6.1",
                "yoast/phpunit-polyfills": "1.0.3"
            },
            "type": "jetpack-library",
            "extra": {
                "autotagger": true,
                "mirror-repo": "Automattic/jetpack-jitm",
                "textdomain": "jetpack-jitm",
                "version-constants": {
                    "::PACKAGE_VERSION": "src/class-jitm.php"
                },
                "changelogger": {
                    "link-template": "https://github.com/Automattic/jetpack-jitm/compare/v${old}...v${new}"
                },
                "branch-alias": {
                    "dev-master": "2.2.x-dev"
                }
            },
            "autoload": {
                "classmap": [
                    "src/"
                ]
            },
            "scripts": {
                "build-production": [
                    "pnpm run build-production"
                ],
                "build-development": [
                    "pnpm run build"
                ],
                "phpunit": [
                    "./vendor/phpunit/phpunit/phpunit --colors=always"
                ],
                "test-coverage": [
                    "php -dpcov.directory=. ./vendor/bin/phpunit --coverage-clover \"$COVERAGE_DIR/clover.xml\""
                ],
                "test-php": [
                    "@composer phpunit"
                ]
            },
            "license": [
                "GPL-2.0-or-later"
            ],
            "description": "Just in time messages for Jetpack",
            "transport-options": {
                "monorepo": true,
                "relative": true
            }
        },
        {
            "name": "automattic/jetpack-lazy-images",
            "version": "dev-master",
            "dist": {
                "type": "path",
                "url": "../../packages/lazy-images",
                "reference": "c7115dc7f2f073b53f98584382773bb8db0ca68b"
            },
            "require": {
                "automattic/jetpack-assets": "^1.17",
                "automattic/jetpack-constants": "^1.6"
            },
            "require-dev": {
                "automattic/jetpack-changelogger": "^3.0",
                "automattic/wordbless": "dev-master",
                "yoast/phpunit-polyfills": "1.0.3"
            },
            "type": "jetpack-library",
            "extra": {
                "autotagger": true,
                "mirror-repo": "Automattic/jetpack-lazy-images",
                "textdomain": "jetpack-lazy-images",
                "changelogger": {
                    "link-template": "https://github.com/Automattic/jetpack-lazy-images/compare/v${old}...v${new}"
                },
                "branch-alias": {
                    "dev-master": "2.1.x-dev"
                }
            },
            "autoload": {
                "classmap": [
                    "src/"
                ]
            },
            "scripts": {
                "build-production": [
                    "pnpm run build-production"
                ],
                "build-development": [
                    "pnpm run build"
                ],
                "phpunit": [
                    "./vendor/phpunit/phpunit/phpunit --colors=always"
                ],
                "post-update-cmd": [
                    "php -r \"copy('vendor/automattic/wordbless/src/dbless-wpdb.php', 'wordpress/wp-content/db.php');\""
                ],
                "test-coverage": [
                    "php -dpcov.directory=. ./vendor/bin/phpunit --coverage-clover \"$COVERAGE_DIR/clover.xml\""
                ],
                "test-php": [
                    "@composer phpunit"
                ]
            },
            "license": [
                "GPL-2.0-or-later"
            ],
            "description": "Speed up your site and create a smoother viewing experience by loading images as visitors scroll down the screen, instead of all at once.",
            "transport-options": {
                "monorepo": true,
                "relative": true
            }
        },
        {
            "name": "automattic/jetpack-licensing",
            "version": "dev-master",
            "dist": {
                "type": "path",
                "url": "../../packages/licensing",
                "reference": "e3f1de928b8c29cb8897e9ceee7192bf450b4999"
            },
            "require": {
                "automattic/jetpack-connection": "^1.36",
                "automattic/jetpack-options": "^1.14"
            },
            "require-dev": {
                "automattic/jetpack-changelogger": "^3.0",
                "automattic/wordbless": "@dev",
                "yoast/phpunit-polyfills": "1.0.3"
            },
            "type": "jetpack-library",
            "extra": {
                "autotagger": true,
                "mirror-repo": "Automattic/jetpack-licensing",
                "textdomain": "jetpack-licensing",
                "changelogger": {
                    "link-template": "https://github.com/Automattic/jetpack-licensing/compare/v${old}...v${new}"
                },
                "branch-alias": {
                    "dev-master": "1.6.x-dev"
                }
            },
            "autoload": {
                "classmap": [
                    "src/"
                ]
            },
            "scripts": {
                "phpunit": [
                    "./vendor/phpunit/phpunit/phpunit --colors=always"
                ],
                "post-update-cmd": [
                    "php -r \"copy('vendor/automattic/wordbless/src/dbless-wpdb.php', 'wordpress/wp-content/db.php');\""
                ],
                "test-coverage": [
                    "php -dpcov.directory=. ./vendor/bin/phpunit --coverage-clover \"$COVERAGE_DIR/clover.xml\""
                ],
                "test-php": [
                    "@composer phpunit"
                ]
            },
            "license": [
                "GPL-2.0-or-later"
            ],
            "description": "Everything needed to manage Jetpack licenses client-side.",
            "transport-options": {
                "monorepo": true,
                "relative": true
            }
        },
        {
            "name": "automattic/jetpack-logo",
            "version": "dev-master",
            "dist": {
                "type": "path",
                "url": "../../packages/logo",
                "reference": "c0d7df78e0ea4d9d09a22ff937fce5ec13a08379"
            },
            "require-dev": {
                "automattic/jetpack-changelogger": "^3.0",
                "yoast/phpunit-polyfills": "1.0.3"
            },
            "type": "jetpack-library",
            "extra": {
                "autotagger": true,
                "mirror-repo": "Automattic/jetpack-logo",
                "changelogger": {
                    "link-template": "https://github.com/Automattic/jetpack-logo/compare/v${old}...v${new}"
                },
                "branch-alias": {
                    "dev-master": "1.5.x-dev"
                }
            },
            "autoload": {
                "classmap": [
                    "src/"
                ]
            },
            "scripts": {
                "phpunit": [
                    "./vendor/phpunit/phpunit/phpunit --colors=always"
                ],
                "test-coverage": [
                    "php -dpcov.directory=. ./vendor/bin/phpunit --coverage-clover \"$COVERAGE_DIR/clover.xml\""
                ],
                "test-php": [
                    "@composer phpunit"
                ]
            },
            "license": [
                "GPL-2.0-or-later"
            ],
            "description": "A logo for Jetpack",
            "transport-options": {
                "monorepo": true,
                "relative": true
            }
        },
        {
            "name": "automattic/jetpack-my-jetpack",
            "version": "dev-master",
            "dist": {
                "type": "path",
                "url": "../../packages/my-jetpack",
                "reference": "56f7774f2d6193d2a1691e8b59dfe20fe5a2459c"
            },
            "require": {
                "automattic/jetpack-admin-ui": "^0.2",
                "automattic/jetpack-assets": "^1.17",
                "automattic/jetpack-connection": "^1.36",
                "automattic/jetpack-plugins-installer": "^0.1",
                "automattic/jetpack-terms-of-service": "^1.9",
                "automattic/jetpack-tracking": "^1.14"
            },
            "require-dev": {
                "automattic/jetpack-changelogger": "^3.0",
                "automattic/wordbless": "@dev",
                "yoast/phpunit-polyfills": "1.0.3"
            },
            "type": "jetpack-library",
            "extra": {
                "autotagger": true,
                "mirror-repo": "Automattic/jetpack-my-jetpack",
                "textdomain": "jetpack-my-jetpack",
                "changelogger": {
                    "link-template": "https://github.com/Automattic/jetpack-my-jetpack/compare/${old}...${new}"
                },
                "branch-alias": {
                    "dev-master": "0.5.x-dev"
                }
            },
            "autoload": {
                "classmap": [
                    "src/",
                    "src/products"
                ]
            },
            "scripts": {
                "phpunit": [
                    "./vendor/phpunit/phpunit/phpunit --colors=always"
                ],
                "test-coverage": [
                    "php -dpcov.directory=. ./vendor/bin/phpunit --coverage-clover \"$COVERAGE_DIR/coverage.xml\"",
                    "pnpm run test -- --coverageDirectory=\"$COVERAGE_DIR\" --coverage --coverageReporters=clover"
                ],
                "test-php": [
                    "@composer phpunit"
                ],
                "test-js": [
                    "pnpm run test"
                ],
                "test-js-watch": [
                    "Composer\\Config::disableProcessTimeout",
                    "pnpm run test -- --watch"
                ],
                "build-development": [
                    "pnpm run build"
                ],
                "build-production": [
                    "NODE_ENV=production pnpm run build"
                ],
                "watch": [
                    "Composer\\Config::disableProcessTimeout",
                    "pnpm run watch"
                ],
                "post-update-cmd": [
                    "php -r \"copy('vendor/automattic/wordbless/src/dbless-wpdb.php', 'wordpress/wp-content/db.php');\""
                ]
            },
            "license": [
                "GPL-2.0-or-later"
            ],
            "description": "WP Admin page with information and configuration shared among all Jetpack stand-alone plugins",
            "transport-options": {
                "monorepo": true,
                "relative": true
            }
        },
        {
            "name": "automattic/jetpack-options",
            "version": "dev-master",
            "dist": {
                "type": "path",
                "url": "../../packages/options",
                "reference": "ae4325a0569cc055a1c2649bb2572f15ab4d37bb"
            },
            "require": {
                "automattic/jetpack-constants": "^1.6"
            },
            "require-dev": {
                "automattic/jetpack-changelogger": "^3.0",
                "yoast/phpunit-polyfills": "1.0.3"
            },
            "type": "jetpack-library",
            "extra": {
                "autotagger": true,
                "mirror-repo": "Automattic/jetpack-options",
                "changelogger": {
                    "link-template": "https://github.com/Automattic/jetpack-options/compare/v${old}...v${new}"
                },
                "branch-alias": {
                    "dev-master": "1.14.x-dev"
                }
            },
            "autoload": {
                "classmap": [
                    "legacy"
                ]
            },
            "license": [
                "GPL-2.0-or-later"
            ],
            "description": "A wrapper for wp-options to manage specific Jetpack options.",
            "transport-options": {
                "monorepo": true,
                "relative": true
            }
        },
        {
            "name": "automattic/jetpack-partner",
            "version": "dev-master",
            "dist": {
                "type": "path",
                "url": "../../packages/partner",
                "reference": "ebfaa48c46285aa4dcb541879d50130f7d922492"
            },
            "require-dev": {
                "automattic/jetpack-changelogger": "^3.0",
                "automattic/jetpack-options": "^1.14",
                "automattic/wordbless": "@dev",
                "brain/monkey": "2.6.1",
                "yoast/phpunit-polyfills": "1.0.3"
            },
            "type": "jetpack-library",
            "extra": {
                "autotagger": true,
                "mirror-repo": "Automattic/jetpack-partner",
                "changelogger": {
                    "link-template": "https://github.com/Automattic/jetpack-partner/compare/v${old}...v${new}"
                },
                "branch-alias": {
                    "dev-master": "1.6.x-dev"
                }
            },
            "autoload": {
                "classmap": [
                    "src/"
                ]
            },
            "scripts": {
                "phpunit": [
                    "./vendor/phpunit/phpunit/phpunit --colors=always"
                ],
                "post-update-cmd": [
                    "php -r \"copy('vendor/automattic/wordbless/src/dbless-wpdb.php', 'wordpress/wp-content/db.php');\""
                ],
                "test-coverage": [
                    "php -dpcov.directory=. ./vendor/bin/phpunit --coverage-clover \"$COVERAGE_DIR/clover.xml\""
                ],
                "test-php": [
                    "@composer phpunit"
                ]
            },
            "license": [
                "GPL-2.0-or-later"
            ],
            "description": "Support functions for Jetpack hosting partners.",
            "transport-options": {
                "monorepo": true,
                "relative": true
            }
        },
        {
            "name": "automattic/jetpack-password-checker",
            "version": "dev-master",
            "dist": {
                "type": "path",
                "url": "../../packages/password-checker",
                "reference": "a9dd0d76a2a18a042898111f5ac279e5f32c2258"
            },
            "require-dev": {
                "automattic/jetpack-changelogger": "^3.0",
                "automattic/wordbless": "@dev",
                "yoast/phpunit-polyfills": "1.0.3"
            },
            "type": "jetpack-library",
            "extra": {
                "autotagger": true,
                "mirror-repo": "Automattic/jetpack-password-checker",
                "textdomain": "jetpack-password-checker",
                "changelogger": {
                    "link-template": "https://github.com/Automattic/jetpack-password-checker/compare/v${old}...v${new}"
                },
                "branch-alias": {
                    "dev-master": "0.2.x-dev"
                }
            },
            "autoload": {
                "classmap": [
                    "src/"
                ]
            },
            "scripts": {
                "phpunit": [
                    "./vendor/phpunit/phpunit/phpunit --colors=always"
                ],
                "test-coverage": [
                    "php -dpcov.directory=. ./vendor/bin/phpunit --coverage-clover \"$COVERAGE_DIR/clover.xml\""
                ],
                "test-php": [
                    "@composer phpunit"
                ],
                "post-update-cmd": [
                    "php -r \"copy('vendor/automattic/wordbless/src/dbless-wpdb.php', 'wordpress/wp-content/db.php');\""
                ]
            },
            "license": [
                "GPL-2.0-or-later"
            ],
            "description": "Password Checker.",
            "transport-options": {
                "monorepo": true,
                "relative": true
            }
        },
        {
            "name": "automattic/jetpack-plugins-installer",
            "version": "dev-master",
            "dist": {
                "type": "path",
                "url": "../../packages/plugins-installer",
                "reference": "574d2b6e9475c5e8c8ac4cd9030c43408fd08fe9"
            },
            "require": {
                "automattic/jetpack-a8c-mc-stats": "^1.4"
            },
            "require-dev": {
                "automattic/jetpack-changelogger": "^3.0",
                "yoast/phpunit-polyfills": "1.0.3"
            },
            "type": "library",
            "extra": {
                "branch-alias": {
                    "dev-master": "0.1.x-dev"
                },
                "textdomain": "jetpack-plugins-installer"
            },
            "autoload": {
                "classmap": [
                    "src/"
                ]
            },
            "scripts": {
                "phpunit": [
                    "./vendor/phpunit/phpunit/phpunit --colors=always"
                ],
                "test-coverage": [
                    "php -dpcov.directory=. ./vendor/bin/phpunit --coverage-clover \"$COVERAGE_DIR/clover.xml\""
                ],
                "test-php": [
                    "@composer phpunit"
                ]
            },
            "license": [
                "GPL-2.0-or-later"
            ],
            "description": "Handle installation of plugins from WP.org",
            "transport-options": {
                "monorepo": true,
                "relative": true
            }
        },
        {
            "name": "automattic/jetpack-redirect",
            "version": "dev-master",
            "dist": {
                "type": "path",
                "url": "../../packages/redirect",
                "reference": "853a795a62f87b8c90e891c666d53c3efe81f622"
            },
            "require": {
                "automattic/jetpack-status": "^1.10"
            },
            "require-dev": {
                "automattic/jetpack-changelogger": "^3.0",
                "brain/monkey": "2.6.1",
                "yoast/phpunit-polyfills": "1.0.3"
            },
            "type": "jetpack-library",
            "extra": {
                "autotagger": true,
                "mirror-repo": "Automattic/jetpack-redirect",
                "changelogger": {
                    "link-template": "https://github.com/Automattic/jetpack-redirect/compare/v${old}...v${new}"
                },
                "branch-alias": {
                    "dev-master": "1.7.x-dev"
                }
            },
            "autoload": {
                "classmap": [
                    "src/"
                ]
            },
            "scripts": {
                "phpunit": [
                    "./vendor/phpunit/phpunit/phpunit --colors=always"
                ],
                "test-coverage": [
                    "php -dpcov.directory=. ./vendor/bin/phpunit --coverage-clover \"$COVERAGE_DIR/clover.xml\""
                ],
                "test-php": [
                    "@composer phpunit"
                ]
            },
            "license": [
                "GPL-2.0-or-later"
            ],
            "description": "Utilities to build URLs to the jetpack.com/redirect/ service",
            "transport-options": {
                "monorepo": true,
                "relative": true
            }
        },
        {
            "name": "automattic/jetpack-roles",
            "version": "dev-master",
            "dist": {
                "type": "path",
                "url": "../../packages/roles",
                "reference": "865b6ca769a59af99b25f560a1f0e7e6a19bff1f"
            },
            "require-dev": {
                "automattic/jetpack-changelogger": "^3.0",
                "brain/monkey": "2.6.1",
                "yoast/phpunit-polyfills": "1.0.3"
            },
            "type": "jetpack-library",
            "extra": {
                "autotagger": true,
                "mirror-repo": "Automattic/jetpack-roles",
                "changelogger": {
                    "link-template": "https://github.com/Automattic/jetpack-roles/compare/v${old}...v${new}"
                },
                "branch-alias": {
                    "dev-master": "1.4.x-dev"
                }
            },
            "autoload": {
                "classmap": [
                    "src/"
                ]
            },
            "scripts": {
                "phpunit": [
                    "./vendor/phpunit/phpunit/phpunit --colors=always"
                ],
                "test-coverage": [
                    "php -dpcov.directory=. ./vendor/bin/phpunit --coverage-clover \"$COVERAGE_DIR/clover.xml\""
                ],
                "test-php": [
                    "@composer phpunit"
                ]
            },
            "license": [
                "GPL-2.0-or-later"
            ],
            "description": "Utilities, related with user roles and capabilities.",
            "transport-options": {
                "monorepo": true,
                "relative": true
            }
        },
        {
            "name": "automattic/jetpack-search",
            "version": "dev-master",
            "dist": {
                "type": "path",
                "url": "../../packages/search",
                "reference": "7f10a2eee8838620ec5433a00b8733292f23fe7a"
            },
            "require": {
                "automattic/jetpack-assets": "^1.17",
                "automattic/jetpack-connection": "^1.36",
                "automattic/jetpack-constants": "^1.6",
                "automattic/jetpack-options": "^1.14",
                "automattic/jetpack-status": "^1.10",
                "automattic/jetpack-tracking": "^1.14"
            },
            "require-dev": {
                "automattic/jetpack-changelogger": "^3.0",
                "automattic/wordbless": "0.3.1",
                "yoast/phpunit-polyfills": "1.0.3"
            },
            "type": "jetpack-library",
            "extra": {
                "autotagger": true,
                "mirror-repo": "Automattic/jetpack-search",
                "textdomain": "jetpack-search-pkg",
                "changelogger": {
                    "link-template": "https://github.com/Automattic/jetpack-search/compare/v${old}...v${new}"
                },
                "branch-alias": {
                    "dev-master": "0.6.x-dev"
                },
                "version-constants": {
                    "JETPACK_SEARCH_PKG__VERSION": "search.php"
                }
            },
            "autoload": {
                "files": [
                    "search.php"
                ],
                "classmap": [
                    "src/"
                ]
            },
            "scripts": {
                "build": [
                    "Composer\\Config::disableProcessTimeout",
                    "pnpm run build"
                ],
                "build-development": [
                    "pnpm run build-development"
                ],
                "build-production": [
                    "pnpm run build-production"
                ],
                "phpunit": [
                    "./vendor/phpunit/phpunit/phpunit --colors=always"
                ],
                "test-coverage": [
                    "php -dpcov.directory=. ./vendor/bin/phpunit --coverage-clover \"$COVERAGE_DIR/clover.xml\""
                ],
                "test-js": [
                    "pnpm run test"
                ],
                "test-php": [
                    "@composer phpunit"
                ],
                "post-update-cmd": [
                    "php -r \"copy('vendor/automattic/wordbless/src/dbless-wpdb.php', 'wordpress/wp-content/db.php');\""
                ],
                "watch": [
                    "Composer\\Config::disableProcessTimeout",
                    "pnpm run watch"
                ]
            },
            "license": [
                "GPL-2.0-or-later"
            ],
            "description": "Tools to assist with enabling cloud search for Jetpack sites.",
            "transport-options": {
                "monorepo": true,
                "relative": true
            }
        },
        {
            "name": "automattic/jetpack-status",
            "version": "dev-master",
            "dist": {
                "type": "path",
                "url": "../../packages/status",
                "reference": "110f7056a6fd5fb0cc77e39b8b561e2512c1ef5b"
            },
            "require": {
                "automattic/jetpack-constants": "^1.6"
            },
            "require-dev": {
                "automattic/jetpack-changelogger": "^3.0",
                "brain/monkey": "2.6.1",
                "yoast/phpunit-polyfills": "1.0.3"
            },
            "type": "jetpack-library",
            "extra": {
                "autotagger": true,
                "mirror-repo": "Automattic/jetpack-status",
                "changelogger": {
                    "link-template": "https://github.com/Automattic/jetpack-status/compare/v${old}...v${new}"
                },
                "branch-alias": {
                    "dev-master": "1.10.x-dev"
                }
            },
            "autoload": {
                "classmap": [
                    "src/"
                ]
            },
            "scripts": {
                "phpunit": [
                    "./vendor/phpunit/phpunit/phpunit --colors=always"
                ],
                "test-coverage": [
                    "php -dpcov.directory=. ./vendor/bin/phpunit --coverage-clover \"$COVERAGE_DIR/clover.xml\""
                ],
                "test-php": [
                    "@composer phpunit"
                ]
            },
            "license": [
                "GPL-2.0-or-later"
            ],
            "description": "Used to retrieve information about the current status of Jetpack and the site overall.",
            "transport-options": {
                "monorepo": true,
                "relative": true
            }
        },
        {
            "name": "automattic/jetpack-sync",
            "version": "dev-master",
            "dist": {
                "type": "path",
                "url": "../../packages/sync",
                "reference": "cad6e550e4c76cc17cab3ddef0829b67e2c04838"
            },
            "require": {
                "automattic/jetpack-connection": "^1.36",
                "automattic/jetpack-constants": "^1.6",
                "automattic/jetpack-heartbeat": "^1.4",
                "automattic/jetpack-identity-crisis": "^0.6",
                "automattic/jetpack-options": "^1.14",
                "automattic/jetpack-password-checker": "^0.2",
                "automattic/jetpack-roles": "^1.4",
                "automattic/jetpack-status": "^1.10"
            },
            "require-dev": {
                "automattic/jetpack-changelogger": "^3.0",
                "automattic/wordbless": "@dev",
                "yoast/phpunit-polyfills": "1.0.3"
            },
            "type": "jetpack-library",
            "extra": {
                "autotagger": true,
                "mirror-repo": "Automattic/jetpack-sync",
                "textdomain": "jetpack-sync",
                "version-constants": {
                    "::PACKAGE_VERSION": "src/class-package-version.php"
                },
                "changelogger": {
                    "link-template": "https://github.com/Automattic/jetpack-sync/compare/v${old}...v${new}"
                },
                "branch-alias": {
                    "dev-master": "1.29.x-dev"
                }
            },
            "autoload": {
                "classmap": [
                    "src/"
                ]
            },
            "scripts": {
                "phpunit": [
                    "./vendor/phpunit/phpunit/phpunit --colors=always"
                ],
                "test-coverage": [
                    "php -dpcov.directory=. ./vendor/bin/phpunit --coverage-clover \"$COVERAGE_DIR/clover.xml\""
                ],
                "test-php": [
                    "@composer phpunit"
                ],
                "post-update-cmd": [
                    "php -r \"copy('vendor/automattic/wordbless/src/dbless-wpdb.php', 'wordpress/wp-content/db.php');\""
                ]
            },
            "license": [
                "GPL-2.0-or-later"
            ],
            "description": "Everything needed to allow syncing to the WP.com infrastructure.",
            "transport-options": {
                "monorepo": true,
                "relative": true
            }
        },
        {
            "name": "automattic/jetpack-terms-of-service",
            "version": "dev-master",
            "dist": {
                "type": "path",
                "url": "../../packages/terms-of-service",
                "reference": "706eb81842e2098c9f91b8cb911e396d905ad7a4"
            },
            "require": {
                "automattic/jetpack-options": "^1.14",
                "automattic/jetpack-status": "^1.10"
            },
            "require-dev": {
                "automattic/jetpack-changelogger": "^3.0",
                "brain/monkey": "2.6.1",
                "yoast/phpunit-polyfills": "1.0.3"
            },
            "type": "jetpack-library",
            "extra": {
                "autotagger": true,
                "mirror-repo": "Automattic/jetpack-terms-of-service",
                "changelogger": {
                    "link-template": "https://github.com/Automattic/jetpack-terms-of-service/compare/v${old}...v${new}"
                },
                "branch-alias": {
                    "dev-master": "1.9.x-dev"
                }
            },
            "autoload": {
                "classmap": [
                    "src/"
                ]
            },
            "scripts": {
                "phpunit": [
                    "./vendor/phpunit/phpunit/phpunit --colors=always"
                ],
                "test-coverage": [
                    "php -dpcov.directory=. ./vendor/bin/phpunit --coverage-clover \"$COVERAGE_DIR/clover.xml\""
                ],
                "test-php": [
                    "@composer phpunit"
                ]
            },
            "license": [
                "GPL-2.0-or-later"
            ],
            "description": "Everything need to manage the terms of service state",
            "transport-options": {
                "monorepo": true,
                "relative": true
            }
        },
        {
            "name": "automattic/jetpack-tracking",
            "version": "dev-master",
            "dist": {
                "type": "path",
                "url": "../../packages/tracking",
                "reference": "60dd2a4462221bcc460aadf9f86daeb308fd8027"
            },
            "require": {
                "automattic/jetpack-assets": "^1.17",
                "automattic/jetpack-options": "^1.14",
                "automattic/jetpack-status": "^1.10",
                "automattic/jetpack-terms-of-service": "^1.9"
            },
            "require-dev": {
                "automattic/jetpack-changelogger": "^3.0",
                "brain/monkey": "2.6.1",
                "yoast/phpunit-polyfills": "1.0.3"
            },
            "type": "jetpack-library",
            "extra": {
                "autotagger": true,
                "mirror-repo": "Automattic/jetpack-tracking",
                "textdomain": "jetpack-tracking",
                "changelogger": {
                    "link-template": "https://github.com/Automattic/jetpack-tracking/compare/v${old}...v${new}"
                },
                "branch-alias": {
                    "dev-master": "1.14.x-dev"
                }
            },
            "autoload": {
                "classmap": [
                    "legacy",
                    "src/"
                ]
            },
            "scripts": {
                "phpunit": [
                    "./vendor/phpunit/phpunit/phpunit --colors=always"
                ],
                "test-coverage": [
                    "php -dpcov.directory=. ./vendor/bin/phpunit --coverage-clover \"$COVERAGE_DIR/clover.xml\""
                ],
                "test-php": [
                    "@composer phpunit"
                ]
            },
            "license": [
                "GPL-2.0-or-later"
            ],
            "description": "Tracking for Jetpack",
            "transport-options": {
                "monorepo": true,
                "relative": true
            }
        },
        {
            "name": "nojimage/twitter-text-php",
            "version": "v3.1.2",
            "source": {
                "type": "git",
                "url": "https://github.com/nojimage/twitter-text-php.git",
                "reference": "979bcf6a92d543b61588c7c0c0a87d0eb473d8f6"
            },
            "dist": {
                "type": "zip",
                "url": "https://api.github.com/repos/nojimage/twitter-text-php/zipball/979bcf6a92d543b61588c7c0c0a87d0eb473d8f6",
                "reference": "979bcf6a92d543b61588c7c0c0a87d0eb473d8f6",
                "shasum": ""
            },
            "require": {
                "ext-intl": "*",
                "ext-mbstring": "*",
                "php": ">=5.3.3"
            },
            "require-dev": {
                "ext-json": "*",
                "phpunit/phpunit": "4.8.*|5.7.*|6.5.*",
                "symfony/yaml": "^2.6.0|^3.4.0|^4.4.0|^5.0.0",
                "twitter/twitter-text": "^3.0.0"
            },
            "type": "library",
            "autoload": {
                "psr-0": {
                    "Twitter\\Text\\": "lib/"
                }
            },
            "notification-url": "https://packagist.org/downloads/",
            "license": [
                "Apache-2.0"
            ],
            "authors": [
                {
                    "name": "Matt Sanford",
                    "email": "matt@mzsanford.com",
                    "homepage": "http://mzsanford.com"
                },
                {
                    "name": "Mike Cochrane",
                    "email": "mikec@mikenz.geek.nz",
                    "homepage": "http://mikenz.geek.nz"
                },
                {
                    "name": "Nick Pope",
                    "email": "git@nickpope.me.uk",
                    "homepage": "http://www.nickpope.me.uk"
                },
                {
                    "name": "Takashi Nojima",
                    "homepage": "http://php-tips.com"
                }
            ],
            "description": "A library of PHP classes that provide auto-linking and extraction of usernames, lists, hashtags and URLs from tweets.",
            "homepage": "https://github.com/nojimage/twitter-text-php",
            "keywords": [
                "autolink",
                "extract",
                "text",
                "twitter"
            ],
            "support": {
                "issues": "https://github.com/nojimage/twitter-text-php/issues",
                "source": "https://github.com/nojimage/twitter-text-php/tree/v3.1.2"
            },
            "time": "2021-03-18T11:38:53+00:00"
        }
    ],
    "packages-dev": [
        {
            "name": "antecedent/patchwork",
            "version": "2.1.17",
            "source": {
                "type": "git",
                "url": "https://github.com/antecedent/patchwork.git",
                "reference": "df5aba175a44c2996ced4edf8ec9f9081b5348c0"
            },
            "dist": {
                "type": "zip",
                "url": "https://api.github.com/repos/antecedent/patchwork/zipball/df5aba175a44c2996ced4edf8ec9f9081b5348c0",
                "reference": "df5aba175a44c2996ced4edf8ec9f9081b5348c0",
                "shasum": ""
            },
            "require": {
                "php": ">=5.4.0"
            },
            "require-dev": {
                "phpunit/phpunit": ">=4"
            },
            "type": "library",
            "notification-url": "https://packagist.org/downloads/",
            "license": [
                "MIT"
            ],
            "authors": [
                {
                    "name": "Ignas Rudaitis",
                    "email": "ignas.rudaitis@gmail.com"
                }
            ],
            "description": "Method redefinition (monkey-patching) functionality for PHP.",
            "homepage": "http://patchwork2.org/",
            "keywords": [
                "aop",
                "aspect",
                "interception",
                "monkeypatching",
                "redefinition",
                "runkit",
                "testing"
            ],
            "support": {
                "issues": "https://github.com/antecedent/patchwork/issues",
                "source": "https://github.com/antecedent/patchwork/tree/2.1.17"
            },
            "time": "2021-10-21T14:22:43+00:00"
        },
        {
            "name": "automattic/jetpack-changelogger",
            "version": "dev-master",
            "dist": {
                "type": "path",
                "url": "../../packages/changelogger",
                "reference": "3de69373c0ba949ee1f759b7db0bfe1d16b7c355"
            },
            "require": {
                "php": ">=5.6",
                "symfony/console": "^3.4 | ^5.2",
                "symfony/process": "^3.4 | ^5.2",
                "wikimedia/at-ease": "^1.2 | ^2.0"
            },
            "require-dev": {
                "wikimedia/testing-access-wrapper": "^1.0 | ^2.0",
                "yoast/phpunit-polyfills": "1.0.3"
            },
            "bin": [
                "bin/changelogger"
            ],
            "type": "project",
            "extra": {
                "autotagger": true,
                "branch-alias": {
                    "dev-master": "3.0.x-dev"
                },
                "mirror-repo": "Automattic/jetpack-changelogger",
                "version-constants": {
                    "::VERSION": "src/Application.php"
                },
                "changelogger": {
                    "link-template": "https://github.com/Automattic/jetpack-changelogger/compare/${old}...${new}"
                }
            },
            "autoload": {
                "psr-4": {
                    "Automattic\\Jetpack\\Changelogger\\": "src",
                    "Automattic\\Jetpack\\Changelog\\": "lib"
                }
            },
            "autoload-dev": {
                "psr-4": {
                    "Automattic\\Jetpack\\Changelogger\\Tests\\": "tests/php/includes/src",
                    "Automattic\\Jetpack\\Changelog\\Tests\\": "tests/php/includes/lib"
                }
            },
            "scripts": {
                "phpunit": [
                    "./vendor/phpunit/phpunit/phpunit --colors=always"
                ],
                "test-coverage": [
                    "php -dpcov.directory=. ./vendor/bin/phpunit --coverage-clover \"$COVERAGE_DIR/clover.xml\""
                ],
                "test-php": [
                    "@composer phpunit"
                ],
                "post-install-cmd": [
                    "[ -e vendor/bin/changelogger ] || { cd vendor/bin && ln -s ../../bin/changelogger; }"
                ],
                "post-update-cmd": [
                    "[ -e vendor/bin/changelogger ] || { cd vendor/bin && ln -s ../../bin/changelogger; }"
                ]
            },
            "license": [
                "GPL-2.0-or-later"
            ],
            "description": "Jetpack Changelogger tool. Allows for managing changelogs by dropping change files into a changelog directory with each PR.",
            "transport-options": {
                "monorepo": true,
                "relative": true
            }
        },
        {
            "name": "doctrine/instantiator",
            "version": "1.4.0",
            "source": {
                "type": "git",
                "url": "https://github.com/doctrine/instantiator.git",
                "reference": "d56bf6102915de5702778fe20f2de3b2fe570b5b"
            },
            "dist": {
                "type": "zip",
                "url": "https://api.github.com/repos/doctrine/instantiator/zipball/d56bf6102915de5702778fe20f2de3b2fe570b5b",
                "reference": "d56bf6102915de5702778fe20f2de3b2fe570b5b",
                "shasum": ""
            },
            "require": {
                "php": "^7.1 || ^8.0"
            },
            "require-dev": {
                "doctrine/coding-standard": "^8.0",
                "ext-pdo": "*",
                "ext-phar": "*",
                "phpbench/phpbench": "^0.13 || 1.0.0-alpha2",
                "phpstan/phpstan": "^0.12",
                "phpstan/phpstan-phpunit": "^0.12",
                "phpunit/phpunit": "^7.0 || ^8.0 || ^9.0"
            },
            "type": "library",
            "autoload": {
                "psr-4": {
                    "Doctrine\\Instantiator\\": "src/Doctrine/Instantiator/"
                }
            },
            "notification-url": "https://packagist.org/downloads/",
            "license": [
                "MIT"
            ],
            "authors": [
                {
                    "name": "Marco Pivetta",
                    "email": "ocramius@gmail.com",
                    "homepage": "https://ocramius.github.io/"
                }
            ],
            "description": "A small, lightweight utility to instantiate objects in PHP without invoking their constructors",
            "homepage": "https://www.doctrine-project.org/projects/instantiator.html",
            "keywords": [
                "constructor",
                "instantiate"
            ],
            "support": {
                "issues": "https://github.com/doctrine/instantiator/issues",
                "source": "https://github.com/doctrine/instantiator/tree/1.4.0"
            },
            "funding": [
                {
                    "url": "https://www.doctrine-project.org/sponsorship.html",
                    "type": "custom"
                },
                {
                    "url": "https://www.patreon.com/phpdoctrine",
                    "type": "patreon"
                },
                {
                    "url": "https://tidelift.com/funding/github/packagist/doctrine%2Finstantiator",
                    "type": "tidelift"
                }
            ],
            "time": "2020-11-10T18:47:58+00:00"
        },
        {
            "name": "johnkary/phpunit-speedtrap",
            "version": "v4.0.0",
            "source": {
                "type": "git",
                "url": "https://github.com/johnkary/phpunit-speedtrap.git",
                "reference": "5f9b160eac87e975f1c6ca9faee5125f0616fba3"
            },
            "dist": {
                "type": "zip",
                "url": "https://api.github.com/repos/johnkary/phpunit-speedtrap/zipball/5f9b160eac87e975f1c6ca9faee5125f0616fba3",
                "reference": "5f9b160eac87e975f1c6ca9faee5125f0616fba3",
                "shasum": ""
            },
            "require": {
                "php": ">=7.1",
                "phpunit/phpunit": "^7.0 || ^8.0 || ^9.0"
            },
            "type": "library",
            "extra": {
                "branch-alias": {
                    "dev-master": "4.0-dev"
                }
            },
            "autoload": {
                "psr-4": {
                    "JohnKary\\PHPUnit\\Listener\\": "src/"
                }
            },
            "notification-url": "https://packagist.org/downloads/",
            "license": [
                "MIT"
            ],
            "authors": [
                {
                    "name": "John Kary",
                    "email": "john@johnkary.net"
                }
            ],
            "description": "Find and report on slow tests in your PHPUnit test suite",
            "homepage": "https://github.com/johnkary/phpunit-speedtrap",
            "keywords": [
                "phpunit",
                "profile",
                "slow"
            ],
            "support": {
                "issues": "https://github.com/johnkary/phpunit-speedtrap/issues",
                "source": "https://github.com/johnkary/phpunit-speedtrap/tree/v4.0.0"
            },
            "time": "2021-05-03T02:37:05+00:00"
        },
        {
            "name": "myclabs/deep-copy",
            "version": "1.10.2",
            "source": {
                "type": "git",
                "url": "https://github.com/myclabs/DeepCopy.git",
                "reference": "776f831124e9c62e1a2c601ecc52e776d8bb7220"
            },
            "dist": {
                "type": "zip",
                "url": "https://api.github.com/repos/myclabs/DeepCopy/zipball/776f831124e9c62e1a2c601ecc52e776d8bb7220",
                "reference": "776f831124e9c62e1a2c601ecc52e776d8bb7220",
                "shasum": ""
            },
            "require": {
                "php": "^7.1 || ^8.0"
            },
            "require-dev": {
                "doctrine/collections": "^1.0",
                "doctrine/common": "^2.6",
                "phpunit/phpunit": "^7.1"
            },
            "type": "library",
            "autoload": {
                "psr-4": {
                    "DeepCopy\\": "src/DeepCopy/"
                },
                "files": [
                    "src/DeepCopy/deep_copy.php"
                ]
            },
            "notification-url": "https://packagist.org/downloads/",
            "license": [
                "MIT"
            ],
            "description": "Create deep copies (clones) of your objects",
            "keywords": [
                "clone",
                "copy",
                "duplicate",
                "object",
                "object graph"
            ],
            "support": {
                "issues": "https://github.com/myclabs/DeepCopy/issues",
                "source": "https://github.com/myclabs/DeepCopy/tree/1.10.2"
            },
            "funding": [
                {
                    "url": "https://tidelift.com/funding/github/packagist/myclabs/deep-copy",
                    "type": "tidelift"
                }
            ],
            "time": "2020-11-13T09:40:50+00:00"
        },
        {
            "name": "nikic/php-parser",
            "version": "v4.13.2",
            "source": {
                "type": "git",
                "url": "https://github.com/nikic/PHP-Parser.git",
                "reference": "210577fe3cf7badcc5814d99455df46564f3c077"
            },
            "dist": {
                "type": "zip",
                "url": "https://api.github.com/repos/nikic/PHP-Parser/zipball/210577fe3cf7badcc5814d99455df46564f3c077",
                "reference": "210577fe3cf7badcc5814d99455df46564f3c077",
                "shasum": ""
            },
            "require": {
                "ext-tokenizer": "*",
                "php": ">=7.0"
            },
            "require-dev": {
                "ircmaxell/php-yacc": "^0.0.7",
                "phpunit/phpunit": "^6.5 || ^7.0 || ^8.0 || ^9.0"
            },
            "bin": [
                "bin/php-parse"
            ],
            "type": "library",
            "extra": {
                "branch-alias": {
                    "dev-master": "4.9-dev"
                }
            },
            "autoload": {
                "psr-4": {
                    "PhpParser\\": "lib/PhpParser"
                }
            },
            "notification-url": "https://packagist.org/downloads/",
            "license": [
                "BSD-3-Clause"
            ],
            "authors": [
                {
                    "name": "Nikita Popov"
                }
            ],
            "description": "A PHP parser written in PHP",
            "keywords": [
                "parser",
                "php"
            ],
            "support": {
                "issues": "https://github.com/nikic/PHP-Parser/issues",
                "source": "https://github.com/nikic/PHP-Parser/tree/v4.13.2"
            },
            "time": "2021-11-30T19:35:32+00:00"
        },
        {
            "name": "phar-io/manifest",
            "version": "2.0.3",
            "source": {
                "type": "git",
                "url": "https://github.com/phar-io/manifest.git",
                "reference": "97803eca37d319dfa7826cc2437fc020857acb53"
            },
            "dist": {
                "type": "zip",
                "url": "https://api.github.com/repos/phar-io/manifest/zipball/97803eca37d319dfa7826cc2437fc020857acb53",
                "reference": "97803eca37d319dfa7826cc2437fc020857acb53",
                "shasum": ""
            },
            "require": {
                "ext-dom": "*",
                "ext-phar": "*",
                "ext-xmlwriter": "*",
                "phar-io/version": "^3.0.1",
                "php": "^7.2 || ^8.0"
            },
            "type": "library",
            "extra": {
                "branch-alias": {
                    "dev-master": "2.0.x-dev"
                }
            },
            "autoload": {
                "classmap": [
                    "src/"
                ]
            },
            "notification-url": "https://packagist.org/downloads/",
            "license": [
                "BSD-3-Clause"
            ],
            "authors": [
                {
                    "name": "Arne Blankerts",
                    "email": "arne@blankerts.de",
                    "role": "Developer"
                },
                {
                    "name": "Sebastian Heuer",
                    "email": "sebastian@phpeople.de",
                    "role": "Developer"
                },
                {
                    "name": "Sebastian Bergmann",
                    "email": "sebastian@phpunit.de",
                    "role": "Developer"
                }
            ],
            "description": "Component for reading phar.io manifest information from a PHP Archive (PHAR)",
            "support": {
                "issues": "https://github.com/phar-io/manifest/issues",
                "source": "https://github.com/phar-io/manifest/tree/2.0.3"
            },
            "time": "2021-07-20T11:28:43+00:00"
        },
        {
            "name": "phar-io/version",
            "version": "3.1.0",
            "source": {
                "type": "git",
                "url": "https://github.com/phar-io/version.git",
                "reference": "bae7c545bef187884426f042434e561ab1ddb182"
            },
            "dist": {
                "type": "zip",
                "url": "https://api.github.com/repos/phar-io/version/zipball/bae7c545bef187884426f042434e561ab1ddb182",
                "reference": "bae7c545bef187884426f042434e561ab1ddb182",
                "shasum": ""
            },
            "require": {
                "php": "^7.2 || ^8.0"
            },
            "type": "library",
            "autoload": {
                "classmap": [
                    "src/"
                ]
            },
            "notification-url": "https://packagist.org/downloads/",
            "license": [
                "BSD-3-Clause"
            ],
            "authors": [
                {
                    "name": "Arne Blankerts",
                    "email": "arne@blankerts.de",
                    "role": "Developer"
                },
                {
                    "name": "Sebastian Heuer",
                    "email": "sebastian@phpeople.de",
                    "role": "Developer"
                },
                {
                    "name": "Sebastian Bergmann",
                    "email": "sebastian@phpunit.de",
                    "role": "Developer"
                }
            ],
            "description": "Library for handling version information and constraints",
            "support": {
                "issues": "https://github.com/phar-io/version/issues",
                "source": "https://github.com/phar-io/version/tree/3.1.0"
            },
            "time": "2021-02-23T14:00:09+00:00"
        },
        {
            "name": "phpdocumentor/reflection-common",
            "version": "2.2.0",
            "source": {
                "type": "git",
                "url": "https://github.com/phpDocumentor/ReflectionCommon.git",
                "reference": "1d01c49d4ed62f25aa84a747ad35d5a16924662b"
            },
            "dist": {
                "type": "zip",
                "url": "https://api.github.com/repos/phpDocumentor/ReflectionCommon/zipball/1d01c49d4ed62f25aa84a747ad35d5a16924662b",
                "reference": "1d01c49d4ed62f25aa84a747ad35d5a16924662b",
                "shasum": ""
            },
            "require": {
                "php": "^7.2 || ^8.0"
            },
            "type": "library",
            "extra": {
                "branch-alias": {
                    "dev-2.x": "2.x-dev"
                }
            },
            "autoload": {
                "psr-4": {
                    "phpDocumentor\\Reflection\\": "src/"
                }
            },
            "notification-url": "https://packagist.org/downloads/",
            "license": [
                "MIT"
            ],
            "authors": [
                {
                    "name": "Jaap van Otterdijk",
                    "email": "opensource@ijaap.nl"
                }
            ],
            "description": "Common reflection classes used by phpdocumentor to reflect the code structure",
            "homepage": "http://www.phpdoc.org",
            "keywords": [
                "FQSEN",
                "phpDocumentor",
                "phpdoc",
                "reflection",
                "static analysis"
            ],
            "support": {
                "issues": "https://github.com/phpDocumentor/ReflectionCommon/issues",
                "source": "https://github.com/phpDocumentor/ReflectionCommon/tree/2.x"
            },
            "time": "2020-06-27T09:03:43+00:00"
        },
        {
            "name": "phpdocumentor/reflection-docblock",
            "version": "5.3.0",
            "source": {
                "type": "git",
                "url": "https://github.com/phpDocumentor/ReflectionDocBlock.git",
                "reference": "622548b623e81ca6d78b721c5e029f4ce664f170"
            },
            "dist": {
                "type": "zip",
                "url": "https://api.github.com/repos/phpDocumentor/ReflectionDocBlock/zipball/622548b623e81ca6d78b721c5e029f4ce664f170",
                "reference": "622548b623e81ca6d78b721c5e029f4ce664f170",
                "shasum": ""
            },
            "require": {
                "ext-filter": "*",
                "php": "^7.2 || ^8.0",
                "phpdocumentor/reflection-common": "^2.2",
                "phpdocumentor/type-resolver": "^1.3",
                "webmozart/assert": "^1.9.1"
            },
            "require-dev": {
                "mockery/mockery": "~1.3.2",
                "psalm/phar": "^4.8"
            },
            "type": "library",
            "extra": {
                "branch-alias": {
                    "dev-master": "5.x-dev"
                }
            },
            "autoload": {
                "psr-4": {
                    "phpDocumentor\\Reflection\\": "src"
                }
            },
            "notification-url": "https://packagist.org/downloads/",
            "license": [
                "MIT"
            ],
            "authors": [
                {
                    "name": "Mike van Riel",
                    "email": "me@mikevanriel.com"
                },
                {
                    "name": "Jaap van Otterdijk",
                    "email": "account@ijaap.nl"
                }
            ],
            "description": "With this component, a library can provide support for annotations via DocBlocks or otherwise retrieve information that is embedded in a DocBlock.",
            "support": {
                "issues": "https://github.com/phpDocumentor/ReflectionDocBlock/issues",
                "source": "https://github.com/phpDocumentor/ReflectionDocBlock/tree/5.3.0"
            },
            "time": "2021-10-19T17:43:47+00:00"
        },
        {
            "name": "phpdocumentor/type-resolver",
            "version": "1.6.0",
            "source": {
                "type": "git",
                "url": "https://github.com/phpDocumentor/TypeResolver.git",
                "reference": "93ebd0014cab80c4ea9f5e297ea48672f1b87706"
            },
            "dist": {
                "type": "zip",
                "url": "https://api.github.com/repos/phpDocumentor/TypeResolver/zipball/93ebd0014cab80c4ea9f5e297ea48672f1b87706",
                "reference": "93ebd0014cab80c4ea9f5e297ea48672f1b87706",
                "shasum": ""
            },
            "require": {
                "php": "^7.2 || ^8.0",
                "phpdocumentor/reflection-common": "^2.0"
            },
            "require-dev": {
                "ext-tokenizer": "*",
                "psalm/phar": "^4.8"
            },
            "type": "library",
            "extra": {
                "branch-alias": {
                    "dev-1.x": "1.x-dev"
                }
            },
            "autoload": {
                "psr-4": {
                    "phpDocumentor\\Reflection\\": "src"
                }
            },
            "notification-url": "https://packagist.org/downloads/",
            "license": [
                "MIT"
            ],
            "authors": [
                {
                    "name": "Mike van Riel",
                    "email": "me@mikevanriel.com"
                }
            ],
            "description": "A PSR-5 based resolver of Class names, Types and Structural Element Names",
            "support": {
                "issues": "https://github.com/phpDocumentor/TypeResolver/issues",
                "source": "https://github.com/phpDocumentor/TypeResolver/tree/1.6.0"
            },
            "time": "2022-01-04T19:58:01+00:00"
        },
        {
            "name": "phpspec/prophecy",
            "version": "v1.15.0",
            "source": {
                "type": "git",
                "url": "https://github.com/phpspec/prophecy.git",
                "reference": "bbcd7380b0ebf3961ee21409db7b38bc31d69a13"
            },
            "dist": {
                "type": "zip",
                "url": "https://api.github.com/repos/phpspec/prophecy/zipball/bbcd7380b0ebf3961ee21409db7b38bc31d69a13",
                "reference": "bbcd7380b0ebf3961ee21409db7b38bc31d69a13",
                "shasum": ""
            },
            "require": {
                "doctrine/instantiator": "^1.2",
                "php": "^7.2 || ~8.0, <8.2",
                "phpdocumentor/reflection-docblock": "^5.2",
                "sebastian/comparator": "^3.0 || ^4.0",
                "sebastian/recursion-context": "^3.0 || ^4.0"
            },
            "require-dev": {
                "phpspec/phpspec": "^6.0 || ^7.0",
                "phpunit/phpunit": "^8.0 || ^9.0"
            },
            "type": "library",
            "extra": {
                "branch-alias": {
                    "dev-master": "1.x-dev"
                }
            },
            "autoload": {
                "psr-4": {
                    "Prophecy\\": "src/Prophecy"
                }
            },
            "notification-url": "https://packagist.org/downloads/",
            "license": [
                "MIT"
            ],
            "authors": [
                {
                    "name": "Konstantin Kudryashov",
                    "email": "ever.zet@gmail.com",
                    "homepage": "http://everzet.com"
                },
                {
                    "name": "Marcello Duarte",
                    "email": "marcello.duarte@gmail.com"
                }
            ],
            "description": "Highly opinionated mocking framework for PHP 5.3+",
            "homepage": "https://github.com/phpspec/prophecy",
            "keywords": [
                "Double",
                "Dummy",
                "fake",
                "mock",
                "spy",
                "stub"
            ],
            "support": {
                "issues": "https://github.com/phpspec/prophecy/issues",
                "source": "https://github.com/phpspec/prophecy/tree/v1.15.0"
            },
            "time": "2021-12-08T12:19:24+00:00"
        },
        {
            "name": "phpunit/php-code-coverage",
            "version": "9.2.10",
            "source": {
                "type": "git",
                "url": "https://github.com/sebastianbergmann/php-code-coverage.git",
                "reference": "d5850aaf931743067f4bfc1ae4cbd06468400687"
            },
            "dist": {
                "type": "zip",
                "url": "https://api.github.com/repos/sebastianbergmann/php-code-coverage/zipball/d5850aaf931743067f4bfc1ae4cbd06468400687",
                "reference": "d5850aaf931743067f4bfc1ae4cbd06468400687",
                "shasum": ""
            },
            "require": {
                "ext-dom": "*",
                "ext-libxml": "*",
                "ext-xmlwriter": "*",
                "nikic/php-parser": "^4.13.0",
                "php": ">=7.3",
                "phpunit/php-file-iterator": "^3.0.3",
                "phpunit/php-text-template": "^2.0.2",
                "sebastian/code-unit-reverse-lookup": "^2.0.2",
                "sebastian/complexity": "^2.0",
                "sebastian/environment": "^5.1.2",
                "sebastian/lines-of-code": "^1.0.3",
                "sebastian/version": "^3.0.1",
                "theseer/tokenizer": "^1.2.0"
            },
            "require-dev": {
                "phpunit/phpunit": "^9.3"
            },
            "suggest": {
                "ext-pcov": "*",
                "ext-xdebug": "*"
            },
            "type": "library",
            "extra": {
                "branch-alias": {
                    "dev-master": "9.2-dev"
                }
            },
            "autoload": {
                "classmap": [
                    "src/"
                ]
            },
            "notification-url": "https://packagist.org/downloads/",
            "license": [
                "BSD-3-Clause"
            ],
            "authors": [
                {
                    "name": "Sebastian Bergmann",
                    "email": "sebastian@phpunit.de",
                    "role": "lead"
                }
            ],
            "description": "Library that provides collection, processing, and rendering functionality for PHP code coverage information.",
            "homepage": "https://github.com/sebastianbergmann/php-code-coverage",
            "keywords": [
                "coverage",
                "testing",
                "xunit"
            ],
            "support": {
                "issues": "https://github.com/sebastianbergmann/php-code-coverage/issues",
                "source": "https://github.com/sebastianbergmann/php-code-coverage/tree/9.2.10"
            },
            "funding": [
                {
                    "url": "https://github.com/sebastianbergmann",
                    "type": "github"
                }
            ],
            "time": "2021-12-05T09:12:13+00:00"
        },
        {
            "name": "phpunit/php-file-iterator",
            "version": "3.0.6",
            "source": {
                "type": "git",
                "url": "https://github.com/sebastianbergmann/php-file-iterator.git",
                "reference": "cf1c2e7c203ac650e352f4cc675a7021e7d1b3cf"
            },
            "dist": {
                "type": "zip",
                "url": "https://api.github.com/repos/sebastianbergmann/php-file-iterator/zipball/cf1c2e7c203ac650e352f4cc675a7021e7d1b3cf",
                "reference": "cf1c2e7c203ac650e352f4cc675a7021e7d1b3cf",
                "shasum": ""
            },
            "require": {
                "php": ">=7.3"
            },
            "require-dev": {
                "phpunit/phpunit": "^9.3"
            },
            "type": "library",
            "extra": {
                "branch-alias": {
                    "dev-master": "3.0-dev"
                }
            },
            "autoload": {
                "classmap": [
                    "src/"
                ]
            },
            "notification-url": "https://packagist.org/downloads/",
            "license": [
                "BSD-3-Clause"
            ],
            "authors": [
                {
                    "name": "Sebastian Bergmann",
                    "email": "sebastian@phpunit.de",
                    "role": "lead"
                }
            ],
            "description": "FilterIterator implementation that filters files based on a list of suffixes.",
            "homepage": "https://github.com/sebastianbergmann/php-file-iterator/",
            "keywords": [
                "filesystem",
                "iterator"
            ],
            "support": {
                "issues": "https://github.com/sebastianbergmann/php-file-iterator/issues",
                "source": "https://github.com/sebastianbergmann/php-file-iterator/tree/3.0.6"
            },
            "funding": [
                {
                    "url": "https://github.com/sebastianbergmann",
                    "type": "github"
                }
            ],
            "time": "2021-12-02T12:48:52+00:00"
        },
        {
            "name": "phpunit/php-invoker",
            "version": "3.1.1",
            "source": {
                "type": "git",
                "url": "https://github.com/sebastianbergmann/php-invoker.git",
                "reference": "5a10147d0aaf65b58940a0b72f71c9ac0423cc67"
            },
            "dist": {
                "type": "zip",
                "url": "https://api.github.com/repos/sebastianbergmann/php-invoker/zipball/5a10147d0aaf65b58940a0b72f71c9ac0423cc67",
                "reference": "5a10147d0aaf65b58940a0b72f71c9ac0423cc67",
                "shasum": ""
            },
            "require": {
                "php": ">=7.3"
            },
            "require-dev": {
                "ext-pcntl": "*",
                "phpunit/phpunit": "^9.3"
            },
            "suggest": {
                "ext-pcntl": "*"
            },
            "type": "library",
            "extra": {
                "branch-alias": {
                    "dev-master": "3.1-dev"
                }
            },
            "autoload": {
                "classmap": [
                    "src/"
                ]
            },
            "notification-url": "https://packagist.org/downloads/",
            "license": [
                "BSD-3-Clause"
            ],
            "authors": [
                {
                    "name": "Sebastian Bergmann",
                    "email": "sebastian@phpunit.de",
                    "role": "lead"
                }
            ],
            "description": "Invoke callables with a timeout",
            "homepage": "https://github.com/sebastianbergmann/php-invoker/",
            "keywords": [
                "process"
            ],
            "support": {
                "issues": "https://github.com/sebastianbergmann/php-invoker/issues",
                "source": "https://github.com/sebastianbergmann/php-invoker/tree/3.1.1"
            },
            "funding": [
                {
                    "url": "https://github.com/sebastianbergmann",
                    "type": "github"
                }
            ],
            "time": "2020-09-28T05:58:55+00:00"
        },
        {
            "name": "phpunit/php-text-template",
            "version": "2.0.4",
            "source": {
                "type": "git",
                "url": "https://github.com/sebastianbergmann/php-text-template.git",
                "reference": "5da5f67fc95621df9ff4c4e5a84d6a8a2acf7c28"
            },
            "dist": {
                "type": "zip",
                "url": "https://api.github.com/repos/sebastianbergmann/php-text-template/zipball/5da5f67fc95621df9ff4c4e5a84d6a8a2acf7c28",
                "reference": "5da5f67fc95621df9ff4c4e5a84d6a8a2acf7c28",
                "shasum": ""
            },
            "require": {
                "php": ">=7.3"
            },
            "require-dev": {
                "phpunit/phpunit": "^9.3"
            },
            "type": "library",
            "extra": {
                "branch-alias": {
                    "dev-master": "2.0-dev"
                }
            },
            "autoload": {
                "classmap": [
                    "src/"
                ]
            },
            "notification-url": "https://packagist.org/downloads/",
            "license": [
                "BSD-3-Clause"
            ],
            "authors": [
                {
                    "name": "Sebastian Bergmann",
                    "email": "sebastian@phpunit.de",
                    "role": "lead"
                }
            ],
            "description": "Simple template engine.",
            "homepage": "https://github.com/sebastianbergmann/php-text-template/",
            "keywords": [
                "template"
            ],
            "support": {
                "issues": "https://github.com/sebastianbergmann/php-text-template/issues",
                "source": "https://github.com/sebastianbergmann/php-text-template/tree/2.0.4"
            },
            "funding": [
                {
                    "url": "https://github.com/sebastianbergmann",
                    "type": "github"
                }
            ],
            "time": "2020-10-26T05:33:50+00:00"
        },
        {
            "name": "phpunit/php-timer",
            "version": "5.0.3",
            "source": {
                "type": "git",
                "url": "https://github.com/sebastianbergmann/php-timer.git",
                "reference": "5a63ce20ed1b5bf577850e2c4e87f4aa902afbd2"
            },
            "dist": {
                "type": "zip",
                "url": "https://api.github.com/repos/sebastianbergmann/php-timer/zipball/5a63ce20ed1b5bf577850e2c4e87f4aa902afbd2",
                "reference": "5a63ce20ed1b5bf577850e2c4e87f4aa902afbd2",
                "shasum": ""
            },
            "require": {
                "php": ">=7.3"
            },
            "require-dev": {
                "phpunit/phpunit": "^9.3"
            },
            "type": "library",
            "extra": {
                "branch-alias": {
                    "dev-master": "5.0-dev"
                }
            },
            "autoload": {
                "classmap": [
                    "src/"
                ]
            },
            "notification-url": "https://packagist.org/downloads/",
            "license": [
                "BSD-3-Clause"
            ],
            "authors": [
                {
                    "name": "Sebastian Bergmann",
                    "email": "sebastian@phpunit.de",
                    "role": "lead"
                }
            ],
            "description": "Utility class for timing",
            "homepage": "https://github.com/sebastianbergmann/php-timer/",
            "keywords": [
                "timer"
            ],
            "support": {
                "issues": "https://github.com/sebastianbergmann/php-timer/issues",
                "source": "https://github.com/sebastianbergmann/php-timer/tree/5.0.3"
            },
            "funding": [
                {
                    "url": "https://github.com/sebastianbergmann",
                    "type": "github"
                }
            ],
            "time": "2020-10-26T13:16:10+00:00"
        },
        {
            "name": "phpunit/phpunit",
            "version": "9.5.13",
            "source": {
                "type": "git",
                "url": "https://github.com/sebastianbergmann/phpunit.git",
                "reference": "597cb647654ede35e43b137926dfdfef0fb11743"
            },
            "dist": {
                "type": "zip",
                "url": "https://api.github.com/repos/sebastianbergmann/phpunit/zipball/597cb647654ede35e43b137926dfdfef0fb11743",
                "reference": "597cb647654ede35e43b137926dfdfef0fb11743",
                "shasum": ""
            },
            "require": {
                "doctrine/instantiator": "^1.3.1",
                "ext-dom": "*",
                "ext-json": "*",
                "ext-libxml": "*",
                "ext-mbstring": "*",
                "ext-xml": "*",
                "ext-xmlwriter": "*",
                "myclabs/deep-copy": "^1.10.1",
                "phar-io/manifest": "^2.0.3",
                "phar-io/version": "^3.0.2",
                "php": ">=7.3",
                "phpspec/prophecy": "^1.12.1",
                "phpunit/php-code-coverage": "^9.2.7",
                "phpunit/php-file-iterator": "^3.0.5",
                "phpunit/php-invoker": "^3.1.1",
                "phpunit/php-text-template": "^2.0.3",
                "phpunit/php-timer": "^5.0.2",
                "sebastian/cli-parser": "^1.0.1",
                "sebastian/code-unit": "^1.0.6",
                "sebastian/comparator": "^4.0.5",
                "sebastian/diff": "^4.0.3",
                "sebastian/environment": "^5.1.3",
                "sebastian/exporter": "^4.0.3",
                "sebastian/global-state": "^5.0.1",
                "sebastian/object-enumerator": "^4.0.3",
                "sebastian/resource-operations": "^3.0.3",
                "sebastian/type": "^2.3.4",
                "sebastian/version": "^3.0.2"
            },
            "require-dev": {
                "ext-pdo": "*",
                "phpspec/prophecy-phpunit": "^2.0.1"
            },
            "suggest": {
                "ext-soap": "*",
                "ext-xdebug": "*"
            },
            "bin": [
                "phpunit"
            ],
            "type": "library",
            "extra": {
                "branch-alias": {
                    "dev-master": "9.5-dev"
                }
            },
            "autoload": {
                "classmap": [
                    "src/"
                ],
                "files": [
                    "src/Framework/Assert/Functions.php"
                ]
            },
            "notification-url": "https://packagist.org/downloads/",
            "license": [
                "BSD-3-Clause"
            ],
            "authors": [
                {
                    "name": "Sebastian Bergmann",
                    "email": "sebastian@phpunit.de",
                    "role": "lead"
                }
            ],
            "description": "The PHP Unit Testing framework.",
            "homepage": "https://phpunit.de/",
            "keywords": [
                "phpunit",
                "testing",
                "xunit"
            ],
            "support": {
                "issues": "https://github.com/sebastianbergmann/phpunit/issues",
                "source": "https://github.com/sebastianbergmann/phpunit/tree/9.5.13"
            },
            "funding": [
                {
                    "url": "https://phpunit.de/sponsors.html",
                    "type": "custom"
                },
                {
                    "url": "https://github.com/sebastianbergmann",
                    "type": "github"
                }
            ],
            "time": "2022-01-24T07:33:35+00:00"
        },
        {
            "name": "psr/container",
            "version": "2.0.2",
            "source": {
                "type": "git",
                "url": "https://github.com/php-fig/container.git",
                "reference": "c71ecc56dfe541dbd90c5360474fbc405f8d5963"
            },
            "dist": {
                "type": "zip",
                "url": "https://api.github.com/repos/php-fig/container/zipball/c71ecc56dfe541dbd90c5360474fbc405f8d5963",
                "reference": "c71ecc56dfe541dbd90c5360474fbc405f8d5963",
                "shasum": ""
            },
            "require": {
                "php": ">=7.4.0"
            },
            "type": "library",
            "extra": {
                "branch-alias": {
                    "dev-master": "2.0.x-dev"
                }
            },
            "autoload": {
                "psr-4": {
                    "Psr\\Container\\": "src/"
                }
            },
            "notification-url": "https://packagist.org/downloads/",
            "license": [
                "MIT"
            ],
            "authors": [
                {
                    "name": "PHP-FIG",
                    "homepage": "https://www.php-fig.org/"
                }
            ],
            "description": "Common Container Interface (PHP FIG PSR-11)",
            "homepage": "https://github.com/php-fig/container",
            "keywords": [
                "PSR-11",
                "container",
                "container-interface",
                "container-interop",
                "psr"
            ],
            "support": {
                "issues": "https://github.com/php-fig/container/issues",
                "source": "https://github.com/php-fig/container/tree/2.0.2"
            },
            "time": "2021-11-05T16:47:00+00:00"
        },
        {
            "name": "sebastian/cli-parser",
            "version": "1.0.1",
            "source": {
                "type": "git",
                "url": "https://github.com/sebastianbergmann/cli-parser.git",
                "reference": "442e7c7e687e42adc03470c7b668bc4b2402c0b2"
            },
            "dist": {
                "type": "zip",
                "url": "https://api.github.com/repos/sebastianbergmann/cli-parser/zipball/442e7c7e687e42adc03470c7b668bc4b2402c0b2",
                "reference": "442e7c7e687e42adc03470c7b668bc4b2402c0b2",
                "shasum": ""
            },
            "require": {
                "php": ">=7.3"
            },
            "require-dev": {
                "phpunit/phpunit": "^9.3"
            },
            "type": "library",
            "extra": {
                "branch-alias": {
                    "dev-master": "1.0-dev"
                }
            },
            "autoload": {
                "classmap": [
                    "src/"
                ]
            },
            "notification-url": "https://packagist.org/downloads/",
            "license": [
                "BSD-3-Clause"
            ],
            "authors": [
                {
                    "name": "Sebastian Bergmann",
                    "email": "sebastian@phpunit.de",
                    "role": "lead"
                }
            ],
            "description": "Library for parsing CLI options",
            "homepage": "https://github.com/sebastianbergmann/cli-parser",
            "support": {
                "issues": "https://github.com/sebastianbergmann/cli-parser/issues",
                "source": "https://github.com/sebastianbergmann/cli-parser/tree/1.0.1"
            },
            "funding": [
                {
                    "url": "https://github.com/sebastianbergmann",
                    "type": "github"
                }
            ],
            "time": "2020-09-28T06:08:49+00:00"
        },
        {
            "name": "sebastian/code-unit",
            "version": "1.0.8",
            "source": {
                "type": "git",
                "url": "https://github.com/sebastianbergmann/code-unit.git",
                "reference": "1fc9f64c0927627ef78ba436c9b17d967e68e120"
            },
            "dist": {
                "type": "zip",
                "url": "https://api.github.com/repos/sebastianbergmann/code-unit/zipball/1fc9f64c0927627ef78ba436c9b17d967e68e120",
                "reference": "1fc9f64c0927627ef78ba436c9b17d967e68e120",
                "shasum": ""
            },
            "require": {
                "php": ">=7.3"
            },
            "require-dev": {
                "phpunit/phpunit": "^9.3"
            },
            "type": "library",
            "extra": {
                "branch-alias": {
                    "dev-master": "1.0-dev"
                }
            },
            "autoload": {
                "classmap": [
                    "src/"
                ]
            },
            "notification-url": "https://packagist.org/downloads/",
            "license": [
                "BSD-3-Clause"
            ],
            "authors": [
                {
                    "name": "Sebastian Bergmann",
                    "email": "sebastian@phpunit.de",
                    "role": "lead"
                }
            ],
            "description": "Collection of value objects that represent the PHP code units",
            "homepage": "https://github.com/sebastianbergmann/code-unit",
            "support": {
                "issues": "https://github.com/sebastianbergmann/code-unit/issues",
                "source": "https://github.com/sebastianbergmann/code-unit/tree/1.0.8"
            },
            "funding": [
                {
                    "url": "https://github.com/sebastianbergmann",
                    "type": "github"
                }
            ],
            "time": "2020-10-26T13:08:54+00:00"
        },
        {
            "name": "sebastian/code-unit-reverse-lookup",
            "version": "2.0.3",
            "source": {
                "type": "git",
                "url": "https://github.com/sebastianbergmann/code-unit-reverse-lookup.git",
                "reference": "ac91f01ccec49fb77bdc6fd1e548bc70f7faa3e5"
            },
            "dist": {
                "type": "zip",
                "url": "https://api.github.com/repos/sebastianbergmann/code-unit-reverse-lookup/zipball/ac91f01ccec49fb77bdc6fd1e548bc70f7faa3e5",
                "reference": "ac91f01ccec49fb77bdc6fd1e548bc70f7faa3e5",
                "shasum": ""
            },
            "require": {
                "php": ">=7.3"
            },
            "require-dev": {
                "phpunit/phpunit": "^9.3"
            },
            "type": "library",
            "extra": {
                "branch-alias": {
                    "dev-master": "2.0-dev"
                }
            },
            "autoload": {
                "classmap": [
                    "src/"
                ]
            },
            "notification-url": "https://packagist.org/downloads/",
            "license": [
                "BSD-3-Clause"
            ],
            "authors": [
                {
                    "name": "Sebastian Bergmann",
                    "email": "sebastian@phpunit.de"
                }
            ],
            "description": "Looks up which function or method a line of code belongs to",
            "homepage": "https://github.com/sebastianbergmann/code-unit-reverse-lookup/",
            "support": {
                "issues": "https://github.com/sebastianbergmann/code-unit-reverse-lookup/issues",
                "source": "https://github.com/sebastianbergmann/code-unit-reverse-lookup/tree/2.0.3"
            },
            "funding": [
                {
                    "url": "https://github.com/sebastianbergmann",
                    "type": "github"
                }
            ],
            "time": "2020-09-28T05:30:19+00:00"
        },
        {
            "name": "sebastian/comparator",
            "version": "4.0.6",
            "source": {
                "type": "git",
                "url": "https://github.com/sebastianbergmann/comparator.git",
                "reference": "55f4261989e546dc112258c7a75935a81a7ce382"
            },
            "dist": {
                "type": "zip",
                "url": "https://api.github.com/repos/sebastianbergmann/comparator/zipball/55f4261989e546dc112258c7a75935a81a7ce382",
                "reference": "55f4261989e546dc112258c7a75935a81a7ce382",
                "shasum": ""
            },
            "require": {
                "php": ">=7.3",
                "sebastian/diff": "^4.0",
                "sebastian/exporter": "^4.0"
            },
            "require-dev": {
                "phpunit/phpunit": "^9.3"
            },
            "type": "library",
            "extra": {
                "branch-alias": {
                    "dev-master": "4.0-dev"
                }
            },
            "autoload": {
                "classmap": [
                    "src/"
                ]
            },
            "notification-url": "https://packagist.org/downloads/",
            "license": [
                "BSD-3-Clause"
            ],
            "authors": [
                {
                    "name": "Sebastian Bergmann",
                    "email": "sebastian@phpunit.de"
                },
                {
                    "name": "Jeff Welch",
                    "email": "whatthejeff@gmail.com"
                },
                {
                    "name": "Volker Dusch",
                    "email": "github@wallbash.com"
                },
                {
                    "name": "Bernhard Schussek",
                    "email": "bschussek@2bepublished.at"
                }
            ],
            "description": "Provides the functionality to compare PHP values for equality",
            "homepage": "https://github.com/sebastianbergmann/comparator",
            "keywords": [
                "comparator",
                "compare",
                "equality"
            ],
            "support": {
                "issues": "https://github.com/sebastianbergmann/comparator/issues",
                "source": "https://github.com/sebastianbergmann/comparator/tree/4.0.6"
            },
            "funding": [
                {
                    "url": "https://github.com/sebastianbergmann",
                    "type": "github"
                }
            ],
            "time": "2020-10-26T15:49:45+00:00"
        },
        {
            "name": "sebastian/complexity",
            "version": "2.0.2",
            "source": {
                "type": "git",
                "url": "https://github.com/sebastianbergmann/complexity.git",
                "reference": "739b35e53379900cc9ac327b2147867b8b6efd88"
            },
            "dist": {
                "type": "zip",
                "url": "https://api.github.com/repos/sebastianbergmann/complexity/zipball/739b35e53379900cc9ac327b2147867b8b6efd88",
                "reference": "739b35e53379900cc9ac327b2147867b8b6efd88",
                "shasum": ""
            },
            "require": {
                "nikic/php-parser": "^4.7",
                "php": ">=7.3"
            },
            "require-dev": {
                "phpunit/phpunit": "^9.3"
            },
            "type": "library",
            "extra": {
                "branch-alias": {
                    "dev-master": "2.0-dev"
                }
            },
            "autoload": {
                "classmap": [
                    "src/"
                ]
            },
            "notification-url": "https://packagist.org/downloads/",
            "license": [
                "BSD-3-Clause"
            ],
            "authors": [
                {
                    "name": "Sebastian Bergmann",
                    "email": "sebastian@phpunit.de",
                    "role": "lead"
                }
            ],
            "description": "Library for calculating the complexity of PHP code units",
            "homepage": "https://github.com/sebastianbergmann/complexity",
            "support": {
                "issues": "https://github.com/sebastianbergmann/complexity/issues",
                "source": "https://github.com/sebastianbergmann/complexity/tree/2.0.2"
            },
            "funding": [
                {
                    "url": "https://github.com/sebastianbergmann",
                    "type": "github"
                }
            ],
            "time": "2020-10-26T15:52:27+00:00"
        },
        {
            "name": "sebastian/diff",
            "version": "4.0.4",
            "source": {
                "type": "git",
                "url": "https://github.com/sebastianbergmann/diff.git",
                "reference": "3461e3fccc7cfdfc2720be910d3bd73c69be590d"
            },
            "dist": {
                "type": "zip",
                "url": "https://api.github.com/repos/sebastianbergmann/diff/zipball/3461e3fccc7cfdfc2720be910d3bd73c69be590d",
                "reference": "3461e3fccc7cfdfc2720be910d3bd73c69be590d",
                "shasum": ""
            },
            "require": {
                "php": ">=7.3"
            },
            "require-dev": {
                "phpunit/phpunit": "^9.3",
                "symfony/process": "^4.2 || ^5"
            },
            "type": "library",
            "extra": {
                "branch-alias": {
                    "dev-master": "4.0-dev"
                }
            },
            "autoload": {
                "classmap": [
                    "src/"
                ]
            },
            "notification-url": "https://packagist.org/downloads/",
            "license": [
                "BSD-3-Clause"
            ],
            "authors": [
                {
                    "name": "Sebastian Bergmann",
                    "email": "sebastian@phpunit.de"
                },
                {
                    "name": "Kore Nordmann",
                    "email": "mail@kore-nordmann.de"
                }
            ],
            "description": "Diff implementation",
            "homepage": "https://github.com/sebastianbergmann/diff",
            "keywords": [
                "diff",
                "udiff",
                "unidiff",
                "unified diff"
            ],
            "support": {
                "issues": "https://github.com/sebastianbergmann/diff/issues",
                "source": "https://github.com/sebastianbergmann/diff/tree/4.0.4"
            },
            "funding": [
                {
                    "url": "https://github.com/sebastianbergmann",
                    "type": "github"
                }
            ],
            "time": "2020-10-26T13:10:38+00:00"
        },
        {
            "name": "sebastian/environment",
            "version": "5.1.3",
            "source": {
                "type": "git",
                "url": "https://github.com/sebastianbergmann/environment.git",
                "reference": "388b6ced16caa751030f6a69e588299fa09200ac"
            },
            "dist": {
                "type": "zip",
                "url": "https://api.github.com/repos/sebastianbergmann/environment/zipball/388b6ced16caa751030f6a69e588299fa09200ac",
                "reference": "388b6ced16caa751030f6a69e588299fa09200ac",
                "shasum": ""
            },
            "require": {
                "php": ">=7.3"
            },
            "require-dev": {
                "phpunit/phpunit": "^9.3"
            },
            "suggest": {
                "ext-posix": "*"
            },
            "type": "library",
            "extra": {
                "branch-alias": {
                    "dev-master": "5.1-dev"
                }
            },
            "autoload": {
                "classmap": [
                    "src/"
                ]
            },
            "notification-url": "https://packagist.org/downloads/",
            "license": [
                "BSD-3-Clause"
            ],
            "authors": [
                {
                    "name": "Sebastian Bergmann",
                    "email": "sebastian@phpunit.de"
                }
            ],
            "description": "Provides functionality to handle HHVM/PHP environments",
            "homepage": "http://www.github.com/sebastianbergmann/environment",
            "keywords": [
                "Xdebug",
                "environment",
                "hhvm"
            ],
            "support": {
                "issues": "https://github.com/sebastianbergmann/environment/issues",
                "source": "https://github.com/sebastianbergmann/environment/tree/5.1.3"
            },
            "funding": [
                {
                    "url": "https://github.com/sebastianbergmann",
                    "type": "github"
                }
            ],
            "time": "2020-09-28T05:52:38+00:00"
        },
        {
            "name": "sebastian/exporter",
            "version": "4.0.4",
            "source": {
                "type": "git",
                "url": "https://github.com/sebastianbergmann/exporter.git",
                "reference": "65e8b7db476c5dd267e65eea9cab77584d3cfff9"
            },
            "dist": {
                "type": "zip",
                "url": "https://api.github.com/repos/sebastianbergmann/exporter/zipball/65e8b7db476c5dd267e65eea9cab77584d3cfff9",
                "reference": "65e8b7db476c5dd267e65eea9cab77584d3cfff9",
                "shasum": ""
            },
            "require": {
                "php": ">=7.3",
                "sebastian/recursion-context": "^4.0"
            },
            "require-dev": {
                "ext-mbstring": "*",
                "phpunit/phpunit": "^9.3"
            },
            "type": "library",
            "extra": {
                "branch-alias": {
                    "dev-master": "4.0-dev"
                }
            },
            "autoload": {
                "classmap": [
                    "src/"
                ]
            },
            "notification-url": "https://packagist.org/downloads/",
            "license": [
                "BSD-3-Clause"
            ],
            "authors": [
                {
                    "name": "Sebastian Bergmann",
                    "email": "sebastian@phpunit.de"
                },
                {
                    "name": "Jeff Welch",
                    "email": "whatthejeff@gmail.com"
                },
                {
                    "name": "Volker Dusch",
                    "email": "github@wallbash.com"
                },
                {
                    "name": "Adam Harvey",
                    "email": "aharvey@php.net"
                },
                {
                    "name": "Bernhard Schussek",
                    "email": "bschussek@gmail.com"
                }
            ],
            "description": "Provides the functionality to export PHP variables for visualization",
            "homepage": "https://www.github.com/sebastianbergmann/exporter",
            "keywords": [
                "export",
                "exporter"
            ],
            "support": {
                "issues": "https://github.com/sebastianbergmann/exporter/issues",
                "source": "https://github.com/sebastianbergmann/exporter/tree/4.0.4"
            },
            "funding": [
                {
                    "url": "https://github.com/sebastianbergmann",
                    "type": "github"
                }
            ],
            "time": "2021-11-11T14:18:36+00:00"
        },
        {
            "name": "sebastian/global-state",
            "version": "5.0.3",
            "source": {
                "type": "git",
                "url": "https://github.com/sebastianbergmann/global-state.git",
                "reference": "23bd5951f7ff26f12d4e3242864df3e08dec4e49"
            },
            "dist": {
                "type": "zip",
                "url": "https://api.github.com/repos/sebastianbergmann/global-state/zipball/23bd5951f7ff26f12d4e3242864df3e08dec4e49",
                "reference": "23bd5951f7ff26f12d4e3242864df3e08dec4e49",
                "shasum": ""
            },
            "require": {
                "php": ">=7.3",
                "sebastian/object-reflector": "^2.0",
                "sebastian/recursion-context": "^4.0"
            },
            "require-dev": {
                "ext-dom": "*",
                "phpunit/phpunit": "^9.3"
            },
            "suggest": {
                "ext-uopz": "*"
            },
            "type": "library",
            "extra": {
                "branch-alias": {
                    "dev-master": "5.0-dev"
                }
            },
            "autoload": {
                "classmap": [
                    "src/"
                ]
            },
            "notification-url": "https://packagist.org/downloads/",
            "license": [
                "BSD-3-Clause"
            ],
            "authors": [
                {
                    "name": "Sebastian Bergmann",
                    "email": "sebastian@phpunit.de"
                }
            ],
            "description": "Snapshotting of global state",
            "homepage": "http://www.github.com/sebastianbergmann/global-state",
            "keywords": [
                "global state"
            ],
            "support": {
                "issues": "https://github.com/sebastianbergmann/global-state/issues",
                "source": "https://github.com/sebastianbergmann/global-state/tree/5.0.3"
            },
            "funding": [
                {
                    "url": "https://github.com/sebastianbergmann",
                    "type": "github"
                }
            ],
            "time": "2021-06-11T13:31:12+00:00"
        },
        {
            "name": "sebastian/lines-of-code",
            "version": "1.0.3",
            "source": {
                "type": "git",
                "url": "https://github.com/sebastianbergmann/lines-of-code.git",
                "reference": "c1c2e997aa3146983ed888ad08b15470a2e22ecc"
            },
            "dist": {
                "type": "zip",
                "url": "https://api.github.com/repos/sebastianbergmann/lines-of-code/zipball/c1c2e997aa3146983ed888ad08b15470a2e22ecc",
                "reference": "c1c2e997aa3146983ed888ad08b15470a2e22ecc",
                "shasum": ""
            },
            "require": {
                "nikic/php-parser": "^4.6",
                "php": ">=7.3"
            },
            "require-dev": {
                "phpunit/phpunit": "^9.3"
            },
            "type": "library",
            "extra": {
                "branch-alias": {
                    "dev-master": "1.0-dev"
                }
            },
            "autoload": {
                "classmap": [
                    "src/"
                ]
            },
            "notification-url": "https://packagist.org/downloads/",
            "license": [
                "BSD-3-Clause"
            ],
            "authors": [
                {
                    "name": "Sebastian Bergmann",
                    "email": "sebastian@phpunit.de",
                    "role": "lead"
                }
            ],
            "description": "Library for counting the lines of code in PHP source code",
            "homepage": "https://github.com/sebastianbergmann/lines-of-code",
            "support": {
                "issues": "https://github.com/sebastianbergmann/lines-of-code/issues",
                "source": "https://github.com/sebastianbergmann/lines-of-code/tree/1.0.3"
            },
            "funding": [
                {
                    "url": "https://github.com/sebastianbergmann",
                    "type": "github"
                }
            ],
            "time": "2020-11-28T06:42:11+00:00"
        },
        {
            "name": "sebastian/object-enumerator",
            "version": "4.0.4",
            "source": {
                "type": "git",
                "url": "https://github.com/sebastianbergmann/object-enumerator.git",
                "reference": "5c9eeac41b290a3712d88851518825ad78f45c71"
            },
            "dist": {
                "type": "zip",
                "url": "https://api.github.com/repos/sebastianbergmann/object-enumerator/zipball/5c9eeac41b290a3712d88851518825ad78f45c71",
                "reference": "5c9eeac41b290a3712d88851518825ad78f45c71",
                "shasum": ""
            },
            "require": {
                "php": ">=7.3",
                "sebastian/object-reflector": "^2.0",
                "sebastian/recursion-context": "^4.0"
            },
            "require-dev": {
                "phpunit/phpunit": "^9.3"
            },
            "type": "library",
            "extra": {
                "branch-alias": {
                    "dev-master": "4.0-dev"
                }
            },
            "autoload": {
                "classmap": [
                    "src/"
                ]
            },
            "notification-url": "https://packagist.org/downloads/",
            "license": [
                "BSD-3-Clause"
            ],
            "authors": [
                {
                    "name": "Sebastian Bergmann",
                    "email": "sebastian@phpunit.de"
                }
            ],
            "description": "Traverses array structures and object graphs to enumerate all referenced objects",
            "homepage": "https://github.com/sebastianbergmann/object-enumerator/",
            "support": {
                "issues": "https://github.com/sebastianbergmann/object-enumerator/issues",
                "source": "https://github.com/sebastianbergmann/object-enumerator/tree/4.0.4"
            },
            "funding": [
                {
                    "url": "https://github.com/sebastianbergmann",
                    "type": "github"
                }
            ],
            "time": "2020-10-26T13:12:34+00:00"
        },
        {
            "name": "sebastian/object-reflector",
            "version": "2.0.4",
            "source": {
                "type": "git",
                "url": "https://github.com/sebastianbergmann/object-reflector.git",
                "reference": "b4f479ebdbf63ac605d183ece17d8d7fe49c15c7"
            },
            "dist": {
                "type": "zip",
                "url": "https://api.github.com/repos/sebastianbergmann/object-reflector/zipball/b4f479ebdbf63ac605d183ece17d8d7fe49c15c7",
                "reference": "b4f479ebdbf63ac605d183ece17d8d7fe49c15c7",
                "shasum": ""
            },
            "require": {
                "php": ">=7.3"
            },
            "require-dev": {
                "phpunit/phpunit": "^9.3"
            },
            "type": "library",
            "extra": {
                "branch-alias": {
                    "dev-master": "2.0-dev"
                }
            },
            "autoload": {
                "classmap": [
                    "src/"
                ]
            },
            "notification-url": "https://packagist.org/downloads/",
            "license": [
                "BSD-3-Clause"
            ],
            "authors": [
                {
                    "name": "Sebastian Bergmann",
                    "email": "sebastian@phpunit.de"
                }
            ],
            "description": "Allows reflection of object attributes, including inherited and non-public ones",
            "homepage": "https://github.com/sebastianbergmann/object-reflector/",
            "support": {
                "issues": "https://github.com/sebastianbergmann/object-reflector/issues",
                "source": "https://github.com/sebastianbergmann/object-reflector/tree/2.0.4"
            },
            "funding": [
                {
                    "url": "https://github.com/sebastianbergmann",
                    "type": "github"
                }
            ],
            "time": "2020-10-26T13:14:26+00:00"
        },
        {
            "name": "sebastian/recursion-context",
            "version": "4.0.4",
            "source": {
                "type": "git",
                "url": "https://github.com/sebastianbergmann/recursion-context.git",
                "reference": "cd9d8cf3c5804de4341c283ed787f099f5506172"
            },
            "dist": {
                "type": "zip",
                "url": "https://api.github.com/repos/sebastianbergmann/recursion-context/zipball/cd9d8cf3c5804de4341c283ed787f099f5506172",
                "reference": "cd9d8cf3c5804de4341c283ed787f099f5506172",
                "shasum": ""
            },
            "require": {
                "php": ">=7.3"
            },
            "require-dev": {
                "phpunit/phpunit": "^9.3"
            },
            "type": "library",
            "extra": {
                "branch-alias": {
                    "dev-master": "4.0-dev"
                }
            },
            "autoload": {
                "classmap": [
                    "src/"
                ]
            },
            "notification-url": "https://packagist.org/downloads/",
            "license": [
                "BSD-3-Clause"
            ],
            "authors": [
                {
                    "name": "Sebastian Bergmann",
                    "email": "sebastian@phpunit.de"
                },
                {
                    "name": "Jeff Welch",
                    "email": "whatthejeff@gmail.com"
                },
                {
                    "name": "Adam Harvey",
                    "email": "aharvey@php.net"
                }
            ],
            "description": "Provides functionality to recursively process PHP variables",
            "homepage": "http://www.github.com/sebastianbergmann/recursion-context",
            "support": {
                "issues": "https://github.com/sebastianbergmann/recursion-context/issues",
                "source": "https://github.com/sebastianbergmann/recursion-context/tree/4.0.4"
            },
            "funding": [
                {
                    "url": "https://github.com/sebastianbergmann",
                    "type": "github"
                }
            ],
            "time": "2020-10-26T13:17:30+00:00"
        },
        {
            "name": "sebastian/resource-operations",
            "version": "3.0.3",
            "source": {
                "type": "git",
                "url": "https://github.com/sebastianbergmann/resource-operations.git",
                "reference": "0f4443cb3a1d92ce809899753bc0d5d5a8dd19a8"
            },
            "dist": {
                "type": "zip",
                "url": "https://api.github.com/repos/sebastianbergmann/resource-operations/zipball/0f4443cb3a1d92ce809899753bc0d5d5a8dd19a8",
                "reference": "0f4443cb3a1d92ce809899753bc0d5d5a8dd19a8",
                "shasum": ""
            },
            "require": {
                "php": ">=7.3"
            },
            "require-dev": {
                "phpunit/phpunit": "^9.0"
            },
            "type": "library",
            "extra": {
                "branch-alias": {
                    "dev-master": "3.0-dev"
                }
            },
            "autoload": {
                "classmap": [
                    "src/"
                ]
            },
            "notification-url": "https://packagist.org/downloads/",
            "license": [
                "BSD-3-Clause"
            ],
            "authors": [
                {
                    "name": "Sebastian Bergmann",
                    "email": "sebastian@phpunit.de"
                }
            ],
            "description": "Provides a list of PHP built-in functions that operate on resources",
            "homepage": "https://www.github.com/sebastianbergmann/resource-operations",
            "support": {
                "issues": "https://github.com/sebastianbergmann/resource-operations/issues",
                "source": "https://github.com/sebastianbergmann/resource-operations/tree/3.0.3"
            },
            "funding": [
                {
                    "url": "https://github.com/sebastianbergmann",
                    "type": "github"
                }
            ],
            "time": "2020-09-28T06:45:17+00:00"
        },
        {
            "name": "sebastian/type",
            "version": "2.3.4",
            "source": {
                "type": "git",
                "url": "https://github.com/sebastianbergmann/type.git",
                "reference": "b8cd8a1c753c90bc1a0f5372170e3e489136f914"
            },
            "dist": {
                "type": "zip",
                "url": "https://api.github.com/repos/sebastianbergmann/type/zipball/b8cd8a1c753c90bc1a0f5372170e3e489136f914",
                "reference": "b8cd8a1c753c90bc1a0f5372170e3e489136f914",
                "shasum": ""
            },
            "require": {
                "php": ">=7.3"
            },
            "require-dev": {
                "phpunit/phpunit": "^9.3"
            },
            "type": "library",
            "extra": {
                "branch-alias": {
                    "dev-master": "2.3-dev"
                }
            },
            "autoload": {
                "classmap": [
                    "src/"
                ]
            },
            "notification-url": "https://packagist.org/downloads/",
            "license": [
                "BSD-3-Clause"
            ],
            "authors": [
                {
                    "name": "Sebastian Bergmann",
                    "email": "sebastian@phpunit.de",
                    "role": "lead"
                }
            ],
            "description": "Collection of value objects that represent the types of the PHP type system",
            "homepage": "https://github.com/sebastianbergmann/type",
            "support": {
                "issues": "https://github.com/sebastianbergmann/type/issues",
                "source": "https://github.com/sebastianbergmann/type/tree/2.3.4"
            },
            "funding": [
                {
                    "url": "https://github.com/sebastianbergmann",
                    "type": "github"
                }
            ],
            "time": "2021-06-15T12:49:02+00:00"
        },
        {
            "name": "sebastian/version",
            "version": "3.0.2",
            "source": {
                "type": "git",
                "url": "https://github.com/sebastianbergmann/version.git",
                "reference": "c6c1022351a901512170118436c764e473f6de8c"
            },
            "dist": {
                "type": "zip",
                "url": "https://api.github.com/repos/sebastianbergmann/version/zipball/c6c1022351a901512170118436c764e473f6de8c",
                "reference": "c6c1022351a901512170118436c764e473f6de8c",
                "shasum": ""
            },
            "require": {
                "php": ">=7.3"
            },
            "type": "library",
            "extra": {
                "branch-alias": {
                    "dev-master": "3.0-dev"
                }
            },
            "autoload": {
                "classmap": [
                    "src/"
                ]
            },
            "notification-url": "https://packagist.org/downloads/",
            "license": [
                "BSD-3-Clause"
            ],
            "authors": [
                {
                    "name": "Sebastian Bergmann",
                    "email": "sebastian@phpunit.de",
                    "role": "lead"
                }
            ],
            "description": "Library that helps with managing the version number of Git-hosted PHP projects",
            "homepage": "https://github.com/sebastianbergmann/version",
            "support": {
                "issues": "https://github.com/sebastianbergmann/version/issues",
                "source": "https://github.com/sebastianbergmann/version/tree/3.0.2"
            },
            "funding": [
                {
                    "url": "https://github.com/sebastianbergmann",
                    "type": "github"
                }
            ],
            "time": "2020-09-28T06:39:44+00:00"
        },
        {
            "name": "symfony/console",
            "version": "v5.4.2",
            "source": {
                "type": "git",
                "url": "https://github.com/symfony/console.git",
                "reference": "a2c6b7ced2eb7799a35375fb9022519282b5405e"
            },
            "dist": {
                "type": "zip",
                "url": "https://api.github.com/repos/symfony/console/zipball/a2c6b7ced2eb7799a35375fb9022519282b5405e",
                "reference": "a2c6b7ced2eb7799a35375fb9022519282b5405e",
                "shasum": ""
            },
            "require": {
                "php": ">=7.2.5",
                "symfony/deprecation-contracts": "^2.1|^3",
                "symfony/polyfill-mbstring": "~1.0",
                "symfony/polyfill-php73": "^1.9",
                "symfony/polyfill-php80": "^1.16",
                "symfony/service-contracts": "^1.1|^2|^3",
                "symfony/string": "^5.1|^6.0"
            },
            "conflict": {
                "psr/log": ">=3",
                "symfony/dependency-injection": "<4.4",
                "symfony/dotenv": "<5.1",
                "symfony/event-dispatcher": "<4.4",
                "symfony/lock": "<4.4",
                "symfony/process": "<4.4"
            },
            "provide": {
                "psr/log-implementation": "1.0|2.0"
            },
            "require-dev": {
                "psr/log": "^1|^2",
                "symfony/config": "^4.4|^5.0|^6.0",
                "symfony/dependency-injection": "^4.4|^5.0|^6.0",
                "symfony/event-dispatcher": "^4.4|^5.0|^6.0",
                "symfony/lock": "^4.4|^5.0|^6.0",
                "symfony/process": "^4.4|^5.0|^6.0",
                "symfony/var-dumper": "^4.4|^5.0|^6.0"
            },
            "suggest": {
                "psr/log": "For using the console logger",
                "symfony/event-dispatcher": "",
                "symfony/lock": "",
                "symfony/process": ""
            },
            "type": "library",
            "autoload": {
                "psr-4": {
                    "Symfony\\Component\\Console\\": ""
                },
                "exclude-from-classmap": [
                    "/Tests/"
                ]
            },
            "notification-url": "https://packagist.org/downloads/",
            "license": [
                "MIT"
            ],
            "authors": [
                {
                    "name": "Fabien Potencier",
                    "email": "fabien@symfony.com"
                },
                {
                    "name": "Symfony Community",
                    "homepage": "https://symfony.com/contributors"
                }
            ],
            "description": "Eases the creation of beautiful and testable command line interfaces",
            "homepage": "https://symfony.com",
            "keywords": [
                "cli",
                "command line",
                "console",
                "terminal"
            ],
            "support": {
                "source": "https://github.com/symfony/console/tree/v5.4.2"
            },
            "funding": [
                {
                    "url": "https://symfony.com/sponsor",
                    "type": "custom"
                },
                {
                    "url": "https://github.com/fabpot",
                    "type": "github"
                },
                {
                    "url": "https://tidelift.com/funding/github/packagist/symfony/symfony",
                    "type": "tidelift"
                }
            ],
            "time": "2021-12-20T16:11:12+00:00"
        },
        {
            "name": "symfony/deprecation-contracts",
            "version": "v3.0.0",
            "source": {
                "type": "git",
                "url": "https://github.com/symfony/deprecation-contracts.git",
                "reference": "c726b64c1ccfe2896cb7df2e1331c357ad1c8ced"
            },
            "dist": {
                "type": "zip",
                "url": "https://api.github.com/repos/symfony/deprecation-contracts/zipball/c726b64c1ccfe2896cb7df2e1331c357ad1c8ced",
                "reference": "c726b64c1ccfe2896cb7df2e1331c357ad1c8ced",
                "shasum": ""
            },
            "require": {
                "php": ">=8.0.2"
            },
            "type": "library",
            "extra": {
                "branch-alias": {
                    "dev-main": "3.0-dev"
                },
                "thanks": {
                    "name": "symfony/contracts",
                    "url": "https://github.com/symfony/contracts"
                }
            },
            "autoload": {
                "files": [
                    "function.php"
                ]
            },
            "notification-url": "https://packagist.org/downloads/",
            "license": [
                "MIT"
            ],
            "authors": [
                {
                    "name": "Nicolas Grekas",
                    "email": "p@tchwork.com"
                },
                {
                    "name": "Symfony Community",
                    "homepage": "https://symfony.com/contributors"
                }
            ],
            "description": "A generic function and convention to trigger deprecation notices",
            "homepage": "https://symfony.com",
            "support": {
                "source": "https://github.com/symfony/deprecation-contracts/tree/v3.0.0"
            },
            "funding": [
                {
                    "url": "https://symfony.com/sponsor",
                    "type": "custom"
                },
                {
                    "url": "https://github.com/fabpot",
                    "type": "github"
                },
                {
                    "url": "https://tidelift.com/funding/github/packagist/symfony/symfony",
                    "type": "tidelift"
                }
            ],
            "time": "2021-11-01T23:48:49+00:00"
        },
        {
            "name": "symfony/polyfill-ctype",
            "version": "v1.24.0",
            "source": {
                "type": "git",
                "url": "https://github.com/symfony/polyfill-ctype.git",
                "reference": "30885182c981ab175d4d034db0f6f469898070ab"
            },
            "dist": {
                "type": "zip",
                "url": "https://api.github.com/repos/symfony/polyfill-ctype/zipball/30885182c981ab175d4d034db0f6f469898070ab",
                "reference": "30885182c981ab175d4d034db0f6f469898070ab",
                "shasum": ""
            },
            "require": {
                "php": ">=7.1"
            },
            "provide": {
                "ext-ctype": "*"
            },
            "suggest": {
                "ext-ctype": "For best performance"
            },
            "type": "library",
            "extra": {
                "branch-alias": {
                    "dev-main": "1.23-dev"
                },
                "thanks": {
                    "name": "symfony/polyfill",
                    "url": "https://github.com/symfony/polyfill"
                }
            },
            "autoload": {
                "psr-4": {
                    "Symfony\\Polyfill\\Ctype\\": ""
                },
                "files": [
                    "bootstrap.php"
                ]
            },
            "notification-url": "https://packagist.org/downloads/",
            "license": [
                "MIT"
            ],
            "authors": [
                {
                    "name": "Gert de Pagter",
                    "email": "BackEndTea@gmail.com"
                },
                {
                    "name": "Symfony Community",
                    "homepage": "https://symfony.com/contributors"
                }
            ],
            "description": "Symfony polyfill for ctype functions",
            "homepage": "https://symfony.com",
            "keywords": [
                "compatibility",
                "ctype",
                "polyfill",
                "portable"
            ],
            "support": {
                "source": "https://github.com/symfony/polyfill-ctype/tree/v1.24.0"
            },
            "funding": [
                {
                    "url": "https://symfony.com/sponsor",
                    "type": "custom"
                },
                {
                    "url": "https://github.com/fabpot",
                    "type": "github"
                },
                {
                    "url": "https://tidelift.com/funding/github/packagist/symfony/symfony",
                    "type": "tidelift"
                }
            ],
            "time": "2021-10-20T20:35:02+00:00"
        },
        {
            "name": "symfony/polyfill-intl-grapheme",
            "version": "v1.24.0",
            "source": {
                "type": "git",
                "url": "https://github.com/symfony/polyfill-intl-grapheme.git",
                "reference": "81b86b50cf841a64252b439e738e97f4a34e2783"
            },
            "dist": {
                "type": "zip",
                "url": "https://api.github.com/repos/symfony/polyfill-intl-grapheme/zipball/81b86b50cf841a64252b439e738e97f4a34e2783",
                "reference": "81b86b50cf841a64252b439e738e97f4a34e2783",
                "shasum": ""
            },
            "require": {
                "php": ">=7.1"
            },
            "suggest": {
                "ext-intl": "For best performance"
            },
            "type": "library",
            "extra": {
                "branch-alias": {
                    "dev-main": "1.23-dev"
                },
                "thanks": {
                    "name": "symfony/polyfill",
                    "url": "https://github.com/symfony/polyfill"
                }
            },
            "autoload": {
                "psr-4": {
                    "Symfony\\Polyfill\\Intl\\Grapheme\\": ""
                },
                "files": [
                    "bootstrap.php"
                ]
            },
            "notification-url": "https://packagist.org/downloads/",
            "license": [
                "MIT"
            ],
            "authors": [
                {
                    "name": "Nicolas Grekas",
                    "email": "p@tchwork.com"
                },
                {
                    "name": "Symfony Community",
                    "homepage": "https://symfony.com/contributors"
                }
            ],
            "description": "Symfony polyfill for intl's grapheme_* functions",
            "homepage": "https://symfony.com",
            "keywords": [
                "compatibility",
                "grapheme",
                "intl",
                "polyfill",
                "portable",
                "shim"
            ],
            "support": {
                "source": "https://github.com/symfony/polyfill-intl-grapheme/tree/v1.24.0"
            },
            "funding": [
                {
                    "url": "https://symfony.com/sponsor",
                    "type": "custom"
                },
                {
                    "url": "https://github.com/fabpot",
                    "type": "github"
                },
                {
                    "url": "https://tidelift.com/funding/github/packagist/symfony/symfony",
                    "type": "tidelift"
                }
            ],
            "time": "2021-11-23T21:10:46+00:00"
        },
        {
            "name": "symfony/polyfill-intl-normalizer",
            "version": "v1.24.0",
            "source": {
                "type": "git",
                "url": "https://github.com/symfony/polyfill-intl-normalizer.git",
                "reference": "8590a5f561694770bdcd3f9b5c69dde6945028e8"
            },
            "dist": {
                "type": "zip",
                "url": "https://api.github.com/repos/symfony/polyfill-intl-normalizer/zipball/8590a5f561694770bdcd3f9b5c69dde6945028e8",
                "reference": "8590a5f561694770bdcd3f9b5c69dde6945028e8",
                "shasum": ""
            },
            "require": {
                "php": ">=7.1"
            },
            "suggest": {
                "ext-intl": "For best performance"
            },
            "type": "library",
            "extra": {
                "branch-alias": {
                    "dev-main": "1.23-dev"
                },
                "thanks": {
                    "name": "symfony/polyfill",
                    "url": "https://github.com/symfony/polyfill"
                }
            },
            "autoload": {
                "psr-4": {
                    "Symfony\\Polyfill\\Intl\\Normalizer\\": ""
                },
                "files": [
                    "bootstrap.php"
                ],
                "classmap": [
                    "Resources/stubs"
                ]
            },
            "notification-url": "https://packagist.org/downloads/",
            "license": [
                "MIT"
            ],
            "authors": [
                {
                    "name": "Nicolas Grekas",
                    "email": "p@tchwork.com"
                },
                {
                    "name": "Symfony Community",
                    "homepage": "https://symfony.com/contributors"
                }
            ],
            "description": "Symfony polyfill for intl's Normalizer class and related functions",
            "homepage": "https://symfony.com",
            "keywords": [
                "compatibility",
                "intl",
                "normalizer",
                "polyfill",
                "portable",
                "shim"
            ],
            "support": {
                "source": "https://github.com/symfony/polyfill-intl-normalizer/tree/v1.24.0"
            },
            "funding": [
                {
                    "url": "https://symfony.com/sponsor",
                    "type": "custom"
                },
                {
                    "url": "https://github.com/fabpot",
                    "type": "github"
                },
                {
                    "url": "https://tidelift.com/funding/github/packagist/symfony/symfony",
                    "type": "tidelift"
                }
            ],
            "time": "2021-02-19T12:13:01+00:00"
        },
        {
            "name": "symfony/polyfill-mbstring",
            "version": "v1.24.0",
            "source": {
                "type": "git",
                "url": "https://github.com/symfony/polyfill-mbstring.git",
                "reference": "0abb51d2f102e00a4eefcf46ba7fec406d245825"
            },
            "dist": {
                "type": "zip",
                "url": "https://api.github.com/repos/symfony/polyfill-mbstring/zipball/0abb51d2f102e00a4eefcf46ba7fec406d245825",
                "reference": "0abb51d2f102e00a4eefcf46ba7fec406d245825",
                "shasum": ""
            },
            "require": {
                "php": ">=7.1"
            },
            "provide": {
                "ext-mbstring": "*"
            },
            "suggest": {
                "ext-mbstring": "For best performance"
            },
            "type": "library",
            "extra": {
                "branch-alias": {
                    "dev-main": "1.23-dev"
                },
                "thanks": {
                    "name": "symfony/polyfill",
                    "url": "https://github.com/symfony/polyfill"
                }
            },
            "autoload": {
                "psr-4": {
                    "Symfony\\Polyfill\\Mbstring\\": ""
                },
                "files": [
                    "bootstrap.php"
                ]
            },
            "notification-url": "https://packagist.org/downloads/",
            "license": [
                "MIT"
            ],
            "authors": [
                {
                    "name": "Nicolas Grekas",
                    "email": "p@tchwork.com"
                },
                {
                    "name": "Symfony Community",
                    "homepage": "https://symfony.com/contributors"
                }
            ],
            "description": "Symfony polyfill for the Mbstring extension",
            "homepage": "https://symfony.com",
            "keywords": [
                "compatibility",
                "mbstring",
                "polyfill",
                "portable",
                "shim"
            ],
            "support": {
                "source": "https://github.com/symfony/polyfill-mbstring/tree/v1.24.0"
            },
            "funding": [
                {
                    "url": "https://symfony.com/sponsor",
                    "type": "custom"
                },
                {
                    "url": "https://github.com/fabpot",
                    "type": "github"
                },
                {
                    "url": "https://tidelift.com/funding/github/packagist/symfony/symfony",
                    "type": "tidelift"
                }
            ],
            "time": "2021-11-30T18:21:41+00:00"
        },
        {
            "name": "symfony/polyfill-php73",
            "version": "v1.24.0",
            "source": {
                "type": "git",
                "url": "https://github.com/symfony/polyfill-php73.git",
                "reference": "cc5db0e22b3cb4111010e48785a97f670b350ca5"
            },
            "dist": {
                "type": "zip",
                "url": "https://api.github.com/repos/symfony/polyfill-php73/zipball/cc5db0e22b3cb4111010e48785a97f670b350ca5",
                "reference": "cc5db0e22b3cb4111010e48785a97f670b350ca5",
                "shasum": ""
            },
            "require": {
                "php": ">=7.1"
            },
            "type": "library",
            "extra": {
                "branch-alias": {
                    "dev-main": "1.23-dev"
                },
                "thanks": {
                    "name": "symfony/polyfill",
                    "url": "https://github.com/symfony/polyfill"
                }
            },
            "autoload": {
                "psr-4": {
                    "Symfony\\Polyfill\\Php73\\": ""
                },
                "files": [
                    "bootstrap.php"
                ],
                "classmap": [
                    "Resources/stubs"
                ]
            },
            "notification-url": "https://packagist.org/downloads/",
            "license": [
                "MIT"
            ],
            "authors": [
                {
                    "name": "Nicolas Grekas",
                    "email": "p@tchwork.com"
                },
                {
                    "name": "Symfony Community",
                    "homepage": "https://symfony.com/contributors"
                }
            ],
            "description": "Symfony polyfill backporting some PHP 7.3+ features to lower PHP versions",
            "homepage": "https://symfony.com",
            "keywords": [
                "compatibility",
                "polyfill",
                "portable",
                "shim"
            ],
            "support": {
                "source": "https://github.com/symfony/polyfill-php73/tree/v1.24.0"
            },
            "funding": [
                {
                    "url": "https://symfony.com/sponsor",
                    "type": "custom"
                },
                {
                    "url": "https://github.com/fabpot",
                    "type": "github"
                },
                {
                    "url": "https://tidelift.com/funding/github/packagist/symfony/symfony",
                    "type": "tidelift"
                }
            ],
            "time": "2021-06-05T21:20:04+00:00"
        },
        {
            "name": "symfony/polyfill-php80",
            "version": "v1.24.0",
            "source": {
                "type": "git",
                "url": "https://github.com/symfony/polyfill-php80.git",
                "reference": "57b712b08eddb97c762a8caa32c84e037892d2e9"
            },
            "dist": {
                "type": "zip",
                "url": "https://api.github.com/repos/symfony/polyfill-php80/zipball/57b712b08eddb97c762a8caa32c84e037892d2e9",
                "reference": "57b712b08eddb97c762a8caa32c84e037892d2e9",
                "shasum": ""
            },
            "require": {
                "php": ">=7.1"
            },
            "type": "library",
            "extra": {
                "branch-alias": {
                    "dev-main": "1.23-dev"
                },
                "thanks": {
                    "name": "symfony/polyfill",
                    "url": "https://github.com/symfony/polyfill"
                }
            },
            "autoload": {
                "psr-4": {
                    "Symfony\\Polyfill\\Php80\\": ""
                },
                "files": [
                    "bootstrap.php"
                ],
                "classmap": [
                    "Resources/stubs"
                ]
            },
            "notification-url": "https://packagist.org/downloads/",
            "license": [
                "MIT"
            ],
            "authors": [
                {
                    "name": "Ion Bazan",
                    "email": "ion.bazan@gmail.com"
                },
                {
                    "name": "Nicolas Grekas",
                    "email": "p@tchwork.com"
                },
                {
                    "name": "Symfony Community",
                    "homepage": "https://symfony.com/contributors"
                }
            ],
            "description": "Symfony polyfill backporting some PHP 8.0+ features to lower PHP versions",
            "homepage": "https://symfony.com",
            "keywords": [
                "compatibility",
                "polyfill",
                "portable",
                "shim"
            ],
            "support": {
                "source": "https://github.com/symfony/polyfill-php80/tree/v1.24.0"
            },
            "funding": [
                {
                    "url": "https://symfony.com/sponsor",
                    "type": "custom"
                },
                {
                    "url": "https://github.com/fabpot",
                    "type": "github"
                },
                {
                    "url": "https://tidelift.com/funding/github/packagist/symfony/symfony",
                    "type": "tidelift"
                }
            ],
            "time": "2021-09-13T13:58:33+00:00"
        },
        {
            "name": "symfony/process",
            "version": "v5.4.2",
            "source": {
                "type": "git",
                "url": "https://github.com/symfony/process.git",
                "reference": "2b3ba8722c4aaf3e88011be5e7f48710088fb5e4"
            },
            "dist": {
                "type": "zip",
                "url": "https://api.github.com/repos/symfony/process/zipball/2b3ba8722c4aaf3e88011be5e7f48710088fb5e4",
                "reference": "2b3ba8722c4aaf3e88011be5e7f48710088fb5e4",
                "shasum": ""
            },
            "require": {
                "php": ">=7.2.5",
                "symfony/polyfill-php80": "^1.16"
            },
            "type": "library",
            "autoload": {
                "psr-4": {
                    "Symfony\\Component\\Process\\": ""
                },
                "exclude-from-classmap": [
                    "/Tests/"
                ]
            },
            "notification-url": "https://packagist.org/downloads/",
            "license": [
                "MIT"
            ],
            "authors": [
                {
                    "name": "Fabien Potencier",
                    "email": "fabien@symfony.com"
                },
                {
                    "name": "Symfony Community",
                    "homepage": "https://symfony.com/contributors"
                }
            ],
            "description": "Executes commands in sub-processes",
            "homepage": "https://symfony.com",
            "support": {
                "source": "https://github.com/symfony/process/tree/v5.4.2"
            },
            "funding": [
                {
                    "url": "https://symfony.com/sponsor",
                    "type": "custom"
                },
                {
                    "url": "https://github.com/fabpot",
                    "type": "github"
                },
                {
                    "url": "https://tidelift.com/funding/github/packagist/symfony/symfony",
                    "type": "tidelift"
                }
            ],
            "time": "2021-12-27T21:01:00+00:00"
        },
        {
            "name": "symfony/service-contracts",
            "version": "v3.0.0",
            "source": {
                "type": "git",
                "url": "https://github.com/symfony/service-contracts.git",
                "reference": "36715ebf9fb9db73db0cb24263c79077c6fe8603"
            },
            "dist": {
                "type": "zip",
                "url": "https://api.github.com/repos/symfony/service-contracts/zipball/36715ebf9fb9db73db0cb24263c79077c6fe8603",
                "reference": "36715ebf9fb9db73db0cb24263c79077c6fe8603",
                "shasum": ""
            },
            "require": {
                "php": ">=8.0.2",
                "psr/container": "^2.0"
            },
            "conflict": {
                "ext-psr": "<1.1|>=2"
            },
            "suggest": {
                "symfony/service-implementation": ""
            },
            "type": "library",
            "extra": {
                "branch-alias": {
                    "dev-main": "3.0-dev"
                },
                "thanks": {
                    "name": "symfony/contracts",
                    "url": "https://github.com/symfony/contracts"
                }
            },
            "autoload": {
                "psr-4": {
                    "Symfony\\Contracts\\Service\\": ""
                }
            },
            "notification-url": "https://packagist.org/downloads/",
            "license": [
                "MIT"
            ],
            "authors": [
                {
                    "name": "Nicolas Grekas",
                    "email": "p@tchwork.com"
                },
                {
                    "name": "Symfony Community",
                    "homepage": "https://symfony.com/contributors"
                }
            ],
            "description": "Generic abstractions related to writing services",
            "homepage": "https://symfony.com",
            "keywords": [
                "abstractions",
                "contracts",
                "decoupling",
                "interfaces",
                "interoperability",
                "standards"
            ],
            "support": {
                "source": "https://github.com/symfony/service-contracts/tree/v3.0.0"
            },
            "funding": [
                {
                    "url": "https://symfony.com/sponsor",
                    "type": "custom"
                },
                {
                    "url": "https://github.com/fabpot",
                    "type": "github"
                },
                {
                    "url": "https://tidelift.com/funding/github/packagist/symfony/symfony",
                    "type": "tidelift"
                }
            ],
            "time": "2021-11-04T17:53:12+00:00"
        },
        {
            "name": "symfony/string",
            "version": "v6.0.2",
            "source": {
                "type": "git",
                "url": "https://github.com/symfony/string.git",
                "reference": "bae261d0c3ac38a1f802b4dfed42094296100631"
            },
            "dist": {
                "type": "zip",
                "url": "https://api.github.com/repos/symfony/string/zipball/bae261d0c3ac38a1f802b4dfed42094296100631",
                "reference": "bae261d0c3ac38a1f802b4dfed42094296100631",
                "shasum": ""
            },
            "require": {
                "php": ">=8.0.2",
                "symfony/polyfill-ctype": "~1.8",
                "symfony/polyfill-intl-grapheme": "~1.0",
                "symfony/polyfill-intl-normalizer": "~1.0",
                "symfony/polyfill-mbstring": "~1.0"
            },
            "conflict": {
                "symfony/translation-contracts": "<2.0"
            },
            "require-dev": {
                "symfony/error-handler": "^5.4|^6.0",
                "symfony/http-client": "^5.4|^6.0",
                "symfony/translation-contracts": "^2.0|^3.0",
                "symfony/var-exporter": "^5.4|^6.0"
            },
            "type": "library",
            "autoload": {
                "psr-4": {
                    "Symfony\\Component\\String\\": ""
                },
                "files": [
                    "Resources/functions.php"
                ],
                "exclude-from-classmap": [
                    "/Tests/"
                ]
            },
            "notification-url": "https://packagist.org/downloads/",
            "license": [
                "MIT"
            ],
            "authors": [
                {
                    "name": "Nicolas Grekas",
                    "email": "p@tchwork.com"
                },
                {
                    "name": "Symfony Community",
                    "homepage": "https://symfony.com/contributors"
                }
            ],
            "description": "Provides an object-oriented API to strings and deals with bytes, UTF-8 code points and grapheme clusters in a unified way",
            "homepage": "https://symfony.com",
            "keywords": [
                "grapheme",
                "i18n",
                "string",
                "unicode",
                "utf-8",
                "utf8"
            ],
            "support": {
                "source": "https://github.com/symfony/string/tree/v6.0.2"
            },
            "funding": [
                {
                    "url": "https://symfony.com/sponsor",
                    "type": "custom"
                },
                {
                    "url": "https://github.com/fabpot",
                    "type": "github"
                },
                {
                    "url": "https://tidelift.com/funding/github/packagist/symfony/symfony",
                    "type": "tidelift"
                }
            ],
            "time": "2021-12-16T22:13:01+00:00"
        },
        {
            "name": "theseer/tokenizer",
            "version": "1.2.1",
            "source": {
                "type": "git",
                "url": "https://github.com/theseer/tokenizer.git",
                "reference": "34a41e998c2183e22995f158c581e7b5e755ab9e"
            },
            "dist": {
                "type": "zip",
                "url": "https://api.github.com/repos/theseer/tokenizer/zipball/34a41e998c2183e22995f158c581e7b5e755ab9e",
                "reference": "34a41e998c2183e22995f158c581e7b5e755ab9e",
                "shasum": ""
            },
            "require": {
                "ext-dom": "*",
                "ext-tokenizer": "*",
                "ext-xmlwriter": "*",
                "php": "^7.2 || ^8.0"
            },
            "type": "library",
            "autoload": {
                "classmap": [
                    "src/"
                ]
            },
            "notification-url": "https://packagist.org/downloads/",
            "license": [
                "BSD-3-Clause"
            ],
            "authors": [
                {
                    "name": "Arne Blankerts",
                    "email": "arne@blankerts.de",
                    "role": "Developer"
                }
            ],
            "description": "A small library for converting tokenized PHP source code into XML and potentially other formats",
            "support": {
                "issues": "https://github.com/theseer/tokenizer/issues",
                "source": "https://github.com/theseer/tokenizer/tree/1.2.1"
            },
            "funding": [
                {
                    "url": "https://github.com/theseer",
                    "type": "github"
                }
            ],
            "time": "2021-07-28T10:34:58+00:00"
        },
        {
            "name": "webmozart/assert",
            "version": "1.10.0",
            "source": {
                "type": "git",
                "url": "https://github.com/webmozarts/assert.git",
                "reference": "6964c76c7804814a842473e0c8fd15bab0f18e25"
            },
            "dist": {
                "type": "zip",
                "url": "https://api.github.com/repos/webmozarts/assert/zipball/6964c76c7804814a842473e0c8fd15bab0f18e25",
                "reference": "6964c76c7804814a842473e0c8fd15bab0f18e25",
                "shasum": ""
            },
            "require": {
                "php": "^7.2 || ^8.0",
                "symfony/polyfill-ctype": "^1.8"
            },
            "conflict": {
                "phpstan/phpstan": "<0.12.20",
                "vimeo/psalm": "<4.6.1 || 4.6.2"
            },
            "require-dev": {
                "phpunit/phpunit": "^8.5.13"
            },
            "type": "library",
            "extra": {
                "branch-alias": {
                    "dev-master": "1.10-dev"
                }
            },
            "autoload": {
                "psr-4": {
                    "Webmozart\\Assert\\": "src/"
                }
            },
            "notification-url": "https://packagist.org/downloads/",
            "license": [
                "MIT"
            ],
            "authors": [
                {
                    "name": "Bernhard Schussek",
                    "email": "bschussek@gmail.com"
                }
            ],
            "description": "Assertions to validate method input/output with nice error messages.",
            "keywords": [
                "assert",
                "check",
                "validate"
            ],
            "support": {
                "issues": "https://github.com/webmozarts/assert/issues",
                "source": "https://github.com/webmozarts/assert/tree/1.10.0"
            },
            "time": "2021-03-09T10:59:23+00:00"
        },
        {
            "name": "wikimedia/at-ease",
            "version": "v2.1.0",
            "source": {
                "type": "git",
                "url": "https://github.com/wikimedia/at-ease.git",
                "reference": "e8ebaa7bb7c8a8395481a05f6dc4deaceab11c33"
            },
            "dist": {
                "type": "zip",
                "url": "https://api.github.com/repos/wikimedia/at-ease/zipball/e8ebaa7bb7c8a8395481a05f6dc4deaceab11c33",
                "reference": "e8ebaa7bb7c8a8395481a05f6dc4deaceab11c33",
                "shasum": ""
            },
            "require": {
                "php": ">=7.2.9"
            },
            "require-dev": {
                "mediawiki/mediawiki-codesniffer": "35.0.0",
                "mediawiki/minus-x": "1.1.1",
                "ockcyp/covers-validator": "1.3.3",
                "php-parallel-lint/php-console-highlighter": "0.5.0",
                "php-parallel-lint/php-parallel-lint": "1.2.0",
                "phpunit/phpunit": "^8.5"
            },
            "type": "library",
            "autoload": {
                "psr-4": {
                    "Wikimedia\\AtEase\\": "src/Wikimedia/AtEase/"
                },
                "files": [
                    "src/Wikimedia/Functions.php"
                ]
            },
            "notification-url": "https://packagist.org/downloads/",
            "license": [
                "GPL-2.0-or-later"
            ],
            "authors": [
                {
                    "name": "Tim Starling",
                    "email": "tstarling@wikimedia.org"
                },
                {
                    "name": "MediaWiki developers",
                    "email": "wikitech-l@lists.wikimedia.org"
                }
            ],
            "description": "Safe replacement to @ for suppressing warnings.",
            "homepage": "https://www.mediawiki.org/wiki/at-ease",
            "support": {
                "source": "https://github.com/wikimedia/at-ease/tree/v2.1.0"
            },
            "time": "2021-02-27T15:53:37+00:00"
        },
        {
            "name": "yoast/phpunit-polyfills",
            "version": "1.0.3",
            "source": {
                "type": "git",
                "url": "https://github.com/Yoast/PHPUnit-Polyfills.git",
                "reference": "5ea3536428944955f969bc764bbe09738e151ada"
            },
            "dist": {
                "type": "zip",
                "url": "https://api.github.com/repos/Yoast/PHPUnit-Polyfills/zipball/5ea3536428944955f969bc764bbe09738e151ada",
                "reference": "5ea3536428944955f969bc764bbe09738e151ada",
                "shasum": ""
            },
            "require": {
                "php": ">=5.4",
                "phpunit/phpunit": "^4.8.36 || ^5.7.21 || ^6.0 || ^7.0 || ^8.0 || ^9.0"
            },
            "require-dev": {
                "yoast/yoastcs": "^2.2.0"
            },
            "type": "library",
            "extra": {
                "branch-alias": {
                    "dev-main": "1.x-dev",
                    "dev-develop": "1.x-dev"
                }
            },
            "autoload": {
                "files": [
                    "phpunitpolyfills-autoload.php"
                ]
            },
            "notification-url": "https://packagist.org/downloads/",
            "license": [
                "BSD-3-Clause"
            ],
            "authors": [
                {
                    "name": "Team Yoast",
                    "email": "support@yoast.com",
                    "homepage": "https://yoast.com"
                },
                {
                    "name": "Contributors",
                    "homepage": "https://github.com/Yoast/PHPUnit-Polyfills/graphs/contributors"
                }
            ],
            "description": "Set of polyfills for changed PHPUnit functionality to allow for creating PHPUnit cross-version compatible tests",
            "homepage": "https://github.com/Yoast/PHPUnit-Polyfills",
            "keywords": [
                "phpunit",
                "polyfill",
                "testing"
            ],
            "support": {
                "issues": "https://github.com/Yoast/PHPUnit-Polyfills/issues",
                "source": "https://github.com/Yoast/PHPUnit-Polyfills"
            },
            "time": "2021-11-23T01:37:03+00:00"
        }
    ],
    "aliases": [],
    "minimum-stability": "dev",
    "stability-flags": {
        "automattic/jetpack-a8c-mc-stats": 20,
        "automattic/jetpack-abtest": 20,
        "automattic/jetpack-assets": 20,
        "automattic/jetpack-autoloader": 20,
        "automattic/jetpack-backup": 20,
        "automattic/jetpack-blocks": 20,
        "automattic/jetpack-compat": 20,
        "automattic/jetpack-composer-plugin": 20,
        "automattic/jetpack-config": 20,
        "automattic/jetpack-connection": 20,
        "automattic/jetpack-connection-ui": 20,
        "automattic/jetpack-constants": 20,
        "automattic/jetpack-device-detection": 20,
        "automattic/jetpack-error": 20,
        "automattic/jetpack-heartbeat": 20,
        "automattic/jetpack-identity-crisis": 20,
        "automattic/jetpack-jitm": 20,
        "automattic/jetpack-lazy-images": 20,
        "automattic/jetpack-licensing": 20,
        "automattic/jetpack-logo": 20,
        "automattic/jetpack-my-jetpack": 20,
        "automattic/jetpack-options": 20,
        "automattic/jetpack-partner": 20,
        "automattic/jetpack-plugins-installer": 20,
        "automattic/jetpack-redirect": 20,
        "automattic/jetpack-roles": 20,
        "automattic/jetpack-search": 20,
        "automattic/jetpack-status": 20,
        "automattic/jetpack-sync": 20,
        "automattic/jetpack-terms-of-service": 20,
        "automattic/jetpack-tracking": 20,
        "automattic/jetpack-changelogger": 20
    },
    "prefer-stable": true,
    "prefer-lowest": false,
    "platform": {
        "ext-fileinfo": "*",
        "ext-json": "*",
        "ext-openssl": "*"
    },
    "platform-dev": [],
    "platform-overrides": {
        "ext-intl": "0.0.0"
    },
    "plugin-api-version": "2.2.0"
}<|MERGE_RESOLUTION|>--- conflicted
+++ resolved
@@ -4,11 +4,7 @@
         "Read more about it at https://getcomposer.org/doc/01-basic-usage.md#installing-dependencies",
         "This file is @generated automatically"
     ],
-<<<<<<< HEAD
-    "content-hash": "b2372694ed6bfdf33b62de4532ab1a8f",
-=======
     "content-hash": "f58694f7fcade81008c38bcf98521d04",
->>>>>>> 6c89e075
     "packages": [
         {
             "name": "automattic/jetpack-a8c-mc-stats",
