{
    "_readme": [
        "This file locks the dependencies of your project to a known state",
        "Read more about it at https://getcomposer.org/doc/01-basic-usage.md#installing-dependencies",
        "This file is @generated automatically"
    ],
<<<<<<< HEAD
    "content-hash": "74570688e7bbc700676cb144714fd81f",
=======
    "content-hash": "0af771c916d5bccb8f269b9a73317d25",
>>>>>>> 4d39a2e6
    "packages": [
        {
            "name": "automattic/jetpack-a8c-mc-stats",
            "version": "dev-trunk",
            "dist": {
                "type": "path",
                "url": "../../packages/a8c-mc-stats",
                "reference": "c5df589f62cd58dc5f1b04938e4e4edc75916812"
            },
            "require-dev": {
                "automattic/jetpack-changelogger": "^3.2",
                "yoast/phpunit-polyfills": "1.0.3"
            },
            "type": "jetpack-library",
            "extra": {
                "autotagger": true,
                "mirror-repo": "Automattic/jetpack-a8c-mc-stats",
                "changelogger": {
                    "link-template": "https://github.com/Automattic/jetpack-a8c-mc-stats/compare/v${old}...v${new}"
                },
                "branch-alias": {
                    "dev-trunk": "1.4.x-dev"
                }
            },
            "autoload": {
                "classmap": [
                    "src/"
                ]
            },
            "scripts": {
                "phpunit": [
                    "./vendor/phpunit/phpunit/phpunit --colors=always"
                ],
                "test-coverage": [
                    "php -dpcov.directory=. ./vendor/bin/phpunit --coverage-clover \"$COVERAGE_DIR/clover.xml\""
                ],
                "test-php": [
                    "@composer phpunit"
                ]
            },
            "license": [
                "GPL-2.0-or-later"
            ],
            "description": "Used to record internal usage stats for Automattic. Not visible to site owners.",
            "transport-options": {
                "relative": true
            }
        },
        {
            "name": "automattic/jetpack-abtest",
            "version": "dev-trunk",
            "dist": {
                "type": "path",
                "url": "../../packages/abtest",
                "reference": "d454b98a3a87709fd60071978ff7e8867a95dfe1"
            },
            "require": {
                "automattic/jetpack-connection": "^1.42",
                "automattic/jetpack-error": "^1.3"
            },
            "require-dev": {
                "automattic/jetpack-changelogger": "^3.2",
                "automattic/wordbless": "dev-master",
                "yoast/phpunit-polyfills": "1.0.3"
            },
            "type": "jetpack-library",
            "extra": {
                "autotagger": true,
                "mirror-repo": "Automattic/jetpack-abtest",
                "changelogger": {
                    "link-template": "https://github.com/Automattic/jetpack-abtest/compare/v${old}...v${new}"
                },
                "branch-alias": {
                    "dev-trunk": "1.10.x-dev"
                }
            },
            "autoload": {
                "classmap": [
                    "src/"
                ]
            },
            "scripts": {
                "phpunit": [
                    "./vendor/phpunit/phpunit/phpunit --colors=always"
                ],
                "post-update-cmd": [
                    "php -r \"copy('vendor/automattic/wordbless/src/dbless-wpdb.php', 'wordpress/wp-content/db.php');\""
                ],
                "test-coverage": [
                    "php -dpcov.directory=. ./vendor/bin/phpunit --coverage-clover \"$COVERAGE_DIR/clover.xml\""
                ],
                "test-php": [
                    "@composer phpunit"
                ]
            },
            "license": [
                "GPL-2.0-or-later"
            ],
            "description": "Provides an interface to the WP.com A/B tests.",
            "transport-options": {
                "relative": true
            }
        },
        {
            "name": "automattic/jetpack-admin-ui",
            "version": "dev-trunk",
            "dist": {
                "type": "path",
                "url": "../../packages/admin-ui",
                "reference": "4498cbcc23a16ae1159bb69b9482660a9aaad9a5"
            },
            "require-dev": {
                "automattic/jetpack-changelogger": "^3.2",
                "automattic/wordbless": "dev-master",
                "yoast/phpunit-polyfills": "1.0.3"
            },
            "type": "jetpack-library",
            "extra": {
                "autotagger": true,
                "mirror-repo": "Automattic/jetpack-admin-ui",
                "textdomain": "jetpack-admin-ui",
                "changelogger": {
                    "link-template": "https://github.com/Automattic/jetpack-admin-ui/compare/${old}...${new}"
                },
                "branch-alias": {
                    "dev-trunk": "0.2.x-dev"
                },
                "version-constants": {
                    "::PACKAGE_VERSION": "src/class-admin-menu.php"
                }
            },
            "autoload": {
                "classmap": [
                    "src/"
                ]
            },
            "scripts": {
                "phpunit": [
                    "./vendor/phpunit/phpunit/phpunit --colors=always"
                ],
                "test-coverage": [
                    "php -dpcov.directory=. ./vendor/bin/phpunit --coverage-clover \"$COVERAGE_DIR/clover.xml\""
                ],
                "test-php": [
                    "@composer phpunit"
                ],
                "post-update-cmd": [
                    "php -r \"copy('vendor/automattic/wordbless/src/dbless-wpdb.php', 'wordpress/wp-content/db.php');\""
                ]
            },
            "license": [
                "GPL-2.0-or-later"
            ],
            "description": "Generic Jetpack wp-admin UI elements",
            "transport-options": {
                "relative": true
            }
        },
        {
            "name": "automattic/jetpack-assets",
            "version": "dev-trunk",
            "dist": {
                "type": "path",
                "url": "../../packages/assets",
                "reference": "64ada4d1c3f69e232b27bb0e3a9d986e3f292954"
            },
            "require": {
                "automattic/jetpack-constants": "^1.6"
            },
            "require-dev": {
                "automattic/jetpack-changelogger": "^3.2",
                "brain/monkey": "2.6.1",
                "wikimedia/testing-access-wrapper": "^1.0 || ^2.0",
                "yoast/phpunit-polyfills": "1.0.3"
            },
            "type": "jetpack-library",
            "extra": {
                "autotagger": true,
                "mirror-repo": "Automattic/jetpack-assets",
                "textdomain": "jetpack-assets",
                "changelogger": {
                    "link-template": "https://github.com/Automattic/jetpack-assets/compare/v${old}...v${new}"
                },
                "branch-alias": {
                    "dev-trunk": "1.17.x-dev"
                }
            },
            "autoload": {
                "files": [
                    "actions.php"
                ],
                "classmap": [
                    "src/"
                ]
            },
            "scripts": {
                "build-development": [
                    "pnpm run build"
                ],
                "build-production": [
                    "pnpm run build-production"
                ],
                "phpunit": [
                    "./vendor/phpunit/phpunit/phpunit --colors=always"
                ],
                "test-coverage": [
                    "php -dpcov.directory=. ./vendor/bin/phpunit --coverage-clover \"$COVERAGE_DIR/php/clover.xml\"",
                    "pnpm run test-coverage"
                ],
                "test-js": [
                    "pnpm run test"
                ],
                "test-php": [
                    "@composer phpunit"
                ]
            },
            "license": [
                "GPL-2.0-or-later"
            ],
            "description": "Asset management utilities for Jetpack ecosystem packages",
            "transport-options": {
                "relative": true
            }
        },
        {
            "name": "automattic/jetpack-autoloader",
            "version": "dev-trunk",
            "dist": {
                "type": "path",
                "url": "../../packages/autoloader",
                "reference": "54d19e9ca258cd1731dc5f4a2be175204b93625f"
            },
            "require": {
                "composer-plugin-api": "^1.1 || ^2.0"
            },
            "require-dev": {
                "automattic/jetpack-changelogger": "^3.2",
                "yoast/phpunit-polyfills": "1.0.3"
            },
            "type": "composer-plugin",
            "extra": {
                "autotagger": true,
                "class": "Automattic\\Jetpack\\Autoloader\\CustomAutoloaderPlugin",
                "mirror-repo": "Automattic/jetpack-autoloader",
                "changelogger": {
                    "link-template": "https://github.com/Automattic/jetpack-autoloader/compare/v${old}...v${new}"
                },
                "branch-alias": {
                    "dev-trunk": "2.11.x-dev"
                }
            },
            "autoload": {
                "classmap": [
                    "src/AutoloadGenerator.php"
                ],
                "psr-4": {
                    "Automattic\\Jetpack\\Autoloader\\": "src"
                }
            },
            "scripts": {
                "phpunit": [
                    "./vendor/phpunit/phpunit/phpunit --colors=always"
                ],
                "test-coverage": [
                    "php -dpcov.directory=. ./vendor/bin/phpunit --coverage-php \"./tests/php/tmp/coverage-report.php\"",
                    "php ./tests/php/bin/test-coverage.php \"$COVERAGE_DIR/clover.xml\""
                ],
                "test-php": [
                    "@composer phpunit"
                ]
            },
            "license": [
                "GPL-2.0-or-later"
            ],
            "description": "Creates a custom autoloader for a plugin or theme.",
            "transport-options": {
                "relative": true
            }
        },
        {
            "name": "automattic/jetpack-backup",
            "version": "dev-trunk",
            "dist": {
                "type": "path",
                "url": "../../packages/backup",
                "reference": "6264b1a28f6f825f60114a8d73a478d1f384e556"
            },
            "require": {
                "automattic/jetpack-admin-ui": "^0.2",
                "automattic/jetpack-assets": "^1.17",
                "automattic/jetpack-autoloader": "^2.11",
                "automattic/jetpack-composer-plugin": "^1.1",
                "automattic/jetpack-config": "^1.9",
                "automattic/jetpack-connection": "^1.42",
                "automattic/jetpack-connection-ui": "^2.4",
                "automattic/jetpack-identity-crisis": "^0.8",
                "automattic/jetpack-my-jetpack": "^2.0",
                "automattic/jetpack-status": "^1.14",
                "automattic/jetpack-sync": "^1.38"
            },
            "require-dev": {
                "automattic/jetpack-changelogger": "^3.2",
                "automattic/wordbless": "@dev",
                "yoast/phpunit-polyfills": "1.0.3"
            },
            "type": "jetpack-library",
            "extra": {
                "autotagger": true,
                "mirror-repo": "Automattic/jetpack-backup",
                "textdomain": "jetpack-backup-pkg",
                "version-constants": {
                    "::PACKAGE_VERSION": "src/class-package-version.php"
                },
                "changelogger": {
                    "link-template": "https://github.com/Automattic/jetpack-backup/compare/v${old}...v${new}"
                },
                "branch-alias": {
                    "dev-trunk": "1.7.x-dev"
                }
            },
            "autoload": {
                "files": [
                    "actions.php"
                ],
                "classmap": [
                    "src/"
                ]
            },
            "scripts": {
                "phpunit": [
                    "./vendor/phpunit/phpunit/phpunit --colors=always"
                ],
                "test-coverage": [
                    "php -dpcov.directory=. ./vendor/bin/phpunit --coverage-clover \"$COVERAGE_DIR/clover.xml\""
                ],
                "test-php": [
                    "@composer phpunit"
                ],
                "post-update-cmd": [
                    "php -r \"copy('vendor/automattic/wordbless/src/dbless-wpdb.php', 'wordpress/wp-content/db.php');\""
                ],
                "build-development": [
                    "pnpm run build"
                ],
                "build-production": [
                    "pnpm run build-production-concurrently"
                ],
                "watch": [
                    "Composer\\Config::disableProcessTimeout",
                    "pnpm run watch"
                ]
            },
            "license": [
                "GPL-2.0-or-later"
            ],
            "description": "Tools to assist with backing up Jetpack sites.",
            "transport-options": {
                "relative": true
            }
        },
        {
            "name": "automattic/jetpack-blocks",
            "version": "dev-trunk",
            "dist": {
                "type": "path",
                "url": "../../packages/blocks",
                "reference": "e4e9d30ff18595ddf70967c1e4f50f262bdf5c82"
            },
            "require-dev": {
                "automattic/jetpack-changelogger": "^3.2",
                "automattic/wordbless": "dev-master",
                "brain/monkey": "2.6.1",
                "yoast/phpunit-polyfills": "1.0.3"
            },
            "type": "jetpack-library",
            "extra": {
                "autotagger": true,
                "mirror-repo": "Automattic/jetpack-blocks",
                "changelogger": {
                    "link-template": "https://github.com/Automattic/jetpack-blocks/compare/v${old}...v${new}"
                },
                "branch-alias": {
                    "dev-trunk": "1.4.x-dev"
                }
            },
            "autoload": {
                "classmap": [
                    "src/"
                ]
            },
            "scripts": {
                "phpunit": [
                    "./vendor/phpunit/phpunit/phpunit --colors=always"
                ],
                "post-update-cmd": [
                    "php -r \"copy('vendor/automattic/wordbless/src/dbless-wpdb.php', 'wordpress/wp-content/db.php');\""
                ],
                "test-coverage": [
                    "php -dpcov.directory=. ./vendor/bin/phpunit --coverage-clover \"$COVERAGE_DIR/clover.xml\""
                ],
                "test-php": [
                    "@composer phpunit"
                ]
            },
            "license": [
                "GPL-2.0-or-later"
            ],
            "description": "Register and manage blocks within a plugin. Used to manage block registration, enqueues, and more.",
            "transport-options": {
                "relative": true
            }
        },
        {
            "name": "automattic/jetpack-compat",
            "version": "dev-trunk",
            "dist": {
                "type": "path",
                "url": "../../packages/compat",
                "reference": "fae3213fc168edf40e7057992fe531732fd45657"
            },
            "require-dev": {
                "automattic/jetpack-changelogger": "^3.2"
            },
            "type": "jetpack-library",
            "extra": {
                "autotagger": true,
                "mirror-repo": "Automattic/jetpack-compat",
                "textdomain": "jetpack-compat",
                "changelogger": {
                    "link-template": "https://github.com/Automattic/jetpack-compat/compare/v${old}...v${new}"
                },
                "branch-alias": {
                    "dev-trunk": "1.7.x-dev"
                }
            },
            "autoload": {
                "files": [
                    "functions.php"
                ],
                "classmap": [
                    "legacy"
                ]
            },
            "license": [
                "GPL-2.0-or-later"
            ],
            "description": "Compatibility layer with previous versions of Jetpack",
            "transport-options": {
                "relative": true
            }
        },
        {
            "name": "automattic/jetpack-composer-plugin",
            "version": "dev-trunk",
            "dist": {
                "type": "path",
                "url": "../../packages/composer-plugin",
                "reference": "cbd9a56c7fd43c342d96fb09ee6609d7e7580f9a"
            },
            "require": {
                "composer-plugin-api": "^2.1.0"
            },
            "require-dev": {
                "automattic/jetpack-changelogger": "^3.2",
                "composer/composer": "2.2.12",
                "yoast/phpunit-polyfills": "1.0.3"
            },
            "type": "composer-plugin",
            "extra": {
                "plugin-modifies-install-path": true,
                "class": "Automattic\\Jetpack\\Composer\\Plugin",
                "mirror-repo": "Automattic/jetpack-composer-plugin",
                "changelogger": {
                    "link-template": "https://github.com/Automattic/jetpack-composer-plugin/compare/v${old}...v${new}"
                },
                "autotagger": true,
                "branch-alias": {
                    "dev-trunk": "1.1.x-dev"
                }
            },
            "autoload": {
                "classmap": [
                    "src/"
                ]
            },
            "scripts": {
                "phpunit": [
                    "./vendor/phpunit/phpunit/phpunit --colors=always"
                ],
                "test-coverage": [
                    "php -dpcov.directory=. ./vendor/bin/phpunit --coverage-clover \"$COVERAGE_DIR/clover.xml\""
                ],
                "test-php": [
                    "@composer phpunit"
                ]
            },
            "license": [
                "GPL-2.0-or-later"
            ],
            "description": "A custom installer plugin for Composer to move Jetpack packages out of `vendor/` so WordPress's translation infrastructure will find their strings.",
            "transport-options": {
                "relative": true
            }
        },
        {
            "name": "automattic/jetpack-config",
            "version": "dev-trunk",
            "dist": {
                "type": "path",
                "url": "../../packages/config",
                "reference": "5bb0040805d51698efd2489b015f60661a39245f"
            },
            "require-dev": {
                "automattic/jetpack-changelogger": "^3.2"
            },
            "type": "jetpack-library",
            "extra": {
                "autotagger": true,
                "mirror-repo": "Automattic/jetpack-config",
                "textdomain": "jetpack-config",
                "changelogger": {
                    "link-template": "https://github.com/Automattic/jetpack-config/compare/v${old}...v${new}"
                },
                "branch-alias": {
                    "dev-trunk": "1.9.x-dev"
                }
            },
            "autoload": {
                "classmap": [
                    "src/"
                ]
            },
            "license": [
                "GPL-2.0-or-later"
            ],
            "description": "Jetpack configuration package that initializes other packages and configures Jetpack's functionality. Can be used as a base for all variants of Jetpack package usage.",
            "transport-options": {
                "relative": true
            }
        },
        {
            "name": "automattic/jetpack-connection",
            "version": "dev-trunk",
            "dist": {
                "type": "path",
                "url": "../../packages/connection",
                "reference": "8a9bab4e931dda19cbc24c8e14e774c366197b52"
            },
            "require": {
                "automattic/jetpack-a8c-mc-stats": "^1.4",
                "automattic/jetpack-admin-ui": "^0.2",
                "automattic/jetpack-constants": "^1.6",
                "automattic/jetpack-redirect": "^1.7",
                "automattic/jetpack-roles": "^1.4",
                "automattic/jetpack-status": "^1.14"
            },
            "require-dev": {
                "automattic/jetpack-changelogger": "^3.2",
                "automattic/wordbless": "@dev",
                "brain/monkey": "2.6.1",
                "yoast/phpunit-polyfills": "1.0.3"
            },
            "type": "jetpack-library",
            "extra": {
                "autotagger": true,
                "mirror-repo": "Automattic/jetpack-connection",
                "textdomain": "jetpack-connection",
                "version-constants": {
                    "::PACKAGE_VERSION": "src/class-package-version.php"
                },
                "changelogger": {
                    "link-template": "https://github.com/Automattic/jetpack-connection/compare/v${old}...v${new}"
                },
                "branch-alias": {
                    "dev-trunk": "1.42.x-dev"
                }
            },
            "autoload": {
                "classmap": [
                    "legacy",
                    "src/",
                    "src/webhooks"
                ]
            },
            "scripts": {
                "build-production": [
                    "pnpm run build-production"
                ],
                "build-development": [
                    "pnpm run build"
                ],
                "phpunit": [
                    "./vendor/phpunit/phpunit/phpunit --colors=always"
                ],
                "post-update-cmd": [
                    "php -r \"copy('vendor/automattic/wordbless/src/dbless-wpdb.php', 'wordpress/wp-content/db.php');\""
                ],
                "test-coverage": [
                    "php -dpcov.directory=. ./vendor/bin/phpunit --coverage-clover \"$COVERAGE_DIR/clover.xml\""
                ],
                "test-php": [
                    "@composer phpunit"
                ]
            },
            "license": [
                "GPL-2.0-or-later"
            ],
            "description": "Everything needed to connect to the Jetpack infrastructure",
            "transport-options": {
                "relative": true
            }
        },
        {
            "name": "automattic/jetpack-connection-ui",
            "version": "dev-trunk",
            "dist": {
                "type": "path",
                "url": "../../packages/connection-ui",
                "reference": "7e4c5d153a7468b9a16c31e7e34f842838270b5e"
            },
            "require": {
                "automattic/jetpack-assets": "^1.17",
                "automattic/jetpack-connection": "^1.42",
                "automattic/jetpack-constants": "^1.6",
                "automattic/jetpack-device-detection": "^1.4",
                "automattic/jetpack-identity-crisis": "^0.8"
            },
            "require-dev": {
                "automattic/jetpack-changelogger": "^3.2"
            },
            "type": "jetpack-library",
            "extra": {
                "autotagger": true,
                "mirror-repo": "Automattic/jetpack-connection-ui",
                "textdomain": "jetpack-connection-ui",
                "changelogger": {
                    "link-template": "https://github.com/Automattic/jetpack-connection-ui/compare/v${old}...v${new}"
                },
                "branch-alias": {
                    "dev-trunk": "2.4.x-dev"
                }
            },
            "autoload": {
                "classmap": [
                    "src/"
                ]
            },
            "scripts": {
                "build-development": [
                    "pnpm run build"
                ],
                "build-production": [
                    "NODE_ENV=production pnpm run build"
                ],
                "watch": [
                    "Composer\\Config::disableProcessTimeout",
                    "pnpm run watch"
                ]
            },
            "license": [
                "GPL-2.0-or-later"
            ],
            "description": "Jetpack Connection UI",
            "transport-options": {
                "relative": true
            }
        },
        {
            "name": "automattic/jetpack-constants",
            "version": "dev-trunk",
            "dist": {
                "type": "path",
                "url": "../../packages/constants",
                "reference": "71eaf9916aaeeda2abf5a8a19e7534c6d1bc1898"
            },
            "require-dev": {
                "automattic/jetpack-changelogger": "^3.2",
                "brain/monkey": "2.6.1",
                "yoast/phpunit-polyfills": "1.0.3"
            },
            "type": "jetpack-library",
            "extra": {
                "autotagger": true,
                "mirror-repo": "Automattic/jetpack-constants",
                "changelogger": {
                    "link-template": "https://github.com/Automattic/jetpack-constants/compare/v${old}...v${new}"
                },
                "branch-alias": {
                    "dev-trunk": "1.6.x-dev"
                }
            },
            "autoload": {
                "classmap": [
                    "src/"
                ]
            },
            "scripts": {
                "phpunit": [
                    "./vendor/phpunit/phpunit/phpunit --colors=always"
                ],
                "test-coverage": [
                    "php -dpcov.directory=. ./vendor/bin/phpunit --coverage-clover \"$COVERAGE_DIR/clover.xml\""
                ],
                "test-php": [
                    "@composer phpunit"
                ]
            },
            "license": [
                "GPL-2.0-or-later"
            ],
            "description": "A wrapper for defining constants in a more testable way.",
            "transport-options": {
                "relative": true
            }
        },
        {
            "name": "automattic/jetpack-device-detection",
            "version": "dev-trunk",
            "dist": {
                "type": "path",
                "url": "../../packages/device-detection",
                "reference": "7c18edb6992a4c27b9cc2719ee7d1d0abacf5d76"
            },
            "require-dev": {
                "automattic/jetpack-changelogger": "^3.2",
                "yoast/phpunit-polyfills": "1.0.3"
            },
            "type": "jetpack-library",
            "extra": {
                "autotagger": true,
                "mirror-repo": "Automattic/jetpack-device-detection",
                "changelogger": {
                    "link-template": "https://github.com/Automattic/jetpack-device-detection/compare/v${old}...v${new}"
                },
                "branch-alias": {
                    "dev-trunk": "1.4.x-dev"
                }
            },
            "autoload": {
                "classmap": [
                    "src/"
                ]
            },
            "scripts": {
                "phpunit": [
                    "./vendor/phpunit/phpunit/phpunit --colors=always"
                ],
                "test-coverage": [
                    "php -dpcov.directory=. ./vendor/bin/phpunit --coverage-clover \"$COVERAGE_DIR/clover.xml\""
                ],
                "test-php": [
                    "@composer phpunit"
                ]
            },
            "license": [
                "GPL-2.0-or-later"
            ],
            "description": "A way to detect device types based on User-Agent header.",
            "transport-options": {
                "relative": true
            }
        },
        {
            "name": "automattic/jetpack-error",
            "version": "dev-trunk",
            "dist": {
                "type": "path",
                "url": "../../packages/error",
                "reference": "bffa72ada4e54ecc1440187d25d8f29dbc08c58b"
            },
            "require-dev": {
                "automattic/jetpack-changelogger": "^3.2",
                "yoast/phpunit-polyfills": "1.0.3"
            },
            "type": "jetpack-library",
            "extra": {
                "autotagger": true,
                "mirror-repo": "Automattic/jetpack-error",
                "changelogger": {
                    "link-template": "https://github.com/Automattic/jetpack-error/compare/v${old}...v${new}"
                },
                "branch-alias": {
                    "dev-trunk": "1.3.x-dev"
                }
            },
            "autoload": {
                "classmap": [
                    "src/"
                ]
            },
            "scripts": {
                "phpunit": [
                    "./vendor/phpunit/phpunit/phpunit --colors=always"
                ],
                "test-coverage": [
                    "php -dpcov.directory=. ./vendor/bin/phpunit --coverage-clover \"$COVERAGE_DIR/clover.xml\""
                ],
                "test-php": [
                    "@composer phpunit"
                ]
            },
            "license": [
                "GPL-2.0-or-later"
            ],
            "description": "Jetpack Error - a wrapper around WP_Error.",
            "transport-options": {
                "relative": true
            }
        },
        {
            "name": "automattic/jetpack-google-fonts-provider",
            "version": "dev-trunk",
            "dist": {
                "type": "path",
                "url": "../../packages/google-fonts-provider",
                "reference": "45ff02b81a7996981c166f89e800fc9ce9ecd575"
            },
            "require-dev": {
                "automattic/jetpack-changelogger": "^3.2",
                "brain/monkey": "2.6.1",
                "yoast/phpunit-polyfills": "1.0.3"
            },
            "type": "jetpack-library",
            "extra": {
                "autotagger": true,
                "mirror-repo": "Automattic/jetpack-google-fonts-provider",
                "changelogger": {
                    "link-template": "https://github.com/Automattic/jetpack-google-fonts-provider/compare/v${old}...v${new}"
                },
                "branch-alias": {
                    "dev-trunk": "0.3.x-dev"
                },
                "textdomain": "jetpack-google-fonts-provider"
            },
            "autoload": {
                "classmap": [
                    "src/"
                ]
            },
            "scripts": {
                "phpunit": [
                    "./vendor/phpunit/phpunit/phpunit --colors=always"
                ],
                "test-coverage": [
                    "php -dpcov.directory=. ./vendor/bin/phpunit --coverage-clover \"$COVERAGE_DIR/clover.xml\""
                ],
                "test-php": [
                    "@composer phpunit"
                ]
            },
            "license": [
                "GPL-2.0-or-later"
            ],
            "description": "WordPress Webfonts provider for Google Fonts",
            "transport-options": {
                "relative": true
            }
        },
        {
            "name": "automattic/jetpack-identity-crisis",
            "version": "dev-trunk",
            "dist": {
                "type": "path",
                "url": "../../packages/identity-crisis",
                "reference": "3b32bfa5df795280c2a81b5473d5023e469aac65"
            },
            "require": {
                "automattic/jetpack-assets": "^1.17",
                "automattic/jetpack-connection": "^1.42",
                "automattic/jetpack-constants": "^1.6",
                "automattic/jetpack-logo": "^1.5",
                "automattic/jetpack-status": "^1.14"
            },
            "require-dev": {
                "automattic/jetpack-changelogger": "^3.2",
                "automattic/wordbless": "@dev",
                "yoast/phpunit-polyfills": "1.0.3"
            },
            "type": "jetpack-library",
            "extra": {
                "autotagger": true,
                "mirror-repo": "Automattic/jetpack-identity-crisis",
                "textdomain": "jetpack-idc",
                "version-constants": {
                    "::PACKAGE_VERSION": "src/class-identity-crisis.php"
                },
                "changelogger": {
                    "link-template": "https://github.com/Automattic/jetpack-identity-crisis/compare/v${old}...v${new}"
                },
                "branch-alias": {
                    "dev-trunk": "0.8.x-dev"
                }
            },
            "autoload": {
                "classmap": [
                    "src/"
                ]
            },
            "scripts": {
                "build-development": [
                    "pnpm run build"
                ],
                "build-production": [
                    "NODE_ENV='production' pnpm run build"
                ],
                "phpunit": [
                    "./vendor/phpunit/phpunit/phpunit --colors=always"
                ],
                "test-coverage": [
                    "php -dpcov.directory=. ./vendor/bin/phpunit --coverage-clover \"$COVERAGE_DIR/clover.xml\""
                ],
                "test-php": [
                    "@composer phpunit"
                ],
                "post-update-cmd": [
                    "php -r \"copy('vendor/automattic/wordbless/src/dbless-wpdb.php', 'wordpress/wp-content/db.php');\""
                ],
                "watch": [
                    "Composer\\Config::disableProcessTimeout",
                    "pnpm run watch"
                ]
            },
            "license": [
                "GPL-2.0-or-later"
            ],
            "description": "Identity Crisis.",
            "transport-options": {
                "relative": true
            }
        },
        {
            "name": "automattic/jetpack-jitm",
            "version": "dev-trunk",
            "dist": {
                "type": "path",
                "url": "../../packages/jitm",
                "reference": "eb821e571515220e101590e8fe512ba1a32cc1b5"
            },
            "require": {
                "automattic/jetpack-a8c-mc-stats": "^1.4",
                "automattic/jetpack-assets": "^1.17",
                "automattic/jetpack-connection": "^1.42",
                "automattic/jetpack-device-detection": "^1.4",
                "automattic/jetpack-logo": "^1.5",
                "automattic/jetpack-partner": "^1.7",
                "automattic/jetpack-redirect": "^1.7",
                "automattic/jetpack-status": "^1.14"
            },
            "require-dev": {
                "automattic/jetpack-changelogger": "^3.2",
                "brain/monkey": "2.6.1",
                "yoast/phpunit-polyfills": "1.0.3"
            },
            "type": "jetpack-library",
            "extra": {
                "autotagger": true,
                "mirror-repo": "Automattic/jetpack-jitm",
                "textdomain": "jetpack-jitm",
                "version-constants": {
                    "::PACKAGE_VERSION": "src/class-jitm.php"
                },
                "changelogger": {
                    "link-template": "https://github.com/Automattic/jetpack-jitm/compare/v${old}...v${new}"
                },
                "branch-alias": {
                    "dev-trunk": "2.2.x-dev"
                }
            },
            "autoload": {
                "classmap": [
                    "src/"
                ]
            },
            "scripts": {
                "build-production": [
                    "pnpm run build-production"
                ],
                "build-development": [
                    "pnpm run build"
                ],
                "phpunit": [
                    "./vendor/phpunit/phpunit/phpunit --colors=always"
                ],
                "test-coverage": [
                    "php -dpcov.directory=. ./vendor/bin/phpunit --coverage-clover \"$COVERAGE_DIR/clover.xml\""
                ],
                "test-php": [
                    "@composer phpunit"
                ]
            },
            "license": [
                "GPL-2.0-or-later"
            ],
            "description": "Just in time messages for Jetpack",
            "transport-options": {
                "relative": true
            }
        },
        {
            "name": "automattic/jetpack-lazy-images",
            "version": "dev-trunk",
            "dist": {
                "type": "path",
                "url": "../../packages/lazy-images",
                "reference": "040cc32c8bdfad547b067faa93e75351a8a86f90"
            },
            "require": {
                "automattic/jetpack-assets": "^1.17",
                "automattic/jetpack-constants": "^1.6"
            },
            "require-dev": {
                "automattic/jetpack-changelogger": "^3.2",
                "automattic/wordbless": "dev-master",
                "yoast/phpunit-polyfills": "1.0.3"
            },
            "type": "jetpack-library",
            "extra": {
                "autotagger": true,
                "mirror-repo": "Automattic/jetpack-lazy-images",
                "textdomain": "jetpack-lazy-images",
                "changelogger": {
                    "link-template": "https://github.com/Automattic/jetpack-lazy-images/compare/v${old}...v${new}"
                },
                "branch-alias": {
                    "dev-trunk": "2.1.x-dev"
                }
            },
            "autoload": {
                "classmap": [
                    "src/"
                ]
            },
            "scripts": {
                "build-production": [
                    "pnpm run build-production"
                ],
                "build-development": [
                    "pnpm run build"
                ],
                "phpunit": [
                    "./vendor/phpunit/phpunit/phpunit --colors=always"
                ],
                "post-update-cmd": [
                    "php -r \"copy('vendor/automattic/wordbless/src/dbless-wpdb.php', 'wordpress/wp-content/db.php');\""
                ],
                "test-coverage": [
                    "php -dpcov.directory=. ./vendor/bin/phpunit --coverage-clover \"$COVERAGE_DIR/clover.xml\""
                ],
                "test-php": [
                    "@composer phpunit"
                ]
            },
            "license": [
                "GPL-2.0-or-later"
            ],
            "description": "Speed up your site and create a smoother viewing experience by loading images as visitors scroll down the screen, instead of all at once.",
            "transport-options": {
                "relative": true
            }
        },
        {
            "name": "automattic/jetpack-licensing",
            "version": "dev-trunk",
            "dist": {
                "type": "path",
                "url": "../../packages/licensing",
                "reference": "f9aa3a965f3dfe304c49cda710afa654b237d2ac"
            },
            "require": {
                "automattic/jetpack-connection": "^1.42"
            },
            "require-dev": {
                "automattic/jetpack-changelogger": "^3.2",
                "automattic/wordbless": "@dev",
                "yoast/phpunit-polyfills": "1.0.3"
            },
            "type": "jetpack-library",
            "extra": {
                "autotagger": true,
                "mirror-repo": "Automattic/jetpack-licensing",
                "textdomain": "jetpack-licensing",
                "changelogger": {
                    "link-template": "https://github.com/Automattic/jetpack-licensing/compare/v${old}...v${new}"
                },
                "branch-alias": {
                    "dev-trunk": "1.7.x-dev"
                }
            },
            "autoload": {
                "classmap": [
                    "src/"
                ]
            },
            "scripts": {
                "phpunit": [
                    "./vendor/phpunit/phpunit/phpunit --colors=always"
                ],
                "post-update-cmd": [
                    "php -r \"copy('vendor/automattic/wordbless/src/dbless-wpdb.php', 'wordpress/wp-content/db.php');\""
                ],
                "test-coverage": [
                    "php -dpcov.directory=. ./vendor/bin/phpunit --coverage-clover \"$COVERAGE_DIR/clover.xml\""
                ],
                "test-php": [
                    "@composer phpunit"
                ]
            },
            "license": [
                "GPL-2.0-or-later"
            ],
            "description": "Everything needed to manage Jetpack licenses client-side.",
            "transport-options": {
                "relative": true
            }
        },
        {
            "name": "automattic/jetpack-logo",
            "version": "dev-trunk",
            "dist": {
                "type": "path",
                "url": "../../packages/logo",
                "reference": "0b26b43706ad99ba1e7cd7f7afa23b8f44d28d00"
            },
            "require-dev": {
                "automattic/jetpack-changelogger": "^3.2",
                "yoast/phpunit-polyfills": "1.0.3"
            },
            "type": "jetpack-library",
            "extra": {
                "autotagger": true,
                "mirror-repo": "Automattic/jetpack-logo",
                "changelogger": {
                    "link-template": "https://github.com/Automattic/jetpack-logo/compare/v${old}...v${new}"
                },
                "branch-alias": {
                    "dev-trunk": "1.5.x-dev"
                }
            },
            "autoload": {
                "classmap": [
                    "src/"
                ]
            },
            "scripts": {
                "phpunit": [
                    "./vendor/phpunit/phpunit/phpunit --colors=always"
                ],
                "test-coverage": [
                    "php -dpcov.directory=. ./vendor/bin/phpunit --coverage-clover \"$COVERAGE_DIR/clover.xml\""
                ],
                "test-php": [
                    "@composer phpunit"
                ]
            },
            "license": [
                "GPL-2.0-or-later"
            ],
            "description": "A logo for Jetpack",
            "transport-options": {
                "relative": true
            }
        },
        {
            "name": "automattic/jetpack-my-jetpack",
            "version": "dev-trunk",
            "dist": {
                "type": "path",
                "url": "../../packages/my-jetpack",
                "reference": "9c0d1d88d8142f67f93eefb07b116ed6c1053e13"
            },
            "require": {
                "automattic/jetpack-admin-ui": "^0.2",
                "automattic/jetpack-assets": "^1.17",
                "automattic/jetpack-connection": "^1.42",
                "automattic/jetpack-constants": "^1.6",
                "automattic/jetpack-licensing": "^1.7",
                "automattic/jetpack-plugins-installer": "^0.2",
                "automattic/jetpack-redirect": "^1.7"
            },
            "require-dev": {
                "automattic/jetpack-changelogger": "^3.2",
                "automattic/wordbless": "@dev",
                "yoast/phpunit-polyfills": "1.0.3"
            },
            "type": "jetpack-library",
            "extra": {
                "autotagger": true,
                "mirror-repo": "Automattic/jetpack-my-jetpack",
                "textdomain": "jetpack-my-jetpack",
                "changelogger": {
                    "link-template": "https://github.com/Automattic/jetpack-my-jetpack/compare/${old}...${new}"
                },
                "branch-alias": {
                    "dev-trunk": "2.0.x-dev"
                },
                "version-constants": {
                    "::PACKAGE_VERSION": "src/class-initializer.php"
                }
            },
            "autoload": {
                "classmap": [
                    "src/",
                    "src/products"
                ]
            },
            "scripts": {
                "phpunit": [
                    "./vendor/phpunit/phpunit/phpunit --colors=always"
                ],
                "test-coverage": [
                    "php -dpcov.directory=. ./vendor/bin/phpunit --coverage-clover \"$COVERAGE_DIR/coverage.xml\"",
                    "pnpm run test --coverageDirectory=\"$COVERAGE_DIR\" --coverage --coverageReporters=clover"
                ],
                "test-php": [
                    "@composer phpunit"
                ],
                "test-js": [
                    "pnpm run test"
                ],
                "test-js-watch": [
                    "Composer\\Config::disableProcessTimeout",
                    "pnpm run test --watch"
                ],
                "build-development": [
                    "pnpm run build"
                ],
                "build-production": [
                    "NODE_ENV=production pnpm run build"
                ],
                "watch": [
                    "Composer\\Config::disableProcessTimeout",
                    "pnpm run watch"
                ],
                "post-update-cmd": [
                    "php -r \"copy('vendor/automattic/wordbless/src/dbless-wpdb.php', 'wordpress/wp-content/db.php');\""
                ]
            },
            "license": [
                "GPL-2.0-or-later"
            ],
            "description": "WP Admin page with information and configuration shared among all Jetpack stand-alone plugins",
            "transport-options": {
                "relative": true
            }
        },
        {
            "name": "automattic/jetpack-partner",
            "version": "dev-trunk",
            "dist": {
                "type": "path",
                "url": "../../packages/partner",
                "reference": "23ff6396f4020d9f7e2c7a97824232cc575efa25"
            },
            "require": {
                "automattic/jetpack-connection": "^1.42",
                "automattic/jetpack-status": "^1.14"
            },
            "require-dev": {
                "automattic/jetpack-changelogger": "^3.2",
                "automattic/wordbless": "@dev",
                "brain/monkey": "2.6.1",
                "yoast/phpunit-polyfills": "1.0.3"
            },
            "type": "jetpack-library",
            "extra": {
                "autotagger": true,
                "mirror-repo": "Automattic/jetpack-partner",
                "changelogger": {
                    "link-template": "https://github.com/Automattic/jetpack-partner/compare/v${old}...v${new}"
                },
                "branch-alias": {
                    "dev-trunk": "1.7.x-dev"
                }
            },
            "autoload": {
                "classmap": [
                    "src/"
                ]
            },
            "scripts": {
                "phpunit": [
                    "./vendor/phpunit/phpunit/phpunit --colors=always"
                ],
                "post-update-cmd": [
                    "php -r \"copy('vendor/automattic/wordbless/src/dbless-wpdb.php', 'wordpress/wp-content/db.php');\""
                ],
                "test-coverage": [
                    "php -dpcov.directory=. ./vendor/bin/phpunit --coverage-clover \"$COVERAGE_DIR/clover.xml\""
                ],
                "test-php": [
                    "@composer phpunit"
                ]
            },
            "license": [
                "GPL-2.0-or-later"
            ],
            "description": "Support functions for Jetpack hosting partners.",
            "transport-options": {
                "relative": true
            }
        },
        {
            "name": "automattic/jetpack-password-checker",
            "version": "dev-trunk",
            "dist": {
                "type": "path",
                "url": "../../packages/password-checker",
                "reference": "bb9512c17df550276057c69779e22578e621f96f"
            },
            "require-dev": {
                "automattic/jetpack-changelogger": "^3.2",
                "automattic/wordbless": "@dev",
                "yoast/phpunit-polyfills": "1.0.3"
            },
            "type": "jetpack-library",
            "extra": {
                "autotagger": true,
                "mirror-repo": "Automattic/jetpack-password-checker",
                "textdomain": "jetpack-password-checker",
                "changelogger": {
                    "link-template": "https://github.com/Automattic/jetpack-password-checker/compare/v${old}...v${new}"
                },
                "branch-alias": {
                    "dev-trunk": "0.2.x-dev"
                }
            },
            "autoload": {
                "classmap": [
                    "src/"
                ]
            },
            "scripts": {
                "phpunit": [
                    "./vendor/phpunit/phpunit/phpunit --colors=always"
                ],
                "test-coverage": [
                    "php -dpcov.directory=. ./vendor/bin/phpunit --coverage-clover \"$COVERAGE_DIR/clover.xml\""
                ],
                "test-php": [
                    "@composer phpunit"
                ],
                "post-update-cmd": [
                    "php -r \"copy('vendor/automattic/wordbless/src/dbless-wpdb.php', 'wordpress/wp-content/db.php');\""
                ]
            },
            "license": [
                "GPL-2.0-or-later"
            ],
            "description": "Password Checker.",
            "transport-options": {
                "relative": true
            }
        },
        {
            "name": "automattic/jetpack-plans",
            "version": "dev-trunk",
            "dist": {
                "type": "path",
                "url": "../../packages/plans",
                "reference": "65e9320ea13c29b16053c4badaa93962e46f9b0a"
            },
            "require": {
                "automattic/jetpack-connection": "^1.42"
            },
            "require-dev": {
                "automattic/jetpack-changelogger": "^3.2",
                "automattic/jetpack-status": "^1.14",
                "automattic/wordbless": "@dev",
                "yoast/phpunit-polyfills": "1.0.3"
            },
            "type": "library",
            "extra": {
                "autotagger": true,
                "mirror-repo": "Automattic/jetpack-plans",
                "changelogger": {
                    "link-template": "https://github.com/Automattic/jetpack-plans/compare/v${old}...v${new}"
                },
                "branch-alias": {
                    "dev-trunk": "0.2.x-dev"
                }
            },
            "autoload": {
                "classmap": [
                    "src/"
                ]
            },
            "scripts": {
                "phpunit": [
                    "./vendor/phpunit/phpunit/phpunit --colors=always"
                ],
                "test-coverage": [
                    "php -dpcov.directory=. ./vendor/bin/phpunit --coverage-clover \"$COVERAGE_DIR/clover.xml\""
                ],
                "test-php": [
                    "@composer phpunit"
                ],
                "post-update-cmd": [
                    "php -r \"copy('vendor/automattic/wordbless/src/dbless-wpdb.php', 'wordpress/wp-content/db.php');\""
                ],
                "build-production": [
                    "echo 'Add your build step to composer.json, please!'"
                ],
                "build-development": [
                    "echo 'Add your build step to composer.json, please!'"
                ]
            },
            "license": [
                "GPL-2.0-or-later"
            ],
            "description": "Fetch information about Jetpack Plans from wpcom",
            "transport-options": {
                "relative": true
            }
        },
        {
            "name": "automattic/jetpack-plugins-installer",
            "version": "dev-trunk",
            "dist": {
                "type": "path",
                "url": "../../packages/plugins-installer",
                "reference": "15b99481e685050e153fa59f5cf5a9dff6f3216e"
            },
            "require": {
                "automattic/jetpack-a8c-mc-stats": "^1.4"
            },
            "require-dev": {
                "automattic/jetpack-changelogger": "^3.2",
                "yoast/phpunit-polyfills": "1.0.3"
            },
            "type": "jetpack-library",
            "extra": {
                "branch-alias": {
                    "dev-trunk": "0.2.x-dev"
                },
                "mirror-repo": "Automattic/jetpack-plugins-installer",
                "changelogger": {
                    "link-template": "https://github.com/Automattic/jetpack-plugins-installer/compare/v${old}...v${new}"
                },
                "autotagger": true,
                "textdomain": "jetpack-plugins-installer"
            },
            "autoload": {
                "classmap": [
                    "src/"
                ]
            },
            "scripts": {
                "phpunit": [
                    "./vendor/phpunit/phpunit/phpunit --colors=always"
                ],
                "test-coverage": [
                    "php -dpcov.directory=. ./vendor/bin/phpunit --coverage-clover \"$COVERAGE_DIR/clover.xml\""
                ],
                "test-php": [
                    "@composer phpunit"
                ]
            },
            "license": [
                "GPL-2.0-or-later"
            ],
            "description": "Handle installation of plugins from WP.org",
            "transport-options": {
                "relative": true
            }
        },
        {
            "name": "automattic/jetpack-post-list",
            "version": "dev-trunk",
            "dist": {
                "type": "path",
                "url": "../../packages/post-list",
                "reference": "5e8e51fd32934dd558b75163977b712591143313"
            },
            "require": {
                "automattic/jetpack-assets": "^1.17"
            },
            "require-dev": {
                "automattic/jetpack-changelogger": "^3.2",
                "automattic/wordbless": "@dev",
                "yoast/phpunit-polyfills": "1.0.3"
            },
            "type": "jetpack-library",
            "extra": {
                "autotagger": true,
                "mirror-repo": "Automattic/jetpack-post-list",
                "textdomain": "jetpack-post-list",
                "version-constants": {
                    "::PACKAGE_VERSION": "src/class-post-list.php"
                },
                "changelogger": {
                    "link-template": "https://github.com/automattic/jetpack-post-list/compare/v${old}...v${new}"
                },
                "branch-alias": {
                    "dev-trunk": "0.3.x-dev"
                }
            },
            "autoload": {
                "classmap": [
                    "src/"
                ]
            },
            "scripts": {
                "phpunit": [
                    "./vendor/phpunit/phpunit/phpunit --colors=always"
                ],
                "test-coverage": [
                    "php -dpcov.directory=. ./vendor/bin/phpunit --coverage-clover \"$COVERAGE_DIR/clover.xml\""
                ],
                "test-php": [
                    "@composer phpunit"
                ],
                "post-update-cmd": [
                    "php -r \"copy('vendor/automattic/wordbless/src/dbless-wpdb.php', 'wordpress/wp-content/db.php');\""
                ]
            },
            "license": [
                "GPL-2.0-or-later"
            ],
            "description": "Enhance the classic view of the Admin section of your WordPress site",
            "transport-options": {
                "relative": true
            }
        },
        {
            "name": "automattic/jetpack-publicize",
            "version": "dev-trunk",
            "dist": {
                "type": "path",
                "url": "../../packages/publicize",
                "reference": "d6c8e90ca1f29382019df49f1073977d61435dff"
            },
            "require": {
                "automattic/jetpack-autoloader": "^2.11",
                "automattic/jetpack-config": "^1.9",
                "automattic/jetpack-connection": "^1.42"
            },
            "require-dev": {
                "automattic/jetpack-changelogger": "^3.2",
                "automattic/wordbless": "0.3.1",
                "yoast/phpunit-polyfills": "1.0.3"
            },
            "type": "jetpack-library",
            "extra": {
                "autotagger": true,
                "mirror-repo": "Automattic/jetpack-publicize",
                "textdomain": "jetpack-publicize-pkg",
                "changelogger": {
                    "link-template": "https://github.com/Automattic/jetpack-publicize/compare/v${old}...v${new}"
                },
                "branch-alias": {
                    "dev-trunk": "0.11.x-dev"
                }
            },
            "autoload": {
                "classmap": [
                    "src/"
                ]
            },
            "scripts": {
                "phpunit": [
                    "./vendor/phpunit/phpunit/phpunit --colors=always"
                ],
                "test-coverage": [
                    "php -dpcov.directory=. ./vendor/bin/phpunit --coverage-clover \"$COVERAGE_DIR/clover.xml\""
                ],
                "test-php": [
                    "@composer phpunit"
                ],
                "post-update-cmd": [
                    "php -r \"copy('vendor/automattic/wordbless/src/dbless-wpdb.php', 'wordpress/wp-content/db.php');\""
                ],
                "build-production": [
                    "echo 'Add your build step to composer.json, please!'"
                ],
                "build-development": [
                    "echo 'Add your build step to composer.json, please!'"
                ]
            },
            "license": [
                "GPL-2.0-or-later"
            ],
            "description": "Publicize makes it easy to share your site’s posts on several social media networks automatically when you publish a new post.",
            "transport-options": {
                "relative": true
            }
        },
        {
            "name": "automattic/jetpack-redirect",
            "version": "dev-trunk",
            "dist": {
                "type": "path",
                "url": "../../packages/redirect",
                "reference": "384df449e82c6792919537add3aa543468d98893"
            },
            "require": {
                "automattic/jetpack-status": "^1.14"
            },
            "require-dev": {
                "automattic/jetpack-changelogger": "^3.2",
                "brain/monkey": "2.6.1",
                "yoast/phpunit-polyfills": "1.0.3"
            },
            "type": "jetpack-library",
            "extra": {
                "autotagger": true,
                "mirror-repo": "Automattic/jetpack-redirect",
                "changelogger": {
                    "link-template": "https://github.com/Automattic/jetpack-redirect/compare/v${old}...v${new}"
                },
                "branch-alias": {
                    "dev-trunk": "1.7.x-dev"
                }
            },
            "autoload": {
                "classmap": [
                    "src/"
                ]
            },
            "scripts": {
                "phpunit": [
                    "./vendor/phpunit/phpunit/phpunit --colors=always"
                ],
                "test-coverage": [
                    "php -dpcov.directory=. ./vendor/bin/phpunit --coverage-clover \"$COVERAGE_DIR/clover.xml\""
                ],
                "test-php": [
                    "@composer phpunit"
                ]
            },
            "license": [
                "GPL-2.0-or-later"
            ],
            "description": "Utilities to build URLs to the jetpack.com/redirect/ service",
            "transport-options": {
                "relative": true
            }
        },
        {
            "name": "automattic/jetpack-roles",
            "version": "dev-trunk",
            "dist": {
                "type": "path",
                "url": "../../packages/roles",
                "reference": "e7d89c4c354ca17ec53d1a2e05454057c1b144da"
            },
            "require-dev": {
                "automattic/jetpack-changelogger": "^3.2",
                "brain/monkey": "2.6.1",
                "yoast/phpunit-polyfills": "1.0.3"
            },
            "type": "jetpack-library",
            "extra": {
                "autotagger": true,
                "mirror-repo": "Automattic/jetpack-roles",
                "changelogger": {
                    "link-template": "https://github.com/Automattic/jetpack-roles/compare/v${old}...v${new}"
                },
                "branch-alias": {
                    "dev-trunk": "1.4.x-dev"
                }
            },
            "autoload": {
                "classmap": [
                    "src/"
                ]
            },
            "scripts": {
                "phpunit": [
                    "./vendor/phpunit/phpunit/phpunit --colors=always"
                ],
                "test-coverage": [
                    "php -dpcov.directory=. ./vendor/bin/phpunit --coverage-clover \"$COVERAGE_DIR/clover.xml\""
                ],
                "test-php": [
                    "@composer phpunit"
                ]
            },
            "license": [
                "GPL-2.0-or-later"
            ],
            "description": "Utilities, related with user roles and capabilities.",
            "transport-options": {
                "relative": true
            }
        },
        {
            "name": "automattic/jetpack-search",
            "version": "dev-trunk",
            "dist": {
                "type": "path",
                "url": "../../packages/search",
                "reference": "80452a5f3fdd3e20ee9a4d36849734f45812356a"
            },
            "require": {
                "automattic/jetpack-assets": "^1.17",
                "automattic/jetpack-config": "^1.9",
                "automattic/jetpack-connection": "^1.42",
                "automattic/jetpack-constants": "^1.6",
                "automattic/jetpack-my-jetpack": "^2.0",
                "automattic/jetpack-status": "^1.14"
            },
            "require-dev": {
                "automattic/jetpack-changelogger": "^3.2",
                "automattic/wordbless": "0.3.1",
                "yoast/phpunit-polyfills": "1.0.3"
            },
            "type": "jetpack-library",
            "extra": {
                "autotagger": true,
                "mirror-repo": "Automattic/jetpack-search",
                "textdomain": "jetpack-search-pkg",
                "changelogger": {
                    "link-template": "https://github.com/Automattic/jetpack-search/compare/v${old}...v${new}"
                },
                "branch-alias": {
                    "dev-trunk": "0.20.x-dev"
                },
                "version-constants": {
                    "::VERSION": "src/class-package.php"
                }
            },
            "autoload": {
                "classmap": [
                    "src/"
                ]
            },
            "scripts": {
                "build": [
                    "Composer\\Config::disableProcessTimeout",
                    "pnpm run build"
                ],
                "build-development": [
                    "pnpm run build-development"
                ],
                "build-production": [
                    "pnpm run build-production"
                ],
                "phpunit": [
                    "./vendor/phpunit/phpunit/phpunit --colors=always"
                ],
                "test-coverage": [
                    "php -dpcov.directory=. ./vendor/bin/phpunit --coverage-clover \"$COVERAGE_DIR/clover.xml\""
                ],
                "test-js": [
                    "pnpm run test"
                ],
                "test-php": [
                    "@composer phpunit"
                ],
                "post-update-cmd": [
                    "php -r \"copy('vendor/automattic/wordbless/src/dbless-wpdb.php', 'wordpress/wp-content/db.php');\""
                ],
                "watch": [
                    "Composer\\Config::disableProcessTimeout",
                    "pnpm run watch"
                ]
            },
            "license": [
                "GPL-2.0-or-later"
            ],
            "description": "Tools to assist with enabling cloud search for Jetpack sites.",
            "transport-options": {
                "relative": true
            }
        },
        {
            "name": "automattic/jetpack-status",
            "version": "dev-trunk",
            "dist": {
                "type": "path",
                "url": "../../packages/status",
                "reference": "1c747edbd6e497fd58eb51ddab48d836b61a5298"
            },
            "require": {
                "automattic/jetpack-constants": "^1.6"
            },
            "require-dev": {
                "automattic/jetpack-changelogger": "^3.2",
                "brain/monkey": "2.6.1",
                "yoast/phpunit-polyfills": "1.0.3"
            },
            "type": "jetpack-library",
            "extra": {
                "autotagger": true,
                "mirror-repo": "Automattic/jetpack-status",
                "changelogger": {
                    "link-template": "https://github.com/Automattic/jetpack-status/compare/v${old}...v${new}"
                },
                "branch-alias": {
                    "dev-trunk": "1.14.x-dev"
                }
            },
            "autoload": {
                "classmap": [
                    "src/"
                ]
            },
            "scripts": {
                "phpunit": [
                    "./vendor/phpunit/phpunit/phpunit --colors=always"
                ],
                "test-coverage": [
                    "php -dpcov.directory=. ./vendor/bin/phpunit --coverage-clover \"$COVERAGE_DIR/clover.xml\""
                ],
                "test-php": [
                    "@composer phpunit"
                ]
            },
            "license": [
                "GPL-2.0-or-later"
            ],
            "description": "Used to retrieve information about the current status of Jetpack and the site overall.",
            "transport-options": {
                "relative": true
            }
        },
        {
            "name": "automattic/jetpack-sync",
            "version": "dev-trunk",
            "dist": {
                "type": "path",
                "url": "../../packages/sync",
                "reference": "fbf52175a2482d68e519ae7813f68417e535d321"
            },
            "require": {
                "automattic/jetpack-connection": "^1.42",
                "automattic/jetpack-constants": "^1.6",
                "automattic/jetpack-identity-crisis": "^0.8",
                "automattic/jetpack-password-checker": "^0.2",
                "automattic/jetpack-roles": "^1.4",
                "automattic/jetpack-status": "^1.14"
            },
            "require-dev": {
                "automattic/jetpack-changelogger": "^3.2",
                "automattic/wordbless": "@dev",
                "yoast/phpunit-polyfills": "1.0.3"
            },
            "type": "jetpack-library",
            "extra": {
                "autotagger": true,
                "mirror-repo": "Automattic/jetpack-sync",
                "textdomain": "jetpack-sync",
                "version-constants": {
                    "::PACKAGE_VERSION": "src/class-package-version.php"
                },
                "changelogger": {
                    "link-template": "https://github.com/Automattic/jetpack-sync/compare/v${old}...v${new}"
                },
                "branch-alias": {
                    "dev-trunk": "1.38.x-dev"
                }
            },
            "autoload": {
                "classmap": [
                    "src/"
                ]
            },
            "scripts": {
                "phpunit": [
                    "./vendor/phpunit/phpunit/phpunit --colors=always"
                ],
                "test-coverage": [
                    "php -dpcov.directory=. ./vendor/bin/phpunit --coverage-clover \"$COVERAGE_DIR/clover.xml\""
                ],
                "test-php": [
                    "@composer phpunit"
                ],
                "post-update-cmd": [
                    "php -r \"copy('vendor/automattic/wordbless/src/dbless-wpdb.php', 'wordpress/wp-content/db.php');\""
                ]
            },
            "license": [
                "GPL-2.0-or-later"
            ],
            "description": "Everything needed to allow syncing to the WP.com infrastructure.",
            "transport-options": {
                "relative": true
            }
        },
        {
            "name": "automattic/jetpack-videopress",
            "version": "dev-trunk",
            "dist": {
                "type": "path",
                "url": "../../packages/videopress",
                "reference": "1fd97a4af0e1f78b6cf771c80fa1498547135bc3"
            },
            "require": {
                "automattic/jetpack-assets": "^1.17",
                "automattic/jetpack-connection": "^1.42",
                "automattic/jetpack-plans": "^0.2"
            },
            "require-dev": {
                "automattic/jetpack-changelogger": "^3.2",
                "brain/monkey": "^2.6",
                "yoast/phpunit-polyfills": "1.0.3"
            },
            "type": "jetpack-library",
            "extra": {
                "autotagger": true,
                "mirror-repo": "Automattic/jetpack-videopress",
                "changelogger": {
                    "link-template": "https://github.com/Automattic/jetpack-videopress/compare/v${old}...v${new}"
                },
                "branch-alias": {
                    "dev-trunk": "0.2.x-dev"
                },
                "version-constants": {
                    "::PACKAGE_VERSION": "src/class-package-version.php"
                },
                "textdomain": "jetpack-videopress-pkg"
            },
            "autoload": {
                "classmap": [
                    "src/"
                ]
            },
            "scripts": {
                "phpunit": [
                    "./vendor/phpunit/phpunit/phpunit --colors=always"
                ],
                "test-coverage": [
                    "php -dpcov.directory=. ./vendor/bin/phpunit --coverage-clover \"$COVERAGE_DIR/clover.xml\""
                ],
                "test-php": [
                    "@composer phpunit"
                ],
                "build-production": [
                    "NODE_ENV=production BABEL_ENV=production pnpm run build"
                ],
                "build-development": [
                    "pnpm run build"
                ],
                "watch": [
                    "Composer\\Config::disableProcessTimeout",
                    "pnpm run watch"
                ]
            },
            "license": [
                "GPL-2.0-or-later"
            ],
            "description": "VideoPress package",
            "transport-options": {
                "relative": true
            }
        },
        {
            "name": "automattic/jetpack-waf",
            "version": "dev-trunk",
            "dist": {
                "type": "path",
                "url": "../../packages/waf",
                "reference": "76a37f2b5b89b3702a05cf7c31746107d606c313"
            },
            "require": {
                "wikimedia/aho-corasick": "^1.0"
            },
            "require-dev": {
                "automattic/jetpack-changelogger": "^3.2",
                "yoast/phpunit-polyfills": "1.0.3"
            },
            "type": "jetpack-library",
            "extra": {
                "autotagger": true,
                "mirror-repo": "Automattic/jetpack-waf",
                "textdomain": "jetpack-waf",
                "changelogger": {
                    "link-template": "https://github.com/Automattic/jetpack-waf/compare/v${old}...v${new}"
                },
                "branch-alias": {
                    "dev-trunk": "0.6.x-dev"
                }
            },
            "autoload": {
                "files": [
                    "actions.php",
                    "cli.php"
                ],
                "classmap": [
                    "src/"
                ]
            },
            "scripts": {
                "phpunit": [
                    "./vendor/phpunit/phpunit/phpunit --colors=always"
                ],
                "test-coverage": [
                    "php -dpcov.directory=. ./vendor/bin/phpunit --coverage-clover \"$COVERAGE_DIR/clover.xml\""
                ],
                "test-coverage-html": [
                    "php -dpcov.directory=. ./vendor/bin/phpunit --coverage-html ./coverage"
                ],
                "test-php": [
                    "@composer phpunit"
                ]
            },
            "license": [
                "GPL-2.0-or-later"
            ],
            "description": "Tools to assist with the Jetpack Web Application Firewall",
            "transport-options": {
                "relative": true
            }
        },
        {
            "name": "automattic/jetpack-wordads",
            "version": "dev-trunk",
            "dist": {
                "type": "path",
                "url": "../../packages/wordads",
                "reference": "d302b27e415caf3de02e53a6cb4b625b1574430e"
            },
            "require": {
                "automattic/jetpack-assets": "^1.17",
                "automattic/jetpack-config": "^1.9",
                "automattic/jetpack-connection": "^1.42",
                "automattic/jetpack-constants": "^1.6",
                "automattic/jetpack-status": "^1.14"
            },
            "require-dev": {
                "automattic/jetpack-changelogger": "^3.2",
                "yoast/phpunit-polyfills": "1.0.3"
            },
            "type": "jetpack-library",
            "extra": {
                "mirror-repo": "Automattic/jetpack-wordads",
                "changelogger": {
                    "link-template": "https://github.com/Automattic/jetpack-wordads/compare/v${old}...v${new}"
                },
                "autotagger": true,
                "branch-alias": {
                    "dev-trunk": "0.2.x-dev"
                },
                "textdomain": "jetpack-wordads",
                "version-constants": {
                    "::VERSION": "src/class-package.php"
                }
            },
            "autoload": {
                "classmap": [
                    "src/"
                ]
            },
            "scripts": {
                "build": [
                    "Composer\\Config::disableProcessTimeout",
                    "pnpm run build"
                ],
                "build-development": [
                    "pnpm run build-development"
                ],
                "build-production": [
                    "pnpm run build-production"
                ],
                "phpunit": [
                    "./vendor/phpunit/phpunit/phpunit --colors=always"
                ],
                "test-coverage": [
                    "php -dpcov.directory=. ./vendor/bin/phpunit --coverage-clover \"$COVERAGE_DIR/clover.xml\""
                ],
                "test-js": [
                    "pnpm run test"
                ],
                "test-php": [
                    "@composer phpunit"
                ],
                "watch": [
                    "Composer\\Config::disableProcessTimeout",
                    "pnpm run watch"
                ]
            },
            "license": [
                "GPL-2.0-or-later"
            ],
            "description": "Earn income by allowing Jetpack to display high quality ads.",
            "transport-options": {
                "relative": true
            }
        },
        {
            "name": "nojimage/twitter-text-php",
            "version": "v3.1.2",
            "source": {
                "type": "git",
                "url": "https://github.com/nojimage/twitter-text-php.git",
                "reference": "979bcf6a92d543b61588c7c0c0a87d0eb473d8f6"
            },
            "dist": {
                "type": "zip",
                "url": "https://api.github.com/repos/nojimage/twitter-text-php/zipball/979bcf6a92d543b61588c7c0c0a87d0eb473d8f6",
                "reference": "979bcf6a92d543b61588c7c0c0a87d0eb473d8f6",
                "shasum": ""
            },
            "require": {
                "ext-intl": "*",
                "ext-mbstring": "*",
                "php": ">=5.3.3"
            },
            "require-dev": {
                "ext-json": "*",
                "phpunit/phpunit": "4.8.*|5.7.*|6.5.*",
                "symfony/yaml": "^2.6.0|^3.4.0|^4.4.0|^5.0.0",
                "twitter/twitter-text": "^3.0.0"
            },
            "type": "library",
            "autoload": {
                "psr-0": {
                    "Twitter\\Text\\": "lib/"
                }
            },
            "notification-url": "https://packagist.org/downloads/",
            "license": [
                "Apache-2.0"
            ],
            "authors": [
                {
                    "name": "Matt Sanford",
                    "email": "matt@mzsanford.com",
                    "homepage": "http://mzsanford.com"
                },
                {
                    "name": "Mike Cochrane",
                    "email": "mikec@mikenz.geek.nz",
                    "homepage": "http://mikenz.geek.nz"
                },
                {
                    "name": "Nick Pope",
                    "email": "git@nickpope.me.uk",
                    "homepage": "http://www.nickpope.me.uk"
                },
                {
                    "name": "Takashi Nojima",
                    "homepage": "http://php-tips.com"
                }
            ],
            "description": "A library of PHP classes that provide auto-linking and extraction of usernames, lists, hashtags and URLs from tweets.",
            "homepage": "https://github.com/nojimage/twitter-text-php",
            "keywords": [
                "autolink",
                "extract",
                "text",
                "twitter"
            ],
            "support": {
                "issues": "https://github.com/nojimage/twitter-text-php/issues",
                "source": "https://github.com/nojimage/twitter-text-php/tree/v3.1.2"
            },
            "time": "2021-03-18T11:38:53+00:00"
        },
        {
            "name": "wikimedia/aho-corasick",
            "version": "v1.0.1",
            "source": {
                "type": "git",
                "url": "https://github.com/wikimedia/AhoCorasick.git",
                "reference": "2f3a1bd765913637a66eade658d11d82f0e551be"
            },
            "dist": {
                "type": "zip",
                "url": "https://api.github.com/repos/wikimedia/AhoCorasick/zipball/2f3a1bd765913637a66eade658d11d82f0e551be",
                "reference": "2f3a1bd765913637a66eade658d11d82f0e551be",
                "shasum": ""
            },
            "require": {
                "php": ">=5.5.9"
            },
            "require-dev": {
                "jakub-onderka/php-console-highlighter": "0.3.2",
                "jakub-onderka/php-parallel-lint": "1.0.0",
                "mediawiki/mediawiki-codesniffer": "18.0.0",
                "mediawiki/minus-x": "0.3.1",
                "phpunit/phpunit": "4.8.36 || ^6.5"
            },
            "type": "library",
            "autoload": {
                "classmap": [
                    "src/"
                ]
            },
            "notification-url": "https://packagist.org/downloads/",
            "license": [
                "Apache-2.0"
            ],
            "authors": [
                {
                    "name": "Ori Livneh",
                    "email": "ori@wikimedia.org"
                }
            ],
            "description": "An implementation of the Aho-Corasick string matching algorithm.",
            "homepage": "https://gerrit.wikimedia.org/g/AhoCorasick",
            "keywords": [
                "ahocorasick",
                "matcher"
            ],
            "support": {
                "source": "https://github.com/wikimedia/AhoCorasick/tree/v1.0.1"
            },
            "time": "2018-05-01T18:13:32+00:00"
        }
    ],
    "packages-dev": [
        {
            "name": "antecedent/patchwork",
            "version": "2.1.21",
            "source": {
                "type": "git",
                "url": "https://github.com/antecedent/patchwork.git",
                "reference": "25c1fa0cd9a6e6d0d13863d8df8f050b6733f16d"
            },
            "dist": {
                "type": "zip",
                "url": "https://api.github.com/repos/antecedent/patchwork/zipball/25c1fa0cd9a6e6d0d13863d8df8f050b6733f16d",
                "reference": "25c1fa0cd9a6e6d0d13863d8df8f050b6733f16d",
                "shasum": ""
            },
            "require": {
                "php": ">=5.4.0"
            },
            "require-dev": {
                "phpunit/phpunit": ">=4"
            },
            "type": "library",
            "notification-url": "https://packagist.org/downloads/",
            "license": [
                "MIT"
            ],
            "authors": [
                {
                    "name": "Ignas Rudaitis",
                    "email": "ignas.rudaitis@gmail.com"
                }
            ],
            "description": "Method redefinition (monkey-patching) functionality for PHP.",
            "homepage": "http://patchwork2.org/",
            "keywords": [
                "aop",
                "aspect",
                "interception",
                "monkeypatching",
                "redefinition",
                "runkit",
                "testing"
            ],
            "support": {
                "issues": "https://github.com/antecedent/patchwork/issues",
                "source": "https://github.com/antecedent/patchwork/tree/2.1.21"
            },
            "time": "2022-02-07T07:28:34+00:00"
        },
        {
            "name": "automattic/jetpack-changelogger",
            "version": "dev-trunk",
            "dist": {
                "type": "path",
                "url": "../../packages/changelogger",
                "reference": "db7485e80ebcad717977462edf149ea62e134b3b"
            },
            "require": {
                "php": ">=5.6",
                "symfony/console": "^3.4 || ^5.2 || ^6.0",
                "symfony/process": "^3.4 || ^5.2 || ^6.0",
                "wikimedia/at-ease": "^1.2 || ^2.0"
            },
            "require-dev": {
                "wikimedia/testing-access-wrapper": "^1.0 || ^2.0",
                "yoast/phpunit-polyfills": "1.0.3"
            },
            "bin": [
                "bin/changelogger"
            ],
            "type": "project",
            "extra": {
                "autotagger": true,
                "branch-alias": {
                    "dev-trunk": "3.2.x-dev"
                },
                "mirror-repo": "Automattic/jetpack-changelogger",
                "version-constants": {
                    "::VERSION": "src/Application.php"
                },
                "changelogger": {
                    "link-template": "https://github.com/Automattic/jetpack-changelogger/compare/${old}...${new}"
                }
            },
            "autoload": {
                "psr-4": {
                    "Automattic\\Jetpack\\Changelogger\\": "src",
                    "Automattic\\Jetpack\\Changelog\\": "lib"
                }
            },
            "autoload-dev": {
                "psr-4": {
                    "Automattic\\Jetpack\\Changelogger\\Tests\\": "tests/php/includes/src",
                    "Automattic\\Jetpack\\Changelog\\Tests\\": "tests/php/includes/lib"
                }
            },
            "scripts": {
                "phpunit": [
                    "./vendor/phpunit/phpunit/phpunit --colors=always"
                ],
                "test-coverage": [
                    "php -dpcov.directory=. ./vendor/bin/phpunit --coverage-clover \"$COVERAGE_DIR/clover.xml\""
                ],
                "test-php": [
                    "@composer phpunit"
                ],
                "post-install-cmd": [
                    "[ -e vendor/bin/changelogger ] || { cd vendor/bin && ln -s ../../bin/changelogger; }"
                ],
                "post-update-cmd": [
                    "[ -e vendor/bin/changelogger ] || { cd vendor/bin && ln -s ../../bin/changelogger; }"
                ]
            },
            "license": [
                "GPL-2.0-or-later"
            ],
            "description": "Jetpack Changelogger tool. Allows for managing changelogs by dropping change files into a changelog directory with each PR.",
            "transport-options": {
                "relative": true
            }
        },
        {
            "name": "doctrine/instantiator",
            "version": "1.4.1",
            "source": {
                "type": "git",
                "url": "https://github.com/doctrine/instantiator.git",
                "reference": "10dcfce151b967d20fde1b34ae6640712c3891bc"
            },
            "dist": {
                "type": "zip",
                "url": "https://api.github.com/repos/doctrine/instantiator/zipball/10dcfce151b967d20fde1b34ae6640712c3891bc",
                "reference": "10dcfce151b967d20fde1b34ae6640712c3891bc",
                "shasum": ""
            },
            "require": {
                "php": "^7.1 || ^8.0"
            },
            "require-dev": {
                "doctrine/coding-standard": "^9",
                "ext-pdo": "*",
                "ext-phar": "*",
                "phpbench/phpbench": "^0.16 || ^1",
                "phpstan/phpstan": "^1.4",
                "phpstan/phpstan-phpunit": "^1",
                "phpunit/phpunit": "^7.5 || ^8.5 || ^9.5",
                "vimeo/psalm": "^4.22"
            },
            "type": "library",
            "autoload": {
                "psr-4": {
                    "Doctrine\\Instantiator\\": "src/Doctrine/Instantiator/"
                }
            },
            "notification-url": "https://packagist.org/downloads/",
            "license": [
                "MIT"
            ],
            "authors": [
                {
                    "name": "Marco Pivetta",
                    "email": "ocramius@gmail.com",
                    "homepage": "https://ocramius.github.io/"
                }
            ],
            "description": "A small, lightweight utility to instantiate objects in PHP without invoking their constructors",
            "homepage": "https://www.doctrine-project.org/projects/instantiator.html",
            "keywords": [
                "constructor",
                "instantiate"
            ],
            "support": {
                "issues": "https://github.com/doctrine/instantiator/issues",
                "source": "https://github.com/doctrine/instantiator/tree/1.4.1"
            },
            "funding": [
                {
                    "url": "https://www.doctrine-project.org/sponsorship.html",
                    "type": "custom"
                },
                {
                    "url": "https://www.patreon.com/phpdoctrine",
                    "type": "patreon"
                },
                {
                    "url": "https://tidelift.com/funding/github/packagist/doctrine%2Finstantiator",
                    "type": "tidelift"
                }
            ],
            "time": "2022-03-03T08:28:38+00:00"
        },
        {
            "name": "johnkary/phpunit-speedtrap",
            "version": "v4.0.0",
            "source": {
                "type": "git",
                "url": "https://github.com/johnkary/phpunit-speedtrap.git",
                "reference": "5f9b160eac87e975f1c6ca9faee5125f0616fba3"
            },
            "dist": {
                "type": "zip",
                "url": "https://api.github.com/repos/johnkary/phpunit-speedtrap/zipball/5f9b160eac87e975f1c6ca9faee5125f0616fba3",
                "reference": "5f9b160eac87e975f1c6ca9faee5125f0616fba3",
                "shasum": ""
            },
            "require": {
                "php": ">=7.1",
                "phpunit/phpunit": "^7.0 || ^8.0 || ^9.0"
            },
            "type": "library",
            "extra": {
                "branch-alias": {
                    "dev-master": "4.0-dev"
                }
            },
            "autoload": {
                "psr-4": {
                    "JohnKary\\PHPUnit\\Listener\\": "src/"
                }
            },
            "notification-url": "https://packagist.org/downloads/",
            "license": [
                "MIT"
            ],
            "authors": [
                {
                    "name": "John Kary",
                    "email": "john@johnkary.net"
                }
            ],
            "description": "Find and report on slow tests in your PHPUnit test suite",
            "homepage": "https://github.com/johnkary/phpunit-speedtrap",
            "keywords": [
                "phpunit",
                "profile",
                "slow"
            ],
            "support": {
                "issues": "https://github.com/johnkary/phpunit-speedtrap/issues",
                "source": "https://github.com/johnkary/phpunit-speedtrap/tree/v4.0.0"
            },
            "time": "2021-05-03T02:37:05+00:00"
        },
        {
            "name": "myclabs/deep-copy",
            "version": "1.11.0",
            "source": {
                "type": "git",
                "url": "https://github.com/myclabs/DeepCopy.git",
                "reference": "14daed4296fae74d9e3201d2c4925d1acb7aa614"
            },
            "dist": {
                "type": "zip",
                "url": "https://api.github.com/repos/myclabs/DeepCopy/zipball/14daed4296fae74d9e3201d2c4925d1acb7aa614",
                "reference": "14daed4296fae74d9e3201d2c4925d1acb7aa614",
                "shasum": ""
            },
            "require": {
                "php": "^7.1 || ^8.0"
            },
            "conflict": {
                "doctrine/collections": "<1.6.8",
                "doctrine/common": "<2.13.3 || >=3,<3.2.2"
            },
            "require-dev": {
                "doctrine/collections": "^1.6.8",
                "doctrine/common": "^2.13.3 || ^3.2.2",
                "phpunit/phpunit": "^7.5.20 || ^8.5.23 || ^9.5.13"
            },
            "type": "library",
            "autoload": {
                "files": [
                    "src/DeepCopy/deep_copy.php"
                ],
                "psr-4": {
                    "DeepCopy\\": "src/DeepCopy/"
                }
            },
            "notification-url": "https://packagist.org/downloads/",
            "license": [
                "MIT"
            ],
            "description": "Create deep copies (clones) of your objects",
            "keywords": [
                "clone",
                "copy",
                "duplicate",
                "object",
                "object graph"
            ],
            "support": {
                "issues": "https://github.com/myclabs/DeepCopy/issues",
                "source": "https://github.com/myclabs/DeepCopy/tree/1.11.0"
            },
            "funding": [
                {
                    "url": "https://tidelift.com/funding/github/packagist/myclabs/deep-copy",
                    "type": "tidelift"
                }
            ],
            "time": "2022-03-03T13:19:32+00:00"
        },
        {
            "name": "nikic/php-parser",
            "version": "v4.14.0",
            "source": {
                "type": "git",
                "url": "https://github.com/nikic/PHP-Parser.git",
                "reference": "34bea19b6e03d8153165d8f30bba4c3be86184c1"
            },
            "dist": {
                "type": "zip",
                "url": "https://api.github.com/repos/nikic/PHP-Parser/zipball/34bea19b6e03d8153165d8f30bba4c3be86184c1",
                "reference": "34bea19b6e03d8153165d8f30bba4c3be86184c1",
                "shasum": ""
            },
            "require": {
                "ext-tokenizer": "*",
                "php": ">=7.0"
            },
            "require-dev": {
                "ircmaxell/php-yacc": "^0.0.7",
                "phpunit/phpunit": "^6.5 || ^7.0 || ^8.0 || ^9.0"
            },
            "bin": [
                "bin/php-parse"
            ],
            "type": "library",
            "extra": {
                "branch-alias": {
                    "dev-master": "4.9-dev"
                }
            },
            "autoload": {
                "psr-4": {
                    "PhpParser\\": "lib/PhpParser"
                }
            },
            "notification-url": "https://packagist.org/downloads/",
            "license": [
                "BSD-3-Clause"
            ],
            "authors": [
                {
                    "name": "Nikita Popov"
                }
            ],
            "description": "A PHP parser written in PHP",
            "keywords": [
                "parser",
                "php"
            ],
            "support": {
                "issues": "https://github.com/nikic/PHP-Parser/issues",
                "source": "https://github.com/nikic/PHP-Parser/tree/v4.14.0"
            },
            "time": "2022-05-31T20:59:12+00:00"
        },
        {
            "name": "phar-io/manifest",
            "version": "2.0.3",
            "source": {
                "type": "git",
                "url": "https://github.com/phar-io/manifest.git",
                "reference": "97803eca37d319dfa7826cc2437fc020857acb53"
            },
            "dist": {
                "type": "zip",
                "url": "https://api.github.com/repos/phar-io/manifest/zipball/97803eca37d319dfa7826cc2437fc020857acb53",
                "reference": "97803eca37d319dfa7826cc2437fc020857acb53",
                "shasum": ""
            },
            "require": {
                "ext-dom": "*",
                "ext-phar": "*",
                "ext-xmlwriter": "*",
                "phar-io/version": "^3.0.1",
                "php": "^7.2 || ^8.0"
            },
            "type": "library",
            "extra": {
                "branch-alias": {
                    "dev-master": "2.0.x-dev"
                }
            },
            "autoload": {
                "classmap": [
                    "src/"
                ]
            },
            "notification-url": "https://packagist.org/downloads/",
            "license": [
                "BSD-3-Clause"
            ],
            "authors": [
                {
                    "name": "Arne Blankerts",
                    "email": "arne@blankerts.de",
                    "role": "Developer"
                },
                {
                    "name": "Sebastian Heuer",
                    "email": "sebastian@phpeople.de",
                    "role": "Developer"
                },
                {
                    "name": "Sebastian Bergmann",
                    "email": "sebastian@phpunit.de",
                    "role": "Developer"
                }
            ],
            "description": "Component for reading phar.io manifest information from a PHP Archive (PHAR)",
            "support": {
                "issues": "https://github.com/phar-io/manifest/issues",
                "source": "https://github.com/phar-io/manifest/tree/2.0.3"
            },
            "time": "2021-07-20T11:28:43+00:00"
        },
        {
            "name": "phar-io/version",
            "version": "3.2.1",
            "source": {
                "type": "git",
                "url": "https://github.com/phar-io/version.git",
                "reference": "4f7fd7836c6f332bb2933569e566a0d6c4cbed74"
            },
            "dist": {
                "type": "zip",
                "url": "https://api.github.com/repos/phar-io/version/zipball/4f7fd7836c6f332bb2933569e566a0d6c4cbed74",
                "reference": "4f7fd7836c6f332bb2933569e566a0d6c4cbed74",
                "shasum": ""
            },
            "require": {
                "php": "^7.2 || ^8.0"
            },
            "type": "library",
            "autoload": {
                "classmap": [
                    "src/"
                ]
            },
            "notification-url": "https://packagist.org/downloads/",
            "license": [
                "BSD-3-Clause"
            ],
            "authors": [
                {
                    "name": "Arne Blankerts",
                    "email": "arne@blankerts.de",
                    "role": "Developer"
                },
                {
                    "name": "Sebastian Heuer",
                    "email": "sebastian@phpeople.de",
                    "role": "Developer"
                },
                {
                    "name": "Sebastian Bergmann",
                    "email": "sebastian@phpunit.de",
                    "role": "Developer"
                }
            ],
            "description": "Library for handling version information and constraints",
            "support": {
                "issues": "https://github.com/phar-io/version/issues",
                "source": "https://github.com/phar-io/version/tree/3.2.1"
            },
            "time": "2022-02-21T01:04:05+00:00"
        },
        {
            "name": "phpdocumentor/reflection-common",
            "version": "2.2.0",
            "source": {
                "type": "git",
                "url": "https://github.com/phpDocumentor/ReflectionCommon.git",
                "reference": "1d01c49d4ed62f25aa84a747ad35d5a16924662b"
            },
            "dist": {
                "type": "zip",
                "url": "https://api.github.com/repos/phpDocumentor/ReflectionCommon/zipball/1d01c49d4ed62f25aa84a747ad35d5a16924662b",
                "reference": "1d01c49d4ed62f25aa84a747ad35d5a16924662b",
                "shasum": ""
            },
            "require": {
                "php": "^7.2 || ^8.0"
            },
            "type": "library",
            "extra": {
                "branch-alias": {
                    "dev-2.x": "2.x-dev"
                }
            },
            "autoload": {
                "psr-4": {
                    "phpDocumentor\\Reflection\\": "src/"
                }
            },
            "notification-url": "https://packagist.org/downloads/",
            "license": [
                "MIT"
            ],
            "authors": [
                {
                    "name": "Jaap van Otterdijk",
                    "email": "opensource@ijaap.nl"
                }
            ],
            "description": "Common reflection classes used by phpdocumentor to reflect the code structure",
            "homepage": "http://www.phpdoc.org",
            "keywords": [
                "FQSEN",
                "phpDocumentor",
                "phpdoc",
                "reflection",
                "static analysis"
            ],
            "support": {
                "issues": "https://github.com/phpDocumentor/ReflectionCommon/issues",
                "source": "https://github.com/phpDocumentor/ReflectionCommon/tree/2.x"
            },
            "time": "2020-06-27T09:03:43+00:00"
        },
        {
            "name": "phpdocumentor/reflection-docblock",
            "version": "5.3.0",
            "source": {
                "type": "git",
                "url": "https://github.com/phpDocumentor/ReflectionDocBlock.git",
                "reference": "622548b623e81ca6d78b721c5e029f4ce664f170"
            },
            "dist": {
                "type": "zip",
                "url": "https://api.github.com/repos/phpDocumentor/ReflectionDocBlock/zipball/622548b623e81ca6d78b721c5e029f4ce664f170",
                "reference": "622548b623e81ca6d78b721c5e029f4ce664f170",
                "shasum": ""
            },
            "require": {
                "ext-filter": "*",
                "php": "^7.2 || ^8.0",
                "phpdocumentor/reflection-common": "^2.2",
                "phpdocumentor/type-resolver": "^1.3",
                "webmozart/assert": "^1.9.1"
            },
            "require-dev": {
                "mockery/mockery": "~1.3.2",
                "psalm/phar": "^4.8"
            },
            "type": "library",
            "extra": {
                "branch-alias": {
                    "dev-master": "5.x-dev"
                }
            },
            "autoload": {
                "psr-4": {
                    "phpDocumentor\\Reflection\\": "src"
                }
            },
            "notification-url": "https://packagist.org/downloads/",
            "license": [
                "MIT"
            ],
            "authors": [
                {
                    "name": "Mike van Riel",
                    "email": "me@mikevanriel.com"
                },
                {
                    "name": "Jaap van Otterdijk",
                    "email": "account@ijaap.nl"
                }
            ],
            "description": "With this component, a library can provide support for annotations via DocBlocks or otherwise retrieve information that is embedded in a DocBlock.",
            "support": {
                "issues": "https://github.com/phpDocumentor/ReflectionDocBlock/issues",
                "source": "https://github.com/phpDocumentor/ReflectionDocBlock/tree/5.3.0"
            },
            "time": "2021-10-19T17:43:47+00:00"
        },
        {
            "name": "phpdocumentor/type-resolver",
            "version": "1.6.1",
            "source": {
                "type": "git",
                "url": "https://github.com/phpDocumentor/TypeResolver.git",
                "reference": "77a32518733312af16a44300404e945338981de3"
            },
            "dist": {
                "type": "zip",
                "url": "https://api.github.com/repos/phpDocumentor/TypeResolver/zipball/77a32518733312af16a44300404e945338981de3",
                "reference": "77a32518733312af16a44300404e945338981de3",
                "shasum": ""
            },
            "require": {
                "php": "^7.2 || ^8.0",
                "phpdocumentor/reflection-common": "^2.0"
            },
            "require-dev": {
                "ext-tokenizer": "*",
                "psalm/phar": "^4.8"
            },
            "type": "library",
            "extra": {
                "branch-alias": {
                    "dev-1.x": "1.x-dev"
                }
            },
            "autoload": {
                "psr-4": {
                    "phpDocumentor\\Reflection\\": "src"
                }
            },
            "notification-url": "https://packagist.org/downloads/",
            "license": [
                "MIT"
            ],
            "authors": [
                {
                    "name": "Mike van Riel",
                    "email": "me@mikevanriel.com"
                }
            ],
            "description": "A PSR-5 based resolver of Class names, Types and Structural Element Names",
            "support": {
                "issues": "https://github.com/phpDocumentor/TypeResolver/issues",
                "source": "https://github.com/phpDocumentor/TypeResolver/tree/1.6.1"
            },
            "time": "2022-03-15T21:29:03+00:00"
        },
        {
            "name": "phpspec/prophecy",
            "version": "v1.15.0",
            "source": {
                "type": "git",
                "url": "https://github.com/phpspec/prophecy.git",
                "reference": "bbcd7380b0ebf3961ee21409db7b38bc31d69a13"
            },
            "dist": {
                "type": "zip",
                "url": "https://api.github.com/repos/phpspec/prophecy/zipball/bbcd7380b0ebf3961ee21409db7b38bc31d69a13",
                "reference": "bbcd7380b0ebf3961ee21409db7b38bc31d69a13",
                "shasum": ""
            },
            "require": {
                "doctrine/instantiator": "^1.2",
                "php": "^7.2 || ~8.0, <8.2",
                "phpdocumentor/reflection-docblock": "^5.2",
                "sebastian/comparator": "^3.0 || ^4.0",
                "sebastian/recursion-context": "^3.0 || ^4.0"
            },
            "require-dev": {
                "phpspec/phpspec": "^6.0 || ^7.0",
                "phpunit/phpunit": "^8.0 || ^9.0"
            },
            "type": "library",
            "extra": {
                "branch-alias": {
                    "dev-master": "1.x-dev"
                }
            },
            "autoload": {
                "psr-4": {
                    "Prophecy\\": "src/Prophecy"
                }
            },
            "notification-url": "https://packagist.org/downloads/",
            "license": [
                "MIT"
            ],
            "authors": [
                {
                    "name": "Konstantin Kudryashov",
                    "email": "ever.zet@gmail.com",
                    "homepage": "http://everzet.com"
                },
                {
                    "name": "Marcello Duarte",
                    "email": "marcello.duarte@gmail.com"
                }
            ],
            "description": "Highly opinionated mocking framework for PHP 5.3+",
            "homepage": "https://github.com/phpspec/prophecy",
            "keywords": [
                "Double",
                "Dummy",
                "fake",
                "mock",
                "spy",
                "stub"
            ],
            "support": {
                "issues": "https://github.com/phpspec/prophecy/issues",
                "source": "https://github.com/phpspec/prophecy/tree/v1.15.0"
            },
            "time": "2021-12-08T12:19:24+00:00"
        },
        {
            "name": "phpunit/php-code-coverage",
            "version": "9.2.15",
            "source": {
                "type": "git",
                "url": "https://github.com/sebastianbergmann/php-code-coverage.git",
                "reference": "2e9da11878c4202f97915c1cb4bb1ca318a63f5f"
            },
            "dist": {
                "type": "zip",
                "url": "https://api.github.com/repos/sebastianbergmann/php-code-coverage/zipball/2e9da11878c4202f97915c1cb4bb1ca318a63f5f",
                "reference": "2e9da11878c4202f97915c1cb4bb1ca318a63f5f",
                "shasum": ""
            },
            "require": {
                "ext-dom": "*",
                "ext-libxml": "*",
                "ext-xmlwriter": "*",
                "nikic/php-parser": "^4.13.0",
                "php": ">=7.3",
                "phpunit/php-file-iterator": "^3.0.3",
                "phpunit/php-text-template": "^2.0.2",
                "sebastian/code-unit-reverse-lookup": "^2.0.2",
                "sebastian/complexity": "^2.0",
                "sebastian/environment": "^5.1.2",
                "sebastian/lines-of-code": "^1.0.3",
                "sebastian/version": "^3.0.1",
                "theseer/tokenizer": "^1.2.0"
            },
            "require-dev": {
                "phpunit/phpunit": "^9.3"
            },
            "suggest": {
                "ext-pcov": "*",
                "ext-xdebug": "*"
            },
            "type": "library",
            "extra": {
                "branch-alias": {
                    "dev-master": "9.2-dev"
                }
            },
            "autoload": {
                "classmap": [
                    "src/"
                ]
            },
            "notification-url": "https://packagist.org/downloads/",
            "license": [
                "BSD-3-Clause"
            ],
            "authors": [
                {
                    "name": "Sebastian Bergmann",
                    "email": "sebastian@phpunit.de",
                    "role": "lead"
                }
            ],
            "description": "Library that provides collection, processing, and rendering functionality for PHP code coverage information.",
            "homepage": "https://github.com/sebastianbergmann/php-code-coverage",
            "keywords": [
                "coverage",
                "testing",
                "xunit"
            ],
            "support": {
                "issues": "https://github.com/sebastianbergmann/php-code-coverage/issues",
                "source": "https://github.com/sebastianbergmann/php-code-coverage/tree/9.2.15"
            },
            "funding": [
                {
                    "url": "https://github.com/sebastianbergmann",
                    "type": "github"
                }
            ],
            "time": "2022-03-07T09:28:20+00:00"
        },
        {
            "name": "phpunit/php-file-iterator",
            "version": "3.0.6",
            "source": {
                "type": "git",
                "url": "https://github.com/sebastianbergmann/php-file-iterator.git",
                "reference": "cf1c2e7c203ac650e352f4cc675a7021e7d1b3cf"
            },
            "dist": {
                "type": "zip",
                "url": "https://api.github.com/repos/sebastianbergmann/php-file-iterator/zipball/cf1c2e7c203ac650e352f4cc675a7021e7d1b3cf",
                "reference": "cf1c2e7c203ac650e352f4cc675a7021e7d1b3cf",
                "shasum": ""
            },
            "require": {
                "php": ">=7.3"
            },
            "require-dev": {
                "phpunit/phpunit": "^9.3"
            },
            "type": "library",
            "extra": {
                "branch-alias": {
                    "dev-master": "3.0-dev"
                }
            },
            "autoload": {
                "classmap": [
                    "src/"
                ]
            },
            "notification-url": "https://packagist.org/downloads/",
            "license": [
                "BSD-3-Clause"
            ],
            "authors": [
                {
                    "name": "Sebastian Bergmann",
                    "email": "sebastian@phpunit.de",
                    "role": "lead"
                }
            ],
            "description": "FilterIterator implementation that filters files based on a list of suffixes.",
            "homepage": "https://github.com/sebastianbergmann/php-file-iterator/",
            "keywords": [
                "filesystem",
                "iterator"
            ],
            "support": {
                "issues": "https://github.com/sebastianbergmann/php-file-iterator/issues",
                "source": "https://github.com/sebastianbergmann/php-file-iterator/tree/3.0.6"
            },
            "funding": [
                {
                    "url": "https://github.com/sebastianbergmann",
                    "type": "github"
                }
            ],
            "time": "2021-12-02T12:48:52+00:00"
        },
        {
            "name": "phpunit/php-invoker",
            "version": "3.1.1",
            "source": {
                "type": "git",
                "url": "https://github.com/sebastianbergmann/php-invoker.git",
                "reference": "5a10147d0aaf65b58940a0b72f71c9ac0423cc67"
            },
            "dist": {
                "type": "zip",
                "url": "https://api.github.com/repos/sebastianbergmann/php-invoker/zipball/5a10147d0aaf65b58940a0b72f71c9ac0423cc67",
                "reference": "5a10147d0aaf65b58940a0b72f71c9ac0423cc67",
                "shasum": ""
            },
            "require": {
                "php": ">=7.3"
            },
            "require-dev": {
                "ext-pcntl": "*",
                "phpunit/phpunit": "^9.3"
            },
            "suggest": {
                "ext-pcntl": "*"
            },
            "type": "library",
            "extra": {
                "branch-alias": {
                    "dev-master": "3.1-dev"
                }
            },
            "autoload": {
                "classmap": [
                    "src/"
                ]
            },
            "notification-url": "https://packagist.org/downloads/",
            "license": [
                "BSD-3-Clause"
            ],
            "authors": [
                {
                    "name": "Sebastian Bergmann",
                    "email": "sebastian@phpunit.de",
                    "role": "lead"
                }
            ],
            "description": "Invoke callables with a timeout",
            "homepage": "https://github.com/sebastianbergmann/php-invoker/",
            "keywords": [
                "process"
            ],
            "support": {
                "issues": "https://github.com/sebastianbergmann/php-invoker/issues",
                "source": "https://github.com/sebastianbergmann/php-invoker/tree/3.1.1"
            },
            "funding": [
                {
                    "url": "https://github.com/sebastianbergmann",
                    "type": "github"
                }
            ],
            "time": "2020-09-28T05:58:55+00:00"
        },
        {
            "name": "phpunit/php-text-template",
            "version": "2.0.4",
            "source": {
                "type": "git",
                "url": "https://github.com/sebastianbergmann/php-text-template.git",
                "reference": "5da5f67fc95621df9ff4c4e5a84d6a8a2acf7c28"
            },
            "dist": {
                "type": "zip",
                "url": "https://api.github.com/repos/sebastianbergmann/php-text-template/zipball/5da5f67fc95621df9ff4c4e5a84d6a8a2acf7c28",
                "reference": "5da5f67fc95621df9ff4c4e5a84d6a8a2acf7c28",
                "shasum": ""
            },
            "require": {
                "php": ">=7.3"
            },
            "require-dev": {
                "phpunit/phpunit": "^9.3"
            },
            "type": "library",
            "extra": {
                "branch-alias": {
                    "dev-master": "2.0-dev"
                }
            },
            "autoload": {
                "classmap": [
                    "src/"
                ]
            },
            "notification-url": "https://packagist.org/downloads/",
            "license": [
                "BSD-3-Clause"
            ],
            "authors": [
                {
                    "name": "Sebastian Bergmann",
                    "email": "sebastian@phpunit.de",
                    "role": "lead"
                }
            ],
            "description": "Simple template engine.",
            "homepage": "https://github.com/sebastianbergmann/php-text-template/",
            "keywords": [
                "template"
            ],
            "support": {
                "issues": "https://github.com/sebastianbergmann/php-text-template/issues",
                "source": "https://github.com/sebastianbergmann/php-text-template/tree/2.0.4"
            },
            "funding": [
                {
                    "url": "https://github.com/sebastianbergmann",
                    "type": "github"
                }
            ],
            "time": "2020-10-26T05:33:50+00:00"
        },
        {
            "name": "phpunit/php-timer",
            "version": "5.0.3",
            "source": {
                "type": "git",
                "url": "https://github.com/sebastianbergmann/php-timer.git",
                "reference": "5a63ce20ed1b5bf577850e2c4e87f4aa902afbd2"
            },
            "dist": {
                "type": "zip",
                "url": "https://api.github.com/repos/sebastianbergmann/php-timer/zipball/5a63ce20ed1b5bf577850e2c4e87f4aa902afbd2",
                "reference": "5a63ce20ed1b5bf577850e2c4e87f4aa902afbd2",
                "shasum": ""
            },
            "require": {
                "php": ">=7.3"
            },
            "require-dev": {
                "phpunit/phpunit": "^9.3"
            },
            "type": "library",
            "extra": {
                "branch-alias": {
                    "dev-master": "5.0-dev"
                }
            },
            "autoload": {
                "classmap": [
                    "src/"
                ]
            },
            "notification-url": "https://packagist.org/downloads/",
            "license": [
                "BSD-3-Clause"
            ],
            "authors": [
                {
                    "name": "Sebastian Bergmann",
                    "email": "sebastian@phpunit.de",
                    "role": "lead"
                }
            ],
            "description": "Utility class for timing",
            "homepage": "https://github.com/sebastianbergmann/php-timer/",
            "keywords": [
                "timer"
            ],
            "support": {
                "issues": "https://github.com/sebastianbergmann/php-timer/issues",
                "source": "https://github.com/sebastianbergmann/php-timer/tree/5.0.3"
            },
            "funding": [
                {
                    "url": "https://github.com/sebastianbergmann",
                    "type": "github"
                }
            ],
            "time": "2020-10-26T13:16:10+00:00"
        },
        {
            "name": "phpunit/phpunit",
            "version": "9.5.21",
            "source": {
                "type": "git",
                "url": "https://github.com/sebastianbergmann/phpunit.git",
                "reference": "0e32b76be457de00e83213528f6bb37e2a38fcb1"
            },
            "dist": {
                "type": "zip",
                "url": "https://api.github.com/repos/sebastianbergmann/phpunit/zipball/0e32b76be457de00e83213528f6bb37e2a38fcb1",
                "reference": "0e32b76be457de00e83213528f6bb37e2a38fcb1",
                "shasum": ""
            },
            "require": {
                "doctrine/instantiator": "^1.3.1",
                "ext-dom": "*",
                "ext-json": "*",
                "ext-libxml": "*",
                "ext-mbstring": "*",
                "ext-xml": "*",
                "ext-xmlwriter": "*",
                "myclabs/deep-copy": "^1.10.1",
                "phar-io/manifest": "^2.0.3",
                "phar-io/version": "^3.0.2",
                "php": ">=7.3",
                "phpspec/prophecy": "^1.12.1",
                "phpunit/php-code-coverage": "^9.2.13",
                "phpunit/php-file-iterator": "^3.0.5",
                "phpunit/php-invoker": "^3.1.1",
                "phpunit/php-text-template": "^2.0.3",
                "phpunit/php-timer": "^5.0.2",
                "sebastian/cli-parser": "^1.0.1",
                "sebastian/code-unit": "^1.0.6",
                "sebastian/comparator": "^4.0.5",
                "sebastian/diff": "^4.0.3",
                "sebastian/environment": "^5.1.3",
                "sebastian/exporter": "^4.0.3",
                "sebastian/global-state": "^5.0.1",
                "sebastian/object-enumerator": "^4.0.3",
                "sebastian/resource-operations": "^3.0.3",
                "sebastian/type": "^3.0",
                "sebastian/version": "^3.0.2"
            },
            "require-dev": {
                "phpspec/prophecy-phpunit": "^2.0.1"
            },
            "suggest": {
                "ext-soap": "*",
                "ext-xdebug": "*"
            },
            "bin": [
                "phpunit"
            ],
            "type": "library",
            "extra": {
                "branch-alias": {
                    "dev-master": "9.5-dev"
                }
            },
            "autoload": {
                "files": [
                    "src/Framework/Assert/Functions.php"
                ],
                "classmap": [
                    "src/"
                ]
            },
            "notification-url": "https://packagist.org/downloads/",
            "license": [
                "BSD-3-Clause"
            ],
            "authors": [
                {
                    "name": "Sebastian Bergmann",
                    "email": "sebastian@phpunit.de",
                    "role": "lead"
                }
            ],
            "description": "The PHP Unit Testing framework.",
            "homepage": "https://phpunit.de/",
            "keywords": [
                "phpunit",
                "testing",
                "xunit"
            ],
            "support": {
                "issues": "https://github.com/sebastianbergmann/phpunit/issues",
                "source": "https://github.com/sebastianbergmann/phpunit/tree/9.5.21"
            },
            "funding": [
                {
                    "url": "https://phpunit.de/sponsors.html",
                    "type": "custom"
                },
                {
                    "url": "https://github.com/sebastianbergmann",
                    "type": "github"
                }
            ],
            "time": "2022-06-19T12:14:25+00:00"
        },
        {
            "name": "psr/container",
            "version": "2.0.2",
            "source": {
                "type": "git",
                "url": "https://github.com/php-fig/container.git",
                "reference": "c71ecc56dfe541dbd90c5360474fbc405f8d5963"
            },
            "dist": {
                "type": "zip",
                "url": "https://api.github.com/repos/php-fig/container/zipball/c71ecc56dfe541dbd90c5360474fbc405f8d5963",
                "reference": "c71ecc56dfe541dbd90c5360474fbc405f8d5963",
                "shasum": ""
            },
            "require": {
                "php": ">=7.4.0"
            },
            "type": "library",
            "extra": {
                "branch-alias": {
                    "dev-master": "2.0.x-dev"
                }
            },
            "autoload": {
                "psr-4": {
                    "Psr\\Container\\": "src/"
                }
            },
            "notification-url": "https://packagist.org/downloads/",
            "license": [
                "MIT"
            ],
            "authors": [
                {
                    "name": "PHP-FIG",
                    "homepage": "https://www.php-fig.org/"
                }
            ],
            "description": "Common Container Interface (PHP FIG PSR-11)",
            "homepage": "https://github.com/php-fig/container",
            "keywords": [
                "PSR-11",
                "container",
                "container-interface",
                "container-interop",
                "psr"
            ],
            "support": {
                "issues": "https://github.com/php-fig/container/issues",
                "source": "https://github.com/php-fig/container/tree/2.0.2"
            },
            "time": "2021-11-05T16:47:00+00:00"
        },
        {
            "name": "sebastian/cli-parser",
            "version": "1.0.1",
            "source": {
                "type": "git",
                "url": "https://github.com/sebastianbergmann/cli-parser.git",
                "reference": "442e7c7e687e42adc03470c7b668bc4b2402c0b2"
            },
            "dist": {
                "type": "zip",
                "url": "https://api.github.com/repos/sebastianbergmann/cli-parser/zipball/442e7c7e687e42adc03470c7b668bc4b2402c0b2",
                "reference": "442e7c7e687e42adc03470c7b668bc4b2402c0b2",
                "shasum": ""
            },
            "require": {
                "php": ">=7.3"
            },
            "require-dev": {
                "phpunit/phpunit": "^9.3"
            },
            "type": "library",
            "extra": {
                "branch-alias": {
                    "dev-master": "1.0-dev"
                }
            },
            "autoload": {
                "classmap": [
                    "src/"
                ]
            },
            "notification-url": "https://packagist.org/downloads/",
            "license": [
                "BSD-3-Clause"
            ],
            "authors": [
                {
                    "name": "Sebastian Bergmann",
                    "email": "sebastian@phpunit.de",
                    "role": "lead"
                }
            ],
            "description": "Library for parsing CLI options",
            "homepage": "https://github.com/sebastianbergmann/cli-parser",
            "support": {
                "issues": "https://github.com/sebastianbergmann/cli-parser/issues",
                "source": "https://github.com/sebastianbergmann/cli-parser/tree/1.0.1"
            },
            "funding": [
                {
                    "url": "https://github.com/sebastianbergmann",
                    "type": "github"
                }
            ],
            "time": "2020-09-28T06:08:49+00:00"
        },
        {
            "name": "sebastian/code-unit",
            "version": "1.0.8",
            "source": {
                "type": "git",
                "url": "https://github.com/sebastianbergmann/code-unit.git",
                "reference": "1fc9f64c0927627ef78ba436c9b17d967e68e120"
            },
            "dist": {
                "type": "zip",
                "url": "https://api.github.com/repos/sebastianbergmann/code-unit/zipball/1fc9f64c0927627ef78ba436c9b17d967e68e120",
                "reference": "1fc9f64c0927627ef78ba436c9b17d967e68e120",
                "shasum": ""
            },
            "require": {
                "php": ">=7.3"
            },
            "require-dev": {
                "phpunit/phpunit": "^9.3"
            },
            "type": "library",
            "extra": {
                "branch-alias": {
                    "dev-master": "1.0-dev"
                }
            },
            "autoload": {
                "classmap": [
                    "src/"
                ]
            },
            "notification-url": "https://packagist.org/downloads/",
            "license": [
                "BSD-3-Clause"
            ],
            "authors": [
                {
                    "name": "Sebastian Bergmann",
                    "email": "sebastian@phpunit.de",
                    "role": "lead"
                }
            ],
            "description": "Collection of value objects that represent the PHP code units",
            "homepage": "https://github.com/sebastianbergmann/code-unit",
            "support": {
                "issues": "https://github.com/sebastianbergmann/code-unit/issues",
                "source": "https://github.com/sebastianbergmann/code-unit/tree/1.0.8"
            },
            "funding": [
                {
                    "url": "https://github.com/sebastianbergmann",
                    "type": "github"
                }
            ],
            "time": "2020-10-26T13:08:54+00:00"
        },
        {
            "name": "sebastian/code-unit-reverse-lookup",
            "version": "2.0.3",
            "source": {
                "type": "git",
                "url": "https://github.com/sebastianbergmann/code-unit-reverse-lookup.git",
                "reference": "ac91f01ccec49fb77bdc6fd1e548bc70f7faa3e5"
            },
            "dist": {
                "type": "zip",
                "url": "https://api.github.com/repos/sebastianbergmann/code-unit-reverse-lookup/zipball/ac91f01ccec49fb77bdc6fd1e548bc70f7faa3e5",
                "reference": "ac91f01ccec49fb77bdc6fd1e548bc70f7faa3e5",
                "shasum": ""
            },
            "require": {
                "php": ">=7.3"
            },
            "require-dev": {
                "phpunit/phpunit": "^9.3"
            },
            "type": "library",
            "extra": {
                "branch-alias": {
                    "dev-master": "2.0-dev"
                }
            },
            "autoload": {
                "classmap": [
                    "src/"
                ]
            },
            "notification-url": "https://packagist.org/downloads/",
            "license": [
                "BSD-3-Clause"
            ],
            "authors": [
                {
                    "name": "Sebastian Bergmann",
                    "email": "sebastian@phpunit.de"
                }
            ],
            "description": "Looks up which function or method a line of code belongs to",
            "homepage": "https://github.com/sebastianbergmann/code-unit-reverse-lookup/",
            "support": {
                "issues": "https://github.com/sebastianbergmann/code-unit-reverse-lookup/issues",
                "source": "https://github.com/sebastianbergmann/code-unit-reverse-lookup/tree/2.0.3"
            },
            "funding": [
                {
                    "url": "https://github.com/sebastianbergmann",
                    "type": "github"
                }
            ],
            "time": "2020-09-28T05:30:19+00:00"
        },
        {
            "name": "sebastian/comparator",
            "version": "4.0.6",
            "source": {
                "type": "git",
                "url": "https://github.com/sebastianbergmann/comparator.git",
                "reference": "55f4261989e546dc112258c7a75935a81a7ce382"
            },
            "dist": {
                "type": "zip",
                "url": "https://api.github.com/repos/sebastianbergmann/comparator/zipball/55f4261989e546dc112258c7a75935a81a7ce382",
                "reference": "55f4261989e546dc112258c7a75935a81a7ce382",
                "shasum": ""
            },
            "require": {
                "php": ">=7.3",
                "sebastian/diff": "^4.0",
                "sebastian/exporter": "^4.0"
            },
            "require-dev": {
                "phpunit/phpunit": "^9.3"
            },
            "type": "library",
            "extra": {
                "branch-alias": {
                    "dev-master": "4.0-dev"
                }
            },
            "autoload": {
                "classmap": [
                    "src/"
                ]
            },
            "notification-url": "https://packagist.org/downloads/",
            "license": [
                "BSD-3-Clause"
            ],
            "authors": [
                {
                    "name": "Sebastian Bergmann",
                    "email": "sebastian@phpunit.de"
                },
                {
                    "name": "Jeff Welch",
                    "email": "whatthejeff@gmail.com"
                },
                {
                    "name": "Volker Dusch",
                    "email": "github@wallbash.com"
                },
                {
                    "name": "Bernhard Schussek",
                    "email": "bschussek@2bepublished.at"
                }
            ],
            "description": "Provides the functionality to compare PHP values for equality",
            "homepage": "https://github.com/sebastianbergmann/comparator",
            "keywords": [
                "comparator",
                "compare",
                "equality"
            ],
            "support": {
                "issues": "https://github.com/sebastianbergmann/comparator/issues",
                "source": "https://github.com/sebastianbergmann/comparator/tree/4.0.6"
            },
            "funding": [
                {
                    "url": "https://github.com/sebastianbergmann",
                    "type": "github"
                }
            ],
            "time": "2020-10-26T15:49:45+00:00"
        },
        {
            "name": "sebastian/complexity",
            "version": "2.0.2",
            "source": {
                "type": "git",
                "url": "https://github.com/sebastianbergmann/complexity.git",
                "reference": "739b35e53379900cc9ac327b2147867b8b6efd88"
            },
            "dist": {
                "type": "zip",
                "url": "https://api.github.com/repos/sebastianbergmann/complexity/zipball/739b35e53379900cc9ac327b2147867b8b6efd88",
                "reference": "739b35e53379900cc9ac327b2147867b8b6efd88",
                "shasum": ""
            },
            "require": {
                "nikic/php-parser": "^4.7",
                "php": ">=7.3"
            },
            "require-dev": {
                "phpunit/phpunit": "^9.3"
            },
            "type": "library",
            "extra": {
                "branch-alias": {
                    "dev-master": "2.0-dev"
                }
            },
            "autoload": {
                "classmap": [
                    "src/"
                ]
            },
            "notification-url": "https://packagist.org/downloads/",
            "license": [
                "BSD-3-Clause"
            ],
            "authors": [
                {
                    "name": "Sebastian Bergmann",
                    "email": "sebastian@phpunit.de",
                    "role": "lead"
                }
            ],
            "description": "Library for calculating the complexity of PHP code units",
            "homepage": "https://github.com/sebastianbergmann/complexity",
            "support": {
                "issues": "https://github.com/sebastianbergmann/complexity/issues",
                "source": "https://github.com/sebastianbergmann/complexity/tree/2.0.2"
            },
            "funding": [
                {
                    "url": "https://github.com/sebastianbergmann",
                    "type": "github"
                }
            ],
            "time": "2020-10-26T15:52:27+00:00"
        },
        {
            "name": "sebastian/diff",
            "version": "4.0.4",
            "source": {
                "type": "git",
                "url": "https://github.com/sebastianbergmann/diff.git",
                "reference": "3461e3fccc7cfdfc2720be910d3bd73c69be590d"
            },
            "dist": {
                "type": "zip",
                "url": "https://api.github.com/repos/sebastianbergmann/diff/zipball/3461e3fccc7cfdfc2720be910d3bd73c69be590d",
                "reference": "3461e3fccc7cfdfc2720be910d3bd73c69be590d",
                "shasum": ""
            },
            "require": {
                "php": ">=7.3"
            },
            "require-dev": {
                "phpunit/phpunit": "^9.3",
                "symfony/process": "^4.2 || ^5"
            },
            "type": "library",
            "extra": {
                "branch-alias": {
                    "dev-master": "4.0-dev"
                }
            },
            "autoload": {
                "classmap": [
                    "src/"
                ]
            },
            "notification-url": "https://packagist.org/downloads/",
            "license": [
                "BSD-3-Clause"
            ],
            "authors": [
                {
                    "name": "Sebastian Bergmann",
                    "email": "sebastian@phpunit.de"
                },
                {
                    "name": "Kore Nordmann",
                    "email": "mail@kore-nordmann.de"
                }
            ],
            "description": "Diff implementation",
            "homepage": "https://github.com/sebastianbergmann/diff",
            "keywords": [
                "diff",
                "udiff",
                "unidiff",
                "unified diff"
            ],
            "support": {
                "issues": "https://github.com/sebastianbergmann/diff/issues",
                "source": "https://github.com/sebastianbergmann/diff/tree/4.0.4"
            },
            "funding": [
                {
                    "url": "https://github.com/sebastianbergmann",
                    "type": "github"
                }
            ],
            "time": "2020-10-26T13:10:38+00:00"
        },
        {
            "name": "sebastian/environment",
            "version": "5.1.4",
            "source": {
                "type": "git",
                "url": "https://github.com/sebastianbergmann/environment.git",
                "reference": "1b5dff7bb151a4db11d49d90e5408e4e938270f7"
            },
            "dist": {
                "type": "zip",
                "url": "https://api.github.com/repos/sebastianbergmann/environment/zipball/1b5dff7bb151a4db11d49d90e5408e4e938270f7",
                "reference": "1b5dff7bb151a4db11d49d90e5408e4e938270f7",
                "shasum": ""
            },
            "require": {
                "php": ">=7.3"
            },
            "require-dev": {
                "phpunit/phpunit": "^9.3"
            },
            "suggest": {
                "ext-posix": "*"
            },
            "type": "library",
            "extra": {
                "branch-alias": {
                    "dev-master": "5.1-dev"
                }
            },
            "autoload": {
                "classmap": [
                    "src/"
                ]
            },
            "notification-url": "https://packagist.org/downloads/",
            "license": [
                "BSD-3-Clause"
            ],
            "authors": [
                {
                    "name": "Sebastian Bergmann",
                    "email": "sebastian@phpunit.de"
                }
            ],
            "description": "Provides functionality to handle HHVM/PHP environments",
            "homepage": "http://www.github.com/sebastianbergmann/environment",
            "keywords": [
                "Xdebug",
                "environment",
                "hhvm"
            ],
            "support": {
                "issues": "https://github.com/sebastianbergmann/environment/issues",
                "source": "https://github.com/sebastianbergmann/environment/tree/5.1.4"
            },
            "funding": [
                {
                    "url": "https://github.com/sebastianbergmann",
                    "type": "github"
                }
            ],
            "time": "2022-04-03T09:37:03+00:00"
        },
        {
            "name": "sebastian/exporter",
            "version": "4.0.4",
            "source": {
                "type": "git",
                "url": "https://github.com/sebastianbergmann/exporter.git",
                "reference": "65e8b7db476c5dd267e65eea9cab77584d3cfff9"
            },
            "dist": {
                "type": "zip",
                "url": "https://api.github.com/repos/sebastianbergmann/exporter/zipball/65e8b7db476c5dd267e65eea9cab77584d3cfff9",
                "reference": "65e8b7db476c5dd267e65eea9cab77584d3cfff9",
                "shasum": ""
            },
            "require": {
                "php": ">=7.3",
                "sebastian/recursion-context": "^4.0"
            },
            "require-dev": {
                "ext-mbstring": "*",
                "phpunit/phpunit": "^9.3"
            },
            "type": "library",
            "extra": {
                "branch-alias": {
                    "dev-master": "4.0-dev"
                }
            },
            "autoload": {
                "classmap": [
                    "src/"
                ]
            },
            "notification-url": "https://packagist.org/downloads/",
            "license": [
                "BSD-3-Clause"
            ],
            "authors": [
                {
                    "name": "Sebastian Bergmann",
                    "email": "sebastian@phpunit.de"
                },
                {
                    "name": "Jeff Welch",
                    "email": "whatthejeff@gmail.com"
                },
                {
                    "name": "Volker Dusch",
                    "email": "github@wallbash.com"
                },
                {
                    "name": "Adam Harvey",
                    "email": "aharvey@php.net"
                },
                {
                    "name": "Bernhard Schussek",
                    "email": "bschussek@gmail.com"
                }
            ],
            "description": "Provides the functionality to export PHP variables for visualization",
            "homepage": "https://www.github.com/sebastianbergmann/exporter",
            "keywords": [
                "export",
                "exporter"
            ],
            "support": {
                "issues": "https://github.com/sebastianbergmann/exporter/issues",
                "source": "https://github.com/sebastianbergmann/exporter/tree/4.0.4"
            },
            "funding": [
                {
                    "url": "https://github.com/sebastianbergmann",
                    "type": "github"
                }
            ],
            "time": "2021-11-11T14:18:36+00:00"
        },
        {
            "name": "sebastian/global-state",
            "version": "5.0.5",
            "source": {
                "type": "git",
                "url": "https://github.com/sebastianbergmann/global-state.git",
                "reference": "0ca8db5a5fc9c8646244e629625ac486fa286bf2"
            },
            "dist": {
                "type": "zip",
                "url": "https://api.github.com/repos/sebastianbergmann/global-state/zipball/0ca8db5a5fc9c8646244e629625ac486fa286bf2",
                "reference": "0ca8db5a5fc9c8646244e629625ac486fa286bf2",
                "shasum": ""
            },
            "require": {
                "php": ">=7.3",
                "sebastian/object-reflector": "^2.0",
                "sebastian/recursion-context": "^4.0"
            },
            "require-dev": {
                "ext-dom": "*",
                "phpunit/phpunit": "^9.3"
            },
            "suggest": {
                "ext-uopz": "*"
            },
            "type": "library",
            "extra": {
                "branch-alias": {
                    "dev-master": "5.0-dev"
                }
            },
            "autoload": {
                "classmap": [
                    "src/"
                ]
            },
            "notification-url": "https://packagist.org/downloads/",
            "license": [
                "BSD-3-Clause"
            ],
            "authors": [
                {
                    "name": "Sebastian Bergmann",
                    "email": "sebastian@phpunit.de"
                }
            ],
            "description": "Snapshotting of global state",
            "homepage": "http://www.github.com/sebastianbergmann/global-state",
            "keywords": [
                "global state"
            ],
            "support": {
                "issues": "https://github.com/sebastianbergmann/global-state/issues",
                "source": "https://github.com/sebastianbergmann/global-state/tree/5.0.5"
            },
            "funding": [
                {
                    "url": "https://github.com/sebastianbergmann",
                    "type": "github"
                }
            ],
            "time": "2022-02-14T08:28:10+00:00"
        },
        {
            "name": "sebastian/lines-of-code",
            "version": "1.0.3",
            "source": {
                "type": "git",
                "url": "https://github.com/sebastianbergmann/lines-of-code.git",
                "reference": "c1c2e997aa3146983ed888ad08b15470a2e22ecc"
            },
            "dist": {
                "type": "zip",
                "url": "https://api.github.com/repos/sebastianbergmann/lines-of-code/zipball/c1c2e997aa3146983ed888ad08b15470a2e22ecc",
                "reference": "c1c2e997aa3146983ed888ad08b15470a2e22ecc",
                "shasum": ""
            },
            "require": {
                "nikic/php-parser": "^4.6",
                "php": ">=7.3"
            },
            "require-dev": {
                "phpunit/phpunit": "^9.3"
            },
            "type": "library",
            "extra": {
                "branch-alias": {
                    "dev-master": "1.0-dev"
                }
            },
            "autoload": {
                "classmap": [
                    "src/"
                ]
            },
            "notification-url": "https://packagist.org/downloads/",
            "license": [
                "BSD-3-Clause"
            ],
            "authors": [
                {
                    "name": "Sebastian Bergmann",
                    "email": "sebastian@phpunit.de",
                    "role": "lead"
                }
            ],
            "description": "Library for counting the lines of code in PHP source code",
            "homepage": "https://github.com/sebastianbergmann/lines-of-code",
            "support": {
                "issues": "https://github.com/sebastianbergmann/lines-of-code/issues",
                "source": "https://github.com/sebastianbergmann/lines-of-code/tree/1.0.3"
            },
            "funding": [
                {
                    "url": "https://github.com/sebastianbergmann",
                    "type": "github"
                }
            ],
            "time": "2020-11-28T06:42:11+00:00"
        },
        {
            "name": "sebastian/object-enumerator",
            "version": "4.0.4",
            "source": {
                "type": "git",
                "url": "https://github.com/sebastianbergmann/object-enumerator.git",
                "reference": "5c9eeac41b290a3712d88851518825ad78f45c71"
            },
            "dist": {
                "type": "zip",
                "url": "https://api.github.com/repos/sebastianbergmann/object-enumerator/zipball/5c9eeac41b290a3712d88851518825ad78f45c71",
                "reference": "5c9eeac41b290a3712d88851518825ad78f45c71",
                "shasum": ""
            },
            "require": {
                "php": ">=7.3",
                "sebastian/object-reflector": "^2.0",
                "sebastian/recursion-context": "^4.0"
            },
            "require-dev": {
                "phpunit/phpunit": "^9.3"
            },
            "type": "library",
            "extra": {
                "branch-alias": {
                    "dev-master": "4.0-dev"
                }
            },
            "autoload": {
                "classmap": [
                    "src/"
                ]
            },
            "notification-url": "https://packagist.org/downloads/",
            "license": [
                "BSD-3-Clause"
            ],
            "authors": [
                {
                    "name": "Sebastian Bergmann",
                    "email": "sebastian@phpunit.de"
                }
            ],
            "description": "Traverses array structures and object graphs to enumerate all referenced objects",
            "homepage": "https://github.com/sebastianbergmann/object-enumerator/",
            "support": {
                "issues": "https://github.com/sebastianbergmann/object-enumerator/issues",
                "source": "https://github.com/sebastianbergmann/object-enumerator/tree/4.0.4"
            },
            "funding": [
                {
                    "url": "https://github.com/sebastianbergmann",
                    "type": "github"
                }
            ],
            "time": "2020-10-26T13:12:34+00:00"
        },
        {
            "name": "sebastian/object-reflector",
            "version": "2.0.4",
            "source": {
                "type": "git",
                "url": "https://github.com/sebastianbergmann/object-reflector.git",
                "reference": "b4f479ebdbf63ac605d183ece17d8d7fe49c15c7"
            },
            "dist": {
                "type": "zip",
                "url": "https://api.github.com/repos/sebastianbergmann/object-reflector/zipball/b4f479ebdbf63ac605d183ece17d8d7fe49c15c7",
                "reference": "b4f479ebdbf63ac605d183ece17d8d7fe49c15c7",
                "shasum": ""
            },
            "require": {
                "php": ">=7.3"
            },
            "require-dev": {
                "phpunit/phpunit": "^9.3"
            },
            "type": "library",
            "extra": {
                "branch-alias": {
                    "dev-master": "2.0-dev"
                }
            },
            "autoload": {
                "classmap": [
                    "src/"
                ]
            },
            "notification-url": "https://packagist.org/downloads/",
            "license": [
                "BSD-3-Clause"
            ],
            "authors": [
                {
                    "name": "Sebastian Bergmann",
                    "email": "sebastian@phpunit.de"
                }
            ],
            "description": "Allows reflection of object attributes, including inherited and non-public ones",
            "homepage": "https://github.com/sebastianbergmann/object-reflector/",
            "support": {
                "issues": "https://github.com/sebastianbergmann/object-reflector/issues",
                "source": "https://github.com/sebastianbergmann/object-reflector/tree/2.0.4"
            },
            "funding": [
                {
                    "url": "https://github.com/sebastianbergmann",
                    "type": "github"
                }
            ],
            "time": "2020-10-26T13:14:26+00:00"
        },
        {
            "name": "sebastian/recursion-context",
            "version": "4.0.4",
            "source": {
                "type": "git",
                "url": "https://github.com/sebastianbergmann/recursion-context.git",
                "reference": "cd9d8cf3c5804de4341c283ed787f099f5506172"
            },
            "dist": {
                "type": "zip",
                "url": "https://api.github.com/repos/sebastianbergmann/recursion-context/zipball/cd9d8cf3c5804de4341c283ed787f099f5506172",
                "reference": "cd9d8cf3c5804de4341c283ed787f099f5506172",
                "shasum": ""
            },
            "require": {
                "php": ">=7.3"
            },
            "require-dev": {
                "phpunit/phpunit": "^9.3"
            },
            "type": "library",
            "extra": {
                "branch-alias": {
                    "dev-master": "4.0-dev"
                }
            },
            "autoload": {
                "classmap": [
                    "src/"
                ]
            },
            "notification-url": "https://packagist.org/downloads/",
            "license": [
                "BSD-3-Clause"
            ],
            "authors": [
                {
                    "name": "Sebastian Bergmann",
                    "email": "sebastian@phpunit.de"
                },
                {
                    "name": "Jeff Welch",
                    "email": "whatthejeff@gmail.com"
                },
                {
                    "name": "Adam Harvey",
                    "email": "aharvey@php.net"
                }
            ],
            "description": "Provides functionality to recursively process PHP variables",
            "homepage": "http://www.github.com/sebastianbergmann/recursion-context",
            "support": {
                "issues": "https://github.com/sebastianbergmann/recursion-context/issues",
                "source": "https://github.com/sebastianbergmann/recursion-context/tree/4.0.4"
            },
            "funding": [
                {
                    "url": "https://github.com/sebastianbergmann",
                    "type": "github"
                }
            ],
            "time": "2020-10-26T13:17:30+00:00"
        },
        {
            "name": "sebastian/resource-operations",
            "version": "3.0.3",
            "source": {
                "type": "git",
                "url": "https://github.com/sebastianbergmann/resource-operations.git",
                "reference": "0f4443cb3a1d92ce809899753bc0d5d5a8dd19a8"
            },
            "dist": {
                "type": "zip",
                "url": "https://api.github.com/repos/sebastianbergmann/resource-operations/zipball/0f4443cb3a1d92ce809899753bc0d5d5a8dd19a8",
                "reference": "0f4443cb3a1d92ce809899753bc0d5d5a8dd19a8",
                "shasum": ""
            },
            "require": {
                "php": ">=7.3"
            },
            "require-dev": {
                "phpunit/phpunit": "^9.0"
            },
            "type": "library",
            "extra": {
                "branch-alias": {
                    "dev-master": "3.0-dev"
                }
            },
            "autoload": {
                "classmap": [
                    "src/"
                ]
            },
            "notification-url": "https://packagist.org/downloads/",
            "license": [
                "BSD-3-Clause"
            ],
            "authors": [
                {
                    "name": "Sebastian Bergmann",
                    "email": "sebastian@phpunit.de"
                }
            ],
            "description": "Provides a list of PHP built-in functions that operate on resources",
            "homepage": "https://www.github.com/sebastianbergmann/resource-operations",
            "support": {
                "issues": "https://github.com/sebastianbergmann/resource-operations/issues",
                "source": "https://github.com/sebastianbergmann/resource-operations/tree/3.0.3"
            },
            "funding": [
                {
                    "url": "https://github.com/sebastianbergmann",
                    "type": "github"
                }
            ],
            "time": "2020-09-28T06:45:17+00:00"
        },
        {
            "name": "sebastian/type",
            "version": "3.0.0",
            "source": {
                "type": "git",
                "url": "https://github.com/sebastianbergmann/type.git",
                "reference": "b233b84bc4465aff7b57cf1c4bc75c86d00d6dad"
            },
            "dist": {
                "type": "zip",
                "url": "https://api.github.com/repos/sebastianbergmann/type/zipball/b233b84bc4465aff7b57cf1c4bc75c86d00d6dad",
                "reference": "b233b84bc4465aff7b57cf1c4bc75c86d00d6dad",
                "shasum": ""
            },
            "require": {
                "php": ">=7.3"
            },
            "require-dev": {
                "phpunit/phpunit": "^9.5"
            },
            "type": "library",
            "extra": {
                "branch-alias": {
                    "dev-master": "3.0-dev"
                }
            },
            "autoload": {
                "classmap": [
                    "src/"
                ]
            },
            "notification-url": "https://packagist.org/downloads/",
            "license": [
                "BSD-3-Clause"
            ],
            "authors": [
                {
                    "name": "Sebastian Bergmann",
                    "email": "sebastian@phpunit.de",
                    "role": "lead"
                }
            ],
            "description": "Collection of value objects that represent the types of the PHP type system",
            "homepage": "https://github.com/sebastianbergmann/type",
            "support": {
                "issues": "https://github.com/sebastianbergmann/type/issues",
                "source": "https://github.com/sebastianbergmann/type/tree/3.0.0"
            },
            "funding": [
                {
                    "url": "https://github.com/sebastianbergmann",
                    "type": "github"
                }
            ],
            "time": "2022-03-15T09:54:48+00:00"
        },
        {
            "name": "sebastian/version",
            "version": "3.0.2",
            "source": {
                "type": "git",
                "url": "https://github.com/sebastianbergmann/version.git",
                "reference": "c6c1022351a901512170118436c764e473f6de8c"
            },
            "dist": {
                "type": "zip",
                "url": "https://api.github.com/repos/sebastianbergmann/version/zipball/c6c1022351a901512170118436c764e473f6de8c",
                "reference": "c6c1022351a901512170118436c764e473f6de8c",
                "shasum": ""
            },
            "require": {
                "php": ">=7.3"
            },
            "type": "library",
            "extra": {
                "branch-alias": {
                    "dev-master": "3.0-dev"
                }
            },
            "autoload": {
                "classmap": [
                    "src/"
                ]
            },
            "notification-url": "https://packagist.org/downloads/",
            "license": [
                "BSD-3-Clause"
            ],
            "authors": [
                {
                    "name": "Sebastian Bergmann",
                    "email": "sebastian@phpunit.de",
                    "role": "lead"
                }
            ],
            "description": "Library that helps with managing the version number of Git-hosted PHP projects",
            "homepage": "https://github.com/sebastianbergmann/version",
            "support": {
                "issues": "https://github.com/sebastianbergmann/version/issues",
                "source": "https://github.com/sebastianbergmann/version/tree/3.0.2"
            },
            "funding": [
                {
                    "url": "https://github.com/sebastianbergmann",
                    "type": "github"
                }
            ],
            "time": "2020-09-28T06:39:44+00:00"
        },
        {
            "name": "symfony/console",
            "version": "v6.0.11",
            "source": {
                "type": "git",
                "url": "https://github.com/symfony/console.git",
                "reference": "09b8e50f09bf0e5bbde9b61b19d7f53751114725"
            },
            "dist": {
                "type": "zip",
                "url": "https://api.github.com/repos/symfony/console/zipball/09b8e50f09bf0e5bbde9b61b19d7f53751114725",
                "reference": "09b8e50f09bf0e5bbde9b61b19d7f53751114725",
                "shasum": ""
            },
            "require": {
                "php": ">=8.0.2",
                "symfony/polyfill-mbstring": "~1.0",
                "symfony/service-contracts": "^1.1|^2|^3",
                "symfony/string": "^5.4|^6.0"
            },
            "conflict": {
                "symfony/dependency-injection": "<5.4",
                "symfony/dotenv": "<5.4",
                "symfony/event-dispatcher": "<5.4",
                "symfony/lock": "<5.4",
                "symfony/process": "<5.4"
            },
            "provide": {
                "psr/log-implementation": "1.0|2.0|3.0"
            },
            "require-dev": {
                "psr/log": "^1|^2|^3",
                "symfony/config": "^5.4|^6.0",
                "symfony/dependency-injection": "^5.4|^6.0",
                "symfony/event-dispatcher": "^5.4|^6.0",
                "symfony/lock": "^5.4|^6.0",
                "symfony/process": "^5.4|^6.0",
                "symfony/var-dumper": "^5.4|^6.0"
            },
            "suggest": {
                "psr/log": "For using the console logger",
                "symfony/event-dispatcher": "",
                "symfony/lock": "",
                "symfony/process": ""
            },
            "type": "library",
            "autoload": {
                "psr-4": {
                    "Symfony\\Component\\Console\\": ""
                },
                "exclude-from-classmap": [
                    "/Tests/"
                ]
            },
            "notification-url": "https://packagist.org/downloads/",
            "license": [
                "MIT"
            ],
            "authors": [
                {
                    "name": "Fabien Potencier",
                    "email": "fabien@symfony.com"
                },
                {
                    "name": "Symfony Community",
                    "homepage": "https://symfony.com/contributors"
                }
            ],
            "description": "Eases the creation of beautiful and testable command line interfaces",
            "homepage": "https://symfony.com",
            "keywords": [
                "cli",
                "command line",
                "console",
                "terminal"
            ],
            "support": {
                "source": "https://github.com/symfony/console/tree/v6.0.11"
            },
            "funding": [
                {
                    "url": "https://symfony.com/sponsor",
                    "type": "custom"
                },
                {
                    "url": "https://github.com/fabpot",
                    "type": "github"
                },
                {
                    "url": "https://tidelift.com/funding/github/packagist/symfony/symfony",
                    "type": "tidelift"
                }
            ],
            "time": "2022-07-22T14:17:38+00:00"
        },
        {
            "name": "symfony/polyfill-ctype",
            "version": "v1.26.0",
            "source": {
                "type": "git",
                "url": "https://github.com/symfony/polyfill-ctype.git",
                "reference": "6fd1b9a79f6e3cf65f9e679b23af304cd9e010d4"
            },
            "dist": {
                "type": "zip",
                "url": "https://api.github.com/repos/symfony/polyfill-ctype/zipball/6fd1b9a79f6e3cf65f9e679b23af304cd9e010d4",
                "reference": "6fd1b9a79f6e3cf65f9e679b23af304cd9e010d4",
                "shasum": ""
            },
            "require": {
                "php": ">=7.1"
            },
            "provide": {
                "ext-ctype": "*"
            },
            "suggest": {
                "ext-ctype": "For best performance"
            },
            "type": "library",
            "extra": {
                "branch-alias": {
                    "dev-main": "1.26-dev"
                },
                "thanks": {
                    "name": "symfony/polyfill",
                    "url": "https://github.com/symfony/polyfill"
                }
            },
            "autoload": {
                "files": [
                    "bootstrap.php"
                ],
                "psr-4": {
                    "Symfony\\Polyfill\\Ctype\\": ""
                }
            },
            "notification-url": "https://packagist.org/downloads/",
            "license": [
                "MIT"
            ],
            "authors": [
                {
                    "name": "Gert de Pagter",
                    "email": "BackEndTea@gmail.com"
                },
                {
                    "name": "Symfony Community",
                    "homepage": "https://symfony.com/contributors"
                }
            ],
            "description": "Symfony polyfill for ctype functions",
            "homepage": "https://symfony.com",
            "keywords": [
                "compatibility",
                "ctype",
                "polyfill",
                "portable"
            ],
            "support": {
                "source": "https://github.com/symfony/polyfill-ctype/tree/v1.26.0"
            },
            "funding": [
                {
                    "url": "https://symfony.com/sponsor",
                    "type": "custom"
                },
                {
                    "url": "https://github.com/fabpot",
                    "type": "github"
                },
                {
                    "url": "https://tidelift.com/funding/github/packagist/symfony/symfony",
                    "type": "tidelift"
                }
            ],
            "time": "2022-05-24T11:49:31+00:00"
        },
        {
            "name": "symfony/polyfill-intl-grapheme",
            "version": "v1.26.0",
            "source": {
                "type": "git",
                "url": "https://github.com/symfony/polyfill-intl-grapheme.git",
                "reference": "433d05519ce6990bf3530fba6957499d327395c2"
            },
            "dist": {
                "type": "zip",
                "url": "https://api.github.com/repos/symfony/polyfill-intl-grapheme/zipball/433d05519ce6990bf3530fba6957499d327395c2",
                "reference": "433d05519ce6990bf3530fba6957499d327395c2",
                "shasum": ""
            },
            "require": {
                "php": ">=7.1"
            },
            "suggest": {
                "ext-intl": "For best performance"
            },
            "type": "library",
            "extra": {
                "branch-alias": {
                    "dev-main": "1.26-dev"
                },
                "thanks": {
                    "name": "symfony/polyfill",
                    "url": "https://github.com/symfony/polyfill"
                }
            },
            "autoload": {
                "files": [
                    "bootstrap.php"
                ],
                "psr-4": {
                    "Symfony\\Polyfill\\Intl\\Grapheme\\": ""
                }
            },
            "notification-url": "https://packagist.org/downloads/",
            "license": [
                "MIT"
            ],
            "authors": [
                {
                    "name": "Nicolas Grekas",
                    "email": "p@tchwork.com"
                },
                {
                    "name": "Symfony Community",
                    "homepage": "https://symfony.com/contributors"
                }
            ],
            "description": "Symfony polyfill for intl's grapheme_* functions",
            "homepage": "https://symfony.com",
            "keywords": [
                "compatibility",
                "grapheme",
                "intl",
                "polyfill",
                "portable",
                "shim"
            ],
            "support": {
                "source": "https://github.com/symfony/polyfill-intl-grapheme/tree/v1.26.0"
            },
            "funding": [
                {
                    "url": "https://symfony.com/sponsor",
                    "type": "custom"
                },
                {
                    "url": "https://github.com/fabpot",
                    "type": "github"
                },
                {
                    "url": "https://tidelift.com/funding/github/packagist/symfony/symfony",
                    "type": "tidelift"
                }
            ],
            "time": "2022-05-24T11:49:31+00:00"
        },
        {
            "name": "symfony/polyfill-intl-normalizer",
            "version": "v1.26.0",
            "source": {
                "type": "git",
                "url": "https://github.com/symfony/polyfill-intl-normalizer.git",
                "reference": "219aa369ceff116e673852dce47c3a41794c14bd"
            },
            "dist": {
                "type": "zip",
                "url": "https://api.github.com/repos/symfony/polyfill-intl-normalizer/zipball/219aa369ceff116e673852dce47c3a41794c14bd",
                "reference": "219aa369ceff116e673852dce47c3a41794c14bd",
                "shasum": ""
            },
            "require": {
                "php": ">=7.1"
            },
            "suggest": {
                "ext-intl": "For best performance"
            },
            "type": "library",
            "extra": {
                "branch-alias": {
                    "dev-main": "1.26-dev"
                },
                "thanks": {
                    "name": "symfony/polyfill",
                    "url": "https://github.com/symfony/polyfill"
                }
            },
            "autoload": {
                "files": [
                    "bootstrap.php"
                ],
                "psr-4": {
                    "Symfony\\Polyfill\\Intl\\Normalizer\\": ""
                },
                "classmap": [
                    "Resources/stubs"
                ]
            },
            "notification-url": "https://packagist.org/downloads/",
            "license": [
                "MIT"
            ],
            "authors": [
                {
                    "name": "Nicolas Grekas",
                    "email": "p@tchwork.com"
                },
                {
                    "name": "Symfony Community",
                    "homepage": "https://symfony.com/contributors"
                }
            ],
            "description": "Symfony polyfill for intl's Normalizer class and related functions",
            "homepage": "https://symfony.com",
            "keywords": [
                "compatibility",
                "intl",
                "normalizer",
                "polyfill",
                "portable",
                "shim"
            ],
            "support": {
                "source": "https://github.com/symfony/polyfill-intl-normalizer/tree/v1.26.0"
            },
            "funding": [
                {
                    "url": "https://symfony.com/sponsor",
                    "type": "custom"
                },
                {
                    "url": "https://github.com/fabpot",
                    "type": "github"
                },
                {
                    "url": "https://tidelift.com/funding/github/packagist/symfony/symfony",
                    "type": "tidelift"
                }
            ],
            "time": "2022-05-24T11:49:31+00:00"
        },
        {
            "name": "symfony/polyfill-mbstring",
            "version": "v1.26.0",
            "source": {
                "type": "git",
                "url": "https://github.com/symfony/polyfill-mbstring.git",
                "reference": "9344f9cb97f3b19424af1a21a3b0e75b0a7d8d7e"
            },
            "dist": {
                "type": "zip",
                "url": "https://api.github.com/repos/symfony/polyfill-mbstring/zipball/9344f9cb97f3b19424af1a21a3b0e75b0a7d8d7e",
                "reference": "9344f9cb97f3b19424af1a21a3b0e75b0a7d8d7e",
                "shasum": ""
            },
            "require": {
                "php": ">=7.1"
            },
            "provide": {
                "ext-mbstring": "*"
            },
            "suggest": {
                "ext-mbstring": "For best performance"
            },
            "type": "library",
            "extra": {
                "branch-alias": {
                    "dev-main": "1.26-dev"
                },
                "thanks": {
                    "name": "symfony/polyfill",
                    "url": "https://github.com/symfony/polyfill"
                }
            },
            "autoload": {
                "files": [
                    "bootstrap.php"
                ],
                "psr-4": {
                    "Symfony\\Polyfill\\Mbstring\\": ""
                }
            },
            "notification-url": "https://packagist.org/downloads/",
            "license": [
                "MIT"
            ],
            "authors": [
                {
                    "name": "Nicolas Grekas",
                    "email": "p@tchwork.com"
                },
                {
                    "name": "Symfony Community",
                    "homepage": "https://symfony.com/contributors"
                }
            ],
            "description": "Symfony polyfill for the Mbstring extension",
            "homepage": "https://symfony.com",
            "keywords": [
                "compatibility",
                "mbstring",
                "polyfill",
                "portable",
                "shim"
            ],
            "support": {
                "source": "https://github.com/symfony/polyfill-mbstring/tree/v1.26.0"
            },
            "funding": [
                {
                    "url": "https://symfony.com/sponsor",
                    "type": "custom"
                },
                {
                    "url": "https://github.com/fabpot",
                    "type": "github"
                },
                {
                    "url": "https://tidelift.com/funding/github/packagist/symfony/symfony",
                    "type": "tidelift"
                }
            ],
            "time": "2022-05-24T11:49:31+00:00"
        },
        {
            "name": "symfony/process",
            "version": "v6.0.11",
            "source": {
                "type": "git",
                "url": "https://github.com/symfony/process.git",
                "reference": "44270a08ccb664143dede554ff1c00aaa2247a43"
            },
            "dist": {
                "type": "zip",
                "url": "https://api.github.com/repos/symfony/process/zipball/44270a08ccb664143dede554ff1c00aaa2247a43",
                "reference": "44270a08ccb664143dede554ff1c00aaa2247a43",
                "shasum": ""
            },
            "require": {
                "php": ">=8.0.2"
            },
            "type": "library",
            "autoload": {
                "psr-4": {
                    "Symfony\\Component\\Process\\": ""
                },
                "exclude-from-classmap": [
                    "/Tests/"
                ]
            },
            "notification-url": "https://packagist.org/downloads/",
            "license": [
                "MIT"
            ],
            "authors": [
                {
                    "name": "Fabien Potencier",
                    "email": "fabien@symfony.com"
                },
                {
                    "name": "Symfony Community",
                    "homepage": "https://symfony.com/contributors"
                }
            ],
            "description": "Executes commands in sub-processes",
            "homepage": "https://symfony.com",
            "support": {
                "source": "https://github.com/symfony/process/tree/v6.0.11"
            },
            "funding": [
                {
                    "url": "https://symfony.com/sponsor",
                    "type": "custom"
                },
                {
                    "url": "https://github.com/fabpot",
                    "type": "github"
                },
                {
                    "url": "https://tidelift.com/funding/github/packagist/symfony/symfony",
                    "type": "tidelift"
                }
            ],
            "time": "2022-06-27T17:10:44+00:00"
        },
        {
            "name": "symfony/service-contracts",
            "version": "v3.0.2",
            "source": {
                "type": "git",
                "url": "https://github.com/symfony/service-contracts.git",
                "reference": "d78d39c1599bd1188b8e26bb341da52c3c6d8a66"
            },
            "dist": {
                "type": "zip",
                "url": "https://api.github.com/repos/symfony/service-contracts/zipball/d78d39c1599bd1188b8e26bb341da52c3c6d8a66",
                "reference": "d78d39c1599bd1188b8e26bb341da52c3c6d8a66",
                "shasum": ""
            },
            "require": {
                "php": ">=8.0.2",
                "psr/container": "^2.0"
            },
            "conflict": {
                "ext-psr": "<1.1|>=2"
            },
            "suggest": {
                "symfony/service-implementation": ""
            },
            "type": "library",
            "extra": {
                "branch-alias": {
                    "dev-main": "3.0-dev"
                },
                "thanks": {
                    "name": "symfony/contracts",
                    "url": "https://github.com/symfony/contracts"
                }
            },
            "autoload": {
                "psr-4": {
                    "Symfony\\Contracts\\Service\\": ""
                }
            },
            "notification-url": "https://packagist.org/downloads/",
            "license": [
                "MIT"
            ],
            "authors": [
                {
                    "name": "Nicolas Grekas",
                    "email": "p@tchwork.com"
                },
                {
                    "name": "Symfony Community",
                    "homepage": "https://symfony.com/contributors"
                }
            ],
            "description": "Generic abstractions related to writing services",
            "homepage": "https://symfony.com",
            "keywords": [
                "abstractions",
                "contracts",
                "decoupling",
                "interfaces",
                "interoperability",
                "standards"
            ],
            "support": {
                "source": "https://github.com/symfony/service-contracts/tree/v3.0.2"
            },
            "funding": [
                {
                    "url": "https://symfony.com/sponsor",
                    "type": "custom"
                },
                {
                    "url": "https://github.com/fabpot",
                    "type": "github"
                },
                {
                    "url": "https://tidelift.com/funding/github/packagist/symfony/symfony",
                    "type": "tidelift"
                }
            ],
            "time": "2022-05-30T19:17:58+00:00"
        },
        {
            "name": "symfony/string",
            "version": "v6.0.11",
            "source": {
                "type": "git",
                "url": "https://github.com/symfony/string.git",
                "reference": "042b6bf0f6ccca6d456a0572eb788cfb8b1ff809"
            },
            "dist": {
                "type": "zip",
                "url": "https://api.github.com/repos/symfony/string/zipball/042b6bf0f6ccca6d456a0572eb788cfb8b1ff809",
                "reference": "042b6bf0f6ccca6d456a0572eb788cfb8b1ff809",
                "shasum": ""
            },
            "require": {
                "php": ">=8.0.2",
                "symfony/polyfill-ctype": "~1.8",
                "symfony/polyfill-intl-grapheme": "~1.0",
                "symfony/polyfill-intl-normalizer": "~1.0",
                "symfony/polyfill-mbstring": "~1.0"
            },
            "conflict": {
                "symfony/translation-contracts": "<2.0"
            },
            "require-dev": {
                "symfony/error-handler": "^5.4|^6.0",
                "symfony/http-client": "^5.4|^6.0",
                "symfony/translation-contracts": "^2.0|^3.0",
                "symfony/var-exporter": "^5.4|^6.0"
            },
            "type": "library",
            "autoload": {
                "files": [
                    "Resources/functions.php"
                ],
                "psr-4": {
                    "Symfony\\Component\\String\\": ""
                },
                "exclude-from-classmap": [
                    "/Tests/"
                ]
            },
            "notification-url": "https://packagist.org/downloads/",
            "license": [
                "MIT"
            ],
            "authors": [
                {
                    "name": "Nicolas Grekas",
                    "email": "p@tchwork.com"
                },
                {
                    "name": "Symfony Community",
                    "homepage": "https://symfony.com/contributors"
                }
            ],
            "description": "Provides an object-oriented API to strings and deals with bytes, UTF-8 code points and grapheme clusters in a unified way",
            "homepage": "https://symfony.com",
            "keywords": [
                "grapheme",
                "i18n",
                "string",
                "unicode",
                "utf-8",
                "utf8"
            ],
            "support": {
                "source": "https://github.com/symfony/string/tree/v6.0.11"
            },
            "funding": [
                {
                    "url": "https://symfony.com/sponsor",
                    "type": "custom"
                },
                {
                    "url": "https://github.com/fabpot",
                    "type": "github"
                },
                {
                    "url": "https://tidelift.com/funding/github/packagist/symfony/symfony",
                    "type": "tidelift"
                }
            ],
            "time": "2022-07-27T15:50:26+00:00"
        },
        {
            "name": "theseer/tokenizer",
            "version": "1.2.1",
            "source": {
                "type": "git",
                "url": "https://github.com/theseer/tokenizer.git",
                "reference": "34a41e998c2183e22995f158c581e7b5e755ab9e"
            },
            "dist": {
                "type": "zip",
                "url": "https://api.github.com/repos/theseer/tokenizer/zipball/34a41e998c2183e22995f158c581e7b5e755ab9e",
                "reference": "34a41e998c2183e22995f158c581e7b5e755ab9e",
                "shasum": ""
            },
            "require": {
                "ext-dom": "*",
                "ext-tokenizer": "*",
                "ext-xmlwriter": "*",
                "php": "^7.2 || ^8.0"
            },
            "type": "library",
            "autoload": {
                "classmap": [
                    "src/"
                ]
            },
            "notification-url": "https://packagist.org/downloads/",
            "license": [
                "BSD-3-Clause"
            ],
            "authors": [
                {
                    "name": "Arne Blankerts",
                    "email": "arne@blankerts.de",
                    "role": "Developer"
                }
            ],
            "description": "A small library for converting tokenized PHP source code into XML and potentially other formats",
            "support": {
                "issues": "https://github.com/theseer/tokenizer/issues",
                "source": "https://github.com/theseer/tokenizer/tree/1.2.1"
            },
            "funding": [
                {
                    "url": "https://github.com/theseer",
                    "type": "github"
                }
            ],
            "time": "2021-07-28T10:34:58+00:00"
        },
        {
            "name": "webmozart/assert",
            "version": "1.11.0",
            "source": {
                "type": "git",
                "url": "https://github.com/webmozarts/assert.git",
                "reference": "11cb2199493b2f8a3b53e7f19068fc6aac760991"
            },
            "dist": {
                "type": "zip",
                "url": "https://api.github.com/repos/webmozarts/assert/zipball/11cb2199493b2f8a3b53e7f19068fc6aac760991",
                "reference": "11cb2199493b2f8a3b53e7f19068fc6aac760991",
                "shasum": ""
            },
            "require": {
                "ext-ctype": "*",
                "php": "^7.2 || ^8.0"
            },
            "conflict": {
                "phpstan/phpstan": "<0.12.20",
                "vimeo/psalm": "<4.6.1 || 4.6.2"
            },
            "require-dev": {
                "phpunit/phpunit": "^8.5.13"
            },
            "type": "library",
            "extra": {
                "branch-alias": {
                    "dev-master": "1.10-dev"
                }
            },
            "autoload": {
                "psr-4": {
                    "Webmozart\\Assert\\": "src/"
                }
            },
            "notification-url": "https://packagist.org/downloads/",
            "license": [
                "MIT"
            ],
            "authors": [
                {
                    "name": "Bernhard Schussek",
                    "email": "bschussek@gmail.com"
                }
            ],
            "description": "Assertions to validate method input/output with nice error messages.",
            "keywords": [
                "assert",
                "check",
                "validate"
            ],
            "support": {
                "issues": "https://github.com/webmozarts/assert/issues",
                "source": "https://github.com/webmozarts/assert/tree/1.11.0"
            },
            "time": "2022-06-03T18:03:27+00:00"
        },
        {
            "name": "wikimedia/at-ease",
            "version": "v2.1.0",
            "source": {
                "type": "git",
                "url": "https://github.com/wikimedia/at-ease.git",
                "reference": "e8ebaa7bb7c8a8395481a05f6dc4deaceab11c33"
            },
            "dist": {
                "type": "zip",
                "url": "https://api.github.com/repos/wikimedia/at-ease/zipball/e8ebaa7bb7c8a8395481a05f6dc4deaceab11c33",
                "reference": "e8ebaa7bb7c8a8395481a05f6dc4deaceab11c33",
                "shasum": ""
            },
            "require": {
                "php": ">=7.2.9"
            },
            "require-dev": {
                "mediawiki/mediawiki-codesniffer": "35.0.0",
                "mediawiki/minus-x": "1.1.1",
                "ockcyp/covers-validator": "1.3.3",
                "php-parallel-lint/php-console-highlighter": "0.5.0",
                "php-parallel-lint/php-parallel-lint": "1.2.0",
                "phpunit/phpunit": "^8.5"
            },
            "type": "library",
            "autoload": {
                "files": [
                    "src/Wikimedia/Functions.php"
                ],
                "psr-4": {
                    "Wikimedia\\AtEase\\": "src/Wikimedia/AtEase/"
                }
            },
            "notification-url": "https://packagist.org/downloads/",
            "license": [
                "GPL-2.0-or-later"
            ],
            "authors": [
                {
                    "name": "Tim Starling",
                    "email": "tstarling@wikimedia.org"
                },
                {
                    "name": "MediaWiki developers",
                    "email": "wikitech-l@lists.wikimedia.org"
                }
            ],
            "description": "Safe replacement to @ for suppressing warnings.",
            "homepage": "https://www.mediawiki.org/wiki/at-ease",
            "support": {
                "source": "https://github.com/wikimedia/at-ease/tree/v2.1.0"
            },
            "time": "2021-02-27T15:53:37+00:00"
        },
        {
            "name": "yoast/phpunit-polyfills",
            "version": "1.0.3",
            "source": {
                "type": "git",
                "url": "https://github.com/Yoast/PHPUnit-Polyfills.git",
                "reference": "5ea3536428944955f969bc764bbe09738e151ada"
            },
            "dist": {
                "type": "zip",
                "url": "https://api.github.com/repos/Yoast/PHPUnit-Polyfills/zipball/5ea3536428944955f969bc764bbe09738e151ada",
                "reference": "5ea3536428944955f969bc764bbe09738e151ada",
                "shasum": ""
            },
            "require": {
                "php": ">=5.4",
                "phpunit/phpunit": "^4.8.36 || ^5.7.21 || ^6.0 || ^7.0 || ^8.0 || ^9.0"
            },
            "require-dev": {
                "yoast/yoastcs": "^2.2.0"
            },
            "type": "library",
            "extra": {
                "branch-alias": {
                    "dev-main": "1.x-dev",
                    "dev-develop": "1.x-dev"
                }
            },
            "autoload": {
                "files": [
                    "phpunitpolyfills-autoload.php"
                ]
            },
            "notification-url": "https://packagist.org/downloads/",
            "license": [
                "BSD-3-Clause"
            ],
            "authors": [
                {
                    "name": "Team Yoast",
                    "email": "support@yoast.com",
                    "homepage": "https://yoast.com"
                },
                {
                    "name": "Contributors",
                    "homepage": "https://github.com/Yoast/PHPUnit-Polyfills/graphs/contributors"
                }
            ],
            "description": "Set of polyfills for changed PHPUnit functionality to allow for creating PHPUnit cross-version compatible tests",
            "homepage": "https://github.com/Yoast/PHPUnit-Polyfills",
            "keywords": [
                "phpunit",
                "polyfill",
                "testing"
            ],
            "support": {
                "issues": "https://github.com/Yoast/PHPUnit-Polyfills/issues",
                "source": "https://github.com/Yoast/PHPUnit-Polyfills"
            },
            "time": "2021-11-23T01:37:03+00:00"
        }
    ],
    "aliases": [],
    "minimum-stability": "dev",
    "stability-flags": {
        "automattic/jetpack-a8c-mc-stats": 20,
        "automattic/jetpack-abtest": 20,
        "automattic/jetpack-assets": 20,
        "automattic/jetpack-autoloader": 20,
        "automattic/jetpack-backup": 20,
        "automattic/jetpack-blocks": 20,
        "automattic/jetpack-compat": 20,
        "automattic/jetpack-composer-plugin": 20,
        "automattic/jetpack-config": 20,
        "automattic/jetpack-connection": 20,
        "automattic/jetpack-connection-ui": 20,
        "automattic/jetpack-constants": 20,
        "automattic/jetpack-device-detection": 20,
        "automattic/jetpack-error": 20,
        "automattic/jetpack-google-fonts-provider": 20,
        "automattic/jetpack-identity-crisis": 20,
        "automattic/jetpack-jitm": 20,
        "automattic/jetpack-lazy-images": 20,
        "automattic/jetpack-licensing": 20,
        "automattic/jetpack-logo": 20,
        "automattic/jetpack-my-jetpack": 20,
        "automattic/jetpack-partner": 20,
        "automattic/jetpack-plugins-installer": 20,
        "automattic/jetpack-post-list": 20,
        "automattic/jetpack-publicize": 20,
        "automattic/jetpack-redirect": 20,
        "automattic/jetpack-roles": 20,
        "automattic/jetpack-search": 20,
        "automattic/jetpack-status": 20,
        "automattic/jetpack-sync": 20,
        "automattic/jetpack-videopress": 20,
        "automattic/jetpack-waf": 20,
        "automattic/jetpack-wordads": 20,
        "automattic/jetpack-changelogger": 20
    },
    "prefer-stable": true,
    "prefer-lowest": false,
    "platform": {
        "ext-fileinfo": "*",
        "ext-json": "*",
        "ext-openssl": "*"
    },
    "platform-dev": [],
    "platform-overrides": {
        "ext-intl": "0.0.0"
    },
    "plugin-api-version": "2.3.0"
}<|MERGE_RESOLUTION|>--- conflicted
+++ resolved
@@ -4,11 +4,7 @@
         "Read more about it at https://getcomposer.org/doc/01-basic-usage.md#installing-dependencies",
         "This file is @generated automatically"
     ],
-<<<<<<< HEAD
     "content-hash": "74570688e7bbc700676cb144714fd81f",
-=======
-    "content-hash": "0af771c916d5bccb8f269b9a73317d25",
->>>>>>> 4d39a2e6
     "packages": [
         {
             "name": "automattic/jetpack-a8c-mc-stats",
