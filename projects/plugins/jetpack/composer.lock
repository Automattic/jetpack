--- conflicted
+++ resolved
@@ -4,11 +4,7 @@
         "Read more about it at https://getcomposer.org/doc/01-basic-usage.md#installing-dependencies",
         "This file is @generated automatically"
     ],
-<<<<<<< HEAD
-    "content-hash": "fdd24beb02e3f8f2a7cdc642a88a5dc5",
-=======
     "content-hash": "854cc70ebc456425d1aa64d8ff3410a7",
->>>>>>> 67393c44
     "packages": [
         {
             "name": "automattic/jetpack-a8c-mc-stats",
