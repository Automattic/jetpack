{
    "_readme": [
        "This file locks the dependencies of your project to a known state",
        "Read more about it at https://getcomposer.org/doc/01-basic-usage.md#installing-dependencies",
        "This file is @generated automatically"
    ],
<<<<<<< HEAD
    "content-hash": "c2a9f5a58b0cc990afef6d3a79bb0ed8",
=======
    "content-hash": "d312fb72f1623206c6fd896bbb00e09c",
>>>>>>> cdd1b8e0
    "packages": [
        {
            "name": "automattic/jetpack-a8c-mc-stats",
            "version": "dev-master",
            "dist": {
                "type": "path",
                "url": "../../packages/a8c-mc-stats",
                "reference": "c4becc4203eedffdc2d277fbc499b11105b82cba"
            },
            "require-dev": {
                "automattic/jetpack-changelogger": "^3.1",
                "yoast/phpunit-polyfills": "1.0.3"
            },
            "type": "jetpack-library",
            "extra": {
                "autotagger": true,
                "mirror-repo": "Automattic/jetpack-a8c-mc-stats",
                "changelogger": {
                    "link-template": "https://github.com/Automattic/jetpack-a8c-mc-stats/compare/v${old}...v${new}"
                },
                "branch-alias": {
                    "dev-master": "1.4.x-dev"
                }
            },
            "autoload": {
                "classmap": [
                    "src/"
                ]
            },
            "scripts": {
                "phpunit": [
                    "./vendor/phpunit/phpunit/phpunit --colors=always"
                ],
                "test-coverage": [
                    "php -dpcov.directory=. ./vendor/bin/phpunit --coverage-clover \"$COVERAGE_DIR/clover.xml\""
                ],
                "test-php": [
                    "@composer phpunit"
                ]
            },
            "license": [
                "GPL-2.0-or-later"
            ],
            "description": "Used to record internal usage stats for Automattic. Not visible to site owners.",
            "transport-options": {
                "relative": true
            }
        },
        {
            "name": "automattic/jetpack-abtest",
            "version": "dev-master",
            "dist": {
                "type": "path",
                "url": "../../packages/abtest",
                "reference": "c70fd908b6fa9963bbe33af610300cda9595a2c4"
            },
            "require": {
                "automattic/jetpack-connection": "^1.40",
                "automattic/jetpack-error": "^1.3"
            },
            "require-dev": {
                "automattic/jetpack-changelogger": "^3.1",
                "automattic/wordbless": "dev-master",
                "yoast/phpunit-polyfills": "1.0.3"
            },
            "type": "jetpack-library",
            "extra": {
                "autotagger": true,
                "mirror-repo": "Automattic/jetpack-abtest",
                "changelogger": {
                    "link-template": "https://github.com/Automattic/jetpack-abtest/compare/v${old}...v${new}"
                },
                "branch-alias": {
                    "dev-master": "1.10.x-dev"
                }
            },
            "autoload": {
                "classmap": [
                    "src/"
                ]
            },
            "scripts": {
                "phpunit": [
                    "./vendor/phpunit/phpunit/phpunit --colors=always"
                ],
                "post-update-cmd": [
                    "php -r \"copy('vendor/automattic/wordbless/src/dbless-wpdb.php', 'wordpress/wp-content/db.php');\""
                ],
                "test-coverage": [
                    "php -dpcov.directory=. ./vendor/bin/phpunit --coverage-clover \"$COVERAGE_DIR/clover.xml\""
                ],
                "test-php": [
                    "@composer phpunit"
                ]
            },
            "license": [
                "GPL-2.0-or-later"
            ],
            "description": "Provides an interface to the WP.com A/B tests.",
            "transport-options": {
                "relative": true
            }
        },
        {
            "name": "automattic/jetpack-admin-ui",
            "version": "dev-master",
            "dist": {
                "type": "path",
                "url": "../../packages/admin-ui",
                "reference": "431dfc5312dfafd99bf113eecad1642383e1544d"
            },
            "require-dev": {
                "automattic/jetpack-changelogger": "^3.1",
                "automattic/wordbless": "dev-master",
                "yoast/phpunit-polyfills": "1.0.3"
            },
            "type": "jetpack-library",
            "extra": {
                "autotagger": true,
                "mirror-repo": "Automattic/jetpack-admin-ui",
                "textdomain": "jetpack-admin-ui",
                "changelogger": {
                    "link-template": "https://github.com/Automattic/jetpack-admin-ui/compare/${old}...${new}"
                },
                "branch-alias": {
                    "dev-master": "0.2.x-dev"
                },
                "version-constants": {
                    "::PACKAGE_VERSION": "src/class-admin-menu.php"
                }
            },
            "autoload": {
                "classmap": [
                    "src/"
                ]
            },
            "scripts": {
                "phpunit": [
                    "./vendor/phpunit/phpunit/phpunit --colors=always"
                ],
                "test-coverage": [
                    "php -dpcov.directory=. ./vendor/bin/phpunit --coverage-clover \"$COVERAGE_DIR/clover.xml\""
                ],
                "test-php": [
                    "@composer phpunit"
                ],
                "post-update-cmd": [
                    "php -r \"copy('vendor/automattic/wordbless/src/dbless-wpdb.php', 'wordpress/wp-content/db.php');\""
                ]
            },
            "license": [
                "GPL-2.0-or-later"
            ],
            "description": "Generic Jetpack wp-admin UI elements",
            "transport-options": {
                "relative": true
            }
        },
        {
            "name": "automattic/jetpack-assets",
            "version": "dev-master",
            "dist": {
                "type": "path",
                "url": "../../packages/assets",
                "reference": "ddeea163e5a602e093e82e9b0597392e74cc086c"
            },
            "require": {
                "automattic/jetpack-constants": "^1.6"
            },
            "require-dev": {
                "automattic/jetpack-changelogger": "^3.1",
                "brain/monkey": "2.6.1",
                "wikimedia/testing-access-wrapper": "^1.0 || ^2.0",
                "yoast/phpunit-polyfills": "1.0.3"
            },
            "type": "jetpack-library",
            "extra": {
                "autotagger": true,
                "mirror-repo": "Automattic/jetpack-assets",
                "textdomain": "jetpack-assets",
                "changelogger": {
                    "link-template": "https://github.com/Automattic/jetpack-assets/compare/v${old}...v${new}"
                },
                "branch-alias": {
                    "dev-master": "1.17.x-dev"
                }
            },
            "autoload": {
                "files": [
                    "actions.php"
                ],
                "classmap": [
                    "src/"
                ]
            },
            "scripts": {
                "build-development": [
                    "pnpm run build"
                ],
                "build-production": [
                    "pnpm run build-production"
                ],
                "phpunit": [
                    "./vendor/phpunit/phpunit/phpunit --colors=always"
                ],
                "test-coverage": [
                    "php -dpcov.directory=. ./vendor/bin/phpunit --coverage-clover \"$COVERAGE_DIR/php/clover.xml\"",
                    "pnpm run test-coverage"
                ],
                "test-js": [
                    "pnpm run test"
                ],
                "test-php": [
                    "@composer phpunit"
                ]
            },
            "license": [
                "GPL-2.0-or-later"
            ],
            "description": "Asset management utilities for Jetpack ecosystem packages",
            "transport-options": {
                "relative": true
            }
        },
        {
            "name": "automattic/jetpack-autoloader",
            "version": "dev-master",
            "dist": {
                "type": "path",
                "url": "../../packages/autoloader",
                "reference": "4b278cf445826a854386cd03d1d7e56bde99cf29"
            },
            "require": {
                "composer-plugin-api": "^1.1 || ^2.0"
            },
            "require-dev": {
                "automattic/jetpack-changelogger": "^3.1",
                "yoast/phpunit-polyfills": "1.0.3"
            },
            "type": "composer-plugin",
            "extra": {
                "autotagger": true,
                "class": "Automattic\\Jetpack\\Autoloader\\CustomAutoloaderPlugin",
                "mirror-repo": "Automattic/jetpack-autoloader",
                "changelogger": {
                    "link-template": "https://github.com/Automattic/jetpack-autoloader/compare/v${old}...v${new}"
                },
                "branch-alias": {
                    "dev-master": "2.11.x-dev"
                }
            },
            "autoload": {
                "classmap": [
                    "src/AutoloadGenerator.php"
                ],
                "psr-4": {
                    "Automattic\\Jetpack\\Autoloader\\": "src"
                }
            },
            "scripts": {
                "phpunit": [
                    "./vendor/phpunit/phpunit/phpunit --colors=always"
                ],
                "test-coverage": [
                    "php -dpcov.directory=. ./vendor/bin/phpunit --coverage-php \"./tests/php/tmp/coverage-report.php\"",
                    "php ./tests/php/bin/test-coverage.php \"$COVERAGE_DIR/clover.xml\""
                ],
                "test-php": [
                    "@composer phpunit"
                ]
            },
            "license": [
                "GPL-2.0-or-later"
            ],
            "description": "Creates a custom autoloader for a plugin or theme.",
            "transport-options": {
                "relative": true
            }
        },
        {
            "name": "automattic/jetpack-backup",
            "version": "dev-master",
            "dist": {
                "type": "path",
                "url": "../../packages/backup",
                "reference": "a74de0b9726623efd27ba3978bf1d738d05f8f4b"
            },
            "require": {
                "automattic/jetpack-admin-ui": "^0.2",
                "automattic/jetpack-assets": "^1.17",
                "automattic/jetpack-autoloader": "^2.11",
                "automattic/jetpack-composer-plugin": "^1.1",
                "automattic/jetpack-config": "^1.9",
                "automattic/jetpack-connection": "^1.40",
                "automattic/jetpack-connection-ui": "^2.4",
                "automattic/jetpack-identity-crisis": "^0.8",
                "automattic/jetpack-my-jetpack": "^1.6",
                "automattic/jetpack-status": "^1.13",
                "automattic/jetpack-sync": "^1.35"
            },
            "require-dev": {
                "automattic/jetpack-changelogger": "^3.1",
                "automattic/wordbless": "@dev",
                "yoast/phpunit-polyfills": "1.0.3"
            },
            "type": "jetpack-library",
            "extra": {
                "autotagger": true,
                "mirror-repo": "Automattic/jetpack-backup",
                "textdomain": "jetpack-backup-pkg",
                "version-constants": {
                    "::PACKAGE_VERSION": "src/class-package-version.php"
                },
                "changelogger": {
                    "link-template": "https://github.com/Automattic/jetpack-backup/compare/v${old}...v${new}"
                },
                "branch-alias": {
                    "dev-master": "1.4.x-dev"
                }
            },
            "autoload": {
                "files": [
                    "actions.php"
                ],
                "classmap": [
                    "src/"
                ]
            },
            "scripts": {
                "phpunit": [
                    "./vendor/phpunit/phpunit/phpunit --colors=always"
                ],
                "test-coverage": [
                    "php -dpcov.directory=. ./vendor/bin/phpunit --coverage-clover \"$COVERAGE_DIR/clover.xml\""
                ],
                "test-php": [
                    "@composer phpunit"
                ],
                "post-update-cmd": [
                    "php -r \"copy('vendor/automattic/wordbless/src/dbless-wpdb.php', 'wordpress/wp-content/db.php');\""
                ],
                "build-development": [
                    "pnpm run build"
                ],
                "build-production": [
                    "pnpm run build-production-concurrently"
                ],
                "watch": [
                    "Composer\\Config::disableProcessTimeout",
                    "pnpm run watch"
                ]
            },
            "license": [
                "GPL-2.0-or-later"
            ],
            "description": "Tools to assist with backing up Jetpack sites.",
            "transport-options": {
                "relative": true
            }
        },
        {
            "name": "automattic/jetpack-blocks",
            "version": "dev-master",
            "dist": {
                "type": "path",
                "url": "../../packages/blocks",
                "reference": "a412a6eb5f613f1f3df25368efa545897461aa2d"
            },
            "require-dev": {
                "automattic/jetpack-changelogger": "^3.1",
                "automattic/wordbless": "dev-master",
                "brain/monkey": "2.6.1",
                "yoast/phpunit-polyfills": "1.0.3"
            },
            "type": "jetpack-library",
            "extra": {
                "autotagger": true,
                "mirror-repo": "Automattic/jetpack-blocks",
                "changelogger": {
                    "link-template": "https://github.com/Automattic/jetpack-blocks/compare/v${old}...v${new}"
                },
                "branch-alias": {
                    "dev-master": "1.4.x-dev"
                }
            },
            "autoload": {
                "classmap": [
                    "src/"
                ]
            },
            "scripts": {
                "phpunit": [
                    "./vendor/phpunit/phpunit/phpunit --colors=always"
                ],
                "post-update-cmd": [
                    "php -r \"copy('vendor/automattic/wordbless/src/dbless-wpdb.php', 'wordpress/wp-content/db.php');\""
                ],
                "test-coverage": [
                    "php -dpcov.directory=. ./vendor/bin/phpunit --coverage-clover \"$COVERAGE_DIR/clover.xml\""
                ],
                "test-php": [
                    "@composer phpunit"
                ]
            },
            "license": [
                "GPL-2.0-or-later"
            ],
            "description": "Register and manage blocks within a plugin. Used to manage block registration, enqueues, and more.",
            "transport-options": {
                "relative": true
            }
        },
        {
            "name": "automattic/jetpack-compat",
            "version": "dev-master",
            "dist": {
                "type": "path",
                "url": "../../packages/compat",
                "reference": "ed3d2aac9de2e786626f5113cdc8de478e38fce0"
            },
            "require-dev": {
                "automattic/jetpack-changelogger": "^3.1"
            },
            "type": "jetpack-library",
            "extra": {
                "autotagger": true,
                "mirror-repo": "Automattic/jetpack-compat",
                "textdomain": "jetpack-compat",
                "changelogger": {
                    "link-template": "https://github.com/Automattic/jetpack-compat/compare/v${old}...v${new}"
                },
                "branch-alias": {
                    "dev-master": "1.7.x-dev"
                }
            },
            "autoload": {
                "files": [
                    "functions.php"
                ],
                "classmap": [
                    "legacy"
                ]
            },
            "license": [
                "GPL-2.0-or-later"
            ],
            "description": "Compatibility layer with previous versions of Jetpack",
            "transport-options": {
                "relative": true
            }
        },
        {
            "name": "automattic/jetpack-composer-plugin",
            "version": "dev-master",
            "dist": {
                "type": "path",
                "url": "../../packages/composer-plugin",
                "reference": "04f3aac0bc58d9165b091eff25cd4a4da9b81cf8"
            },
            "require": {
                "composer-plugin-api": "^2.1.0"
            },
            "require-dev": {
                "automattic/jetpack-changelogger": "^3.1",
                "composer/composer": "2.2.12",
                "yoast/phpunit-polyfills": "1.0.3"
            },
            "type": "composer-plugin",
            "extra": {
                "plugin-modifies-install-path": true,
                "class": "Automattic\\Jetpack\\Composer\\Plugin",
                "mirror-repo": "Automattic/jetpack-composer-plugin",
                "changelogger": {
                    "link-template": "https://github.com/Automattic/jetpack-composer-plugin/compare/v${old}...v${new}"
                },
                "autotagger": true,
                "branch-alias": {
                    "dev-master": "1.1.x-dev"
                }
            },
            "autoload": {
                "classmap": [
                    "src/"
                ]
            },
            "scripts": {
                "phpunit": [
                    "./vendor/phpunit/phpunit/phpunit --colors=always"
                ],
                "test-coverage": [
                    "php -dpcov.directory=. ./vendor/bin/phpunit --coverage-clover \"$COVERAGE_DIR/clover.xml\""
                ],
                "test-php": [
                    "@composer phpunit"
                ]
            },
            "license": [
                "GPL-2.0-or-later"
            ],
            "description": "A custom installer plugin for Composer to move Jetpack packages out of `vendor/` so WordPress's translation infrastructure will find their strings.",
            "transport-options": {
                "relative": true
            }
        },
        {
            "name": "automattic/jetpack-config",
            "version": "dev-master",
            "dist": {
                "type": "path",
                "url": "../../packages/config",
                "reference": "f4b75345fa44397c0b326856f98ae0d8077f3da4"
            },
            "require-dev": {
                "automattic/jetpack-changelogger": "^3.1"
            },
            "type": "jetpack-library",
            "extra": {
                "autotagger": true,
                "mirror-repo": "Automattic/jetpack-config",
                "textdomain": "jetpack-config",
                "changelogger": {
                    "link-template": "https://github.com/Automattic/jetpack-config/compare/v${old}...v${new}"
                },
                "branch-alias": {
                    "dev-master": "1.9.x-dev"
                }
            },
            "autoload": {
                "classmap": [
                    "src/"
                ]
            },
            "license": [
                "GPL-2.0-or-later"
            ],
            "description": "Jetpack configuration package that initializes other packages and configures Jetpack's functionality. Can be used as a base for all variants of Jetpack package usage.",
            "transport-options": {
                "relative": true
            }
        },
        {
            "name": "automattic/jetpack-connection",
            "version": "dev-master",
            "dist": {
                "type": "path",
                "url": "../../packages/connection",
                "reference": "a4ecc94e298664a623d5b9e5568b4f0af4263cfc"
            },
            "require": {
                "automattic/jetpack-a8c-mc-stats": "^1.4",
                "automattic/jetpack-admin-ui": "^0.2",
                "automattic/jetpack-constants": "^1.6",
                "automattic/jetpack-redirect": "^1.7",
                "automattic/jetpack-roles": "^1.4",
                "automattic/jetpack-status": "^1.13"
            },
            "require-dev": {
                "automattic/jetpack-changelogger": "^3.1",
                "automattic/wordbless": "@dev",
                "brain/monkey": "2.6.1",
                "yoast/phpunit-polyfills": "1.0.3"
            },
            "type": "jetpack-library",
            "extra": {
                "autotagger": true,
                "mirror-repo": "Automattic/jetpack-connection",
                "textdomain": "jetpack-connection",
                "version-constants": {
                    "::PACKAGE_VERSION": "src/class-package-version.php"
                },
                "changelogger": {
                    "link-template": "https://github.com/Automattic/jetpack-connection/compare/v${old}...v${new}"
                },
                "branch-alias": {
                    "dev-master": "1.40.x-dev"
                }
            },
            "autoload": {
                "classmap": [
                    "legacy",
                    "src/",
                    "src/webhooks"
                ]
            },
            "scripts": {
                "build-production": [
                    "pnpm run build-production"
                ],
                "build-development": [
                    "pnpm run build"
                ],
                "phpunit": [
                    "./vendor/phpunit/phpunit/phpunit --colors=always"
                ],
                "post-update-cmd": [
                    "php -r \"copy('vendor/automattic/wordbless/src/dbless-wpdb.php', 'wordpress/wp-content/db.php');\""
                ],
                "test-coverage": [
                    "php -dpcov.directory=. ./vendor/bin/phpunit --coverage-clover \"$COVERAGE_DIR/clover.xml\""
                ],
                "test-php": [
                    "@composer phpunit"
                ]
            },
            "license": [
                "GPL-2.0-or-later"
            ],
            "description": "Everything needed to connect to the Jetpack infrastructure",
            "transport-options": {
                "relative": true
            }
        },
        {
            "name": "automattic/jetpack-connection-ui",
            "version": "dev-master",
            "dist": {
                "type": "path",
                "url": "../../packages/connection-ui",
                "reference": "5016bc4577844bd88d579eb1e0d4ddb65146b38a"
            },
            "require": {
                "automattic/jetpack-assets": "^1.17",
                "automattic/jetpack-connection": "^1.40",
                "automattic/jetpack-constants": "^1.6",
                "automattic/jetpack-device-detection": "^1.4",
                "automattic/jetpack-identity-crisis": "^0.8"
            },
            "require-dev": {
                "automattic/jetpack-changelogger": "^3.1"
            },
            "type": "jetpack-library",
            "extra": {
                "autotagger": true,
                "mirror-repo": "Automattic/jetpack-connection-ui",
                "textdomain": "jetpack-connection-ui",
                "changelogger": {
                    "link-template": "https://github.com/Automattic/jetpack-connection-ui/compare/v${old}...v${new}"
                },
                "branch-alias": {
                    "dev-master": "2.4.x-dev"
                }
            },
            "autoload": {
                "classmap": [
                    "src/"
                ]
            },
            "scripts": {
                "build-development": [
                    "pnpm run build"
                ],
                "build-production": [
                    "NODE_ENV=production pnpm run build"
                ],
                "watch": [
                    "Composer\\Config::disableProcessTimeout",
                    "pnpm run watch"
                ]
            },
            "license": [
                "GPL-2.0-or-later"
            ],
            "description": "Jetpack Connection UI",
            "transport-options": {
                "relative": true
            }
        },
        {
            "name": "automattic/jetpack-constants",
            "version": "dev-master",
            "dist": {
                "type": "path",
                "url": "../../packages/constants",
                "reference": "6c27d0bb8e75728e1bfcecb48651344b60dbf308"
            },
            "require-dev": {
                "automattic/jetpack-changelogger": "^3.1",
                "brain/monkey": "2.6.1",
                "yoast/phpunit-polyfills": "1.0.3"
            },
            "type": "jetpack-library",
            "extra": {
                "autotagger": true,
                "mirror-repo": "Automattic/jetpack-constants",
                "changelogger": {
                    "link-template": "https://github.com/Automattic/jetpack-constants/compare/v${old}...v${new}"
                },
                "branch-alias": {
                    "dev-master": "1.6.x-dev"
                }
            },
            "autoload": {
                "classmap": [
                    "src/"
                ]
            },
            "scripts": {
                "phpunit": [
                    "./vendor/phpunit/phpunit/phpunit --colors=always"
                ],
                "test-coverage": [
                    "php -dpcov.directory=. ./vendor/bin/phpunit --coverage-clover \"$COVERAGE_DIR/clover.xml\""
                ],
                "test-php": [
                    "@composer phpunit"
                ]
            },
            "license": [
                "GPL-2.0-or-later"
            ],
            "description": "A wrapper for defining constants in a more testable way.",
            "transport-options": {
                "relative": true
            }
        },
        {
            "name": "automattic/jetpack-device-detection",
            "version": "dev-master",
            "dist": {
                "type": "path",
                "url": "../../packages/device-detection",
                "reference": "1b5812ef04f1f62dfc39ff4e6202f9baf7d5ae5a"
            },
            "require-dev": {
                "automattic/jetpack-changelogger": "^3.1",
                "yoast/phpunit-polyfills": "1.0.3"
            },
            "type": "jetpack-library",
            "extra": {
                "autotagger": true,
                "mirror-repo": "Automattic/jetpack-device-detection",
                "changelogger": {
                    "link-template": "https://github.com/Automattic/jetpack-device-detection/compare/v${old}...v${new}"
                },
                "branch-alias": {
                    "dev-master": "1.4.x-dev"
                }
            },
            "autoload": {
                "classmap": [
                    "src/"
                ]
            },
            "scripts": {
                "phpunit": [
                    "./vendor/phpunit/phpunit/phpunit --colors=always"
                ],
                "test-coverage": [
                    "php -dpcov.directory=. ./vendor/bin/phpunit --coverage-clover \"$COVERAGE_DIR/clover.xml\""
                ],
                "test-php": [
                    "@composer phpunit"
                ]
            },
            "license": [
                "GPL-2.0-or-later"
            ],
            "description": "A way to detect device types based on User-Agent header.",
            "transport-options": {
                "relative": true
            }
        },
        {
            "name": "automattic/jetpack-error",
            "version": "dev-master",
            "dist": {
                "type": "path",
                "url": "../../packages/error",
                "reference": "808ab410bee6c047cfb5d1c38b366194149ce135"
            },
            "require-dev": {
                "automattic/jetpack-changelogger": "^3.1",
                "yoast/phpunit-polyfills": "1.0.3"
            },
            "type": "jetpack-library",
            "extra": {
                "autotagger": true,
                "mirror-repo": "Automattic/jetpack-error",
                "changelogger": {
                    "link-template": "https://github.com/Automattic/jetpack-error/compare/v${old}...v${new}"
                },
                "branch-alias": {
                    "dev-master": "1.3.x-dev"
                }
            },
            "autoload": {
                "classmap": [
                    "src/"
                ]
            },
            "scripts": {
                "phpunit": [
                    "./vendor/phpunit/phpunit/phpunit --colors=always"
                ],
                "test-coverage": [
                    "php -dpcov.directory=. ./vendor/bin/phpunit --coverage-clover \"$COVERAGE_DIR/clover.xml\""
                ],
                "test-php": [
                    "@composer phpunit"
                ]
            },
            "license": [
                "GPL-2.0-or-later"
            ],
            "description": "Jetpack Error - a wrapper around WP_Error.",
            "transport-options": {
                "relative": true
            }
        },
        {
            "name": "automattic/jetpack-google-fonts-provider",
            "version": "dev-master",
            "dist": {
                "type": "path",
                "url": "../../packages/google-fonts-provider",
                "reference": "2a9f43f9862565ab52142cd069ffb7aa1eb22734"
            },
            "require-dev": {
                "automattic/jetpack-changelogger": "^3.1",
                "brain/monkey": "2.6.1",
                "yoast/phpunit-polyfills": "1.0.3"
            },
            "type": "jetpack-library",
            "extra": {
                "autotagger": true,
                "mirror-repo": "Automattic/jetpack-google-fonts-provider",
                "changelogger": {
                    "link-template": "https://github.com/Automattic/jetpack-google-fonts-provider/compare/v${old}...v${new}"
                },
                "branch-alias": {
                    "dev-master": "0.3.x-dev"
                },
                "textdomain": "jetpack-google-fonts-provider"
            },
            "autoload": {
                "classmap": [
                    "src/"
                ]
            },
            "scripts": {
                "phpunit": [
                    "./vendor/phpunit/phpunit/phpunit --colors=always"
                ],
                "test-coverage": [
                    "php -dpcov.directory=. ./vendor/bin/phpunit --coverage-clover \"$COVERAGE_DIR/clover.xml\""
                ],
                "test-php": [
                    "@composer phpunit"
                ]
            },
            "license": [
                "GPL-2.0-or-later"
            ],
            "description": "WordPress Webfonts provider for Google Fonts",
            "transport-options": {
                "relative": true
            }
        },
        {
            "name": "automattic/jetpack-identity-crisis",
            "version": "dev-master",
            "dist": {
                "type": "path",
                "url": "../../packages/identity-crisis",
                "reference": "38a95658ceb9346bffaee877c1b1b255091abe67"
            },
            "require": {
                "automattic/jetpack-assets": "^1.17",
                "automattic/jetpack-connection": "^1.40",
                "automattic/jetpack-constants": "^1.6",
                "automattic/jetpack-logo": "^1.5",
                "automattic/jetpack-status": "^1.13"
            },
            "require-dev": {
                "automattic/jetpack-changelogger": "^3.1",
                "automattic/wordbless": "@dev",
                "yoast/phpunit-polyfills": "1.0.3"
            },
            "type": "jetpack-library",
            "extra": {
                "autotagger": true,
                "mirror-repo": "Automattic/jetpack-identity-crisis",
                "textdomain": "jetpack-idc",
                "version-constants": {
                    "::PACKAGE_VERSION": "src/class-identity-crisis.php"
                },
                "changelogger": {
                    "link-template": "https://github.com/Automattic/jetpack-identity-crisis/compare/v${old}...v${new}"
                },
                "branch-alias": {
                    "dev-master": "0.8.x-dev"
                }
            },
            "autoload": {
                "classmap": [
                    "src/"
                ]
            },
            "scripts": {
                "build-development": [
                    "pnpm run build"
                ],
                "build-production": [
                    "NODE_ENV='production' pnpm run build"
                ],
                "phpunit": [
                    "./vendor/phpunit/phpunit/phpunit --colors=always"
                ],
                "test-coverage": [
                    "php -dpcov.directory=. ./vendor/bin/phpunit --coverage-clover \"$COVERAGE_DIR/clover.xml\""
                ],
                "test-php": [
                    "@composer phpunit"
                ],
                "post-update-cmd": [
                    "php -r \"copy('vendor/automattic/wordbless/src/dbless-wpdb.php', 'wordpress/wp-content/db.php');\""
                ],
                "watch": [
                    "Composer\\Config::disableProcessTimeout",
                    "pnpm run watch"
                ]
            },
            "license": [
                "GPL-2.0-or-later"
            ],
            "description": "Identity Crisis.",
            "transport-options": {
                "relative": true
            }
        },
        {
            "name": "automattic/jetpack-jitm",
            "version": "dev-master",
            "dist": {
                "type": "path",
                "url": "../../packages/jitm",
                "reference": "74fb899f4d5e67383e6c5d2c5a577c4e233f2048"
            },
            "require": {
                "automattic/jetpack-a8c-mc-stats": "^1.4",
                "automattic/jetpack-assets": "^1.17",
                "automattic/jetpack-connection": "^1.40",
                "automattic/jetpack-device-detection": "^1.4",
                "automattic/jetpack-logo": "^1.5",
                "automattic/jetpack-partner": "^1.7",
                "automattic/jetpack-redirect": "^1.7",
                "automattic/jetpack-status": "^1.13"
            },
            "require-dev": {
                "automattic/jetpack-changelogger": "^3.1",
                "brain/monkey": "2.6.1",
                "yoast/phpunit-polyfills": "1.0.3"
            },
            "type": "jetpack-library",
            "extra": {
                "autotagger": true,
                "mirror-repo": "Automattic/jetpack-jitm",
                "textdomain": "jetpack-jitm",
                "version-constants": {
                    "::PACKAGE_VERSION": "src/class-jitm.php"
                },
                "changelogger": {
                    "link-template": "https://github.com/Automattic/jetpack-jitm/compare/v${old}...v${new}"
                },
                "branch-alias": {
                    "dev-master": "2.2.x-dev"
                }
            },
            "autoload": {
                "classmap": [
                    "src/"
                ]
            },
            "scripts": {
                "build-production": [
                    "pnpm run build-production"
                ],
                "build-development": [
                    "pnpm run build"
                ],
                "phpunit": [
                    "./vendor/phpunit/phpunit/phpunit --colors=always"
                ],
                "test-coverage": [
                    "php -dpcov.directory=. ./vendor/bin/phpunit --coverage-clover \"$COVERAGE_DIR/clover.xml\""
                ],
                "test-php": [
                    "@composer phpunit"
                ]
            },
            "license": [
                "GPL-2.0-or-later"
            ],
            "description": "Just in time messages for Jetpack",
            "transport-options": {
                "relative": true
            }
        },
        {
            "name": "automattic/jetpack-lazy-images",
            "version": "dev-master",
            "dist": {
                "type": "path",
                "url": "../../packages/lazy-images",
                "reference": "3ea891175f3d1432cfc130c8ced8dd0d49c6ebf4"
            },
            "require": {
                "automattic/jetpack-assets": "^1.17",
                "automattic/jetpack-constants": "^1.6"
            },
            "require-dev": {
                "automattic/jetpack-changelogger": "^3.1",
                "automattic/wordbless": "dev-master",
                "yoast/phpunit-polyfills": "1.0.3"
            },
            "type": "jetpack-library",
            "extra": {
                "autotagger": true,
                "mirror-repo": "Automattic/jetpack-lazy-images",
                "textdomain": "jetpack-lazy-images",
                "changelogger": {
                    "link-template": "https://github.com/Automattic/jetpack-lazy-images/compare/v${old}...v${new}"
                },
                "branch-alias": {
                    "dev-master": "2.1.x-dev"
                }
            },
            "autoload": {
                "classmap": [
                    "src/"
                ]
            },
            "scripts": {
                "build-production": [
                    "pnpm run build-production"
                ],
                "build-development": [
                    "pnpm run build"
                ],
                "phpunit": [
                    "./vendor/phpunit/phpunit/phpunit --colors=always"
                ],
                "post-update-cmd": [
                    "php -r \"copy('vendor/automattic/wordbless/src/dbless-wpdb.php', 'wordpress/wp-content/db.php');\""
                ],
                "test-coverage": [
                    "php -dpcov.directory=. ./vendor/bin/phpunit --coverage-clover \"$COVERAGE_DIR/clover.xml\""
                ],
                "test-php": [
                    "@composer phpunit"
                ]
            },
            "license": [
                "GPL-2.0-or-later"
            ],
            "description": "Speed up your site and create a smoother viewing experience by loading images as visitors scroll down the screen, instead of all at once.",
            "transport-options": {
                "relative": true
            }
        },
        {
            "name": "automattic/jetpack-licensing",
            "version": "dev-master",
            "dist": {
                "type": "path",
                "url": "../../packages/licensing",
                "reference": "5a34e5070dc28f9bc714c9e8c609c93027205a27"
            },
            "require": {
                "automattic/jetpack-connection": "^1.40"
            },
            "require-dev": {
                "automattic/jetpack-changelogger": "^3.1",
                "automattic/wordbless": "@dev",
                "yoast/phpunit-polyfills": "1.0.3"
            },
            "type": "jetpack-library",
            "extra": {
                "autotagger": true,
                "mirror-repo": "Automattic/jetpack-licensing",
                "textdomain": "jetpack-licensing",
                "changelogger": {
                    "link-template": "https://github.com/Automattic/jetpack-licensing/compare/v${old}...v${new}"
                },
                "branch-alias": {
                    "dev-master": "1.7.x-dev"
                }
            },
            "autoload": {
                "classmap": [
                    "src/"
                ]
            },
            "scripts": {
                "phpunit": [
                    "./vendor/phpunit/phpunit/phpunit --colors=always"
                ],
                "post-update-cmd": [
                    "php -r \"copy('vendor/automattic/wordbless/src/dbless-wpdb.php', 'wordpress/wp-content/db.php');\""
                ],
                "test-coverage": [
                    "php -dpcov.directory=. ./vendor/bin/phpunit --coverage-clover \"$COVERAGE_DIR/clover.xml\""
                ],
                "test-php": [
                    "@composer phpunit"
                ]
            },
            "license": [
                "GPL-2.0-or-later"
            ],
            "description": "Everything needed to manage Jetpack licenses client-side.",
            "transport-options": {
                "relative": true
            }
        },
        {
            "name": "automattic/jetpack-logo",
            "version": "dev-master",
            "dist": {
                "type": "path",
                "url": "../../packages/logo",
                "reference": "08461ed89e904bd3ae4ff49b6087d8a971a9e811"
            },
            "require-dev": {
                "automattic/jetpack-changelogger": "^3.1",
                "yoast/phpunit-polyfills": "1.0.3"
            },
            "type": "jetpack-library",
            "extra": {
                "autotagger": true,
                "mirror-repo": "Automattic/jetpack-logo",
                "changelogger": {
                    "link-template": "https://github.com/Automattic/jetpack-logo/compare/v${old}...v${new}"
                },
                "branch-alias": {
                    "dev-master": "1.5.x-dev"
                }
            },
            "autoload": {
                "classmap": [
                    "src/"
                ]
            },
            "scripts": {
                "phpunit": [
                    "./vendor/phpunit/phpunit/phpunit --colors=always"
                ],
                "test-coverage": [
                    "php -dpcov.directory=. ./vendor/bin/phpunit --coverage-clover \"$COVERAGE_DIR/clover.xml\""
                ],
                "test-php": [
                    "@composer phpunit"
                ]
            },
            "license": [
                "GPL-2.0-or-later"
            ],
            "description": "A logo for Jetpack",
            "transport-options": {
                "relative": true
            }
        },
        {
            "name": "automattic/jetpack-my-jetpack",
            "version": "dev-master",
            "dist": {
                "type": "path",
                "url": "../../packages/my-jetpack",
                "reference": "757f64df572c1afe9b0fe72d9684baa8cc3b6216"
            },
            "require": {
                "automattic/jetpack-admin-ui": "^0.2",
                "automattic/jetpack-assets": "^1.17",
                "automattic/jetpack-connection": "^1.40",
                "automattic/jetpack-licensing": "^1.7",
                "automattic/jetpack-plugins-installer": "^0.1",
                "automattic/jetpack-redirect": "^1.7"
            },
            "require-dev": {
                "automattic/jetpack-changelogger": "^3.1",
                "automattic/jetpack-constants": "^1.6",
                "automattic/wordbless": "@dev",
                "yoast/phpunit-polyfills": "1.0.3"
            },
            "type": "jetpack-library",
            "extra": {
                "autotagger": true,
                "mirror-repo": "Automattic/jetpack-my-jetpack",
                "textdomain": "jetpack-my-jetpack",
                "changelogger": {
                    "link-template": "https://github.com/Automattic/jetpack-my-jetpack/compare/${old}...${new}"
                },
                "branch-alias": {
                    "dev-master": "1.6.x-dev"
                },
                "version-constants": {
                    "::PACKAGE_VERSION": "src/class-initializer.php"
                }
            },
            "autoload": {
                "classmap": [
                    "src/",
                    "src/products"
                ]
            },
            "scripts": {
                "phpunit": [
                    "./vendor/phpunit/phpunit/phpunit --colors=always"
                ],
                "test-coverage": [
                    "php -dpcov.directory=. ./vendor/bin/phpunit --coverage-clover \"$COVERAGE_DIR/coverage.xml\"",
                    "pnpm run test --coverageDirectory=\"$COVERAGE_DIR\" --coverage --coverageReporters=clover"
                ],
                "test-php": [
                    "@composer phpunit"
                ],
                "test-js": [
                    "pnpm run test"
                ],
                "test-js-watch": [
                    "Composer\\Config::disableProcessTimeout",
                    "pnpm run test --watch"
                ],
                "build-development": [
                    "pnpm run build"
                ],
                "build-production": [
                    "NODE_ENV=production pnpm run build"
                ],
                "watch": [
                    "Composer\\Config::disableProcessTimeout",
                    "pnpm run watch"
                ],
                "post-update-cmd": [
                    "php -r \"copy('vendor/automattic/wordbless/src/dbless-wpdb.php', 'wordpress/wp-content/db.php');\""
                ]
            },
            "license": [
                "GPL-2.0-or-later"
            ],
            "description": "WP Admin page with information and configuration shared among all Jetpack stand-alone plugins",
            "transport-options": {
                "relative": true
            }
        },
        {
            "name": "automattic/jetpack-partner",
            "version": "dev-master",
            "dist": {
                "type": "path",
                "url": "../../packages/partner",
                "reference": "fc5ce9cd868cc9ec93b1585ccde85737ad8ee77b"
            },
            "require": {
                "automattic/jetpack-connection": "^1.40",
                "automattic/jetpack-status": "^1.13"
            },
            "require-dev": {
                "automattic/jetpack-changelogger": "^3.1",
                "automattic/wordbless": "@dev",
                "brain/monkey": "2.6.1",
                "yoast/phpunit-polyfills": "1.0.3"
            },
            "type": "jetpack-library",
            "extra": {
                "autotagger": true,
                "mirror-repo": "Automattic/jetpack-partner",
                "changelogger": {
                    "link-template": "https://github.com/Automattic/jetpack-partner/compare/v${old}...v${new}"
                },
                "branch-alias": {
                    "dev-master": "1.7.x-dev"
                }
            },
            "autoload": {
                "classmap": [
                    "src/"
                ]
            },
            "scripts": {
                "phpunit": [
                    "./vendor/phpunit/phpunit/phpunit --colors=always"
                ],
                "post-update-cmd": [
                    "php -r \"copy('vendor/automattic/wordbless/src/dbless-wpdb.php', 'wordpress/wp-content/db.php');\""
                ],
                "test-coverage": [
                    "php -dpcov.directory=. ./vendor/bin/phpunit --coverage-clover \"$COVERAGE_DIR/clover.xml\""
                ],
                "test-php": [
                    "@composer phpunit"
                ]
            },
            "license": [
                "GPL-2.0-or-later"
            ],
            "description": "Support functions for Jetpack hosting partners.",
            "transport-options": {
                "relative": true
            }
        },
        {
            "name": "automattic/jetpack-password-checker",
            "version": "dev-master",
            "dist": {
                "type": "path",
                "url": "../../packages/password-checker",
                "reference": "6af118c46cffe461382bafc8e5bf8c37cfa3db09"
            },
            "require-dev": {
                "automattic/jetpack-changelogger": "^3.1",
                "automattic/wordbless": "@dev",
                "yoast/phpunit-polyfills": "1.0.3"
            },
            "type": "jetpack-library",
            "extra": {
                "autotagger": true,
                "mirror-repo": "Automattic/jetpack-password-checker",
                "textdomain": "jetpack-password-checker",
                "changelogger": {
                    "link-template": "https://github.com/Automattic/jetpack-password-checker/compare/v${old}...v${new}"
                },
                "branch-alias": {
                    "dev-master": "0.2.x-dev"
                }
            },
            "autoload": {
                "classmap": [
                    "src/"
                ]
            },
            "scripts": {
                "phpunit": [
                    "./vendor/phpunit/phpunit/phpunit --colors=always"
                ],
                "test-coverage": [
                    "php -dpcov.directory=. ./vendor/bin/phpunit --coverage-clover \"$COVERAGE_DIR/clover.xml\""
                ],
                "test-php": [
                    "@composer phpunit"
                ],
                "post-update-cmd": [
                    "php -r \"copy('vendor/automattic/wordbless/src/dbless-wpdb.php', 'wordpress/wp-content/db.php');\""
                ]
            },
            "license": [
                "GPL-2.0-or-later"
            ],
            "description": "Password Checker.",
            "transport-options": {
                "relative": true
            }
        },
        {
            "name": "automattic/jetpack-plugins-installer",
            "version": "dev-master",
            "dist": {
                "type": "path",
                "url": "../../packages/plugins-installer",
                "reference": "cd818ad15a46c130bb1ea73a78a4826a3ef42722"
            },
            "require": {
                "automattic/jetpack-a8c-mc-stats": "^1.4"
            },
            "require-dev": {
                "automattic/jetpack-changelogger": "^3.1",
                "yoast/phpunit-polyfills": "1.0.3"
            },
            "type": "jetpack-library",
            "extra": {
                "branch-alias": {
                    "dev-master": "0.1.x-dev"
                },
                "mirror-repo": "Automattic/jetpack-plugins-installer",
                "changelogger": {
                    "link-template": "https://github.com/Automattic/jetpack-plugins-installer/compare/v${old}...v${new}"
                },
                "autotagger": true,
                "textdomain": "jetpack-plugins-installer"
            },
            "autoload": {
                "classmap": [
                    "src/"
                ]
            },
            "scripts": {
                "phpunit": [
                    "./vendor/phpunit/phpunit/phpunit --colors=always"
                ],
                "test-coverage": [
                    "php -dpcov.directory=. ./vendor/bin/phpunit --coverage-clover \"$COVERAGE_DIR/clover.xml\""
                ],
                "test-php": [
                    "@composer phpunit"
                ]
            },
            "license": [
                "GPL-2.0-or-later"
            ],
            "description": "Handle installation of plugins from WP.org",
            "transport-options": {
                "relative": true
            }
        },
        {
            "name": "automattic/jetpack-publicize",
            "version": "dev-master",
            "dist": {
                "type": "path",
                "url": "../../packages/publicize",
                "reference": "ccb2624d3c2367c4a34e2e64036b7fb0a429a9eb"
            },
            "require": {
                "automattic/jetpack-autoloader": "^2.11",
                "automattic/jetpack-config": "^1.9",
                "automattic/jetpack-connection": "^1.40"
            },
            "require-dev": {
                "automattic/jetpack-changelogger": "^3.1",
                "automattic/wordbless": "0.3.1",
                "yoast/phpunit-polyfills": "1.0.3"
            },
            "type": "jetpack-library",
            "extra": {
                "autotagger": true,
                "mirror-repo": "Automattic/jetpack-publicize",
                "textdomain": "jetpack-publicize-pkg",
                "changelogger": {
                    "link-template": "https://github.com/Automattic/jetpack-publicize/compare/v${old}...v${new}"
                },
                "branch-alias": {
                    "dev-master": "0.6.x-dev"
                }
            },
            "autoload": {
                "classmap": [
                    "src/"
                ]
            },
            "scripts": {
                "phpunit": [
                    "./vendor/phpunit/phpunit/phpunit --colors=always"
                ],
                "test-coverage": [
                    "php -dpcov.directory=. ./vendor/bin/phpunit --coverage-clover \"$COVERAGE_DIR/clover.xml\""
                ],
                "test-php": [
                    "@composer phpunit"
                ],
                "post-update-cmd": [
                    "php -r \"copy('vendor/automattic/wordbless/src/dbless-wpdb.php', 'wordpress/wp-content/db.php');\""
                ],
                "build-production": [
                    "echo 'Add your build step to composer.json, please!'"
                ],
                "build-development": [
                    "echo 'Add your build step to composer.json, please!'"
                ]
            },
            "license": [
                "GPL-2.0-or-later"
            ],
            "description": "Publicize makes it easy to share your site’s posts on several social media networks automatically when you publish a new post.",
            "transport-options": {
                "relative": true
            }
        },
        {
            "name": "automattic/jetpack-redirect",
            "version": "dev-master",
            "dist": {
                "type": "path",
                "url": "../../packages/redirect",
                "reference": "d129479662cecc04d01814529b99c5370db23bed"
            },
            "require": {
                "automattic/jetpack-status": "^1.13"
            },
            "require-dev": {
                "automattic/jetpack-changelogger": "^3.1",
                "brain/monkey": "2.6.1",
                "yoast/phpunit-polyfills": "1.0.3"
            },
            "type": "jetpack-library",
            "extra": {
                "autotagger": true,
                "mirror-repo": "Automattic/jetpack-redirect",
                "changelogger": {
                    "link-template": "https://github.com/Automattic/jetpack-redirect/compare/v${old}...v${new}"
                },
                "branch-alias": {
                    "dev-master": "1.7.x-dev"
                }
            },
            "autoload": {
                "classmap": [
                    "src/"
                ]
            },
            "scripts": {
                "phpunit": [
                    "./vendor/phpunit/phpunit/phpunit --colors=always"
                ],
                "test-coverage": [
                    "php -dpcov.directory=. ./vendor/bin/phpunit --coverage-clover \"$COVERAGE_DIR/clover.xml\""
                ],
                "test-php": [
                    "@composer phpunit"
                ]
            },
            "license": [
                "GPL-2.0-or-later"
            ],
            "description": "Utilities to build URLs to the jetpack.com/redirect/ service",
            "transport-options": {
                "relative": true
            }
        },
        {
            "name": "automattic/jetpack-roles",
            "version": "dev-master",
            "dist": {
                "type": "path",
                "url": "../../packages/roles",
                "reference": "9580de2bc0846b4c72269c6e7eceb08e039bf6ba"
            },
            "require-dev": {
                "automattic/jetpack-changelogger": "^3.1",
                "brain/monkey": "2.6.1",
                "yoast/phpunit-polyfills": "1.0.3"
            },
            "type": "jetpack-library",
            "extra": {
                "autotagger": true,
                "mirror-repo": "Automattic/jetpack-roles",
                "changelogger": {
                    "link-template": "https://github.com/Automattic/jetpack-roles/compare/v${old}...v${new}"
                },
                "branch-alias": {
                    "dev-master": "1.4.x-dev"
                }
            },
            "autoload": {
                "classmap": [
                    "src/"
                ]
            },
            "scripts": {
                "phpunit": [
                    "./vendor/phpunit/phpunit/phpunit --colors=always"
                ],
                "test-coverage": [
                    "php -dpcov.directory=. ./vendor/bin/phpunit --coverage-clover \"$COVERAGE_DIR/clover.xml\""
                ],
                "test-php": [
                    "@composer phpunit"
                ]
            },
            "license": [
                "GPL-2.0-or-later"
            ],
            "description": "Utilities, related with user roles and capabilities.",
            "transport-options": {
                "relative": true
            }
        },
        {
            "name": "automattic/jetpack-search",
            "version": "dev-master",
            "dist": {
                "type": "path",
                "url": "../../packages/search",
                "reference": "975e20cf57e20fd24eba20100dcf5fc9dc3af2cb"
            },
            "require": {
                "automattic/jetpack-assets": "^1.17",
                "automattic/jetpack-config": "^1.9",
                "automattic/jetpack-connection": "^1.40",
                "automattic/jetpack-constants": "^1.6",
                "automattic/jetpack-status": "^1.13"
            },
            "require-dev": {
                "automattic/jetpack-changelogger": "^3.1",
                "automattic/wordbless": "0.3.1",
                "yoast/phpunit-polyfills": "1.0.3"
            },
            "type": "jetpack-library",
            "extra": {
                "autotagger": true,
                "mirror-repo": "Automattic/jetpack-search",
                "textdomain": "jetpack-search-pkg",
                "changelogger": {
                    "link-template": "https://github.com/Automattic/jetpack-search/compare/v${old}...v${new}"
                },
                "branch-alias": {
                    "dev-master": "0.15.x-dev"
                },
                "version-constants": {
                    "::VERSION": "src/class-package.php"
                }
            },
            "autoload": {
                "classmap": [
                    "src/"
                ]
            },
            "scripts": {
                "build": [
                    "Composer\\Config::disableProcessTimeout",
                    "pnpm run build"
                ],
                "build-development": [
                    "pnpm run build-development"
                ],
                "build-production": [
                    "pnpm run build-production"
                ],
                "phpunit": [
                    "./vendor/phpunit/phpunit/phpunit --colors=always"
                ],
                "test-coverage": [
                    "php -dpcov.directory=. ./vendor/bin/phpunit --coverage-clover \"$COVERAGE_DIR/clover.xml\""
                ],
                "test-js": [
                    "pnpm run test"
                ],
                "test-php": [
                    "@composer phpunit"
                ],
                "post-update-cmd": [
                    "php -r \"copy('vendor/automattic/wordbless/src/dbless-wpdb.php', 'wordpress/wp-content/db.php');\""
                ],
                "watch": [
                    "Composer\\Config::disableProcessTimeout",
                    "pnpm run watch"
                ]
            },
            "license": [
                "GPL-2.0-or-later"
            ],
            "description": "Tools to assist with enabling cloud search for Jetpack sites.",
            "transport-options": {
                "relative": true
            }
        },
        {
            "name": "automattic/jetpack-status",
            "version": "dev-master",
            "dist": {
                "type": "path",
                "url": "../../packages/status",
                "reference": "68fea42eb08b33ca63325d953864d4455f833128"
            },
            "require": {
                "automattic/jetpack-constants": "^1.6"
            },
            "require-dev": {
                "automattic/jetpack-changelogger": "^3.1",
                "brain/monkey": "2.6.1",
                "yoast/phpunit-polyfills": "1.0.3"
            },
            "type": "jetpack-library",
            "extra": {
                "autotagger": true,
                "mirror-repo": "Automattic/jetpack-status",
                "changelogger": {
                    "link-template": "https://github.com/Automattic/jetpack-status/compare/v${old}...v${new}"
                },
                "branch-alias": {
                    "dev-master": "1.13.x-dev"
                }
            },
            "autoload": {
                "classmap": [
                    "src/"
                ]
            },
            "scripts": {
                "phpunit": [
                    "./vendor/phpunit/phpunit/phpunit --colors=always"
                ],
                "test-coverage": [
                    "php -dpcov.directory=. ./vendor/bin/phpunit --coverage-clover \"$COVERAGE_DIR/clover.xml\""
                ],
                "test-php": [
                    "@composer phpunit"
                ]
            },
            "license": [
                "GPL-2.0-or-later"
            ],
            "description": "Used to retrieve information about the current status of Jetpack and the site overall.",
            "transport-options": {
                "relative": true
            }
        },
        {
            "name": "automattic/jetpack-sync",
            "version": "dev-master",
            "dist": {
                "type": "path",
                "url": "../../packages/sync",
                "reference": "3f2b1fb76def7cec3d1fe53f456c007667cc0695"
            },
            "require": {
                "automattic/jetpack-connection": "^1.40",
                "automattic/jetpack-constants": "^1.6",
                "automattic/jetpack-identity-crisis": "^0.8",
                "automattic/jetpack-password-checker": "^0.2",
                "automattic/jetpack-roles": "^1.4",
                "automattic/jetpack-status": "^1.13"
            },
            "require-dev": {
                "automattic/jetpack-changelogger": "^3.1",
                "automattic/wordbless": "@dev",
                "yoast/phpunit-polyfills": "1.0.3"
            },
            "type": "jetpack-library",
            "extra": {
                "autotagger": true,
                "mirror-repo": "Automattic/jetpack-sync",
                "textdomain": "jetpack-sync",
                "version-constants": {
                    "::PACKAGE_VERSION": "src/class-package-version.php"
                },
                "changelogger": {
                    "link-template": "https://github.com/Automattic/jetpack-sync/compare/v${old}...v${new}"
                },
                "branch-alias": {
                    "dev-master": "1.35.x-dev"
                }
            },
            "autoload": {
                "classmap": [
                    "src/"
                ]
            },
            "scripts": {
                "phpunit": [
                    "./vendor/phpunit/phpunit/phpunit --colors=always"
                ],
                "test-coverage": [
                    "php -dpcov.directory=. ./vendor/bin/phpunit --coverage-clover \"$COVERAGE_DIR/clover.xml\""
                ],
                "test-php": [
                    "@composer phpunit"
                ],
                "post-update-cmd": [
                    "php -r \"copy('vendor/automattic/wordbless/src/dbless-wpdb.php', 'wordpress/wp-content/db.php');\""
                ]
            },
            "license": [
                "GPL-2.0-or-later"
            ],
            "description": "Everything needed to allow syncing to the WP.com infrastructure.",
            "transport-options": {
                "relative": true
            }
        },
        {
            "name": "automattic/jetpack-waf",
            "version": "dev-master",
            "dist": {
                "type": "path",
                "url": "../../packages/waf",
                "reference": "84e6655eb1373cce6e59dd3b8add1feb9d49950e"
            },
            "require": {
                "wikimedia/aho-corasick": "^1.0"
            },
            "require-dev": {
                "automattic/jetpack-changelogger": "^3.1",
                "yoast/phpunit-polyfills": "1.0.3"
            },
            "type": "jetpack-library",
            "extra": {
                "autotagger": true,
                "mirror-repo": "Automattic/jetpack-waf",
                "textdomain": "jetpack-waf",
                "changelogger": {
                    "link-template": "https://github.com/Automattic/jetpack-waf/compare/v${old}...v${new}"
                },
                "branch-alias": {
                    "dev-master": "0.6.x-dev"
                }
            },
            "autoload": {
                "files": [
                    "actions.php",
                    "cli.php"
                ],
                "classmap": [
                    "src/"
                ]
            },
            "scripts": {
                "phpunit": [
                    "./vendor/phpunit/phpunit/phpunit --colors=always"
                ],
                "test-coverage": [
                    "php -dpcov.directory=. ./vendor/bin/phpunit --coverage-clover \"$COVERAGE_DIR/clover.xml\""
                ],
                "test-coverage-html": [
                    "php -dpcov.directory=. ./vendor/bin/phpunit --coverage-html ./coverage"
                ],
                "test-php": [
                    "@composer phpunit"
                ]
            },
            "license": [
                "GPL-2.0-or-later"
            ],
            "description": "Tools to assist with the Jetpack Web Application Firewall",
            "transport-options": {
                "relative": true
            }
        },
        {
            "name": "automattic/jetpack-wordads",
            "version": "dev-master",
            "dist": {
                "type": "path",
                "url": "../../packages/wordads",
                "reference": "73819e11c59026abcd61d434e11bd13b5cf9cc0c"
            },
            "require": {
                "automattic/jetpack-assets": "^1.17",
                "automattic/jetpack-config": "^1.9",
                "automattic/jetpack-connection": "^1.40",
                "automattic/jetpack-constants": "^1.6",
                "automattic/jetpack-status": "^1.13"
            },
            "require-dev": {
                "automattic/jetpack-changelogger": "^3.1",
                "yoast/phpunit-polyfills": "1.0.3"
            },
            "type": "jetpack-library",
            "extra": {
                "mirror-repo": "Automattic/jetpack-wordads",
                "changelogger": {
                    "link-template": "https://github.com/Automattic/jetpack-wordads/compare/v${old}...v${new}"
                },
                "autotagger": true,
                "branch-alias": {
                    "dev-master": "0.2.x-dev"
                },
                "textdomain": "jetpack-wordads",
                "version-constants": {
                    "::VERSION": "src/class-package.php"
                }
            },
            "autoload": {
                "classmap": [
                    "src/"
                ]
            },
            "scripts": {
                "build": [
                    "Composer\\Config::disableProcessTimeout",
                    "pnpm run build"
                ],
                "build-development": [
                    "pnpm run build-development"
                ],
                "build-production": [
                    "pnpm run build-production"
                ],
                "phpunit": [
                    "./vendor/phpunit/phpunit/phpunit --colors=always"
                ],
                "test-coverage": [
                    "php -dpcov.directory=. ./vendor/bin/phpunit --coverage-clover \"$COVERAGE_DIR/clover.xml\""
                ],
                "test-js": [
                    "pnpm run test"
                ],
                "test-php": [
                    "@composer phpunit"
                ],
                "watch": [
                    "Composer\\Config::disableProcessTimeout",
                    "pnpm run watch"
                ]
            },
            "license": [
                "GPL-2.0-or-later"
            ],
            "description": "Earn income by allowing Jetpack to display high quality ads.",
            "transport-options": {
                "relative": true
            }
        },
        {
            "name": "nojimage/twitter-text-php",
            "version": "v3.1.2",
            "source": {
                "type": "git",
                "url": "https://github.com/nojimage/twitter-text-php.git",
                "reference": "979bcf6a92d543b61588c7c0c0a87d0eb473d8f6"
            },
            "dist": {
                "type": "zip",
                "url": "https://api.github.com/repos/nojimage/twitter-text-php/zipball/979bcf6a92d543b61588c7c0c0a87d0eb473d8f6",
                "reference": "979bcf6a92d543b61588c7c0c0a87d0eb473d8f6",
                "shasum": ""
            },
            "require": {
                "ext-intl": "*",
                "ext-mbstring": "*",
                "php": ">=5.3.3"
            },
            "require-dev": {
                "ext-json": "*",
                "phpunit/phpunit": "4.8.*|5.7.*|6.5.*",
                "symfony/yaml": "^2.6.0|^3.4.0|^4.4.0|^5.0.0",
                "twitter/twitter-text": "^3.0.0"
            },
            "type": "library",
            "autoload": {
                "psr-0": {
                    "Twitter\\Text\\": "lib/"
                }
            },
            "notification-url": "https://packagist.org/downloads/",
            "license": [
                "Apache-2.0"
            ],
            "authors": [
                {
                    "name": "Matt Sanford",
                    "email": "matt@mzsanford.com",
                    "homepage": "http://mzsanford.com"
                },
                {
                    "name": "Mike Cochrane",
                    "email": "mikec@mikenz.geek.nz",
                    "homepage": "http://mikenz.geek.nz"
                },
                {
                    "name": "Nick Pope",
                    "email": "git@nickpope.me.uk",
                    "homepage": "http://www.nickpope.me.uk"
                },
                {
                    "name": "Takashi Nojima",
                    "homepage": "http://php-tips.com"
                }
            ],
            "description": "A library of PHP classes that provide auto-linking and extraction of usernames, lists, hashtags and URLs from tweets.",
            "homepage": "https://github.com/nojimage/twitter-text-php",
            "keywords": [
                "autolink",
                "extract",
                "text",
                "twitter"
            ],
            "support": {
                "issues": "https://github.com/nojimage/twitter-text-php/issues",
                "source": "https://github.com/nojimage/twitter-text-php/tree/v3.1.2"
            },
            "time": "2021-03-18T11:38:53+00:00"
        },
        {
            "name": "wikimedia/aho-corasick",
            "version": "v1.0.1",
            "source": {
                "type": "git",
                "url": "https://github.com/wikimedia/AhoCorasick.git",
                "reference": "2f3a1bd765913637a66eade658d11d82f0e551be"
            },
            "dist": {
                "type": "zip",
                "url": "https://api.github.com/repos/wikimedia/AhoCorasick/zipball/2f3a1bd765913637a66eade658d11d82f0e551be",
                "reference": "2f3a1bd765913637a66eade658d11d82f0e551be",
                "shasum": ""
            },
            "require": {
                "php": ">=5.5.9"
            },
            "require-dev": {
                "jakub-onderka/php-console-highlighter": "0.3.2",
                "jakub-onderka/php-parallel-lint": "1.0.0",
                "mediawiki/mediawiki-codesniffer": "18.0.0",
                "mediawiki/minus-x": "0.3.1",
                "phpunit/phpunit": "4.8.36 || ^6.5"
            },
            "type": "library",
            "autoload": {
                "classmap": [
                    "src/"
                ]
            },
            "notification-url": "https://packagist.org/downloads/",
            "license": [
                "Apache-2.0"
            ],
            "authors": [
                {
                    "name": "Ori Livneh",
                    "email": "ori@wikimedia.org"
                }
            ],
            "description": "An implementation of the Aho-Corasick string matching algorithm.",
            "homepage": "https://gerrit.wikimedia.org/g/AhoCorasick",
            "keywords": [
                "ahocorasick",
                "matcher"
            ],
            "support": {
                "source": "https://github.com/wikimedia/AhoCorasick/tree/v1.0.1"
            },
            "time": "2018-05-01T18:13:32+00:00"
        }
    ],
    "packages-dev": [
        {
            "name": "antecedent/patchwork",
            "version": "2.1.21",
            "source": {
                "type": "git",
                "url": "https://github.com/antecedent/patchwork.git",
                "reference": "25c1fa0cd9a6e6d0d13863d8df8f050b6733f16d"
            },
            "dist": {
                "type": "zip",
                "url": "https://api.github.com/repos/antecedent/patchwork/zipball/25c1fa0cd9a6e6d0d13863d8df8f050b6733f16d",
                "reference": "25c1fa0cd9a6e6d0d13863d8df8f050b6733f16d",
                "shasum": ""
            },
            "require": {
                "php": ">=5.4.0"
            },
            "require-dev": {
                "phpunit/phpunit": ">=4"
            },
            "type": "library",
            "notification-url": "https://packagist.org/downloads/",
            "license": [
                "MIT"
            ],
            "authors": [
                {
                    "name": "Ignas Rudaitis",
                    "email": "ignas.rudaitis@gmail.com"
                }
            ],
            "description": "Method redefinition (monkey-patching) functionality for PHP.",
            "homepage": "http://patchwork2.org/",
            "keywords": [
                "aop",
                "aspect",
                "interception",
                "monkeypatching",
                "redefinition",
                "runkit",
                "testing"
            ],
            "support": {
                "issues": "https://github.com/antecedent/patchwork/issues",
                "source": "https://github.com/antecedent/patchwork/tree/2.1.21"
            },
            "time": "2022-02-07T07:28:34+00:00"
        },
        {
            "name": "automattic/jetpack-changelogger",
            "version": "dev-master",
            "dist": {
                "type": "path",
                "url": "../../packages/changelogger",
                "reference": "7818e70646db9201be1957b342f0f13449bf2c45"
            },
            "require": {
                "php": ">=5.6",
                "symfony/console": "^3.4 || ^5.2",
                "symfony/process": "^3.4 || ^5.2",
                "wikimedia/at-ease": "^1.2 || ^2.0"
            },
            "require-dev": {
                "wikimedia/testing-access-wrapper": "^1.0 || ^2.0",
                "yoast/phpunit-polyfills": "1.0.3"
            },
            "bin": [
                "bin/changelogger"
            ],
            "type": "project",
            "extra": {
                "autotagger": true,
                "branch-alias": {
                    "dev-master": "3.1.x-dev"
                },
                "mirror-repo": "Automattic/jetpack-changelogger",
                "version-constants": {
                    "::VERSION": "src/Application.php"
                },
                "changelogger": {
                    "link-template": "https://github.com/Automattic/jetpack-changelogger/compare/${old}...${new}"
                }
            },
            "autoload": {
                "psr-4": {
                    "Automattic\\Jetpack\\Changelogger\\": "src",
                    "Automattic\\Jetpack\\Changelog\\": "lib"
                }
            },
            "autoload-dev": {
                "psr-4": {
                    "Automattic\\Jetpack\\Changelogger\\Tests\\": "tests/php/includes/src",
                    "Automattic\\Jetpack\\Changelog\\Tests\\": "tests/php/includes/lib"
                }
            },
            "scripts": {
                "phpunit": [
                    "./vendor/phpunit/phpunit/phpunit --colors=always"
                ],
                "test-coverage": [
                    "php -dpcov.directory=. ./vendor/bin/phpunit --coverage-clover \"$COVERAGE_DIR/clover.xml\""
                ],
                "test-php": [
                    "@composer phpunit"
                ],
                "post-install-cmd": [
                    "[ -e vendor/bin/changelogger ] || { cd vendor/bin && ln -s ../../bin/changelogger; }"
                ],
                "post-update-cmd": [
                    "[ -e vendor/bin/changelogger ] || { cd vendor/bin && ln -s ../../bin/changelogger; }"
                ]
            },
            "license": [
                "GPL-2.0-or-later"
            ],
            "description": "Jetpack Changelogger tool. Allows for managing changelogs by dropping change files into a changelog directory with each PR.",
            "transport-options": {
                "relative": true
            }
        },
        {
            "name": "doctrine/instantiator",
            "version": "1.4.1",
            "source": {
                "type": "git",
                "url": "https://github.com/doctrine/instantiator.git",
                "reference": "10dcfce151b967d20fde1b34ae6640712c3891bc"
            },
            "dist": {
                "type": "zip",
                "url": "https://api.github.com/repos/doctrine/instantiator/zipball/10dcfce151b967d20fde1b34ae6640712c3891bc",
                "reference": "10dcfce151b967d20fde1b34ae6640712c3891bc",
                "shasum": ""
            },
            "require": {
                "php": "^7.1 || ^8.0"
            },
            "require-dev": {
                "doctrine/coding-standard": "^9",
                "ext-pdo": "*",
                "ext-phar": "*",
                "phpbench/phpbench": "^0.16 || ^1",
                "phpstan/phpstan": "^1.4",
                "phpstan/phpstan-phpunit": "^1",
                "phpunit/phpunit": "^7.5 || ^8.5 || ^9.5",
                "vimeo/psalm": "^4.22"
            },
            "type": "library",
            "autoload": {
                "psr-4": {
                    "Doctrine\\Instantiator\\": "src/Doctrine/Instantiator/"
                }
            },
            "notification-url": "https://packagist.org/downloads/",
            "license": [
                "MIT"
            ],
            "authors": [
                {
                    "name": "Marco Pivetta",
                    "email": "ocramius@gmail.com",
                    "homepage": "https://ocramius.github.io/"
                }
            ],
            "description": "A small, lightweight utility to instantiate objects in PHP without invoking their constructors",
            "homepage": "https://www.doctrine-project.org/projects/instantiator.html",
            "keywords": [
                "constructor",
                "instantiate"
            ],
            "support": {
                "issues": "https://github.com/doctrine/instantiator/issues",
                "source": "https://github.com/doctrine/instantiator/tree/1.4.1"
            },
            "funding": [
                {
                    "url": "https://www.doctrine-project.org/sponsorship.html",
                    "type": "custom"
                },
                {
                    "url": "https://www.patreon.com/phpdoctrine",
                    "type": "patreon"
                },
                {
                    "url": "https://tidelift.com/funding/github/packagist/doctrine%2Finstantiator",
                    "type": "tidelift"
                }
            ],
            "time": "2022-03-03T08:28:38+00:00"
        },
        {
            "name": "johnkary/phpunit-speedtrap",
            "version": "v4.0.0",
            "source": {
                "type": "git",
                "url": "https://github.com/johnkary/phpunit-speedtrap.git",
                "reference": "5f9b160eac87e975f1c6ca9faee5125f0616fba3"
            },
            "dist": {
                "type": "zip",
                "url": "https://api.github.com/repos/johnkary/phpunit-speedtrap/zipball/5f9b160eac87e975f1c6ca9faee5125f0616fba3",
                "reference": "5f9b160eac87e975f1c6ca9faee5125f0616fba3",
                "shasum": ""
            },
            "require": {
                "php": ">=7.1",
                "phpunit/phpunit": "^7.0 || ^8.0 || ^9.0"
            },
            "type": "library",
            "extra": {
                "branch-alias": {
                    "dev-master": "4.0-dev"
                }
            },
            "autoload": {
                "psr-4": {
                    "JohnKary\\PHPUnit\\Listener\\": "src/"
                }
            },
            "notification-url": "https://packagist.org/downloads/",
            "license": [
                "MIT"
            ],
            "authors": [
                {
                    "name": "John Kary",
                    "email": "john@johnkary.net"
                }
            ],
            "description": "Find and report on slow tests in your PHPUnit test suite",
            "homepage": "https://github.com/johnkary/phpunit-speedtrap",
            "keywords": [
                "phpunit",
                "profile",
                "slow"
            ],
            "support": {
                "issues": "https://github.com/johnkary/phpunit-speedtrap/issues",
                "source": "https://github.com/johnkary/phpunit-speedtrap/tree/v4.0.0"
            },
            "time": "2021-05-03T02:37:05+00:00"
        },
        {
            "name": "myclabs/deep-copy",
            "version": "1.11.0",
            "source": {
                "type": "git",
                "url": "https://github.com/myclabs/DeepCopy.git",
                "reference": "14daed4296fae74d9e3201d2c4925d1acb7aa614"
            },
            "dist": {
                "type": "zip",
                "url": "https://api.github.com/repos/myclabs/DeepCopy/zipball/14daed4296fae74d9e3201d2c4925d1acb7aa614",
                "reference": "14daed4296fae74d9e3201d2c4925d1acb7aa614",
                "shasum": ""
            },
            "require": {
                "php": "^7.1 || ^8.0"
            },
            "conflict": {
                "doctrine/collections": "<1.6.8",
                "doctrine/common": "<2.13.3 || >=3,<3.2.2"
            },
            "require-dev": {
                "doctrine/collections": "^1.6.8",
                "doctrine/common": "^2.13.3 || ^3.2.2",
                "phpunit/phpunit": "^7.5.20 || ^8.5.23 || ^9.5.13"
            },
            "type": "library",
            "autoload": {
                "files": [
                    "src/DeepCopy/deep_copy.php"
                ],
                "psr-4": {
                    "DeepCopy\\": "src/DeepCopy/"
                }
            },
            "notification-url": "https://packagist.org/downloads/",
            "license": [
                "MIT"
            ],
            "description": "Create deep copies (clones) of your objects",
            "keywords": [
                "clone",
                "copy",
                "duplicate",
                "object",
                "object graph"
            ],
            "support": {
                "issues": "https://github.com/myclabs/DeepCopy/issues",
                "source": "https://github.com/myclabs/DeepCopy/tree/1.11.0"
            },
            "funding": [
                {
                    "url": "https://tidelift.com/funding/github/packagist/myclabs/deep-copy",
                    "type": "tidelift"
                }
            ],
            "time": "2022-03-03T13:19:32+00:00"
        },
        {
            "name": "nikic/php-parser",
            "version": "v4.13.2",
            "source": {
                "type": "git",
                "url": "https://github.com/nikic/PHP-Parser.git",
                "reference": "210577fe3cf7badcc5814d99455df46564f3c077"
            },
            "dist": {
                "type": "zip",
                "url": "https://api.github.com/repos/nikic/PHP-Parser/zipball/210577fe3cf7badcc5814d99455df46564f3c077",
                "reference": "210577fe3cf7badcc5814d99455df46564f3c077",
                "shasum": ""
            },
            "require": {
                "ext-tokenizer": "*",
                "php": ">=7.0"
            },
            "require-dev": {
                "ircmaxell/php-yacc": "^0.0.7",
                "phpunit/phpunit": "^6.5 || ^7.0 || ^8.0 || ^9.0"
            },
            "bin": [
                "bin/php-parse"
            ],
            "type": "library",
            "extra": {
                "branch-alias": {
                    "dev-master": "4.9-dev"
                }
            },
            "autoload": {
                "psr-4": {
                    "PhpParser\\": "lib/PhpParser"
                }
            },
            "notification-url": "https://packagist.org/downloads/",
            "license": [
                "BSD-3-Clause"
            ],
            "authors": [
                {
                    "name": "Nikita Popov"
                }
            ],
            "description": "A PHP parser written in PHP",
            "keywords": [
                "parser",
                "php"
            ],
            "support": {
                "issues": "https://github.com/nikic/PHP-Parser/issues",
                "source": "https://github.com/nikic/PHP-Parser/tree/v4.13.2"
            },
            "time": "2021-11-30T19:35:32+00:00"
        },
        {
            "name": "phar-io/manifest",
            "version": "2.0.3",
            "source": {
                "type": "git",
                "url": "https://github.com/phar-io/manifest.git",
                "reference": "97803eca37d319dfa7826cc2437fc020857acb53"
            },
            "dist": {
                "type": "zip",
                "url": "https://api.github.com/repos/phar-io/manifest/zipball/97803eca37d319dfa7826cc2437fc020857acb53",
                "reference": "97803eca37d319dfa7826cc2437fc020857acb53",
                "shasum": ""
            },
            "require": {
                "ext-dom": "*",
                "ext-phar": "*",
                "ext-xmlwriter": "*",
                "phar-io/version": "^3.0.1",
                "php": "^7.2 || ^8.0"
            },
            "type": "library",
            "extra": {
                "branch-alias": {
                    "dev-master": "2.0.x-dev"
                }
            },
            "autoload": {
                "classmap": [
                    "src/"
                ]
            },
            "notification-url": "https://packagist.org/downloads/",
            "license": [
                "BSD-3-Clause"
            ],
            "authors": [
                {
                    "name": "Arne Blankerts",
                    "email": "arne@blankerts.de",
                    "role": "Developer"
                },
                {
                    "name": "Sebastian Heuer",
                    "email": "sebastian@phpeople.de",
                    "role": "Developer"
                },
                {
                    "name": "Sebastian Bergmann",
                    "email": "sebastian@phpunit.de",
                    "role": "Developer"
                }
            ],
            "description": "Component for reading phar.io manifest information from a PHP Archive (PHAR)",
            "support": {
                "issues": "https://github.com/phar-io/manifest/issues",
                "source": "https://github.com/phar-io/manifest/tree/2.0.3"
            },
            "time": "2021-07-20T11:28:43+00:00"
        },
        {
            "name": "phar-io/version",
            "version": "3.2.1",
            "source": {
                "type": "git",
                "url": "https://github.com/phar-io/version.git",
                "reference": "4f7fd7836c6f332bb2933569e566a0d6c4cbed74"
            },
            "dist": {
                "type": "zip",
                "url": "https://api.github.com/repos/phar-io/version/zipball/4f7fd7836c6f332bb2933569e566a0d6c4cbed74",
                "reference": "4f7fd7836c6f332bb2933569e566a0d6c4cbed74",
                "shasum": ""
            },
            "require": {
                "php": "^7.2 || ^8.0"
            },
            "type": "library",
            "autoload": {
                "classmap": [
                    "src/"
                ]
            },
            "notification-url": "https://packagist.org/downloads/",
            "license": [
                "BSD-3-Clause"
            ],
            "authors": [
                {
                    "name": "Arne Blankerts",
                    "email": "arne@blankerts.de",
                    "role": "Developer"
                },
                {
                    "name": "Sebastian Heuer",
                    "email": "sebastian@phpeople.de",
                    "role": "Developer"
                },
                {
                    "name": "Sebastian Bergmann",
                    "email": "sebastian@phpunit.de",
                    "role": "Developer"
                }
            ],
            "description": "Library for handling version information and constraints",
            "support": {
                "issues": "https://github.com/phar-io/version/issues",
                "source": "https://github.com/phar-io/version/tree/3.2.1"
            },
            "time": "2022-02-21T01:04:05+00:00"
        },
        {
            "name": "phpdocumentor/reflection-common",
            "version": "2.2.0",
            "source": {
                "type": "git",
                "url": "https://github.com/phpDocumentor/ReflectionCommon.git",
                "reference": "1d01c49d4ed62f25aa84a747ad35d5a16924662b"
            },
            "dist": {
                "type": "zip",
                "url": "https://api.github.com/repos/phpDocumentor/ReflectionCommon/zipball/1d01c49d4ed62f25aa84a747ad35d5a16924662b",
                "reference": "1d01c49d4ed62f25aa84a747ad35d5a16924662b",
                "shasum": ""
            },
            "require": {
                "php": "^7.2 || ^8.0"
            },
            "type": "library",
            "extra": {
                "branch-alias": {
                    "dev-2.x": "2.x-dev"
                }
            },
            "autoload": {
                "psr-4": {
                    "phpDocumentor\\Reflection\\": "src/"
                }
            },
            "notification-url": "https://packagist.org/downloads/",
            "license": [
                "MIT"
            ],
            "authors": [
                {
                    "name": "Jaap van Otterdijk",
                    "email": "opensource@ijaap.nl"
                }
            ],
            "description": "Common reflection classes used by phpdocumentor to reflect the code structure",
            "homepage": "http://www.phpdoc.org",
            "keywords": [
                "FQSEN",
                "phpDocumentor",
                "phpdoc",
                "reflection",
                "static analysis"
            ],
            "support": {
                "issues": "https://github.com/phpDocumentor/ReflectionCommon/issues",
                "source": "https://github.com/phpDocumentor/ReflectionCommon/tree/2.x"
            },
            "time": "2020-06-27T09:03:43+00:00"
        },
        {
            "name": "phpdocumentor/reflection-docblock",
            "version": "5.3.0",
            "source": {
                "type": "git",
                "url": "https://github.com/phpDocumentor/ReflectionDocBlock.git",
                "reference": "622548b623e81ca6d78b721c5e029f4ce664f170"
            },
            "dist": {
                "type": "zip",
                "url": "https://api.github.com/repos/phpDocumentor/ReflectionDocBlock/zipball/622548b623e81ca6d78b721c5e029f4ce664f170",
                "reference": "622548b623e81ca6d78b721c5e029f4ce664f170",
                "shasum": ""
            },
            "require": {
                "ext-filter": "*",
                "php": "^7.2 || ^8.0",
                "phpdocumentor/reflection-common": "^2.2",
                "phpdocumentor/type-resolver": "^1.3",
                "webmozart/assert": "^1.9.1"
            },
            "require-dev": {
                "mockery/mockery": "~1.3.2",
                "psalm/phar": "^4.8"
            },
            "type": "library",
            "extra": {
                "branch-alias": {
                    "dev-master": "5.x-dev"
                }
            },
            "autoload": {
                "psr-4": {
                    "phpDocumentor\\Reflection\\": "src"
                }
            },
            "notification-url": "https://packagist.org/downloads/",
            "license": [
                "MIT"
            ],
            "authors": [
                {
                    "name": "Mike van Riel",
                    "email": "me@mikevanriel.com"
                },
                {
                    "name": "Jaap van Otterdijk",
                    "email": "account@ijaap.nl"
                }
            ],
            "description": "With this component, a library can provide support for annotations via DocBlocks or otherwise retrieve information that is embedded in a DocBlock.",
            "support": {
                "issues": "https://github.com/phpDocumentor/ReflectionDocBlock/issues",
                "source": "https://github.com/phpDocumentor/ReflectionDocBlock/tree/5.3.0"
            },
            "time": "2021-10-19T17:43:47+00:00"
        },
        {
            "name": "phpdocumentor/type-resolver",
            "version": "1.6.1",
            "source": {
                "type": "git",
                "url": "https://github.com/phpDocumentor/TypeResolver.git",
                "reference": "77a32518733312af16a44300404e945338981de3"
            },
            "dist": {
                "type": "zip",
                "url": "https://api.github.com/repos/phpDocumentor/TypeResolver/zipball/77a32518733312af16a44300404e945338981de3",
                "reference": "77a32518733312af16a44300404e945338981de3",
                "shasum": ""
            },
            "require": {
                "php": "^7.2 || ^8.0",
                "phpdocumentor/reflection-common": "^2.0"
            },
            "require-dev": {
                "ext-tokenizer": "*",
                "psalm/phar": "^4.8"
            },
            "type": "library",
            "extra": {
                "branch-alias": {
                    "dev-1.x": "1.x-dev"
                }
            },
            "autoload": {
                "psr-4": {
                    "phpDocumentor\\Reflection\\": "src"
                }
            },
            "notification-url": "https://packagist.org/downloads/",
            "license": [
                "MIT"
            ],
            "authors": [
                {
                    "name": "Mike van Riel",
                    "email": "me@mikevanriel.com"
                }
            ],
            "description": "A PSR-5 based resolver of Class names, Types and Structural Element Names",
            "support": {
                "issues": "https://github.com/phpDocumentor/TypeResolver/issues",
                "source": "https://github.com/phpDocumentor/TypeResolver/tree/1.6.1"
            },
            "time": "2022-03-15T21:29:03+00:00"
        },
        {
            "name": "phpspec/prophecy",
            "version": "v1.15.0",
            "source": {
                "type": "git",
                "url": "https://github.com/phpspec/prophecy.git",
                "reference": "bbcd7380b0ebf3961ee21409db7b38bc31d69a13"
            },
            "dist": {
                "type": "zip",
                "url": "https://api.github.com/repos/phpspec/prophecy/zipball/bbcd7380b0ebf3961ee21409db7b38bc31d69a13",
                "reference": "bbcd7380b0ebf3961ee21409db7b38bc31d69a13",
                "shasum": ""
            },
            "require": {
                "doctrine/instantiator": "^1.2",
                "php": "^7.2 || ~8.0, <8.2",
                "phpdocumentor/reflection-docblock": "^5.2",
                "sebastian/comparator": "^3.0 || ^4.0",
                "sebastian/recursion-context": "^3.0 || ^4.0"
            },
            "require-dev": {
                "phpspec/phpspec": "^6.0 || ^7.0",
                "phpunit/phpunit": "^8.0 || ^9.0"
            },
            "type": "library",
            "extra": {
                "branch-alias": {
                    "dev-master": "1.x-dev"
                }
            },
            "autoload": {
                "psr-4": {
                    "Prophecy\\": "src/Prophecy"
                }
            },
            "notification-url": "https://packagist.org/downloads/",
            "license": [
                "MIT"
            ],
            "authors": [
                {
                    "name": "Konstantin Kudryashov",
                    "email": "ever.zet@gmail.com",
                    "homepage": "http://everzet.com"
                },
                {
                    "name": "Marcello Duarte",
                    "email": "marcello.duarte@gmail.com"
                }
            ],
            "description": "Highly opinionated mocking framework for PHP 5.3+",
            "homepage": "https://github.com/phpspec/prophecy",
            "keywords": [
                "Double",
                "Dummy",
                "fake",
                "mock",
                "spy",
                "stub"
            ],
            "support": {
                "issues": "https://github.com/phpspec/prophecy/issues",
                "source": "https://github.com/phpspec/prophecy/tree/v1.15.0"
            },
            "time": "2021-12-08T12:19:24+00:00"
        },
        {
            "name": "phpunit/php-code-coverage",
            "version": "9.2.15",
            "source": {
                "type": "git",
                "url": "https://github.com/sebastianbergmann/php-code-coverage.git",
                "reference": "2e9da11878c4202f97915c1cb4bb1ca318a63f5f"
            },
            "dist": {
                "type": "zip",
                "url": "https://api.github.com/repos/sebastianbergmann/php-code-coverage/zipball/2e9da11878c4202f97915c1cb4bb1ca318a63f5f",
                "reference": "2e9da11878c4202f97915c1cb4bb1ca318a63f5f",
                "shasum": ""
            },
            "require": {
                "ext-dom": "*",
                "ext-libxml": "*",
                "ext-xmlwriter": "*",
                "nikic/php-parser": "^4.13.0",
                "php": ">=7.3",
                "phpunit/php-file-iterator": "^3.0.3",
                "phpunit/php-text-template": "^2.0.2",
                "sebastian/code-unit-reverse-lookup": "^2.0.2",
                "sebastian/complexity": "^2.0",
                "sebastian/environment": "^5.1.2",
                "sebastian/lines-of-code": "^1.0.3",
                "sebastian/version": "^3.0.1",
                "theseer/tokenizer": "^1.2.0"
            },
            "require-dev": {
                "phpunit/phpunit": "^9.3"
            },
            "suggest": {
                "ext-pcov": "*",
                "ext-xdebug": "*"
            },
            "type": "library",
            "extra": {
                "branch-alias": {
                    "dev-master": "9.2-dev"
                }
            },
            "autoload": {
                "classmap": [
                    "src/"
                ]
            },
            "notification-url": "https://packagist.org/downloads/",
            "license": [
                "BSD-3-Clause"
            ],
            "authors": [
                {
                    "name": "Sebastian Bergmann",
                    "email": "sebastian@phpunit.de",
                    "role": "lead"
                }
            ],
            "description": "Library that provides collection, processing, and rendering functionality for PHP code coverage information.",
            "homepage": "https://github.com/sebastianbergmann/php-code-coverage",
            "keywords": [
                "coverage",
                "testing",
                "xunit"
            ],
            "support": {
                "issues": "https://github.com/sebastianbergmann/php-code-coverage/issues",
                "source": "https://github.com/sebastianbergmann/php-code-coverage/tree/9.2.15"
            },
            "funding": [
                {
                    "url": "https://github.com/sebastianbergmann",
                    "type": "github"
                }
            ],
            "time": "2022-03-07T09:28:20+00:00"
        },
        {
            "name": "phpunit/php-file-iterator",
            "version": "3.0.6",
            "source": {
                "type": "git",
                "url": "https://github.com/sebastianbergmann/php-file-iterator.git",
                "reference": "cf1c2e7c203ac650e352f4cc675a7021e7d1b3cf"
            },
            "dist": {
                "type": "zip",
                "url": "https://api.github.com/repos/sebastianbergmann/php-file-iterator/zipball/cf1c2e7c203ac650e352f4cc675a7021e7d1b3cf",
                "reference": "cf1c2e7c203ac650e352f4cc675a7021e7d1b3cf",
                "shasum": ""
            },
            "require": {
                "php": ">=7.3"
            },
            "require-dev": {
                "phpunit/phpunit": "^9.3"
            },
            "type": "library",
            "extra": {
                "branch-alias": {
                    "dev-master": "3.0-dev"
                }
            },
            "autoload": {
                "classmap": [
                    "src/"
                ]
            },
            "notification-url": "https://packagist.org/downloads/",
            "license": [
                "BSD-3-Clause"
            ],
            "authors": [
                {
                    "name": "Sebastian Bergmann",
                    "email": "sebastian@phpunit.de",
                    "role": "lead"
                }
            ],
            "description": "FilterIterator implementation that filters files based on a list of suffixes.",
            "homepage": "https://github.com/sebastianbergmann/php-file-iterator/",
            "keywords": [
                "filesystem",
                "iterator"
            ],
            "support": {
                "issues": "https://github.com/sebastianbergmann/php-file-iterator/issues",
                "source": "https://github.com/sebastianbergmann/php-file-iterator/tree/3.0.6"
            },
            "funding": [
                {
                    "url": "https://github.com/sebastianbergmann",
                    "type": "github"
                }
            ],
            "time": "2021-12-02T12:48:52+00:00"
        },
        {
            "name": "phpunit/php-invoker",
            "version": "3.1.1",
            "source": {
                "type": "git",
                "url": "https://github.com/sebastianbergmann/php-invoker.git",
                "reference": "5a10147d0aaf65b58940a0b72f71c9ac0423cc67"
            },
            "dist": {
                "type": "zip",
                "url": "https://api.github.com/repos/sebastianbergmann/php-invoker/zipball/5a10147d0aaf65b58940a0b72f71c9ac0423cc67",
                "reference": "5a10147d0aaf65b58940a0b72f71c9ac0423cc67",
                "shasum": ""
            },
            "require": {
                "php": ">=7.3"
            },
            "require-dev": {
                "ext-pcntl": "*",
                "phpunit/phpunit": "^9.3"
            },
            "suggest": {
                "ext-pcntl": "*"
            },
            "type": "library",
            "extra": {
                "branch-alias": {
                    "dev-master": "3.1-dev"
                }
            },
            "autoload": {
                "classmap": [
                    "src/"
                ]
            },
            "notification-url": "https://packagist.org/downloads/",
            "license": [
                "BSD-3-Clause"
            ],
            "authors": [
                {
                    "name": "Sebastian Bergmann",
                    "email": "sebastian@phpunit.de",
                    "role": "lead"
                }
            ],
            "description": "Invoke callables with a timeout",
            "homepage": "https://github.com/sebastianbergmann/php-invoker/",
            "keywords": [
                "process"
            ],
            "support": {
                "issues": "https://github.com/sebastianbergmann/php-invoker/issues",
                "source": "https://github.com/sebastianbergmann/php-invoker/tree/3.1.1"
            },
            "funding": [
                {
                    "url": "https://github.com/sebastianbergmann",
                    "type": "github"
                }
            ],
            "time": "2020-09-28T05:58:55+00:00"
        },
        {
            "name": "phpunit/php-text-template",
            "version": "2.0.4",
            "source": {
                "type": "git",
                "url": "https://github.com/sebastianbergmann/php-text-template.git",
                "reference": "5da5f67fc95621df9ff4c4e5a84d6a8a2acf7c28"
            },
            "dist": {
                "type": "zip",
                "url": "https://api.github.com/repos/sebastianbergmann/php-text-template/zipball/5da5f67fc95621df9ff4c4e5a84d6a8a2acf7c28",
                "reference": "5da5f67fc95621df9ff4c4e5a84d6a8a2acf7c28",
                "shasum": ""
            },
            "require": {
                "php": ">=7.3"
            },
            "require-dev": {
                "phpunit/phpunit": "^9.3"
            },
            "type": "library",
            "extra": {
                "branch-alias": {
                    "dev-master": "2.0-dev"
                }
            },
            "autoload": {
                "classmap": [
                    "src/"
                ]
            },
            "notification-url": "https://packagist.org/downloads/",
            "license": [
                "BSD-3-Clause"
            ],
            "authors": [
                {
                    "name": "Sebastian Bergmann",
                    "email": "sebastian@phpunit.de",
                    "role": "lead"
                }
            ],
            "description": "Simple template engine.",
            "homepage": "https://github.com/sebastianbergmann/php-text-template/",
            "keywords": [
                "template"
            ],
            "support": {
                "issues": "https://github.com/sebastianbergmann/php-text-template/issues",
                "source": "https://github.com/sebastianbergmann/php-text-template/tree/2.0.4"
            },
            "funding": [
                {
                    "url": "https://github.com/sebastianbergmann",
                    "type": "github"
                }
            ],
            "time": "2020-10-26T05:33:50+00:00"
        },
        {
            "name": "phpunit/php-timer",
            "version": "5.0.3",
            "source": {
                "type": "git",
                "url": "https://github.com/sebastianbergmann/php-timer.git",
                "reference": "5a63ce20ed1b5bf577850e2c4e87f4aa902afbd2"
            },
            "dist": {
                "type": "zip",
                "url": "https://api.github.com/repos/sebastianbergmann/php-timer/zipball/5a63ce20ed1b5bf577850e2c4e87f4aa902afbd2",
                "reference": "5a63ce20ed1b5bf577850e2c4e87f4aa902afbd2",
                "shasum": ""
            },
            "require": {
                "php": ">=7.3"
            },
            "require-dev": {
                "phpunit/phpunit": "^9.3"
            },
            "type": "library",
            "extra": {
                "branch-alias": {
                    "dev-master": "5.0-dev"
                }
            },
            "autoload": {
                "classmap": [
                    "src/"
                ]
            },
            "notification-url": "https://packagist.org/downloads/",
            "license": [
                "BSD-3-Clause"
            ],
            "authors": [
                {
                    "name": "Sebastian Bergmann",
                    "email": "sebastian@phpunit.de",
                    "role": "lead"
                }
            ],
            "description": "Utility class for timing",
            "homepage": "https://github.com/sebastianbergmann/php-timer/",
            "keywords": [
                "timer"
            ],
            "support": {
                "issues": "https://github.com/sebastianbergmann/php-timer/issues",
                "source": "https://github.com/sebastianbergmann/php-timer/tree/5.0.3"
            },
            "funding": [
                {
                    "url": "https://github.com/sebastianbergmann",
                    "type": "github"
                }
            ],
            "time": "2020-10-26T13:16:10+00:00"
        },
        {
            "name": "phpunit/phpunit",
            "version": "9.5.20",
            "source": {
                "type": "git",
                "url": "https://github.com/sebastianbergmann/phpunit.git",
                "reference": "12bc8879fb65aef2138b26fc633cb1e3620cffba"
            },
            "dist": {
                "type": "zip",
                "url": "https://api.github.com/repos/sebastianbergmann/phpunit/zipball/12bc8879fb65aef2138b26fc633cb1e3620cffba",
                "reference": "12bc8879fb65aef2138b26fc633cb1e3620cffba",
                "shasum": ""
            },
            "require": {
                "doctrine/instantiator": "^1.3.1",
                "ext-dom": "*",
                "ext-json": "*",
                "ext-libxml": "*",
                "ext-mbstring": "*",
                "ext-xml": "*",
                "ext-xmlwriter": "*",
                "myclabs/deep-copy": "^1.10.1",
                "phar-io/manifest": "^2.0.3",
                "phar-io/version": "^3.0.2",
                "php": ">=7.3",
                "phpspec/prophecy": "^1.12.1",
                "phpunit/php-code-coverage": "^9.2.13",
                "phpunit/php-file-iterator": "^3.0.5",
                "phpunit/php-invoker": "^3.1.1",
                "phpunit/php-text-template": "^2.0.3",
                "phpunit/php-timer": "^5.0.2",
                "sebastian/cli-parser": "^1.0.1",
                "sebastian/code-unit": "^1.0.6",
                "sebastian/comparator": "^4.0.5",
                "sebastian/diff": "^4.0.3",
                "sebastian/environment": "^5.1.3",
                "sebastian/exporter": "^4.0.3",
                "sebastian/global-state": "^5.0.1",
                "sebastian/object-enumerator": "^4.0.3",
                "sebastian/resource-operations": "^3.0.3",
                "sebastian/type": "^3.0",
                "sebastian/version": "^3.0.2"
            },
            "require-dev": {
                "ext-pdo": "*",
                "phpspec/prophecy-phpunit": "^2.0.1"
            },
            "suggest": {
                "ext-soap": "*",
                "ext-xdebug": "*"
            },
            "bin": [
                "phpunit"
            ],
            "type": "library",
            "extra": {
                "branch-alias": {
                    "dev-master": "9.5-dev"
                }
            },
            "autoload": {
                "files": [
                    "src/Framework/Assert/Functions.php"
                ],
                "classmap": [
                    "src/"
                ]
            },
            "notification-url": "https://packagist.org/downloads/",
            "license": [
                "BSD-3-Clause"
            ],
            "authors": [
                {
                    "name": "Sebastian Bergmann",
                    "email": "sebastian@phpunit.de",
                    "role": "lead"
                }
            ],
            "description": "The PHP Unit Testing framework.",
            "homepage": "https://phpunit.de/",
            "keywords": [
                "phpunit",
                "testing",
                "xunit"
            ],
            "support": {
                "issues": "https://github.com/sebastianbergmann/phpunit/issues",
                "source": "https://github.com/sebastianbergmann/phpunit/tree/9.5.20"
            },
            "funding": [
                {
                    "url": "https://phpunit.de/sponsors.html",
                    "type": "custom"
                },
                {
                    "url": "https://github.com/sebastianbergmann",
                    "type": "github"
                }
            ],
            "time": "2022-04-01T12:37:26+00:00"
        },
        {
            "name": "psr/container",
            "version": "2.0.2",
            "source": {
                "type": "git",
                "url": "https://github.com/php-fig/container.git",
                "reference": "c71ecc56dfe541dbd90c5360474fbc405f8d5963"
            },
            "dist": {
                "type": "zip",
                "url": "https://api.github.com/repos/php-fig/container/zipball/c71ecc56dfe541dbd90c5360474fbc405f8d5963",
                "reference": "c71ecc56dfe541dbd90c5360474fbc405f8d5963",
                "shasum": ""
            },
            "require": {
                "php": ">=7.4.0"
            },
            "type": "library",
            "extra": {
                "branch-alias": {
                    "dev-master": "2.0.x-dev"
                }
            },
            "autoload": {
                "psr-4": {
                    "Psr\\Container\\": "src/"
                }
            },
            "notification-url": "https://packagist.org/downloads/",
            "license": [
                "MIT"
            ],
            "authors": [
                {
                    "name": "PHP-FIG",
                    "homepage": "https://www.php-fig.org/"
                }
            ],
            "description": "Common Container Interface (PHP FIG PSR-11)",
            "homepage": "https://github.com/php-fig/container",
            "keywords": [
                "PSR-11",
                "container",
                "container-interface",
                "container-interop",
                "psr"
            ],
            "support": {
                "issues": "https://github.com/php-fig/container/issues",
                "source": "https://github.com/php-fig/container/tree/2.0.2"
            },
            "time": "2021-11-05T16:47:00+00:00"
        },
        {
            "name": "sebastian/cli-parser",
            "version": "1.0.1",
            "source": {
                "type": "git",
                "url": "https://github.com/sebastianbergmann/cli-parser.git",
                "reference": "442e7c7e687e42adc03470c7b668bc4b2402c0b2"
            },
            "dist": {
                "type": "zip",
                "url": "https://api.github.com/repos/sebastianbergmann/cli-parser/zipball/442e7c7e687e42adc03470c7b668bc4b2402c0b2",
                "reference": "442e7c7e687e42adc03470c7b668bc4b2402c0b2",
                "shasum": ""
            },
            "require": {
                "php": ">=7.3"
            },
            "require-dev": {
                "phpunit/phpunit": "^9.3"
            },
            "type": "library",
            "extra": {
                "branch-alias": {
                    "dev-master": "1.0-dev"
                }
            },
            "autoload": {
                "classmap": [
                    "src/"
                ]
            },
            "notification-url": "https://packagist.org/downloads/",
            "license": [
                "BSD-3-Clause"
            ],
            "authors": [
                {
                    "name": "Sebastian Bergmann",
                    "email": "sebastian@phpunit.de",
                    "role": "lead"
                }
            ],
            "description": "Library for parsing CLI options",
            "homepage": "https://github.com/sebastianbergmann/cli-parser",
            "support": {
                "issues": "https://github.com/sebastianbergmann/cli-parser/issues",
                "source": "https://github.com/sebastianbergmann/cli-parser/tree/1.0.1"
            },
            "funding": [
                {
                    "url": "https://github.com/sebastianbergmann",
                    "type": "github"
                }
            ],
            "time": "2020-09-28T06:08:49+00:00"
        },
        {
            "name": "sebastian/code-unit",
            "version": "1.0.8",
            "source": {
                "type": "git",
                "url": "https://github.com/sebastianbergmann/code-unit.git",
                "reference": "1fc9f64c0927627ef78ba436c9b17d967e68e120"
            },
            "dist": {
                "type": "zip",
                "url": "https://api.github.com/repos/sebastianbergmann/code-unit/zipball/1fc9f64c0927627ef78ba436c9b17d967e68e120",
                "reference": "1fc9f64c0927627ef78ba436c9b17d967e68e120",
                "shasum": ""
            },
            "require": {
                "php": ">=7.3"
            },
            "require-dev": {
                "phpunit/phpunit": "^9.3"
            },
            "type": "library",
            "extra": {
                "branch-alias": {
                    "dev-master": "1.0-dev"
                }
            },
            "autoload": {
                "classmap": [
                    "src/"
                ]
            },
            "notification-url": "https://packagist.org/downloads/",
            "license": [
                "BSD-3-Clause"
            ],
            "authors": [
                {
                    "name": "Sebastian Bergmann",
                    "email": "sebastian@phpunit.de",
                    "role": "lead"
                }
            ],
            "description": "Collection of value objects that represent the PHP code units",
            "homepage": "https://github.com/sebastianbergmann/code-unit",
            "support": {
                "issues": "https://github.com/sebastianbergmann/code-unit/issues",
                "source": "https://github.com/sebastianbergmann/code-unit/tree/1.0.8"
            },
            "funding": [
                {
                    "url": "https://github.com/sebastianbergmann",
                    "type": "github"
                }
            ],
            "time": "2020-10-26T13:08:54+00:00"
        },
        {
            "name": "sebastian/code-unit-reverse-lookup",
            "version": "2.0.3",
            "source": {
                "type": "git",
                "url": "https://github.com/sebastianbergmann/code-unit-reverse-lookup.git",
                "reference": "ac91f01ccec49fb77bdc6fd1e548bc70f7faa3e5"
            },
            "dist": {
                "type": "zip",
                "url": "https://api.github.com/repos/sebastianbergmann/code-unit-reverse-lookup/zipball/ac91f01ccec49fb77bdc6fd1e548bc70f7faa3e5",
                "reference": "ac91f01ccec49fb77bdc6fd1e548bc70f7faa3e5",
                "shasum": ""
            },
            "require": {
                "php": ">=7.3"
            },
            "require-dev": {
                "phpunit/phpunit": "^9.3"
            },
            "type": "library",
            "extra": {
                "branch-alias": {
                    "dev-master": "2.0-dev"
                }
            },
            "autoload": {
                "classmap": [
                    "src/"
                ]
            },
            "notification-url": "https://packagist.org/downloads/",
            "license": [
                "BSD-3-Clause"
            ],
            "authors": [
                {
                    "name": "Sebastian Bergmann",
                    "email": "sebastian@phpunit.de"
                }
            ],
            "description": "Looks up which function or method a line of code belongs to",
            "homepage": "https://github.com/sebastianbergmann/code-unit-reverse-lookup/",
            "support": {
                "issues": "https://github.com/sebastianbergmann/code-unit-reverse-lookup/issues",
                "source": "https://github.com/sebastianbergmann/code-unit-reverse-lookup/tree/2.0.3"
            },
            "funding": [
                {
                    "url": "https://github.com/sebastianbergmann",
                    "type": "github"
                }
            ],
            "time": "2020-09-28T05:30:19+00:00"
        },
        {
            "name": "sebastian/comparator",
            "version": "4.0.6",
            "source": {
                "type": "git",
                "url": "https://github.com/sebastianbergmann/comparator.git",
                "reference": "55f4261989e546dc112258c7a75935a81a7ce382"
            },
            "dist": {
                "type": "zip",
                "url": "https://api.github.com/repos/sebastianbergmann/comparator/zipball/55f4261989e546dc112258c7a75935a81a7ce382",
                "reference": "55f4261989e546dc112258c7a75935a81a7ce382",
                "shasum": ""
            },
            "require": {
                "php": ">=7.3",
                "sebastian/diff": "^4.0",
                "sebastian/exporter": "^4.0"
            },
            "require-dev": {
                "phpunit/phpunit": "^9.3"
            },
            "type": "library",
            "extra": {
                "branch-alias": {
                    "dev-master": "4.0-dev"
                }
            },
            "autoload": {
                "classmap": [
                    "src/"
                ]
            },
            "notification-url": "https://packagist.org/downloads/",
            "license": [
                "BSD-3-Clause"
            ],
            "authors": [
                {
                    "name": "Sebastian Bergmann",
                    "email": "sebastian@phpunit.de"
                },
                {
                    "name": "Jeff Welch",
                    "email": "whatthejeff@gmail.com"
                },
                {
                    "name": "Volker Dusch",
                    "email": "github@wallbash.com"
                },
                {
                    "name": "Bernhard Schussek",
                    "email": "bschussek@2bepublished.at"
                }
            ],
            "description": "Provides the functionality to compare PHP values for equality",
            "homepage": "https://github.com/sebastianbergmann/comparator",
            "keywords": [
                "comparator",
                "compare",
                "equality"
            ],
            "support": {
                "issues": "https://github.com/sebastianbergmann/comparator/issues",
                "source": "https://github.com/sebastianbergmann/comparator/tree/4.0.6"
            },
            "funding": [
                {
                    "url": "https://github.com/sebastianbergmann",
                    "type": "github"
                }
            ],
            "time": "2020-10-26T15:49:45+00:00"
        },
        {
            "name": "sebastian/complexity",
            "version": "2.0.2",
            "source": {
                "type": "git",
                "url": "https://github.com/sebastianbergmann/complexity.git",
                "reference": "739b35e53379900cc9ac327b2147867b8b6efd88"
            },
            "dist": {
                "type": "zip",
                "url": "https://api.github.com/repos/sebastianbergmann/complexity/zipball/739b35e53379900cc9ac327b2147867b8b6efd88",
                "reference": "739b35e53379900cc9ac327b2147867b8b6efd88",
                "shasum": ""
            },
            "require": {
                "nikic/php-parser": "^4.7",
                "php": ">=7.3"
            },
            "require-dev": {
                "phpunit/phpunit": "^9.3"
            },
            "type": "library",
            "extra": {
                "branch-alias": {
                    "dev-master": "2.0-dev"
                }
            },
            "autoload": {
                "classmap": [
                    "src/"
                ]
            },
            "notification-url": "https://packagist.org/downloads/",
            "license": [
                "BSD-3-Clause"
            ],
            "authors": [
                {
                    "name": "Sebastian Bergmann",
                    "email": "sebastian@phpunit.de",
                    "role": "lead"
                }
            ],
            "description": "Library for calculating the complexity of PHP code units",
            "homepage": "https://github.com/sebastianbergmann/complexity",
            "support": {
                "issues": "https://github.com/sebastianbergmann/complexity/issues",
                "source": "https://github.com/sebastianbergmann/complexity/tree/2.0.2"
            },
            "funding": [
                {
                    "url": "https://github.com/sebastianbergmann",
                    "type": "github"
                }
            ],
            "time": "2020-10-26T15:52:27+00:00"
        },
        {
            "name": "sebastian/diff",
            "version": "4.0.4",
            "source": {
                "type": "git",
                "url": "https://github.com/sebastianbergmann/diff.git",
                "reference": "3461e3fccc7cfdfc2720be910d3bd73c69be590d"
            },
            "dist": {
                "type": "zip",
                "url": "https://api.github.com/repos/sebastianbergmann/diff/zipball/3461e3fccc7cfdfc2720be910d3bd73c69be590d",
                "reference": "3461e3fccc7cfdfc2720be910d3bd73c69be590d",
                "shasum": ""
            },
            "require": {
                "php": ">=7.3"
            },
            "require-dev": {
                "phpunit/phpunit": "^9.3",
                "symfony/process": "^4.2 || ^5"
            },
            "type": "library",
            "extra": {
                "branch-alias": {
                    "dev-master": "4.0-dev"
                }
            },
            "autoload": {
                "classmap": [
                    "src/"
                ]
            },
            "notification-url": "https://packagist.org/downloads/",
            "license": [
                "BSD-3-Clause"
            ],
            "authors": [
                {
                    "name": "Sebastian Bergmann",
                    "email": "sebastian@phpunit.de"
                },
                {
                    "name": "Kore Nordmann",
                    "email": "mail@kore-nordmann.de"
                }
            ],
            "description": "Diff implementation",
            "homepage": "https://github.com/sebastianbergmann/diff",
            "keywords": [
                "diff",
                "udiff",
                "unidiff",
                "unified diff"
            ],
            "support": {
                "issues": "https://github.com/sebastianbergmann/diff/issues",
                "source": "https://github.com/sebastianbergmann/diff/tree/4.0.4"
            },
            "funding": [
                {
                    "url": "https://github.com/sebastianbergmann",
                    "type": "github"
                }
            ],
            "time": "2020-10-26T13:10:38+00:00"
        },
        {
            "name": "sebastian/environment",
            "version": "5.1.4",
            "source": {
                "type": "git",
                "url": "https://github.com/sebastianbergmann/environment.git",
                "reference": "1b5dff7bb151a4db11d49d90e5408e4e938270f7"
            },
            "dist": {
                "type": "zip",
                "url": "https://api.github.com/repos/sebastianbergmann/environment/zipball/1b5dff7bb151a4db11d49d90e5408e4e938270f7",
                "reference": "1b5dff7bb151a4db11d49d90e5408e4e938270f7",
                "shasum": ""
            },
            "require": {
                "php": ">=7.3"
            },
            "require-dev": {
                "phpunit/phpunit": "^9.3"
            },
            "suggest": {
                "ext-posix": "*"
            },
            "type": "library",
            "extra": {
                "branch-alias": {
                    "dev-master": "5.1-dev"
                }
            },
            "autoload": {
                "classmap": [
                    "src/"
                ]
            },
            "notification-url": "https://packagist.org/downloads/",
            "license": [
                "BSD-3-Clause"
            ],
            "authors": [
                {
                    "name": "Sebastian Bergmann",
                    "email": "sebastian@phpunit.de"
                }
            ],
            "description": "Provides functionality to handle HHVM/PHP environments",
            "homepage": "http://www.github.com/sebastianbergmann/environment",
            "keywords": [
                "Xdebug",
                "environment",
                "hhvm"
            ],
            "support": {
                "issues": "https://github.com/sebastianbergmann/environment/issues",
                "source": "https://github.com/sebastianbergmann/environment/tree/5.1.4"
            },
            "funding": [
                {
                    "url": "https://github.com/sebastianbergmann",
                    "type": "github"
                }
            ],
            "time": "2022-04-03T09:37:03+00:00"
        },
        {
            "name": "sebastian/exporter",
            "version": "4.0.4",
            "source": {
                "type": "git",
                "url": "https://github.com/sebastianbergmann/exporter.git",
                "reference": "65e8b7db476c5dd267e65eea9cab77584d3cfff9"
            },
            "dist": {
                "type": "zip",
                "url": "https://api.github.com/repos/sebastianbergmann/exporter/zipball/65e8b7db476c5dd267e65eea9cab77584d3cfff9",
                "reference": "65e8b7db476c5dd267e65eea9cab77584d3cfff9",
                "shasum": ""
            },
            "require": {
                "php": ">=7.3",
                "sebastian/recursion-context": "^4.0"
            },
            "require-dev": {
                "ext-mbstring": "*",
                "phpunit/phpunit": "^9.3"
            },
            "type": "library",
            "extra": {
                "branch-alias": {
                    "dev-master": "4.0-dev"
                }
            },
            "autoload": {
                "classmap": [
                    "src/"
                ]
            },
            "notification-url": "https://packagist.org/downloads/",
            "license": [
                "BSD-3-Clause"
            ],
            "authors": [
                {
                    "name": "Sebastian Bergmann",
                    "email": "sebastian@phpunit.de"
                },
                {
                    "name": "Jeff Welch",
                    "email": "whatthejeff@gmail.com"
                },
                {
                    "name": "Volker Dusch",
                    "email": "github@wallbash.com"
                },
                {
                    "name": "Adam Harvey",
                    "email": "aharvey@php.net"
                },
                {
                    "name": "Bernhard Schussek",
                    "email": "bschussek@gmail.com"
                }
            ],
            "description": "Provides the functionality to export PHP variables for visualization",
            "homepage": "https://www.github.com/sebastianbergmann/exporter",
            "keywords": [
                "export",
                "exporter"
            ],
            "support": {
                "issues": "https://github.com/sebastianbergmann/exporter/issues",
                "source": "https://github.com/sebastianbergmann/exporter/tree/4.0.4"
            },
            "funding": [
                {
                    "url": "https://github.com/sebastianbergmann",
                    "type": "github"
                }
            ],
            "time": "2021-11-11T14:18:36+00:00"
        },
        {
            "name": "sebastian/global-state",
            "version": "5.0.5",
            "source": {
                "type": "git",
                "url": "https://github.com/sebastianbergmann/global-state.git",
                "reference": "0ca8db5a5fc9c8646244e629625ac486fa286bf2"
            },
            "dist": {
                "type": "zip",
                "url": "https://api.github.com/repos/sebastianbergmann/global-state/zipball/0ca8db5a5fc9c8646244e629625ac486fa286bf2",
                "reference": "0ca8db5a5fc9c8646244e629625ac486fa286bf2",
                "shasum": ""
            },
            "require": {
                "php": ">=7.3",
                "sebastian/object-reflector": "^2.0",
                "sebastian/recursion-context": "^4.0"
            },
            "require-dev": {
                "ext-dom": "*",
                "phpunit/phpunit": "^9.3"
            },
            "suggest": {
                "ext-uopz": "*"
            },
            "type": "library",
            "extra": {
                "branch-alias": {
                    "dev-master": "5.0-dev"
                }
            },
            "autoload": {
                "classmap": [
                    "src/"
                ]
            },
            "notification-url": "https://packagist.org/downloads/",
            "license": [
                "BSD-3-Clause"
            ],
            "authors": [
                {
                    "name": "Sebastian Bergmann",
                    "email": "sebastian@phpunit.de"
                }
            ],
            "description": "Snapshotting of global state",
            "homepage": "http://www.github.com/sebastianbergmann/global-state",
            "keywords": [
                "global state"
            ],
            "support": {
                "issues": "https://github.com/sebastianbergmann/global-state/issues",
                "source": "https://github.com/sebastianbergmann/global-state/tree/5.0.5"
            },
            "funding": [
                {
                    "url": "https://github.com/sebastianbergmann",
                    "type": "github"
                }
            ],
            "time": "2022-02-14T08:28:10+00:00"
        },
        {
            "name": "sebastian/lines-of-code",
            "version": "1.0.3",
            "source": {
                "type": "git",
                "url": "https://github.com/sebastianbergmann/lines-of-code.git",
                "reference": "c1c2e997aa3146983ed888ad08b15470a2e22ecc"
            },
            "dist": {
                "type": "zip",
                "url": "https://api.github.com/repos/sebastianbergmann/lines-of-code/zipball/c1c2e997aa3146983ed888ad08b15470a2e22ecc",
                "reference": "c1c2e997aa3146983ed888ad08b15470a2e22ecc",
                "shasum": ""
            },
            "require": {
                "nikic/php-parser": "^4.6",
                "php": ">=7.3"
            },
            "require-dev": {
                "phpunit/phpunit": "^9.3"
            },
            "type": "library",
            "extra": {
                "branch-alias": {
                    "dev-master": "1.0-dev"
                }
            },
            "autoload": {
                "classmap": [
                    "src/"
                ]
            },
            "notification-url": "https://packagist.org/downloads/",
            "license": [
                "BSD-3-Clause"
            ],
            "authors": [
                {
                    "name": "Sebastian Bergmann",
                    "email": "sebastian@phpunit.de",
                    "role": "lead"
                }
            ],
            "description": "Library for counting the lines of code in PHP source code",
            "homepage": "https://github.com/sebastianbergmann/lines-of-code",
            "support": {
                "issues": "https://github.com/sebastianbergmann/lines-of-code/issues",
                "source": "https://github.com/sebastianbergmann/lines-of-code/tree/1.0.3"
            },
            "funding": [
                {
                    "url": "https://github.com/sebastianbergmann",
                    "type": "github"
                }
            ],
            "time": "2020-11-28T06:42:11+00:00"
        },
        {
            "name": "sebastian/object-enumerator",
            "version": "4.0.4",
            "source": {
                "type": "git",
                "url": "https://github.com/sebastianbergmann/object-enumerator.git",
                "reference": "5c9eeac41b290a3712d88851518825ad78f45c71"
            },
            "dist": {
                "type": "zip",
                "url": "https://api.github.com/repos/sebastianbergmann/object-enumerator/zipball/5c9eeac41b290a3712d88851518825ad78f45c71",
                "reference": "5c9eeac41b290a3712d88851518825ad78f45c71",
                "shasum": ""
            },
            "require": {
                "php": ">=7.3",
                "sebastian/object-reflector": "^2.0",
                "sebastian/recursion-context": "^4.0"
            },
            "require-dev": {
                "phpunit/phpunit": "^9.3"
            },
            "type": "library",
            "extra": {
                "branch-alias": {
                    "dev-master": "4.0-dev"
                }
            },
            "autoload": {
                "classmap": [
                    "src/"
                ]
            },
            "notification-url": "https://packagist.org/downloads/",
            "license": [
                "BSD-3-Clause"
            ],
            "authors": [
                {
                    "name": "Sebastian Bergmann",
                    "email": "sebastian@phpunit.de"
                }
            ],
            "description": "Traverses array structures and object graphs to enumerate all referenced objects",
            "homepage": "https://github.com/sebastianbergmann/object-enumerator/",
            "support": {
                "issues": "https://github.com/sebastianbergmann/object-enumerator/issues",
                "source": "https://github.com/sebastianbergmann/object-enumerator/tree/4.0.4"
            },
            "funding": [
                {
                    "url": "https://github.com/sebastianbergmann",
                    "type": "github"
                }
            ],
            "time": "2020-10-26T13:12:34+00:00"
        },
        {
            "name": "sebastian/object-reflector",
            "version": "2.0.4",
            "source": {
                "type": "git",
                "url": "https://github.com/sebastianbergmann/object-reflector.git",
                "reference": "b4f479ebdbf63ac605d183ece17d8d7fe49c15c7"
            },
            "dist": {
                "type": "zip",
                "url": "https://api.github.com/repos/sebastianbergmann/object-reflector/zipball/b4f479ebdbf63ac605d183ece17d8d7fe49c15c7",
                "reference": "b4f479ebdbf63ac605d183ece17d8d7fe49c15c7",
                "shasum": ""
            },
            "require": {
                "php": ">=7.3"
            },
            "require-dev": {
                "phpunit/phpunit": "^9.3"
            },
            "type": "library",
            "extra": {
                "branch-alias": {
                    "dev-master": "2.0-dev"
                }
            },
            "autoload": {
                "classmap": [
                    "src/"
                ]
            },
            "notification-url": "https://packagist.org/downloads/",
            "license": [
                "BSD-3-Clause"
            ],
            "authors": [
                {
                    "name": "Sebastian Bergmann",
                    "email": "sebastian@phpunit.de"
                }
            ],
            "description": "Allows reflection of object attributes, including inherited and non-public ones",
            "homepage": "https://github.com/sebastianbergmann/object-reflector/",
            "support": {
                "issues": "https://github.com/sebastianbergmann/object-reflector/issues",
                "source": "https://github.com/sebastianbergmann/object-reflector/tree/2.0.4"
            },
            "funding": [
                {
                    "url": "https://github.com/sebastianbergmann",
                    "type": "github"
                }
            ],
            "time": "2020-10-26T13:14:26+00:00"
        },
        {
            "name": "sebastian/recursion-context",
            "version": "4.0.4",
            "source": {
                "type": "git",
                "url": "https://github.com/sebastianbergmann/recursion-context.git",
                "reference": "cd9d8cf3c5804de4341c283ed787f099f5506172"
            },
            "dist": {
                "type": "zip",
                "url": "https://api.github.com/repos/sebastianbergmann/recursion-context/zipball/cd9d8cf3c5804de4341c283ed787f099f5506172",
                "reference": "cd9d8cf3c5804de4341c283ed787f099f5506172",
                "shasum": ""
            },
            "require": {
                "php": ">=7.3"
            },
            "require-dev": {
                "phpunit/phpunit": "^9.3"
            },
            "type": "library",
            "extra": {
                "branch-alias": {
                    "dev-master": "4.0-dev"
                }
            },
            "autoload": {
                "classmap": [
                    "src/"
                ]
            },
            "notification-url": "https://packagist.org/downloads/",
            "license": [
                "BSD-3-Clause"
            ],
            "authors": [
                {
                    "name": "Sebastian Bergmann",
                    "email": "sebastian@phpunit.de"
                },
                {
                    "name": "Jeff Welch",
                    "email": "whatthejeff@gmail.com"
                },
                {
                    "name": "Adam Harvey",
                    "email": "aharvey@php.net"
                }
            ],
            "description": "Provides functionality to recursively process PHP variables",
            "homepage": "http://www.github.com/sebastianbergmann/recursion-context",
            "support": {
                "issues": "https://github.com/sebastianbergmann/recursion-context/issues",
                "source": "https://github.com/sebastianbergmann/recursion-context/tree/4.0.4"
            },
            "funding": [
                {
                    "url": "https://github.com/sebastianbergmann",
                    "type": "github"
                }
            ],
            "time": "2020-10-26T13:17:30+00:00"
        },
        {
            "name": "sebastian/resource-operations",
            "version": "3.0.3",
            "source": {
                "type": "git",
                "url": "https://github.com/sebastianbergmann/resource-operations.git",
                "reference": "0f4443cb3a1d92ce809899753bc0d5d5a8dd19a8"
            },
            "dist": {
                "type": "zip",
                "url": "https://api.github.com/repos/sebastianbergmann/resource-operations/zipball/0f4443cb3a1d92ce809899753bc0d5d5a8dd19a8",
                "reference": "0f4443cb3a1d92ce809899753bc0d5d5a8dd19a8",
                "shasum": ""
            },
            "require": {
                "php": ">=7.3"
            },
            "require-dev": {
                "phpunit/phpunit": "^9.0"
            },
            "type": "library",
            "extra": {
                "branch-alias": {
                    "dev-master": "3.0-dev"
                }
            },
            "autoload": {
                "classmap": [
                    "src/"
                ]
            },
            "notification-url": "https://packagist.org/downloads/",
            "license": [
                "BSD-3-Clause"
            ],
            "authors": [
                {
                    "name": "Sebastian Bergmann",
                    "email": "sebastian@phpunit.de"
                }
            ],
            "description": "Provides a list of PHP built-in functions that operate on resources",
            "homepage": "https://www.github.com/sebastianbergmann/resource-operations",
            "support": {
                "issues": "https://github.com/sebastianbergmann/resource-operations/issues",
                "source": "https://github.com/sebastianbergmann/resource-operations/tree/3.0.3"
            },
            "funding": [
                {
                    "url": "https://github.com/sebastianbergmann",
                    "type": "github"
                }
            ],
            "time": "2020-09-28T06:45:17+00:00"
        },
        {
            "name": "sebastian/type",
            "version": "3.0.0",
            "source": {
                "type": "git",
                "url": "https://github.com/sebastianbergmann/type.git",
                "reference": "b233b84bc4465aff7b57cf1c4bc75c86d00d6dad"
            },
            "dist": {
                "type": "zip",
                "url": "https://api.github.com/repos/sebastianbergmann/type/zipball/b233b84bc4465aff7b57cf1c4bc75c86d00d6dad",
                "reference": "b233b84bc4465aff7b57cf1c4bc75c86d00d6dad",
                "shasum": ""
            },
            "require": {
                "php": ">=7.3"
            },
            "require-dev": {
                "phpunit/phpunit": "^9.5"
            },
            "type": "library",
            "extra": {
                "branch-alias": {
                    "dev-master": "3.0-dev"
                }
            },
            "autoload": {
                "classmap": [
                    "src/"
                ]
            },
            "notification-url": "https://packagist.org/downloads/",
            "license": [
                "BSD-3-Clause"
            ],
            "authors": [
                {
                    "name": "Sebastian Bergmann",
                    "email": "sebastian@phpunit.de",
                    "role": "lead"
                }
            ],
            "description": "Collection of value objects that represent the types of the PHP type system",
            "homepage": "https://github.com/sebastianbergmann/type",
            "support": {
                "issues": "https://github.com/sebastianbergmann/type/issues",
                "source": "https://github.com/sebastianbergmann/type/tree/3.0.0"
            },
            "funding": [
                {
                    "url": "https://github.com/sebastianbergmann",
                    "type": "github"
                }
            ],
            "time": "2022-03-15T09:54:48+00:00"
        },
        {
            "name": "sebastian/version",
            "version": "3.0.2",
            "source": {
                "type": "git",
                "url": "https://github.com/sebastianbergmann/version.git",
                "reference": "c6c1022351a901512170118436c764e473f6de8c"
            },
            "dist": {
                "type": "zip",
                "url": "https://api.github.com/repos/sebastianbergmann/version/zipball/c6c1022351a901512170118436c764e473f6de8c",
                "reference": "c6c1022351a901512170118436c764e473f6de8c",
                "shasum": ""
            },
            "require": {
                "php": ">=7.3"
            },
            "type": "library",
            "extra": {
                "branch-alias": {
                    "dev-master": "3.0-dev"
                }
            },
            "autoload": {
                "classmap": [
                    "src/"
                ]
            },
            "notification-url": "https://packagist.org/downloads/",
            "license": [
                "BSD-3-Clause"
            ],
            "authors": [
                {
                    "name": "Sebastian Bergmann",
                    "email": "sebastian@phpunit.de",
                    "role": "lead"
                }
            ],
            "description": "Library that helps with managing the version number of Git-hosted PHP projects",
            "homepage": "https://github.com/sebastianbergmann/version",
            "support": {
                "issues": "https://github.com/sebastianbergmann/version/issues",
                "source": "https://github.com/sebastianbergmann/version/tree/3.0.2"
            },
            "funding": [
                {
                    "url": "https://github.com/sebastianbergmann",
                    "type": "github"
                }
            ],
            "time": "2020-09-28T06:39:44+00:00"
        },
        {
            "name": "symfony/console",
            "version": "v5.4.8",
            "source": {
                "type": "git",
                "url": "https://github.com/symfony/console.git",
                "reference": "ffe3aed36c4d60da2cf1b0a1cee6b8f2e5fa881b"
            },
            "dist": {
                "type": "zip",
                "url": "https://api.github.com/repos/symfony/console/zipball/ffe3aed36c4d60da2cf1b0a1cee6b8f2e5fa881b",
                "reference": "ffe3aed36c4d60da2cf1b0a1cee6b8f2e5fa881b",
                "shasum": ""
            },
            "require": {
                "php": ">=7.2.5",
                "symfony/deprecation-contracts": "^2.1|^3",
                "symfony/polyfill-mbstring": "~1.0",
                "symfony/polyfill-php73": "^1.9",
                "symfony/polyfill-php80": "^1.16",
                "symfony/service-contracts": "^1.1|^2|^3",
                "symfony/string": "^5.1|^6.0"
            },
            "conflict": {
                "psr/log": ">=3",
                "symfony/dependency-injection": "<4.4",
                "symfony/dotenv": "<5.1",
                "symfony/event-dispatcher": "<4.4",
                "symfony/lock": "<4.4",
                "symfony/process": "<4.4"
            },
            "provide": {
                "psr/log-implementation": "1.0|2.0"
            },
            "require-dev": {
                "psr/log": "^1|^2",
                "symfony/config": "^4.4|^5.0|^6.0",
                "symfony/dependency-injection": "^4.4|^5.0|^6.0",
                "symfony/event-dispatcher": "^4.4|^5.0|^6.0",
                "symfony/lock": "^4.4|^5.0|^6.0",
                "symfony/process": "^4.4|^5.0|^6.0",
                "symfony/var-dumper": "^4.4|^5.0|^6.0"
            },
            "suggest": {
                "psr/log": "For using the console logger",
                "symfony/event-dispatcher": "",
                "symfony/lock": "",
                "symfony/process": ""
            },
            "type": "library",
            "autoload": {
                "psr-4": {
                    "Symfony\\Component\\Console\\": ""
                },
                "exclude-from-classmap": [
                    "/Tests/"
                ]
            },
            "notification-url": "https://packagist.org/downloads/",
            "license": [
                "MIT"
            ],
            "authors": [
                {
                    "name": "Fabien Potencier",
                    "email": "fabien@symfony.com"
                },
                {
                    "name": "Symfony Community",
                    "homepage": "https://symfony.com/contributors"
                }
            ],
            "description": "Eases the creation of beautiful and testable command line interfaces",
            "homepage": "https://symfony.com",
            "keywords": [
                "cli",
                "command line",
                "console",
                "terminal"
            ],
            "support": {
                "source": "https://github.com/symfony/console/tree/v5.4.8"
            },
            "funding": [
                {
                    "url": "https://symfony.com/sponsor",
                    "type": "custom"
                },
                {
                    "url": "https://github.com/fabpot",
                    "type": "github"
                },
                {
                    "url": "https://tidelift.com/funding/github/packagist/symfony/symfony",
                    "type": "tidelift"
                }
            ],
            "time": "2022-04-12T16:02:29+00:00"
        },
        {
            "name": "symfony/deprecation-contracts",
            "version": "v3.0.1",
            "source": {
                "type": "git",
                "url": "https://github.com/symfony/deprecation-contracts.git",
                "reference": "26954b3d62a6c5fd0ea8a2a00c0353a14978d05c"
            },
            "dist": {
                "type": "zip",
                "url": "https://api.github.com/repos/symfony/deprecation-contracts/zipball/26954b3d62a6c5fd0ea8a2a00c0353a14978d05c",
                "reference": "26954b3d62a6c5fd0ea8a2a00c0353a14978d05c",
                "shasum": ""
            },
            "require": {
                "php": ">=8.0.2"
            },
            "type": "library",
            "extra": {
                "branch-alias": {
                    "dev-main": "3.0-dev"
                },
                "thanks": {
                    "name": "symfony/contracts",
                    "url": "https://github.com/symfony/contracts"
                }
            },
            "autoload": {
                "files": [
                    "function.php"
                ]
            },
            "notification-url": "https://packagist.org/downloads/",
            "license": [
                "MIT"
            ],
            "authors": [
                {
                    "name": "Nicolas Grekas",
                    "email": "p@tchwork.com"
                },
                {
                    "name": "Symfony Community",
                    "homepage": "https://symfony.com/contributors"
                }
            ],
            "description": "A generic function and convention to trigger deprecation notices",
            "homepage": "https://symfony.com",
            "support": {
                "source": "https://github.com/symfony/deprecation-contracts/tree/v3.0.1"
            },
            "funding": [
                {
                    "url": "https://symfony.com/sponsor",
                    "type": "custom"
                },
                {
                    "url": "https://github.com/fabpot",
                    "type": "github"
                },
                {
                    "url": "https://tidelift.com/funding/github/packagist/symfony/symfony",
                    "type": "tidelift"
                }
            ],
            "time": "2022-01-02T09:55:41+00:00"
        },
        {
            "name": "symfony/polyfill-ctype",
            "version": "v1.25.0",
            "source": {
                "type": "git",
                "url": "https://github.com/symfony/polyfill-ctype.git",
                "reference": "30885182c981ab175d4d034db0f6f469898070ab"
            },
            "dist": {
                "type": "zip",
                "url": "https://api.github.com/repos/symfony/polyfill-ctype/zipball/30885182c981ab175d4d034db0f6f469898070ab",
                "reference": "30885182c981ab175d4d034db0f6f469898070ab",
                "shasum": ""
            },
            "require": {
                "php": ">=7.1"
            },
            "provide": {
                "ext-ctype": "*"
            },
            "suggest": {
                "ext-ctype": "For best performance"
            },
            "type": "library",
            "extra": {
                "branch-alias": {
                    "dev-main": "1.23-dev"
                },
                "thanks": {
                    "name": "symfony/polyfill",
                    "url": "https://github.com/symfony/polyfill"
                }
            },
            "autoload": {
                "files": [
                    "bootstrap.php"
                ],
                "psr-4": {
                    "Symfony\\Polyfill\\Ctype\\": ""
                }
            },
            "notification-url": "https://packagist.org/downloads/",
            "license": [
                "MIT"
            ],
            "authors": [
                {
                    "name": "Gert de Pagter",
                    "email": "BackEndTea@gmail.com"
                },
                {
                    "name": "Symfony Community",
                    "homepage": "https://symfony.com/contributors"
                }
            ],
            "description": "Symfony polyfill for ctype functions",
            "homepage": "https://symfony.com",
            "keywords": [
                "compatibility",
                "ctype",
                "polyfill",
                "portable"
            ],
            "support": {
                "source": "https://github.com/symfony/polyfill-ctype/tree/v1.25.0"
            },
            "funding": [
                {
                    "url": "https://symfony.com/sponsor",
                    "type": "custom"
                },
                {
                    "url": "https://github.com/fabpot",
                    "type": "github"
                },
                {
                    "url": "https://tidelift.com/funding/github/packagist/symfony/symfony",
                    "type": "tidelift"
                }
            ],
            "time": "2021-10-20T20:35:02+00:00"
        },
        {
            "name": "symfony/polyfill-intl-grapheme",
            "version": "v1.25.0",
            "source": {
                "type": "git",
                "url": "https://github.com/symfony/polyfill-intl-grapheme.git",
                "reference": "81b86b50cf841a64252b439e738e97f4a34e2783"
            },
            "dist": {
                "type": "zip",
                "url": "https://api.github.com/repos/symfony/polyfill-intl-grapheme/zipball/81b86b50cf841a64252b439e738e97f4a34e2783",
                "reference": "81b86b50cf841a64252b439e738e97f4a34e2783",
                "shasum": ""
            },
            "require": {
                "php": ">=7.1"
            },
            "suggest": {
                "ext-intl": "For best performance"
            },
            "type": "library",
            "extra": {
                "branch-alias": {
                    "dev-main": "1.23-dev"
                },
                "thanks": {
                    "name": "symfony/polyfill",
                    "url": "https://github.com/symfony/polyfill"
                }
            },
            "autoload": {
                "files": [
                    "bootstrap.php"
                ],
                "psr-4": {
                    "Symfony\\Polyfill\\Intl\\Grapheme\\": ""
                }
            },
            "notification-url": "https://packagist.org/downloads/",
            "license": [
                "MIT"
            ],
            "authors": [
                {
                    "name": "Nicolas Grekas",
                    "email": "p@tchwork.com"
                },
                {
                    "name": "Symfony Community",
                    "homepage": "https://symfony.com/contributors"
                }
            ],
            "description": "Symfony polyfill for intl's grapheme_* functions",
            "homepage": "https://symfony.com",
            "keywords": [
                "compatibility",
                "grapheme",
                "intl",
                "polyfill",
                "portable",
                "shim"
            ],
            "support": {
                "source": "https://github.com/symfony/polyfill-intl-grapheme/tree/v1.25.0"
            },
            "funding": [
                {
                    "url": "https://symfony.com/sponsor",
                    "type": "custom"
                },
                {
                    "url": "https://github.com/fabpot",
                    "type": "github"
                },
                {
                    "url": "https://tidelift.com/funding/github/packagist/symfony/symfony",
                    "type": "tidelift"
                }
            ],
            "time": "2021-11-23T21:10:46+00:00"
        },
        {
            "name": "symfony/polyfill-intl-normalizer",
            "version": "v1.25.0",
            "source": {
                "type": "git",
                "url": "https://github.com/symfony/polyfill-intl-normalizer.git",
                "reference": "8590a5f561694770bdcd3f9b5c69dde6945028e8"
            },
            "dist": {
                "type": "zip",
                "url": "https://api.github.com/repos/symfony/polyfill-intl-normalizer/zipball/8590a5f561694770bdcd3f9b5c69dde6945028e8",
                "reference": "8590a5f561694770bdcd3f9b5c69dde6945028e8",
                "shasum": ""
            },
            "require": {
                "php": ">=7.1"
            },
            "suggest": {
                "ext-intl": "For best performance"
            },
            "type": "library",
            "extra": {
                "branch-alias": {
                    "dev-main": "1.23-dev"
                },
                "thanks": {
                    "name": "symfony/polyfill",
                    "url": "https://github.com/symfony/polyfill"
                }
            },
            "autoload": {
                "files": [
                    "bootstrap.php"
                ],
                "psr-4": {
                    "Symfony\\Polyfill\\Intl\\Normalizer\\": ""
                },
                "classmap": [
                    "Resources/stubs"
                ]
            },
            "notification-url": "https://packagist.org/downloads/",
            "license": [
                "MIT"
            ],
            "authors": [
                {
                    "name": "Nicolas Grekas",
                    "email": "p@tchwork.com"
                },
                {
                    "name": "Symfony Community",
                    "homepage": "https://symfony.com/contributors"
                }
            ],
            "description": "Symfony polyfill for intl's Normalizer class and related functions",
            "homepage": "https://symfony.com",
            "keywords": [
                "compatibility",
                "intl",
                "normalizer",
                "polyfill",
                "portable",
                "shim"
            ],
            "support": {
                "source": "https://github.com/symfony/polyfill-intl-normalizer/tree/v1.25.0"
            },
            "funding": [
                {
                    "url": "https://symfony.com/sponsor",
                    "type": "custom"
                },
                {
                    "url": "https://github.com/fabpot",
                    "type": "github"
                },
                {
                    "url": "https://tidelift.com/funding/github/packagist/symfony/symfony",
                    "type": "tidelift"
                }
            ],
            "time": "2021-02-19T12:13:01+00:00"
        },
        {
            "name": "symfony/polyfill-mbstring",
            "version": "v1.25.0",
            "source": {
                "type": "git",
                "url": "https://github.com/symfony/polyfill-mbstring.git",
                "reference": "0abb51d2f102e00a4eefcf46ba7fec406d245825"
            },
            "dist": {
                "type": "zip",
                "url": "https://api.github.com/repos/symfony/polyfill-mbstring/zipball/0abb51d2f102e00a4eefcf46ba7fec406d245825",
                "reference": "0abb51d2f102e00a4eefcf46ba7fec406d245825",
                "shasum": ""
            },
            "require": {
                "php": ">=7.1"
            },
            "provide": {
                "ext-mbstring": "*"
            },
            "suggest": {
                "ext-mbstring": "For best performance"
            },
            "type": "library",
            "extra": {
                "branch-alias": {
                    "dev-main": "1.23-dev"
                },
                "thanks": {
                    "name": "symfony/polyfill",
                    "url": "https://github.com/symfony/polyfill"
                }
            },
            "autoload": {
                "files": [
                    "bootstrap.php"
                ],
                "psr-4": {
                    "Symfony\\Polyfill\\Mbstring\\": ""
                }
            },
            "notification-url": "https://packagist.org/downloads/",
            "license": [
                "MIT"
            ],
            "authors": [
                {
                    "name": "Nicolas Grekas",
                    "email": "p@tchwork.com"
                },
                {
                    "name": "Symfony Community",
                    "homepage": "https://symfony.com/contributors"
                }
            ],
            "description": "Symfony polyfill for the Mbstring extension",
            "homepage": "https://symfony.com",
            "keywords": [
                "compatibility",
                "mbstring",
                "polyfill",
                "portable",
                "shim"
            ],
            "support": {
                "source": "https://github.com/symfony/polyfill-mbstring/tree/v1.25.0"
            },
            "funding": [
                {
                    "url": "https://symfony.com/sponsor",
                    "type": "custom"
                },
                {
                    "url": "https://github.com/fabpot",
                    "type": "github"
                },
                {
                    "url": "https://tidelift.com/funding/github/packagist/symfony/symfony",
                    "type": "tidelift"
                }
            ],
            "time": "2021-11-30T18:21:41+00:00"
        },
        {
            "name": "symfony/polyfill-php73",
            "version": "v1.25.0",
            "source": {
                "type": "git",
                "url": "https://github.com/symfony/polyfill-php73.git",
                "reference": "cc5db0e22b3cb4111010e48785a97f670b350ca5"
            },
            "dist": {
                "type": "zip",
                "url": "https://api.github.com/repos/symfony/polyfill-php73/zipball/cc5db0e22b3cb4111010e48785a97f670b350ca5",
                "reference": "cc5db0e22b3cb4111010e48785a97f670b350ca5",
                "shasum": ""
            },
            "require": {
                "php": ">=7.1"
            },
            "type": "library",
            "extra": {
                "branch-alias": {
                    "dev-main": "1.23-dev"
                },
                "thanks": {
                    "name": "symfony/polyfill",
                    "url": "https://github.com/symfony/polyfill"
                }
            },
            "autoload": {
                "files": [
                    "bootstrap.php"
                ],
                "psr-4": {
                    "Symfony\\Polyfill\\Php73\\": ""
                },
                "classmap": [
                    "Resources/stubs"
                ]
            },
            "notification-url": "https://packagist.org/downloads/",
            "license": [
                "MIT"
            ],
            "authors": [
                {
                    "name": "Nicolas Grekas",
                    "email": "p@tchwork.com"
                },
                {
                    "name": "Symfony Community",
                    "homepage": "https://symfony.com/contributors"
                }
            ],
            "description": "Symfony polyfill backporting some PHP 7.3+ features to lower PHP versions",
            "homepage": "https://symfony.com",
            "keywords": [
                "compatibility",
                "polyfill",
                "portable",
                "shim"
            ],
            "support": {
                "source": "https://github.com/symfony/polyfill-php73/tree/v1.25.0"
            },
            "funding": [
                {
                    "url": "https://symfony.com/sponsor",
                    "type": "custom"
                },
                {
                    "url": "https://github.com/fabpot",
                    "type": "github"
                },
                {
                    "url": "https://tidelift.com/funding/github/packagist/symfony/symfony",
                    "type": "tidelift"
                }
            ],
            "time": "2021-06-05T21:20:04+00:00"
        },
        {
            "name": "symfony/polyfill-php80",
            "version": "v1.25.0",
            "source": {
                "type": "git",
                "url": "https://github.com/symfony/polyfill-php80.git",
                "reference": "4407588e0d3f1f52efb65fbe92babe41f37fe50c"
            },
            "dist": {
                "type": "zip",
                "url": "https://api.github.com/repos/symfony/polyfill-php80/zipball/4407588e0d3f1f52efb65fbe92babe41f37fe50c",
                "reference": "4407588e0d3f1f52efb65fbe92babe41f37fe50c",
                "shasum": ""
            },
            "require": {
                "php": ">=7.1"
            },
            "type": "library",
            "extra": {
                "branch-alias": {
                    "dev-main": "1.23-dev"
                },
                "thanks": {
                    "name": "symfony/polyfill",
                    "url": "https://github.com/symfony/polyfill"
                }
            },
            "autoload": {
                "files": [
                    "bootstrap.php"
                ],
                "psr-4": {
                    "Symfony\\Polyfill\\Php80\\": ""
                },
                "classmap": [
                    "Resources/stubs"
                ]
            },
            "notification-url": "https://packagist.org/downloads/",
            "license": [
                "MIT"
            ],
            "authors": [
                {
                    "name": "Ion Bazan",
                    "email": "ion.bazan@gmail.com"
                },
                {
                    "name": "Nicolas Grekas",
                    "email": "p@tchwork.com"
                },
                {
                    "name": "Symfony Community",
                    "homepage": "https://symfony.com/contributors"
                }
            ],
            "description": "Symfony polyfill backporting some PHP 8.0+ features to lower PHP versions",
            "homepage": "https://symfony.com",
            "keywords": [
                "compatibility",
                "polyfill",
                "portable",
                "shim"
            ],
            "support": {
                "source": "https://github.com/symfony/polyfill-php80/tree/v1.25.0"
            },
            "funding": [
                {
                    "url": "https://symfony.com/sponsor",
                    "type": "custom"
                },
                {
                    "url": "https://github.com/fabpot",
                    "type": "github"
                },
                {
                    "url": "https://tidelift.com/funding/github/packagist/symfony/symfony",
                    "type": "tidelift"
                }
            ],
            "time": "2022-03-04T08:16:47+00:00"
        },
        {
            "name": "symfony/process",
            "version": "v5.4.8",
            "source": {
                "type": "git",
                "url": "https://github.com/symfony/process.git",
                "reference": "597f3fff8e3e91836bb0bd38f5718b56ddbde2f3"
            },
            "dist": {
                "type": "zip",
                "url": "https://api.github.com/repos/symfony/process/zipball/597f3fff8e3e91836bb0bd38f5718b56ddbde2f3",
                "reference": "597f3fff8e3e91836bb0bd38f5718b56ddbde2f3",
                "shasum": ""
            },
            "require": {
                "php": ">=7.2.5",
                "symfony/polyfill-php80": "^1.16"
            },
            "type": "library",
            "autoload": {
                "psr-4": {
                    "Symfony\\Component\\Process\\": ""
                },
                "exclude-from-classmap": [
                    "/Tests/"
                ]
            },
            "notification-url": "https://packagist.org/downloads/",
            "license": [
                "MIT"
            ],
            "authors": [
                {
                    "name": "Fabien Potencier",
                    "email": "fabien@symfony.com"
                },
                {
                    "name": "Symfony Community",
                    "homepage": "https://symfony.com/contributors"
                }
            ],
            "description": "Executes commands in sub-processes",
            "homepage": "https://symfony.com",
            "support": {
                "source": "https://github.com/symfony/process/tree/v5.4.8"
            },
            "funding": [
                {
                    "url": "https://symfony.com/sponsor",
                    "type": "custom"
                },
                {
                    "url": "https://github.com/fabpot",
                    "type": "github"
                },
                {
                    "url": "https://tidelift.com/funding/github/packagist/symfony/symfony",
                    "type": "tidelift"
                }
            ],
            "time": "2022-04-08T05:07:18+00:00"
        },
        {
            "name": "symfony/service-contracts",
            "version": "v3.0.1",
            "source": {
                "type": "git",
                "url": "https://github.com/symfony/service-contracts.git",
                "reference": "e517458f278c2131ca9f262f8fbaf01410f2c65c"
            },
            "dist": {
                "type": "zip",
                "url": "https://api.github.com/repos/symfony/service-contracts/zipball/e517458f278c2131ca9f262f8fbaf01410f2c65c",
                "reference": "e517458f278c2131ca9f262f8fbaf01410f2c65c",
                "shasum": ""
            },
            "require": {
                "php": ">=8.0.2",
                "psr/container": "^2.0"
            },
            "conflict": {
                "ext-psr": "<1.1|>=2"
            },
            "suggest": {
                "symfony/service-implementation": ""
            },
            "type": "library",
            "extra": {
                "branch-alias": {
                    "dev-main": "3.0-dev"
                },
                "thanks": {
                    "name": "symfony/contracts",
                    "url": "https://github.com/symfony/contracts"
                }
            },
            "autoload": {
                "psr-4": {
                    "Symfony\\Contracts\\Service\\": ""
                }
            },
            "notification-url": "https://packagist.org/downloads/",
            "license": [
                "MIT"
            ],
            "authors": [
                {
                    "name": "Nicolas Grekas",
                    "email": "p@tchwork.com"
                },
                {
                    "name": "Symfony Community",
                    "homepage": "https://symfony.com/contributors"
                }
            ],
            "description": "Generic abstractions related to writing services",
            "homepage": "https://symfony.com",
            "keywords": [
                "abstractions",
                "contracts",
                "decoupling",
                "interfaces",
                "interoperability",
                "standards"
            ],
            "support": {
                "source": "https://github.com/symfony/service-contracts/tree/v3.0.1"
            },
            "funding": [
                {
                    "url": "https://symfony.com/sponsor",
                    "type": "custom"
                },
                {
                    "url": "https://github.com/fabpot",
                    "type": "github"
                },
                {
                    "url": "https://tidelift.com/funding/github/packagist/symfony/symfony",
                    "type": "tidelift"
                }
            ],
            "time": "2022-03-13T20:10:05+00:00"
        },
        {
            "name": "symfony/string",
            "version": "v6.0.8",
            "source": {
                "type": "git",
                "url": "https://github.com/symfony/string.git",
                "reference": "ac0aa5c2282e0de624c175b68d13f2c8f2e2649d"
            },
            "dist": {
                "type": "zip",
                "url": "https://api.github.com/repos/symfony/string/zipball/ac0aa5c2282e0de624c175b68d13f2c8f2e2649d",
                "reference": "ac0aa5c2282e0de624c175b68d13f2c8f2e2649d",
                "shasum": ""
            },
            "require": {
                "php": ">=8.0.2",
                "symfony/polyfill-ctype": "~1.8",
                "symfony/polyfill-intl-grapheme": "~1.0",
                "symfony/polyfill-intl-normalizer": "~1.0",
                "symfony/polyfill-mbstring": "~1.0"
            },
            "conflict": {
                "symfony/translation-contracts": "<2.0"
            },
            "require-dev": {
                "symfony/error-handler": "^5.4|^6.0",
                "symfony/http-client": "^5.4|^6.0",
                "symfony/translation-contracts": "^2.0|^3.0",
                "symfony/var-exporter": "^5.4|^6.0"
            },
            "type": "library",
            "autoload": {
                "files": [
                    "Resources/functions.php"
                ],
                "psr-4": {
                    "Symfony\\Component\\String\\": ""
                },
                "exclude-from-classmap": [
                    "/Tests/"
                ]
            },
            "notification-url": "https://packagist.org/downloads/",
            "license": [
                "MIT"
            ],
            "authors": [
                {
                    "name": "Nicolas Grekas",
                    "email": "p@tchwork.com"
                },
                {
                    "name": "Symfony Community",
                    "homepage": "https://symfony.com/contributors"
                }
            ],
            "description": "Provides an object-oriented API to strings and deals with bytes, UTF-8 code points and grapheme clusters in a unified way",
            "homepage": "https://symfony.com",
            "keywords": [
                "grapheme",
                "i18n",
                "string",
                "unicode",
                "utf-8",
                "utf8"
            ],
            "support": {
                "source": "https://github.com/symfony/string/tree/v6.0.8"
            },
            "funding": [
                {
                    "url": "https://symfony.com/sponsor",
                    "type": "custom"
                },
                {
                    "url": "https://github.com/fabpot",
                    "type": "github"
                },
                {
                    "url": "https://tidelift.com/funding/github/packagist/symfony/symfony",
                    "type": "tidelift"
                }
            ],
            "time": "2022-04-22T08:18:02+00:00"
        },
        {
            "name": "theseer/tokenizer",
            "version": "1.2.1",
            "source": {
                "type": "git",
                "url": "https://github.com/theseer/tokenizer.git",
                "reference": "34a41e998c2183e22995f158c581e7b5e755ab9e"
            },
            "dist": {
                "type": "zip",
                "url": "https://api.github.com/repos/theseer/tokenizer/zipball/34a41e998c2183e22995f158c581e7b5e755ab9e",
                "reference": "34a41e998c2183e22995f158c581e7b5e755ab9e",
                "shasum": ""
            },
            "require": {
                "ext-dom": "*",
                "ext-tokenizer": "*",
                "ext-xmlwriter": "*",
                "php": "^7.2 || ^8.0"
            },
            "type": "library",
            "autoload": {
                "classmap": [
                    "src/"
                ]
            },
            "notification-url": "https://packagist.org/downloads/",
            "license": [
                "BSD-3-Clause"
            ],
            "authors": [
                {
                    "name": "Arne Blankerts",
                    "email": "arne@blankerts.de",
                    "role": "Developer"
                }
            ],
            "description": "A small library for converting tokenized PHP source code into XML and potentially other formats",
            "support": {
                "issues": "https://github.com/theseer/tokenizer/issues",
                "source": "https://github.com/theseer/tokenizer/tree/1.2.1"
            },
            "funding": [
                {
                    "url": "https://github.com/theseer",
                    "type": "github"
                }
            ],
            "time": "2021-07-28T10:34:58+00:00"
        },
        {
            "name": "webmozart/assert",
            "version": "1.10.0",
            "source": {
                "type": "git",
                "url": "https://github.com/webmozarts/assert.git",
                "reference": "6964c76c7804814a842473e0c8fd15bab0f18e25"
            },
            "dist": {
                "type": "zip",
                "url": "https://api.github.com/repos/webmozarts/assert/zipball/6964c76c7804814a842473e0c8fd15bab0f18e25",
                "reference": "6964c76c7804814a842473e0c8fd15bab0f18e25",
                "shasum": ""
            },
            "require": {
                "php": "^7.2 || ^8.0",
                "symfony/polyfill-ctype": "^1.8"
            },
            "conflict": {
                "phpstan/phpstan": "<0.12.20",
                "vimeo/psalm": "<4.6.1 || 4.6.2"
            },
            "require-dev": {
                "phpunit/phpunit": "^8.5.13"
            },
            "type": "library",
            "extra": {
                "branch-alias": {
                    "dev-master": "1.10-dev"
                }
            },
            "autoload": {
                "psr-4": {
                    "Webmozart\\Assert\\": "src/"
                }
            },
            "notification-url": "https://packagist.org/downloads/",
            "license": [
                "MIT"
            ],
            "authors": [
                {
                    "name": "Bernhard Schussek",
                    "email": "bschussek@gmail.com"
                }
            ],
            "description": "Assertions to validate method input/output with nice error messages.",
            "keywords": [
                "assert",
                "check",
                "validate"
            ],
            "support": {
                "issues": "https://github.com/webmozarts/assert/issues",
                "source": "https://github.com/webmozarts/assert/tree/1.10.0"
            },
            "time": "2021-03-09T10:59:23+00:00"
        },
        {
            "name": "wikimedia/at-ease",
            "version": "v2.1.0",
            "source": {
                "type": "git",
                "url": "https://github.com/wikimedia/at-ease.git",
                "reference": "e8ebaa7bb7c8a8395481a05f6dc4deaceab11c33"
            },
            "dist": {
                "type": "zip",
                "url": "https://api.github.com/repos/wikimedia/at-ease/zipball/e8ebaa7bb7c8a8395481a05f6dc4deaceab11c33",
                "reference": "e8ebaa7bb7c8a8395481a05f6dc4deaceab11c33",
                "shasum": ""
            },
            "require": {
                "php": ">=7.2.9"
            },
            "require-dev": {
                "mediawiki/mediawiki-codesniffer": "35.0.0",
                "mediawiki/minus-x": "1.1.1",
                "ockcyp/covers-validator": "1.3.3",
                "php-parallel-lint/php-console-highlighter": "0.5.0",
                "php-parallel-lint/php-parallel-lint": "1.2.0",
                "phpunit/phpunit": "^8.5"
            },
            "type": "library",
            "autoload": {
                "files": [
                    "src/Wikimedia/Functions.php"
                ],
                "psr-4": {
                    "Wikimedia\\AtEase\\": "src/Wikimedia/AtEase/"
                }
            },
            "notification-url": "https://packagist.org/downloads/",
            "license": [
                "GPL-2.0-or-later"
            ],
            "authors": [
                {
                    "name": "Tim Starling",
                    "email": "tstarling@wikimedia.org"
                },
                {
                    "name": "MediaWiki developers",
                    "email": "wikitech-l@lists.wikimedia.org"
                }
            ],
            "description": "Safe replacement to @ for suppressing warnings.",
            "homepage": "https://www.mediawiki.org/wiki/at-ease",
            "support": {
                "source": "https://github.com/wikimedia/at-ease/tree/v2.1.0"
            },
            "time": "2021-02-27T15:53:37+00:00"
        },
        {
            "name": "yoast/phpunit-polyfills",
            "version": "1.0.3",
            "source": {
                "type": "git",
                "url": "https://github.com/Yoast/PHPUnit-Polyfills.git",
                "reference": "5ea3536428944955f969bc764bbe09738e151ada"
            },
            "dist": {
                "type": "zip",
                "url": "https://api.github.com/repos/Yoast/PHPUnit-Polyfills/zipball/5ea3536428944955f969bc764bbe09738e151ada",
                "reference": "5ea3536428944955f969bc764bbe09738e151ada",
                "shasum": ""
            },
            "require": {
                "php": ">=5.4",
                "phpunit/phpunit": "^4.8.36 || ^5.7.21 || ^6.0 || ^7.0 || ^8.0 || ^9.0"
            },
            "require-dev": {
                "yoast/yoastcs": "^2.2.0"
            },
            "type": "library",
            "extra": {
                "branch-alias": {
                    "dev-main": "1.x-dev",
                    "dev-develop": "1.x-dev"
                }
            },
            "autoload": {
                "files": [
                    "phpunitpolyfills-autoload.php"
                ]
            },
            "notification-url": "https://packagist.org/downloads/",
            "license": [
                "BSD-3-Clause"
            ],
            "authors": [
                {
                    "name": "Team Yoast",
                    "email": "support@yoast.com",
                    "homepage": "https://yoast.com"
                },
                {
                    "name": "Contributors",
                    "homepage": "https://github.com/Yoast/PHPUnit-Polyfills/graphs/contributors"
                }
            ],
            "description": "Set of polyfills for changed PHPUnit functionality to allow for creating PHPUnit cross-version compatible tests",
            "homepage": "https://github.com/Yoast/PHPUnit-Polyfills",
            "keywords": [
                "phpunit",
                "polyfill",
                "testing"
            ],
            "support": {
                "issues": "https://github.com/Yoast/PHPUnit-Polyfills/issues",
                "source": "https://github.com/Yoast/PHPUnit-Polyfills"
            },
            "time": "2021-11-23T01:37:03+00:00"
        }
    ],
    "aliases": [],
    "minimum-stability": "dev",
    "stability-flags": {
        "automattic/jetpack-a8c-mc-stats": 20,
        "automattic/jetpack-abtest": 20,
        "automattic/jetpack-assets": 20,
        "automattic/jetpack-autoloader": 20,
        "automattic/jetpack-backup": 20,
        "automattic/jetpack-blocks": 20,
        "automattic/jetpack-compat": 20,
        "automattic/jetpack-composer-plugin": 20,
        "automattic/jetpack-config": 20,
        "automattic/jetpack-connection": 20,
        "automattic/jetpack-connection-ui": 20,
        "automattic/jetpack-constants": 20,
        "automattic/jetpack-device-detection": 20,
        "automattic/jetpack-error": 20,
        "automattic/jetpack-google-fonts-provider": 20,
        "automattic/jetpack-identity-crisis": 20,
        "automattic/jetpack-jitm": 20,
        "automattic/jetpack-lazy-images": 20,
        "automattic/jetpack-licensing": 20,
        "automattic/jetpack-logo": 20,
        "automattic/jetpack-my-jetpack": 20,
        "automattic/jetpack-partner": 20,
        "automattic/jetpack-plugins-installer": 20,
        "automattic/jetpack-publicize": 20,
        "automattic/jetpack-redirect": 20,
        "automattic/jetpack-roles": 20,
        "automattic/jetpack-search": 20,
        "automattic/jetpack-status": 20,
        "automattic/jetpack-sync": 20,
        "automattic/jetpack-waf": 20,
        "automattic/jetpack-wordads": 20,
        "automattic/jetpack-changelogger": 20
    },
    "prefer-stable": true,
    "prefer-lowest": false,
    "platform": {
        "ext-fileinfo": "*",
        "ext-json": "*",
        "ext-openssl": "*"
    },
    "platform-dev": [],
    "platform-overrides": {
        "ext-intl": "0.0.0"
    },
    "plugin-api-version": "2.3.0"
}<|MERGE_RESOLUTION|>--- conflicted
+++ resolved
@@ -4,11 +4,7 @@
         "Read more about it at https://getcomposer.org/doc/01-basic-usage.md#installing-dependencies",
         "This file is @generated automatically"
     ],
-<<<<<<< HEAD
     "content-hash": "c2a9f5a58b0cc990afef6d3a79bb0ed8",
-=======
-    "content-hash": "d312fb72f1623206c6fd896bbb00e09c",
->>>>>>> cdd1b8e0
     "packages": [
         {
             "name": "automattic/jetpack-a8c-mc-stats",
