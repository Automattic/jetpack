{
    "_readme": [
        "This file locks the dependencies of your project to a known state",
        "Read more about it at https://getcomposer.org/doc/01-basic-usage.md#installing-dependencies",
        "This file is @generated automatically"
    ],
<<<<<<< HEAD
    "content-hash": "45dd14b8bd0d9c15d1e27db0d5c11e45",
=======
    "content-hash": "bd6c23fb6ceb87ec1058410f19a34c49",
>>>>>>> 86c47c52
    "packages": [
        {
            "name": "automattic/jetpack-a8c-mc-stats",
            "version": "dev-master",
            "dist": {
                "type": "path",
                "url": "../../packages/a8c-mc-stats",
                "reference": "05c1399080a50526afc06f85e6494959ca3c1941"
            },
            "require-dev": {
                "automattic/jetpack-changelogger": "^3.0",
                "yoast/phpunit-polyfills": "1.0.3"
            },
            "type": "jetpack-library",
            "extra": {
                "autotagger": true,
                "mirror-repo": "Automattic/jetpack-a8c-mc-stats",
                "changelogger": {
                    "link-template": "https://github.com/Automattic/jetpack-a8c-mc-stats/compare/v${old}...v${new}"
                },
                "branch-alias": {
                    "dev-master": "1.4.x-dev"
                }
            },
            "autoload": {
                "classmap": [
                    "src/"
                ]
            },
            "scripts": {
                "phpunit": [
                    "./vendor/phpunit/phpunit/phpunit --colors=always"
                ],
                "test-coverage": [
                    "php -dpcov.directory=. ./vendor/bin/phpunit --coverage-clover \"$COVERAGE_DIR/clover.xml\""
                ],
                "test-php": [
                    "@composer phpunit"
                ]
            },
            "license": [
                "GPL-2.0-or-later"
            ],
            "description": "Used to record internal usage stats for Automattic. Not visible to site owners.",
            "transport-options": {
                "monorepo": true,
                "relative": true
            }
        },
        {
            "name": "automattic/jetpack-abtest",
            "version": "dev-master",
            "dist": {
                "type": "path",
                "url": "../../packages/abtest",
                "reference": "bf23d3a8cc5a24da04b392de5d99db522dc647b5"
            },
            "require": {
                "automattic/jetpack-connection": "^1.36",
                "automattic/jetpack-error": "^1.3"
            },
            "require-dev": {
                "automattic/jetpack-changelogger": "^3.0",
                "automattic/wordbless": "dev-master",
                "yoast/phpunit-polyfills": "1.0.3"
            },
            "type": "jetpack-library",
            "extra": {
                "autotagger": true,
                "mirror-repo": "Automattic/jetpack-abtest",
                "changelogger": {
                    "link-template": "https://github.com/Automattic/jetpack-abtest/compare/v${old}...v${new}"
                },
                "branch-alias": {
                    "dev-master": "1.9.x-dev"
                }
            },
            "autoload": {
                "classmap": [
                    "src/"
                ]
            },
            "scripts": {
                "phpunit": [
                    "./vendor/phpunit/phpunit/phpunit --colors=always"
                ],
                "post-update-cmd": [
                    "php -r \"copy('vendor/automattic/wordbless/src/dbless-wpdb.php', 'wordpress/wp-content/db.php');\""
                ],
                "test-coverage": [
                    "php -dpcov.directory=. ./vendor/bin/phpunit --coverage-clover \"$COVERAGE_DIR/clover.xml\""
                ],
                "test-php": [
                    "@composer phpunit"
                ]
            },
            "license": [
                "GPL-2.0-or-later"
            ],
            "description": "Provides an interface to the WP.com A/B tests.",
            "transport-options": {
                "monorepo": true,
                "relative": true
            }
        },
        {
            "name": "automattic/jetpack-admin-ui",
            "version": "dev-master",
            "dist": {
                "type": "path",
                "url": "../../packages/admin-ui",
                "reference": "e9c471e1ac68c4dd7cf656fd17a4b96fdc4c6ff1"
            },
            "require-dev": {
                "automattic/jetpack-changelogger": "^3.0",
                "automattic/wordbless": "dev-master",
                "yoast/phpunit-polyfills": "1.0.3"
            },
            "type": "jetpack-library",
            "extra": {
                "autotagger": true,
                "mirror-repo": "Automattic/jetpack-admin-ui",
                "changelogger": {
                    "link-template": "https://github.com/Automattic/jetpack-admin-ui/compare/${old}...${new}"
                },
                "branch-alias": {
                    "dev-master": "0.2.x-dev"
                },
                "version-constants": {
                    "::PACKAGE_VERSION": "src/class-admin-menu.php"
                }
            },
            "autoload": {
                "classmap": [
                    "src/"
                ]
            },
            "scripts": {
                "phpunit": [
                    "./vendor/phpunit/phpunit/phpunit --colors=always"
                ],
                "test-coverage": [
                    "php -dpcov.directory=. ./vendor/bin/phpunit --coverage-clover \"$COVERAGE_DIR/clover.xml\""
                ],
                "test-php": [
                    "@composer phpunit"
                ],
                "post-update-cmd": [
                    "php -r \"copy('vendor/automattic/wordbless/src/dbless-wpdb.php', 'wordpress/wp-content/db.php');\""
                ]
            },
            "license": [
                "GPL-2.0-or-later"
            ],
            "description": "Generic Jetpack wp-admin UI elements",
            "transport-options": {
                "monorepo": true,
                "relative": true
            }
        },
        {
            "name": "automattic/jetpack-assets",
            "version": "dev-master",
            "dist": {
                "type": "path",
                "url": "../../packages/assets",
                "reference": "810134d18a0baedd94aae5398f2f506f213bac7b"
            },
            "require": {
                "automattic/jetpack-constants": "^1.6"
            },
            "require-dev": {
                "automattic/jetpack-changelogger": "^3.0",
                "brain/monkey": "2.6.1",
                "wikimedia/testing-access-wrapper": "^1.0 | ^2.0",
                "yoast/phpunit-polyfills": "1.0.3"
            },
            "type": "jetpack-library",
            "extra": {
                "autotagger": true,
                "mirror-repo": "Automattic/jetpack-assets",
                "textdomain": "jetpack-assets",
                "changelogger": {
                    "link-template": "https://github.com/Automattic/jetpack-assets/compare/v${old}...v${new}"
                },
                "branch-alias": {
                    "dev-master": "1.17.x-dev"
                }
            },
            "autoload": {
                "files": [
                    "actions.php"
                ],
                "classmap": [
                    "src/"
                ]
            },
            "scripts": {
                "build-development": [
                    "pnpm run build"
                ],
                "build-production": [
                    "pnpm run build-production"
                ],
                "phpunit": [
                    "./vendor/phpunit/phpunit/phpunit --colors=always"
                ],
                "test-coverage": [
                    "php -dpcov.directory=. ./vendor/bin/phpunit --coverage-clover \"$COVERAGE_DIR/php/clover.xml\"",
                    "pnpm run test-coverage"
                ],
                "test-js": [
                    "pnpm run test"
                ],
                "test-php": [
                    "@composer phpunit"
                ]
            },
            "license": [
                "GPL-2.0-or-later"
            ],
            "description": "Asset management utilities for Jetpack ecosystem packages",
            "transport-options": {
                "monorepo": true,
                "relative": true
            }
        },
        {
            "name": "automattic/jetpack-autoloader",
            "version": "dev-master",
            "dist": {
                "type": "path",
                "url": "../../packages/autoloader",
                "reference": "94478e1065cbd379d0c16dd1cc3bf977fdea7d2e"
            },
            "require": {
                "composer-plugin-api": "^1.1 || ^2.0"
            },
            "require-dev": {
                "automattic/jetpack-changelogger": "^3.0",
                "yoast/phpunit-polyfills": "1.0.3"
            },
            "type": "composer-plugin",
            "extra": {
                "autotagger": true,
                "class": "Automattic\\Jetpack\\Autoloader\\CustomAutoloaderPlugin",
                "mirror-repo": "Automattic/jetpack-autoloader",
                "changelogger": {
                    "link-template": "https://github.com/Automattic/jetpack-autoloader/compare/v${old}...v${new}"
                },
                "branch-alias": {
                    "dev-master": "2.10.x-dev"
                }
            },
            "autoload": {
                "classmap": [
                    "src/AutoloadGenerator.php"
                ],
                "psr-4": {
                    "Automattic\\Jetpack\\Autoloader\\": "src"
                }
            },
            "scripts": {
                "phpunit": [
                    "./vendor/phpunit/phpunit/phpunit --colors=always"
                ],
                "test-coverage": [
                    "php -dpcov.directory=. ./vendor/bin/phpunit --coverage-php \"./tests/php/tmp/coverage-report.php\"",
                    "php ./tests/php/bin/test-coverage.php \"$COVERAGE_DIR/clover.xml\""
                ],
                "test-php": [
                    "@composer phpunit"
                ]
            },
            "license": [
                "GPL-2.0-or-later"
            ],
            "description": "Creates a custom autoloader for a plugin or theme.",
            "transport-options": {
                "monorepo": true,
                "relative": true
            }
        },
        {
            "name": "automattic/jetpack-backup",
            "version": "dev-master",
            "dist": {
                "type": "path",
                "url": "../../packages/backup",
                "reference": "e338b717cf1dc78b8b1570b87213fc91e25197ad"
            },
            "require": {
                "automattic/jetpack-connection": "^1.36",
                "automattic/jetpack-sync": "^1.30"
            },
            "require-dev": {
                "automattic/jetpack-changelogger": "^3.0",
                "automattic/wordbless": "@dev",
                "yoast/phpunit-polyfills": "1.0.3"
            },
            "type": "jetpack-library",
            "extra": {
                "autotagger": true,
                "mirror-repo": "Automattic/jetpack-backup",
                "textdomain": "jetpack-backup-pkg",
                "version-constants": {
                    "::PACKAGE_VERSION": "src/class-package-version.php"
                },
                "changelogger": {
                    "link-template": "https://github.com/Automattic/jetpack-backup/compare/v${old}...v${new}"
                },
                "branch-alias": {
                    "dev-master": "1.2.x-dev"
                }
            },
            "autoload": {
                "files": [
                    "actions.php"
                ],
                "classmap": [
                    "src/"
                ]
            },
            "scripts": {
                "phpunit": [
                    "./vendor/phpunit/phpunit/phpunit --colors=always"
                ],
                "test-coverage": [
                    "php -dpcov.directory=. ./vendor/bin/phpunit --coverage-clover \"$COVERAGE_DIR/clover.xml\""
                ],
                "test-php": [
                    "@composer phpunit"
                ],
                "post-update-cmd": [
                    "php -r \"copy('vendor/automattic/wordbless/src/dbless-wpdb.php', 'wordpress/wp-content/db.php');\""
                ]
            },
            "license": [
                "GPL-2.0-or-later"
            ],
            "description": "Tools to assist with backing up Jetpack sites.",
            "transport-options": {
                "monorepo": true,
                "relative": true
            }
        },
        {
            "name": "automattic/jetpack-blocks",
            "version": "dev-master",
            "dist": {
                "type": "path",
                "url": "../../packages/blocks",
                "reference": "5fa39eec698e40b071be806a663367eb4555f557"
            },
            "require-dev": {
                "automattic/jetpack-changelogger": "^3.0",
                "automattic/wordbless": "dev-master",
                "brain/monkey": "2.6.1",
                "yoast/phpunit-polyfills": "1.0.3"
            },
            "type": "jetpack-library",
            "extra": {
                "autotagger": true,
                "mirror-repo": "Automattic/jetpack-blocks",
                "changelogger": {
                    "link-template": "https://github.com/Automattic/jetpack-blocks/compare/v${old}...v${new}"
                },
                "branch-alias": {
                    "dev-master": "1.4.x-dev"
                }
            },
            "autoload": {
                "classmap": [
                    "src/"
                ]
            },
            "scripts": {
                "phpunit": [
                    "./vendor/phpunit/phpunit/phpunit --colors=always"
                ],
                "post-update-cmd": [
                    "php -r \"copy('vendor/automattic/wordbless/src/dbless-wpdb.php', 'wordpress/wp-content/db.php');\""
                ],
                "test-coverage": [
                    "php -dpcov.directory=. ./vendor/bin/phpunit --coverage-clover \"$COVERAGE_DIR/clover.xml\""
                ],
                "test-php": [
                    "@composer phpunit"
                ]
            },
            "license": [
                "GPL-2.0-or-later"
            ],
            "description": "Register and manage blocks within a plugin. Used to manage block registration, enqueues, and more.",
            "transport-options": {
                "monorepo": true,
                "relative": true
            }
        },
        {
            "name": "automattic/jetpack-compat",
            "version": "dev-master",
            "dist": {
                "type": "path",
                "url": "../../packages/compat",
                "reference": "58a91c421de42eaab82bbe6eeef16f4d4e45bb40"
            },
            "require-dev": {
                "automattic/jetpack-changelogger": "^3.0"
            },
            "type": "jetpack-library",
            "extra": {
                "autotagger": true,
                "mirror-repo": "Automattic/jetpack-compat",
                "changelogger": {
                    "link-template": "https://github.com/Automattic/jetpack-compat/compare/v${old}...v${new}"
                },
                "branch-alias": {
                    "dev-master": "1.6.x-dev"
                }
            },
            "autoload": {
                "files": [
                    "functions.php"
                ],
                "classmap": [
                    "legacy"
                ]
            },
            "license": [
                "GPL-2.0-or-later"
            ],
            "description": "Compatibility layer with previous versions of Jetpack",
            "transport-options": {
                "monorepo": true,
                "relative": true
            }
        },
        {
            "name": "automattic/jetpack-composer-plugin",
            "version": "dev-master",
            "dist": {
                "type": "path",
                "url": "../../packages/composer-plugin",
                "reference": "c3fc0e4cf179c619f896174a6c9db8e70cff74c3"
            },
            "require": {
                "composer-plugin-api": "^2.1.0"
            },
            "require-dev": {
                "automattic/jetpack-changelogger": "^3.0",
                "composer/composer": "2.2.3",
                "yoast/phpunit-polyfills": "1.0.3"
            },
            "type": "composer-plugin",
            "extra": {
                "class": "Automattic\\Jetpack\\Composer\\Plugin",
                "mirror-repo": "Automattic/jetpack-composer-plugin",
                "changelogger": {
                    "link-template": "https://github.com/Automattic/jetpack-composer-plugin/compare/v${old}...v${new}"
                },
                "autotagger": true,
                "branch-alias": {
                    "dev-master": "1.1.x-dev"
                }
            },
            "autoload": {
                "classmap": [
                    "src/"
                ]
            },
            "scripts": {
                "phpunit": [
                    "./vendor/phpunit/phpunit/phpunit --colors=always"
                ],
                "test-coverage": [
                    "php -dpcov.directory=. ./vendor/bin/phpunit --coverage-clover \"$COVERAGE_DIR/clover.xml\""
                ],
                "test-php": [
                    "@composer phpunit"
                ]
            },
            "license": [
                "GPL-2.0-or-later"
            ],
            "description": "A custom installer plugin for Composer to move Jetpack packages out of `vendor/` so WordPress's translation infrastructure will find their strings.",
            "transport-options": {
                "monorepo": true,
                "relative": true
            }
        },
        {
            "name": "automattic/jetpack-config",
            "version": "dev-master",
            "dist": {
                "type": "path",
                "url": "../../packages/config",
                "reference": "fbcaa06ae1311c15b42f9e6c9330658592829af5"
            },
            "require-dev": {
                "automattic/jetpack-changelogger": "^3.0"
            },
            "type": "jetpack-library",
            "extra": {
                "autotagger": true,
                "mirror-repo": "Automattic/jetpack-config",
                "textdomain": "jetpack-config",
                "changelogger": {
                    "link-template": "https://github.com/Automattic/jetpack-config/compare/v${old}...v${new}"
                },
                "branch-alias": {
                    "dev-master": "1.6.x-dev"
                }
            },
            "autoload": {
                "classmap": [
                    "src/"
                ]
            },
            "license": [
                "GPL-2.0-or-later"
            ],
            "description": "Jetpack configuration package that initializes other packages and configures Jetpack's functionality. Can be used as a base for all variants of Jetpack package usage.",
            "transport-options": {
                "monorepo": true,
                "relative": true
            }
        },
        {
            "name": "automattic/jetpack-connection",
            "version": "dev-master",
            "dist": {
                "type": "path",
                "url": "../../packages/connection",
                "reference": "5bf3bebadaec57d95df9dc6e01b9d4b7e20a2284"
            },
            "require": {
                "automattic/jetpack-a8c-mc-stats": "^1.4",
                "automattic/jetpack-constants": "^1.6",
                "automattic/jetpack-heartbeat": "^1.4",
                "automattic/jetpack-options": "^1.14",
                "automattic/jetpack-redirect": "^1.7",
                "automattic/jetpack-roles": "^1.4",
                "automattic/jetpack-status": "^1.10",
                "automattic/jetpack-terms-of-service": "^1.9",
                "automattic/jetpack-tracking": "^1.14"
            },
            "require-dev": {
                "automattic/jetpack-changelogger": "^3.0",
                "automattic/wordbless": "@dev",
                "brain/monkey": "2.6.1",
                "yoast/phpunit-polyfills": "1.0.3"
            },
            "type": "jetpack-library",
            "extra": {
                "autotagger": true,
                "mirror-repo": "Automattic/jetpack-connection",
                "textdomain": "jetpack-connection",
                "version-constants": {
                    "::PACKAGE_VERSION": "src/class-package-version.php"
                },
                "changelogger": {
                    "link-template": "https://github.com/Automattic/jetpack-connection/compare/v${old}...v${new}"
                },
                "branch-alias": {
                    "dev-master": "1.36.x-dev"
                }
            },
            "autoload": {
                "classmap": [
                    "legacy",
                    "src/"
                ]
            },
            "scripts": {
                "phpunit": [
                    "./vendor/phpunit/phpunit/phpunit --colors=always"
                ],
                "post-update-cmd": [
                    "php -r \"copy('vendor/automattic/wordbless/src/dbless-wpdb.php', 'wordpress/wp-content/db.php');\""
                ],
                "test-coverage": [
                    "php -dpcov.directory=. ./vendor/bin/phpunit --coverage-clover \"$COVERAGE_DIR/clover.xml\""
                ],
                "test-php": [
                    "@composer phpunit"
                ]
            },
            "license": [
                "GPL-2.0-or-later"
            ],
            "description": "Everything needed to connect to the Jetpack infrastructure",
            "transport-options": {
                "monorepo": true,
                "relative": true
            }
        },
        {
            "name": "automattic/jetpack-connection-ui",
            "version": "dev-master",
            "dist": {
                "type": "path",
                "url": "../../packages/connection-ui",
                "reference": "af0b68a96950278824fbd56aad4fc5f5a2af4240"
            },
            "require": {
                "automattic/jetpack-assets": "^1.17",
                "automattic/jetpack-connection": "^1.36",
                "automattic/jetpack-constants": "^1.6",
                "automattic/jetpack-device-detection": "^1.4",
                "automattic/jetpack-identity-crisis": "^0.7"
            },
            "require-dev": {
                "automattic/jetpack-changelogger": "^3.0"
            },
            "type": "jetpack-library",
            "extra": {
                "autotagger": true,
                "mirror-repo": "Automattic/jetpack-connection-ui",
                "textdomain": "jetpack-connection-ui",
                "changelogger": {
                    "link-template": "https://github.com/Automattic/jetpack-connection-ui/compare/v${old}...v${new}"
                },
                "branch-alias": {
                    "dev-master": "2.3.x-dev"
                }
            },
            "autoload": {
                "classmap": [
                    "src/"
                ]
            },
            "scripts": {
                "build-development": [
                    "pnpm run build"
                ],
                "build-production": [
                    "NODE_ENV=production pnpm run build"
                ],
                "watch": [
                    "Composer\\Config::disableProcessTimeout",
                    "pnpm run watch"
                ]
            },
            "license": [
                "GPL-2.0-or-later"
            ],
            "description": "Jetpack Connection UI",
            "transport-options": {
                "monorepo": true,
                "relative": true
            }
        },
        {
            "name": "automattic/jetpack-constants",
            "version": "dev-master",
            "dist": {
                "type": "path",
                "url": "../../packages/constants",
                "reference": "c707667b702d06091f8183df68a2a2b0d230c2b3"
            },
            "require-dev": {
                "automattic/jetpack-changelogger": "^3.0",
                "brain/monkey": "2.6.1",
                "yoast/phpunit-polyfills": "1.0.3"
            },
            "type": "jetpack-library",
            "extra": {
                "autotagger": true,
                "mirror-repo": "Automattic/jetpack-constants",
                "changelogger": {
                    "link-template": "https://github.com/Automattic/jetpack-constants/compare/v${old}...v${new}"
                },
                "branch-alias": {
                    "dev-master": "1.6.x-dev"
                }
            },
            "autoload": {
                "classmap": [
                    "src/"
                ]
            },
            "scripts": {
                "phpunit": [
                    "./vendor/phpunit/phpunit/phpunit --colors=always"
                ],
                "test-coverage": [
                    "php -dpcov.directory=. ./vendor/bin/phpunit --coverage-clover \"$COVERAGE_DIR/clover.xml\""
                ],
                "test-php": [
                    "@composer phpunit"
                ]
            },
            "license": [
                "GPL-2.0-or-later"
            ],
            "description": "A wrapper for defining constants in a more testable way.",
            "transport-options": {
                "monorepo": true,
                "relative": true
            }
        },
        {
            "name": "automattic/jetpack-device-detection",
            "version": "dev-master",
            "dist": {
                "type": "path",
                "url": "../../packages/device-detection",
                "reference": "9e6dca88fa7d4e8d264d32f3f50007c124f98c97"
            },
            "require-dev": {
                "automattic/jetpack-changelogger": "^3.0",
                "yoast/phpunit-polyfills": "1.0.3"
            },
            "type": "jetpack-library",
            "extra": {
                "autotagger": true,
                "mirror-repo": "Automattic/jetpack-device-detection",
                "changelogger": {
                    "link-template": "https://github.com/Automattic/jetpack-device-detection/compare/v${old}...v${new}"
                },
                "branch-alias": {
                    "dev-master": "1.4.x-dev"
                }
            },
            "autoload": {
                "classmap": [
                    "src/"
                ]
            },
            "scripts": {
                "phpunit": [
                    "./vendor/phpunit/phpunit/phpunit --colors=always"
                ],
                "test-coverage": [
                    "php -dpcov.directory=. ./vendor/bin/phpunit --coverage-clover \"$COVERAGE_DIR/clover.xml\""
                ],
                "test-php": [
                    "@composer phpunit"
                ]
            },
            "license": [
                "GPL-2.0-or-later"
            ],
            "description": "A way to detect device types based on User-Agent header.",
            "transport-options": {
                "monorepo": true,
                "relative": true
            }
        },
        {
            "name": "automattic/jetpack-error",
            "version": "dev-master",
            "dist": {
                "type": "path",
                "url": "../../packages/error",
                "reference": "af8ed8b85889e26f768c006ac34b39c9ae5e3f53"
            },
            "require-dev": {
                "automattic/jetpack-changelogger": "^3.0",
                "yoast/phpunit-polyfills": "1.0.3"
            },
            "type": "jetpack-library",
            "extra": {
                "autotagger": true,
                "mirror-repo": "Automattic/jetpack-error",
                "changelogger": {
                    "link-template": "https://github.com/Automattic/jetpack-error/compare/v${old}...v${new}"
                },
                "branch-alias": {
                    "dev-master": "1.3.x-dev"
                }
            },
            "autoload": {
                "classmap": [
                    "src/"
                ]
            },
            "scripts": {
                "phpunit": [
                    "./vendor/phpunit/phpunit/phpunit --colors=always"
                ],
                "test-coverage": [
                    "php -dpcov.directory=. ./vendor/bin/phpunit --coverage-clover \"$COVERAGE_DIR/clover.xml\""
                ],
                "test-php": [
                    "@composer phpunit"
                ]
            },
            "license": [
                "GPL-2.0-or-later"
            ],
            "description": "Jetpack Error - a wrapper around WP_Error.",
            "transport-options": {
                "monorepo": true,
                "relative": true
            }
        },
        {
            "name": "automattic/jetpack-heartbeat",
            "version": "dev-master",
            "dist": {
                "type": "path",
                "url": "../../packages/heartbeat",
                "reference": "14c401c013c64fea324ea7fee4559aa90366293c"
            },
            "require": {
                "automattic/jetpack-a8c-mc-stats": "^1.4",
                "automattic/jetpack-options": "^1.14"
            },
            "require-dev": {
                "automattic/jetpack-changelogger": "^3.0"
            },
            "type": "jetpack-library",
            "extra": {
                "autotagger": true,
                "mirror-repo": "Automattic/jetpack-heartbeat",
                "textdomain": "jetpack-heartbeat",
                "changelogger": {
                    "link-template": "https://github.com/Automattic/jetpack-heartbeat/compare/v${old}...v${new}"
                },
                "branch-alias": {
                    "dev-master": "1.4.x-dev"
                }
            },
            "autoload": {
                "classmap": [
                    "src/"
                ]
            },
            "license": [
                "GPL-2.0-or-later"
            ],
            "description": "This adds a cronjob that sends a batch of internal automattic stats to wp.com once a day",
            "transport-options": {
                "monorepo": true,
                "relative": true
            }
        },
        {
            "name": "automattic/jetpack-identity-crisis",
            "version": "dev-master",
            "dist": {
                "type": "path",
                "url": "../../packages/identity-crisis",
                "reference": "80cc6904f5337f7cfa194199ad307e054fece278"
            },
            "require": {
                "automattic/jetpack-assets": "^1.17",
                "automattic/jetpack-connection": "^1.36",
                "automattic/jetpack-constants": "^1.6",
                "automattic/jetpack-logo": "^1.5",
                "automattic/jetpack-options": "^1.14",
                "automattic/jetpack-status": "^1.10",
                "automattic/jetpack-tracking": "^1.14"
            },
            "require-dev": {
                "automattic/jetpack-changelogger": "^3.0",
                "automattic/wordbless": "@dev",
                "yoast/phpunit-polyfills": "1.0.3"
            },
            "type": "jetpack-library",
            "extra": {
                "autotagger": true,
                "mirror-repo": "Automattic/jetpack-identity-crisis",
                "textdomain": "jetpack-idc",
                "version-constants": {
                    "::PACKAGE_VERSION": "src/class-identity-crisis.php"
                },
                "changelogger": {
                    "link-template": "https://github.com/Automattic/jetpack-identity-crisis/compare/v${old}...v${new}"
                },
                "branch-alias": {
                    "dev-master": "0.7.x-dev"
                }
            },
            "autoload": {
                "classmap": [
                    "src/"
                ]
            },
            "scripts": {
                "build-development": [
                    "pnpm run build"
                ],
                "build-production": [
                    "NODE_ENV='production' pnpm run build"
                ],
                "phpunit": [
                    "./vendor/phpunit/phpunit/phpunit --colors=always"
                ],
                "test-coverage": [
                    "php -dpcov.directory=. ./vendor/bin/phpunit --coverage-clover \"$COVERAGE_DIR/clover.xml\""
                ],
                "test-php": [
                    "@composer phpunit"
                ],
                "post-update-cmd": [
                    "php -r \"copy('vendor/automattic/wordbless/src/dbless-wpdb.php', 'wordpress/wp-content/db.php');\""
                ],
                "watch": [
                    "Composer\\Config::disableProcessTimeout",
                    "pnpm run watch"
                ]
            },
            "license": [
                "GPL-2.0-or-later"
            ],
            "description": "Identity Crisis.",
            "transport-options": {
                "monorepo": true,
                "relative": true
            }
        },
        {
            "name": "automattic/jetpack-jitm",
            "version": "dev-master",
            "dist": {
                "type": "path",
                "url": "../../packages/jitm",
                "reference": "77c9f7a8e922bf208437916dd6bfcae293c1dd26"
            },
            "require": {
                "automattic/jetpack-a8c-mc-stats": "^1.4",
                "automattic/jetpack-assets": "^1.17",
                "automattic/jetpack-connection": "^1.36",
                "automattic/jetpack-device-detection": "^1.4",
                "automattic/jetpack-logo": "^1.5",
                "automattic/jetpack-options": "^1.14",
                "automattic/jetpack-partner": "^1.6",
                "automattic/jetpack-redirect": "^1.7",
                "automattic/jetpack-status": "^1.10",
                "automattic/jetpack-tracking": "^1.14"
            },
            "require-dev": {
                "automattic/jetpack-changelogger": "^3.0",
                "brain/monkey": "2.6.1",
                "yoast/phpunit-polyfills": "1.0.3"
            },
            "type": "jetpack-library",
            "extra": {
                "autotagger": true,
                "mirror-repo": "Automattic/jetpack-jitm",
                "textdomain": "jetpack-jitm",
                "version-constants": {
                    "::PACKAGE_VERSION": "src/class-jitm.php"
                },
                "changelogger": {
                    "link-template": "https://github.com/Automattic/jetpack-jitm/compare/v${old}...v${new}"
                },
                "branch-alias": {
                    "dev-master": "2.2.x-dev"
                }
            },
            "autoload": {
                "classmap": [
                    "src/"
                ]
            },
            "scripts": {
                "build-production": [
                    "pnpm run build-production"
                ],
                "build-development": [
                    "pnpm run build"
                ],
                "phpunit": [
                    "./vendor/phpunit/phpunit/phpunit --colors=always"
                ],
                "test-coverage": [
                    "php -dpcov.directory=. ./vendor/bin/phpunit --coverage-clover \"$COVERAGE_DIR/clover.xml\""
                ],
                "test-php": [
                    "@composer phpunit"
                ]
            },
            "license": [
                "GPL-2.0-or-later"
            ],
            "description": "Just in time messages for Jetpack",
            "transport-options": {
                "monorepo": true,
                "relative": true
            }
        },
        {
            "name": "automattic/jetpack-lazy-images",
            "version": "dev-master",
            "dist": {
                "type": "path",
                "url": "../../packages/lazy-images",
                "reference": "c7115dc7f2f073b53f98584382773bb8db0ca68b"
            },
            "require": {
                "automattic/jetpack-assets": "^1.17",
                "automattic/jetpack-constants": "^1.6"
            },
            "require-dev": {
                "automattic/jetpack-changelogger": "^3.0",
                "automattic/wordbless": "dev-master",
                "yoast/phpunit-polyfills": "1.0.3"
            },
            "type": "jetpack-library",
            "extra": {
                "autotagger": true,
                "mirror-repo": "Automattic/jetpack-lazy-images",
                "textdomain": "jetpack-lazy-images",
                "changelogger": {
                    "link-template": "https://github.com/Automattic/jetpack-lazy-images/compare/v${old}...v${new}"
                },
                "branch-alias": {
                    "dev-master": "2.1.x-dev"
                }
            },
            "autoload": {
                "classmap": [
                    "src/"
                ]
            },
            "scripts": {
                "build-production": [
                    "pnpm run build-production"
                ],
                "build-development": [
                    "pnpm run build"
                ],
                "phpunit": [
                    "./vendor/phpunit/phpunit/phpunit --colors=always"
                ],
                "post-update-cmd": [
                    "php -r \"copy('vendor/automattic/wordbless/src/dbless-wpdb.php', 'wordpress/wp-content/db.php');\""
                ],
                "test-coverage": [
                    "php -dpcov.directory=. ./vendor/bin/phpunit --coverage-clover \"$COVERAGE_DIR/clover.xml\""
                ],
                "test-php": [
                    "@composer phpunit"
                ]
            },
            "license": [
                "GPL-2.0-or-later"
            ],
            "description": "Speed up your site and create a smoother viewing experience by loading images as visitors scroll down the screen, instead of all at once.",
            "transport-options": {
                "monorepo": true,
                "relative": true
            }
        },
        {
            "name": "automattic/jetpack-licensing",
            "version": "dev-master",
            "dist": {
                "type": "path",
                "url": "../../packages/licensing",
                "reference": "e3f1de928b8c29cb8897e9ceee7192bf450b4999"
            },
            "require": {
                "automattic/jetpack-connection": "^1.36",
                "automattic/jetpack-options": "^1.14"
            },
            "require-dev": {
                "automattic/jetpack-changelogger": "^3.0",
                "automattic/wordbless": "@dev",
                "yoast/phpunit-polyfills": "1.0.3"
            },
            "type": "jetpack-library",
            "extra": {
                "autotagger": true,
                "mirror-repo": "Automattic/jetpack-licensing",
                "textdomain": "jetpack-licensing",
                "changelogger": {
                    "link-template": "https://github.com/Automattic/jetpack-licensing/compare/v${old}...v${new}"
                },
                "branch-alias": {
                    "dev-master": "1.6.x-dev"
                }
            },
            "autoload": {
                "classmap": [
                    "src/"
                ]
            },
            "scripts": {
                "phpunit": [
                    "./vendor/phpunit/phpunit/phpunit --colors=always"
                ],
                "post-update-cmd": [
                    "php -r \"copy('vendor/automattic/wordbless/src/dbless-wpdb.php', 'wordpress/wp-content/db.php');\""
                ],
                "test-coverage": [
                    "php -dpcov.directory=. ./vendor/bin/phpunit --coverage-clover \"$COVERAGE_DIR/clover.xml\""
                ],
                "test-php": [
                    "@composer phpunit"
                ]
            },
            "license": [
                "GPL-2.0-or-later"
            ],
            "description": "Everything needed to manage Jetpack licenses client-side.",
            "transport-options": {
                "monorepo": true,
                "relative": true
            }
        },
        {
            "name": "automattic/jetpack-logo",
            "version": "dev-master",
            "dist": {
                "type": "path",
                "url": "../../packages/logo",
                "reference": "c0d7df78e0ea4d9d09a22ff937fce5ec13a08379"
            },
            "require-dev": {
                "automattic/jetpack-changelogger": "^3.0",
                "yoast/phpunit-polyfills": "1.0.3"
            },
            "type": "jetpack-library",
            "extra": {
                "autotagger": true,
                "mirror-repo": "Automattic/jetpack-logo",
                "changelogger": {
                    "link-template": "https://github.com/Automattic/jetpack-logo/compare/v${old}...v${new}"
                },
                "branch-alias": {
                    "dev-master": "1.5.x-dev"
                }
            },
            "autoload": {
                "classmap": [
                    "src/"
                ]
            },
            "scripts": {
                "phpunit": [
                    "./vendor/phpunit/phpunit/phpunit --colors=always"
                ],
                "test-coverage": [
                    "php -dpcov.directory=. ./vendor/bin/phpunit --coverage-clover \"$COVERAGE_DIR/clover.xml\""
                ],
                "test-php": [
                    "@composer phpunit"
                ]
            },
            "license": [
                "GPL-2.0-or-later"
            ],
            "description": "A logo for Jetpack",
            "transport-options": {
                "monorepo": true,
                "relative": true
            }
        },
        {
            "name": "automattic/jetpack-my-jetpack",
            "version": "dev-master",
            "dist": {
                "type": "path",
                "url": "../../packages/my-jetpack",
                "reference": "56f7774f2d6193d2a1691e8b59dfe20fe5a2459c"
            },
            "require": {
                "automattic/jetpack-admin-ui": "^0.2",
                "automattic/jetpack-assets": "^1.17",
                "automattic/jetpack-connection": "^1.36",
                "automattic/jetpack-plugins-installer": "^0.1",
                "automattic/jetpack-terms-of-service": "^1.9",
                "automattic/jetpack-tracking": "^1.14"
            },
            "require-dev": {
                "automattic/jetpack-changelogger": "^3.0",
                "automattic/wordbless": "@dev",
                "yoast/phpunit-polyfills": "1.0.3"
            },
            "type": "jetpack-library",
            "extra": {
                "autotagger": true,
                "mirror-repo": "Automattic/jetpack-my-jetpack",
                "textdomain": "jetpack-my-jetpack",
                "changelogger": {
                    "link-template": "https://github.com/Automattic/jetpack-my-jetpack/compare/${old}...${new}"
                },
                "branch-alias": {
                    "dev-master": "0.5.x-dev"
                }
            },
            "autoload": {
                "classmap": [
                    "src/",
                    "src/products"
                ]
            },
            "scripts": {
                "phpunit": [
                    "./vendor/phpunit/phpunit/phpunit --colors=always"
                ],
                "test-coverage": [
                    "php -dpcov.directory=. ./vendor/bin/phpunit --coverage-clover \"$COVERAGE_DIR/coverage.xml\"",
                    "pnpm run test -- --coverageDirectory=\"$COVERAGE_DIR\" --coverage --coverageReporters=clover"
                ],
                "test-php": [
                    "@composer phpunit"
                ],
                "test-js": [
                    "pnpm run test"
                ],
                "test-js-watch": [
                    "Composer\\Config::disableProcessTimeout",
                    "pnpm run test -- --watch"
                ],
                "build-development": [
                    "pnpm run build"
                ],
                "build-production": [
                    "NODE_ENV=production pnpm run build"
                ],
                "watch": [
                    "Composer\\Config::disableProcessTimeout",
                    "pnpm run watch"
                ],
                "post-update-cmd": [
                    "php -r \"copy('vendor/automattic/wordbless/src/dbless-wpdb.php', 'wordpress/wp-content/db.php');\""
                ]
            },
            "license": [
                "GPL-2.0-or-later"
            ],
            "description": "WP Admin page with information and configuration shared among all Jetpack stand-alone plugins",
            "transport-options": {
                "monorepo": true,
                "relative": true
            }
        },
        {
            "name": "automattic/jetpack-options",
            "version": "dev-master",
            "dist": {
                "type": "path",
                "url": "../../packages/options",
                "reference": "ae4325a0569cc055a1c2649bb2572f15ab4d37bb"
            },
            "require": {
                "automattic/jetpack-constants": "^1.6"
            },
            "require-dev": {
                "automattic/jetpack-changelogger": "^3.0",
                "yoast/phpunit-polyfills": "1.0.3"
            },
            "type": "jetpack-library",
            "extra": {
                "autotagger": true,
                "mirror-repo": "Automattic/jetpack-options",
                "changelogger": {
                    "link-template": "https://github.com/Automattic/jetpack-options/compare/v${old}...v${new}"
                },
                "branch-alias": {
                    "dev-master": "1.14.x-dev"
                }
            },
            "autoload": {
                "classmap": [
                    "legacy"
                ]
            },
            "license": [
                "GPL-2.0-or-later"
            ],
            "description": "A wrapper for wp-options to manage specific Jetpack options.",
            "transport-options": {
                "monorepo": true,
                "relative": true
            }
        },
        {
            "name": "automattic/jetpack-partner",
            "version": "dev-master",
            "dist": {
                "type": "path",
                "url": "../../packages/partner",
                "reference": "ebfaa48c46285aa4dcb541879d50130f7d922492"
            },
            "require-dev": {
                "automattic/jetpack-changelogger": "^3.0",
                "automattic/jetpack-options": "^1.14",
                "automattic/wordbless": "@dev",
                "brain/monkey": "2.6.1",
                "yoast/phpunit-polyfills": "1.0.3"
            },
            "type": "jetpack-library",
            "extra": {
                "autotagger": true,
                "mirror-repo": "Automattic/jetpack-partner",
                "changelogger": {
                    "link-template": "https://github.com/Automattic/jetpack-partner/compare/v${old}...v${new}"
                },
                "branch-alias": {
                    "dev-master": "1.6.x-dev"
                }
            },
            "autoload": {
                "classmap": [
                    "src/"
                ]
            },
            "scripts": {
                "phpunit": [
                    "./vendor/phpunit/phpunit/phpunit --colors=always"
                ],
                "post-update-cmd": [
                    "php -r \"copy('vendor/automattic/wordbless/src/dbless-wpdb.php', 'wordpress/wp-content/db.php');\""
                ],
                "test-coverage": [
                    "php -dpcov.directory=. ./vendor/bin/phpunit --coverage-clover \"$COVERAGE_DIR/clover.xml\""
                ],
                "test-php": [
                    "@composer phpunit"
                ]
            },
            "license": [
                "GPL-2.0-or-later"
            ],
            "description": "Support functions for Jetpack hosting partners.",
            "transport-options": {
                "monorepo": true,
                "relative": true
            }
        },
        {
            "name": "automattic/jetpack-password-checker",
            "version": "dev-master",
            "dist": {
                "type": "path",
                "url": "../../packages/password-checker",
                "reference": "a9dd0d76a2a18a042898111f5ac279e5f32c2258"
            },
            "require-dev": {
                "automattic/jetpack-changelogger": "^3.0",
                "automattic/wordbless": "@dev",
                "yoast/phpunit-polyfills": "1.0.3"
            },
            "type": "jetpack-library",
            "extra": {
                "autotagger": true,
                "mirror-repo": "Automattic/jetpack-password-checker",
                "textdomain": "jetpack-password-checker",
                "changelogger": {
                    "link-template": "https://github.com/Automattic/jetpack-password-checker/compare/v${old}...v${new}"
                },
                "branch-alias": {
                    "dev-master": "0.2.x-dev"
                }
            },
            "autoload": {
                "classmap": [
                    "src/"
                ]
            },
            "scripts": {
                "phpunit": [
                    "./vendor/phpunit/phpunit/phpunit --colors=always"
                ],
                "test-coverage": [
                    "php -dpcov.directory=. ./vendor/bin/phpunit --coverage-clover \"$COVERAGE_DIR/clover.xml\""
                ],
                "test-php": [
                    "@composer phpunit"
                ],
                "post-update-cmd": [
                    "php -r \"copy('vendor/automattic/wordbless/src/dbless-wpdb.php', 'wordpress/wp-content/db.php');\""
                ]
            },
            "license": [
                "GPL-2.0-or-later"
            ],
            "description": "Password Checker.",
            "transport-options": {
                "monorepo": true,
                "relative": true
            }
        },
        {
            "name": "automattic/jetpack-plugins-installer",
            "version": "dev-master",
            "dist": {
                "type": "path",
                "url": "../../packages/plugins-installer",
                "reference": "19c930344c337c188d411a51938c7c870ea511a1"
            },
            "require": {
                "automattic/jetpack-a8c-mc-stats": "^1.4"
            },
            "require-dev": {
                "automattic/jetpack-changelogger": "^3.0",
                "yoast/phpunit-polyfills": "1.0.3"
            },
            "type": "library",
            "extra": {
                "branch-alias": {
                    "dev-master": "0.1.x-dev"
                },
                "mirror-repo": "Automattic/jetpack-plugins-installer",
                "changelogger": {
                    "link-template": "https://github.com/Automattic/jetpack-plugins-installer/compare/v${old}...v${new}"
                },
                "autotagger": true,
                "textdomain": "jetpack-plugins-installer"
            },
            "autoload": {
                "classmap": [
                    "src/"
                ]
            },
            "scripts": {
                "phpunit": [
                    "./vendor/phpunit/phpunit/phpunit --colors=always"
                ],
                "test-coverage": [
                    "php -dpcov.directory=. ./vendor/bin/phpunit --coverage-clover \"$COVERAGE_DIR/clover.xml\""
                ],
                "test-php": [
                    "@composer phpunit"
                ]
            },
            "license": [
                "GPL-2.0-or-later"
            ],
            "description": "Handle installation of plugins from WP.org",
            "transport-options": {
                "monorepo": true,
                "relative": true
            }
        },
        {
            "name": "automattic/jetpack-redirect",
            "version": "dev-master",
            "dist": {
                "type": "path",
                "url": "../../packages/redirect",
                "reference": "853a795a62f87b8c90e891c666d53c3efe81f622"
            },
            "require": {
                "automattic/jetpack-status": "^1.10"
            },
            "require-dev": {
                "automattic/jetpack-changelogger": "^3.0",
                "brain/monkey": "2.6.1",
                "yoast/phpunit-polyfills": "1.0.3"
            },
            "type": "jetpack-library",
            "extra": {
                "autotagger": true,
                "mirror-repo": "Automattic/jetpack-redirect",
                "changelogger": {
                    "link-template": "https://github.com/Automattic/jetpack-redirect/compare/v${old}...v${new}"
                },
                "branch-alias": {
                    "dev-master": "1.7.x-dev"
                }
            },
            "autoload": {
                "classmap": [
                    "src/"
                ]
            },
            "scripts": {
                "phpunit": [
                    "./vendor/phpunit/phpunit/phpunit --colors=always"
                ],
                "test-coverage": [
                    "php -dpcov.directory=. ./vendor/bin/phpunit --coverage-clover \"$COVERAGE_DIR/clover.xml\""
                ],
                "test-php": [
                    "@composer phpunit"
                ]
            },
            "license": [
                "GPL-2.0-or-later"
            ],
            "description": "Utilities to build URLs to the jetpack.com/redirect/ service",
            "transport-options": {
                "monorepo": true,
                "relative": true
            }
        },
        {
            "name": "automattic/jetpack-roles",
            "version": "dev-master",
            "dist": {
                "type": "path",
                "url": "../../packages/roles",
                "reference": "865b6ca769a59af99b25f560a1f0e7e6a19bff1f"
            },
            "require-dev": {
                "automattic/jetpack-changelogger": "^3.0",
                "brain/monkey": "2.6.1",
                "yoast/phpunit-polyfills": "1.0.3"
            },
            "type": "jetpack-library",
            "extra": {
                "autotagger": true,
                "mirror-repo": "Automattic/jetpack-roles",
                "changelogger": {
                    "link-template": "https://github.com/Automattic/jetpack-roles/compare/v${old}...v${new}"
                },
                "branch-alias": {
                    "dev-master": "1.4.x-dev"
                }
            },
            "autoload": {
                "classmap": [
                    "src/"
                ]
            },
            "scripts": {
                "phpunit": [
                    "./vendor/phpunit/phpunit/phpunit --colors=always"
                ],
                "test-coverage": [
                    "php -dpcov.directory=. ./vendor/bin/phpunit --coverage-clover \"$COVERAGE_DIR/clover.xml\""
                ],
                "test-php": [
                    "@composer phpunit"
                ]
            },
            "license": [
                "GPL-2.0-or-later"
            ],
            "description": "Utilities, related with user roles and capabilities.",
            "transport-options": {
                "monorepo": true,
                "relative": true
            }
        },
        {
            "name": "automattic/jetpack-search",
            "version": "dev-master",
            "dist": {
                "type": "path",
                "url": "../../packages/search",
                "reference": "7f10a2eee8838620ec5433a00b8733292f23fe7a"
            },
            "require": {
                "automattic/jetpack-assets": "^1.17",
                "automattic/jetpack-connection": "^1.36",
                "automattic/jetpack-constants": "^1.6",
                "automattic/jetpack-options": "^1.14",
                "automattic/jetpack-status": "^1.10",
                "automattic/jetpack-tracking": "^1.14"
            },
            "require-dev": {
                "automattic/jetpack-changelogger": "^3.0",
                "automattic/wordbless": "0.3.1",
                "yoast/phpunit-polyfills": "1.0.3"
            },
            "type": "jetpack-library",
            "extra": {
                "autotagger": true,
                "mirror-repo": "Automattic/jetpack-search",
                "textdomain": "jetpack-search-pkg",
                "changelogger": {
                    "link-template": "https://github.com/Automattic/jetpack-search/compare/v${old}...v${new}"
                },
                "branch-alias": {
                    "dev-master": "0.6.x-dev"
                },
                "version-constants": {
                    "JETPACK_SEARCH_PKG__VERSION": "search.php"
                }
            },
            "autoload": {
                "files": [
                    "search.php"
                ],
                "classmap": [
                    "src/"
                ]
            },
            "scripts": {
                "build": [
                    "Composer\\Config::disableProcessTimeout",
                    "pnpm run build"
                ],
                "build-development": [
                    "pnpm run build-development"
                ],
                "build-production": [
                    "pnpm run build-production"
                ],
                "phpunit": [
                    "./vendor/phpunit/phpunit/phpunit --colors=always"
                ],
                "test-coverage": [
                    "php -dpcov.directory=. ./vendor/bin/phpunit --coverage-clover \"$COVERAGE_DIR/clover.xml\""
                ],
                "test-js": [
                    "pnpm run test"
                ],
                "test-php": [
                    "@composer phpunit"
                ],
                "post-update-cmd": [
                    "php -r \"copy('vendor/automattic/wordbless/src/dbless-wpdb.php', 'wordpress/wp-content/db.php');\""
                ],
                "watch": [
                    "Composer\\Config::disableProcessTimeout",
                    "pnpm run watch"
                ]
            },
            "license": [
                "GPL-2.0-or-later"
            ],
            "description": "Tools to assist with enabling cloud search for Jetpack sites.",
            "transport-options": {
                "monorepo": true,
                "relative": true
            }
        },
        {
            "name": "automattic/jetpack-status",
            "version": "dev-master",
            "dist": {
                "type": "path",
                "url": "../../packages/status",
                "reference": "110f7056a6fd5fb0cc77e39b8b561e2512c1ef5b"
            },
            "require": {
                "automattic/jetpack-constants": "^1.6"
            },
            "require-dev": {
                "automattic/jetpack-changelogger": "^3.0",
                "brain/monkey": "2.6.1",
                "yoast/phpunit-polyfills": "1.0.3"
            },
            "type": "jetpack-library",
            "extra": {
                "autotagger": true,
                "mirror-repo": "Automattic/jetpack-status",
                "changelogger": {
                    "link-template": "https://github.com/Automattic/jetpack-status/compare/v${old}...v${new}"
                },
                "branch-alias": {
                    "dev-master": "1.10.x-dev"
                }
            },
            "autoload": {
                "classmap": [
                    "src/"
                ]
            },
            "scripts": {
                "phpunit": [
                    "./vendor/phpunit/phpunit/phpunit --colors=always"
                ],
                "test-coverage": [
                    "php -dpcov.directory=. ./vendor/bin/phpunit --coverage-clover \"$COVERAGE_DIR/clover.xml\""
                ],
                "test-php": [
                    "@composer phpunit"
                ]
            },
            "license": [
                "GPL-2.0-or-later"
            ],
            "description": "Used to retrieve information about the current status of Jetpack and the site overall.",
            "transport-options": {
                "monorepo": true,
                "relative": true
            }
        },
        {
            "name": "automattic/jetpack-sync",
            "version": "dev-master",
            "dist": {
                "type": "path",
                "url": "../../packages/sync",
<<<<<<< HEAD
                "reference": "d55a5d8e22c08365a99d13c0761329436e114d13"
=======
                "reference": "08c63a81a1ac29072c140383f3bf9266a4c3c6be"
>>>>>>> 86c47c52
            },
            "require": {
                "automattic/jetpack-connection": "^1.36",
                "automattic/jetpack-constants": "^1.6",
                "automattic/jetpack-heartbeat": "^1.4",
                "automattic/jetpack-identity-crisis": "^0.7",
                "automattic/jetpack-options": "^1.14",
                "automattic/jetpack-password-checker": "^0.2",
                "automattic/jetpack-roles": "^1.4",
                "automattic/jetpack-status": "^1.10"
            },
            "require-dev": {
                "automattic/jetpack-changelogger": "^3.0",
                "automattic/wordbless": "@dev",
                "yoast/phpunit-polyfills": "1.0.3"
            },
            "type": "jetpack-library",
            "extra": {
                "autotagger": true,
                "mirror-repo": "Automattic/jetpack-sync",
                "textdomain": "jetpack-sync",
                "version-constants": {
                    "::PACKAGE_VERSION": "src/class-package-version.php"
                },
                "changelogger": {
                    "link-template": "https://github.com/Automattic/jetpack-sync/compare/v${old}...v${new}"
                },
                "branch-alias": {
                    "dev-master": "1.30.x-dev"
                }
            },
            "autoload": {
                "classmap": [
                    "src/"
                ]
            },
            "scripts": {
                "phpunit": [
                    "./vendor/phpunit/phpunit/phpunit --colors=always"
                ],
                "test-coverage": [
                    "php -dpcov.directory=. ./vendor/bin/phpunit --coverage-clover \"$COVERAGE_DIR/clover.xml\""
                ],
                "test-php": [
                    "@composer phpunit"
                ],
                "post-update-cmd": [
                    "php -r \"copy('vendor/automattic/wordbless/src/dbless-wpdb.php', 'wordpress/wp-content/db.php');\""
                ]
            },
            "license": [
                "GPL-2.0-or-later"
            ],
            "description": "Everything needed to allow syncing to the WP.com infrastructure.",
            "transport-options": {
                "monorepo": true,
                "relative": true
            }
        },
        {
            "name": "automattic/jetpack-terms-of-service",
            "version": "dev-master",
            "dist": {
                "type": "path",
                "url": "../../packages/terms-of-service",
                "reference": "706eb81842e2098c9f91b8cb911e396d905ad7a4"
            },
            "require": {
                "automattic/jetpack-options": "^1.14",
                "automattic/jetpack-status": "^1.10"
            },
            "require-dev": {
                "automattic/jetpack-changelogger": "^3.0",
                "brain/monkey": "2.6.1",
                "yoast/phpunit-polyfills": "1.0.3"
            },
            "type": "jetpack-library",
            "extra": {
                "autotagger": true,
                "mirror-repo": "Automattic/jetpack-terms-of-service",
                "changelogger": {
                    "link-template": "https://github.com/Automattic/jetpack-terms-of-service/compare/v${old}...v${new}"
                },
                "branch-alias": {
                    "dev-master": "1.9.x-dev"
                }
            },
            "autoload": {
                "classmap": [
                    "src/"
                ]
            },
            "scripts": {
                "phpunit": [
                    "./vendor/phpunit/phpunit/phpunit --colors=always"
                ],
                "test-coverage": [
                    "php -dpcov.directory=. ./vendor/bin/phpunit --coverage-clover \"$COVERAGE_DIR/clover.xml\""
                ],
                "test-php": [
                    "@composer phpunit"
                ]
            },
            "license": [
                "GPL-2.0-or-later"
            ],
            "description": "Everything need to manage the terms of service state",
            "transport-options": {
                "monorepo": true,
                "relative": true
            }
        },
        {
            "name": "automattic/jetpack-tracking",
            "version": "dev-master",
            "dist": {
                "type": "path",
                "url": "../../packages/tracking",
                "reference": "60dd2a4462221bcc460aadf9f86daeb308fd8027"
            },
            "require": {
                "automattic/jetpack-assets": "^1.17",
                "automattic/jetpack-options": "^1.14",
                "automattic/jetpack-status": "^1.10",
                "automattic/jetpack-terms-of-service": "^1.9"
            },
            "require-dev": {
                "automattic/jetpack-changelogger": "^3.0",
                "brain/monkey": "2.6.1",
                "yoast/phpunit-polyfills": "1.0.3"
            },
            "type": "jetpack-library",
            "extra": {
                "autotagger": true,
                "mirror-repo": "Automattic/jetpack-tracking",
                "textdomain": "jetpack-tracking",
                "changelogger": {
                    "link-template": "https://github.com/Automattic/jetpack-tracking/compare/v${old}...v${new}"
                },
                "branch-alias": {
                    "dev-master": "1.14.x-dev"
                }
            },
            "autoload": {
                "classmap": [
                    "legacy",
                    "src/"
                ]
            },
            "scripts": {
                "phpunit": [
                    "./vendor/phpunit/phpunit/phpunit --colors=always"
                ],
                "test-coverage": [
                    "php -dpcov.directory=. ./vendor/bin/phpunit --coverage-clover \"$COVERAGE_DIR/clover.xml\""
                ],
                "test-php": [
                    "@composer phpunit"
                ]
            },
            "license": [
                "GPL-2.0-or-later"
            ],
            "description": "Tracking for Jetpack",
            "transport-options": {
                "monorepo": true,
                "relative": true
            }
        },
        {
            "name": "nojimage/twitter-text-php",
            "version": "v3.1.2",
            "source": {
                "type": "git",
                "url": "https://github.com/nojimage/twitter-text-php.git",
                "reference": "979bcf6a92d543b61588c7c0c0a87d0eb473d8f6"
            },
            "dist": {
                "type": "zip",
                "url": "https://api.github.com/repos/nojimage/twitter-text-php/zipball/979bcf6a92d543b61588c7c0c0a87d0eb473d8f6",
                "reference": "979bcf6a92d543b61588c7c0c0a87d0eb473d8f6",
                "shasum": ""
            },
            "require": {
                "ext-intl": "*",
                "ext-mbstring": "*",
                "php": ">=5.3.3"
            },
            "require-dev": {
                "ext-json": "*",
                "phpunit/phpunit": "4.8.*|5.7.*|6.5.*",
                "symfony/yaml": "^2.6.0|^3.4.0|^4.4.0|^5.0.0",
                "twitter/twitter-text": "^3.0.0"
            },
            "type": "library",
            "autoload": {
                "psr-0": {
                    "Twitter\\Text\\": "lib/"
                }
            },
            "notification-url": "https://packagist.org/downloads/",
            "license": [
                "Apache-2.0"
            ],
            "authors": [
                {
                    "name": "Matt Sanford",
                    "email": "matt@mzsanford.com",
                    "homepage": "http://mzsanford.com"
                },
                {
                    "name": "Mike Cochrane",
                    "email": "mikec@mikenz.geek.nz",
                    "homepage": "http://mikenz.geek.nz"
                },
                {
                    "name": "Nick Pope",
                    "email": "git@nickpope.me.uk",
                    "homepage": "http://www.nickpope.me.uk"
                },
                {
                    "name": "Takashi Nojima",
                    "homepage": "http://php-tips.com"
                }
            ],
            "description": "A library of PHP classes that provide auto-linking and extraction of usernames, lists, hashtags and URLs from tweets.",
            "homepage": "https://github.com/nojimage/twitter-text-php",
            "keywords": [
                "autolink",
                "extract",
                "text",
                "twitter"
            ],
            "support": {
                "issues": "https://github.com/nojimage/twitter-text-php/issues",
                "source": "https://github.com/nojimage/twitter-text-php/tree/v3.1.2"
            },
            "time": "2021-03-18T11:38:53+00:00"
        }
    ],
    "packages-dev": [
        {
            "name": "antecedent/patchwork",
            "version": "2.1.17",
            "source": {
                "type": "git",
                "url": "https://github.com/antecedent/patchwork.git",
                "reference": "df5aba175a44c2996ced4edf8ec9f9081b5348c0"
            },
            "dist": {
                "type": "zip",
                "url": "https://api.github.com/repos/antecedent/patchwork/zipball/df5aba175a44c2996ced4edf8ec9f9081b5348c0",
                "reference": "df5aba175a44c2996ced4edf8ec9f9081b5348c0",
                "shasum": ""
            },
            "require": {
                "php": ">=5.4.0"
            },
            "require-dev": {
                "phpunit/phpunit": ">=4"
            },
            "type": "library",
            "notification-url": "https://packagist.org/downloads/",
            "license": [
                "MIT"
            ],
            "authors": [
                {
                    "name": "Ignas Rudaitis",
                    "email": "ignas.rudaitis@gmail.com"
                }
            ],
            "description": "Method redefinition (monkey-patching) functionality for PHP.",
            "homepage": "http://patchwork2.org/",
            "keywords": [
                "aop",
                "aspect",
                "interception",
                "monkeypatching",
                "redefinition",
                "runkit",
                "testing"
            ],
            "support": {
                "issues": "https://github.com/antecedent/patchwork/issues",
                "source": "https://github.com/antecedent/patchwork/tree/2.1.17"
            },
            "time": "2021-10-21T14:22:43+00:00"
        },
        {
            "name": "automattic/jetpack-changelogger",
            "version": "dev-master",
            "dist": {
                "type": "path",
                "url": "../../packages/changelogger",
                "reference": "3de69373c0ba949ee1f759b7db0bfe1d16b7c355"
            },
            "require": {
                "php": ">=5.6",
                "symfony/console": "^3.4 | ^5.2",
                "symfony/process": "^3.4 | ^5.2",
                "wikimedia/at-ease": "^1.2 | ^2.0"
            },
            "require-dev": {
                "wikimedia/testing-access-wrapper": "^1.0 | ^2.0",
                "yoast/phpunit-polyfills": "1.0.3"
            },
            "bin": [
                "bin/changelogger"
            ],
            "type": "project",
            "extra": {
                "autotagger": true,
                "branch-alias": {
                    "dev-master": "3.0.x-dev"
                },
                "mirror-repo": "Automattic/jetpack-changelogger",
                "version-constants": {
                    "::VERSION": "src/Application.php"
                },
                "changelogger": {
                    "link-template": "https://github.com/Automattic/jetpack-changelogger/compare/${old}...${new}"
                }
            },
            "autoload": {
                "psr-4": {
                    "Automattic\\Jetpack\\Changelogger\\": "src",
                    "Automattic\\Jetpack\\Changelog\\": "lib"
                }
            },
            "autoload-dev": {
                "psr-4": {
                    "Automattic\\Jetpack\\Changelogger\\Tests\\": "tests/php/includes/src",
                    "Automattic\\Jetpack\\Changelog\\Tests\\": "tests/php/includes/lib"
                }
            },
            "scripts": {
                "phpunit": [
                    "./vendor/phpunit/phpunit/phpunit --colors=always"
                ],
                "test-coverage": [
                    "php -dpcov.directory=. ./vendor/bin/phpunit --coverage-clover \"$COVERAGE_DIR/clover.xml\""
                ],
                "test-php": [
                    "@composer phpunit"
                ],
                "post-install-cmd": [
                    "[ -e vendor/bin/changelogger ] || { cd vendor/bin && ln -s ../../bin/changelogger; }"
                ],
                "post-update-cmd": [
                    "[ -e vendor/bin/changelogger ] || { cd vendor/bin && ln -s ../../bin/changelogger; }"
                ]
            },
            "license": [
                "GPL-2.0-or-later"
            ],
            "description": "Jetpack Changelogger tool. Allows for managing changelogs by dropping change files into a changelog directory with each PR.",
            "transport-options": {
                "monorepo": true,
                "relative": true
            }
        },
        {
            "name": "doctrine/instantiator",
            "version": "1.4.0",
            "source": {
                "type": "git",
                "url": "https://github.com/doctrine/instantiator.git",
                "reference": "d56bf6102915de5702778fe20f2de3b2fe570b5b"
            },
            "dist": {
                "type": "zip",
                "url": "https://api.github.com/repos/doctrine/instantiator/zipball/d56bf6102915de5702778fe20f2de3b2fe570b5b",
                "reference": "d56bf6102915de5702778fe20f2de3b2fe570b5b",
                "shasum": ""
            },
            "require": {
                "php": "^7.1 || ^8.0"
            },
            "require-dev": {
                "doctrine/coding-standard": "^8.0",
                "ext-pdo": "*",
                "ext-phar": "*",
                "phpbench/phpbench": "^0.13 || 1.0.0-alpha2",
                "phpstan/phpstan": "^0.12",
                "phpstan/phpstan-phpunit": "^0.12",
                "phpunit/phpunit": "^7.0 || ^8.0 || ^9.0"
            },
            "type": "library",
            "autoload": {
                "psr-4": {
                    "Doctrine\\Instantiator\\": "src/Doctrine/Instantiator/"
                }
            },
            "notification-url": "https://packagist.org/downloads/",
            "license": [
                "MIT"
            ],
            "authors": [
                {
                    "name": "Marco Pivetta",
                    "email": "ocramius@gmail.com",
                    "homepage": "https://ocramius.github.io/"
                }
            ],
            "description": "A small, lightweight utility to instantiate objects in PHP without invoking their constructors",
            "homepage": "https://www.doctrine-project.org/projects/instantiator.html",
            "keywords": [
                "constructor",
                "instantiate"
            ],
            "support": {
                "issues": "https://github.com/doctrine/instantiator/issues",
                "source": "https://github.com/doctrine/instantiator/tree/1.4.0"
            },
            "funding": [
                {
                    "url": "https://www.doctrine-project.org/sponsorship.html",
                    "type": "custom"
                },
                {
                    "url": "https://www.patreon.com/phpdoctrine",
                    "type": "patreon"
                },
                {
                    "url": "https://tidelift.com/funding/github/packagist/doctrine%2Finstantiator",
                    "type": "tidelift"
                }
            ],
            "time": "2020-11-10T18:47:58+00:00"
        },
        {
            "name": "johnkary/phpunit-speedtrap",
            "version": "v4.0.0",
            "source": {
                "type": "git",
                "url": "https://github.com/johnkary/phpunit-speedtrap.git",
                "reference": "5f9b160eac87e975f1c6ca9faee5125f0616fba3"
            },
            "dist": {
                "type": "zip",
                "url": "https://api.github.com/repos/johnkary/phpunit-speedtrap/zipball/5f9b160eac87e975f1c6ca9faee5125f0616fba3",
                "reference": "5f9b160eac87e975f1c6ca9faee5125f0616fba3",
                "shasum": ""
            },
            "require": {
                "php": ">=7.1",
                "phpunit/phpunit": "^7.0 || ^8.0 || ^9.0"
            },
            "type": "library",
            "extra": {
                "branch-alias": {
                    "dev-master": "4.0-dev"
                }
            },
            "autoload": {
                "psr-4": {
                    "JohnKary\\PHPUnit\\Listener\\": "src/"
                }
            },
            "notification-url": "https://packagist.org/downloads/",
            "license": [
                "MIT"
            ],
            "authors": [
                {
                    "name": "John Kary",
                    "email": "john@johnkary.net"
                }
            ],
            "description": "Find and report on slow tests in your PHPUnit test suite",
            "homepage": "https://github.com/johnkary/phpunit-speedtrap",
            "keywords": [
                "phpunit",
                "profile",
                "slow"
            ],
            "support": {
                "issues": "https://github.com/johnkary/phpunit-speedtrap/issues",
                "source": "https://github.com/johnkary/phpunit-speedtrap/tree/v4.0.0"
            },
            "time": "2021-05-03T02:37:05+00:00"
        },
        {
            "name": "myclabs/deep-copy",
            "version": "1.10.2",
            "source": {
                "type": "git",
                "url": "https://github.com/myclabs/DeepCopy.git",
                "reference": "776f831124e9c62e1a2c601ecc52e776d8bb7220"
            },
            "dist": {
                "type": "zip",
                "url": "https://api.github.com/repos/myclabs/DeepCopy/zipball/776f831124e9c62e1a2c601ecc52e776d8bb7220",
                "reference": "776f831124e9c62e1a2c601ecc52e776d8bb7220",
                "shasum": ""
            },
            "require": {
                "php": "^7.1 || ^8.0"
            },
            "require-dev": {
                "doctrine/collections": "^1.0",
                "doctrine/common": "^2.6",
                "phpunit/phpunit": "^7.1"
            },
            "type": "library",
            "autoload": {
                "psr-4": {
                    "DeepCopy\\": "src/DeepCopy/"
                },
                "files": [
                    "src/DeepCopy/deep_copy.php"
                ]
            },
            "notification-url": "https://packagist.org/downloads/",
            "license": [
                "MIT"
            ],
            "description": "Create deep copies (clones) of your objects",
            "keywords": [
                "clone",
                "copy",
                "duplicate",
                "object",
                "object graph"
            ],
            "support": {
                "issues": "https://github.com/myclabs/DeepCopy/issues",
                "source": "https://github.com/myclabs/DeepCopy/tree/1.10.2"
            },
            "funding": [
                {
                    "url": "https://tidelift.com/funding/github/packagist/myclabs/deep-copy",
                    "type": "tidelift"
                }
            ],
            "time": "2020-11-13T09:40:50+00:00"
        },
        {
            "name": "nikic/php-parser",
            "version": "v4.13.2",
            "source": {
                "type": "git",
                "url": "https://github.com/nikic/PHP-Parser.git",
                "reference": "210577fe3cf7badcc5814d99455df46564f3c077"
            },
            "dist": {
                "type": "zip",
                "url": "https://api.github.com/repos/nikic/PHP-Parser/zipball/210577fe3cf7badcc5814d99455df46564f3c077",
                "reference": "210577fe3cf7badcc5814d99455df46564f3c077",
                "shasum": ""
            },
            "require": {
                "ext-tokenizer": "*",
                "php": ">=7.0"
            },
            "require-dev": {
                "ircmaxell/php-yacc": "^0.0.7",
                "phpunit/phpunit": "^6.5 || ^7.0 || ^8.0 || ^9.0"
            },
            "bin": [
                "bin/php-parse"
            ],
            "type": "library",
            "extra": {
                "branch-alias": {
                    "dev-master": "4.9-dev"
                }
            },
            "autoload": {
                "psr-4": {
                    "PhpParser\\": "lib/PhpParser"
                }
            },
            "notification-url": "https://packagist.org/downloads/",
            "license": [
                "BSD-3-Clause"
            ],
            "authors": [
                {
                    "name": "Nikita Popov"
                }
            ],
            "description": "A PHP parser written in PHP",
            "keywords": [
                "parser",
                "php"
            ],
            "support": {
                "issues": "https://github.com/nikic/PHP-Parser/issues",
                "source": "https://github.com/nikic/PHP-Parser/tree/v4.13.2"
            },
            "time": "2021-11-30T19:35:32+00:00"
        },
        {
            "name": "phar-io/manifest",
            "version": "2.0.3",
            "source": {
                "type": "git",
                "url": "https://github.com/phar-io/manifest.git",
                "reference": "97803eca37d319dfa7826cc2437fc020857acb53"
            },
            "dist": {
                "type": "zip",
                "url": "https://api.github.com/repos/phar-io/manifest/zipball/97803eca37d319dfa7826cc2437fc020857acb53",
                "reference": "97803eca37d319dfa7826cc2437fc020857acb53",
                "shasum": ""
            },
            "require": {
                "ext-dom": "*",
                "ext-phar": "*",
                "ext-xmlwriter": "*",
                "phar-io/version": "^3.0.1",
                "php": "^7.2 || ^8.0"
            },
            "type": "library",
            "extra": {
                "branch-alias": {
                    "dev-master": "2.0.x-dev"
                }
            },
            "autoload": {
                "classmap": [
                    "src/"
                ]
            },
            "notification-url": "https://packagist.org/downloads/",
            "license": [
                "BSD-3-Clause"
            ],
            "authors": [
                {
                    "name": "Arne Blankerts",
                    "email": "arne@blankerts.de",
                    "role": "Developer"
                },
                {
                    "name": "Sebastian Heuer",
                    "email": "sebastian@phpeople.de",
                    "role": "Developer"
                },
                {
                    "name": "Sebastian Bergmann",
                    "email": "sebastian@phpunit.de",
                    "role": "Developer"
                }
            ],
            "description": "Component for reading phar.io manifest information from a PHP Archive (PHAR)",
            "support": {
                "issues": "https://github.com/phar-io/manifest/issues",
                "source": "https://github.com/phar-io/manifest/tree/2.0.3"
            },
            "time": "2021-07-20T11:28:43+00:00"
        },
        {
            "name": "phar-io/version",
            "version": "3.1.0",
            "source": {
                "type": "git",
                "url": "https://github.com/phar-io/version.git",
                "reference": "bae7c545bef187884426f042434e561ab1ddb182"
            },
            "dist": {
                "type": "zip",
                "url": "https://api.github.com/repos/phar-io/version/zipball/bae7c545bef187884426f042434e561ab1ddb182",
                "reference": "bae7c545bef187884426f042434e561ab1ddb182",
                "shasum": ""
            },
            "require": {
                "php": "^7.2 || ^8.0"
            },
            "type": "library",
            "autoload": {
                "classmap": [
                    "src/"
                ]
            },
            "notification-url": "https://packagist.org/downloads/",
            "license": [
                "BSD-3-Clause"
            ],
            "authors": [
                {
                    "name": "Arne Blankerts",
                    "email": "arne@blankerts.de",
                    "role": "Developer"
                },
                {
                    "name": "Sebastian Heuer",
                    "email": "sebastian@phpeople.de",
                    "role": "Developer"
                },
                {
                    "name": "Sebastian Bergmann",
                    "email": "sebastian@phpunit.de",
                    "role": "Developer"
                }
            ],
            "description": "Library for handling version information and constraints",
            "support": {
                "issues": "https://github.com/phar-io/version/issues",
                "source": "https://github.com/phar-io/version/tree/3.1.0"
            },
            "time": "2021-02-23T14:00:09+00:00"
        },
        {
            "name": "phpdocumentor/reflection-common",
            "version": "2.2.0",
            "source": {
                "type": "git",
                "url": "https://github.com/phpDocumentor/ReflectionCommon.git",
                "reference": "1d01c49d4ed62f25aa84a747ad35d5a16924662b"
            },
            "dist": {
                "type": "zip",
                "url": "https://api.github.com/repos/phpDocumentor/ReflectionCommon/zipball/1d01c49d4ed62f25aa84a747ad35d5a16924662b",
                "reference": "1d01c49d4ed62f25aa84a747ad35d5a16924662b",
                "shasum": ""
            },
            "require": {
                "php": "^7.2 || ^8.0"
            },
            "type": "library",
            "extra": {
                "branch-alias": {
                    "dev-2.x": "2.x-dev"
                }
            },
            "autoload": {
                "psr-4": {
                    "phpDocumentor\\Reflection\\": "src/"
                }
            },
            "notification-url": "https://packagist.org/downloads/",
            "license": [
                "MIT"
            ],
            "authors": [
                {
                    "name": "Jaap van Otterdijk",
                    "email": "opensource@ijaap.nl"
                }
            ],
            "description": "Common reflection classes used by phpdocumentor to reflect the code structure",
            "homepage": "http://www.phpdoc.org",
            "keywords": [
                "FQSEN",
                "phpDocumentor",
                "phpdoc",
                "reflection",
                "static analysis"
            ],
            "support": {
                "issues": "https://github.com/phpDocumentor/ReflectionCommon/issues",
                "source": "https://github.com/phpDocumentor/ReflectionCommon/tree/2.x"
            },
            "time": "2020-06-27T09:03:43+00:00"
        },
        {
            "name": "phpdocumentor/reflection-docblock",
            "version": "5.3.0",
            "source": {
                "type": "git",
                "url": "https://github.com/phpDocumentor/ReflectionDocBlock.git",
                "reference": "622548b623e81ca6d78b721c5e029f4ce664f170"
            },
            "dist": {
                "type": "zip",
                "url": "https://api.github.com/repos/phpDocumentor/ReflectionDocBlock/zipball/622548b623e81ca6d78b721c5e029f4ce664f170",
                "reference": "622548b623e81ca6d78b721c5e029f4ce664f170",
                "shasum": ""
            },
            "require": {
                "ext-filter": "*",
                "php": "^7.2 || ^8.0",
                "phpdocumentor/reflection-common": "^2.2",
                "phpdocumentor/type-resolver": "^1.3",
                "webmozart/assert": "^1.9.1"
            },
            "require-dev": {
                "mockery/mockery": "~1.3.2",
                "psalm/phar": "^4.8"
            },
            "type": "library",
            "extra": {
                "branch-alias": {
                    "dev-master": "5.x-dev"
                }
            },
            "autoload": {
                "psr-4": {
                    "phpDocumentor\\Reflection\\": "src"
                }
            },
            "notification-url": "https://packagist.org/downloads/",
            "license": [
                "MIT"
            ],
            "authors": [
                {
                    "name": "Mike van Riel",
                    "email": "me@mikevanriel.com"
                },
                {
                    "name": "Jaap van Otterdijk",
                    "email": "account@ijaap.nl"
                }
            ],
            "description": "With this component, a library can provide support for annotations via DocBlocks or otherwise retrieve information that is embedded in a DocBlock.",
            "support": {
                "issues": "https://github.com/phpDocumentor/ReflectionDocBlock/issues",
                "source": "https://github.com/phpDocumentor/ReflectionDocBlock/tree/5.3.0"
            },
            "time": "2021-10-19T17:43:47+00:00"
        },
        {
            "name": "phpdocumentor/type-resolver",
            "version": "1.6.0",
            "source": {
                "type": "git",
                "url": "https://github.com/phpDocumentor/TypeResolver.git",
                "reference": "93ebd0014cab80c4ea9f5e297ea48672f1b87706"
            },
            "dist": {
                "type": "zip",
                "url": "https://api.github.com/repos/phpDocumentor/TypeResolver/zipball/93ebd0014cab80c4ea9f5e297ea48672f1b87706",
                "reference": "93ebd0014cab80c4ea9f5e297ea48672f1b87706",
                "shasum": ""
            },
            "require": {
                "php": "^7.2 || ^8.0",
                "phpdocumentor/reflection-common": "^2.0"
            },
            "require-dev": {
                "ext-tokenizer": "*",
                "psalm/phar": "^4.8"
            },
            "type": "library",
            "extra": {
                "branch-alias": {
                    "dev-1.x": "1.x-dev"
                }
            },
            "autoload": {
                "psr-4": {
                    "phpDocumentor\\Reflection\\": "src"
                }
            },
            "notification-url": "https://packagist.org/downloads/",
            "license": [
                "MIT"
            ],
            "authors": [
                {
                    "name": "Mike van Riel",
                    "email": "me@mikevanriel.com"
                }
            ],
            "description": "A PSR-5 based resolver of Class names, Types and Structural Element Names",
            "support": {
                "issues": "https://github.com/phpDocumentor/TypeResolver/issues",
                "source": "https://github.com/phpDocumentor/TypeResolver/tree/1.6.0"
            },
            "time": "2022-01-04T19:58:01+00:00"
        },
        {
            "name": "phpspec/prophecy",
            "version": "v1.15.0",
            "source": {
                "type": "git",
                "url": "https://github.com/phpspec/prophecy.git",
                "reference": "bbcd7380b0ebf3961ee21409db7b38bc31d69a13"
            },
            "dist": {
                "type": "zip",
                "url": "https://api.github.com/repos/phpspec/prophecy/zipball/bbcd7380b0ebf3961ee21409db7b38bc31d69a13",
                "reference": "bbcd7380b0ebf3961ee21409db7b38bc31d69a13",
                "shasum": ""
            },
            "require": {
                "doctrine/instantiator": "^1.2",
                "php": "^7.2 || ~8.0, <8.2",
                "phpdocumentor/reflection-docblock": "^5.2",
                "sebastian/comparator": "^3.0 || ^4.0",
                "sebastian/recursion-context": "^3.0 || ^4.0"
            },
            "require-dev": {
                "phpspec/phpspec": "^6.0 || ^7.0",
                "phpunit/phpunit": "^8.0 || ^9.0"
            },
            "type": "library",
            "extra": {
                "branch-alias": {
                    "dev-master": "1.x-dev"
                }
            },
            "autoload": {
                "psr-4": {
                    "Prophecy\\": "src/Prophecy"
                }
            },
            "notification-url": "https://packagist.org/downloads/",
            "license": [
                "MIT"
            ],
            "authors": [
                {
                    "name": "Konstantin Kudryashov",
                    "email": "ever.zet@gmail.com",
                    "homepage": "http://everzet.com"
                },
                {
                    "name": "Marcello Duarte",
                    "email": "marcello.duarte@gmail.com"
                }
            ],
            "description": "Highly opinionated mocking framework for PHP 5.3+",
            "homepage": "https://github.com/phpspec/prophecy",
            "keywords": [
                "Double",
                "Dummy",
                "fake",
                "mock",
                "spy",
                "stub"
            ],
            "support": {
                "issues": "https://github.com/phpspec/prophecy/issues",
                "source": "https://github.com/phpspec/prophecy/tree/v1.15.0"
            },
            "time": "2021-12-08T12:19:24+00:00"
        },
        {
            "name": "phpunit/php-code-coverage",
            "version": "9.2.10",
            "source": {
                "type": "git",
                "url": "https://github.com/sebastianbergmann/php-code-coverage.git",
                "reference": "d5850aaf931743067f4bfc1ae4cbd06468400687"
            },
            "dist": {
                "type": "zip",
                "url": "https://api.github.com/repos/sebastianbergmann/php-code-coverage/zipball/d5850aaf931743067f4bfc1ae4cbd06468400687",
                "reference": "d5850aaf931743067f4bfc1ae4cbd06468400687",
                "shasum": ""
            },
            "require": {
                "ext-dom": "*",
                "ext-libxml": "*",
                "ext-xmlwriter": "*",
                "nikic/php-parser": "^4.13.0",
                "php": ">=7.3",
                "phpunit/php-file-iterator": "^3.0.3",
                "phpunit/php-text-template": "^2.0.2",
                "sebastian/code-unit-reverse-lookup": "^2.0.2",
                "sebastian/complexity": "^2.0",
                "sebastian/environment": "^5.1.2",
                "sebastian/lines-of-code": "^1.0.3",
                "sebastian/version": "^3.0.1",
                "theseer/tokenizer": "^1.2.0"
            },
            "require-dev": {
                "phpunit/phpunit": "^9.3"
            },
            "suggest": {
                "ext-pcov": "*",
                "ext-xdebug": "*"
            },
            "type": "library",
            "extra": {
                "branch-alias": {
                    "dev-master": "9.2-dev"
                }
            },
            "autoload": {
                "classmap": [
                    "src/"
                ]
            },
            "notification-url": "https://packagist.org/downloads/",
            "license": [
                "BSD-3-Clause"
            ],
            "authors": [
                {
                    "name": "Sebastian Bergmann",
                    "email": "sebastian@phpunit.de",
                    "role": "lead"
                }
            ],
            "description": "Library that provides collection, processing, and rendering functionality for PHP code coverage information.",
            "homepage": "https://github.com/sebastianbergmann/php-code-coverage",
            "keywords": [
                "coverage",
                "testing",
                "xunit"
            ],
            "support": {
                "issues": "https://github.com/sebastianbergmann/php-code-coverage/issues",
                "source": "https://github.com/sebastianbergmann/php-code-coverage/tree/9.2.10"
            },
            "funding": [
                {
                    "url": "https://github.com/sebastianbergmann",
                    "type": "github"
                }
            ],
            "time": "2021-12-05T09:12:13+00:00"
        },
        {
            "name": "phpunit/php-file-iterator",
            "version": "3.0.6",
            "source": {
                "type": "git",
                "url": "https://github.com/sebastianbergmann/php-file-iterator.git",
                "reference": "cf1c2e7c203ac650e352f4cc675a7021e7d1b3cf"
            },
            "dist": {
                "type": "zip",
                "url": "https://api.github.com/repos/sebastianbergmann/php-file-iterator/zipball/cf1c2e7c203ac650e352f4cc675a7021e7d1b3cf",
                "reference": "cf1c2e7c203ac650e352f4cc675a7021e7d1b3cf",
                "shasum": ""
            },
            "require": {
                "php": ">=7.3"
            },
            "require-dev": {
                "phpunit/phpunit": "^9.3"
            },
            "type": "library",
            "extra": {
                "branch-alias": {
                    "dev-master": "3.0-dev"
                }
            },
            "autoload": {
                "classmap": [
                    "src/"
                ]
            },
            "notification-url": "https://packagist.org/downloads/",
            "license": [
                "BSD-3-Clause"
            ],
            "authors": [
                {
                    "name": "Sebastian Bergmann",
                    "email": "sebastian@phpunit.de",
                    "role": "lead"
                }
            ],
            "description": "FilterIterator implementation that filters files based on a list of suffixes.",
            "homepage": "https://github.com/sebastianbergmann/php-file-iterator/",
            "keywords": [
                "filesystem",
                "iterator"
            ],
            "support": {
                "issues": "https://github.com/sebastianbergmann/php-file-iterator/issues",
                "source": "https://github.com/sebastianbergmann/php-file-iterator/tree/3.0.6"
            },
            "funding": [
                {
                    "url": "https://github.com/sebastianbergmann",
                    "type": "github"
                }
            ],
            "time": "2021-12-02T12:48:52+00:00"
        },
        {
            "name": "phpunit/php-invoker",
            "version": "3.1.1",
            "source": {
                "type": "git",
                "url": "https://github.com/sebastianbergmann/php-invoker.git",
                "reference": "5a10147d0aaf65b58940a0b72f71c9ac0423cc67"
            },
            "dist": {
                "type": "zip",
                "url": "https://api.github.com/repos/sebastianbergmann/php-invoker/zipball/5a10147d0aaf65b58940a0b72f71c9ac0423cc67",
                "reference": "5a10147d0aaf65b58940a0b72f71c9ac0423cc67",
                "shasum": ""
            },
            "require": {
                "php": ">=7.3"
            },
            "require-dev": {
                "ext-pcntl": "*",
                "phpunit/phpunit": "^9.3"
            },
            "suggest": {
                "ext-pcntl": "*"
            },
            "type": "library",
            "extra": {
                "branch-alias": {
                    "dev-master": "3.1-dev"
                }
            },
            "autoload": {
                "classmap": [
                    "src/"
                ]
            },
            "notification-url": "https://packagist.org/downloads/",
            "license": [
                "BSD-3-Clause"
            ],
            "authors": [
                {
                    "name": "Sebastian Bergmann",
                    "email": "sebastian@phpunit.de",
                    "role": "lead"
                }
            ],
            "description": "Invoke callables with a timeout",
            "homepage": "https://github.com/sebastianbergmann/php-invoker/",
            "keywords": [
                "process"
            ],
            "support": {
                "issues": "https://github.com/sebastianbergmann/php-invoker/issues",
                "source": "https://github.com/sebastianbergmann/php-invoker/tree/3.1.1"
            },
            "funding": [
                {
                    "url": "https://github.com/sebastianbergmann",
                    "type": "github"
                }
            ],
            "time": "2020-09-28T05:58:55+00:00"
        },
        {
            "name": "phpunit/php-text-template",
            "version": "2.0.4",
            "source": {
                "type": "git",
                "url": "https://github.com/sebastianbergmann/php-text-template.git",
                "reference": "5da5f67fc95621df9ff4c4e5a84d6a8a2acf7c28"
            },
            "dist": {
                "type": "zip",
                "url": "https://api.github.com/repos/sebastianbergmann/php-text-template/zipball/5da5f67fc95621df9ff4c4e5a84d6a8a2acf7c28",
                "reference": "5da5f67fc95621df9ff4c4e5a84d6a8a2acf7c28",
                "shasum": ""
            },
            "require": {
                "php": ">=7.3"
            },
            "require-dev": {
                "phpunit/phpunit": "^9.3"
            },
            "type": "library",
            "extra": {
                "branch-alias": {
                    "dev-master": "2.0-dev"
                }
            },
            "autoload": {
                "classmap": [
                    "src/"
                ]
            },
            "notification-url": "https://packagist.org/downloads/",
            "license": [
                "BSD-3-Clause"
            ],
            "authors": [
                {
                    "name": "Sebastian Bergmann",
                    "email": "sebastian@phpunit.de",
                    "role": "lead"
                }
            ],
            "description": "Simple template engine.",
            "homepage": "https://github.com/sebastianbergmann/php-text-template/",
            "keywords": [
                "template"
            ],
            "support": {
                "issues": "https://github.com/sebastianbergmann/php-text-template/issues",
                "source": "https://github.com/sebastianbergmann/php-text-template/tree/2.0.4"
            },
            "funding": [
                {
                    "url": "https://github.com/sebastianbergmann",
                    "type": "github"
                }
            ],
            "time": "2020-10-26T05:33:50+00:00"
        },
        {
            "name": "phpunit/php-timer",
            "version": "5.0.3",
            "source": {
                "type": "git",
                "url": "https://github.com/sebastianbergmann/php-timer.git",
                "reference": "5a63ce20ed1b5bf577850e2c4e87f4aa902afbd2"
            },
            "dist": {
                "type": "zip",
                "url": "https://api.github.com/repos/sebastianbergmann/php-timer/zipball/5a63ce20ed1b5bf577850e2c4e87f4aa902afbd2",
                "reference": "5a63ce20ed1b5bf577850e2c4e87f4aa902afbd2",
                "shasum": ""
            },
            "require": {
                "php": ">=7.3"
            },
            "require-dev": {
                "phpunit/phpunit": "^9.3"
            },
            "type": "library",
            "extra": {
                "branch-alias": {
                    "dev-master": "5.0-dev"
                }
            },
            "autoload": {
                "classmap": [
                    "src/"
                ]
            },
            "notification-url": "https://packagist.org/downloads/",
            "license": [
                "BSD-3-Clause"
            ],
            "authors": [
                {
                    "name": "Sebastian Bergmann",
                    "email": "sebastian@phpunit.de",
                    "role": "lead"
                }
            ],
            "description": "Utility class for timing",
            "homepage": "https://github.com/sebastianbergmann/php-timer/",
            "keywords": [
                "timer"
            ],
            "support": {
                "issues": "https://github.com/sebastianbergmann/php-timer/issues",
                "source": "https://github.com/sebastianbergmann/php-timer/tree/5.0.3"
            },
            "funding": [
                {
                    "url": "https://github.com/sebastianbergmann",
                    "type": "github"
                }
            ],
            "time": "2020-10-26T13:16:10+00:00"
        },
        {
            "name": "phpunit/phpunit",
            "version": "9.5.13",
            "source": {
                "type": "git",
                "url": "https://github.com/sebastianbergmann/phpunit.git",
                "reference": "597cb647654ede35e43b137926dfdfef0fb11743"
            },
            "dist": {
                "type": "zip",
                "url": "https://api.github.com/repos/sebastianbergmann/phpunit/zipball/597cb647654ede35e43b137926dfdfef0fb11743",
                "reference": "597cb647654ede35e43b137926dfdfef0fb11743",
                "shasum": ""
            },
            "require": {
                "doctrine/instantiator": "^1.3.1",
                "ext-dom": "*",
                "ext-json": "*",
                "ext-libxml": "*",
                "ext-mbstring": "*",
                "ext-xml": "*",
                "ext-xmlwriter": "*",
                "myclabs/deep-copy": "^1.10.1",
                "phar-io/manifest": "^2.0.3",
                "phar-io/version": "^3.0.2",
                "php": ">=7.3",
                "phpspec/prophecy": "^1.12.1",
                "phpunit/php-code-coverage": "^9.2.7",
                "phpunit/php-file-iterator": "^3.0.5",
                "phpunit/php-invoker": "^3.1.1",
                "phpunit/php-text-template": "^2.0.3",
                "phpunit/php-timer": "^5.0.2",
                "sebastian/cli-parser": "^1.0.1",
                "sebastian/code-unit": "^1.0.6",
                "sebastian/comparator": "^4.0.5",
                "sebastian/diff": "^4.0.3",
                "sebastian/environment": "^5.1.3",
                "sebastian/exporter": "^4.0.3",
                "sebastian/global-state": "^5.0.1",
                "sebastian/object-enumerator": "^4.0.3",
                "sebastian/resource-operations": "^3.0.3",
                "sebastian/type": "^2.3.4",
                "sebastian/version": "^3.0.2"
            },
            "require-dev": {
                "ext-pdo": "*",
                "phpspec/prophecy-phpunit": "^2.0.1"
            },
            "suggest": {
                "ext-soap": "*",
                "ext-xdebug": "*"
            },
            "bin": [
                "phpunit"
            ],
            "type": "library",
            "extra": {
                "branch-alias": {
                    "dev-master": "9.5-dev"
                }
            },
            "autoload": {
                "classmap": [
                    "src/"
                ],
                "files": [
                    "src/Framework/Assert/Functions.php"
                ]
            },
            "notification-url": "https://packagist.org/downloads/",
            "license": [
                "BSD-3-Clause"
            ],
            "authors": [
                {
                    "name": "Sebastian Bergmann",
                    "email": "sebastian@phpunit.de",
                    "role": "lead"
                }
            ],
            "description": "The PHP Unit Testing framework.",
            "homepage": "https://phpunit.de/",
            "keywords": [
                "phpunit",
                "testing",
                "xunit"
            ],
            "support": {
                "issues": "https://github.com/sebastianbergmann/phpunit/issues",
                "source": "https://github.com/sebastianbergmann/phpunit/tree/9.5.13"
            },
            "funding": [
                {
                    "url": "https://phpunit.de/sponsors.html",
                    "type": "custom"
                },
                {
                    "url": "https://github.com/sebastianbergmann",
                    "type": "github"
                }
            ],
            "time": "2022-01-24T07:33:35+00:00"
        },
        {
            "name": "psr/container",
            "version": "2.0.2",
            "source": {
                "type": "git",
                "url": "https://github.com/php-fig/container.git",
                "reference": "c71ecc56dfe541dbd90c5360474fbc405f8d5963"
            },
            "dist": {
                "type": "zip",
                "url": "https://api.github.com/repos/php-fig/container/zipball/c71ecc56dfe541dbd90c5360474fbc405f8d5963",
                "reference": "c71ecc56dfe541dbd90c5360474fbc405f8d5963",
                "shasum": ""
            },
            "require": {
                "php": ">=7.4.0"
            },
            "type": "library",
            "extra": {
                "branch-alias": {
                    "dev-master": "2.0.x-dev"
                }
            },
            "autoload": {
                "psr-4": {
                    "Psr\\Container\\": "src/"
                }
            },
            "notification-url": "https://packagist.org/downloads/",
            "license": [
                "MIT"
            ],
            "authors": [
                {
                    "name": "PHP-FIG",
                    "homepage": "https://www.php-fig.org/"
                }
            ],
            "description": "Common Container Interface (PHP FIG PSR-11)",
            "homepage": "https://github.com/php-fig/container",
            "keywords": [
                "PSR-11",
                "container",
                "container-interface",
                "container-interop",
                "psr"
            ],
            "support": {
                "issues": "https://github.com/php-fig/container/issues",
                "source": "https://github.com/php-fig/container/tree/2.0.2"
            },
            "time": "2021-11-05T16:47:00+00:00"
        },
        {
            "name": "sebastian/cli-parser",
            "version": "1.0.1",
            "source": {
                "type": "git",
                "url": "https://github.com/sebastianbergmann/cli-parser.git",
                "reference": "442e7c7e687e42adc03470c7b668bc4b2402c0b2"
            },
            "dist": {
                "type": "zip",
                "url": "https://api.github.com/repos/sebastianbergmann/cli-parser/zipball/442e7c7e687e42adc03470c7b668bc4b2402c0b2",
                "reference": "442e7c7e687e42adc03470c7b668bc4b2402c0b2",
                "shasum": ""
            },
            "require": {
                "php": ">=7.3"
            },
            "require-dev": {
                "phpunit/phpunit": "^9.3"
            },
            "type": "library",
            "extra": {
                "branch-alias": {
                    "dev-master": "1.0-dev"
                }
            },
            "autoload": {
                "classmap": [
                    "src/"
                ]
            },
            "notification-url": "https://packagist.org/downloads/",
            "license": [
                "BSD-3-Clause"
            ],
            "authors": [
                {
                    "name": "Sebastian Bergmann",
                    "email": "sebastian@phpunit.de",
                    "role": "lead"
                }
            ],
            "description": "Library for parsing CLI options",
            "homepage": "https://github.com/sebastianbergmann/cli-parser",
            "support": {
                "issues": "https://github.com/sebastianbergmann/cli-parser/issues",
                "source": "https://github.com/sebastianbergmann/cli-parser/tree/1.0.1"
            },
            "funding": [
                {
                    "url": "https://github.com/sebastianbergmann",
                    "type": "github"
                }
            ],
            "time": "2020-09-28T06:08:49+00:00"
        },
        {
            "name": "sebastian/code-unit",
            "version": "1.0.8",
            "source": {
                "type": "git",
                "url": "https://github.com/sebastianbergmann/code-unit.git",
                "reference": "1fc9f64c0927627ef78ba436c9b17d967e68e120"
            },
            "dist": {
                "type": "zip",
                "url": "https://api.github.com/repos/sebastianbergmann/code-unit/zipball/1fc9f64c0927627ef78ba436c9b17d967e68e120",
                "reference": "1fc9f64c0927627ef78ba436c9b17d967e68e120",
                "shasum": ""
            },
            "require": {
                "php": ">=7.3"
            },
            "require-dev": {
                "phpunit/phpunit": "^9.3"
            },
            "type": "library",
            "extra": {
                "branch-alias": {
                    "dev-master": "1.0-dev"
                }
            },
            "autoload": {
                "classmap": [
                    "src/"
                ]
            },
            "notification-url": "https://packagist.org/downloads/",
            "license": [
                "BSD-3-Clause"
            ],
            "authors": [
                {
                    "name": "Sebastian Bergmann",
                    "email": "sebastian@phpunit.de",
                    "role": "lead"
                }
            ],
            "description": "Collection of value objects that represent the PHP code units",
            "homepage": "https://github.com/sebastianbergmann/code-unit",
            "support": {
                "issues": "https://github.com/sebastianbergmann/code-unit/issues",
                "source": "https://github.com/sebastianbergmann/code-unit/tree/1.0.8"
            },
            "funding": [
                {
                    "url": "https://github.com/sebastianbergmann",
                    "type": "github"
                }
            ],
            "time": "2020-10-26T13:08:54+00:00"
        },
        {
            "name": "sebastian/code-unit-reverse-lookup",
            "version": "2.0.3",
            "source": {
                "type": "git",
                "url": "https://github.com/sebastianbergmann/code-unit-reverse-lookup.git",
                "reference": "ac91f01ccec49fb77bdc6fd1e548bc70f7faa3e5"
            },
            "dist": {
                "type": "zip",
                "url": "https://api.github.com/repos/sebastianbergmann/code-unit-reverse-lookup/zipball/ac91f01ccec49fb77bdc6fd1e548bc70f7faa3e5",
                "reference": "ac91f01ccec49fb77bdc6fd1e548bc70f7faa3e5",
                "shasum": ""
            },
            "require": {
                "php": ">=7.3"
            },
            "require-dev": {
                "phpunit/phpunit": "^9.3"
            },
            "type": "library",
            "extra": {
                "branch-alias": {
                    "dev-master": "2.0-dev"
                }
            },
            "autoload": {
                "classmap": [
                    "src/"
                ]
            },
            "notification-url": "https://packagist.org/downloads/",
            "license": [
                "BSD-3-Clause"
            ],
            "authors": [
                {
                    "name": "Sebastian Bergmann",
                    "email": "sebastian@phpunit.de"
                }
            ],
            "description": "Looks up which function or method a line of code belongs to",
            "homepage": "https://github.com/sebastianbergmann/code-unit-reverse-lookup/",
            "support": {
                "issues": "https://github.com/sebastianbergmann/code-unit-reverse-lookup/issues",
                "source": "https://github.com/sebastianbergmann/code-unit-reverse-lookup/tree/2.0.3"
            },
            "funding": [
                {
                    "url": "https://github.com/sebastianbergmann",
                    "type": "github"
                }
            ],
            "time": "2020-09-28T05:30:19+00:00"
        },
        {
            "name": "sebastian/comparator",
            "version": "4.0.6",
            "source": {
                "type": "git",
                "url": "https://github.com/sebastianbergmann/comparator.git",
                "reference": "55f4261989e546dc112258c7a75935a81a7ce382"
            },
            "dist": {
                "type": "zip",
                "url": "https://api.github.com/repos/sebastianbergmann/comparator/zipball/55f4261989e546dc112258c7a75935a81a7ce382",
                "reference": "55f4261989e546dc112258c7a75935a81a7ce382",
                "shasum": ""
            },
            "require": {
                "php": ">=7.3",
                "sebastian/diff": "^4.0",
                "sebastian/exporter": "^4.0"
            },
            "require-dev": {
                "phpunit/phpunit": "^9.3"
            },
            "type": "library",
            "extra": {
                "branch-alias": {
                    "dev-master": "4.0-dev"
                }
            },
            "autoload": {
                "classmap": [
                    "src/"
                ]
            },
            "notification-url": "https://packagist.org/downloads/",
            "license": [
                "BSD-3-Clause"
            ],
            "authors": [
                {
                    "name": "Sebastian Bergmann",
                    "email": "sebastian@phpunit.de"
                },
                {
                    "name": "Jeff Welch",
                    "email": "whatthejeff@gmail.com"
                },
                {
                    "name": "Volker Dusch",
                    "email": "github@wallbash.com"
                },
                {
                    "name": "Bernhard Schussek",
                    "email": "bschussek@2bepublished.at"
                }
            ],
            "description": "Provides the functionality to compare PHP values for equality",
            "homepage": "https://github.com/sebastianbergmann/comparator",
            "keywords": [
                "comparator",
                "compare",
                "equality"
            ],
            "support": {
                "issues": "https://github.com/sebastianbergmann/comparator/issues",
                "source": "https://github.com/sebastianbergmann/comparator/tree/4.0.6"
            },
            "funding": [
                {
                    "url": "https://github.com/sebastianbergmann",
                    "type": "github"
                }
            ],
            "time": "2020-10-26T15:49:45+00:00"
        },
        {
            "name": "sebastian/complexity",
            "version": "2.0.2",
            "source": {
                "type": "git",
                "url": "https://github.com/sebastianbergmann/complexity.git",
                "reference": "739b35e53379900cc9ac327b2147867b8b6efd88"
            },
            "dist": {
                "type": "zip",
                "url": "https://api.github.com/repos/sebastianbergmann/complexity/zipball/739b35e53379900cc9ac327b2147867b8b6efd88",
                "reference": "739b35e53379900cc9ac327b2147867b8b6efd88",
                "shasum": ""
            },
            "require": {
                "nikic/php-parser": "^4.7",
                "php": ">=7.3"
            },
            "require-dev": {
                "phpunit/phpunit": "^9.3"
            },
            "type": "library",
            "extra": {
                "branch-alias": {
                    "dev-master": "2.0-dev"
                }
            },
            "autoload": {
                "classmap": [
                    "src/"
                ]
            },
            "notification-url": "https://packagist.org/downloads/",
            "license": [
                "BSD-3-Clause"
            ],
            "authors": [
                {
                    "name": "Sebastian Bergmann",
                    "email": "sebastian@phpunit.de",
                    "role": "lead"
                }
            ],
            "description": "Library for calculating the complexity of PHP code units",
            "homepage": "https://github.com/sebastianbergmann/complexity",
            "support": {
                "issues": "https://github.com/sebastianbergmann/complexity/issues",
                "source": "https://github.com/sebastianbergmann/complexity/tree/2.0.2"
            },
            "funding": [
                {
                    "url": "https://github.com/sebastianbergmann",
                    "type": "github"
                }
            ],
            "time": "2020-10-26T15:52:27+00:00"
        },
        {
            "name": "sebastian/diff",
            "version": "4.0.4",
            "source": {
                "type": "git",
                "url": "https://github.com/sebastianbergmann/diff.git",
                "reference": "3461e3fccc7cfdfc2720be910d3bd73c69be590d"
            },
            "dist": {
                "type": "zip",
                "url": "https://api.github.com/repos/sebastianbergmann/diff/zipball/3461e3fccc7cfdfc2720be910d3bd73c69be590d",
                "reference": "3461e3fccc7cfdfc2720be910d3bd73c69be590d",
                "shasum": ""
            },
            "require": {
                "php": ">=7.3"
            },
            "require-dev": {
                "phpunit/phpunit": "^9.3",
                "symfony/process": "^4.2 || ^5"
            },
            "type": "library",
            "extra": {
                "branch-alias": {
                    "dev-master": "4.0-dev"
                }
            },
            "autoload": {
                "classmap": [
                    "src/"
                ]
            },
            "notification-url": "https://packagist.org/downloads/",
            "license": [
                "BSD-3-Clause"
            ],
            "authors": [
                {
                    "name": "Sebastian Bergmann",
                    "email": "sebastian@phpunit.de"
                },
                {
                    "name": "Kore Nordmann",
                    "email": "mail@kore-nordmann.de"
                }
            ],
            "description": "Diff implementation",
            "homepage": "https://github.com/sebastianbergmann/diff",
            "keywords": [
                "diff",
                "udiff",
                "unidiff",
                "unified diff"
            ],
            "support": {
                "issues": "https://github.com/sebastianbergmann/diff/issues",
                "source": "https://github.com/sebastianbergmann/diff/tree/4.0.4"
            },
            "funding": [
                {
                    "url": "https://github.com/sebastianbergmann",
                    "type": "github"
                }
            ],
            "time": "2020-10-26T13:10:38+00:00"
        },
        {
            "name": "sebastian/environment",
            "version": "5.1.3",
            "source": {
                "type": "git",
                "url": "https://github.com/sebastianbergmann/environment.git",
                "reference": "388b6ced16caa751030f6a69e588299fa09200ac"
            },
            "dist": {
                "type": "zip",
                "url": "https://api.github.com/repos/sebastianbergmann/environment/zipball/388b6ced16caa751030f6a69e588299fa09200ac",
                "reference": "388b6ced16caa751030f6a69e588299fa09200ac",
                "shasum": ""
            },
            "require": {
                "php": ">=7.3"
            },
            "require-dev": {
                "phpunit/phpunit": "^9.3"
            },
            "suggest": {
                "ext-posix": "*"
            },
            "type": "library",
            "extra": {
                "branch-alias": {
                    "dev-master": "5.1-dev"
                }
            },
            "autoload": {
                "classmap": [
                    "src/"
                ]
            },
            "notification-url": "https://packagist.org/downloads/",
            "license": [
                "BSD-3-Clause"
            ],
            "authors": [
                {
                    "name": "Sebastian Bergmann",
                    "email": "sebastian@phpunit.de"
                }
            ],
            "description": "Provides functionality to handle HHVM/PHP environments",
            "homepage": "http://www.github.com/sebastianbergmann/environment",
            "keywords": [
                "Xdebug",
                "environment",
                "hhvm"
            ],
            "support": {
                "issues": "https://github.com/sebastianbergmann/environment/issues",
                "source": "https://github.com/sebastianbergmann/environment/tree/5.1.3"
            },
            "funding": [
                {
                    "url": "https://github.com/sebastianbergmann",
                    "type": "github"
                }
            ],
            "time": "2020-09-28T05:52:38+00:00"
        },
        {
            "name": "sebastian/exporter",
            "version": "4.0.4",
            "source": {
                "type": "git",
                "url": "https://github.com/sebastianbergmann/exporter.git",
                "reference": "65e8b7db476c5dd267e65eea9cab77584d3cfff9"
            },
            "dist": {
                "type": "zip",
                "url": "https://api.github.com/repos/sebastianbergmann/exporter/zipball/65e8b7db476c5dd267e65eea9cab77584d3cfff9",
                "reference": "65e8b7db476c5dd267e65eea9cab77584d3cfff9",
                "shasum": ""
            },
            "require": {
                "php": ">=7.3",
                "sebastian/recursion-context": "^4.0"
            },
            "require-dev": {
                "ext-mbstring": "*",
                "phpunit/phpunit": "^9.3"
            },
            "type": "library",
            "extra": {
                "branch-alias": {
                    "dev-master": "4.0-dev"
                }
            },
            "autoload": {
                "classmap": [
                    "src/"
                ]
            },
            "notification-url": "https://packagist.org/downloads/",
            "license": [
                "BSD-3-Clause"
            ],
            "authors": [
                {
                    "name": "Sebastian Bergmann",
                    "email": "sebastian@phpunit.de"
                },
                {
                    "name": "Jeff Welch",
                    "email": "whatthejeff@gmail.com"
                },
                {
                    "name": "Volker Dusch",
                    "email": "github@wallbash.com"
                },
                {
                    "name": "Adam Harvey",
                    "email": "aharvey@php.net"
                },
                {
                    "name": "Bernhard Schussek",
                    "email": "bschussek@gmail.com"
                }
            ],
            "description": "Provides the functionality to export PHP variables for visualization",
            "homepage": "https://www.github.com/sebastianbergmann/exporter",
            "keywords": [
                "export",
                "exporter"
            ],
            "support": {
                "issues": "https://github.com/sebastianbergmann/exporter/issues",
                "source": "https://github.com/sebastianbergmann/exporter/tree/4.0.4"
            },
            "funding": [
                {
                    "url": "https://github.com/sebastianbergmann",
                    "type": "github"
                }
            ],
            "time": "2021-11-11T14:18:36+00:00"
        },
        {
            "name": "sebastian/global-state",
            "version": "5.0.3",
            "source": {
                "type": "git",
                "url": "https://github.com/sebastianbergmann/global-state.git",
                "reference": "23bd5951f7ff26f12d4e3242864df3e08dec4e49"
            },
            "dist": {
                "type": "zip",
                "url": "https://api.github.com/repos/sebastianbergmann/global-state/zipball/23bd5951f7ff26f12d4e3242864df3e08dec4e49",
                "reference": "23bd5951f7ff26f12d4e3242864df3e08dec4e49",
                "shasum": ""
            },
            "require": {
                "php": ">=7.3",
                "sebastian/object-reflector": "^2.0",
                "sebastian/recursion-context": "^4.0"
            },
            "require-dev": {
                "ext-dom": "*",
                "phpunit/phpunit": "^9.3"
            },
            "suggest": {
                "ext-uopz": "*"
            },
            "type": "library",
            "extra": {
                "branch-alias": {
                    "dev-master": "5.0-dev"
                }
            },
            "autoload": {
                "classmap": [
                    "src/"
                ]
            },
            "notification-url": "https://packagist.org/downloads/",
            "license": [
                "BSD-3-Clause"
            ],
            "authors": [
                {
                    "name": "Sebastian Bergmann",
                    "email": "sebastian@phpunit.de"
                }
            ],
            "description": "Snapshotting of global state",
            "homepage": "http://www.github.com/sebastianbergmann/global-state",
            "keywords": [
                "global state"
            ],
            "support": {
                "issues": "https://github.com/sebastianbergmann/global-state/issues",
                "source": "https://github.com/sebastianbergmann/global-state/tree/5.0.3"
            },
            "funding": [
                {
                    "url": "https://github.com/sebastianbergmann",
                    "type": "github"
                }
            ],
            "time": "2021-06-11T13:31:12+00:00"
        },
        {
            "name": "sebastian/lines-of-code",
            "version": "1.0.3",
            "source": {
                "type": "git",
                "url": "https://github.com/sebastianbergmann/lines-of-code.git",
                "reference": "c1c2e997aa3146983ed888ad08b15470a2e22ecc"
            },
            "dist": {
                "type": "zip",
                "url": "https://api.github.com/repos/sebastianbergmann/lines-of-code/zipball/c1c2e997aa3146983ed888ad08b15470a2e22ecc",
                "reference": "c1c2e997aa3146983ed888ad08b15470a2e22ecc",
                "shasum": ""
            },
            "require": {
                "nikic/php-parser": "^4.6",
                "php": ">=7.3"
            },
            "require-dev": {
                "phpunit/phpunit": "^9.3"
            },
            "type": "library",
            "extra": {
                "branch-alias": {
                    "dev-master": "1.0-dev"
                }
            },
            "autoload": {
                "classmap": [
                    "src/"
                ]
            },
            "notification-url": "https://packagist.org/downloads/",
            "license": [
                "BSD-3-Clause"
            ],
            "authors": [
                {
                    "name": "Sebastian Bergmann",
                    "email": "sebastian@phpunit.de",
                    "role": "lead"
                }
            ],
            "description": "Library for counting the lines of code in PHP source code",
            "homepage": "https://github.com/sebastianbergmann/lines-of-code",
            "support": {
                "issues": "https://github.com/sebastianbergmann/lines-of-code/issues",
                "source": "https://github.com/sebastianbergmann/lines-of-code/tree/1.0.3"
            },
            "funding": [
                {
                    "url": "https://github.com/sebastianbergmann",
                    "type": "github"
                }
            ],
            "time": "2020-11-28T06:42:11+00:00"
        },
        {
            "name": "sebastian/object-enumerator",
            "version": "4.0.4",
            "source": {
                "type": "git",
                "url": "https://github.com/sebastianbergmann/object-enumerator.git",
                "reference": "5c9eeac41b290a3712d88851518825ad78f45c71"
            },
            "dist": {
                "type": "zip",
                "url": "https://api.github.com/repos/sebastianbergmann/object-enumerator/zipball/5c9eeac41b290a3712d88851518825ad78f45c71",
                "reference": "5c9eeac41b290a3712d88851518825ad78f45c71",
                "shasum": ""
            },
            "require": {
                "php": ">=7.3",
                "sebastian/object-reflector": "^2.0",
                "sebastian/recursion-context": "^4.0"
            },
            "require-dev": {
                "phpunit/phpunit": "^9.3"
            },
            "type": "library",
            "extra": {
                "branch-alias": {
                    "dev-master": "4.0-dev"
                }
            },
            "autoload": {
                "classmap": [
                    "src/"
                ]
            },
            "notification-url": "https://packagist.org/downloads/",
            "license": [
                "BSD-3-Clause"
            ],
            "authors": [
                {
                    "name": "Sebastian Bergmann",
                    "email": "sebastian@phpunit.de"
                }
            ],
            "description": "Traverses array structures and object graphs to enumerate all referenced objects",
            "homepage": "https://github.com/sebastianbergmann/object-enumerator/",
            "support": {
                "issues": "https://github.com/sebastianbergmann/object-enumerator/issues",
                "source": "https://github.com/sebastianbergmann/object-enumerator/tree/4.0.4"
            },
            "funding": [
                {
                    "url": "https://github.com/sebastianbergmann",
                    "type": "github"
                }
            ],
            "time": "2020-10-26T13:12:34+00:00"
        },
        {
            "name": "sebastian/object-reflector",
            "version": "2.0.4",
            "source": {
                "type": "git",
                "url": "https://github.com/sebastianbergmann/object-reflector.git",
                "reference": "b4f479ebdbf63ac605d183ece17d8d7fe49c15c7"
            },
            "dist": {
                "type": "zip",
                "url": "https://api.github.com/repos/sebastianbergmann/object-reflector/zipball/b4f479ebdbf63ac605d183ece17d8d7fe49c15c7",
                "reference": "b4f479ebdbf63ac605d183ece17d8d7fe49c15c7",
                "shasum": ""
            },
            "require": {
                "php": ">=7.3"
            },
            "require-dev": {
                "phpunit/phpunit": "^9.3"
            },
            "type": "library",
            "extra": {
                "branch-alias": {
                    "dev-master": "2.0-dev"
                }
            },
            "autoload": {
                "classmap": [
                    "src/"
                ]
            },
            "notification-url": "https://packagist.org/downloads/",
            "license": [
                "BSD-3-Clause"
            ],
            "authors": [
                {
                    "name": "Sebastian Bergmann",
                    "email": "sebastian@phpunit.de"
                }
            ],
            "description": "Allows reflection of object attributes, including inherited and non-public ones",
            "homepage": "https://github.com/sebastianbergmann/object-reflector/",
            "support": {
                "issues": "https://github.com/sebastianbergmann/object-reflector/issues",
                "source": "https://github.com/sebastianbergmann/object-reflector/tree/2.0.4"
            },
            "funding": [
                {
                    "url": "https://github.com/sebastianbergmann",
                    "type": "github"
                }
            ],
            "time": "2020-10-26T13:14:26+00:00"
        },
        {
            "name": "sebastian/recursion-context",
            "version": "4.0.4",
            "source": {
                "type": "git",
                "url": "https://github.com/sebastianbergmann/recursion-context.git",
                "reference": "cd9d8cf3c5804de4341c283ed787f099f5506172"
            },
            "dist": {
                "type": "zip",
                "url": "https://api.github.com/repos/sebastianbergmann/recursion-context/zipball/cd9d8cf3c5804de4341c283ed787f099f5506172",
                "reference": "cd9d8cf3c5804de4341c283ed787f099f5506172",
                "shasum": ""
            },
            "require": {
                "php": ">=7.3"
            },
            "require-dev": {
                "phpunit/phpunit": "^9.3"
            },
            "type": "library",
            "extra": {
                "branch-alias": {
                    "dev-master": "4.0-dev"
                }
            },
            "autoload": {
                "classmap": [
                    "src/"
                ]
            },
            "notification-url": "https://packagist.org/downloads/",
            "license": [
                "BSD-3-Clause"
            ],
            "authors": [
                {
                    "name": "Sebastian Bergmann",
                    "email": "sebastian@phpunit.de"
                },
                {
                    "name": "Jeff Welch",
                    "email": "whatthejeff@gmail.com"
                },
                {
                    "name": "Adam Harvey",
                    "email": "aharvey@php.net"
                }
            ],
            "description": "Provides functionality to recursively process PHP variables",
            "homepage": "http://www.github.com/sebastianbergmann/recursion-context",
            "support": {
                "issues": "https://github.com/sebastianbergmann/recursion-context/issues",
                "source": "https://github.com/sebastianbergmann/recursion-context/tree/4.0.4"
            },
            "funding": [
                {
                    "url": "https://github.com/sebastianbergmann",
                    "type": "github"
                }
            ],
            "time": "2020-10-26T13:17:30+00:00"
        },
        {
            "name": "sebastian/resource-operations",
            "version": "3.0.3",
            "source": {
                "type": "git",
                "url": "https://github.com/sebastianbergmann/resource-operations.git",
                "reference": "0f4443cb3a1d92ce809899753bc0d5d5a8dd19a8"
            },
            "dist": {
                "type": "zip",
                "url": "https://api.github.com/repos/sebastianbergmann/resource-operations/zipball/0f4443cb3a1d92ce809899753bc0d5d5a8dd19a8",
                "reference": "0f4443cb3a1d92ce809899753bc0d5d5a8dd19a8",
                "shasum": ""
            },
            "require": {
                "php": ">=7.3"
            },
            "require-dev": {
                "phpunit/phpunit": "^9.0"
            },
            "type": "library",
            "extra": {
                "branch-alias": {
                    "dev-master": "3.0-dev"
                }
            },
            "autoload": {
                "classmap": [
                    "src/"
                ]
            },
            "notification-url": "https://packagist.org/downloads/",
            "license": [
                "BSD-3-Clause"
            ],
            "authors": [
                {
                    "name": "Sebastian Bergmann",
                    "email": "sebastian@phpunit.de"
                }
            ],
            "description": "Provides a list of PHP built-in functions that operate on resources",
            "homepage": "https://www.github.com/sebastianbergmann/resource-operations",
            "support": {
                "issues": "https://github.com/sebastianbergmann/resource-operations/issues",
                "source": "https://github.com/sebastianbergmann/resource-operations/tree/3.0.3"
            },
            "funding": [
                {
                    "url": "https://github.com/sebastianbergmann",
                    "type": "github"
                }
            ],
            "time": "2020-09-28T06:45:17+00:00"
        },
        {
            "name": "sebastian/type",
            "version": "2.3.4",
            "source": {
                "type": "git",
                "url": "https://github.com/sebastianbergmann/type.git",
                "reference": "b8cd8a1c753c90bc1a0f5372170e3e489136f914"
            },
            "dist": {
                "type": "zip",
                "url": "https://api.github.com/repos/sebastianbergmann/type/zipball/b8cd8a1c753c90bc1a0f5372170e3e489136f914",
                "reference": "b8cd8a1c753c90bc1a0f5372170e3e489136f914",
                "shasum": ""
            },
            "require": {
                "php": ">=7.3"
            },
            "require-dev": {
                "phpunit/phpunit": "^9.3"
            },
            "type": "library",
            "extra": {
                "branch-alias": {
                    "dev-master": "2.3-dev"
                }
            },
            "autoload": {
                "classmap": [
                    "src/"
                ]
            },
            "notification-url": "https://packagist.org/downloads/",
            "license": [
                "BSD-3-Clause"
            ],
            "authors": [
                {
                    "name": "Sebastian Bergmann",
                    "email": "sebastian@phpunit.de",
                    "role": "lead"
                }
            ],
            "description": "Collection of value objects that represent the types of the PHP type system",
            "homepage": "https://github.com/sebastianbergmann/type",
            "support": {
                "issues": "https://github.com/sebastianbergmann/type/issues",
                "source": "https://github.com/sebastianbergmann/type/tree/2.3.4"
            },
            "funding": [
                {
                    "url": "https://github.com/sebastianbergmann",
                    "type": "github"
                }
            ],
            "time": "2021-06-15T12:49:02+00:00"
        },
        {
            "name": "sebastian/version",
            "version": "3.0.2",
            "source": {
                "type": "git",
                "url": "https://github.com/sebastianbergmann/version.git",
                "reference": "c6c1022351a901512170118436c764e473f6de8c"
            },
            "dist": {
                "type": "zip",
                "url": "https://api.github.com/repos/sebastianbergmann/version/zipball/c6c1022351a901512170118436c764e473f6de8c",
                "reference": "c6c1022351a901512170118436c764e473f6de8c",
                "shasum": ""
            },
            "require": {
                "php": ">=7.3"
            },
            "type": "library",
            "extra": {
                "branch-alias": {
                    "dev-master": "3.0-dev"
                }
            },
            "autoload": {
                "classmap": [
                    "src/"
                ]
            },
            "notification-url": "https://packagist.org/downloads/",
            "license": [
                "BSD-3-Clause"
            ],
            "authors": [
                {
                    "name": "Sebastian Bergmann",
                    "email": "sebastian@phpunit.de",
                    "role": "lead"
                }
            ],
            "description": "Library that helps with managing the version number of Git-hosted PHP projects",
            "homepage": "https://github.com/sebastianbergmann/version",
            "support": {
                "issues": "https://github.com/sebastianbergmann/version/issues",
                "source": "https://github.com/sebastianbergmann/version/tree/3.0.2"
            },
            "funding": [
                {
                    "url": "https://github.com/sebastianbergmann",
                    "type": "github"
                }
            ],
            "time": "2020-09-28T06:39:44+00:00"
        },
        {
            "name": "symfony/console",
            "version": "v5.4.2",
            "source": {
                "type": "git",
                "url": "https://github.com/symfony/console.git",
                "reference": "a2c6b7ced2eb7799a35375fb9022519282b5405e"
            },
            "dist": {
                "type": "zip",
                "url": "https://api.github.com/repos/symfony/console/zipball/a2c6b7ced2eb7799a35375fb9022519282b5405e",
                "reference": "a2c6b7ced2eb7799a35375fb9022519282b5405e",
                "shasum": ""
            },
            "require": {
                "php": ">=7.2.5",
                "symfony/deprecation-contracts": "^2.1|^3",
                "symfony/polyfill-mbstring": "~1.0",
                "symfony/polyfill-php73": "^1.9",
                "symfony/polyfill-php80": "^1.16",
                "symfony/service-contracts": "^1.1|^2|^3",
                "symfony/string": "^5.1|^6.0"
            },
            "conflict": {
                "psr/log": ">=3",
                "symfony/dependency-injection": "<4.4",
                "symfony/dotenv": "<5.1",
                "symfony/event-dispatcher": "<4.4",
                "symfony/lock": "<4.4",
                "symfony/process": "<4.4"
            },
            "provide": {
                "psr/log-implementation": "1.0|2.0"
            },
            "require-dev": {
                "psr/log": "^1|^2",
                "symfony/config": "^4.4|^5.0|^6.0",
                "symfony/dependency-injection": "^4.4|^5.0|^6.0",
                "symfony/event-dispatcher": "^4.4|^5.0|^6.0",
                "symfony/lock": "^4.4|^5.0|^6.0",
                "symfony/process": "^4.4|^5.0|^6.0",
                "symfony/var-dumper": "^4.4|^5.0|^6.0"
            },
            "suggest": {
                "psr/log": "For using the console logger",
                "symfony/event-dispatcher": "",
                "symfony/lock": "",
                "symfony/process": ""
            },
            "type": "library",
            "autoload": {
                "psr-4": {
                    "Symfony\\Component\\Console\\": ""
                },
                "exclude-from-classmap": [
                    "/Tests/"
                ]
            },
            "notification-url": "https://packagist.org/downloads/",
            "license": [
                "MIT"
            ],
            "authors": [
                {
                    "name": "Fabien Potencier",
                    "email": "fabien@symfony.com"
                },
                {
                    "name": "Symfony Community",
                    "homepage": "https://symfony.com/contributors"
                }
            ],
            "description": "Eases the creation of beautiful and testable command line interfaces",
            "homepage": "https://symfony.com",
            "keywords": [
                "cli",
                "command line",
                "console",
                "terminal"
            ],
            "support": {
                "source": "https://github.com/symfony/console/tree/v5.4.2"
            },
            "funding": [
                {
                    "url": "https://symfony.com/sponsor",
                    "type": "custom"
                },
                {
                    "url": "https://github.com/fabpot",
                    "type": "github"
                },
                {
                    "url": "https://tidelift.com/funding/github/packagist/symfony/symfony",
                    "type": "tidelift"
                }
            ],
            "time": "2021-12-20T16:11:12+00:00"
        },
        {
            "name": "symfony/deprecation-contracts",
            "version": "v3.0.0",
            "source": {
                "type": "git",
                "url": "https://github.com/symfony/deprecation-contracts.git",
                "reference": "c726b64c1ccfe2896cb7df2e1331c357ad1c8ced"
            },
            "dist": {
                "type": "zip",
                "url": "https://api.github.com/repos/symfony/deprecation-contracts/zipball/c726b64c1ccfe2896cb7df2e1331c357ad1c8ced",
                "reference": "c726b64c1ccfe2896cb7df2e1331c357ad1c8ced",
                "shasum": ""
            },
            "require": {
                "php": ">=8.0.2"
            },
            "type": "library",
            "extra": {
                "branch-alias": {
                    "dev-main": "3.0-dev"
                },
                "thanks": {
                    "name": "symfony/contracts",
                    "url": "https://github.com/symfony/contracts"
                }
            },
            "autoload": {
                "files": [
                    "function.php"
                ]
            },
            "notification-url": "https://packagist.org/downloads/",
            "license": [
                "MIT"
            ],
            "authors": [
                {
                    "name": "Nicolas Grekas",
                    "email": "p@tchwork.com"
                },
                {
                    "name": "Symfony Community",
                    "homepage": "https://symfony.com/contributors"
                }
            ],
            "description": "A generic function and convention to trigger deprecation notices",
            "homepage": "https://symfony.com",
            "support": {
                "source": "https://github.com/symfony/deprecation-contracts/tree/v3.0.0"
            },
            "funding": [
                {
                    "url": "https://symfony.com/sponsor",
                    "type": "custom"
                },
                {
                    "url": "https://github.com/fabpot",
                    "type": "github"
                },
                {
                    "url": "https://tidelift.com/funding/github/packagist/symfony/symfony",
                    "type": "tidelift"
                }
            ],
            "time": "2021-11-01T23:48:49+00:00"
        },
        {
            "name": "symfony/polyfill-ctype",
            "version": "v1.24.0",
            "source": {
                "type": "git",
                "url": "https://github.com/symfony/polyfill-ctype.git",
                "reference": "30885182c981ab175d4d034db0f6f469898070ab"
            },
            "dist": {
                "type": "zip",
                "url": "https://api.github.com/repos/symfony/polyfill-ctype/zipball/30885182c981ab175d4d034db0f6f469898070ab",
                "reference": "30885182c981ab175d4d034db0f6f469898070ab",
                "shasum": ""
            },
            "require": {
                "php": ">=7.1"
            },
            "provide": {
                "ext-ctype": "*"
            },
            "suggest": {
                "ext-ctype": "For best performance"
            },
            "type": "library",
            "extra": {
                "branch-alias": {
                    "dev-main": "1.23-dev"
                },
                "thanks": {
                    "name": "symfony/polyfill",
                    "url": "https://github.com/symfony/polyfill"
                }
            },
            "autoload": {
                "psr-4": {
                    "Symfony\\Polyfill\\Ctype\\": ""
                },
                "files": [
                    "bootstrap.php"
                ]
            },
            "notification-url": "https://packagist.org/downloads/",
            "license": [
                "MIT"
            ],
            "authors": [
                {
                    "name": "Gert de Pagter",
                    "email": "BackEndTea@gmail.com"
                },
                {
                    "name": "Symfony Community",
                    "homepage": "https://symfony.com/contributors"
                }
            ],
            "description": "Symfony polyfill for ctype functions",
            "homepage": "https://symfony.com",
            "keywords": [
                "compatibility",
                "ctype",
                "polyfill",
                "portable"
            ],
            "support": {
                "source": "https://github.com/symfony/polyfill-ctype/tree/v1.24.0"
            },
            "funding": [
                {
                    "url": "https://symfony.com/sponsor",
                    "type": "custom"
                },
                {
                    "url": "https://github.com/fabpot",
                    "type": "github"
                },
                {
                    "url": "https://tidelift.com/funding/github/packagist/symfony/symfony",
                    "type": "tidelift"
                }
            ],
            "time": "2021-10-20T20:35:02+00:00"
        },
        {
            "name": "symfony/polyfill-intl-grapheme",
            "version": "v1.24.0",
            "source": {
                "type": "git",
                "url": "https://github.com/symfony/polyfill-intl-grapheme.git",
                "reference": "81b86b50cf841a64252b439e738e97f4a34e2783"
            },
            "dist": {
                "type": "zip",
                "url": "https://api.github.com/repos/symfony/polyfill-intl-grapheme/zipball/81b86b50cf841a64252b439e738e97f4a34e2783",
                "reference": "81b86b50cf841a64252b439e738e97f4a34e2783",
                "shasum": ""
            },
            "require": {
                "php": ">=7.1"
            },
            "suggest": {
                "ext-intl": "For best performance"
            },
            "type": "library",
            "extra": {
                "branch-alias": {
                    "dev-main": "1.23-dev"
                },
                "thanks": {
                    "name": "symfony/polyfill",
                    "url": "https://github.com/symfony/polyfill"
                }
            },
            "autoload": {
                "psr-4": {
                    "Symfony\\Polyfill\\Intl\\Grapheme\\": ""
                },
                "files": [
                    "bootstrap.php"
                ]
            },
            "notification-url": "https://packagist.org/downloads/",
            "license": [
                "MIT"
            ],
            "authors": [
                {
                    "name": "Nicolas Grekas",
                    "email": "p@tchwork.com"
                },
                {
                    "name": "Symfony Community",
                    "homepage": "https://symfony.com/contributors"
                }
            ],
            "description": "Symfony polyfill for intl's grapheme_* functions",
            "homepage": "https://symfony.com",
            "keywords": [
                "compatibility",
                "grapheme",
                "intl",
                "polyfill",
                "portable",
                "shim"
            ],
            "support": {
                "source": "https://github.com/symfony/polyfill-intl-grapheme/tree/v1.24.0"
            },
            "funding": [
                {
                    "url": "https://symfony.com/sponsor",
                    "type": "custom"
                },
                {
                    "url": "https://github.com/fabpot",
                    "type": "github"
                },
                {
                    "url": "https://tidelift.com/funding/github/packagist/symfony/symfony",
                    "type": "tidelift"
                }
            ],
            "time": "2021-11-23T21:10:46+00:00"
        },
        {
            "name": "symfony/polyfill-intl-normalizer",
            "version": "v1.24.0",
            "source": {
                "type": "git",
                "url": "https://github.com/symfony/polyfill-intl-normalizer.git",
                "reference": "8590a5f561694770bdcd3f9b5c69dde6945028e8"
            },
            "dist": {
                "type": "zip",
                "url": "https://api.github.com/repos/symfony/polyfill-intl-normalizer/zipball/8590a5f561694770bdcd3f9b5c69dde6945028e8",
                "reference": "8590a5f561694770bdcd3f9b5c69dde6945028e8",
                "shasum": ""
            },
            "require": {
                "php": ">=7.1"
            },
            "suggest": {
                "ext-intl": "For best performance"
            },
            "type": "library",
            "extra": {
                "branch-alias": {
                    "dev-main": "1.23-dev"
                },
                "thanks": {
                    "name": "symfony/polyfill",
                    "url": "https://github.com/symfony/polyfill"
                }
            },
            "autoload": {
                "psr-4": {
                    "Symfony\\Polyfill\\Intl\\Normalizer\\": ""
                },
                "files": [
                    "bootstrap.php"
                ],
                "classmap": [
                    "Resources/stubs"
                ]
            },
            "notification-url": "https://packagist.org/downloads/",
            "license": [
                "MIT"
            ],
            "authors": [
                {
                    "name": "Nicolas Grekas",
                    "email": "p@tchwork.com"
                },
                {
                    "name": "Symfony Community",
                    "homepage": "https://symfony.com/contributors"
                }
            ],
            "description": "Symfony polyfill for intl's Normalizer class and related functions",
            "homepage": "https://symfony.com",
            "keywords": [
                "compatibility",
                "intl",
                "normalizer",
                "polyfill",
                "portable",
                "shim"
            ],
            "support": {
                "source": "https://github.com/symfony/polyfill-intl-normalizer/tree/v1.24.0"
            },
            "funding": [
                {
                    "url": "https://symfony.com/sponsor",
                    "type": "custom"
                },
                {
                    "url": "https://github.com/fabpot",
                    "type": "github"
                },
                {
                    "url": "https://tidelift.com/funding/github/packagist/symfony/symfony",
                    "type": "tidelift"
                }
            ],
            "time": "2021-02-19T12:13:01+00:00"
        },
        {
            "name": "symfony/polyfill-mbstring",
            "version": "v1.24.0",
            "source": {
                "type": "git",
                "url": "https://github.com/symfony/polyfill-mbstring.git",
                "reference": "0abb51d2f102e00a4eefcf46ba7fec406d245825"
            },
            "dist": {
                "type": "zip",
                "url": "https://api.github.com/repos/symfony/polyfill-mbstring/zipball/0abb51d2f102e00a4eefcf46ba7fec406d245825",
                "reference": "0abb51d2f102e00a4eefcf46ba7fec406d245825",
                "shasum": ""
            },
            "require": {
                "php": ">=7.1"
            },
            "provide": {
                "ext-mbstring": "*"
            },
            "suggest": {
                "ext-mbstring": "For best performance"
            },
            "type": "library",
            "extra": {
                "branch-alias": {
                    "dev-main": "1.23-dev"
                },
                "thanks": {
                    "name": "symfony/polyfill",
                    "url": "https://github.com/symfony/polyfill"
                }
            },
            "autoload": {
                "psr-4": {
                    "Symfony\\Polyfill\\Mbstring\\": ""
                },
                "files": [
                    "bootstrap.php"
                ]
            },
            "notification-url": "https://packagist.org/downloads/",
            "license": [
                "MIT"
            ],
            "authors": [
                {
                    "name": "Nicolas Grekas",
                    "email": "p@tchwork.com"
                },
                {
                    "name": "Symfony Community",
                    "homepage": "https://symfony.com/contributors"
                }
            ],
            "description": "Symfony polyfill for the Mbstring extension",
            "homepage": "https://symfony.com",
            "keywords": [
                "compatibility",
                "mbstring",
                "polyfill",
                "portable",
                "shim"
            ],
            "support": {
                "source": "https://github.com/symfony/polyfill-mbstring/tree/v1.24.0"
            },
            "funding": [
                {
                    "url": "https://symfony.com/sponsor",
                    "type": "custom"
                },
                {
                    "url": "https://github.com/fabpot",
                    "type": "github"
                },
                {
                    "url": "https://tidelift.com/funding/github/packagist/symfony/symfony",
                    "type": "tidelift"
                }
            ],
            "time": "2021-11-30T18:21:41+00:00"
        },
        {
            "name": "symfony/polyfill-php73",
            "version": "v1.24.0",
            "source": {
                "type": "git",
                "url": "https://github.com/symfony/polyfill-php73.git",
                "reference": "cc5db0e22b3cb4111010e48785a97f670b350ca5"
            },
            "dist": {
                "type": "zip",
                "url": "https://api.github.com/repos/symfony/polyfill-php73/zipball/cc5db0e22b3cb4111010e48785a97f670b350ca5",
                "reference": "cc5db0e22b3cb4111010e48785a97f670b350ca5",
                "shasum": ""
            },
            "require": {
                "php": ">=7.1"
            },
            "type": "library",
            "extra": {
                "branch-alias": {
                    "dev-main": "1.23-dev"
                },
                "thanks": {
                    "name": "symfony/polyfill",
                    "url": "https://github.com/symfony/polyfill"
                }
            },
            "autoload": {
                "psr-4": {
                    "Symfony\\Polyfill\\Php73\\": ""
                },
                "files": [
                    "bootstrap.php"
                ],
                "classmap": [
                    "Resources/stubs"
                ]
            },
            "notification-url": "https://packagist.org/downloads/",
            "license": [
                "MIT"
            ],
            "authors": [
                {
                    "name": "Nicolas Grekas",
                    "email": "p@tchwork.com"
                },
                {
                    "name": "Symfony Community",
                    "homepage": "https://symfony.com/contributors"
                }
            ],
            "description": "Symfony polyfill backporting some PHP 7.3+ features to lower PHP versions",
            "homepage": "https://symfony.com",
            "keywords": [
                "compatibility",
                "polyfill",
                "portable",
                "shim"
            ],
            "support": {
                "source": "https://github.com/symfony/polyfill-php73/tree/v1.24.0"
            },
            "funding": [
                {
                    "url": "https://symfony.com/sponsor",
                    "type": "custom"
                },
                {
                    "url": "https://github.com/fabpot",
                    "type": "github"
                },
                {
                    "url": "https://tidelift.com/funding/github/packagist/symfony/symfony",
                    "type": "tidelift"
                }
            ],
            "time": "2021-06-05T21:20:04+00:00"
        },
        {
            "name": "symfony/polyfill-php80",
            "version": "v1.24.0",
            "source": {
                "type": "git",
                "url": "https://github.com/symfony/polyfill-php80.git",
                "reference": "57b712b08eddb97c762a8caa32c84e037892d2e9"
            },
            "dist": {
                "type": "zip",
                "url": "https://api.github.com/repos/symfony/polyfill-php80/zipball/57b712b08eddb97c762a8caa32c84e037892d2e9",
                "reference": "57b712b08eddb97c762a8caa32c84e037892d2e9",
                "shasum": ""
            },
            "require": {
                "php": ">=7.1"
            },
            "type": "library",
            "extra": {
                "branch-alias": {
                    "dev-main": "1.23-dev"
                },
                "thanks": {
                    "name": "symfony/polyfill",
                    "url": "https://github.com/symfony/polyfill"
                }
            },
            "autoload": {
                "psr-4": {
                    "Symfony\\Polyfill\\Php80\\": ""
                },
                "files": [
                    "bootstrap.php"
                ],
                "classmap": [
                    "Resources/stubs"
                ]
            },
            "notification-url": "https://packagist.org/downloads/",
            "license": [
                "MIT"
            ],
            "authors": [
                {
                    "name": "Ion Bazan",
                    "email": "ion.bazan@gmail.com"
                },
                {
                    "name": "Nicolas Grekas",
                    "email": "p@tchwork.com"
                },
                {
                    "name": "Symfony Community",
                    "homepage": "https://symfony.com/contributors"
                }
            ],
            "description": "Symfony polyfill backporting some PHP 8.0+ features to lower PHP versions",
            "homepage": "https://symfony.com",
            "keywords": [
                "compatibility",
                "polyfill",
                "portable",
                "shim"
            ],
            "support": {
                "source": "https://github.com/symfony/polyfill-php80/tree/v1.24.0"
            },
            "funding": [
                {
                    "url": "https://symfony.com/sponsor",
                    "type": "custom"
                },
                {
                    "url": "https://github.com/fabpot",
                    "type": "github"
                },
                {
                    "url": "https://tidelift.com/funding/github/packagist/symfony/symfony",
                    "type": "tidelift"
                }
            ],
            "time": "2021-09-13T13:58:33+00:00"
        },
        {
            "name": "symfony/process",
            "version": "v5.4.2",
            "source": {
                "type": "git",
                "url": "https://github.com/symfony/process.git",
                "reference": "2b3ba8722c4aaf3e88011be5e7f48710088fb5e4"
            },
            "dist": {
                "type": "zip",
                "url": "https://api.github.com/repos/symfony/process/zipball/2b3ba8722c4aaf3e88011be5e7f48710088fb5e4",
                "reference": "2b3ba8722c4aaf3e88011be5e7f48710088fb5e4",
                "shasum": ""
            },
            "require": {
                "php": ">=7.2.5",
                "symfony/polyfill-php80": "^1.16"
            },
            "type": "library",
            "autoload": {
                "psr-4": {
                    "Symfony\\Component\\Process\\": ""
                },
                "exclude-from-classmap": [
                    "/Tests/"
                ]
            },
            "notification-url": "https://packagist.org/downloads/",
            "license": [
                "MIT"
            ],
            "authors": [
                {
                    "name": "Fabien Potencier",
                    "email": "fabien@symfony.com"
                },
                {
                    "name": "Symfony Community",
                    "homepage": "https://symfony.com/contributors"
                }
            ],
            "description": "Executes commands in sub-processes",
            "homepage": "https://symfony.com",
            "support": {
                "source": "https://github.com/symfony/process/tree/v5.4.2"
            },
            "funding": [
                {
                    "url": "https://symfony.com/sponsor",
                    "type": "custom"
                },
                {
                    "url": "https://github.com/fabpot",
                    "type": "github"
                },
                {
                    "url": "https://tidelift.com/funding/github/packagist/symfony/symfony",
                    "type": "tidelift"
                }
            ],
            "time": "2021-12-27T21:01:00+00:00"
        },
        {
            "name": "symfony/service-contracts",
            "version": "v3.0.0",
            "source": {
                "type": "git",
                "url": "https://github.com/symfony/service-contracts.git",
                "reference": "36715ebf9fb9db73db0cb24263c79077c6fe8603"
            },
            "dist": {
                "type": "zip",
                "url": "https://api.github.com/repos/symfony/service-contracts/zipball/36715ebf9fb9db73db0cb24263c79077c6fe8603",
                "reference": "36715ebf9fb9db73db0cb24263c79077c6fe8603",
                "shasum": ""
            },
            "require": {
                "php": ">=8.0.2",
                "psr/container": "^2.0"
            },
            "conflict": {
                "ext-psr": "<1.1|>=2"
            },
            "suggest": {
                "symfony/service-implementation": ""
            },
            "type": "library",
            "extra": {
                "branch-alias": {
                    "dev-main": "3.0-dev"
                },
                "thanks": {
                    "name": "symfony/contracts",
                    "url": "https://github.com/symfony/contracts"
                }
            },
            "autoload": {
                "psr-4": {
                    "Symfony\\Contracts\\Service\\": ""
                }
            },
            "notification-url": "https://packagist.org/downloads/",
            "license": [
                "MIT"
            ],
            "authors": [
                {
                    "name": "Nicolas Grekas",
                    "email": "p@tchwork.com"
                },
                {
                    "name": "Symfony Community",
                    "homepage": "https://symfony.com/contributors"
                }
            ],
            "description": "Generic abstractions related to writing services",
            "homepage": "https://symfony.com",
            "keywords": [
                "abstractions",
                "contracts",
                "decoupling",
                "interfaces",
                "interoperability",
                "standards"
            ],
            "support": {
                "source": "https://github.com/symfony/service-contracts/tree/v3.0.0"
            },
            "funding": [
                {
                    "url": "https://symfony.com/sponsor",
                    "type": "custom"
                },
                {
                    "url": "https://github.com/fabpot",
                    "type": "github"
                },
                {
                    "url": "https://tidelift.com/funding/github/packagist/symfony/symfony",
                    "type": "tidelift"
                }
            ],
            "time": "2021-11-04T17:53:12+00:00"
        },
        {
            "name": "symfony/string",
            "version": "v6.0.2",
            "source": {
                "type": "git",
                "url": "https://github.com/symfony/string.git",
                "reference": "bae261d0c3ac38a1f802b4dfed42094296100631"
            },
            "dist": {
                "type": "zip",
                "url": "https://api.github.com/repos/symfony/string/zipball/bae261d0c3ac38a1f802b4dfed42094296100631",
                "reference": "bae261d0c3ac38a1f802b4dfed42094296100631",
                "shasum": ""
            },
            "require": {
                "php": ">=8.0.2",
                "symfony/polyfill-ctype": "~1.8",
                "symfony/polyfill-intl-grapheme": "~1.0",
                "symfony/polyfill-intl-normalizer": "~1.0",
                "symfony/polyfill-mbstring": "~1.0"
            },
            "conflict": {
                "symfony/translation-contracts": "<2.0"
            },
            "require-dev": {
                "symfony/error-handler": "^5.4|^6.0",
                "symfony/http-client": "^5.4|^6.0",
                "symfony/translation-contracts": "^2.0|^3.0",
                "symfony/var-exporter": "^5.4|^6.0"
            },
            "type": "library",
            "autoload": {
                "psr-4": {
                    "Symfony\\Component\\String\\": ""
                },
                "files": [
                    "Resources/functions.php"
                ],
                "exclude-from-classmap": [
                    "/Tests/"
                ]
            },
            "notification-url": "https://packagist.org/downloads/",
            "license": [
                "MIT"
            ],
            "authors": [
                {
                    "name": "Nicolas Grekas",
                    "email": "p@tchwork.com"
                },
                {
                    "name": "Symfony Community",
                    "homepage": "https://symfony.com/contributors"
                }
            ],
            "description": "Provides an object-oriented API to strings and deals with bytes, UTF-8 code points and grapheme clusters in a unified way",
            "homepage": "https://symfony.com",
            "keywords": [
                "grapheme",
                "i18n",
                "string",
                "unicode",
                "utf-8",
                "utf8"
            ],
            "support": {
                "source": "https://github.com/symfony/string/tree/v6.0.2"
            },
            "funding": [
                {
                    "url": "https://symfony.com/sponsor",
                    "type": "custom"
                },
                {
                    "url": "https://github.com/fabpot",
                    "type": "github"
                },
                {
                    "url": "https://tidelift.com/funding/github/packagist/symfony/symfony",
                    "type": "tidelift"
                }
            ],
            "time": "2021-12-16T22:13:01+00:00"
        },
        {
            "name": "theseer/tokenizer",
            "version": "1.2.1",
            "source": {
                "type": "git",
                "url": "https://github.com/theseer/tokenizer.git",
                "reference": "34a41e998c2183e22995f158c581e7b5e755ab9e"
            },
            "dist": {
                "type": "zip",
                "url": "https://api.github.com/repos/theseer/tokenizer/zipball/34a41e998c2183e22995f158c581e7b5e755ab9e",
                "reference": "34a41e998c2183e22995f158c581e7b5e755ab9e",
                "shasum": ""
            },
            "require": {
                "ext-dom": "*",
                "ext-tokenizer": "*",
                "ext-xmlwriter": "*",
                "php": "^7.2 || ^8.0"
            },
            "type": "library",
            "autoload": {
                "classmap": [
                    "src/"
                ]
            },
            "notification-url": "https://packagist.org/downloads/",
            "license": [
                "BSD-3-Clause"
            ],
            "authors": [
                {
                    "name": "Arne Blankerts",
                    "email": "arne@blankerts.de",
                    "role": "Developer"
                }
            ],
            "description": "A small library for converting tokenized PHP source code into XML and potentially other formats",
            "support": {
                "issues": "https://github.com/theseer/tokenizer/issues",
                "source": "https://github.com/theseer/tokenizer/tree/1.2.1"
            },
            "funding": [
                {
                    "url": "https://github.com/theseer",
                    "type": "github"
                }
            ],
            "time": "2021-07-28T10:34:58+00:00"
        },
        {
            "name": "webmozart/assert",
            "version": "1.10.0",
            "source": {
                "type": "git",
                "url": "https://github.com/webmozarts/assert.git",
                "reference": "6964c76c7804814a842473e0c8fd15bab0f18e25"
            },
            "dist": {
                "type": "zip",
                "url": "https://api.github.com/repos/webmozarts/assert/zipball/6964c76c7804814a842473e0c8fd15bab0f18e25",
                "reference": "6964c76c7804814a842473e0c8fd15bab0f18e25",
                "shasum": ""
            },
            "require": {
                "php": "^7.2 || ^8.0",
                "symfony/polyfill-ctype": "^1.8"
            },
            "conflict": {
                "phpstan/phpstan": "<0.12.20",
                "vimeo/psalm": "<4.6.1 || 4.6.2"
            },
            "require-dev": {
                "phpunit/phpunit": "^8.5.13"
            },
            "type": "library",
            "extra": {
                "branch-alias": {
                    "dev-master": "1.10-dev"
                }
            },
            "autoload": {
                "psr-4": {
                    "Webmozart\\Assert\\": "src/"
                }
            },
            "notification-url": "https://packagist.org/downloads/",
            "license": [
                "MIT"
            ],
            "authors": [
                {
                    "name": "Bernhard Schussek",
                    "email": "bschussek@gmail.com"
                }
            ],
            "description": "Assertions to validate method input/output with nice error messages.",
            "keywords": [
                "assert",
                "check",
                "validate"
            ],
            "support": {
                "issues": "https://github.com/webmozarts/assert/issues",
                "source": "https://github.com/webmozarts/assert/tree/1.10.0"
            },
            "time": "2021-03-09T10:59:23+00:00"
        },
        {
            "name": "wikimedia/at-ease",
            "version": "v2.1.0",
            "source": {
                "type": "git",
                "url": "https://github.com/wikimedia/at-ease.git",
                "reference": "e8ebaa7bb7c8a8395481a05f6dc4deaceab11c33"
            },
            "dist": {
                "type": "zip",
                "url": "https://api.github.com/repos/wikimedia/at-ease/zipball/e8ebaa7bb7c8a8395481a05f6dc4deaceab11c33",
                "reference": "e8ebaa7bb7c8a8395481a05f6dc4deaceab11c33",
                "shasum": ""
            },
            "require": {
                "php": ">=7.2.9"
            },
            "require-dev": {
                "mediawiki/mediawiki-codesniffer": "35.0.0",
                "mediawiki/minus-x": "1.1.1",
                "ockcyp/covers-validator": "1.3.3",
                "php-parallel-lint/php-console-highlighter": "0.5.0",
                "php-parallel-lint/php-parallel-lint": "1.2.0",
                "phpunit/phpunit": "^8.5"
            },
            "type": "library",
            "autoload": {
                "psr-4": {
                    "Wikimedia\\AtEase\\": "src/Wikimedia/AtEase/"
                },
                "files": [
                    "src/Wikimedia/Functions.php"
                ]
            },
            "notification-url": "https://packagist.org/downloads/",
            "license": [
                "GPL-2.0-or-later"
            ],
            "authors": [
                {
                    "name": "Tim Starling",
                    "email": "tstarling@wikimedia.org"
                },
                {
                    "name": "MediaWiki developers",
                    "email": "wikitech-l@lists.wikimedia.org"
                }
            ],
            "description": "Safe replacement to @ for suppressing warnings.",
            "homepage": "https://www.mediawiki.org/wiki/at-ease",
            "support": {
                "source": "https://github.com/wikimedia/at-ease/tree/v2.1.0"
            },
            "time": "2021-02-27T15:53:37+00:00"
        },
        {
            "name": "yoast/phpunit-polyfills",
            "version": "1.0.3",
            "source": {
                "type": "git",
                "url": "https://github.com/Yoast/PHPUnit-Polyfills.git",
                "reference": "5ea3536428944955f969bc764bbe09738e151ada"
            },
            "dist": {
                "type": "zip",
                "url": "https://api.github.com/repos/Yoast/PHPUnit-Polyfills/zipball/5ea3536428944955f969bc764bbe09738e151ada",
                "reference": "5ea3536428944955f969bc764bbe09738e151ada",
                "shasum": ""
            },
            "require": {
                "php": ">=5.4",
                "phpunit/phpunit": "^4.8.36 || ^5.7.21 || ^6.0 || ^7.0 || ^8.0 || ^9.0"
            },
            "require-dev": {
                "yoast/yoastcs": "^2.2.0"
            },
            "type": "library",
            "extra": {
                "branch-alias": {
                    "dev-main": "1.x-dev",
                    "dev-develop": "1.x-dev"
                }
            },
            "autoload": {
                "files": [
                    "phpunitpolyfills-autoload.php"
                ]
            },
            "notification-url": "https://packagist.org/downloads/",
            "license": [
                "BSD-3-Clause"
            ],
            "authors": [
                {
                    "name": "Team Yoast",
                    "email": "support@yoast.com",
                    "homepage": "https://yoast.com"
                },
                {
                    "name": "Contributors",
                    "homepage": "https://github.com/Yoast/PHPUnit-Polyfills/graphs/contributors"
                }
            ],
            "description": "Set of polyfills for changed PHPUnit functionality to allow for creating PHPUnit cross-version compatible tests",
            "homepage": "https://github.com/Yoast/PHPUnit-Polyfills",
            "keywords": [
                "phpunit",
                "polyfill",
                "testing"
            ],
            "support": {
                "issues": "https://github.com/Yoast/PHPUnit-Polyfills/issues",
                "source": "https://github.com/Yoast/PHPUnit-Polyfills"
            },
            "time": "2021-11-23T01:37:03+00:00"
        }
    ],
    "aliases": [],
    "minimum-stability": "dev",
    "stability-flags": {
        "automattic/jetpack-a8c-mc-stats": 20,
        "automattic/jetpack-abtest": 20,
        "automattic/jetpack-assets": 20,
        "automattic/jetpack-autoloader": 20,
        "automattic/jetpack-backup": 20,
        "automattic/jetpack-blocks": 20,
        "automattic/jetpack-compat": 20,
        "automattic/jetpack-composer-plugin": 20,
        "automattic/jetpack-config": 20,
        "automattic/jetpack-connection": 20,
        "automattic/jetpack-connection-ui": 20,
        "automattic/jetpack-constants": 20,
        "automattic/jetpack-device-detection": 20,
        "automattic/jetpack-error": 20,
        "automattic/jetpack-heartbeat": 20,
        "automattic/jetpack-identity-crisis": 20,
        "automattic/jetpack-jitm": 20,
        "automattic/jetpack-lazy-images": 20,
        "automattic/jetpack-licensing": 20,
        "automattic/jetpack-logo": 20,
        "automattic/jetpack-my-jetpack": 20,
        "automattic/jetpack-options": 20,
        "automattic/jetpack-partner": 20,
        "automattic/jetpack-plugins-installer": 20,
        "automattic/jetpack-redirect": 20,
        "automattic/jetpack-roles": 20,
        "automattic/jetpack-search": 20,
        "automattic/jetpack-status": 20,
        "automattic/jetpack-sync": 20,
        "automattic/jetpack-terms-of-service": 20,
        "automattic/jetpack-tracking": 20,
        "automattic/jetpack-changelogger": 20
    },
    "prefer-stable": true,
    "prefer-lowest": false,
    "platform": {
        "ext-fileinfo": "*",
        "ext-json": "*",
        "ext-openssl": "*"
    },
    "platform-dev": [],
    "platform-overrides": {
        "ext-intl": "0.0.0"
    },
    "plugin-api-version": "2.2.0"
}<|MERGE_RESOLUTION|>--- conflicted
+++ resolved
@@ -4,11 +4,7 @@
         "Read more about it at https://getcomposer.org/doc/01-basic-usage.md#installing-dependencies",
         "This file is @generated automatically"
     ],
-<<<<<<< HEAD
-    "content-hash": "45dd14b8bd0d9c15d1e27db0d5c11e45",
-=======
     "content-hash": "bd6c23fb6ceb87ec1058410f19a34c49",
->>>>>>> 86c47c52
     "packages": [
         {
             "name": "automattic/jetpack-a8c-mc-stats",
@@ -1684,11 +1680,7 @@
             "dist": {
                 "type": "path",
                 "url": "../../packages/sync",
-<<<<<<< HEAD
-                "reference": "d55a5d8e22c08365a99d13c0761329436e114d13"
-=======
                 "reference": "08c63a81a1ac29072c140383f3bf9266a4c3c6be"
->>>>>>> 86c47c52
             },
             "require": {
                 "automattic/jetpack-connection": "^1.36",
