--- conflicted
+++ resolved
@@ -4,11 +4,7 @@
         "Read more about it at https://getcomposer.org/doc/01-basic-usage.md#installing-dependencies",
         "This file is @generated automatically"
     ],
-<<<<<<< HEAD
-    "content-hash": "fd7fd2ab1230b7ec643fa1f6674b1130",
-=======
-    "content-hash": "5dc4dc4599f0817eb3a0c7faef569ddf",
->>>>>>> 66992dd2
+    "content-hash": "b8b325a32987882390ca6f4e0a9e3f16",
     "packages": [
         {
             "name": "automattic/jetpack-a8c-mc-stats",
