{
    "_readme": [
        "This file locks the dependencies of your project to a known state",
        "Read more about it at https://getcomposer.org/doc/01-basic-usage.md#installing-dependencies",
        "This file is @generated automatically"
    ],
<<<<<<< HEAD
    "content-hash": "be2384486b3b2a6969b5f796bb47f389",
=======
    "content-hash": "855f9a1a84a4e7058f1191e285073adc",
>>>>>>> 4d8257d4
    "packages": [
        {
            "name": "automattic/jetpack-a8c-mc-stats",
            "version": "dev-trunk",
            "dist": {
                "type": "path",
                "url": "../../packages/a8c-mc-stats",
                "reference": "c5df589f62cd58dc5f1b04938e4e4edc75916812"
            },
            "require-dev": {
                "automattic/jetpack-changelogger": "^3.2",
                "yoast/phpunit-polyfills": "1.0.3"
            },
            "type": "jetpack-library",
            "extra": {
                "autotagger": true,
                "mirror-repo": "Automattic/jetpack-a8c-mc-stats",
                "changelogger": {
                    "link-template": "https://github.com/Automattic/jetpack-a8c-mc-stats/compare/v${old}...v${new}"
                },
                "branch-alias": {
                    "dev-trunk": "1.4.x-dev"
                }
            },
            "autoload": {
                "classmap": [
                    "src/"
                ]
            },
            "scripts": {
                "phpunit": [
                    "./vendor/phpunit/phpunit/phpunit --colors=always"
                ],
                "test-coverage": [
                    "php -dpcov.directory=. ./vendor/bin/phpunit --coverage-clover \"$COVERAGE_DIR/clover.xml\""
                ],
                "test-php": [
                    "@composer phpunit"
                ]
            },
            "license": [
                "GPL-2.0-or-later"
            ],
            "description": "Used to record internal usage stats for Automattic. Not visible to site owners.",
            "transport-options": {
                "relative": true
            }
        },
        {
            "name": "automattic/jetpack-abtest",
            "version": "dev-trunk",
            "dist": {
                "type": "path",
                "url": "../../packages/abtest",
                "reference": "8d870e950b2fd93c7cf5b024b7f6a0296bb97f91"
            },
            "require": {
                "automattic/jetpack-connection": "^1.45",
                "automattic/jetpack-error": "^1.3"
            },
            "require-dev": {
                "automattic/jetpack-changelogger": "^3.2",
                "automattic/wordbless": "dev-master",
                "yoast/phpunit-polyfills": "1.0.3"
            },
            "type": "jetpack-library",
            "extra": {
                "autotagger": true,
                "mirror-repo": "Automattic/jetpack-abtest",
                "changelogger": {
                    "link-template": "https://github.com/Automattic/jetpack-abtest/compare/v${old}...v${new}"
                },
                "branch-alias": {
                    "dev-trunk": "1.10.x-dev"
                }
            },
            "autoload": {
                "classmap": [
                    "src/"
                ]
            },
            "scripts": {
                "phpunit": [
                    "./vendor/phpunit/phpunit/phpunit --colors=always"
                ],
                "post-install-cmd": [
                    "WorDBless\\Composer\\InstallDropin::copy"
                ],
                "post-update-cmd": [
                    "WorDBless\\Composer\\InstallDropin::copy"
                ],
                "test-coverage": [
                    "php -dpcov.directory=. ./vendor/bin/phpunit --coverage-clover \"$COVERAGE_DIR/clover.xml\""
                ],
                "test-php": [
                    "@composer phpunit"
                ]
            },
            "license": [
                "GPL-2.0-or-later"
            ],
            "description": "Provides an interface to the WP.com A/B tests.",
            "transport-options": {
                "relative": true
            }
        },
        {
            "name": "automattic/jetpack-action-bar",
            "version": "dev-trunk",
            "dist": {
                "type": "path",
                "url": "../../packages/action-bar",
                "reference": "79e9a0b07d9540cc47962d41fc42af6658645838"
            },
            "require": {
                "automattic/jetpack-assets": "^1.17",
                "automattic/jetpack-constants": "^1.6"
            },
            "require-dev": {
                "automattic/jetpack-changelogger": "^3.2",
                "automattic/wordbless": "dev-master",
                "yoast/phpunit-polyfills": "1.0.3"
            },
            "type": "jetpack-library",
            "extra": {
                "mirror-repo": "Automattic/jetpack-action-bar",
                "changelogger": {
                    "link-template": "https://github.com/Automattic/jetpack-action-bar/compare/v${old}...v${new}"
                },
                "autotagger": true,
                "branch-alias": {
                    "dev-trunk": "0.1.x-dev"
                },
                "textdomain": "jetpack-action-bar"
            },
            "autoload": {
                "classmap": [
                    "src/"
                ]
            },
            "scripts": {
                "phpunit": [
                    "./vendor/phpunit/phpunit/phpunit --colors=always"
                ],
                "test-coverage": [
                    "php -dpcov.directory=. ./vendor/bin/phpunit --coverage-clover \"$COVERAGE_DIR/clover.xml\""
                ],
                "test-php": [
                    "@composer phpunit"
                ],
                "build-production": [
                    "pnpm run build-production"
                ],
                "build-development": [
                    "pnpm run build"
                ],
                "post-install-cmd": [
                    "WorDBless\\Composer\\InstallDropin::copy"
                ],
                "post-update-cmd": [
                    "WorDBless\\Composer\\InstallDropin::copy"
                ]
            },
            "license": [
                "GPL-2.0-or-later"
            ],
            "description": "An easy way for visitors to follow, like, and comment on your site.",
            "transport-options": {
                "relative": true
            }
        },
        {
            "name": "automattic/jetpack-admin-ui",
            "version": "dev-trunk",
            "dist": {
                "type": "path",
                "url": "../../packages/admin-ui",
                "reference": "643ce07d751c26cabbb330339d515ef5a35808f3"
            },
            "require-dev": {
                "automattic/jetpack-changelogger": "^3.2",
                "automattic/wordbless": "dev-master",
                "yoast/phpunit-polyfills": "1.0.3"
            },
            "type": "jetpack-library",
            "extra": {
                "autotagger": true,
                "mirror-repo": "Automattic/jetpack-admin-ui",
                "textdomain": "jetpack-admin-ui",
                "changelogger": {
                    "link-template": "https://github.com/Automattic/jetpack-admin-ui/compare/${old}...${new}"
                },
                "branch-alias": {
                    "dev-trunk": "0.2.x-dev"
                },
                "version-constants": {
                    "::PACKAGE_VERSION": "src/class-admin-menu.php"
                }
            },
            "autoload": {
                "classmap": [
                    "src/"
                ]
            },
            "scripts": {
                "phpunit": [
                    "./vendor/phpunit/phpunit/phpunit --colors=always"
                ],
                "test-coverage": [
                    "php -dpcov.directory=. ./vendor/bin/phpunit --coverage-clover \"$COVERAGE_DIR/clover.xml\""
                ],
                "test-php": [
                    "@composer phpunit"
                ],
                "post-install-cmd": [
                    "WorDBless\\Composer\\InstallDropin::copy"
                ],
                "post-update-cmd": [
                    "WorDBless\\Composer\\InstallDropin::copy"
                ]
            },
            "license": [
                "GPL-2.0-or-later"
            ],
            "description": "Generic Jetpack wp-admin UI elements",
            "transport-options": {
                "relative": true
            }
        },
        {
            "name": "automattic/jetpack-assets",
            "version": "dev-trunk",
            "dist": {
                "type": "path",
                "url": "../../packages/assets",
                "reference": "64ada4d1c3f69e232b27bb0e3a9d986e3f292954"
            },
            "require": {
                "automattic/jetpack-constants": "^1.6"
            },
            "require-dev": {
                "automattic/jetpack-changelogger": "^3.2",
                "brain/monkey": "2.6.1",
                "wikimedia/testing-access-wrapper": "^1.0 || ^2.0",
                "yoast/phpunit-polyfills": "1.0.3"
            },
            "type": "jetpack-library",
            "extra": {
                "autotagger": true,
                "mirror-repo": "Automattic/jetpack-assets",
                "textdomain": "jetpack-assets",
                "changelogger": {
                    "link-template": "https://github.com/Automattic/jetpack-assets/compare/v${old}...v${new}"
                },
                "branch-alias": {
                    "dev-trunk": "1.17.x-dev"
                }
            },
            "autoload": {
                "files": [
                    "actions.php"
                ],
                "classmap": [
                    "src/"
                ]
            },
            "scripts": {
                "build-development": [
                    "pnpm run build"
                ],
                "build-production": [
                    "pnpm run build-production"
                ],
                "phpunit": [
                    "./vendor/phpunit/phpunit/phpunit --colors=always"
                ],
                "test-coverage": [
                    "php -dpcov.directory=. ./vendor/bin/phpunit --coverage-clover \"$COVERAGE_DIR/php/clover.xml\"",
                    "pnpm run test-coverage"
                ],
                "test-js": [
                    "pnpm run test"
                ],
                "test-php": [
                    "@composer phpunit"
                ]
            },
            "license": [
                "GPL-2.0-or-later"
            ],
            "description": "Asset management utilities for Jetpack ecosystem packages",
            "transport-options": {
                "relative": true
            }
        },
        {
            "name": "automattic/jetpack-autoloader",
            "version": "dev-trunk",
            "dist": {
                "type": "path",
                "url": "../../packages/autoloader",
                "reference": "54d19e9ca258cd1731dc5f4a2be175204b93625f"
            },
            "require": {
                "composer-plugin-api": "^1.1 || ^2.0"
            },
            "require-dev": {
                "automattic/jetpack-changelogger": "^3.2",
                "yoast/phpunit-polyfills": "1.0.3"
            },
            "type": "composer-plugin",
            "extra": {
                "autotagger": true,
                "class": "Automattic\\Jetpack\\Autoloader\\CustomAutoloaderPlugin",
                "mirror-repo": "Automattic/jetpack-autoloader",
                "changelogger": {
                    "link-template": "https://github.com/Automattic/jetpack-autoloader/compare/v${old}...v${new}"
                },
                "branch-alias": {
                    "dev-trunk": "2.11.x-dev"
                }
            },
            "autoload": {
                "classmap": [
                    "src/AutoloadGenerator.php"
                ],
                "psr-4": {
                    "Automattic\\Jetpack\\Autoloader\\": "src"
                }
            },
            "scripts": {
                "phpunit": [
                    "./vendor/phpunit/phpunit/phpunit --colors=always"
                ],
                "test-coverage": [
                    "php -dpcov.directory=. ./vendor/bin/phpunit --coverage-php \"./tests/php/tmp/coverage-report.php\"",
                    "php ./tests/php/bin/test-coverage.php \"$COVERAGE_DIR/clover.xml\""
                ],
                "test-php": [
                    "@composer phpunit"
                ]
            },
            "license": [
                "GPL-2.0-or-later"
            ],
            "description": "Creates a custom autoloader for a plugin or theme.",
            "transport-options": {
                "relative": true
            }
        },
        {
            "name": "automattic/jetpack-backup",
            "version": "dev-trunk",
            "dist": {
                "type": "path",
                "url": "../../packages/backup",
                "reference": "84595f9ad0abf2722568e2d64036efa46b73b610"
            },
            "require": {
                "automattic/jetpack-admin-ui": "^0.2",
                "automattic/jetpack-assets": "^1.17",
                "automattic/jetpack-autoloader": "^2.11",
                "automattic/jetpack-composer-plugin": "^1.1",
                "automattic/jetpack-config": "^1.11",
                "automattic/jetpack-connection": "^1.45",
                "automattic/jetpack-identity-crisis": "^0.8",
                "automattic/jetpack-my-jetpack": "^2.2",
                "automattic/jetpack-status": "^1.14",
                "automattic/jetpack-sync": "^1.39"
            },
            "require-dev": {
                "automattic/jetpack-changelogger": "^3.2",
                "automattic/wordbless": "@dev",
                "yoast/phpunit-polyfills": "1.0.3"
            },
            "type": "jetpack-library",
            "extra": {
                "autotagger": true,
                "mirror-repo": "Automattic/jetpack-backup",
                "textdomain": "jetpack-backup-pkg",
                "version-constants": {
                    "::PACKAGE_VERSION": "src/class-package-version.php"
                },
                "changelogger": {
                    "link-template": "https://github.com/Automattic/jetpack-backup/compare/v${old}...v${new}"
                },
                "branch-alias": {
                    "dev-trunk": "1.9.x-dev"
                }
            },
            "autoload": {
                "files": [
                    "actions.php"
                ],
                "classmap": [
                    "src/"
                ]
            },
            "scripts": {
                "phpunit": [
                    "./vendor/phpunit/phpunit/phpunit --colors=always"
                ],
                "test-coverage": [
                    "php -dpcov.directory=. ./vendor/bin/phpunit --coverage-clover \"$COVERAGE_DIR/clover.xml\""
                ],
                "test-php": [
                    "@composer phpunit"
                ],
                "post-install-cmd": [
                    "WorDBless\\Composer\\InstallDropin::copy"
                ],
                "post-update-cmd": [
                    "WorDBless\\Composer\\InstallDropin::copy"
                ],
                "build-development": [
                    "pnpm run build"
                ],
                "build-production": [
                    "pnpm run build-production-concurrently"
                ],
                "watch": [
                    "Composer\\Config::disableProcessTimeout",
                    "pnpm run watch"
                ]
            },
            "license": [
                "GPL-2.0-or-later"
            ],
            "description": "Tools to assist with backing up Jetpack sites.",
            "transport-options": {
                "relative": true
            }
        },
        {
            "name": "automattic/jetpack-blocks",
            "version": "dev-trunk",
            "dist": {
                "type": "path",
                "url": "../../packages/blocks",
                "reference": "92bd1c48a99ee5a48823f202e1bf88ac1310c236"
            },
            "require-dev": {
                "automattic/jetpack-changelogger": "^3.2",
                "automattic/wordbless": "dev-master",
                "brain/monkey": "2.6.1",
                "yoast/phpunit-polyfills": "1.0.3"
            },
            "type": "jetpack-library",
            "extra": {
                "autotagger": true,
                "mirror-repo": "Automattic/jetpack-blocks",
                "changelogger": {
                    "link-template": "https://github.com/Automattic/jetpack-blocks/compare/v${old}...v${new}"
                },
                "branch-alias": {
                    "dev-trunk": "1.4.x-dev"
                }
            },
            "autoload": {
                "classmap": [
                    "src/"
                ]
            },
            "scripts": {
                "phpunit": [
                    "./vendor/phpunit/phpunit/phpunit --colors=always"
                ],
                "post-install-cmd": [
                    "WorDBless\\Composer\\InstallDropin::copy"
                ],
                "post-update-cmd": [
                    "WorDBless\\Composer\\InstallDropin::copy"
                ],
                "test-coverage": [
                    "php -dpcov.directory=. ./vendor/bin/phpunit --coverage-clover \"$COVERAGE_DIR/clover.xml\""
                ],
                "test-php": [
                    "@composer phpunit"
                ]
            },
            "license": [
                "GPL-2.0-or-later"
            ],
            "description": "Register and manage blocks within a plugin. Used to manage block registration, enqueues, and more.",
            "transport-options": {
                "relative": true
            }
        },
        {
            "name": "automattic/jetpack-compat",
            "version": "dev-trunk",
            "dist": {
                "type": "path",
                "url": "../../packages/compat",
                "reference": "fae3213fc168edf40e7057992fe531732fd45657"
            },
            "require-dev": {
                "automattic/jetpack-changelogger": "^3.2"
            },
            "type": "jetpack-library",
            "extra": {
                "autotagger": true,
                "mirror-repo": "Automattic/jetpack-compat",
                "textdomain": "jetpack-compat",
                "changelogger": {
                    "link-template": "https://github.com/Automattic/jetpack-compat/compare/v${old}...v${new}"
                },
                "branch-alias": {
                    "dev-trunk": "1.7.x-dev"
                }
            },
            "autoload": {
                "files": [
                    "functions.php"
                ],
                "classmap": [
                    "legacy"
                ]
            },
            "license": [
                "GPL-2.0-or-later"
            ],
            "description": "Compatibility layer with previous versions of Jetpack",
            "transport-options": {
                "relative": true
            }
        },
        {
            "name": "automattic/jetpack-composer-plugin",
            "version": "dev-trunk",
            "dist": {
                "type": "path",
                "url": "../../packages/composer-plugin",
                "reference": "cbd9a56c7fd43c342d96fb09ee6609d7e7580f9a"
            },
            "require": {
                "composer-plugin-api": "^2.1.0"
            },
            "require-dev": {
                "automattic/jetpack-changelogger": "^3.2",
                "composer/composer": "2.2.12",
                "yoast/phpunit-polyfills": "1.0.3"
            },
            "type": "composer-plugin",
            "extra": {
                "plugin-modifies-install-path": true,
                "class": "Automattic\\Jetpack\\Composer\\Plugin",
                "mirror-repo": "Automattic/jetpack-composer-plugin",
                "changelogger": {
                    "link-template": "https://github.com/Automattic/jetpack-composer-plugin/compare/v${old}...v${new}"
                },
                "autotagger": true,
                "branch-alias": {
                    "dev-trunk": "1.1.x-dev"
                }
            },
            "autoload": {
                "classmap": [
                    "src/"
                ]
            },
            "scripts": {
                "phpunit": [
                    "./vendor/phpunit/phpunit/phpunit --colors=always"
                ],
                "test-coverage": [
                    "php -dpcov.directory=. ./vendor/bin/phpunit --coverage-clover \"$COVERAGE_DIR/clover.xml\""
                ],
                "test-php": [
                    "@composer phpunit"
                ]
            },
            "license": [
                "GPL-2.0-or-later"
            ],
            "description": "A custom installer plugin for Composer to move Jetpack packages out of `vendor/` so WordPress's translation infrastructure will find their strings.",
            "transport-options": {
                "relative": true
            }
        },
        {
            "name": "automattic/jetpack-config",
            "version": "dev-trunk",
            "dist": {
                "type": "path",
                "url": "../../packages/config",
                "reference": "a604f3fbfa5c6d96925eebcf4d4240cb5f07fcf1"
            },
            "require-dev": {
                "automattic/jetpack-changelogger": "^3.2"
            },
            "type": "jetpack-library",
            "extra": {
                "autotagger": true,
                "mirror-repo": "Automattic/jetpack-config",
                "textdomain": "jetpack-config",
                "changelogger": {
                    "link-template": "https://github.com/Automattic/jetpack-config/compare/v${old}...v${new}"
                },
                "branch-alias": {
                    "dev-trunk": "1.11.x-dev"
                }
            },
            "autoload": {
                "classmap": [
                    "src/"
                ]
            },
            "license": [
                "GPL-2.0-or-later"
            ],
            "description": "Jetpack configuration package that initializes other packages and configures Jetpack's functionality. Can be used as a base for all variants of Jetpack package usage.",
            "transport-options": {
                "relative": true
            }
        },
        {
            "name": "automattic/jetpack-connection",
            "version": "dev-trunk",
            "dist": {
                "type": "path",
                "url": "../../packages/connection",
                "reference": "66670bb0ec3f8a39d85411487f9abfcc4cb96db1"
            },
            "require": {
                "automattic/jetpack-a8c-mc-stats": "^1.4",
                "automattic/jetpack-admin-ui": "^0.2",
                "automattic/jetpack-constants": "^1.6",
                "automattic/jetpack-redirect": "^1.7",
                "automattic/jetpack-roles": "^1.4",
                "automattic/jetpack-status": "^1.14"
            },
            "require-dev": {
                "automattic/jetpack-changelogger": "^3.2",
                "automattic/wordbless": "@dev",
                "brain/monkey": "2.6.1",
                "yoast/phpunit-polyfills": "1.0.3"
            },
            "type": "jetpack-library",
            "extra": {
                "autotagger": true,
                "mirror-repo": "Automattic/jetpack-connection",
                "textdomain": "jetpack-connection",
                "version-constants": {
                    "::PACKAGE_VERSION": "src/class-package-version.php"
                },
                "changelogger": {
                    "link-template": "https://github.com/Automattic/jetpack-connection/compare/v${old}...v${new}"
                },
                "branch-alias": {
                    "dev-trunk": "1.45.x-dev"
                }
            },
            "autoload": {
                "classmap": [
                    "legacy",
                    "src/",
                    "src/webhooks"
                ]
            },
            "scripts": {
                "build-production": [
                    "pnpm run build-production"
                ],
                "build-development": [
                    "pnpm run build"
                ],
                "phpunit": [
                    "./vendor/phpunit/phpunit/phpunit --colors=always"
                ],
                "post-install-cmd": [
                    "WorDBless\\Composer\\InstallDropin::copy"
                ],
                "post-update-cmd": [
                    "WorDBless\\Composer\\InstallDropin::copy"
                ],
                "test-coverage": [
                    "php -dpcov.directory=. ./vendor/bin/phpunit --coverage-clover \"$COVERAGE_DIR/clover.xml\""
                ],
                "test-php": [
                    "@composer phpunit"
                ]
            },
            "license": [
                "GPL-2.0-or-later"
            ],
            "description": "Everything needed to connect to the Jetpack infrastructure",
            "transport-options": {
                "relative": true
            }
        },
        {
            "name": "automattic/jetpack-constants",
            "version": "dev-trunk",
            "dist": {
                "type": "path",
                "url": "../../packages/constants",
                "reference": "71eaf9916aaeeda2abf5a8a19e7534c6d1bc1898"
            },
            "require-dev": {
                "automattic/jetpack-changelogger": "^3.2",
                "brain/monkey": "2.6.1",
                "yoast/phpunit-polyfills": "1.0.3"
            },
            "type": "jetpack-library",
            "extra": {
                "autotagger": true,
                "mirror-repo": "Automattic/jetpack-constants",
                "changelogger": {
                    "link-template": "https://github.com/Automattic/jetpack-constants/compare/v${old}...v${new}"
                },
                "branch-alias": {
                    "dev-trunk": "1.6.x-dev"
                }
            },
            "autoload": {
                "classmap": [
                    "src/"
                ]
            },
            "scripts": {
                "phpunit": [
                    "./vendor/phpunit/phpunit/phpunit --colors=always"
                ],
                "test-coverage": [
                    "php -dpcov.directory=. ./vendor/bin/phpunit --coverage-clover \"$COVERAGE_DIR/clover.xml\""
                ],
                "test-php": [
                    "@composer phpunit"
                ]
            },
            "license": [
                "GPL-2.0-or-later"
            ],
            "description": "A wrapper for defining constants in a more testable way.",
            "transport-options": {
                "relative": true
            }
        },
        {
            "name": "automattic/jetpack-device-detection",
            "version": "dev-trunk",
            "dist": {
                "type": "path",
                "url": "../../packages/device-detection",
                "reference": "7c18edb6992a4c27b9cc2719ee7d1d0abacf5d76"
            },
            "require-dev": {
                "automattic/jetpack-changelogger": "^3.2",
                "yoast/phpunit-polyfills": "1.0.3"
            },
            "type": "jetpack-library",
            "extra": {
                "autotagger": true,
                "mirror-repo": "Automattic/jetpack-device-detection",
                "changelogger": {
                    "link-template": "https://github.com/Automattic/jetpack-device-detection/compare/v${old}...v${new}"
                },
                "branch-alias": {
                    "dev-trunk": "1.4.x-dev"
                }
            },
            "autoload": {
                "classmap": [
                    "src/"
                ]
            },
            "scripts": {
                "phpunit": [
                    "./vendor/phpunit/phpunit/phpunit --colors=always"
                ],
                "test-coverage": [
                    "php -dpcov.directory=. ./vendor/bin/phpunit --coverage-clover \"$COVERAGE_DIR/clover.xml\""
                ],
                "test-php": [
                    "@composer phpunit"
                ]
            },
            "license": [
                "GPL-2.0-or-later"
            ],
            "description": "A way to detect device types based on User-Agent header.",
            "transport-options": {
                "relative": true
            }
        },
        {
            "name": "automattic/jetpack-error",
            "version": "dev-trunk",
            "dist": {
                "type": "path",
                "url": "../../packages/error",
                "reference": "bffa72ada4e54ecc1440187d25d8f29dbc08c58b"
            },
            "require-dev": {
                "automattic/jetpack-changelogger": "^3.2",
                "yoast/phpunit-polyfills": "1.0.3"
            },
            "type": "jetpack-library",
            "extra": {
                "autotagger": true,
                "mirror-repo": "Automattic/jetpack-error",
                "changelogger": {
                    "link-template": "https://github.com/Automattic/jetpack-error/compare/v${old}...v${new}"
                },
                "branch-alias": {
                    "dev-trunk": "1.3.x-dev"
                }
            },
            "autoload": {
                "classmap": [
                    "src/"
                ]
            },
            "scripts": {
                "phpunit": [
                    "./vendor/phpunit/phpunit/phpunit --colors=always"
                ],
                "test-coverage": [
                    "php -dpcov.directory=. ./vendor/bin/phpunit --coverage-clover \"$COVERAGE_DIR/clover.xml\""
                ],
                "test-php": [
                    "@composer phpunit"
                ]
            },
            "license": [
                "GPL-2.0-or-later"
            ],
            "description": "Jetpack Error - a wrapper around WP_Error.",
            "transport-options": {
                "relative": true
            }
        },
        {
            "name": "automattic/jetpack-google-fonts-provider",
            "version": "dev-trunk",
            "dist": {
                "type": "path",
                "url": "../../packages/google-fonts-provider",
                "reference": "45ff02b81a7996981c166f89e800fc9ce9ecd575"
            },
            "require-dev": {
                "automattic/jetpack-changelogger": "^3.2",
                "brain/monkey": "2.6.1",
                "yoast/phpunit-polyfills": "1.0.3"
            },
            "type": "jetpack-library",
            "extra": {
                "autotagger": true,
                "mirror-repo": "Automattic/jetpack-google-fonts-provider",
                "changelogger": {
                    "link-template": "https://github.com/Automattic/jetpack-google-fonts-provider/compare/v${old}...v${new}"
                },
                "branch-alias": {
                    "dev-trunk": "0.3.x-dev"
                },
                "textdomain": "jetpack-google-fonts-provider"
            },
            "autoload": {
                "classmap": [
                    "src/"
                ]
            },
            "scripts": {
                "phpunit": [
                    "./vendor/phpunit/phpunit/phpunit --colors=always"
                ],
                "test-coverage": [
                    "php -dpcov.directory=. ./vendor/bin/phpunit --coverage-clover \"$COVERAGE_DIR/clover.xml\""
                ],
                "test-php": [
                    "@composer phpunit"
                ]
            },
            "license": [
                "GPL-2.0-or-later"
            ],
            "description": "WordPress Webfonts provider for Google Fonts",
            "transport-options": {
                "relative": true
            }
        },
        {
            "name": "automattic/jetpack-identity-crisis",
            "version": "dev-trunk",
            "dist": {
                "type": "path",
                "url": "../../packages/identity-crisis",
                "reference": "b9d5804fd7b1e1e62f4e8c3b4840a200d5f3d508"
            },
            "require": {
                "automattic/jetpack-assets": "^1.17",
                "automattic/jetpack-connection": "^1.45",
                "automattic/jetpack-constants": "^1.6",
                "automattic/jetpack-logo": "^1.5",
                "automattic/jetpack-status": "^1.14"
            },
            "require-dev": {
                "automattic/jetpack-changelogger": "^3.2",
                "automattic/wordbless": "@dev",
                "yoast/phpunit-polyfills": "1.0.3"
            },
            "type": "jetpack-library",
            "extra": {
                "autotagger": true,
                "mirror-repo": "Automattic/jetpack-identity-crisis",
                "textdomain": "jetpack-idc",
                "version-constants": {
                    "::PACKAGE_VERSION": "src/class-identity-crisis.php"
                },
                "changelogger": {
                    "link-template": "https://github.com/Automattic/jetpack-identity-crisis/compare/v${old}...v${new}"
                },
                "branch-alias": {
                    "dev-trunk": "0.8.x-dev"
                }
            },
            "autoload": {
                "classmap": [
                    "src/"
                ]
            },
            "scripts": {
                "build-development": [
                    "pnpm run build"
                ],
                "build-production": [
                    "NODE_ENV='production' pnpm run build"
                ],
                "phpunit": [
                    "./vendor/phpunit/phpunit/phpunit --colors=always"
                ],
                "test-coverage": [
                    "php -dpcov.directory=. ./vendor/bin/phpunit --coverage-clover \"$COVERAGE_DIR/clover.xml\""
                ],
                "test-php": [
                    "@composer phpunit"
                ],
                "post-install-cmd": [
                    "WorDBless\\Composer\\InstallDropin::copy"
                ],
                "post-update-cmd": [
                    "WorDBless\\Composer\\InstallDropin::copy"
                ],
                "watch": [
                    "Composer\\Config::disableProcessTimeout",
                    "pnpm run watch"
                ]
            },
            "license": [
                "GPL-2.0-or-later"
            ],
            "description": "Identity Crisis.",
            "transport-options": {
                "relative": true
            }
        },
        {
            "name": "automattic/jetpack-jitm",
            "version": "dev-trunk",
            "dist": {
                "type": "path",
                "url": "../../packages/jitm",
                "reference": "235a77fc65a6defdf75880029408dec3ea18eb04"
            },
            "require": {
                "automattic/jetpack-a8c-mc-stats": "^1.4",
                "automattic/jetpack-assets": "^1.17",
                "automattic/jetpack-connection": "^1.45",
                "automattic/jetpack-device-detection": "^1.4",
                "automattic/jetpack-logo": "^1.5",
                "automattic/jetpack-partner": "^1.7",
                "automattic/jetpack-redirect": "^1.7",
                "automattic/jetpack-status": "^1.14"
            },
            "require-dev": {
                "automattic/jetpack-changelogger": "^3.2",
                "brain/monkey": "2.6.1",
                "yoast/phpunit-polyfills": "1.0.3"
            },
            "type": "jetpack-library",
            "extra": {
                "autotagger": true,
                "mirror-repo": "Automattic/jetpack-jitm",
                "textdomain": "jetpack-jitm",
                "version-constants": {
                    "::PACKAGE_VERSION": "src/class-jitm.php"
                },
                "changelogger": {
                    "link-template": "https://github.com/Automattic/jetpack-jitm/compare/v${old}...v${new}"
                },
                "branch-alias": {
                    "dev-trunk": "2.2.x-dev"
                }
            },
            "autoload": {
                "classmap": [
                    "src/"
                ]
            },
            "scripts": {
                "build-production": [
                    "pnpm run build-production"
                ],
                "build-development": [
                    "pnpm run build"
                ],
                "phpunit": [
                    "./vendor/phpunit/phpunit/phpunit --colors=always"
                ],
                "test-coverage": [
                    "php -dpcov.directory=. ./vendor/bin/phpunit --coverage-clover \"$COVERAGE_DIR/clover.xml\""
                ],
                "test-php": [
                    "@composer phpunit"
                ]
            },
            "license": [
                "GPL-2.0-or-later"
            ],
            "description": "Just in time messages for Jetpack",
            "transport-options": {
                "relative": true
            }
        },
        {
            "name": "automattic/jetpack-lazy-images",
            "version": "dev-trunk",
            "dist": {
                "type": "path",
                "url": "../../packages/lazy-images",
                "reference": "8692acc24b2a4a918d6aed907396368adfa170f3"
            },
            "require": {
                "automattic/jetpack-assets": "^1.17",
                "automattic/jetpack-constants": "^1.6"
            },
            "require-dev": {
                "automattic/jetpack-changelogger": "^3.2",
                "automattic/wordbless": "dev-master",
                "yoast/phpunit-polyfills": "1.0.3"
            },
            "type": "jetpack-library",
            "extra": {
                "autotagger": true,
                "mirror-repo": "Automattic/jetpack-lazy-images",
                "textdomain": "jetpack-lazy-images",
                "changelogger": {
                    "link-template": "https://github.com/Automattic/jetpack-lazy-images/compare/v${old}...v${new}"
                },
                "branch-alias": {
                    "dev-trunk": "2.1.x-dev"
                }
            },
            "autoload": {
                "classmap": [
                    "src/"
                ]
            },
            "scripts": {
                "build-production": [
                    "pnpm run build-production"
                ],
                "build-development": [
                    "pnpm run build"
                ],
                "phpunit": [
                    "./vendor/phpunit/phpunit/phpunit --colors=always"
                ],
                "post-install-cmd": [
                    "WorDBless\\Composer\\InstallDropin::copy"
                ],
                "post-update-cmd": [
                    "WorDBless\\Composer\\InstallDropin::copy"
                ],
                "test-coverage": [
                    "php -dpcov.directory=. ./vendor/bin/phpunit --coverage-clover \"$COVERAGE_DIR/clover.xml\""
                ],
                "test-php": [
                    "@composer phpunit"
                ]
            },
            "license": [
                "GPL-2.0-or-later"
            ],
            "description": "Speed up your site and create a smoother viewing experience by loading images as visitors scroll down the screen, instead of all at once.",
            "transport-options": {
                "relative": true
            }
        },
        {
            "name": "automattic/jetpack-licensing",
            "version": "dev-trunk",
            "dist": {
                "type": "path",
                "url": "../../packages/licensing",
                "reference": "df164d9453328271e52b95d216af6a81fafb59ca"
            },
            "require": {
                "automattic/jetpack-connection": "^1.45"
            },
            "require-dev": {
                "automattic/jetpack-changelogger": "^3.2",
                "automattic/wordbless": "@dev",
                "yoast/phpunit-polyfills": "1.0.3"
            },
            "type": "jetpack-library",
            "extra": {
                "autotagger": true,
                "mirror-repo": "Automattic/jetpack-licensing",
                "textdomain": "jetpack-licensing",
                "changelogger": {
                    "link-template": "https://github.com/Automattic/jetpack-licensing/compare/v${old}...v${new}"
                },
                "branch-alias": {
                    "dev-trunk": "1.7.x-dev"
                }
            },
            "autoload": {
                "classmap": [
                    "src/"
                ]
            },
            "scripts": {
                "phpunit": [
                    "./vendor/phpunit/phpunit/phpunit --colors=always"
                ],
                "post-install-cmd": [
                    "WorDBless\\Composer\\InstallDropin::copy"
                ],
                "post-update-cmd": [
                    "WorDBless\\Composer\\InstallDropin::copy"
                ],
                "test-coverage": [
                    "php -dpcov.directory=. ./vendor/bin/phpunit --coverage-clover \"$COVERAGE_DIR/clover.xml\""
                ],
                "test-php": [
                    "@composer phpunit"
                ]
            },
            "license": [
                "GPL-2.0-or-later"
            ],
            "description": "Everything needed to manage Jetpack licenses client-side.",
            "transport-options": {
                "relative": true
            }
        },
        {
            "name": "automattic/jetpack-logo",
            "version": "dev-trunk",
            "dist": {
                "type": "path",
                "url": "../../packages/logo",
                "reference": "0b26b43706ad99ba1e7cd7f7afa23b8f44d28d00"
            },
            "require-dev": {
                "automattic/jetpack-changelogger": "^3.2",
                "yoast/phpunit-polyfills": "1.0.3"
            },
            "type": "jetpack-library",
            "extra": {
                "autotagger": true,
                "mirror-repo": "Automattic/jetpack-logo",
                "changelogger": {
                    "link-template": "https://github.com/Automattic/jetpack-logo/compare/v${old}...v${new}"
                },
                "branch-alias": {
                    "dev-trunk": "1.5.x-dev"
                }
            },
            "autoload": {
                "classmap": [
                    "src/"
                ]
            },
            "scripts": {
                "phpunit": [
                    "./vendor/phpunit/phpunit/phpunit --colors=always"
                ],
                "test-coverage": [
                    "php -dpcov.directory=. ./vendor/bin/phpunit --coverage-clover \"$COVERAGE_DIR/clover.xml\""
                ],
                "test-php": [
                    "@composer phpunit"
                ]
            },
            "license": [
                "GPL-2.0-or-later"
            ],
            "description": "A logo for Jetpack",
            "transport-options": {
                "relative": true
            }
        },
        {
            "name": "automattic/jetpack-my-jetpack",
            "version": "dev-trunk",
            "dist": {
                "type": "path",
                "url": "../../packages/my-jetpack",
                "reference": "44f6a3765bedab8892264689713153b7f35f65d7"
            },
            "require": {
                "automattic/jetpack-admin-ui": "^0.2",
                "automattic/jetpack-assets": "^1.17",
                "automattic/jetpack-connection": "^1.45",
                "automattic/jetpack-constants": "^1.6",
                "automattic/jetpack-jitm": "^2.2",
                "automattic/jetpack-licensing": "^1.7",
                "automattic/jetpack-plugins-installer": "^0.2",
                "automattic/jetpack-redirect": "^1.7"
            },
            "require-dev": {
                "automattic/jetpack-changelogger": "^3.2",
                "automattic/wordbless": "@dev",
                "yoast/phpunit-polyfills": "1.0.3"
            },
            "type": "jetpack-library",
            "extra": {
                "autotagger": true,
                "mirror-repo": "Automattic/jetpack-my-jetpack",
                "textdomain": "jetpack-my-jetpack",
                "changelogger": {
                    "link-template": "https://github.com/Automattic/jetpack-my-jetpack/compare/${old}...${new}"
                },
                "branch-alias": {
                    "dev-trunk": "2.2.x-dev"
                },
                "version-constants": {
                    "::PACKAGE_VERSION": "src/class-initializer.php"
                }
            },
            "autoload": {
                "classmap": [
                    "src/",
                    "src/products"
                ]
            },
            "scripts": {
                "phpunit": [
                    "./vendor/phpunit/phpunit/phpunit --colors=always"
                ],
                "test-coverage": [
                    "php -dpcov.directory=. ./vendor/bin/phpunit --coverage-clover \"$COVERAGE_DIR/coverage.xml\"",
                    "pnpm run test --coverageDirectory=\"$COVERAGE_DIR\" --coverage --coverageReporters=clover"
                ],
                "test-php": [
                    "@composer phpunit"
                ],
                "test-js": [
                    "pnpm run test"
                ],
                "test-js-watch": [
                    "Composer\\Config::disableProcessTimeout",
                    "pnpm run test --watch"
                ],
                "build-development": [
                    "pnpm run build"
                ],
                "build-production": [
                    "NODE_ENV=production pnpm run build"
                ],
                "watch": [
                    "Composer\\Config::disableProcessTimeout",
                    "pnpm run watch"
                ],
                "post-install-cmd": [
                    "WorDBless\\Composer\\InstallDropin::copy"
                ],
                "post-update-cmd": [
                    "WorDBless\\Composer\\InstallDropin::copy"
                ]
            },
            "license": [
                "GPL-2.0-or-later"
            ],
            "description": "WP Admin page with information and configuration shared among all Jetpack stand-alone plugins",
            "transport-options": {
                "relative": true
            }
        },
        {
            "name": "automattic/jetpack-partner",
            "version": "dev-trunk",
            "dist": {
                "type": "path",
                "url": "../../packages/partner",
                "reference": "c6cc19572306fd3b8e430b70c321000e3428a7d2"
            },
            "require": {
                "automattic/jetpack-connection": "^1.45",
                "automattic/jetpack-status": "^1.14"
            },
            "require-dev": {
                "automattic/jetpack-changelogger": "^3.2",
                "automattic/wordbless": "@dev",
                "brain/monkey": "2.6.1",
                "yoast/phpunit-polyfills": "1.0.3"
            },
            "type": "jetpack-library",
            "extra": {
                "autotagger": true,
                "mirror-repo": "Automattic/jetpack-partner",
                "changelogger": {
                    "link-template": "https://github.com/Automattic/jetpack-partner/compare/v${old}...v${new}"
                },
                "branch-alias": {
                    "dev-trunk": "1.7.x-dev"
                }
            },
            "autoload": {
                "classmap": [
                    "src/"
                ]
            },
            "scripts": {
                "phpunit": [
                    "./vendor/phpunit/phpunit/phpunit --colors=always"
                ],
                "post-install-cmd": [
                    "WorDBless\\Composer\\InstallDropin::copy"
                ],
                "post-update-cmd": [
                    "WorDBless\\Composer\\InstallDropin::copy"
                ],
                "test-coverage": [
                    "php -dpcov.directory=. ./vendor/bin/phpunit --coverage-clover \"$COVERAGE_DIR/clover.xml\""
                ],
                "test-php": [
                    "@composer phpunit"
                ]
            },
            "license": [
                "GPL-2.0-or-later"
            ],
            "description": "Support functions for Jetpack hosting partners.",
            "transport-options": {
                "relative": true
            }
        },
        {
            "name": "automattic/jetpack-password-checker",
            "version": "dev-trunk",
            "dist": {
                "type": "path",
                "url": "../../packages/password-checker",
                "reference": "0995c8ea7103360f58e87fad6758825b66b9d268"
            },
            "require-dev": {
                "automattic/jetpack-changelogger": "^3.2",
                "automattic/wordbless": "@dev",
                "yoast/phpunit-polyfills": "1.0.3"
            },
            "type": "jetpack-library",
            "extra": {
                "autotagger": true,
                "mirror-repo": "Automattic/jetpack-password-checker",
                "textdomain": "jetpack-password-checker",
                "changelogger": {
                    "link-template": "https://github.com/Automattic/jetpack-password-checker/compare/v${old}...v${new}"
                },
                "branch-alias": {
                    "dev-trunk": "0.2.x-dev"
                }
            },
            "autoload": {
                "classmap": [
                    "src/"
                ]
            },
            "scripts": {
                "phpunit": [
                    "./vendor/phpunit/phpunit/phpunit --colors=always"
                ],
                "test-coverage": [
                    "php -dpcov.directory=. ./vendor/bin/phpunit --coverage-clover \"$COVERAGE_DIR/clover.xml\""
                ],
                "test-php": [
                    "@composer phpunit"
                ],
                "post-install-cmd": [
                    "WorDBless\\Composer\\InstallDropin::copy"
                ],
                "post-update-cmd": [
                    "WorDBless\\Composer\\InstallDropin::copy"
                ]
            },
            "license": [
                "GPL-2.0-or-later"
            ],
            "description": "Password Checker.",
            "transport-options": {
                "relative": true
            }
        },
        {
            "name": "automattic/jetpack-plans",
            "version": "dev-trunk",
            "dist": {
                "type": "path",
                "url": "../../packages/plans",
                "reference": "ab1cd988bb05897b099f773caee5670fef46b9c5"
            },
            "require": {
                "automattic/jetpack-connection": "^1.45"
            },
            "require-dev": {
                "automattic/jetpack-changelogger": "^3.2",
                "automattic/jetpack-status": "^1.14",
                "automattic/wordbless": "@dev",
                "yoast/phpunit-polyfills": "1.0.3"
            },
            "type": "library",
            "extra": {
                "autotagger": true,
                "mirror-repo": "Automattic/jetpack-plans",
                "changelogger": {
                    "link-template": "https://github.com/Automattic/jetpack-plans/compare/v${old}...v${new}"
                },
                "branch-alias": {
                    "dev-trunk": "0.2.x-dev"
                }
            },
            "autoload": {
                "classmap": [
                    "src/"
                ]
            },
            "scripts": {
                "phpunit": [
                    "./vendor/phpunit/phpunit/phpunit --colors=always"
                ],
                "test-coverage": [
                    "php -dpcov.directory=. ./vendor/bin/phpunit --coverage-clover \"$COVERAGE_DIR/clover.xml\""
                ],
                "test-php": [
                    "@composer phpunit"
                ],
                "post-install-cmd": [
                    "WorDBless\\Composer\\InstallDropin::copy"
                ],
                "post-update-cmd": [
                    "WorDBless\\Composer\\InstallDropin::copy"
                ],
                "build-production": [
                    "echo 'Add your build step to composer.json, please!'"
                ],
                "build-development": [
                    "echo 'Add your build step to composer.json, please!'"
                ]
            },
            "license": [
                "GPL-2.0-or-later"
            ],
            "description": "Fetch information about Jetpack Plans from wpcom",
            "transport-options": {
                "relative": true
            }
        },
        {
            "name": "automattic/jetpack-plugins-installer",
            "version": "dev-trunk",
            "dist": {
                "type": "path",
                "url": "../../packages/plugins-installer",
                "reference": "15b99481e685050e153fa59f5cf5a9dff6f3216e"
            },
            "require": {
                "automattic/jetpack-a8c-mc-stats": "^1.4"
            },
            "require-dev": {
                "automattic/jetpack-changelogger": "^3.2",
                "yoast/phpunit-polyfills": "1.0.3"
            },
            "type": "jetpack-library",
            "extra": {
                "branch-alias": {
                    "dev-trunk": "0.2.x-dev"
                },
                "mirror-repo": "Automattic/jetpack-plugins-installer",
                "changelogger": {
                    "link-template": "https://github.com/Automattic/jetpack-plugins-installer/compare/v${old}...v${new}"
                },
                "autotagger": true,
                "textdomain": "jetpack-plugins-installer"
            },
            "autoload": {
                "classmap": [
                    "src/"
                ]
            },
            "scripts": {
                "phpunit": [
                    "./vendor/phpunit/phpunit/phpunit --colors=always"
                ],
                "test-coverage": [
                    "php -dpcov.directory=. ./vendor/bin/phpunit --coverage-clover \"$COVERAGE_DIR/clover.xml\""
                ],
                "test-php": [
                    "@composer phpunit"
                ]
            },
            "license": [
                "GPL-2.0-or-later"
            ],
            "description": "Handle installation of plugins from WP.org",
            "transport-options": {
                "relative": true
            }
        },
        {
            "name": "automattic/jetpack-post-list",
            "version": "dev-trunk",
            "dist": {
                "type": "path",
                "url": "../../packages/post-list",
                "reference": "1c7363b442dcabaf4b7f34c9912955584bb0a5f5"
            },
            "require": {
                "automattic/jetpack-assets": "^1.17"
            },
            "require-dev": {
                "automattic/jetpack-changelogger": "^3.2",
                "automattic/wordbless": "@dev",
                "yoast/phpunit-polyfills": "1.0.3"
            },
            "type": "jetpack-library",
            "extra": {
                "autotagger": true,
                "mirror-repo": "Automattic/jetpack-post-list",
                "textdomain": "jetpack-post-list",
                "version-constants": {
                    "::PACKAGE_VERSION": "src/class-post-list.php"
                },
                "changelogger": {
                    "link-template": "https://github.com/automattic/jetpack-post-list/compare/v${old}...v${new}"
                },
                "branch-alias": {
                    "dev-trunk": "0.4.x-dev"
                }
            },
            "autoload": {
                "classmap": [
                    "src/"
                ]
            },
            "scripts": {
                "phpunit": [
                    "./vendor/phpunit/phpunit/phpunit --colors=always"
                ],
                "test-coverage": [
                    "php -dpcov.directory=. ./vendor/bin/phpunit --coverage-clover \"$COVERAGE_DIR/clover.xml\""
                ],
                "test-php": [
                    "@composer phpunit"
                ],
                "post-install-cmd": [
                    "WorDBless\\Composer\\InstallDropin::copy"
                ],
                "post-update-cmd": [
                    "WorDBless\\Composer\\InstallDropin::copy"
                ]
            },
            "license": [
                "GPL-2.0-or-later"
            ],
            "description": "Enhance the classic view of the Admin section of your WordPress site",
            "transport-options": {
                "relative": true
            }
        },
        {
            "name": "automattic/jetpack-publicize",
            "version": "dev-trunk",
            "dist": {
                "type": "path",
                "url": "../../packages/publicize",
                "reference": "dff14b108847bbf70526b0ee97ce230603c1fe0a"
            },
            "require": {
                "automattic/jetpack-assets": "^1.17",
                "automattic/jetpack-autoloader": "^2.11",
                "automattic/jetpack-config": "^1.11",
                "automattic/jetpack-connection": "^1.45",
                "automattic/jetpack-redirect": "^1.7"
            },
            "require-dev": {
                "automattic/jetpack-changelogger": "^3.2",
                "automattic/wordbless": "0.4.0",
                "yoast/phpunit-polyfills": "1.0.3"
            },
            "type": "jetpack-library",
            "extra": {
                "autotagger": true,
                "mirror-repo": "Automattic/jetpack-publicize",
                "textdomain": "jetpack-publicize-pkg",
                "changelogger": {
                    "link-template": "https://github.com/Automattic/jetpack-publicize/compare/v${old}...v${new}"
                },
                "branch-alias": {
                    "dev-trunk": "0.16.x-dev"
                }
            },
            "autoload": {
                "classmap": [
                    "src/"
                ]
            },
            "scripts": {
                "phpunit": [
                    "./vendor/phpunit/phpunit/phpunit --colors=always"
                ],
                "test-coverage": [
                    "php -dpcov.directory=. ./vendor/bin/phpunit --coverage-clover \"$COVERAGE_DIR/clover.xml\""
                ],
                "test-php": [
                    "@composer phpunit"
                ],
                "post-install-cmd": [
                    "WorDBless\\Composer\\InstallDropin::copy"
                ],
                "post-update-cmd": [
                    "WorDBless\\Composer\\InstallDropin::copy"
                ],
                "build-development": [
                    "pnpm run build"
                ],
                "build-production": [
                    "pnpm run build-production-concurrently"
                ]
            },
            "license": [
                "GPL-2.0-or-later"
            ],
            "description": "Publicize makes it easy to share your site’s posts on several social media networks automatically when you publish a new post.",
            "transport-options": {
                "relative": true
            }
        },
        {
            "name": "automattic/jetpack-redirect",
            "version": "dev-trunk",
            "dist": {
                "type": "path",
                "url": "../../packages/redirect",
                "reference": "384df449e82c6792919537add3aa543468d98893"
            },
            "require": {
                "automattic/jetpack-status": "^1.14"
            },
            "require-dev": {
                "automattic/jetpack-changelogger": "^3.2",
                "brain/monkey": "2.6.1",
                "yoast/phpunit-polyfills": "1.0.3"
            },
            "type": "jetpack-library",
            "extra": {
                "autotagger": true,
                "mirror-repo": "Automattic/jetpack-redirect",
                "changelogger": {
                    "link-template": "https://github.com/Automattic/jetpack-redirect/compare/v${old}...v${new}"
                },
                "branch-alias": {
                    "dev-trunk": "1.7.x-dev"
                }
            },
            "autoload": {
                "classmap": [
                    "src/"
                ]
            },
            "scripts": {
                "phpunit": [
                    "./vendor/phpunit/phpunit/phpunit --colors=always"
                ],
                "test-coverage": [
                    "php -dpcov.directory=. ./vendor/bin/phpunit --coverage-clover \"$COVERAGE_DIR/clover.xml\""
                ],
                "test-php": [
                    "@composer phpunit"
                ]
            },
            "license": [
                "GPL-2.0-or-later"
            ],
            "description": "Utilities to build URLs to the jetpack.com/redirect/ service",
            "transport-options": {
                "relative": true
            }
        },
        {
            "name": "automattic/jetpack-roles",
            "version": "dev-trunk",
            "dist": {
                "type": "path",
                "url": "../../packages/roles",
                "reference": "e7d89c4c354ca17ec53d1a2e05454057c1b144da"
            },
            "require-dev": {
                "automattic/jetpack-changelogger": "^3.2",
                "brain/monkey": "2.6.1",
                "yoast/phpunit-polyfills": "1.0.3"
            },
            "type": "jetpack-library",
            "extra": {
                "autotagger": true,
                "mirror-repo": "Automattic/jetpack-roles",
                "changelogger": {
                    "link-template": "https://github.com/Automattic/jetpack-roles/compare/v${old}...v${new}"
                },
                "branch-alias": {
                    "dev-trunk": "1.4.x-dev"
                }
            },
            "autoload": {
                "classmap": [
                    "src/"
                ]
            },
            "scripts": {
                "phpunit": [
                    "./vendor/phpunit/phpunit/phpunit --colors=always"
                ],
                "test-coverage": [
                    "php -dpcov.directory=. ./vendor/bin/phpunit --coverage-clover \"$COVERAGE_DIR/clover.xml\""
                ],
                "test-php": [
                    "@composer phpunit"
                ]
            },
            "license": [
                "GPL-2.0-or-later"
            ],
            "description": "Utilities, related with user roles and capabilities.",
            "transport-options": {
                "relative": true
            }
        },
        {
            "name": "automattic/jetpack-search",
            "version": "dev-trunk",
            "dist": {
                "type": "path",
                "url": "../../packages/search",
                "reference": "8b2ba04a496f91adf158d9c4b34d485f6b1c6012"
            },
            "require": {
                "automattic/jetpack-assets": "^1.17",
                "automattic/jetpack-config": "^1.11",
                "automattic/jetpack-connection": "^1.45",
                "automattic/jetpack-constants": "^1.6",
                "automattic/jetpack-my-jetpack": "^2.2",
                "automattic/jetpack-status": "^1.14"
            },
            "require-dev": {
                "automattic/jetpack-changelogger": "^3.2",
                "automattic/wordbless": "0.4.0",
                "yoast/phpunit-polyfills": "1.0.3"
            },
            "type": "jetpack-library",
            "extra": {
                "autotagger": true,
                "mirror-repo": "Automattic/jetpack-search",
                "textdomain": "jetpack-search-pkg",
                "changelogger": {
                    "link-template": "https://github.com/Automattic/jetpack-search/compare/v${old}...v${new}"
                },
                "branch-alias": {
                    "dev-trunk": "0.27.x-dev"
                },
                "version-constants": {
                    "::VERSION": "src/class-package.php"
                }
            },
            "autoload": {
                "classmap": [
                    "src/"
                ]
            },
            "scripts": {
                "build": [
                    "Composer\\Config::disableProcessTimeout",
                    "pnpm run build"
                ],
                "build-development": [
                    "pnpm run build-development"
                ],
                "build-production": [
                    "pnpm run build-production"
                ],
                "phpunit": [
                    "./vendor/phpunit/phpunit/phpunit --colors=always"
                ],
                "test-coverage": [
                    "php -dpcov.directory=. ./vendor/bin/phpunit --coverage-clover \"$COVERAGE_DIR/clover.xml\""
                ],
                "test-js": [
                    "pnpm run test"
                ],
                "test-php": [
                    "@composer phpunit"
                ],
                "post-install-cmd": [
                    "WorDBless\\Composer\\InstallDropin::copy"
                ],
                "post-update-cmd": [
                    "WorDBless\\Composer\\InstallDropin::copy"
                ],
                "watch": [
                    "Composer\\Config::disableProcessTimeout",
                    "pnpm run watch"
                ]
            },
            "license": [
                "GPL-2.0-or-later"
            ],
            "description": "Tools to assist with enabling cloud search for Jetpack sites.",
            "transport-options": {
                "relative": true
            }
        },
        {
            "name": "automattic/jetpack-stats",
            "version": "dev-trunk",
            "dist": {
                "type": "path",
                "url": "../../packages/stats",
                "reference": "d24b02912091655053d60afac4c2220ccc2b4669"
            },
            "require": {
                "automattic/jetpack-connection": "^1.45",
                "automattic/jetpack-constants": "^1.6",
                "automattic/jetpack-status": "^1.14"
            },
            "require-dev": {
                "automattic/jetpack-changelogger": "^3.2",
                "automattic/wordbless": "dev-master",
                "yoast/phpunit-polyfills": "1.0.3"
            },
            "type": "jetpack-library",
            "extra": {
                "autotagger": true,
                "mirror-repo": "Automattic/jetpack-stats",
                "changelogger": {
                    "link-template": "https://github.com/Automattic/jetpack-stats/compare/v${old}...v${new}"
                },
                "branch-alias": {
                    "dev-trunk": "0.2.x-dev"
                },
                "textdomain": "jetpack-stats"
            },
            "autoload": {
                "classmap": [
                    "src/"
                ]
            },
            "scripts": {
                "phpunit": [
                    "./vendor/phpunit/phpunit/phpunit --colors=always"
                ],
                "test-coverage": [
                    "php -dpcov.directory=. ./vendor/bin/phpunit --coverage-clover \"$COVERAGE_DIR/clover.xml\""
                ],
                "test-php": [
                    "@composer phpunit"
                ],
                "post-install-cmd": [
                    "WorDBless\\Composer\\InstallDropin::copy"
                ],
                "post-update-cmd": [
                    "WorDBless\\Composer\\InstallDropin::copy"
                ]
            },
            "license": [
                "GPL-2.0-or-later"
            ],
            "description": "Collect valuable traffic stats and insights.",
            "transport-options": {
                "relative": true
            }
        },
        {
            "name": "automattic/jetpack-status",
            "version": "dev-trunk",
            "dist": {
                "type": "path",
                "url": "../../packages/status",
                "reference": "1c747edbd6e497fd58eb51ddab48d836b61a5298"
            },
            "require": {
                "automattic/jetpack-constants": "^1.6"
            },
            "require-dev": {
                "automattic/jetpack-changelogger": "^3.2",
                "brain/monkey": "2.6.1",
                "yoast/phpunit-polyfills": "1.0.3"
            },
            "type": "jetpack-library",
            "extra": {
                "autotagger": true,
                "mirror-repo": "Automattic/jetpack-status",
                "changelogger": {
                    "link-template": "https://github.com/Automattic/jetpack-status/compare/v${old}...v${new}"
                },
                "branch-alias": {
                    "dev-trunk": "1.14.x-dev"
                }
            },
            "autoload": {
                "classmap": [
                    "src/"
                ]
            },
            "scripts": {
                "phpunit": [
                    "./vendor/phpunit/phpunit/phpunit --colors=always"
                ],
                "test-coverage": [
                    "php -dpcov.directory=. ./vendor/bin/phpunit --coverage-clover \"$COVERAGE_DIR/clover.xml\""
                ],
                "test-php": [
                    "@composer phpunit"
                ]
            },
            "license": [
                "GPL-2.0-or-later"
            ],
            "description": "Used to retrieve information about the current status of Jetpack and the site overall.",
            "transport-options": {
                "relative": true
            }
        },
        {
            "name": "automattic/jetpack-sync",
            "version": "dev-trunk",
            "dist": {
                "type": "path",
                "url": "../../packages/sync",
                "reference": "e10213aee125e3509bb58dd62ac550f0b6de36c9"
            },
            "require": {
                "automattic/jetpack-connection": "^1.45",
                "automattic/jetpack-constants": "^1.6",
                "automattic/jetpack-identity-crisis": "^0.8",
                "automattic/jetpack-password-checker": "^0.2",
                "automattic/jetpack-roles": "^1.4",
                "automattic/jetpack-status": "^1.14"
            },
            "require-dev": {
                "automattic/jetpack-changelogger": "^3.2",
                "automattic/wordbless": "@dev",
                "yoast/phpunit-polyfills": "1.0.3"
            },
            "type": "jetpack-library",
            "extra": {
                "autotagger": true,
                "mirror-repo": "Automattic/jetpack-sync",
                "textdomain": "jetpack-sync",
                "version-constants": {
                    "::PACKAGE_VERSION": "src/class-package-version.php"
                },
                "changelogger": {
                    "link-template": "https://github.com/Automattic/jetpack-sync/compare/v${old}...v${new}"
                },
                "branch-alias": {
                    "dev-trunk": "1.39.x-dev"
                }
            },
            "autoload": {
                "classmap": [
                    "src/"
                ]
            },
            "scripts": {
                "phpunit": [
                    "./vendor/phpunit/phpunit/phpunit --colors=always"
                ],
                "test-coverage": [
                    "php -dpcov.directory=. ./vendor/bin/phpunit --coverage-clover \"$COVERAGE_DIR/clover.xml\""
                ],
                "test-php": [
                    "@composer phpunit"
                ],
                "post-install-cmd": [
                    "WorDBless\\Composer\\InstallDropin::copy"
                ],
                "post-update-cmd": [
                    "WorDBless\\Composer\\InstallDropin::copy"
                ]
            },
            "license": [
                "GPL-2.0-or-later"
            ],
            "description": "Everything needed to allow syncing to the WP.com infrastructure.",
            "transport-options": {
                "relative": true
            }
        },
        {
            "name": "automattic/jetpack-videopress",
            "version": "dev-trunk",
            "dist": {
                "type": "path",
                "url": "../../packages/videopress",
                "reference": "5ae0e851de5a758bfd33d5e268be2d3a2c6f2c97"
            },
            "require": {
                "automattic/jetpack-admin-ui": "^0.2",
                "automattic/jetpack-assets": "^1.17",
                "automattic/jetpack-connection": "^1.45",
                "automattic/jetpack-plans": "^0.2"
            },
            "require-dev": {
                "automattic/jetpack-changelogger": "^3.2",
                "automattic/wordbless": "@dev",
                "brain/monkey": "2.6.1",
                "yoast/phpunit-polyfills": "1.0.3"
            },
            "type": "jetpack-library",
            "extra": {
                "autotagger": true,
                "mirror-repo": "Automattic/jetpack-videopress",
                "changelogger": {
                    "link-template": "https://github.com/Automattic/jetpack-videopress/compare/v${old}...v${new}"
                },
                "branch-alias": {
                    "dev-trunk": "0.6.x-dev"
                },
                "version-constants": {
                    "::PACKAGE_VERSION": "src/class-package-version.php"
                },
                "textdomain": "jetpack-videopress-pkg"
            },
            "autoload": {
                "classmap": [
                    "src/"
                ]
            },
            "scripts": {
                "phpunit": [
                    "./vendor/phpunit/phpunit/phpunit --colors=always"
                ],
                "test-coverage": [
                    "php -dpcov.directory=. ./vendor/bin/phpunit --coverage-clover \"$COVERAGE_DIR/clover.xml\""
                ],
                "test-php": [
                    "@composer phpunit"
                ],
                "test-js": [
                    "pnpm run test"
                ],
                "build-production": [
                    "NODE_ENV=production BABEL_ENV=production pnpm run build"
                ],
                "build-development": [
                    "pnpm run build"
                ],
                "watch": [
                    "Composer\\Config::disableProcessTimeout",
                    "pnpm run watch"
                ],
                "post-install-cmd": [
                    "WorDBless\\Composer\\InstallDropin::copy"
                ],
                "post-update-cmd": [
                    "WorDBless\\Composer\\InstallDropin::copy"
                ]
            },
            "license": [
                "GPL-2.0-or-later"
            ],
            "description": "VideoPress package",
            "transport-options": {
                "relative": true
            }
        },
        {
            "name": "automattic/jetpack-waf",
            "version": "dev-trunk",
            "dist": {
                "type": "path",
                "url": "../../packages/waf",
                "reference": "40f78d6e275ccbe5c65f34f6159f6bc2ab20c9d0"
            },
            "require": {
                "wikimedia/aho-corasick": "^1.0"
            },
            "require-dev": {
                "automattic/jetpack-changelogger": "^3.2",
                "yoast/phpunit-polyfills": "1.0.3"
            },
            "type": "jetpack-library",
            "extra": {
                "autotagger": true,
                "mirror-repo": "Automattic/jetpack-waf",
                "textdomain": "jetpack-waf",
                "changelogger": {
                    "link-template": "https://github.com/Automattic/jetpack-waf/compare/v${old}...v${new}"
                },
                "branch-alias": {
                    "dev-trunk": "0.6.x-dev"
                }
            },
            "autoload": {
                "files": [
                    "cli.php"
                ],
                "classmap": [
                    "src/"
                ]
            },
            "scripts": {
                "phpunit": [
                    "./vendor/phpunit/phpunit/phpunit --colors=always"
                ],
                "test-coverage": [
                    "php -dpcov.directory=. ./vendor/bin/phpunit --coverage-clover \"$COVERAGE_DIR/clover.xml\""
                ],
                "test-coverage-html": [
                    "php -dpcov.directory=. ./vendor/bin/phpunit --coverage-html ./coverage"
                ],
                "test-php": [
                    "@composer phpunit"
                ]
            },
            "license": [
                "GPL-2.0-or-later"
            ],
            "description": "Tools to assist with the Jetpack Web Application Firewall",
            "transport-options": {
                "relative": true
            }
        },
        {
            "name": "automattic/jetpack-wordads",
            "version": "dev-trunk",
            "dist": {
                "type": "path",
                "url": "../../packages/wordads",
                "reference": "1e628d6d55ef54189bbaf685c7e43e8051319423"
            },
            "require": {
                "automattic/jetpack-assets": "^1.17",
                "automattic/jetpack-config": "^1.11",
                "automattic/jetpack-connection": "^1.45",
                "automattic/jetpack-constants": "^1.6",
                "automattic/jetpack-status": "^1.14"
            },
            "require-dev": {
                "automattic/jetpack-changelogger": "^3.2",
                "yoast/phpunit-polyfills": "1.0.3"
            },
            "type": "jetpack-library",
            "extra": {
                "mirror-repo": "Automattic/jetpack-wordads",
                "changelogger": {
                    "link-template": "https://github.com/Automattic/jetpack-wordads/compare/v${old}...v${new}"
                },
                "autotagger": true,
                "branch-alias": {
                    "dev-trunk": "0.2.x-dev"
                },
                "textdomain": "jetpack-wordads",
                "version-constants": {
                    "::VERSION": "src/class-package.php"
                }
            },
            "autoload": {
                "classmap": [
                    "src/"
                ]
            },
            "scripts": {
                "build": [
                    "Composer\\Config::disableProcessTimeout",
                    "pnpm run build"
                ],
                "build-development": [
                    "pnpm run build-development"
                ],
                "build-production": [
                    "pnpm run build-production"
                ],
                "phpunit": [
                    "./vendor/phpunit/phpunit/phpunit --colors=always"
                ],
                "test-coverage": [
                    "php -dpcov.directory=. ./vendor/bin/phpunit --coverage-clover \"$COVERAGE_DIR/clover.xml\""
                ],
                "test-js": [
                    "pnpm run test"
                ],
                "test-php": [
                    "@composer phpunit"
                ],
                "watch": [
                    "Composer\\Config::disableProcessTimeout",
                    "pnpm run watch"
                ]
            },
            "license": [
                "GPL-2.0-or-later"
            ],
            "description": "Earn income by allowing Jetpack to display high quality ads.",
            "transport-options": {
                "relative": true
            }
        },
        {
            "name": "nojimage/twitter-text-php",
            "version": "v3.1.2",
            "source": {
                "type": "git",
                "url": "https://github.com/nojimage/twitter-text-php.git",
                "reference": "979bcf6a92d543b61588c7c0c0a87d0eb473d8f6"
            },
            "dist": {
                "type": "zip",
                "url": "https://api.github.com/repos/nojimage/twitter-text-php/zipball/979bcf6a92d543b61588c7c0c0a87d0eb473d8f6",
                "reference": "979bcf6a92d543b61588c7c0c0a87d0eb473d8f6",
                "shasum": ""
            },
            "require": {
                "ext-intl": "*",
                "ext-mbstring": "*",
                "php": ">=5.3.3"
            },
            "require-dev": {
                "ext-json": "*",
                "phpunit/phpunit": "4.8.*|5.7.*|6.5.*",
                "symfony/yaml": "^2.6.0|^3.4.0|^4.4.0|^5.0.0",
                "twitter/twitter-text": "^3.0.0"
            },
            "type": "library",
            "autoload": {
                "psr-0": {
                    "Twitter\\Text\\": "lib/"
                }
            },
            "notification-url": "https://packagist.org/downloads/",
            "license": [
                "Apache-2.0"
            ],
            "authors": [
                {
                    "name": "Matt Sanford",
                    "email": "matt@mzsanford.com",
                    "homepage": "http://mzsanford.com"
                },
                {
                    "name": "Mike Cochrane",
                    "email": "mikec@mikenz.geek.nz",
                    "homepage": "http://mikenz.geek.nz"
                },
                {
                    "name": "Nick Pope",
                    "email": "git@nickpope.me.uk",
                    "homepage": "http://www.nickpope.me.uk"
                },
                {
                    "name": "Takashi Nojima",
                    "homepage": "http://php-tips.com"
                }
            ],
            "description": "A library of PHP classes that provide auto-linking and extraction of usernames, lists, hashtags and URLs from tweets.",
            "homepage": "https://github.com/nojimage/twitter-text-php",
            "keywords": [
                "autolink",
                "extract",
                "text",
                "twitter"
            ],
            "support": {
                "issues": "https://github.com/nojimage/twitter-text-php/issues",
                "source": "https://github.com/nojimage/twitter-text-php/tree/v3.1.2"
            },
            "time": "2021-03-18T11:38:53+00:00"
        },
        {
            "name": "wikimedia/aho-corasick",
            "version": "v1.0.1",
            "source": {
                "type": "git",
                "url": "https://github.com/wikimedia/AhoCorasick.git",
                "reference": "2f3a1bd765913637a66eade658d11d82f0e551be"
            },
            "dist": {
                "type": "zip",
                "url": "https://api.github.com/repos/wikimedia/AhoCorasick/zipball/2f3a1bd765913637a66eade658d11d82f0e551be",
                "reference": "2f3a1bd765913637a66eade658d11d82f0e551be",
                "shasum": ""
            },
            "require": {
                "php": ">=5.5.9"
            },
            "require-dev": {
                "jakub-onderka/php-console-highlighter": "0.3.2",
                "jakub-onderka/php-parallel-lint": "1.0.0",
                "mediawiki/mediawiki-codesniffer": "18.0.0",
                "mediawiki/minus-x": "0.3.1",
                "phpunit/phpunit": "4.8.36 || ^6.5"
            },
            "type": "library",
            "autoload": {
                "classmap": [
                    "src/"
                ]
            },
            "notification-url": "https://packagist.org/downloads/",
            "license": [
                "Apache-2.0"
            ],
            "authors": [
                {
                    "name": "Ori Livneh",
                    "email": "ori@wikimedia.org"
                }
            ],
            "description": "An implementation of the Aho-Corasick string matching algorithm.",
            "homepage": "https://gerrit.wikimedia.org/g/AhoCorasick",
            "keywords": [
                "ahocorasick",
                "matcher"
            ],
            "support": {
                "source": "https://github.com/wikimedia/AhoCorasick/tree/v1.0.1"
            },
            "time": "2018-05-01T18:13:32+00:00"
        }
    ],
    "packages-dev": [
        {
            "name": "antecedent/patchwork",
            "version": "2.1.21",
            "source": {
                "type": "git",
                "url": "https://github.com/antecedent/patchwork.git",
                "reference": "25c1fa0cd9a6e6d0d13863d8df8f050b6733f16d"
            },
            "dist": {
                "type": "zip",
                "url": "https://api.github.com/repos/antecedent/patchwork/zipball/25c1fa0cd9a6e6d0d13863d8df8f050b6733f16d",
                "reference": "25c1fa0cd9a6e6d0d13863d8df8f050b6733f16d",
                "shasum": ""
            },
            "require": {
                "php": ">=5.4.0"
            },
            "require-dev": {
                "phpunit/phpunit": ">=4"
            },
            "type": "library",
            "notification-url": "https://packagist.org/downloads/",
            "license": [
                "MIT"
            ],
            "authors": [
                {
                    "name": "Ignas Rudaitis",
                    "email": "ignas.rudaitis@gmail.com"
                }
            ],
            "description": "Method redefinition (monkey-patching) functionality for PHP.",
            "homepage": "http://patchwork2.org/",
            "keywords": [
                "aop",
                "aspect",
                "interception",
                "monkeypatching",
                "redefinition",
                "runkit",
                "testing"
            ],
            "support": {
                "issues": "https://github.com/antecedent/patchwork/issues",
                "source": "https://github.com/antecedent/patchwork/tree/2.1.21"
            },
            "time": "2022-02-07T07:28:34+00:00"
        },
        {
            "name": "automattic/jetpack-changelogger",
            "version": "dev-trunk",
            "dist": {
                "type": "path",
                "url": "../../packages/changelogger",
                "reference": "db7485e80ebcad717977462edf149ea62e134b3b"
            },
            "require": {
                "php": ">=5.6",
                "symfony/console": "^3.4 || ^5.2 || ^6.0",
                "symfony/process": "^3.4 || ^5.2 || ^6.0",
                "wikimedia/at-ease": "^1.2 || ^2.0"
            },
            "require-dev": {
                "wikimedia/testing-access-wrapper": "^1.0 || ^2.0",
                "yoast/phpunit-polyfills": "1.0.3"
            },
            "bin": [
                "bin/changelogger"
            ],
            "type": "project",
            "extra": {
                "autotagger": true,
                "branch-alias": {
                    "dev-trunk": "3.2.x-dev"
                },
                "mirror-repo": "Automattic/jetpack-changelogger",
                "version-constants": {
                    "::VERSION": "src/Application.php"
                },
                "changelogger": {
                    "link-template": "https://github.com/Automattic/jetpack-changelogger/compare/${old}...${new}"
                }
            },
            "autoload": {
                "psr-4": {
                    "Automattic\\Jetpack\\Changelogger\\": "src",
                    "Automattic\\Jetpack\\Changelog\\": "lib"
                }
            },
            "autoload-dev": {
                "psr-4": {
                    "Automattic\\Jetpack\\Changelogger\\Tests\\": "tests/php/includes/src",
                    "Automattic\\Jetpack\\Changelog\\Tests\\": "tests/php/includes/lib"
                }
            },
            "scripts": {
                "phpunit": [
                    "./vendor/phpunit/phpunit/phpunit --colors=always"
                ],
                "test-coverage": [
                    "php -dpcov.directory=. ./vendor/bin/phpunit --coverage-clover \"$COVERAGE_DIR/clover.xml\""
                ],
                "test-php": [
                    "@composer phpunit"
                ],
                "post-install-cmd": [
                    "[ -e vendor/bin/changelogger ] || { cd vendor/bin && ln -s ../../bin/changelogger; }"
                ],
                "post-update-cmd": [
                    "[ -e vendor/bin/changelogger ] || { cd vendor/bin && ln -s ../../bin/changelogger; }"
                ]
            },
            "license": [
                "GPL-2.0-or-later"
            ],
            "description": "Jetpack Changelogger tool. Allows for managing changelogs by dropping change files into a changelog directory with each PR.",
            "transport-options": {
                "relative": true
            }
        },
        {
            "name": "doctrine/instantiator",
            "version": "1.4.1",
            "source": {
                "type": "git",
                "url": "https://github.com/doctrine/instantiator.git",
                "reference": "10dcfce151b967d20fde1b34ae6640712c3891bc"
            },
            "dist": {
                "type": "zip",
                "url": "https://api.github.com/repos/doctrine/instantiator/zipball/10dcfce151b967d20fde1b34ae6640712c3891bc",
                "reference": "10dcfce151b967d20fde1b34ae6640712c3891bc",
                "shasum": ""
            },
            "require": {
                "php": "^7.1 || ^8.0"
            },
            "require-dev": {
                "doctrine/coding-standard": "^9",
                "ext-pdo": "*",
                "ext-phar": "*",
                "phpbench/phpbench": "^0.16 || ^1",
                "phpstan/phpstan": "^1.4",
                "phpstan/phpstan-phpunit": "^1",
                "phpunit/phpunit": "^7.5 || ^8.5 || ^9.5",
                "vimeo/psalm": "^4.22"
            },
            "type": "library",
            "autoload": {
                "psr-4": {
                    "Doctrine\\Instantiator\\": "src/Doctrine/Instantiator/"
                }
            },
            "notification-url": "https://packagist.org/downloads/",
            "license": [
                "MIT"
            ],
            "authors": [
                {
                    "name": "Marco Pivetta",
                    "email": "ocramius@gmail.com",
                    "homepage": "https://ocramius.github.io/"
                }
            ],
            "description": "A small, lightweight utility to instantiate objects in PHP without invoking their constructors",
            "homepage": "https://www.doctrine-project.org/projects/instantiator.html",
            "keywords": [
                "constructor",
                "instantiate"
            ],
            "support": {
                "issues": "https://github.com/doctrine/instantiator/issues",
                "source": "https://github.com/doctrine/instantiator/tree/1.4.1"
            },
            "funding": [
                {
                    "url": "https://www.doctrine-project.org/sponsorship.html",
                    "type": "custom"
                },
                {
                    "url": "https://www.patreon.com/phpdoctrine",
                    "type": "patreon"
                },
                {
                    "url": "https://tidelift.com/funding/github/packagist/doctrine%2Finstantiator",
                    "type": "tidelift"
                }
            ],
            "time": "2022-03-03T08:28:38+00:00"
        },
        {
            "name": "johnkary/phpunit-speedtrap",
            "version": "v4.0.0",
            "source": {
                "type": "git",
                "url": "https://github.com/johnkary/phpunit-speedtrap.git",
                "reference": "5f9b160eac87e975f1c6ca9faee5125f0616fba3"
            },
            "dist": {
                "type": "zip",
                "url": "https://api.github.com/repos/johnkary/phpunit-speedtrap/zipball/5f9b160eac87e975f1c6ca9faee5125f0616fba3",
                "reference": "5f9b160eac87e975f1c6ca9faee5125f0616fba3",
                "shasum": ""
            },
            "require": {
                "php": ">=7.1",
                "phpunit/phpunit": "^7.0 || ^8.0 || ^9.0"
            },
            "type": "library",
            "extra": {
                "branch-alias": {
                    "dev-master": "4.0-dev"
                }
            },
            "autoload": {
                "psr-4": {
                    "JohnKary\\PHPUnit\\Listener\\": "src/"
                }
            },
            "notification-url": "https://packagist.org/downloads/",
            "license": [
                "MIT"
            ],
            "authors": [
                {
                    "name": "John Kary",
                    "email": "john@johnkary.net"
                }
            ],
            "description": "Find and report on slow tests in your PHPUnit test suite",
            "homepage": "https://github.com/johnkary/phpunit-speedtrap",
            "keywords": [
                "phpunit",
                "profile",
                "slow"
            ],
            "support": {
                "issues": "https://github.com/johnkary/phpunit-speedtrap/issues",
                "source": "https://github.com/johnkary/phpunit-speedtrap/tree/v4.0.0"
            },
            "time": "2021-05-03T02:37:05+00:00"
        },
        {
            "name": "myclabs/deep-copy",
            "version": "1.11.0",
            "source": {
                "type": "git",
                "url": "https://github.com/myclabs/DeepCopy.git",
                "reference": "14daed4296fae74d9e3201d2c4925d1acb7aa614"
            },
            "dist": {
                "type": "zip",
                "url": "https://api.github.com/repos/myclabs/DeepCopy/zipball/14daed4296fae74d9e3201d2c4925d1acb7aa614",
                "reference": "14daed4296fae74d9e3201d2c4925d1acb7aa614",
                "shasum": ""
            },
            "require": {
                "php": "^7.1 || ^8.0"
            },
            "conflict": {
                "doctrine/collections": "<1.6.8",
                "doctrine/common": "<2.13.3 || >=3,<3.2.2"
            },
            "require-dev": {
                "doctrine/collections": "^1.6.8",
                "doctrine/common": "^2.13.3 || ^3.2.2",
                "phpunit/phpunit": "^7.5.20 || ^8.5.23 || ^9.5.13"
            },
            "type": "library",
            "autoload": {
                "files": [
                    "src/DeepCopy/deep_copy.php"
                ],
                "psr-4": {
                    "DeepCopy\\": "src/DeepCopy/"
                }
            },
            "notification-url": "https://packagist.org/downloads/",
            "license": [
                "MIT"
            ],
            "description": "Create deep copies (clones) of your objects",
            "keywords": [
                "clone",
                "copy",
                "duplicate",
                "object",
                "object graph"
            ],
            "support": {
                "issues": "https://github.com/myclabs/DeepCopy/issues",
                "source": "https://github.com/myclabs/DeepCopy/tree/1.11.0"
            },
            "funding": [
                {
                    "url": "https://tidelift.com/funding/github/packagist/myclabs/deep-copy",
                    "type": "tidelift"
                }
            ],
            "time": "2022-03-03T13:19:32+00:00"
        },
        {
            "name": "nikic/php-parser",
            "version": "v4.15.1",
            "source": {
                "type": "git",
                "url": "https://github.com/nikic/PHP-Parser.git",
                "reference": "0ef6c55a3f47f89d7a374e6f835197a0b5fcf900"
            },
            "dist": {
                "type": "zip",
                "url": "https://api.github.com/repos/nikic/PHP-Parser/zipball/0ef6c55a3f47f89d7a374e6f835197a0b5fcf900",
                "reference": "0ef6c55a3f47f89d7a374e6f835197a0b5fcf900",
                "shasum": ""
            },
            "require": {
                "ext-tokenizer": "*",
                "php": ">=7.0"
            },
            "require-dev": {
                "ircmaxell/php-yacc": "^0.0.7",
                "phpunit/phpunit": "^6.5 || ^7.0 || ^8.0 || ^9.0"
            },
            "bin": [
                "bin/php-parse"
            ],
            "type": "library",
            "extra": {
                "branch-alias": {
                    "dev-master": "4.9-dev"
                }
            },
            "autoload": {
                "psr-4": {
                    "PhpParser\\": "lib/PhpParser"
                }
            },
            "notification-url": "https://packagist.org/downloads/",
            "license": [
                "BSD-3-Clause"
            ],
            "authors": [
                {
                    "name": "Nikita Popov"
                }
            ],
            "description": "A PHP parser written in PHP",
            "keywords": [
                "parser",
                "php"
            ],
            "support": {
                "issues": "https://github.com/nikic/PHP-Parser/issues",
                "source": "https://github.com/nikic/PHP-Parser/tree/v4.15.1"
            },
            "time": "2022-09-04T07:30:47+00:00"
        },
        {
            "name": "phar-io/manifest",
            "version": "2.0.3",
            "source": {
                "type": "git",
                "url": "https://github.com/phar-io/manifest.git",
                "reference": "97803eca37d319dfa7826cc2437fc020857acb53"
            },
            "dist": {
                "type": "zip",
                "url": "https://api.github.com/repos/phar-io/manifest/zipball/97803eca37d319dfa7826cc2437fc020857acb53",
                "reference": "97803eca37d319dfa7826cc2437fc020857acb53",
                "shasum": ""
            },
            "require": {
                "ext-dom": "*",
                "ext-phar": "*",
                "ext-xmlwriter": "*",
                "phar-io/version": "^3.0.1",
                "php": "^7.2 || ^8.0"
            },
            "type": "library",
            "extra": {
                "branch-alias": {
                    "dev-master": "2.0.x-dev"
                }
            },
            "autoload": {
                "classmap": [
                    "src/"
                ]
            },
            "notification-url": "https://packagist.org/downloads/",
            "license": [
                "BSD-3-Clause"
            ],
            "authors": [
                {
                    "name": "Arne Blankerts",
                    "email": "arne@blankerts.de",
                    "role": "Developer"
                },
                {
                    "name": "Sebastian Heuer",
                    "email": "sebastian@phpeople.de",
                    "role": "Developer"
                },
                {
                    "name": "Sebastian Bergmann",
                    "email": "sebastian@phpunit.de",
                    "role": "Developer"
                }
            ],
            "description": "Component for reading phar.io manifest information from a PHP Archive (PHAR)",
            "support": {
                "issues": "https://github.com/phar-io/manifest/issues",
                "source": "https://github.com/phar-io/manifest/tree/2.0.3"
            },
            "time": "2021-07-20T11:28:43+00:00"
        },
        {
            "name": "phar-io/version",
            "version": "3.2.1",
            "source": {
                "type": "git",
                "url": "https://github.com/phar-io/version.git",
                "reference": "4f7fd7836c6f332bb2933569e566a0d6c4cbed74"
            },
            "dist": {
                "type": "zip",
                "url": "https://api.github.com/repos/phar-io/version/zipball/4f7fd7836c6f332bb2933569e566a0d6c4cbed74",
                "reference": "4f7fd7836c6f332bb2933569e566a0d6c4cbed74",
                "shasum": ""
            },
            "require": {
                "php": "^7.2 || ^8.0"
            },
            "type": "library",
            "autoload": {
                "classmap": [
                    "src/"
                ]
            },
            "notification-url": "https://packagist.org/downloads/",
            "license": [
                "BSD-3-Clause"
            ],
            "authors": [
                {
                    "name": "Arne Blankerts",
                    "email": "arne@blankerts.de",
                    "role": "Developer"
                },
                {
                    "name": "Sebastian Heuer",
                    "email": "sebastian@phpeople.de",
                    "role": "Developer"
                },
                {
                    "name": "Sebastian Bergmann",
                    "email": "sebastian@phpunit.de",
                    "role": "Developer"
                }
            ],
            "description": "Library for handling version information and constraints",
            "support": {
                "issues": "https://github.com/phar-io/version/issues",
                "source": "https://github.com/phar-io/version/tree/3.2.1"
            },
            "time": "2022-02-21T01:04:05+00:00"
        },
        {
            "name": "phpunit/php-code-coverage",
            "version": "9.2.17",
            "source": {
                "type": "git",
                "url": "https://github.com/sebastianbergmann/php-code-coverage.git",
                "reference": "aa94dc41e8661fe90c7316849907cba3007b10d8"
            },
            "dist": {
                "type": "zip",
                "url": "https://api.github.com/repos/sebastianbergmann/php-code-coverage/zipball/aa94dc41e8661fe90c7316849907cba3007b10d8",
                "reference": "aa94dc41e8661fe90c7316849907cba3007b10d8",
                "shasum": ""
            },
            "require": {
                "ext-dom": "*",
                "ext-libxml": "*",
                "ext-xmlwriter": "*",
                "nikic/php-parser": "^4.14",
                "php": ">=7.3",
                "phpunit/php-file-iterator": "^3.0.3",
                "phpunit/php-text-template": "^2.0.2",
                "sebastian/code-unit-reverse-lookup": "^2.0.2",
                "sebastian/complexity": "^2.0",
                "sebastian/environment": "^5.1.2",
                "sebastian/lines-of-code": "^1.0.3",
                "sebastian/version": "^3.0.1",
                "theseer/tokenizer": "^1.2.0"
            },
            "require-dev": {
                "phpunit/phpunit": "^9.3"
            },
            "suggest": {
                "ext-pcov": "*",
                "ext-xdebug": "*"
            },
            "type": "library",
            "extra": {
                "branch-alias": {
                    "dev-master": "9.2-dev"
                }
            },
            "autoload": {
                "classmap": [
                    "src/"
                ]
            },
            "notification-url": "https://packagist.org/downloads/",
            "license": [
                "BSD-3-Clause"
            ],
            "authors": [
                {
                    "name": "Sebastian Bergmann",
                    "email": "sebastian@phpunit.de",
                    "role": "lead"
                }
            ],
            "description": "Library that provides collection, processing, and rendering functionality for PHP code coverage information.",
            "homepage": "https://github.com/sebastianbergmann/php-code-coverage",
            "keywords": [
                "coverage",
                "testing",
                "xunit"
            ],
            "support": {
                "issues": "https://github.com/sebastianbergmann/php-code-coverage/issues",
                "source": "https://github.com/sebastianbergmann/php-code-coverage/tree/9.2.17"
            },
            "funding": [
                {
                    "url": "https://github.com/sebastianbergmann",
                    "type": "github"
                }
            ],
            "time": "2022-08-30T12:24:04+00:00"
        },
        {
            "name": "phpunit/php-file-iterator",
            "version": "3.0.6",
            "source": {
                "type": "git",
                "url": "https://github.com/sebastianbergmann/php-file-iterator.git",
                "reference": "cf1c2e7c203ac650e352f4cc675a7021e7d1b3cf"
            },
            "dist": {
                "type": "zip",
                "url": "https://api.github.com/repos/sebastianbergmann/php-file-iterator/zipball/cf1c2e7c203ac650e352f4cc675a7021e7d1b3cf",
                "reference": "cf1c2e7c203ac650e352f4cc675a7021e7d1b3cf",
                "shasum": ""
            },
            "require": {
                "php": ">=7.3"
            },
            "require-dev": {
                "phpunit/phpunit": "^9.3"
            },
            "type": "library",
            "extra": {
                "branch-alias": {
                    "dev-master": "3.0-dev"
                }
            },
            "autoload": {
                "classmap": [
                    "src/"
                ]
            },
            "notification-url": "https://packagist.org/downloads/",
            "license": [
                "BSD-3-Clause"
            ],
            "authors": [
                {
                    "name": "Sebastian Bergmann",
                    "email": "sebastian@phpunit.de",
                    "role": "lead"
                }
            ],
            "description": "FilterIterator implementation that filters files based on a list of suffixes.",
            "homepage": "https://github.com/sebastianbergmann/php-file-iterator/",
            "keywords": [
                "filesystem",
                "iterator"
            ],
            "support": {
                "issues": "https://github.com/sebastianbergmann/php-file-iterator/issues",
                "source": "https://github.com/sebastianbergmann/php-file-iterator/tree/3.0.6"
            },
            "funding": [
                {
                    "url": "https://github.com/sebastianbergmann",
                    "type": "github"
                }
            ],
            "time": "2021-12-02T12:48:52+00:00"
        },
        {
            "name": "phpunit/php-invoker",
            "version": "3.1.1",
            "source": {
                "type": "git",
                "url": "https://github.com/sebastianbergmann/php-invoker.git",
                "reference": "5a10147d0aaf65b58940a0b72f71c9ac0423cc67"
            },
            "dist": {
                "type": "zip",
                "url": "https://api.github.com/repos/sebastianbergmann/php-invoker/zipball/5a10147d0aaf65b58940a0b72f71c9ac0423cc67",
                "reference": "5a10147d0aaf65b58940a0b72f71c9ac0423cc67",
                "shasum": ""
            },
            "require": {
                "php": ">=7.3"
            },
            "require-dev": {
                "ext-pcntl": "*",
                "phpunit/phpunit": "^9.3"
            },
            "suggest": {
                "ext-pcntl": "*"
            },
            "type": "library",
            "extra": {
                "branch-alias": {
                    "dev-master": "3.1-dev"
                }
            },
            "autoload": {
                "classmap": [
                    "src/"
                ]
            },
            "notification-url": "https://packagist.org/downloads/",
            "license": [
                "BSD-3-Clause"
            ],
            "authors": [
                {
                    "name": "Sebastian Bergmann",
                    "email": "sebastian@phpunit.de",
                    "role": "lead"
                }
            ],
            "description": "Invoke callables with a timeout",
            "homepage": "https://github.com/sebastianbergmann/php-invoker/",
            "keywords": [
                "process"
            ],
            "support": {
                "issues": "https://github.com/sebastianbergmann/php-invoker/issues",
                "source": "https://github.com/sebastianbergmann/php-invoker/tree/3.1.1"
            },
            "funding": [
                {
                    "url": "https://github.com/sebastianbergmann",
                    "type": "github"
                }
            ],
            "time": "2020-09-28T05:58:55+00:00"
        },
        {
            "name": "phpunit/php-text-template",
            "version": "2.0.4",
            "source": {
                "type": "git",
                "url": "https://github.com/sebastianbergmann/php-text-template.git",
                "reference": "5da5f67fc95621df9ff4c4e5a84d6a8a2acf7c28"
            },
            "dist": {
                "type": "zip",
                "url": "https://api.github.com/repos/sebastianbergmann/php-text-template/zipball/5da5f67fc95621df9ff4c4e5a84d6a8a2acf7c28",
                "reference": "5da5f67fc95621df9ff4c4e5a84d6a8a2acf7c28",
                "shasum": ""
            },
            "require": {
                "php": ">=7.3"
            },
            "require-dev": {
                "phpunit/phpunit": "^9.3"
            },
            "type": "library",
            "extra": {
                "branch-alias": {
                    "dev-master": "2.0-dev"
                }
            },
            "autoload": {
                "classmap": [
                    "src/"
                ]
            },
            "notification-url": "https://packagist.org/downloads/",
            "license": [
                "BSD-3-Clause"
            ],
            "authors": [
                {
                    "name": "Sebastian Bergmann",
                    "email": "sebastian@phpunit.de",
                    "role": "lead"
                }
            ],
            "description": "Simple template engine.",
            "homepage": "https://github.com/sebastianbergmann/php-text-template/",
            "keywords": [
                "template"
            ],
            "support": {
                "issues": "https://github.com/sebastianbergmann/php-text-template/issues",
                "source": "https://github.com/sebastianbergmann/php-text-template/tree/2.0.4"
            },
            "funding": [
                {
                    "url": "https://github.com/sebastianbergmann",
                    "type": "github"
                }
            ],
            "time": "2020-10-26T05:33:50+00:00"
        },
        {
            "name": "phpunit/php-timer",
            "version": "5.0.3",
            "source": {
                "type": "git",
                "url": "https://github.com/sebastianbergmann/php-timer.git",
                "reference": "5a63ce20ed1b5bf577850e2c4e87f4aa902afbd2"
            },
            "dist": {
                "type": "zip",
                "url": "https://api.github.com/repos/sebastianbergmann/php-timer/zipball/5a63ce20ed1b5bf577850e2c4e87f4aa902afbd2",
                "reference": "5a63ce20ed1b5bf577850e2c4e87f4aa902afbd2",
                "shasum": ""
            },
            "require": {
                "php": ">=7.3"
            },
            "require-dev": {
                "phpunit/phpunit": "^9.3"
            },
            "type": "library",
            "extra": {
                "branch-alias": {
                    "dev-master": "5.0-dev"
                }
            },
            "autoload": {
                "classmap": [
                    "src/"
                ]
            },
            "notification-url": "https://packagist.org/downloads/",
            "license": [
                "BSD-3-Clause"
            ],
            "authors": [
                {
                    "name": "Sebastian Bergmann",
                    "email": "sebastian@phpunit.de",
                    "role": "lead"
                }
            ],
            "description": "Utility class for timing",
            "homepage": "https://github.com/sebastianbergmann/php-timer/",
            "keywords": [
                "timer"
            ],
            "support": {
                "issues": "https://github.com/sebastianbergmann/php-timer/issues",
                "source": "https://github.com/sebastianbergmann/php-timer/tree/5.0.3"
            },
            "funding": [
                {
                    "url": "https://github.com/sebastianbergmann",
                    "type": "github"
                }
            ],
            "time": "2020-10-26T13:16:10+00:00"
        },
        {
            "name": "phpunit/phpunit",
            "version": "9.5.25",
            "source": {
                "type": "git",
                "url": "https://github.com/sebastianbergmann/phpunit.git",
                "reference": "3e6f90ca7e3d02025b1d147bd8d4a89fd4ca8a1d"
            },
            "dist": {
                "type": "zip",
                "url": "https://api.github.com/repos/sebastianbergmann/phpunit/zipball/3e6f90ca7e3d02025b1d147bd8d4a89fd4ca8a1d",
                "reference": "3e6f90ca7e3d02025b1d147bd8d4a89fd4ca8a1d",
                "shasum": ""
            },
            "require": {
                "doctrine/instantiator": "^1.3.1",
                "ext-dom": "*",
                "ext-json": "*",
                "ext-libxml": "*",
                "ext-mbstring": "*",
                "ext-xml": "*",
                "ext-xmlwriter": "*",
                "myclabs/deep-copy": "^1.10.1",
                "phar-io/manifest": "^2.0.3",
                "phar-io/version": "^3.0.2",
                "php": ">=7.3",
                "phpunit/php-code-coverage": "^9.2.13",
                "phpunit/php-file-iterator": "^3.0.5",
                "phpunit/php-invoker": "^3.1.1",
                "phpunit/php-text-template": "^2.0.3",
                "phpunit/php-timer": "^5.0.2",
                "sebastian/cli-parser": "^1.0.1",
                "sebastian/code-unit": "^1.0.6",
                "sebastian/comparator": "^4.0.8",
                "sebastian/diff": "^4.0.3",
                "sebastian/environment": "^5.1.3",
                "sebastian/exporter": "^4.0.5",
                "sebastian/global-state": "^5.0.1",
                "sebastian/object-enumerator": "^4.0.3",
                "sebastian/resource-operations": "^3.0.3",
                "sebastian/type": "^3.2",
                "sebastian/version": "^3.0.2"
            },
            "suggest": {
                "ext-soap": "*",
                "ext-xdebug": "*"
            },
            "bin": [
                "phpunit"
            ],
            "type": "library",
            "extra": {
                "branch-alias": {
                    "dev-master": "9.5-dev"
                }
            },
            "autoload": {
                "files": [
                    "src/Framework/Assert/Functions.php"
                ],
                "classmap": [
                    "src/"
                ]
            },
            "notification-url": "https://packagist.org/downloads/",
            "license": [
                "BSD-3-Clause"
            ],
            "authors": [
                {
                    "name": "Sebastian Bergmann",
                    "email": "sebastian@phpunit.de",
                    "role": "lead"
                }
            ],
            "description": "The PHP Unit Testing framework.",
            "homepage": "https://phpunit.de/",
            "keywords": [
                "phpunit",
                "testing",
                "xunit"
            ],
            "support": {
                "issues": "https://github.com/sebastianbergmann/phpunit/issues",
                "source": "https://github.com/sebastianbergmann/phpunit/tree/9.5.25"
            },
            "funding": [
                {
                    "url": "https://phpunit.de/sponsors.html",
                    "type": "custom"
                },
                {
                    "url": "https://github.com/sebastianbergmann",
                    "type": "github"
                },
                {
                    "url": "https://tidelift.com/funding/github/packagist/phpunit/phpunit",
                    "type": "tidelift"
                }
            ],
            "time": "2022-09-25T03:44:45+00:00"
        },
        {
            "name": "psr/container",
            "version": "2.0.2",
            "source": {
                "type": "git",
                "url": "https://github.com/php-fig/container.git",
                "reference": "c71ecc56dfe541dbd90c5360474fbc405f8d5963"
            },
            "dist": {
                "type": "zip",
                "url": "https://api.github.com/repos/php-fig/container/zipball/c71ecc56dfe541dbd90c5360474fbc405f8d5963",
                "reference": "c71ecc56dfe541dbd90c5360474fbc405f8d5963",
                "shasum": ""
            },
            "require": {
                "php": ">=7.4.0"
            },
            "type": "library",
            "extra": {
                "branch-alias": {
                    "dev-master": "2.0.x-dev"
                }
            },
            "autoload": {
                "psr-4": {
                    "Psr\\Container\\": "src/"
                }
            },
            "notification-url": "https://packagist.org/downloads/",
            "license": [
                "MIT"
            ],
            "authors": [
                {
                    "name": "PHP-FIG",
                    "homepage": "https://www.php-fig.org/"
                }
            ],
            "description": "Common Container Interface (PHP FIG PSR-11)",
            "homepage": "https://github.com/php-fig/container",
            "keywords": [
                "PSR-11",
                "container",
                "container-interface",
                "container-interop",
                "psr"
            ],
            "support": {
                "issues": "https://github.com/php-fig/container/issues",
                "source": "https://github.com/php-fig/container/tree/2.0.2"
            },
            "time": "2021-11-05T16:47:00+00:00"
        },
        {
            "name": "sebastian/cli-parser",
            "version": "1.0.1",
            "source": {
                "type": "git",
                "url": "https://github.com/sebastianbergmann/cli-parser.git",
                "reference": "442e7c7e687e42adc03470c7b668bc4b2402c0b2"
            },
            "dist": {
                "type": "zip",
                "url": "https://api.github.com/repos/sebastianbergmann/cli-parser/zipball/442e7c7e687e42adc03470c7b668bc4b2402c0b2",
                "reference": "442e7c7e687e42adc03470c7b668bc4b2402c0b2",
                "shasum": ""
            },
            "require": {
                "php": ">=7.3"
            },
            "require-dev": {
                "phpunit/phpunit": "^9.3"
            },
            "type": "library",
            "extra": {
                "branch-alias": {
                    "dev-master": "1.0-dev"
                }
            },
            "autoload": {
                "classmap": [
                    "src/"
                ]
            },
            "notification-url": "https://packagist.org/downloads/",
            "license": [
                "BSD-3-Clause"
            ],
            "authors": [
                {
                    "name": "Sebastian Bergmann",
                    "email": "sebastian@phpunit.de",
                    "role": "lead"
                }
            ],
            "description": "Library for parsing CLI options",
            "homepage": "https://github.com/sebastianbergmann/cli-parser",
            "support": {
                "issues": "https://github.com/sebastianbergmann/cli-parser/issues",
                "source": "https://github.com/sebastianbergmann/cli-parser/tree/1.0.1"
            },
            "funding": [
                {
                    "url": "https://github.com/sebastianbergmann",
                    "type": "github"
                }
            ],
            "time": "2020-09-28T06:08:49+00:00"
        },
        {
            "name": "sebastian/code-unit",
            "version": "1.0.8",
            "source": {
                "type": "git",
                "url": "https://github.com/sebastianbergmann/code-unit.git",
                "reference": "1fc9f64c0927627ef78ba436c9b17d967e68e120"
            },
            "dist": {
                "type": "zip",
                "url": "https://api.github.com/repos/sebastianbergmann/code-unit/zipball/1fc9f64c0927627ef78ba436c9b17d967e68e120",
                "reference": "1fc9f64c0927627ef78ba436c9b17d967e68e120",
                "shasum": ""
            },
            "require": {
                "php": ">=7.3"
            },
            "require-dev": {
                "phpunit/phpunit": "^9.3"
            },
            "type": "library",
            "extra": {
                "branch-alias": {
                    "dev-master": "1.0-dev"
                }
            },
            "autoload": {
                "classmap": [
                    "src/"
                ]
            },
            "notification-url": "https://packagist.org/downloads/",
            "license": [
                "BSD-3-Clause"
            ],
            "authors": [
                {
                    "name": "Sebastian Bergmann",
                    "email": "sebastian@phpunit.de",
                    "role": "lead"
                }
            ],
            "description": "Collection of value objects that represent the PHP code units",
            "homepage": "https://github.com/sebastianbergmann/code-unit",
            "support": {
                "issues": "https://github.com/sebastianbergmann/code-unit/issues",
                "source": "https://github.com/sebastianbergmann/code-unit/tree/1.0.8"
            },
            "funding": [
                {
                    "url": "https://github.com/sebastianbergmann",
                    "type": "github"
                }
            ],
            "time": "2020-10-26T13:08:54+00:00"
        },
        {
            "name": "sebastian/code-unit-reverse-lookup",
            "version": "2.0.3",
            "source": {
                "type": "git",
                "url": "https://github.com/sebastianbergmann/code-unit-reverse-lookup.git",
                "reference": "ac91f01ccec49fb77bdc6fd1e548bc70f7faa3e5"
            },
            "dist": {
                "type": "zip",
                "url": "https://api.github.com/repos/sebastianbergmann/code-unit-reverse-lookup/zipball/ac91f01ccec49fb77bdc6fd1e548bc70f7faa3e5",
                "reference": "ac91f01ccec49fb77bdc6fd1e548bc70f7faa3e5",
                "shasum": ""
            },
            "require": {
                "php": ">=7.3"
            },
            "require-dev": {
                "phpunit/phpunit": "^9.3"
            },
            "type": "library",
            "extra": {
                "branch-alias": {
                    "dev-master": "2.0-dev"
                }
            },
            "autoload": {
                "classmap": [
                    "src/"
                ]
            },
            "notification-url": "https://packagist.org/downloads/",
            "license": [
                "BSD-3-Clause"
            ],
            "authors": [
                {
                    "name": "Sebastian Bergmann",
                    "email": "sebastian@phpunit.de"
                }
            ],
            "description": "Looks up which function or method a line of code belongs to",
            "homepage": "https://github.com/sebastianbergmann/code-unit-reverse-lookup/",
            "support": {
                "issues": "https://github.com/sebastianbergmann/code-unit-reverse-lookup/issues",
                "source": "https://github.com/sebastianbergmann/code-unit-reverse-lookup/tree/2.0.3"
            },
            "funding": [
                {
                    "url": "https://github.com/sebastianbergmann",
                    "type": "github"
                }
            ],
            "time": "2020-09-28T05:30:19+00:00"
        },
        {
            "name": "sebastian/comparator",
            "version": "4.0.8",
            "source": {
                "type": "git",
                "url": "https://github.com/sebastianbergmann/comparator.git",
                "reference": "fa0f136dd2334583309d32b62544682ee972b51a"
            },
            "dist": {
                "type": "zip",
                "url": "https://api.github.com/repos/sebastianbergmann/comparator/zipball/fa0f136dd2334583309d32b62544682ee972b51a",
                "reference": "fa0f136dd2334583309d32b62544682ee972b51a",
                "shasum": ""
            },
            "require": {
                "php": ">=7.3",
                "sebastian/diff": "^4.0",
                "sebastian/exporter": "^4.0"
            },
            "require-dev": {
                "phpunit/phpunit": "^9.3"
            },
            "type": "library",
            "extra": {
                "branch-alias": {
                    "dev-master": "4.0-dev"
                }
            },
            "autoload": {
                "classmap": [
                    "src/"
                ]
            },
            "notification-url": "https://packagist.org/downloads/",
            "license": [
                "BSD-3-Clause"
            ],
            "authors": [
                {
                    "name": "Sebastian Bergmann",
                    "email": "sebastian@phpunit.de"
                },
                {
                    "name": "Jeff Welch",
                    "email": "whatthejeff@gmail.com"
                },
                {
                    "name": "Volker Dusch",
                    "email": "github@wallbash.com"
                },
                {
                    "name": "Bernhard Schussek",
                    "email": "bschussek@2bepublished.at"
                }
            ],
            "description": "Provides the functionality to compare PHP values for equality",
            "homepage": "https://github.com/sebastianbergmann/comparator",
            "keywords": [
                "comparator",
                "compare",
                "equality"
            ],
            "support": {
                "issues": "https://github.com/sebastianbergmann/comparator/issues",
                "source": "https://github.com/sebastianbergmann/comparator/tree/4.0.8"
            },
            "funding": [
                {
                    "url": "https://github.com/sebastianbergmann",
                    "type": "github"
                }
            ],
            "time": "2022-09-14T12:41:17+00:00"
        },
        {
            "name": "sebastian/complexity",
            "version": "2.0.2",
            "source": {
                "type": "git",
                "url": "https://github.com/sebastianbergmann/complexity.git",
                "reference": "739b35e53379900cc9ac327b2147867b8b6efd88"
            },
            "dist": {
                "type": "zip",
                "url": "https://api.github.com/repos/sebastianbergmann/complexity/zipball/739b35e53379900cc9ac327b2147867b8b6efd88",
                "reference": "739b35e53379900cc9ac327b2147867b8b6efd88",
                "shasum": ""
            },
            "require": {
                "nikic/php-parser": "^4.7",
                "php": ">=7.3"
            },
            "require-dev": {
                "phpunit/phpunit": "^9.3"
            },
            "type": "library",
            "extra": {
                "branch-alias": {
                    "dev-master": "2.0-dev"
                }
            },
            "autoload": {
                "classmap": [
                    "src/"
                ]
            },
            "notification-url": "https://packagist.org/downloads/",
            "license": [
                "BSD-3-Clause"
            ],
            "authors": [
                {
                    "name": "Sebastian Bergmann",
                    "email": "sebastian@phpunit.de",
                    "role": "lead"
                }
            ],
            "description": "Library for calculating the complexity of PHP code units",
            "homepage": "https://github.com/sebastianbergmann/complexity",
            "support": {
                "issues": "https://github.com/sebastianbergmann/complexity/issues",
                "source": "https://github.com/sebastianbergmann/complexity/tree/2.0.2"
            },
            "funding": [
                {
                    "url": "https://github.com/sebastianbergmann",
                    "type": "github"
                }
            ],
            "time": "2020-10-26T15:52:27+00:00"
        },
        {
            "name": "sebastian/diff",
            "version": "4.0.4",
            "source": {
                "type": "git",
                "url": "https://github.com/sebastianbergmann/diff.git",
                "reference": "3461e3fccc7cfdfc2720be910d3bd73c69be590d"
            },
            "dist": {
                "type": "zip",
                "url": "https://api.github.com/repos/sebastianbergmann/diff/zipball/3461e3fccc7cfdfc2720be910d3bd73c69be590d",
                "reference": "3461e3fccc7cfdfc2720be910d3bd73c69be590d",
                "shasum": ""
            },
            "require": {
                "php": ">=7.3"
            },
            "require-dev": {
                "phpunit/phpunit": "^9.3",
                "symfony/process": "^4.2 || ^5"
            },
            "type": "library",
            "extra": {
                "branch-alias": {
                    "dev-master": "4.0-dev"
                }
            },
            "autoload": {
                "classmap": [
                    "src/"
                ]
            },
            "notification-url": "https://packagist.org/downloads/",
            "license": [
                "BSD-3-Clause"
            ],
            "authors": [
                {
                    "name": "Sebastian Bergmann",
                    "email": "sebastian@phpunit.de"
                },
                {
                    "name": "Kore Nordmann",
                    "email": "mail@kore-nordmann.de"
                }
            ],
            "description": "Diff implementation",
            "homepage": "https://github.com/sebastianbergmann/diff",
            "keywords": [
                "diff",
                "udiff",
                "unidiff",
                "unified diff"
            ],
            "support": {
                "issues": "https://github.com/sebastianbergmann/diff/issues",
                "source": "https://github.com/sebastianbergmann/diff/tree/4.0.4"
            },
            "funding": [
                {
                    "url": "https://github.com/sebastianbergmann",
                    "type": "github"
                }
            ],
            "time": "2020-10-26T13:10:38+00:00"
        },
        {
            "name": "sebastian/environment",
            "version": "5.1.4",
            "source": {
                "type": "git",
                "url": "https://github.com/sebastianbergmann/environment.git",
                "reference": "1b5dff7bb151a4db11d49d90e5408e4e938270f7"
            },
            "dist": {
                "type": "zip",
                "url": "https://api.github.com/repos/sebastianbergmann/environment/zipball/1b5dff7bb151a4db11d49d90e5408e4e938270f7",
                "reference": "1b5dff7bb151a4db11d49d90e5408e4e938270f7",
                "shasum": ""
            },
            "require": {
                "php": ">=7.3"
            },
            "require-dev": {
                "phpunit/phpunit": "^9.3"
            },
            "suggest": {
                "ext-posix": "*"
            },
            "type": "library",
            "extra": {
                "branch-alias": {
                    "dev-master": "5.1-dev"
                }
            },
            "autoload": {
                "classmap": [
                    "src/"
                ]
            },
            "notification-url": "https://packagist.org/downloads/",
            "license": [
                "BSD-3-Clause"
            ],
            "authors": [
                {
                    "name": "Sebastian Bergmann",
                    "email": "sebastian@phpunit.de"
                }
            ],
            "description": "Provides functionality to handle HHVM/PHP environments",
            "homepage": "http://www.github.com/sebastianbergmann/environment",
            "keywords": [
                "Xdebug",
                "environment",
                "hhvm"
            ],
            "support": {
                "issues": "https://github.com/sebastianbergmann/environment/issues",
                "source": "https://github.com/sebastianbergmann/environment/tree/5.1.4"
            },
            "funding": [
                {
                    "url": "https://github.com/sebastianbergmann",
                    "type": "github"
                }
            ],
            "time": "2022-04-03T09:37:03+00:00"
        },
        {
            "name": "sebastian/exporter",
            "version": "4.0.5",
            "source": {
                "type": "git",
                "url": "https://github.com/sebastianbergmann/exporter.git",
                "reference": "ac230ed27f0f98f597c8a2b6eb7ac563af5e5b9d"
            },
            "dist": {
                "type": "zip",
                "url": "https://api.github.com/repos/sebastianbergmann/exporter/zipball/ac230ed27f0f98f597c8a2b6eb7ac563af5e5b9d",
                "reference": "ac230ed27f0f98f597c8a2b6eb7ac563af5e5b9d",
                "shasum": ""
            },
            "require": {
                "php": ">=7.3",
                "sebastian/recursion-context": "^4.0"
            },
            "require-dev": {
                "ext-mbstring": "*",
                "phpunit/phpunit": "^9.3"
            },
            "type": "library",
            "extra": {
                "branch-alias": {
                    "dev-master": "4.0-dev"
                }
            },
            "autoload": {
                "classmap": [
                    "src/"
                ]
            },
            "notification-url": "https://packagist.org/downloads/",
            "license": [
                "BSD-3-Clause"
            ],
            "authors": [
                {
                    "name": "Sebastian Bergmann",
                    "email": "sebastian@phpunit.de"
                },
                {
                    "name": "Jeff Welch",
                    "email": "whatthejeff@gmail.com"
                },
                {
                    "name": "Volker Dusch",
                    "email": "github@wallbash.com"
                },
                {
                    "name": "Adam Harvey",
                    "email": "aharvey@php.net"
                },
                {
                    "name": "Bernhard Schussek",
                    "email": "bschussek@gmail.com"
                }
            ],
            "description": "Provides the functionality to export PHP variables for visualization",
            "homepage": "https://www.github.com/sebastianbergmann/exporter",
            "keywords": [
                "export",
                "exporter"
            ],
            "support": {
                "issues": "https://github.com/sebastianbergmann/exporter/issues",
                "source": "https://github.com/sebastianbergmann/exporter/tree/4.0.5"
            },
            "funding": [
                {
                    "url": "https://github.com/sebastianbergmann",
                    "type": "github"
                }
            ],
            "time": "2022-09-14T06:03:37+00:00"
        },
        {
            "name": "sebastian/global-state",
            "version": "5.0.5",
            "source": {
                "type": "git",
                "url": "https://github.com/sebastianbergmann/global-state.git",
                "reference": "0ca8db5a5fc9c8646244e629625ac486fa286bf2"
            },
            "dist": {
                "type": "zip",
                "url": "https://api.github.com/repos/sebastianbergmann/global-state/zipball/0ca8db5a5fc9c8646244e629625ac486fa286bf2",
                "reference": "0ca8db5a5fc9c8646244e629625ac486fa286bf2",
                "shasum": ""
            },
            "require": {
                "php": ">=7.3",
                "sebastian/object-reflector": "^2.0",
                "sebastian/recursion-context": "^4.0"
            },
            "require-dev": {
                "ext-dom": "*",
                "phpunit/phpunit": "^9.3"
            },
            "suggest": {
                "ext-uopz": "*"
            },
            "type": "library",
            "extra": {
                "branch-alias": {
                    "dev-master": "5.0-dev"
                }
            },
            "autoload": {
                "classmap": [
                    "src/"
                ]
            },
            "notification-url": "https://packagist.org/downloads/",
            "license": [
                "BSD-3-Clause"
            ],
            "authors": [
                {
                    "name": "Sebastian Bergmann",
                    "email": "sebastian@phpunit.de"
                }
            ],
            "description": "Snapshotting of global state",
            "homepage": "http://www.github.com/sebastianbergmann/global-state",
            "keywords": [
                "global state"
            ],
            "support": {
                "issues": "https://github.com/sebastianbergmann/global-state/issues",
                "source": "https://github.com/sebastianbergmann/global-state/tree/5.0.5"
            },
            "funding": [
                {
                    "url": "https://github.com/sebastianbergmann",
                    "type": "github"
                }
            ],
            "time": "2022-02-14T08:28:10+00:00"
        },
        {
            "name": "sebastian/lines-of-code",
            "version": "1.0.3",
            "source": {
                "type": "git",
                "url": "https://github.com/sebastianbergmann/lines-of-code.git",
                "reference": "c1c2e997aa3146983ed888ad08b15470a2e22ecc"
            },
            "dist": {
                "type": "zip",
                "url": "https://api.github.com/repos/sebastianbergmann/lines-of-code/zipball/c1c2e997aa3146983ed888ad08b15470a2e22ecc",
                "reference": "c1c2e997aa3146983ed888ad08b15470a2e22ecc",
                "shasum": ""
            },
            "require": {
                "nikic/php-parser": "^4.6",
                "php": ">=7.3"
            },
            "require-dev": {
                "phpunit/phpunit": "^9.3"
            },
            "type": "library",
            "extra": {
                "branch-alias": {
                    "dev-master": "1.0-dev"
                }
            },
            "autoload": {
                "classmap": [
                    "src/"
                ]
            },
            "notification-url": "https://packagist.org/downloads/",
            "license": [
                "BSD-3-Clause"
            ],
            "authors": [
                {
                    "name": "Sebastian Bergmann",
                    "email": "sebastian@phpunit.de",
                    "role": "lead"
                }
            ],
            "description": "Library for counting the lines of code in PHP source code",
            "homepage": "https://github.com/sebastianbergmann/lines-of-code",
            "support": {
                "issues": "https://github.com/sebastianbergmann/lines-of-code/issues",
                "source": "https://github.com/sebastianbergmann/lines-of-code/tree/1.0.3"
            },
            "funding": [
                {
                    "url": "https://github.com/sebastianbergmann",
                    "type": "github"
                }
            ],
            "time": "2020-11-28T06:42:11+00:00"
        },
        {
            "name": "sebastian/object-enumerator",
            "version": "4.0.4",
            "source": {
                "type": "git",
                "url": "https://github.com/sebastianbergmann/object-enumerator.git",
                "reference": "5c9eeac41b290a3712d88851518825ad78f45c71"
            },
            "dist": {
                "type": "zip",
                "url": "https://api.github.com/repos/sebastianbergmann/object-enumerator/zipball/5c9eeac41b290a3712d88851518825ad78f45c71",
                "reference": "5c9eeac41b290a3712d88851518825ad78f45c71",
                "shasum": ""
            },
            "require": {
                "php": ">=7.3",
                "sebastian/object-reflector": "^2.0",
                "sebastian/recursion-context": "^4.0"
            },
            "require-dev": {
                "phpunit/phpunit": "^9.3"
            },
            "type": "library",
            "extra": {
                "branch-alias": {
                    "dev-master": "4.0-dev"
                }
            },
            "autoload": {
                "classmap": [
                    "src/"
                ]
            },
            "notification-url": "https://packagist.org/downloads/",
            "license": [
                "BSD-3-Clause"
            ],
            "authors": [
                {
                    "name": "Sebastian Bergmann",
                    "email": "sebastian@phpunit.de"
                }
            ],
            "description": "Traverses array structures and object graphs to enumerate all referenced objects",
            "homepage": "https://github.com/sebastianbergmann/object-enumerator/",
            "support": {
                "issues": "https://github.com/sebastianbergmann/object-enumerator/issues",
                "source": "https://github.com/sebastianbergmann/object-enumerator/tree/4.0.4"
            },
            "funding": [
                {
                    "url": "https://github.com/sebastianbergmann",
                    "type": "github"
                }
            ],
            "time": "2020-10-26T13:12:34+00:00"
        },
        {
            "name": "sebastian/object-reflector",
            "version": "2.0.4",
            "source": {
                "type": "git",
                "url": "https://github.com/sebastianbergmann/object-reflector.git",
                "reference": "b4f479ebdbf63ac605d183ece17d8d7fe49c15c7"
            },
            "dist": {
                "type": "zip",
                "url": "https://api.github.com/repos/sebastianbergmann/object-reflector/zipball/b4f479ebdbf63ac605d183ece17d8d7fe49c15c7",
                "reference": "b4f479ebdbf63ac605d183ece17d8d7fe49c15c7",
                "shasum": ""
            },
            "require": {
                "php": ">=7.3"
            },
            "require-dev": {
                "phpunit/phpunit": "^9.3"
            },
            "type": "library",
            "extra": {
                "branch-alias": {
                    "dev-master": "2.0-dev"
                }
            },
            "autoload": {
                "classmap": [
                    "src/"
                ]
            },
            "notification-url": "https://packagist.org/downloads/",
            "license": [
                "BSD-3-Clause"
            ],
            "authors": [
                {
                    "name": "Sebastian Bergmann",
                    "email": "sebastian@phpunit.de"
                }
            ],
            "description": "Allows reflection of object attributes, including inherited and non-public ones",
            "homepage": "https://github.com/sebastianbergmann/object-reflector/",
            "support": {
                "issues": "https://github.com/sebastianbergmann/object-reflector/issues",
                "source": "https://github.com/sebastianbergmann/object-reflector/tree/2.0.4"
            },
            "funding": [
                {
                    "url": "https://github.com/sebastianbergmann",
                    "type": "github"
                }
            ],
            "time": "2020-10-26T13:14:26+00:00"
        },
        {
            "name": "sebastian/recursion-context",
            "version": "4.0.4",
            "source": {
                "type": "git",
                "url": "https://github.com/sebastianbergmann/recursion-context.git",
                "reference": "cd9d8cf3c5804de4341c283ed787f099f5506172"
            },
            "dist": {
                "type": "zip",
                "url": "https://api.github.com/repos/sebastianbergmann/recursion-context/zipball/cd9d8cf3c5804de4341c283ed787f099f5506172",
                "reference": "cd9d8cf3c5804de4341c283ed787f099f5506172",
                "shasum": ""
            },
            "require": {
                "php": ">=7.3"
            },
            "require-dev": {
                "phpunit/phpunit": "^9.3"
            },
            "type": "library",
            "extra": {
                "branch-alias": {
                    "dev-master": "4.0-dev"
                }
            },
            "autoload": {
                "classmap": [
                    "src/"
                ]
            },
            "notification-url": "https://packagist.org/downloads/",
            "license": [
                "BSD-3-Clause"
            ],
            "authors": [
                {
                    "name": "Sebastian Bergmann",
                    "email": "sebastian@phpunit.de"
                },
                {
                    "name": "Jeff Welch",
                    "email": "whatthejeff@gmail.com"
                },
                {
                    "name": "Adam Harvey",
                    "email": "aharvey@php.net"
                }
            ],
            "description": "Provides functionality to recursively process PHP variables",
            "homepage": "http://www.github.com/sebastianbergmann/recursion-context",
            "support": {
                "issues": "https://github.com/sebastianbergmann/recursion-context/issues",
                "source": "https://github.com/sebastianbergmann/recursion-context/tree/4.0.4"
            },
            "funding": [
                {
                    "url": "https://github.com/sebastianbergmann",
                    "type": "github"
                }
            ],
            "time": "2020-10-26T13:17:30+00:00"
        },
        {
            "name": "sebastian/resource-operations",
            "version": "3.0.3",
            "source": {
                "type": "git",
                "url": "https://github.com/sebastianbergmann/resource-operations.git",
                "reference": "0f4443cb3a1d92ce809899753bc0d5d5a8dd19a8"
            },
            "dist": {
                "type": "zip",
                "url": "https://api.github.com/repos/sebastianbergmann/resource-operations/zipball/0f4443cb3a1d92ce809899753bc0d5d5a8dd19a8",
                "reference": "0f4443cb3a1d92ce809899753bc0d5d5a8dd19a8",
                "shasum": ""
            },
            "require": {
                "php": ">=7.3"
            },
            "require-dev": {
                "phpunit/phpunit": "^9.0"
            },
            "type": "library",
            "extra": {
                "branch-alias": {
                    "dev-master": "3.0-dev"
                }
            },
            "autoload": {
                "classmap": [
                    "src/"
                ]
            },
            "notification-url": "https://packagist.org/downloads/",
            "license": [
                "BSD-3-Clause"
            ],
            "authors": [
                {
                    "name": "Sebastian Bergmann",
                    "email": "sebastian@phpunit.de"
                }
            ],
            "description": "Provides a list of PHP built-in functions that operate on resources",
            "homepage": "https://www.github.com/sebastianbergmann/resource-operations",
            "support": {
                "issues": "https://github.com/sebastianbergmann/resource-operations/issues",
                "source": "https://github.com/sebastianbergmann/resource-operations/tree/3.0.3"
            },
            "funding": [
                {
                    "url": "https://github.com/sebastianbergmann",
                    "type": "github"
                }
            ],
            "time": "2020-09-28T06:45:17+00:00"
        },
        {
            "name": "sebastian/type",
            "version": "3.2.0",
            "source": {
                "type": "git",
                "url": "https://github.com/sebastianbergmann/type.git",
                "reference": "fb3fe09c5f0bae6bc27ef3ce933a1e0ed9464b6e"
            },
            "dist": {
                "type": "zip",
                "url": "https://api.github.com/repos/sebastianbergmann/type/zipball/fb3fe09c5f0bae6bc27ef3ce933a1e0ed9464b6e",
                "reference": "fb3fe09c5f0bae6bc27ef3ce933a1e0ed9464b6e",
                "shasum": ""
            },
            "require": {
                "php": ">=7.3"
            },
            "require-dev": {
                "phpunit/phpunit": "^9.5"
            },
            "type": "library",
            "extra": {
                "branch-alias": {
                    "dev-master": "3.2-dev"
                }
            },
            "autoload": {
                "classmap": [
                    "src/"
                ]
            },
            "notification-url": "https://packagist.org/downloads/",
            "license": [
                "BSD-3-Clause"
            ],
            "authors": [
                {
                    "name": "Sebastian Bergmann",
                    "email": "sebastian@phpunit.de",
                    "role": "lead"
                }
            ],
            "description": "Collection of value objects that represent the types of the PHP type system",
            "homepage": "https://github.com/sebastianbergmann/type",
            "support": {
                "issues": "https://github.com/sebastianbergmann/type/issues",
                "source": "https://github.com/sebastianbergmann/type/tree/3.2.0"
            },
            "funding": [
                {
                    "url": "https://github.com/sebastianbergmann",
                    "type": "github"
                }
            ],
            "time": "2022-09-12T14:47:03+00:00"
        },
        {
            "name": "sebastian/version",
            "version": "3.0.2",
            "source": {
                "type": "git",
                "url": "https://github.com/sebastianbergmann/version.git",
                "reference": "c6c1022351a901512170118436c764e473f6de8c"
            },
            "dist": {
                "type": "zip",
                "url": "https://api.github.com/repos/sebastianbergmann/version/zipball/c6c1022351a901512170118436c764e473f6de8c",
                "reference": "c6c1022351a901512170118436c764e473f6de8c",
                "shasum": ""
            },
            "require": {
                "php": ">=7.3"
            },
            "type": "library",
            "extra": {
                "branch-alias": {
                    "dev-master": "3.0-dev"
                }
            },
            "autoload": {
                "classmap": [
                    "src/"
                ]
            },
            "notification-url": "https://packagist.org/downloads/",
            "license": [
                "BSD-3-Clause"
            ],
            "authors": [
                {
                    "name": "Sebastian Bergmann",
                    "email": "sebastian@phpunit.de",
                    "role": "lead"
                }
            ],
            "description": "Library that helps with managing the version number of Git-hosted PHP projects",
            "homepage": "https://github.com/sebastianbergmann/version",
            "support": {
                "issues": "https://github.com/sebastianbergmann/version/issues",
                "source": "https://github.com/sebastianbergmann/version/tree/3.0.2"
            },
            "funding": [
                {
                    "url": "https://github.com/sebastianbergmann",
                    "type": "github"
                }
            ],
            "time": "2020-09-28T06:39:44+00:00"
        },
        {
            "name": "symfony/console",
            "version": "v6.0.14",
            "source": {
                "type": "git",
                "url": "https://github.com/symfony/console.git",
                "reference": "1f89cab8d52c84424f798495b3f10342a7b1a070"
            },
            "dist": {
                "type": "zip",
                "url": "https://api.github.com/repos/symfony/console/zipball/1f89cab8d52c84424f798495b3f10342a7b1a070",
                "reference": "1f89cab8d52c84424f798495b3f10342a7b1a070",
                "shasum": ""
            },
            "require": {
                "php": ">=8.0.2",
                "symfony/polyfill-mbstring": "~1.0",
                "symfony/service-contracts": "^1.1|^2|^3",
                "symfony/string": "^5.4|^6.0"
            },
            "conflict": {
                "symfony/dependency-injection": "<5.4",
                "symfony/dotenv": "<5.4",
                "symfony/event-dispatcher": "<5.4",
                "symfony/lock": "<5.4",
                "symfony/process": "<5.4"
            },
            "provide": {
                "psr/log-implementation": "1.0|2.0|3.0"
            },
            "require-dev": {
                "psr/log": "^1|^2|^3",
                "symfony/config": "^5.4|^6.0",
                "symfony/dependency-injection": "^5.4|^6.0",
                "symfony/event-dispatcher": "^5.4|^6.0",
                "symfony/lock": "^5.4|^6.0",
                "symfony/process": "^5.4|^6.0",
                "symfony/var-dumper": "^5.4|^6.0"
            },
            "suggest": {
                "psr/log": "For using the console logger",
                "symfony/event-dispatcher": "",
                "symfony/lock": "",
                "symfony/process": ""
            },
            "type": "library",
            "autoload": {
                "psr-4": {
                    "Symfony\\Component\\Console\\": ""
                },
                "exclude-from-classmap": [
                    "/Tests/"
                ]
            },
            "notification-url": "https://packagist.org/downloads/",
            "license": [
                "MIT"
            ],
            "authors": [
                {
                    "name": "Fabien Potencier",
                    "email": "fabien@symfony.com"
                },
                {
                    "name": "Symfony Community",
                    "homepage": "https://symfony.com/contributors"
                }
            ],
            "description": "Eases the creation of beautiful and testable command line interfaces",
            "homepage": "https://symfony.com",
            "keywords": [
                "cli",
                "command line",
                "console",
                "terminal"
            ],
            "support": {
                "source": "https://github.com/symfony/console/tree/v6.0.14"
            },
            "funding": [
                {
                    "url": "https://symfony.com/sponsor",
                    "type": "custom"
                },
                {
                    "url": "https://github.com/fabpot",
                    "type": "github"
                },
                {
                    "url": "https://tidelift.com/funding/github/packagist/symfony/symfony",
                    "type": "tidelift"
                }
            ],
            "time": "2022-10-07T08:02:12+00:00"
        },
        {
            "name": "symfony/polyfill-ctype",
            "version": "v1.26.0",
            "source": {
                "type": "git",
                "url": "https://github.com/symfony/polyfill-ctype.git",
                "reference": "6fd1b9a79f6e3cf65f9e679b23af304cd9e010d4"
            },
            "dist": {
                "type": "zip",
                "url": "https://api.github.com/repos/symfony/polyfill-ctype/zipball/6fd1b9a79f6e3cf65f9e679b23af304cd9e010d4",
                "reference": "6fd1b9a79f6e3cf65f9e679b23af304cd9e010d4",
                "shasum": ""
            },
            "require": {
                "php": ">=7.1"
            },
            "provide": {
                "ext-ctype": "*"
            },
            "suggest": {
                "ext-ctype": "For best performance"
            },
            "type": "library",
            "extra": {
                "branch-alias": {
                    "dev-main": "1.26-dev"
                },
                "thanks": {
                    "name": "symfony/polyfill",
                    "url": "https://github.com/symfony/polyfill"
                }
            },
            "autoload": {
                "files": [
                    "bootstrap.php"
                ],
                "psr-4": {
                    "Symfony\\Polyfill\\Ctype\\": ""
                }
            },
            "notification-url": "https://packagist.org/downloads/",
            "license": [
                "MIT"
            ],
            "authors": [
                {
                    "name": "Gert de Pagter",
                    "email": "BackEndTea@gmail.com"
                },
                {
                    "name": "Symfony Community",
                    "homepage": "https://symfony.com/contributors"
                }
            ],
            "description": "Symfony polyfill for ctype functions",
            "homepage": "https://symfony.com",
            "keywords": [
                "compatibility",
                "ctype",
                "polyfill",
                "portable"
            ],
            "support": {
                "source": "https://github.com/symfony/polyfill-ctype/tree/v1.26.0"
            },
            "funding": [
                {
                    "url": "https://symfony.com/sponsor",
                    "type": "custom"
                },
                {
                    "url": "https://github.com/fabpot",
                    "type": "github"
                },
                {
                    "url": "https://tidelift.com/funding/github/packagist/symfony/symfony",
                    "type": "tidelift"
                }
            ],
            "time": "2022-05-24T11:49:31+00:00"
        },
        {
            "name": "symfony/polyfill-intl-grapheme",
            "version": "v1.26.0",
            "source": {
                "type": "git",
                "url": "https://github.com/symfony/polyfill-intl-grapheme.git",
                "reference": "433d05519ce6990bf3530fba6957499d327395c2"
            },
            "dist": {
                "type": "zip",
                "url": "https://api.github.com/repos/symfony/polyfill-intl-grapheme/zipball/433d05519ce6990bf3530fba6957499d327395c2",
                "reference": "433d05519ce6990bf3530fba6957499d327395c2",
                "shasum": ""
            },
            "require": {
                "php": ">=7.1"
            },
            "suggest": {
                "ext-intl": "For best performance"
            },
            "type": "library",
            "extra": {
                "branch-alias": {
                    "dev-main": "1.26-dev"
                },
                "thanks": {
                    "name": "symfony/polyfill",
                    "url": "https://github.com/symfony/polyfill"
                }
            },
            "autoload": {
                "files": [
                    "bootstrap.php"
                ],
                "psr-4": {
                    "Symfony\\Polyfill\\Intl\\Grapheme\\": ""
                }
            },
            "notification-url": "https://packagist.org/downloads/",
            "license": [
                "MIT"
            ],
            "authors": [
                {
                    "name": "Nicolas Grekas",
                    "email": "p@tchwork.com"
                },
                {
                    "name": "Symfony Community",
                    "homepage": "https://symfony.com/contributors"
                }
            ],
            "description": "Symfony polyfill for intl's grapheme_* functions",
            "homepage": "https://symfony.com",
            "keywords": [
                "compatibility",
                "grapheme",
                "intl",
                "polyfill",
                "portable",
                "shim"
            ],
            "support": {
                "source": "https://github.com/symfony/polyfill-intl-grapheme/tree/v1.26.0"
            },
            "funding": [
                {
                    "url": "https://symfony.com/sponsor",
                    "type": "custom"
                },
                {
                    "url": "https://github.com/fabpot",
                    "type": "github"
                },
                {
                    "url": "https://tidelift.com/funding/github/packagist/symfony/symfony",
                    "type": "tidelift"
                }
            ],
            "time": "2022-05-24T11:49:31+00:00"
        },
        {
            "name": "symfony/polyfill-intl-normalizer",
            "version": "v1.26.0",
            "source": {
                "type": "git",
                "url": "https://github.com/symfony/polyfill-intl-normalizer.git",
                "reference": "219aa369ceff116e673852dce47c3a41794c14bd"
            },
            "dist": {
                "type": "zip",
                "url": "https://api.github.com/repos/symfony/polyfill-intl-normalizer/zipball/219aa369ceff116e673852dce47c3a41794c14bd",
                "reference": "219aa369ceff116e673852dce47c3a41794c14bd",
                "shasum": ""
            },
            "require": {
                "php": ">=7.1"
            },
            "suggest": {
                "ext-intl": "For best performance"
            },
            "type": "library",
            "extra": {
                "branch-alias": {
                    "dev-main": "1.26-dev"
                },
                "thanks": {
                    "name": "symfony/polyfill",
                    "url": "https://github.com/symfony/polyfill"
                }
            },
            "autoload": {
                "files": [
                    "bootstrap.php"
                ],
                "psr-4": {
                    "Symfony\\Polyfill\\Intl\\Normalizer\\": ""
                },
                "classmap": [
                    "Resources/stubs"
                ]
            },
            "notification-url": "https://packagist.org/downloads/",
            "license": [
                "MIT"
            ],
            "authors": [
                {
                    "name": "Nicolas Grekas",
                    "email": "p@tchwork.com"
                },
                {
                    "name": "Symfony Community",
                    "homepage": "https://symfony.com/contributors"
                }
            ],
            "description": "Symfony polyfill for intl's Normalizer class and related functions",
            "homepage": "https://symfony.com",
            "keywords": [
                "compatibility",
                "intl",
                "normalizer",
                "polyfill",
                "portable",
                "shim"
            ],
            "support": {
                "source": "https://github.com/symfony/polyfill-intl-normalizer/tree/v1.26.0"
            },
            "funding": [
                {
                    "url": "https://symfony.com/sponsor",
                    "type": "custom"
                },
                {
                    "url": "https://github.com/fabpot",
                    "type": "github"
                },
                {
                    "url": "https://tidelift.com/funding/github/packagist/symfony/symfony",
                    "type": "tidelift"
                }
            ],
            "time": "2022-05-24T11:49:31+00:00"
        },
        {
            "name": "symfony/polyfill-mbstring",
            "version": "v1.26.0",
            "source": {
                "type": "git",
                "url": "https://github.com/symfony/polyfill-mbstring.git",
                "reference": "9344f9cb97f3b19424af1a21a3b0e75b0a7d8d7e"
            },
            "dist": {
                "type": "zip",
                "url": "https://api.github.com/repos/symfony/polyfill-mbstring/zipball/9344f9cb97f3b19424af1a21a3b0e75b0a7d8d7e",
                "reference": "9344f9cb97f3b19424af1a21a3b0e75b0a7d8d7e",
                "shasum": ""
            },
            "require": {
                "php": ">=7.1"
            },
            "provide": {
                "ext-mbstring": "*"
            },
            "suggest": {
                "ext-mbstring": "For best performance"
            },
            "type": "library",
            "extra": {
                "branch-alias": {
                    "dev-main": "1.26-dev"
                },
                "thanks": {
                    "name": "symfony/polyfill",
                    "url": "https://github.com/symfony/polyfill"
                }
            },
            "autoload": {
                "files": [
                    "bootstrap.php"
                ],
                "psr-4": {
                    "Symfony\\Polyfill\\Mbstring\\": ""
                }
            },
            "notification-url": "https://packagist.org/downloads/",
            "license": [
                "MIT"
            ],
            "authors": [
                {
                    "name": "Nicolas Grekas",
                    "email": "p@tchwork.com"
                },
                {
                    "name": "Symfony Community",
                    "homepage": "https://symfony.com/contributors"
                }
            ],
            "description": "Symfony polyfill for the Mbstring extension",
            "homepage": "https://symfony.com",
            "keywords": [
                "compatibility",
                "mbstring",
                "polyfill",
                "portable",
                "shim"
            ],
            "support": {
                "source": "https://github.com/symfony/polyfill-mbstring/tree/v1.26.0"
            },
            "funding": [
                {
                    "url": "https://symfony.com/sponsor",
                    "type": "custom"
                },
                {
                    "url": "https://github.com/fabpot",
                    "type": "github"
                },
                {
                    "url": "https://tidelift.com/funding/github/packagist/symfony/symfony",
                    "type": "tidelift"
                }
            ],
            "time": "2022-05-24T11:49:31+00:00"
        },
        {
            "name": "symfony/process",
            "version": "v6.0.11",
            "source": {
                "type": "git",
                "url": "https://github.com/symfony/process.git",
                "reference": "44270a08ccb664143dede554ff1c00aaa2247a43"
            },
            "dist": {
                "type": "zip",
                "url": "https://api.github.com/repos/symfony/process/zipball/44270a08ccb664143dede554ff1c00aaa2247a43",
                "reference": "44270a08ccb664143dede554ff1c00aaa2247a43",
                "shasum": ""
            },
            "require": {
                "php": ">=8.0.2"
            },
            "type": "library",
            "autoload": {
                "psr-4": {
                    "Symfony\\Component\\Process\\": ""
                },
                "exclude-from-classmap": [
                    "/Tests/"
                ]
            },
            "notification-url": "https://packagist.org/downloads/",
            "license": [
                "MIT"
            ],
            "authors": [
                {
                    "name": "Fabien Potencier",
                    "email": "fabien@symfony.com"
                },
                {
                    "name": "Symfony Community",
                    "homepage": "https://symfony.com/contributors"
                }
            ],
            "description": "Executes commands in sub-processes",
            "homepage": "https://symfony.com",
            "support": {
                "source": "https://github.com/symfony/process/tree/v6.0.11"
            },
            "funding": [
                {
                    "url": "https://symfony.com/sponsor",
                    "type": "custom"
                },
                {
                    "url": "https://github.com/fabpot",
                    "type": "github"
                },
                {
                    "url": "https://tidelift.com/funding/github/packagist/symfony/symfony",
                    "type": "tidelift"
                }
            ],
            "time": "2022-06-27T17:10:44+00:00"
        },
        {
            "name": "symfony/service-contracts",
            "version": "v3.0.2",
            "source": {
                "type": "git",
                "url": "https://github.com/symfony/service-contracts.git",
                "reference": "d78d39c1599bd1188b8e26bb341da52c3c6d8a66"
            },
            "dist": {
                "type": "zip",
                "url": "https://api.github.com/repos/symfony/service-contracts/zipball/d78d39c1599bd1188b8e26bb341da52c3c6d8a66",
                "reference": "d78d39c1599bd1188b8e26bb341da52c3c6d8a66",
                "shasum": ""
            },
            "require": {
                "php": ">=8.0.2",
                "psr/container": "^2.0"
            },
            "conflict": {
                "ext-psr": "<1.1|>=2"
            },
            "suggest": {
                "symfony/service-implementation": ""
            },
            "type": "library",
            "extra": {
                "branch-alias": {
                    "dev-main": "3.0-dev"
                },
                "thanks": {
                    "name": "symfony/contracts",
                    "url": "https://github.com/symfony/contracts"
                }
            },
            "autoload": {
                "psr-4": {
                    "Symfony\\Contracts\\Service\\": ""
                }
            },
            "notification-url": "https://packagist.org/downloads/",
            "license": [
                "MIT"
            ],
            "authors": [
                {
                    "name": "Nicolas Grekas",
                    "email": "p@tchwork.com"
                },
                {
                    "name": "Symfony Community",
                    "homepage": "https://symfony.com/contributors"
                }
            ],
            "description": "Generic abstractions related to writing services",
            "homepage": "https://symfony.com",
            "keywords": [
                "abstractions",
                "contracts",
                "decoupling",
                "interfaces",
                "interoperability",
                "standards"
            ],
            "support": {
                "source": "https://github.com/symfony/service-contracts/tree/v3.0.2"
            },
            "funding": [
                {
                    "url": "https://symfony.com/sponsor",
                    "type": "custom"
                },
                {
                    "url": "https://github.com/fabpot",
                    "type": "github"
                },
                {
                    "url": "https://tidelift.com/funding/github/packagist/symfony/symfony",
                    "type": "tidelift"
                }
            ],
            "time": "2022-05-30T19:17:58+00:00"
        },
        {
            "name": "symfony/string",
            "version": "v6.0.14",
            "source": {
                "type": "git",
                "url": "https://github.com/symfony/string.git",
                "reference": "3db7da820a6e4a584b714b3933c34c6a7db4d86c"
            },
            "dist": {
                "type": "zip",
                "url": "https://api.github.com/repos/symfony/string/zipball/3db7da820a6e4a584b714b3933c34c6a7db4d86c",
                "reference": "3db7da820a6e4a584b714b3933c34c6a7db4d86c",
                "shasum": ""
            },
            "require": {
                "php": ">=8.0.2",
                "symfony/polyfill-ctype": "~1.8",
                "symfony/polyfill-intl-grapheme": "~1.0",
                "symfony/polyfill-intl-normalizer": "~1.0",
                "symfony/polyfill-mbstring": "~1.0"
            },
            "conflict": {
                "symfony/translation-contracts": "<2.0"
            },
            "require-dev": {
                "symfony/error-handler": "^5.4|^6.0",
                "symfony/http-client": "^5.4|^6.0",
                "symfony/translation-contracts": "^2.0|^3.0",
                "symfony/var-exporter": "^5.4|^6.0"
            },
            "type": "library",
            "autoload": {
                "files": [
                    "Resources/functions.php"
                ],
                "psr-4": {
                    "Symfony\\Component\\String\\": ""
                },
                "exclude-from-classmap": [
                    "/Tests/"
                ]
            },
            "notification-url": "https://packagist.org/downloads/",
            "license": [
                "MIT"
            ],
            "authors": [
                {
                    "name": "Nicolas Grekas",
                    "email": "p@tchwork.com"
                },
                {
                    "name": "Symfony Community",
                    "homepage": "https://symfony.com/contributors"
                }
            ],
            "description": "Provides an object-oriented API to strings and deals with bytes, UTF-8 code points and grapheme clusters in a unified way",
            "homepage": "https://symfony.com",
            "keywords": [
                "grapheme",
                "i18n",
                "string",
                "unicode",
                "utf-8",
                "utf8"
            ],
            "support": {
                "source": "https://github.com/symfony/string/tree/v6.0.14"
            },
            "funding": [
                {
                    "url": "https://symfony.com/sponsor",
                    "type": "custom"
                },
                {
                    "url": "https://github.com/fabpot",
                    "type": "github"
                },
                {
                    "url": "https://tidelift.com/funding/github/packagist/symfony/symfony",
                    "type": "tidelift"
                }
            ],
            "time": "2022-10-10T09:34:08+00:00"
        },
        {
            "name": "theseer/tokenizer",
            "version": "1.2.1",
            "source": {
                "type": "git",
                "url": "https://github.com/theseer/tokenizer.git",
                "reference": "34a41e998c2183e22995f158c581e7b5e755ab9e"
            },
            "dist": {
                "type": "zip",
                "url": "https://api.github.com/repos/theseer/tokenizer/zipball/34a41e998c2183e22995f158c581e7b5e755ab9e",
                "reference": "34a41e998c2183e22995f158c581e7b5e755ab9e",
                "shasum": ""
            },
            "require": {
                "ext-dom": "*",
                "ext-tokenizer": "*",
                "ext-xmlwriter": "*",
                "php": "^7.2 || ^8.0"
            },
            "type": "library",
            "autoload": {
                "classmap": [
                    "src/"
                ]
            },
            "notification-url": "https://packagist.org/downloads/",
            "license": [
                "BSD-3-Clause"
            ],
            "authors": [
                {
                    "name": "Arne Blankerts",
                    "email": "arne@blankerts.de",
                    "role": "Developer"
                }
            ],
            "description": "A small library for converting tokenized PHP source code into XML and potentially other formats",
            "support": {
                "issues": "https://github.com/theseer/tokenizer/issues",
                "source": "https://github.com/theseer/tokenizer/tree/1.2.1"
            },
            "funding": [
                {
                    "url": "https://github.com/theseer",
                    "type": "github"
                }
            ],
            "time": "2021-07-28T10:34:58+00:00"
        },
        {
            "name": "wikimedia/at-ease",
            "version": "v2.1.0",
            "source": {
                "type": "git",
                "url": "https://github.com/wikimedia/at-ease.git",
                "reference": "e8ebaa7bb7c8a8395481a05f6dc4deaceab11c33"
            },
            "dist": {
                "type": "zip",
                "url": "https://api.github.com/repos/wikimedia/at-ease/zipball/e8ebaa7bb7c8a8395481a05f6dc4deaceab11c33",
                "reference": "e8ebaa7bb7c8a8395481a05f6dc4deaceab11c33",
                "shasum": ""
            },
            "require": {
                "php": ">=7.2.9"
            },
            "require-dev": {
                "mediawiki/mediawiki-codesniffer": "35.0.0",
                "mediawiki/minus-x": "1.1.1",
                "ockcyp/covers-validator": "1.3.3",
                "php-parallel-lint/php-console-highlighter": "0.5.0",
                "php-parallel-lint/php-parallel-lint": "1.2.0",
                "phpunit/phpunit": "^8.5"
            },
            "type": "library",
            "autoload": {
                "files": [
                    "src/Wikimedia/Functions.php"
                ],
                "psr-4": {
                    "Wikimedia\\AtEase\\": "src/Wikimedia/AtEase/"
                }
            },
            "notification-url": "https://packagist.org/downloads/",
            "license": [
                "GPL-2.0-or-later"
            ],
            "authors": [
                {
                    "name": "Tim Starling",
                    "email": "tstarling@wikimedia.org"
                },
                {
                    "name": "MediaWiki developers",
                    "email": "wikitech-l@lists.wikimedia.org"
                }
            ],
            "description": "Safe replacement to @ for suppressing warnings.",
            "homepage": "https://www.mediawiki.org/wiki/at-ease",
            "support": {
                "source": "https://github.com/wikimedia/at-ease/tree/v2.1.0"
            },
            "time": "2021-02-27T15:53:37+00:00"
        },
        {
            "name": "yoast/phpunit-polyfills",
            "version": "1.0.3",
            "source": {
                "type": "git",
                "url": "https://github.com/Yoast/PHPUnit-Polyfills.git",
                "reference": "5ea3536428944955f969bc764bbe09738e151ada"
            },
            "dist": {
                "type": "zip",
                "url": "https://api.github.com/repos/Yoast/PHPUnit-Polyfills/zipball/5ea3536428944955f969bc764bbe09738e151ada",
                "reference": "5ea3536428944955f969bc764bbe09738e151ada",
                "shasum": ""
            },
            "require": {
                "php": ">=5.4",
                "phpunit/phpunit": "^4.8.36 || ^5.7.21 || ^6.0 || ^7.0 || ^8.0 || ^9.0"
            },
            "require-dev": {
                "yoast/yoastcs": "^2.2.0"
            },
            "type": "library",
            "extra": {
                "branch-alias": {
                    "dev-main": "1.x-dev",
                    "dev-develop": "1.x-dev"
                }
            },
            "autoload": {
                "files": [
                    "phpunitpolyfills-autoload.php"
                ]
            },
            "notification-url": "https://packagist.org/downloads/",
            "license": [
                "BSD-3-Clause"
            ],
            "authors": [
                {
                    "name": "Team Yoast",
                    "email": "support@yoast.com",
                    "homepage": "https://yoast.com"
                },
                {
                    "name": "Contributors",
                    "homepage": "https://github.com/Yoast/PHPUnit-Polyfills/graphs/contributors"
                }
            ],
            "description": "Set of polyfills for changed PHPUnit functionality to allow for creating PHPUnit cross-version compatible tests",
            "homepage": "https://github.com/Yoast/PHPUnit-Polyfills",
            "keywords": [
                "phpunit",
                "polyfill",
                "testing"
            ],
            "support": {
                "issues": "https://github.com/Yoast/PHPUnit-Polyfills/issues",
                "source": "https://github.com/Yoast/PHPUnit-Polyfills"
            },
            "time": "2021-11-23T01:37:03+00:00"
        }
    ],
    "aliases": [],
    "minimum-stability": "dev",
    "stability-flags": {
        "automattic/jetpack-a8c-mc-stats": 20,
        "automattic/jetpack-abtest": 20,
        "automattic/jetpack-action-bar": 20,
        "automattic/jetpack-assets": 20,
        "automattic/jetpack-autoloader": 20,
        "automattic/jetpack-backup": 20,
        "automattic/jetpack-blocks": 20,
        "automattic/jetpack-compat": 20,
        "automattic/jetpack-composer-plugin": 20,
        "automattic/jetpack-config": 20,
        "automattic/jetpack-connection": 20,
        "automattic/jetpack-constants": 20,
        "automattic/jetpack-device-detection": 20,
        "automattic/jetpack-error": 20,
        "automattic/jetpack-google-fonts-provider": 20,
        "automattic/jetpack-identity-crisis": 20,
        "automattic/jetpack-jitm": 20,
        "automattic/jetpack-lazy-images": 20,
        "automattic/jetpack-licensing": 20,
        "automattic/jetpack-logo": 20,
        "automattic/jetpack-my-jetpack": 20,
        "automattic/jetpack-partner": 20,
        "automattic/jetpack-plugins-installer": 20,
        "automattic/jetpack-post-list": 20,
        "automattic/jetpack-publicize": 20,
        "automattic/jetpack-redirect": 20,
        "automattic/jetpack-roles": 20,
        "automattic/jetpack-search": 20,
        "automattic/jetpack-stats": 20,
        "automattic/jetpack-status": 20,
        "automattic/jetpack-sync": 20,
        "automattic/jetpack-videopress": 20,
        "automattic/jetpack-waf": 20,
        "automattic/jetpack-wordads": 20,
        "automattic/jetpack-changelogger": 20
    },
    "prefer-stable": true,
    "prefer-lowest": false,
    "platform": {
        "ext-fileinfo": "*",
        "ext-json": "*",
        "ext-openssl": "*"
    },
    "platform-dev": [],
    "platform-overrides": {
        "ext-intl": "0.0.0"
    },
    "plugin-api-version": "2.3.0"
}<|MERGE_RESOLUTION|>--- conflicted
+++ resolved
@@ -4,11 +4,7 @@
         "Read more about it at https://getcomposer.org/doc/01-basic-usage.md#installing-dependencies",
         "This file is @generated automatically"
     ],
-<<<<<<< HEAD
-    "content-hash": "be2384486b3b2a6969b5f796bb47f389",
-=======
     "content-hash": "855f9a1a84a4e7058f1191e285073adc",
->>>>>>> 4d8257d4
     "packages": [
         {
             "name": "automattic/jetpack-a8c-mc-stats",
