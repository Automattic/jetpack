--- conflicted
+++ resolved
@@ -4,11 +4,7 @@
         "Read more about it at https://getcomposer.org/doc/01-basic-usage.md#installing-dependencies",
         "This file is @generated automatically"
     ],
-<<<<<<< HEAD
-    "content-hash": "fc6f1935592729b464d4e87e0fc6c7cc",
-=======
-    "content-hash": "81e4f6fdc653109cf322c4bd8069f919",
->>>>>>> 46e7e060
+    "content-hash": "e7c2f144b95e261daa99b930da73213e",
     "packages": [
         {
             "name": "automattic/jetpack-a8c-mc-stats",
