--- conflicted
+++ resolved
@@ -4,11 +4,7 @@
         "Read more about it at https://getcomposer.org/doc/01-basic-usage.md#installing-dependencies",
         "This file is @generated automatically"
     ],
-<<<<<<< HEAD
     "content-hash": "14127922f925d6137dfccc518fff32a8",
-=======
-    "content-hash": "5fd4c818e420e1d0cb77e0e03041c581",
->>>>>>> ed9f7c6c
     "packages": [
         {
             "name": "automattic/jetpack-a8c-mc-stats",
