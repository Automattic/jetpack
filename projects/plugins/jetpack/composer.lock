{
    "_readme": [
        "This file locks the dependencies of your project to a known state",
        "Read more about it at https://getcomposer.org/doc/01-basic-usage.md#installing-dependencies",
        "This file is @generated automatically"
    ],
<<<<<<< HEAD
    "content-hash": "9d9df1cad4cbb233d2d908ae5b21332e",
=======
    "content-hash": "04cc8999b3ab2b55209651b9087b72c3",
>>>>>>> b858495e
    "packages": [
        {
            "name": "automattic/jetpack-a8c-mc-stats",
            "version": "dev-master",
            "dist": {
                "type": "path",
                "url": "../../packages/a8c-mc-stats",
                "reference": "a0c0c657875ba4ab7254d59778e249a144b01347"
            },
            "require-dev": {
                "automattic/jetpack-changelogger": "^3.0",
                "yoast/phpunit-polyfills": "1.0.2"
            },
            "type": "library",
            "extra": {
                "autotagger": true,
                "mirror-repo": "Automattic/jetpack-a8c-mc-stats",
                "changelogger": {
                    "link-template": "https://github.com/Automattic/jetpack-a8c-mc-stats/compare/v${old}...v${new}"
                },
                "branch-alias": {
                    "dev-master": "1.4.x-dev"
                }
            },
            "autoload": {
                "classmap": [
                    "src/"
                ]
            },
            "scripts": {
                "phpunit": [
                    "./vendor/phpunit/phpunit/phpunit --colors=always"
                ],
                "test-coverage": [
                    "@composer update",
                    "phpdbg -d memory_limit=2048M -d max_execution_time=900 -qrr ./vendor/bin/phpunit --coverage-clover \"$COVERAGE_DIR/clover.xml\""
                ],
                "test-php": [
                    "@composer update",
                    "@composer phpunit"
                ]
            },
            "license": [
                "GPL-2.0-or-later"
            ],
            "description": "Used to record internal usage stats for Automattic. Not visible to site owners.",
            "transport-options": {
                "monorepo": true,
                "relative": true
            }
        },
        {
            "name": "automattic/jetpack-abtest",
            "version": "dev-master",
            "dist": {
                "type": "path",
                "url": "../../packages/abtest",
                "reference": "4fe8060703fb8e4e9ed8852aeeeb8be0bea6942d"
            },
            "require": {
                "automattic/jetpack-connection": "^1.30",
                "automattic/jetpack-error": "^1.3"
            },
            "require-dev": {
                "automattic/jetpack-changelogger": "^3.0",
                "automattic/wordbless": "dev-master",
                "yoast/phpunit-polyfills": "1.0.2"
            },
            "type": "library",
            "extra": {
                "autotagger": true,
                "mirror-repo": "Automattic/jetpack-abtest",
                "changelogger": {
                    "link-template": "https://github.com/Automattic/jetpack-abtest/compare/v${old}...v${new}"
                },
                "branch-alias": {
                    "dev-master": "1.9.x-dev"
                }
            },
            "autoload": {
                "classmap": [
                    "src/"
                ]
            },
            "scripts": {
                "phpunit": [
                    "./vendor/phpunit/phpunit/phpunit --colors=always"
                ],
                "post-update-cmd": [
                    "php -r \"copy('vendor/automattic/wordbless/src/dbless-wpdb.php', 'wordpress/wp-content/db.php');\""
                ],
                "test-coverage": [
                    "@composer update",
                    "phpdbg -d memory_limit=2048M -d max_execution_time=900 -qrr ./vendor/bin/phpunit --coverage-clover \"$COVERAGE_DIR/clover.xml\""
                ],
                "test-php": [
                    "@composer update",
                    "@composer phpunit"
                ]
            },
            "license": [
                "GPL-2.0-or-later"
            ],
            "description": "Provides an interface to the WP.com A/B tests.",
            "transport-options": {
                "monorepo": true,
                "relative": true
            }
        },
        {
            "name": "automattic/jetpack-admin-ui",
            "version": "dev-master",
            "dist": {
                "type": "path",
                "url": "../../packages/admin-ui",
                "reference": "7f51620d80a931c94e60f286dad541ff15836ef1"
            },
            "require-dev": {
                "automattic/jetpack-changelogger": "^3.0",
                "automattic/wordbless": "dev-master",
                "yoast/phpunit-polyfills": "1.0.2"
            },
            "type": "library",
            "extra": {
                "autotagger": true,
                "mirror-repo": "Automattic/jetpack-admin-ui",
                "changelogger": {
                    "link-template": "https://github.com/Automattic/jetpack-admin-ui/compare/${old}...${new}"
                },
                "branch-alias": {
                    "dev-master": "0.1.x-dev"
                },
                "version-constants": {
                    "::PACKAGE_VERSION": "src/class-admin-menu.php"
                }
            },
            "autoload": {
                "classmap": [
                    "src/"
                ]
            },
            "scripts": {
                "phpunit": [
                    "./vendor/phpunit/phpunit/phpunit --colors=always"
                ],
                "test-coverage": [
                    "@composer install",
                    "phpdbg -d memory_limit=2048M -d max_execution_time=900 -qrr ./vendor/bin/phpunit --coverage-clover \"$COVERAGE_DIR/clover.xml\""
                ],
                "test-php": [
                    "@composer install",
                    "@composer phpunit"
                ],
                "post-update-cmd": [
                    "php -r \"copy('vendor/automattic/wordbless/src/dbless-wpdb.php', 'wordpress/wp-content/db.php');\""
                ]
            },
            "license": [
                "GPL-2.0-or-later"
            ],
            "description": "Generic Jetpack wp-admin UI elements",
            "transport-options": {
                "monorepo": true,
                "relative": true
            }
        },
        {
            "name": "automattic/jetpack-assets",
            "version": "dev-master",
            "dist": {
                "type": "path",
                "url": "../../packages/assets",
                "reference": "1345a808c43cb75b46b5b22eb27eca725c0551c4"
            },
            "require": {
                "automattic/jetpack-constants": "^1.6"
            },
            "require-dev": {
                "automattic/jetpack-changelogger": "^3.0",
                "brain/monkey": "2.6.0",
                "yoast/phpunit-polyfills": "1.0.2"
            },
            "type": "library",
            "extra": {
                "autotagger": true,
                "mirror-repo": "Automattic/jetpack-assets",
                "changelogger": {
                    "link-template": "https://github.com/Automattic/jetpack-assets/compare/v${old}...v${new}"
                },
                "branch-alias": {
                    "dev-master": "1.12.x-dev"
                }
            },
            "autoload": {
                "classmap": [
                    "src/"
                ]
            },
            "scripts": {
                "phpunit": [
                    "./vendor/phpunit/phpunit/phpunit --colors=always"
                ],
                "test-coverage": [
                    "@composer update",
                    "phpdbg -d memory_limit=2048M -d max_execution_time=900 -qrr ./vendor/bin/phpunit --coverage-clover \"$COVERAGE_DIR/clover.xml\""
                ],
                "test-php": [
                    "@composer update",
                    "@composer phpunit"
                ]
            },
            "license": [
                "GPL-2.0-or-later"
            ],
            "description": "Asset management utilities for Jetpack ecosystem packages",
            "transport-options": {
                "monorepo": true,
                "relative": true
            }
        },
        {
            "name": "automattic/jetpack-autoloader",
            "version": "dev-master",
            "dist": {
                "type": "path",
                "url": "../../packages/autoloader",
                "reference": "5498d51fdb8c0a7b50a818a52a419ef539c998fb"
            },
            "require": {
                "composer-plugin-api": "^1.1 || ^2.0"
            },
            "require-dev": {
                "automattic/jetpack-changelogger": "^3.0",
                "yoast/phpunit-polyfills": "1.0.2"
            },
            "type": "composer-plugin",
            "extra": {
                "autotagger": true,
                "class": "Automattic\\Jetpack\\Autoloader\\CustomAutoloaderPlugin",
                "mirror-repo": "Automattic/jetpack-autoloader",
                "changelogger": {
                    "link-template": "https://github.com/Automattic/jetpack-autoloader/compare/v${old}...v${new}"
                },
                "branch-alias": {
                    "dev-master": "2.10.x-dev"
                }
            },
            "autoload": {
                "classmap": [
                    "src/AutoloadGenerator.php"
                ],
                "psr-4": {
                    "Automattic\\Jetpack\\Autoloader\\": "src"
                }
            },
            "scripts": {
                "phpunit": [
                    "./vendor/phpunit/phpunit/phpunit --colors=always"
                ],
                "test-coverage": [
                    "@composer update",
                    "phpdbg -d memory_limit=2048M -d max_execution_time=900 -qrr ./vendor/bin/phpunit --coverage-php \"./tests/php/tmp/coverage-report.php\"",
                    "php ./tests/php/bin/test-coverage.php \"$COVERAGE_DIR/clover.xml\""
                ],
                "test-php": [
                    "@composer update",
                    "@composer phpunit"
                ]
            },
            "license": [
                "GPL-2.0-or-later"
            ],
            "description": "Creates a custom autoloader for a plugin or theme.",
            "transport-options": {
                "monorepo": true,
                "relative": true
            }
        },
        {
            "name": "automattic/jetpack-backup",
            "version": "dev-master",
            "dist": {
                "type": "path",
                "url": "../../packages/backup",
                "reference": "3004cd93220280ec924cdb2cc6d42b9ff71a1f1e"
            },
            "require": {
                "automattic/jetpack-connection": "^1.30",
                "automattic/jetpack-sync": "^1.27"
            },
            "require-dev": {
                "automattic/jetpack-changelogger": "^3.0",
                "automattic/wordbless": "@dev",
                "yoast/phpunit-polyfills": "1.0.2"
            },
            "type": "library",
            "extra": {
                "autotagger": true,
                "mirror-repo": "Automattic/jetpack-backup",
                "version-constants": {
                    "::PACKAGE_VERSION": "src/class-package-version.php"
                },
                "changelogger": {
                    "link-template": "https://github.com/Automattic/jetpack-backup/compare/v${old}...v${new}"
                },
                "branch-alias": {
                    "dev-master": "1.1.x-dev"
                }
            },
            "autoload": {
                "files": [
                    "actions.php"
                ],
                "classmap": [
                    "src/"
                ]
            },
            "scripts": {
                "phpunit": [
                    "./vendor/phpunit/phpunit/phpunit --colors=always"
                ],
                "test-coverage": [
                    "@composer install",
                    "phpdbg -d memory_limit=2048M -d max_execution_time=900 -qrr ./vendor/bin/phpunit --coverage-clover \"$COVERAGE_DIR/clover.xml\""
                ],
                "test-php": [
                    "@composer install",
                    "@composer phpunit"
                ],
                "post-update-cmd": [
                    "php -r \"copy('vendor/automattic/wordbless/src/dbless-wpdb.php', 'wordpress/wp-content/db.php');\""
                ]
            },
            "license": [
                "GPL-2.0-or-later"
            ],
            "description": "Tools to assist with backing up Jetpack sites.",
            "transport-options": {
                "monorepo": true,
                "relative": true
            }
        },
        {
            "name": "automattic/jetpack-blocks",
            "version": "dev-master",
            "dist": {
                "type": "path",
                "url": "../../packages/blocks",
                "reference": "1df7b90cd75bb48563177063438e152d765dc887"
            },
            "require-dev": {
                "automattic/jetpack-changelogger": "^3.0",
                "automattic/wordbless": "dev-master",
                "brain/monkey": "2.6.0",
                "yoast/phpunit-polyfills": "1.0.2"
            },
            "type": "library",
            "extra": {
                "autotagger": true,
                "mirror-repo": "Automattic/jetpack-blocks",
                "changelogger": {
                    "link-template": "https://github.com/Automattic/jetpack-blocks/compare/v${old}...v${new}"
                },
                "branch-alias": {
                    "dev-master": "1.4.x-dev"
                }
            },
            "autoload": {
                "classmap": [
                    "src/"
                ]
            },
            "scripts": {
                "phpunit": [
                    "./vendor/phpunit/phpunit/phpunit --colors=always"
                ],
                "post-update-cmd": [
                    "php -r \"copy('vendor/automattic/wordbless/src/dbless-wpdb.php', 'wordpress/wp-content/db.php');\""
                ],
                "test-coverage": [
                    "@composer update",
                    "phpdbg -d memory_limit=2048M -d max_execution_time=900 -qrr ./vendor/bin/phpunit --coverage-clover \"$COVERAGE_DIR/clover.xml\""
                ],
                "test-php": [
                    "@composer update",
                    "@composer phpunit"
                ]
            },
            "license": [
                "GPL-2.0-or-later"
            ],
            "description": "Register and manage blocks within a plugin. Used to manage block registration, enqueues, and more.",
            "transport-options": {
                "monorepo": true,
                "relative": true
            }
        },
        {
            "name": "automattic/jetpack-compat",
            "version": "dev-master",
            "dist": {
                "type": "path",
                "url": "../../packages/compat",
                "reference": "9ed14d0ae3bd70cca4538a3e298f4b29df7c41f4"
            },
            "require-dev": {
                "automattic/jetpack-changelogger": "^3.0"
            },
            "type": "library",
            "extra": {
                "autotagger": true,
                "mirror-repo": "Automattic/jetpack-compat",
                "changelogger": {
                    "link-template": "https://github.com/Automattic/jetpack-compat/compare/v${old}...v${new}"
                },
                "branch-alias": {
                    "dev-master": "1.6.x-dev"
                }
            },
            "autoload": {
                "files": [
                    "functions.php"
                ],
                "classmap": [
                    "legacy"
                ]
            },
            "license": [
                "GPL-2.0-or-later"
            ],
            "description": "Compatibility layer with previous versions of Jetpack",
            "transport-options": {
                "monorepo": true,
                "relative": true
            }
        },
        {
            "name": "automattic/jetpack-config",
            "version": "dev-master",
            "dist": {
                "type": "path",
                "url": "../../packages/config",
                "reference": "c6408e82a9c80f5be6beccaf23c392151a9b9420"
            },
            "require-dev": {
                "automattic/jetpack-changelogger": "^3.0"
            },
            "type": "library",
            "extra": {
                "autotagger": true,
                "mirror-repo": "Automattic/jetpack-config",
                "changelogger": {
                    "link-template": "https://github.com/Automattic/jetpack-config/compare/v${old}...v${new}"
                },
                "branch-alias": {
                    "dev-master": "1.5.x-dev"
                }
            },
            "autoload": {
                "classmap": [
                    "src/"
                ]
            },
            "license": [
                "GPL-2.0-or-later"
            ],
            "description": "Jetpack configuration package that initializes other packages and configures Jetpack's functionality. Can be used as a base for all variants of Jetpack package usage.",
            "transport-options": {
                "monorepo": true,
                "relative": true
            }
        },
        {
            "name": "automattic/jetpack-connection",
            "version": "dev-master",
            "dist": {
                "type": "path",
                "url": "../../packages/connection",
                "reference": "5ab0c2586815f558f97fb563395545dfa3dc0a70"
            },
            "require": {
                "automattic/jetpack-a8c-mc-stats": "^1.4",
                "automattic/jetpack-constants": "^1.6",
                "automattic/jetpack-heartbeat": "^1.3",
                "automattic/jetpack-options": "^1.13",
                "automattic/jetpack-redirect": "^1.7",
                "automattic/jetpack-roles": "^1.4",
                "automattic/jetpack-status": "^1.9",
                "automattic/jetpack-terms-of-service": "^1.9",
                "automattic/jetpack-tracking": "^1.13"
            },
            "require-dev": {
                "automattic/jetpack-changelogger": "^3.0",
                "automattic/wordbless": "@dev",
                "brain/monkey": "2.6.0",
                "yoast/phpunit-polyfills": "1.0.2"
            },
            "type": "library",
            "extra": {
                "autotagger": true,
                "mirror-repo": "Automattic/jetpack-connection",
                "version-constants": {
                    "::PACKAGE_VERSION": "src/class-package-version.php"
                },
                "changelogger": {
                    "link-template": "https://github.com/Automattic/jetpack-connection/compare/v${old}...v${new}"
                },
                "branch-alias": {
                    "dev-master": "1.30.x-dev"
                }
            },
            "autoload": {
                "classmap": [
                    "legacy",
                    "src/"
                ]
            },
            "scripts": {
                "phpunit": [
                    "./vendor/phpunit/phpunit/phpunit --colors=always"
                ],
                "post-update-cmd": [
                    "php -r \"copy('vendor/automattic/wordbless/src/dbless-wpdb.php', 'wordpress/wp-content/db.php');\""
                ],
                "test-coverage": [
                    "@composer update",
                    "phpdbg -d memory_limit=2048M -d max_execution_time=900 -qrr ./vendor/bin/phpunit --coverage-clover \"$COVERAGE_DIR/clover.xml\""
                ],
                "test-php": [
                    "@composer update",
                    "@composer phpunit"
                ]
            },
            "license": [
                "GPL-2.0-or-later"
            ],
            "description": "Everything needed to connect to the Jetpack infrastructure",
            "transport-options": {
                "monorepo": true,
                "relative": true
            }
        },
        {
            "name": "automattic/jetpack-connection-ui",
            "version": "dev-master",
            "dist": {
                "type": "path",
                "url": "../../packages/connection-ui",
                "reference": "251c3511dadb5d4a7fb8c1e04253233ac759ef26"
            },
            "require": {
                "automattic/jetpack-assets": "^1.12",
                "automattic/jetpack-connection": "^1.30",
                "automattic/jetpack-constants": "^1.6",
                "automattic/jetpack-device-detection": "^1.4",
                "automattic/jetpack-identity-crisis": "^0.4"
            },
            "require-dev": {
                "automattic/jetpack-changelogger": "^3.0"
            },
            "type": "library",
            "extra": {
                "autotagger": true,
                "mirror-repo": "Automattic/jetpack-connection-ui",
                "changelogger": {
                    "link-template": "https://github.com/Automattic/jetpack-connection-ui/compare/v${old}...v${new}"
                },
                "branch-alias": {
                    "dev-master": "2.1.x-dev"
                }
            },
            "autoload": {
                "classmap": [
                    "src/"
                ]
            },
            "scripts": {
                "build-development": [
                    "Composer\\Config::disableProcessTimeout",
                    "pnpm run build"
                ],
                "build-production": [
                    "Composer\\Config::disableProcessTimeout",
                    "pnpm run build"
                ]
            },
            "license": [
                "GPL-2.0-or-later"
            ],
            "description": "Jetpack Connection UI",
            "transport-options": {
                "monorepo": true,
                "relative": true
            }
        },
        {
            "name": "automattic/jetpack-constants",
            "version": "dev-master",
            "dist": {
                "type": "path",
                "url": "../../packages/constants",
                "reference": "ab78283b62f04f2773b76d5a08d6b5fff400b30d"
            },
            "require-dev": {
                "automattic/jetpack-changelogger": "^3.0",
                "brain/monkey": "2.6.0",
                "yoast/phpunit-polyfills": "1.0.2"
            },
            "type": "library",
            "extra": {
                "autotagger": true,
                "mirror-repo": "Automattic/jetpack-constants",
                "changelogger": {
                    "link-template": "https://github.com/Automattic/jetpack-constants/compare/v${old}...v${new}"
                },
                "branch-alias": {
                    "dev-master": "1.6.x-dev"
                }
            },
            "autoload": {
                "classmap": [
                    "src/"
                ]
            },
            "scripts": {
                "phpunit": [
                    "./vendor/phpunit/phpunit/phpunit --colors=always"
                ],
                "test-coverage": [
                    "@composer update",
                    "phpdbg -d memory_limit=2048M -d max_execution_time=900 -qrr ./vendor/bin/phpunit --coverage-clover \"$COVERAGE_DIR/clover.xml\""
                ],
                "test-php": [
                    "@composer update",
                    "@composer phpunit"
                ]
            },
            "license": [
                "GPL-2.0-or-later"
            ],
            "description": "A wrapper for defining constants in a more testable way.",
            "transport-options": {
                "monorepo": true,
                "relative": true
            }
        },
        {
            "name": "automattic/jetpack-device-detection",
            "version": "dev-master",
            "dist": {
                "type": "path",
                "url": "../../packages/device-detection",
                "reference": "7111b6eddc47e60bcd74e67acc19f7c2389d9dd7"
            },
            "require-dev": {
                "automattic/jetpack-changelogger": "^3.0",
                "yoast/phpunit-polyfills": "1.0.2"
            },
            "type": "library",
            "extra": {
                "autotagger": true,
                "mirror-repo": "Automattic/jetpack-device-detection",
                "changelogger": {
                    "link-template": "https://github.com/Automattic/jetpack-device-detection/compare/v${old}...v${new}"
                },
                "branch-alias": {
                    "dev-master": "1.4.x-dev"
                }
            },
            "autoload": {
                "classmap": [
                    "src/"
                ]
            },
            "scripts": {
                "phpunit": [
                    "./vendor/phpunit/phpunit/phpunit --colors=always"
                ],
                "test-coverage": [
                    "@composer update",
                    "phpdbg -d memory_limit=2048M -d max_execution_time=900 -qrr ./vendor/bin/phpunit --coverage-clover \"$COVERAGE_DIR/clover.xml\""
                ],
                "test-php": [
                    "@composer update",
                    "@composer phpunit"
                ]
            },
            "license": [
                "GPL-2.0-or-later"
            ],
            "description": "A way to detect device types based on User-Agent header.",
            "transport-options": {
                "monorepo": true,
                "relative": true
            }
        },
        {
            "name": "automattic/jetpack-error",
            "version": "dev-master",
            "dist": {
                "type": "path",
                "url": "../../packages/error",
                "reference": "e8e66a2478f95dd0efe8540bd5dcec1bc017e9f1"
            },
            "require-dev": {
                "automattic/jetpack-changelogger": "^3.0",
                "yoast/phpunit-polyfills": "1.0.2"
            },
            "type": "library",
            "extra": {
                "autotagger": true,
                "mirror-repo": "Automattic/jetpack-error",
                "changelogger": {
                    "link-template": "https://github.com/Automattic/jetpack-error/compare/v${old}...v${new}"
                },
                "branch-alias": {
                    "dev-master": "1.3.x-dev"
                }
            },
            "autoload": {
                "classmap": [
                    "src/"
                ]
            },
            "scripts": {
                "phpunit": [
                    "./vendor/phpunit/phpunit/phpunit --colors=always"
                ],
                "test-coverage": [
                    "@composer update",
                    "phpdbg -d memory_limit=2048M -d max_execution_time=900 -qrr ./vendor/bin/phpunit --coverage-clover \"$COVERAGE_DIR/clover.xml\""
                ],
                "test-php": [
                    "@composer update",
                    "@composer phpunit"
                ]
            },
            "license": [
                "GPL-2.0-or-later"
            ],
            "description": "Jetpack Error - a wrapper around WP_Error.",
            "transport-options": {
                "monorepo": true,
                "relative": true
            }
        },
        {
            "name": "automattic/jetpack-heartbeat",
            "version": "dev-master",
            "dist": {
                "type": "path",
                "url": "../../packages/heartbeat",
                "reference": "db71df78bd3feff1b6894a8ab73bd0a8ed7463cd"
            },
            "require": {
                "automattic/jetpack-a8c-mc-stats": "^1.4",
                "automattic/jetpack-options": "^1.13"
            },
            "require-dev": {
                "automattic/jetpack-changelogger": "^3.0"
            },
            "type": "library",
            "extra": {
                "autotagger": true,
                "mirror-repo": "Automattic/jetpack-heartbeat",
                "changelogger": {
                    "link-template": "https://github.com/Automattic/jetpack-heartbeat/compare/v${old}...v${new}"
                },
                "branch-alias": {
                    "dev-master": "1.3.x-dev"
                }
            },
            "autoload": {
                "classmap": [
                    "src/"
                ]
            },
            "license": [
                "GPL-2.0-or-later"
            ],
            "description": "This adds a cronjob that sends a batch of internal automattic stats to wp.com once a day",
            "transport-options": {
                "monorepo": true,
                "relative": true
            }
        },
        {
            "name": "automattic/jetpack-identity-crisis",
            "version": "dev-master",
            "dist": {
                "type": "path",
                "url": "../../packages/identity-crisis",
                "reference": "8584468d1243dbd1db6122b710273903c8db6597"
            },
            "require": {
                "automattic/jetpack-connection": "^1.30",
                "automattic/jetpack-constants": "^1.6",
                "automattic/jetpack-logo": "^1.5",
                "automattic/jetpack-options": "^1.13",
                "automattic/jetpack-status": "^1.9",
                "automattic/jetpack-tracking": "^1.13"
            },
            "require-dev": {
                "automattic/jetpack-changelogger": "^3.0",
                "automattic/wordbless": "@dev",
                "yoast/phpunit-polyfills": "1.0.2"
            },
            "type": "library",
            "extra": {
                "autotagger": true,
                "mirror-repo": "Automattic/jetpack-identity-crisis",
                "version-constants": {
                    "::PACKAGE_VERSION": "src/class-identity-crisis.php"
                },
                "changelogger": {
                    "link-template": "https://github.com/Automattic/jetpack-identity-crisis/compare/v${old}...v${new}"
                },
                "branch-alias": {
                    "dev-master": "0.4.x-dev"
                }
            },
            "autoload": {
                "classmap": [
                    "src/"
                ]
            },
            "scripts": {
                "build-development": [
                    "Composer\\Config::disableProcessTimeout",
                    "pnpm run build"
                ],
                "build-production": [
                    "Composer\\Config::disableProcessTimeout",
                    "NODE_ENV='production' pnpm run build"
                ],
                "phpunit": [
                    "./vendor/phpunit/phpunit/phpunit --colors=always"
                ],
                "test-coverage": [
                    "@composer install",
                    "phpdbg -d memory_limit=2048M -d max_execution_time=900 -qrr ./vendor/bin/phpunit --coverage-clover \"$COVERAGE_DIR/clover.xml\""
                ],
                "test-php": [
                    "@composer install",
                    "@composer phpunit"
                ],
                "post-update-cmd": [
                    "php -r \"copy('vendor/automattic/wordbless/src/dbless-wpdb.php', 'wordpress/wp-content/db.php');\""
                ]
            },
            "license": [
                "GPL-2.0-or-later"
            ],
            "description": "Identity Crisis.",
            "transport-options": {
                "monorepo": true,
                "relative": true
            }
        },
        {
            "name": "automattic/jetpack-jitm",
            "version": "dev-master",
            "dist": {
                "type": "path",
                "url": "../../packages/jitm",
                "reference": "11761eb6a9b0b3af2487c75c1504e2eb89a65656"
            },
            "require": {
                "automattic/jetpack-a8c-mc-stats": "^1.4",
                "automattic/jetpack-assets": "^1.12",
                "automattic/jetpack-connection": "^1.30",
                "automattic/jetpack-device-detection": "^1.4",
                "automattic/jetpack-logo": "^1.5",
                "automattic/jetpack-options": "^1.13",
                "automattic/jetpack-partner": "^1.5",
                "automattic/jetpack-redirect": "^1.7",
                "automattic/jetpack-status": "^1.9",
                "automattic/jetpack-tracking": "^1.13"
            },
            "require-dev": {
                "automattic/jetpack-changelogger": "^3.0",
                "brain/monkey": "2.6.0",
                "yoast/phpunit-polyfills": "1.0.2"
            },
            "type": "library",
            "extra": {
                "autotagger": true,
                "mirror-repo": "Automattic/jetpack-jitm",
                "version-constants": {
                    "::PACKAGE_VERSION": "src/class-jitm.php"
                },
                "changelogger": {
                    "link-template": "https://github.com/Automattic/jetpack-jitm/compare/v${old}...v${new}"
                },
                "branch-alias": {
                    "dev-master": "2.0.x-dev"
                }
            },
            "autoload": {
                "classmap": [
                    "src/"
                ]
            },
            "scripts": {
                "build-production": [
                    "Composer\\Config::disableProcessTimeout",
                    "pnpm run build-production"
                ],
                "build-development": [
                    "Composer\\Config::disableProcessTimeout",
                    "pnpm run build"
                ],
                "phpunit": [
                    "./vendor/phpunit/phpunit/phpunit --colors=always"
                ],
                "test-coverage": [
                    "@composer update",
                    "phpdbg -d memory_limit=2048M -d max_execution_time=900 -qrr ./vendor/bin/phpunit --coverage-clover \"$COVERAGE_DIR/clover.xml\""
                ],
                "test-php": [
                    "@composer update",
                    "@composer phpunit"
                ]
            },
            "license": [
                "GPL-2.0-or-later"
            ],
            "description": "Just in time messages for Jetpack",
            "transport-options": {
                "monorepo": true,
                "relative": true
            }
        },
        {
            "name": "automattic/jetpack-lazy-images",
            "version": "dev-master",
            "dist": {
                "type": "path",
                "url": "../../packages/lazy-images",
                "reference": "513a8e80ea5bacf9ada94e2bbc5503b5b21dc789"
            },
            "require": {
                "automattic/jetpack-assets": "^1.12",
                "automattic/jetpack-constants": "^1.6"
            },
            "require-dev": {
                "automattic/jetpack-changelogger": "^3.0",
                "automattic/wordbless": "dev-master",
                "yoast/phpunit-polyfills": "1.0.2"
            },
            "type": "library",
            "extra": {
                "autotagger": true,
                "mirror-repo": "Automattic/jetpack-lazy-images",
                "changelogger": {
                    "link-template": "https://github.com/Automattic/jetpack-lazy-images/compare/v${old}...v${new}"
                },
                "branch-alias": {
                    "dev-master": "2.0.x-dev"
                }
            },
            "autoload": {
                "classmap": [
                    "src/"
                ]
            },
            "scripts": {
                "build-production": [
                    "Composer\\Config::disableProcessTimeout",
                    "pnpm run build-production"
                ],
                "build-development": [
                    "Composer\\Config::disableProcessTimeout",
                    "pnpm run build"
                ],
                "phpunit": [
                    "./vendor/phpunit/phpunit/phpunit --colors=always"
                ],
                "post-update-cmd": [
                    "php -r \"copy('vendor/automattic/wordbless/src/dbless-wpdb.php', 'wordpress/wp-content/db.php');\""
                ],
                "test-coverage": [
                    "@composer update",
                    "phpdbg -d memory_limit=2048M -d max_execution_time=900 -qrr ./vendor/bin/phpunit --coverage-clover \"$COVERAGE_DIR/clover.xml\""
                ],
                "test-php": [
                    "@composer update",
                    "@composer phpunit"
                ]
            },
            "license": [
                "GPL-2.0-or-later"
            ],
            "description": "Speed up your site and create a smoother viewing experience by loading images as visitors scroll down the screen, instead of all at once.",
            "transport-options": {
                "monorepo": true,
                "relative": true
            }
        },
        {
            "name": "automattic/jetpack-licensing",
            "version": "dev-master",
            "dist": {
                "type": "path",
                "url": "../../packages/licensing",
                "reference": "ecf1135064fcdc825f8f91efc6d7ea149c5f5778"
            },
            "require": {
                "automattic/jetpack-connection": "^1.30",
                "automattic/jetpack-options": "^1.13"
            },
            "require-dev": {
                "automattic/jetpack-changelogger": "^3.0",
                "automattic/wordbless": "@dev",
                "yoast/phpunit-polyfills": "1.0.2"
            },
            "type": "library",
            "extra": {
                "autotagger": true,
                "mirror-repo": "Automattic/jetpack-licensing",
                "changelogger": {
                    "link-template": "https://github.com/Automattic/jetpack-licensing/compare/v${old}...v${new}"
                },
                "branch-alias": {
                    "dev-master": "1.5.x-dev"
                }
            },
            "autoload": {
                "classmap": [
                    "src/"
                ]
            },
            "scripts": {
                "phpunit": [
                    "./vendor/phpunit/phpunit/phpunit --colors=always"
                ],
                "post-update-cmd": [
                    "php -r \"copy('vendor/automattic/wordbless/src/dbless-wpdb.php', 'wordpress/wp-content/db.php');\""
                ],
                "test-coverage": [
                    "@composer update",
                    "phpdbg -d memory_limit=2048M -d max_execution_time=900 -qrr ./vendor/bin/phpunit --coverage-clover \"$COVERAGE_DIR/clover.xml\""
                ],
                "test-php": [
                    "@composer update",
                    "@composer phpunit"
                ]
            },
            "license": [
                "GPL-2.0-or-later"
            ],
            "description": "Everything needed to manage Jetpack licenses client-side.",
            "transport-options": {
                "monorepo": true,
                "relative": true
            }
        },
        {
            "name": "automattic/jetpack-logo",
            "version": "dev-master",
            "dist": {
                "type": "path",
                "url": "../../packages/logo",
                "reference": "5f8c92293d5dbac172809957f0c1bf1e6be058ac"
            },
            "require-dev": {
                "automattic/jetpack-changelogger": "^3.0",
                "yoast/phpunit-polyfills": "1.0.2"
            },
            "type": "library",
            "extra": {
                "autotagger": true,
                "mirror-repo": "Automattic/jetpack-logo",
                "changelogger": {
                    "link-template": "https://github.com/Automattic/jetpack-logo/compare/v${old}...v${new}"
                },
                "branch-alias": {
                    "dev-master": "1.5.x-dev"
                }
            },
            "autoload": {
                "classmap": [
                    "src/"
                ]
            },
            "scripts": {
                "phpunit": [
                    "./vendor/phpunit/phpunit/phpunit --colors=always"
                ],
                "test-coverage": [
                    "@composer update",
                    "phpdbg -d memory_limit=2048M -d max_execution_time=900 -qrr ./vendor/bin/phpunit --coverage-clover \"$COVERAGE_DIR/clover.xml\""
                ],
                "test-php": [
                    "@composer update",
                    "@composer phpunit"
                ]
            },
            "license": [
                "GPL-2.0-or-later"
            ],
            "description": "A logo for Jetpack",
            "transport-options": {
                "monorepo": true,
                "relative": true
            }
        },
        {
            "name": "automattic/jetpack-my-jetpack",
            "version": "dev-master",
            "dist": {
                "type": "path",
                "url": "../../packages/my-jetpack",
                "reference": "3b301e45dfb1ce0e0e83e54797e868df1ea06790"
            },
            "require": {
                "automattic/jetpack-admin-ui": "^0.1"
            },
            "require-dev": {
                "automattic/jetpack-changelogger": "^3.0",
                "yoast/phpunit-polyfills": "1.0.2"
            },
            "type": "library",
            "extra": {
                "branch-alias": {
                    "dev-master": "0.1.x-dev"
                }
            },
            "autoload": {
                "classmap": [
                    "src/"
                ]
            },
            "scripts": {
                "phpunit": [
                    "./vendor/phpunit/phpunit/phpunit --colors=always"
                ],
                "test-coverage": [
                    "@composer install",
                    "phpdbg -d memory_limit=2048M -d max_execution_time=900 -qrr ./vendor/bin/phpunit --coverage-clover \"$COVERAGE_DIR/clover.xml\""
                ],
                "test-php": [
                    "@composer install",
                    "@composer phpunit"
                ],
                "build-development": [
                    "Composer\\Config::disableProcessTimeout",
                    "pnpm run build"
                ],
                "build-production": [
                    "Composer\\Config::disableProcessTimeout",
                    "pnpm run build"
                ]
            },
            "license": [
                "GPL-2.0-or-later"
            ],
            "description": "WP Admin page with information and configuration shared among all Jetpack stand-alone plugins",
            "transport-options": {
                "monorepo": true,
                "relative": true
            }
        },
        {
            "name": "automattic/jetpack-options",
            "version": "dev-master",
            "dist": {
                "type": "path",
                "url": "../../packages/options",
                "reference": "6c37fc10cec857ecf8e4ac0d60cac4287ec5f00e"
            },
            "require": {
                "automattic/jetpack-constants": "^1.6"
            },
            "require-dev": {
                "automattic/jetpack-changelogger": "^3.0",
                "yoast/phpunit-polyfills": "1.0.2"
            },
            "type": "library",
            "extra": {
                "autotagger": true,
                "mirror-repo": "Automattic/jetpack-options",
                "changelogger": {
                    "link-template": "https://github.com/Automattic/jetpack-options/compare/v${old}...v${new}"
                },
                "branch-alias": {
                    "dev-master": "1.13.x-dev"
                }
            },
            "autoload": {
                "classmap": [
                    "legacy"
                ]
            },
            "license": [
                "GPL-2.0-or-later"
            ],
            "description": "A wrapper for wp-options to manage specific Jetpack options.",
            "transport-options": {
                "monorepo": true,
                "relative": true
            }
        },
        {
            "name": "automattic/jetpack-partner",
            "version": "dev-master",
            "dist": {
                "type": "path",
                "url": "../../packages/partner",
                "reference": "5a58145a19107ca465bd4670171e4b7b5bd16182"
            },
            "require-dev": {
                "automattic/jetpack-changelogger": "^3.0",
                "brain/monkey": "2.6.0",
                "yoast/phpunit-polyfills": "1.0.2"
            },
            "type": "library",
            "extra": {
                "autotagger": true,
                "mirror-repo": "Automattic/jetpack-partner",
                "changelogger": {
                    "link-template": "https://github.com/Automattic/jetpack-partner/compare/v${old}...v${new}"
                },
                "branch-alias": {
                    "dev-master": "1.5.x-dev"
                }
            },
            "autoload": {
                "classmap": [
                    "src/"
                ]
            },
            "scripts": {
                "phpunit": [
                    "./vendor/phpunit/phpunit/phpunit --colors=always"
                ],
                "test-coverage": [
                    "@composer update",
                    "phpdbg -d memory_limit=2048M -d max_execution_time=900 -qrr ./vendor/bin/phpunit --coverage-clover \"$COVERAGE_DIR/clover.xml\""
                ],
                "test-php": [
                    "@composer update",
                    "@composer phpunit"
                ]
            },
            "license": [
                "GPL-2.0-or-later"
            ],
            "description": "Support functions for Jetpack hosting partners.",
            "transport-options": {
                "monorepo": true,
                "relative": true
            }
        },
        {
            "name": "automattic/jetpack-password-checker",
            "version": "dev-master",
            "dist": {
                "type": "path",
                "url": "../../packages/password-checker",
                "reference": "bd020fe0c038f22446ca8de6e2b3b49144d88884"
            },
            "require-dev": {
                "automattic/jetpack-changelogger": "^3.0",
                "automattic/wordbless": "@dev",
                "yoast/phpunit-polyfills": "1.0.2"
            },
            "type": "library",
            "extra": {
                "autotagger": true,
                "mirror-repo": "Automattic/jetpack-password-checker",
                "changelogger": {
                    "link-template": "https://github.com/Automattic/jetpack-password-checker/compare/v${old}...v${new}"
                },
                "branch-alias": {
                    "dev-master": "0.1.x-dev"
                }
            },
            "autoload": {
                "classmap": [
                    "src/"
                ]
            },
            "scripts": {
                "phpunit": [
                    "./vendor/phpunit/phpunit/phpunit --colors=always"
                ],
                "test-coverage": [
                    "@composer update",
                    "phpdbg -d memory_limit=2048M -d max_execution_time=900 -qrr ./vendor/bin/phpunit --coverage-clover \"$COVERAGE_DIR/clover.xml\""
                ],
                "test-php": [
                    "@composer update",
                    "@composer phpunit"
                ],
                "post-update-cmd": [
                    "php -r \"copy('vendor/automattic/wordbless/src/dbless-wpdb.php', 'wordpress/wp-content/db.php');\""
                ]
            },
            "license": [
                "GPL-2.0-or-later"
            ],
            "description": "Password Checker.",
            "transport-options": {
                "monorepo": true,
                "relative": true
            }
        },
        {
            "name": "automattic/jetpack-redirect",
            "version": "dev-master",
            "dist": {
                "type": "path",
                "url": "../../packages/redirect",
                "reference": "7c4c39cc68439aa3dfd732ee337ed546e3102cbf"
            },
            "require": {
                "automattic/jetpack-status": "^1.9"
            },
            "require-dev": {
                "automattic/jetpack-changelogger": "^3.0",
                "brain/monkey": "2.6.0",
                "yoast/phpunit-polyfills": "1.0.2"
            },
            "type": "library",
            "extra": {
                "autotagger": true,
                "mirror-repo": "Automattic/jetpack-redirect",
                "changelogger": {
                    "link-template": "https://github.com/Automattic/jetpack-redirect/compare/v${old}...v${new}"
                },
                "branch-alias": {
                    "dev-master": "1.7.x-dev"
                }
            },
            "autoload": {
                "classmap": [
                    "src/"
                ]
            },
            "scripts": {
                "phpunit": [
                    "./vendor/phpunit/phpunit/phpunit --colors=always"
                ],
                "test-coverage": [
                    "@composer update",
                    "phpdbg -d memory_limit=2048M -d max_execution_time=900 -qrr ./vendor/bin/phpunit --coverage-clover \"$COVERAGE_DIR/clover.xml\""
                ],
                "test-php": [
                    "@composer update",
                    "@composer phpunit"
                ]
            },
            "license": [
                "GPL-2.0-or-later"
            ],
            "description": "Utilities to build URLs to the jetpack.com/redirect/ service",
            "transport-options": {
                "monorepo": true,
                "relative": true
            }
        },
        {
            "name": "automattic/jetpack-roles",
            "version": "dev-master",
            "dist": {
                "type": "path",
                "url": "../../packages/roles",
                "reference": "e60f3908e8ddcc90e8874abcb35bc65905f0062c"
            },
            "require-dev": {
                "automattic/jetpack-changelogger": "^3.0",
                "brain/monkey": "2.6.0",
                "yoast/phpunit-polyfills": "1.0.2"
            },
            "type": "library",
            "extra": {
                "autotagger": true,
                "mirror-repo": "Automattic/jetpack-roles",
                "changelogger": {
                    "link-template": "https://github.com/Automattic/jetpack-roles/compare/v${old}...v${new}"
                },
                "branch-alias": {
                    "dev-master": "1.4.x-dev"
                }
            },
            "autoload": {
                "classmap": [
                    "src/"
                ]
            },
            "scripts": {
                "phpunit": [
                    "./vendor/phpunit/phpunit/phpunit --colors=always"
                ],
                "test-coverage": [
                    "@composer update",
                    "phpdbg -d memory_limit=2048M -d max_execution_time=900 -qrr ./vendor/bin/phpunit --coverage-clover \"$COVERAGE_DIR/clover.xml\""
                ],
                "test-php": [
                    "@composer update",
                    "@composer phpunit"
                ]
            },
            "license": [
                "GPL-2.0-or-later"
            ],
            "description": "Utilities, related with user roles and capabilities.",
            "transport-options": {
                "monorepo": true,
                "relative": true
            }
        },
        {
            "name": "automattic/jetpack-search",
            "version": "dev-master",
            "dist": {
                "type": "path",
                "url": "../../packages/search",
                "reference": "8b3cf6895223e44cb728fc1c89fd5b26b390b1ea"
            },
            "require-dev": {
                "automattic/jetpack-changelogger": "^3.0",
                "yoast/phpunit-polyfills": "1.0.2"
            },
            "type": "library",
            "extra": {
                "autotagger": true,
                "mirror-repo": "Automattic/jetpack-search",
                "changelogger": {
                    "link-template": "https://github.com/Automattic/jetpack-search/compare/v${old}...v${new}"
                },
                "branch-alias": {
                    "dev-master": "0.1.x-dev"
                }
            },
            "autoload": {
                "classmap": [
                    "src/"
                ]
            },
            "scripts": {
                "phpunit": [
                    "./vendor/phpunit/phpunit/phpunit --colors=always"
                ],
                "test-coverage": [
                    "@composer install",
                    "phpdbg -d memory_limit=2048M -d max_execution_time=900 -qrr ./vendor/bin/phpunit --coverage-clover \"$COVERAGE_DIR/clover.xml\""
                ],
                "test-php": [
                    "@composer install",
                    "@composer phpunit"
                ],
                "post-update-cmd": [
                    "php -r \"copy('vendor/automattic/wordbless/src/dbless-wpdb.php', 'wordpress/wp-content/db.php');\""
                ]
            },
            "license": [
                "GPL-2.0-or-later"
            ],
            "description": "Tools to assist with enabling cloud search for Jetpack sites.",
            "transport-options": {
                "monorepo": true,
                "relative": true
            }
        },
        {
            "name": "automattic/jetpack-status",
            "version": "dev-master",
            "dist": {
                "type": "path",
                "url": "../../packages/status",
                "reference": "571e2e935ec72d87ebc020942221b932c1c8de7b"
            },
            "require": {
                "automattic/jetpack-constants": "^1.6"
            },
            "require-dev": {
                "automattic/jetpack-changelogger": "^3.0",
                "brain/monkey": "2.6.0",
                "yoast/phpunit-polyfills": "1.0.2"
            },
            "type": "library",
            "extra": {
                "autotagger": true,
                "mirror-repo": "Automattic/jetpack-status",
                "changelogger": {
                    "link-template": "https://github.com/Automattic/jetpack-status/compare/v${old}...v${new}"
                },
                "branch-alias": {
                    "dev-master": "1.9.x-dev"
                }
            },
            "autoload": {
                "classmap": [
                    "src/"
                ]
            },
            "scripts": {
                "phpunit": [
                    "./vendor/phpunit/phpunit/phpunit --colors=always"
                ],
                "test-coverage": [
                    "@composer update",
                    "phpdbg -d memory_limit=2048M -d max_execution_time=900 -qrr ./vendor/bin/phpunit --coverage-clover \"$COVERAGE_DIR/clover.xml\""
                ],
                "test-php": [
                    "@composer update",
                    "@composer phpunit"
                ]
            },
            "license": [
                "GPL-2.0-or-later"
            ],
            "description": "Used to retrieve information about the current status of Jetpack and the site overall.",
            "transport-options": {
                "monorepo": true,
                "relative": true
            }
        },
        {
            "name": "automattic/jetpack-sync",
            "version": "dev-master",
            "dist": {
                "type": "path",
                "url": "../../packages/sync",
                "reference": "06232c83ba67efff8a685ff6e4ecd30c147c5c6c"
            },
            "require": {
                "automattic/jetpack-connection": "^1.30",
                "automattic/jetpack-constants": "^1.6",
                "automattic/jetpack-heartbeat": "^1.3",
                "automattic/jetpack-identity-crisis": "^0.4",
                "automattic/jetpack-options": "^1.13",
                "automattic/jetpack-password-checker": "^0.1",
                "automattic/jetpack-roles": "^1.4",
                "automattic/jetpack-status": "^1.9"
            },
            "require-dev": {
                "automattic/jetpack-changelogger": "^3.0",
                "automattic/wordbless": "@dev",
                "yoast/phpunit-polyfills": "1.0.2"
            },
            "type": "library",
            "extra": {
                "autotagger": true,
                "mirror-repo": "Automattic/jetpack-sync",
                "version-constants": {
                    "::PACKAGE_VERSION": "src/class-package-version.php"
                },
                "changelogger": {
                    "link-template": "https://github.com/Automattic/jetpack-sync/compare/v${old}...v${new}"
                },
                "branch-alias": {
                    "dev-master": "1.27.x-dev"
                }
            },
            "autoload": {
                "classmap": [
                    "src/"
                ]
            },
            "scripts": {
                "phpunit": [
                    "./vendor/phpunit/phpunit/phpunit --colors=always"
                ],
                "test-coverage": [
                    "@composer install",
                    "phpdbg -d memory_limit=2048M -d max_execution_time=900 -qrr ./vendor/bin/phpunit --coverage-clover \"$COVERAGE_DIR/clover.xml\""
                ],
                "test-php": [
                    "@composer install",
                    "@composer phpunit"
                ],
                "post-update-cmd": [
                    "php -r \"copy('vendor/automattic/wordbless/src/dbless-wpdb.php', 'wordpress/wp-content/db.php');\""
                ]
            },
            "license": [
                "GPL-2.0-or-later"
            ],
            "description": "Everything needed to allow syncing to the WP.com infrastructure.",
            "transport-options": {
                "monorepo": true,
                "relative": true
            }
        },
        {
            "name": "automattic/jetpack-terms-of-service",
            "version": "dev-master",
            "dist": {
                "type": "path",
                "url": "../../packages/terms-of-service",
                "reference": "b076ade5374c5fd5301e9fbab8f7e6783d6ac957"
            },
            "require": {
                "automattic/jetpack-options": "^1.13",
                "automattic/jetpack-status": "^1.9"
            },
            "require-dev": {
                "automattic/jetpack-changelogger": "^3.0",
                "brain/monkey": "2.6.0",
                "yoast/phpunit-polyfills": "1.0.2"
            },
            "type": "library",
            "extra": {
                "autotagger": true,
                "mirror-repo": "Automattic/jetpack-terms-of-service",
                "changelogger": {
                    "link-template": "https://github.com/Automattic/jetpack-terms-of-service/compare/v${old}...v${new}"
                },
                "branch-alias": {
                    "dev-master": "1.9.x-dev"
                }
            },
            "autoload": {
                "classmap": [
                    "src/"
                ]
            },
            "scripts": {
                "phpunit": [
                    "./vendor/phpunit/phpunit/phpunit --colors=always"
                ],
                "test-coverage": [
                    "@composer update",
                    "phpdbg -d memory_limit=2048M -d max_execution_time=900 -qrr ./vendor/bin/phpunit --coverage-clover \"$COVERAGE_DIR/clover.xml\""
                ],
                "test-php": [
                    "@composer update",
                    "@composer phpunit"
                ]
            },
            "license": [
                "GPL-2.0-or-later"
            ],
            "description": "Everything need to manage the terms of service state",
            "transport-options": {
                "monorepo": true,
                "relative": true
            }
        },
        {
            "name": "automattic/jetpack-tracking",
            "version": "dev-master",
            "dist": {
                "type": "path",
                "url": "../../packages/tracking",
                "reference": "d98a6ed848403f0be212d3fff96412e5f23e740a"
            },
            "require": {
                "automattic/jetpack-assets": "^1.12",
                "automattic/jetpack-options": "^1.13",
                "automattic/jetpack-status": "^1.9",
                "automattic/jetpack-terms-of-service": "^1.9"
            },
            "require-dev": {
                "automattic/jetpack-changelogger": "^3.0",
                "brain/monkey": "2.6.0",
                "yoast/phpunit-polyfills": "1.0.2"
            },
            "type": "library",
            "extra": {
                "autotagger": true,
                "mirror-repo": "Automattic/jetpack-tracking",
                "changelogger": {
                    "link-template": "https://github.com/Automattic/jetpack-tracking/compare/v${old}...v${new}"
                },
                "branch-alias": {
                    "dev-master": "1.13.x-dev"
                }
            },
            "autoload": {
                "classmap": [
                    "legacy",
                    "src/"
                ]
            },
            "scripts": {
                "phpunit": [
                    "./vendor/phpunit/phpunit/phpunit --colors=always"
                ],
                "test-coverage": [
                    "@composer update",
                    "phpdbg -d memory_limit=2048M -d max_execution_time=900 -qrr ./vendor/bin/phpunit --coverage-clover \"$COVERAGE_DIR/clover.xml\""
                ],
                "test-php": [
                    "@composer update",
                    "@composer phpunit"
                ]
            },
            "license": [
                "GPL-2.0-or-later"
            ],
            "description": "Tracking for Jetpack",
            "transport-options": {
                "monorepo": true,
                "relative": true
            }
        },
        {
            "name": "nojimage/twitter-text-php",
            "version": "v3.1.2",
            "source": {
                "type": "git",
                "url": "https://github.com/nojimage/twitter-text-php.git",
                "reference": "979bcf6a92d543b61588c7c0c0a87d0eb473d8f6"
            },
            "dist": {
                "type": "zip",
                "url": "https://api.github.com/repos/nojimage/twitter-text-php/zipball/979bcf6a92d543b61588c7c0c0a87d0eb473d8f6",
                "reference": "979bcf6a92d543b61588c7c0c0a87d0eb473d8f6",
                "shasum": ""
            },
            "require": {
                "ext-intl": "*",
                "ext-mbstring": "*",
                "php": ">=5.3.3"
            },
            "require-dev": {
                "ext-json": "*",
                "phpunit/phpunit": "4.8.*|5.7.*|6.5.*",
                "symfony/yaml": "^2.6.0|^3.4.0|^4.4.0|^5.0.0",
                "twitter/twitter-text": "^3.0.0"
            },
            "type": "library",
            "autoload": {
                "psr-0": {
                    "Twitter\\Text\\": "lib/"
                }
            },
            "notification-url": "https://packagist.org/downloads/",
            "license": [
                "Apache-2.0"
            ],
            "authors": [
                {
                    "name": "Matt Sanford",
                    "email": "matt@mzsanford.com",
                    "homepage": "http://mzsanford.com"
                },
                {
                    "name": "Mike Cochrane",
                    "email": "mikec@mikenz.geek.nz",
                    "homepage": "http://mikenz.geek.nz"
                },
                {
                    "name": "Nick Pope",
                    "email": "git@nickpope.me.uk",
                    "homepage": "http://www.nickpope.me.uk"
                },
                {
                    "name": "Takashi Nojima",
                    "homepage": "http://php-tips.com"
                }
            ],
            "description": "A library of PHP classes that provide auto-linking and extraction of usernames, lists, hashtags and URLs from tweets.",
            "homepage": "https://github.com/nojimage/twitter-text-php",
            "keywords": [
                "autolink",
                "extract",
                "text",
                "twitter"
            ],
            "support": {
                "issues": "https://github.com/nojimage/twitter-text-php/issues",
                "source": "https://github.com/nojimage/twitter-text-php/tree/v3.1.2"
            },
            "time": "2021-03-18T11:38:53+00:00"
        }
    ],
    "packages-dev": [
        {
            "name": "antecedent/patchwork",
            "version": "2.1.17",
            "source": {
                "type": "git",
                "url": "https://github.com/antecedent/patchwork.git",
                "reference": "df5aba175a44c2996ced4edf8ec9f9081b5348c0"
            },
            "dist": {
                "type": "zip",
                "url": "https://api.github.com/repos/antecedent/patchwork/zipball/df5aba175a44c2996ced4edf8ec9f9081b5348c0",
                "reference": "df5aba175a44c2996ced4edf8ec9f9081b5348c0",
                "shasum": ""
            },
            "require": {
                "php": ">=5.4.0"
            },
            "require-dev": {
                "phpunit/phpunit": ">=4"
            },
            "type": "library",
            "notification-url": "https://packagist.org/downloads/",
            "license": [
                "MIT"
            ],
            "authors": [
                {
                    "name": "Ignas Rudaitis",
                    "email": "ignas.rudaitis@gmail.com"
                }
            ],
            "description": "Method redefinition (monkey-patching) functionality for PHP.",
            "homepage": "http://patchwork2.org/",
            "keywords": [
                "aop",
                "aspect",
                "interception",
                "monkeypatching",
                "redefinition",
                "runkit",
                "testing"
            ],
            "support": {
                "issues": "https://github.com/antecedent/patchwork/issues",
                "source": "https://github.com/antecedent/patchwork/tree/2.1.17"
            },
            "time": "2021-10-21T14:22:43+00:00"
        },
        {
            "name": "automattic/jetpack-changelogger",
            "version": "dev-master",
            "dist": {
                "type": "path",
                "url": "../../packages/changelogger",
                "reference": "636f2cdc240ff78935b7b0f26b5834691bfa0bd9"
            },
            "require": {
                "php": ">=5.6",
                "symfony/console": "^3.4 | ^5.2",
                "symfony/process": "^3.4 | ^5.2",
                "wikimedia/at-ease": "^1.2 | ^2.0"
            },
            "require-dev": {
                "wikimedia/testing-access-wrapper": "^1.0 | ^2.0",
                "yoast/phpunit-polyfills": "1.0.2"
            },
            "bin": [
                "bin/changelogger"
            ],
            "type": "project",
            "extra": {
                "autotagger": true,
                "branch-alias": {
                    "dev-master": "3.0.x-dev"
                },
                "mirror-repo": "Automattic/jetpack-changelogger",
                "version-constants": {
                    "::VERSION": "src/Application.php"
                },
                "changelogger": {
                    "link-template": "https://github.com/Automattic/jetpack-changelogger/compare/${old}...${new}"
                }
            },
            "autoload": {
                "psr-4": {
                    "Automattic\\Jetpack\\Changelogger\\": "src",
                    "Automattic\\Jetpack\\Changelog\\": "lib"
                }
            },
            "autoload-dev": {
                "psr-4": {
                    "Automattic\\Jetpack\\Changelogger\\Tests\\": "tests/php/includes/src",
                    "Automattic\\Jetpack\\Changelog\\Tests\\": "tests/php/includes/lib"
                }
            },
            "scripts": {
                "phpunit": [
                    "./vendor/phpunit/phpunit/phpunit --colors=always"
                ],
                "test-coverage": [
                    "@composer update",
                    "phpdbg -d memory_limit=2048M -d max_execution_time=900 -qrr ./vendor/bin/phpunit --coverage-clover \"$COVERAGE_DIR/clover.xml\""
                ],
                "test-php": [
                    "@composer update",
                    "@composer phpunit"
                ]
            },
            "license": [
                "GPL-2.0-or-later"
            ],
            "description": "Jetpack Changelogger tool. Allows for managing changelogs by dropping change files into a changelog directory with each PR.",
            "transport-options": {
                "monorepo": true,
                "relative": true
            }
        },
        {
            "name": "doctrine/instantiator",
            "version": "1.4.0",
            "source": {
                "type": "git",
                "url": "https://github.com/doctrine/instantiator.git",
                "reference": "d56bf6102915de5702778fe20f2de3b2fe570b5b"
            },
            "dist": {
                "type": "zip",
                "url": "https://api.github.com/repos/doctrine/instantiator/zipball/d56bf6102915de5702778fe20f2de3b2fe570b5b",
                "reference": "d56bf6102915de5702778fe20f2de3b2fe570b5b",
                "shasum": ""
            },
            "require": {
                "php": "^7.1 || ^8.0"
            },
            "require-dev": {
                "doctrine/coding-standard": "^8.0",
                "ext-pdo": "*",
                "ext-phar": "*",
                "phpbench/phpbench": "^0.13 || 1.0.0-alpha2",
                "phpstan/phpstan": "^0.12",
                "phpstan/phpstan-phpunit": "^0.12",
                "phpunit/phpunit": "^7.0 || ^8.0 || ^9.0"
            },
            "type": "library",
            "autoload": {
                "psr-4": {
                    "Doctrine\\Instantiator\\": "src/Doctrine/Instantiator/"
                }
            },
            "notification-url": "https://packagist.org/downloads/",
            "license": [
                "MIT"
            ],
            "authors": [
                {
                    "name": "Marco Pivetta",
                    "email": "ocramius@gmail.com",
                    "homepage": "https://ocramius.github.io/"
                }
            ],
            "description": "A small, lightweight utility to instantiate objects in PHP without invoking their constructors",
            "homepage": "https://www.doctrine-project.org/projects/instantiator.html",
            "keywords": [
                "constructor",
                "instantiate"
            ],
            "support": {
                "issues": "https://github.com/doctrine/instantiator/issues",
                "source": "https://github.com/doctrine/instantiator/tree/1.4.0"
            },
            "funding": [
                {
                    "url": "https://www.doctrine-project.org/sponsorship.html",
                    "type": "custom"
                },
                {
                    "url": "https://www.patreon.com/phpdoctrine",
                    "type": "patreon"
                },
                {
                    "url": "https://tidelift.com/funding/github/packagist/doctrine%2Finstantiator",
                    "type": "tidelift"
                }
            ],
            "time": "2020-11-10T18:47:58+00:00"
        },
        {
            "name": "johnkary/phpunit-speedtrap",
            "version": "v4.0.0",
            "source": {
                "type": "git",
                "url": "https://github.com/johnkary/phpunit-speedtrap.git",
                "reference": "5f9b160eac87e975f1c6ca9faee5125f0616fba3"
            },
            "dist": {
                "type": "zip",
                "url": "https://api.github.com/repos/johnkary/phpunit-speedtrap/zipball/5f9b160eac87e975f1c6ca9faee5125f0616fba3",
                "reference": "5f9b160eac87e975f1c6ca9faee5125f0616fba3",
                "shasum": ""
            },
            "require": {
                "php": ">=7.1",
                "phpunit/phpunit": "^7.0 || ^8.0 || ^9.0"
            },
            "type": "library",
            "extra": {
                "branch-alias": {
                    "dev-master": "4.0-dev"
                }
            },
            "autoload": {
                "psr-4": {
                    "JohnKary\\PHPUnit\\Listener\\": "src/"
                }
            },
            "notification-url": "https://packagist.org/downloads/",
            "license": [
                "MIT"
            ],
            "authors": [
                {
                    "name": "John Kary",
                    "email": "john@johnkary.net"
                }
            ],
            "description": "Find and report on slow tests in your PHPUnit test suite",
            "homepage": "https://github.com/johnkary/phpunit-speedtrap",
            "keywords": [
                "phpunit",
                "profile",
                "slow"
            ],
            "support": {
                "issues": "https://github.com/johnkary/phpunit-speedtrap/issues",
                "source": "https://github.com/johnkary/phpunit-speedtrap/tree/v4.0.0"
            },
            "time": "2021-05-03T02:37:05+00:00"
        },
        {
            "name": "myclabs/deep-copy",
            "version": "1.10.2",
            "source": {
                "type": "git",
                "url": "https://github.com/myclabs/DeepCopy.git",
                "reference": "776f831124e9c62e1a2c601ecc52e776d8bb7220"
            },
            "dist": {
                "type": "zip",
                "url": "https://api.github.com/repos/myclabs/DeepCopy/zipball/776f831124e9c62e1a2c601ecc52e776d8bb7220",
                "reference": "776f831124e9c62e1a2c601ecc52e776d8bb7220",
                "shasum": ""
            },
            "require": {
                "php": "^7.1 || ^8.0"
            },
            "replace": {
                "myclabs/deep-copy": "self.version"
            },
            "require-dev": {
                "doctrine/collections": "^1.0",
                "doctrine/common": "^2.6",
                "phpunit/phpunit": "^7.1"
            },
            "type": "library",
            "autoload": {
                "psr-4": {
                    "DeepCopy\\": "src/DeepCopy/"
                },
                "files": [
                    "src/DeepCopy/deep_copy.php"
                ]
            },
            "notification-url": "https://packagist.org/downloads/",
            "license": [
                "MIT"
            ],
            "description": "Create deep copies (clones) of your objects",
            "keywords": [
                "clone",
                "copy",
                "duplicate",
                "object",
                "object graph"
            ],
            "support": {
                "issues": "https://github.com/myclabs/DeepCopy/issues",
                "source": "https://github.com/myclabs/DeepCopy/tree/1.10.2"
            },
            "funding": [
                {
                    "url": "https://tidelift.com/funding/github/packagist/myclabs/deep-copy",
                    "type": "tidelift"
                }
            ],
            "time": "2020-11-13T09:40:50+00:00"
        },
        {
            "name": "nikic/php-parser",
            "version": "v4.13.1",
            "source": {
                "type": "git",
                "url": "https://github.com/nikic/PHP-Parser.git",
                "reference": "63a79e8daa781cac14e5195e63ed8ae231dd10fd"
            },
            "dist": {
                "type": "zip",
                "url": "https://api.github.com/repos/nikic/PHP-Parser/zipball/63a79e8daa781cac14e5195e63ed8ae231dd10fd",
                "reference": "63a79e8daa781cac14e5195e63ed8ae231dd10fd",
                "shasum": ""
            },
            "require": {
                "ext-tokenizer": "*",
                "php": ">=7.0"
            },
            "require-dev": {
                "ircmaxell/php-yacc": "^0.0.7",
                "phpunit/phpunit": "^6.5 || ^7.0 || ^8.0 || ^9.0"
            },
            "bin": [
                "bin/php-parse"
            ],
            "type": "library",
            "extra": {
                "branch-alias": {
                    "dev-master": "4.9-dev"
                }
            },
            "autoload": {
                "psr-4": {
                    "PhpParser\\": "lib/PhpParser"
                }
            },
            "notification-url": "https://packagist.org/downloads/",
            "license": [
                "BSD-3-Clause"
            ],
            "authors": [
                {
                    "name": "Nikita Popov"
                }
            ],
            "description": "A PHP parser written in PHP",
            "keywords": [
                "parser",
                "php"
            ],
            "support": {
                "issues": "https://github.com/nikic/PHP-Parser/issues",
                "source": "https://github.com/nikic/PHP-Parser/tree/v4.13.1"
            },
            "time": "2021-11-03T20:52:16+00:00"
        },
        {
            "name": "phar-io/manifest",
            "version": "2.0.3",
            "source": {
                "type": "git",
                "url": "https://github.com/phar-io/manifest.git",
                "reference": "97803eca37d319dfa7826cc2437fc020857acb53"
            },
            "dist": {
                "type": "zip",
                "url": "https://api.github.com/repos/phar-io/manifest/zipball/97803eca37d319dfa7826cc2437fc020857acb53",
                "reference": "97803eca37d319dfa7826cc2437fc020857acb53",
                "shasum": ""
            },
            "require": {
                "ext-dom": "*",
                "ext-phar": "*",
                "ext-xmlwriter": "*",
                "phar-io/version": "^3.0.1",
                "php": "^7.2 || ^8.0"
            },
            "type": "library",
            "extra": {
                "branch-alias": {
                    "dev-master": "2.0.x-dev"
                }
            },
            "autoload": {
                "classmap": [
                    "src/"
                ]
            },
            "notification-url": "https://packagist.org/downloads/",
            "license": [
                "BSD-3-Clause"
            ],
            "authors": [
                {
                    "name": "Arne Blankerts",
                    "email": "arne@blankerts.de",
                    "role": "Developer"
                },
                {
                    "name": "Sebastian Heuer",
                    "email": "sebastian@phpeople.de",
                    "role": "Developer"
                },
                {
                    "name": "Sebastian Bergmann",
                    "email": "sebastian@phpunit.de",
                    "role": "Developer"
                }
            ],
            "description": "Component for reading phar.io manifest information from a PHP Archive (PHAR)",
            "support": {
                "issues": "https://github.com/phar-io/manifest/issues",
                "source": "https://github.com/phar-io/manifest/tree/2.0.3"
            },
            "time": "2021-07-20T11:28:43+00:00"
        },
        {
            "name": "phar-io/version",
            "version": "3.1.0",
            "source": {
                "type": "git",
                "url": "https://github.com/phar-io/version.git",
                "reference": "bae7c545bef187884426f042434e561ab1ddb182"
            },
            "dist": {
                "type": "zip",
                "url": "https://api.github.com/repos/phar-io/version/zipball/bae7c545bef187884426f042434e561ab1ddb182",
                "reference": "bae7c545bef187884426f042434e561ab1ddb182",
                "shasum": ""
            },
            "require": {
                "php": "^7.2 || ^8.0"
            },
            "type": "library",
            "autoload": {
                "classmap": [
                    "src/"
                ]
            },
            "notification-url": "https://packagist.org/downloads/",
            "license": [
                "BSD-3-Clause"
            ],
            "authors": [
                {
                    "name": "Arne Blankerts",
                    "email": "arne@blankerts.de",
                    "role": "Developer"
                },
                {
                    "name": "Sebastian Heuer",
                    "email": "sebastian@phpeople.de",
                    "role": "Developer"
                },
                {
                    "name": "Sebastian Bergmann",
                    "email": "sebastian@phpunit.de",
                    "role": "Developer"
                }
            ],
            "description": "Library for handling version information and constraints",
            "support": {
                "issues": "https://github.com/phar-io/version/issues",
                "source": "https://github.com/phar-io/version/tree/3.1.0"
            },
            "time": "2021-02-23T14:00:09+00:00"
        },
        {
            "name": "phpdocumentor/reflection-common",
            "version": "2.2.0",
            "source": {
                "type": "git",
                "url": "https://github.com/phpDocumentor/ReflectionCommon.git",
                "reference": "1d01c49d4ed62f25aa84a747ad35d5a16924662b"
            },
            "dist": {
                "type": "zip",
                "url": "https://api.github.com/repos/phpDocumentor/ReflectionCommon/zipball/1d01c49d4ed62f25aa84a747ad35d5a16924662b",
                "reference": "1d01c49d4ed62f25aa84a747ad35d5a16924662b",
                "shasum": ""
            },
            "require": {
                "php": "^7.2 || ^8.0"
            },
            "type": "library",
            "extra": {
                "branch-alias": {
                    "dev-2.x": "2.x-dev"
                }
            },
            "autoload": {
                "psr-4": {
                    "phpDocumentor\\Reflection\\": "src/"
                }
            },
            "notification-url": "https://packagist.org/downloads/",
            "license": [
                "MIT"
            ],
            "authors": [
                {
                    "name": "Jaap van Otterdijk",
                    "email": "opensource@ijaap.nl"
                }
            ],
            "description": "Common reflection classes used by phpdocumentor to reflect the code structure",
            "homepage": "http://www.phpdoc.org",
            "keywords": [
                "FQSEN",
                "phpDocumentor",
                "phpdoc",
                "reflection",
                "static analysis"
            ],
            "support": {
                "issues": "https://github.com/phpDocumentor/ReflectionCommon/issues",
                "source": "https://github.com/phpDocumentor/ReflectionCommon/tree/2.x"
            },
            "time": "2020-06-27T09:03:43+00:00"
        },
        {
            "name": "phpdocumentor/reflection-docblock",
            "version": "5.3.0",
            "source": {
                "type": "git",
                "url": "https://github.com/phpDocumentor/ReflectionDocBlock.git",
                "reference": "622548b623e81ca6d78b721c5e029f4ce664f170"
            },
            "dist": {
                "type": "zip",
                "url": "https://api.github.com/repos/phpDocumentor/ReflectionDocBlock/zipball/622548b623e81ca6d78b721c5e029f4ce664f170",
                "reference": "622548b623e81ca6d78b721c5e029f4ce664f170",
                "shasum": ""
            },
            "require": {
                "ext-filter": "*",
                "php": "^7.2 || ^8.0",
                "phpdocumentor/reflection-common": "^2.2",
                "phpdocumentor/type-resolver": "^1.3",
                "webmozart/assert": "^1.9.1"
            },
            "require-dev": {
                "mockery/mockery": "~1.3.2",
                "psalm/phar": "^4.8"
            },
            "type": "library",
            "extra": {
                "branch-alias": {
                    "dev-master": "5.x-dev"
                }
            },
            "autoload": {
                "psr-4": {
                    "phpDocumentor\\Reflection\\": "src"
                }
            },
            "notification-url": "https://packagist.org/downloads/",
            "license": [
                "MIT"
            ],
            "authors": [
                {
                    "name": "Mike van Riel",
                    "email": "me@mikevanriel.com"
                },
                {
                    "name": "Jaap van Otterdijk",
                    "email": "account@ijaap.nl"
                }
            ],
            "description": "With this component, a library can provide support for annotations via DocBlocks or otherwise retrieve information that is embedded in a DocBlock.",
            "support": {
                "issues": "https://github.com/phpDocumentor/ReflectionDocBlock/issues",
                "source": "https://github.com/phpDocumentor/ReflectionDocBlock/tree/5.3.0"
            },
            "time": "2021-10-19T17:43:47+00:00"
        },
        {
            "name": "phpdocumentor/type-resolver",
            "version": "1.5.1",
            "source": {
                "type": "git",
                "url": "https://github.com/phpDocumentor/TypeResolver.git",
                "reference": "a12f7e301eb7258bb68acd89d4aefa05c2906cae"
            },
            "dist": {
                "type": "zip",
                "url": "https://api.github.com/repos/phpDocumentor/TypeResolver/zipball/a12f7e301eb7258bb68acd89d4aefa05c2906cae",
                "reference": "a12f7e301eb7258bb68acd89d4aefa05c2906cae",
                "shasum": ""
            },
            "require": {
                "php": "^7.2 || ^8.0",
                "phpdocumentor/reflection-common": "^2.0"
            },
            "require-dev": {
                "ext-tokenizer": "*",
                "psalm/phar": "^4.8"
            },
            "type": "library",
            "extra": {
                "branch-alias": {
                    "dev-1.x": "1.x-dev"
                }
            },
            "autoload": {
                "psr-4": {
                    "phpDocumentor\\Reflection\\": "src"
                }
            },
            "notification-url": "https://packagist.org/downloads/",
            "license": [
                "MIT"
            ],
            "authors": [
                {
                    "name": "Mike van Riel",
                    "email": "me@mikevanriel.com"
                }
            ],
            "description": "A PSR-5 based resolver of Class names, Types and Structural Element Names",
            "support": {
                "issues": "https://github.com/phpDocumentor/TypeResolver/issues",
                "source": "https://github.com/phpDocumentor/TypeResolver/tree/1.5.1"
            },
            "time": "2021-10-02T14:08:47+00:00"
        },
        {
            "name": "phpspec/prophecy",
            "version": "1.14.0",
            "source": {
                "type": "git",
                "url": "https://github.com/phpspec/prophecy.git",
                "reference": "d86dfc2e2a3cd366cee475e52c6bb3bbc371aa0e"
            },
            "dist": {
                "type": "zip",
                "url": "https://api.github.com/repos/phpspec/prophecy/zipball/d86dfc2e2a3cd366cee475e52c6bb3bbc371aa0e",
                "reference": "d86dfc2e2a3cd366cee475e52c6bb3bbc371aa0e",
                "shasum": ""
            },
            "require": {
                "doctrine/instantiator": "^1.2",
                "php": "^7.2 || ~8.0, <8.2",
                "phpdocumentor/reflection-docblock": "^5.2",
                "sebastian/comparator": "^3.0 || ^4.0",
                "sebastian/recursion-context": "^3.0 || ^4.0"
            },
            "require-dev": {
                "phpspec/phpspec": "^6.0 || ^7.0",
                "phpunit/phpunit": "^8.0 || ^9.0"
            },
            "type": "library",
            "extra": {
                "branch-alias": {
                    "dev-master": "1.x-dev"
                }
            },
            "autoload": {
                "psr-4": {
                    "Prophecy\\": "src/Prophecy"
                }
            },
            "notification-url": "https://packagist.org/downloads/",
            "license": [
                "MIT"
            ],
            "authors": [
                {
                    "name": "Konstantin Kudryashov",
                    "email": "ever.zet@gmail.com",
                    "homepage": "http://everzet.com"
                },
                {
                    "name": "Marcello Duarte",
                    "email": "marcello.duarte@gmail.com"
                }
            ],
            "description": "Highly opinionated mocking framework for PHP 5.3+",
            "homepage": "https://github.com/phpspec/prophecy",
            "keywords": [
                "Double",
                "Dummy",
                "fake",
                "mock",
                "spy",
                "stub"
            ],
            "support": {
                "issues": "https://github.com/phpspec/prophecy/issues",
                "source": "https://github.com/phpspec/prophecy/tree/1.14.0"
            },
            "time": "2021-09-10T09:02:12+00:00"
        },
        {
            "name": "phpunit/php-code-coverage",
            "version": "9.2.8",
            "source": {
                "type": "git",
                "url": "https://github.com/sebastianbergmann/php-code-coverage.git",
                "reference": "cf04e88a2e3c56fc1a65488afd493325b4c1bc3e"
            },
            "dist": {
                "type": "zip",
                "url": "https://api.github.com/repos/sebastianbergmann/php-code-coverage/zipball/cf04e88a2e3c56fc1a65488afd493325b4c1bc3e",
                "reference": "cf04e88a2e3c56fc1a65488afd493325b4c1bc3e",
                "shasum": ""
            },
            "require": {
                "ext-dom": "*",
                "ext-libxml": "*",
                "ext-xmlwriter": "*",
                "nikic/php-parser": "^4.13.0",
                "php": ">=7.3",
                "phpunit/php-file-iterator": "^3.0.3",
                "phpunit/php-text-template": "^2.0.2",
                "sebastian/code-unit-reverse-lookup": "^2.0.2",
                "sebastian/complexity": "^2.0",
                "sebastian/environment": "^5.1.2",
                "sebastian/lines-of-code": "^1.0.3",
                "sebastian/version": "^3.0.1",
                "theseer/tokenizer": "^1.2.0"
            },
            "require-dev": {
                "phpunit/phpunit": "^9.3"
            },
            "suggest": {
                "ext-pcov": "*",
                "ext-xdebug": "*"
            },
            "type": "library",
            "extra": {
                "branch-alias": {
                    "dev-master": "9.2-dev"
                }
            },
            "autoload": {
                "classmap": [
                    "src/"
                ]
            },
            "notification-url": "https://packagist.org/downloads/",
            "license": [
                "BSD-3-Clause"
            ],
            "authors": [
                {
                    "name": "Sebastian Bergmann",
                    "email": "sebastian@phpunit.de",
                    "role": "lead"
                }
            ],
            "description": "Library that provides collection, processing, and rendering functionality for PHP code coverage information.",
            "homepage": "https://github.com/sebastianbergmann/php-code-coverage",
            "keywords": [
                "coverage",
                "testing",
                "xunit"
            ],
            "support": {
                "issues": "https://github.com/sebastianbergmann/php-code-coverage/issues",
                "source": "https://github.com/sebastianbergmann/php-code-coverage/tree/9.2.8"
            },
            "funding": [
                {
                    "url": "https://github.com/sebastianbergmann",
                    "type": "github"
                }
            ],
            "time": "2021-10-30T08:01:38+00:00"
        },
        {
            "name": "phpunit/php-file-iterator",
            "version": "3.0.5",
            "source": {
                "type": "git",
                "url": "https://github.com/sebastianbergmann/php-file-iterator.git",
                "reference": "aa4be8575f26070b100fccb67faabb28f21f66f8"
            },
            "dist": {
                "type": "zip",
                "url": "https://api.github.com/repos/sebastianbergmann/php-file-iterator/zipball/aa4be8575f26070b100fccb67faabb28f21f66f8",
                "reference": "aa4be8575f26070b100fccb67faabb28f21f66f8",
                "shasum": ""
            },
            "require": {
                "php": ">=7.3"
            },
            "require-dev": {
                "phpunit/phpunit": "^9.3"
            },
            "type": "library",
            "extra": {
                "branch-alias": {
                    "dev-master": "3.0-dev"
                }
            },
            "autoload": {
                "classmap": [
                    "src/"
                ]
            },
            "notification-url": "https://packagist.org/downloads/",
            "license": [
                "BSD-3-Clause"
            ],
            "authors": [
                {
                    "name": "Sebastian Bergmann",
                    "email": "sebastian@phpunit.de",
                    "role": "lead"
                }
            ],
            "description": "FilterIterator implementation that filters files based on a list of suffixes.",
            "homepage": "https://github.com/sebastianbergmann/php-file-iterator/",
            "keywords": [
                "filesystem",
                "iterator"
            ],
            "support": {
                "issues": "https://github.com/sebastianbergmann/php-file-iterator/issues",
                "source": "https://github.com/sebastianbergmann/php-file-iterator/tree/3.0.5"
            },
            "funding": [
                {
                    "url": "https://github.com/sebastianbergmann",
                    "type": "github"
                }
            ],
            "time": "2020-09-28T05:57:25+00:00"
        },
        {
            "name": "phpunit/php-invoker",
            "version": "3.1.1",
            "source": {
                "type": "git",
                "url": "https://github.com/sebastianbergmann/php-invoker.git",
                "reference": "5a10147d0aaf65b58940a0b72f71c9ac0423cc67"
            },
            "dist": {
                "type": "zip",
                "url": "https://api.github.com/repos/sebastianbergmann/php-invoker/zipball/5a10147d0aaf65b58940a0b72f71c9ac0423cc67",
                "reference": "5a10147d0aaf65b58940a0b72f71c9ac0423cc67",
                "shasum": ""
            },
            "require": {
                "php": ">=7.3"
            },
            "require-dev": {
                "ext-pcntl": "*",
                "phpunit/phpunit": "^9.3"
            },
            "suggest": {
                "ext-pcntl": "*"
            },
            "type": "library",
            "extra": {
                "branch-alias": {
                    "dev-master": "3.1-dev"
                }
            },
            "autoload": {
                "classmap": [
                    "src/"
                ]
            },
            "notification-url": "https://packagist.org/downloads/",
            "license": [
                "BSD-3-Clause"
            ],
            "authors": [
                {
                    "name": "Sebastian Bergmann",
                    "email": "sebastian@phpunit.de",
                    "role": "lead"
                }
            ],
            "description": "Invoke callables with a timeout",
            "homepage": "https://github.com/sebastianbergmann/php-invoker/",
            "keywords": [
                "process"
            ],
            "support": {
                "issues": "https://github.com/sebastianbergmann/php-invoker/issues",
                "source": "https://github.com/sebastianbergmann/php-invoker/tree/3.1.1"
            },
            "funding": [
                {
                    "url": "https://github.com/sebastianbergmann",
                    "type": "github"
                }
            ],
            "time": "2020-09-28T05:58:55+00:00"
        },
        {
            "name": "phpunit/php-text-template",
            "version": "2.0.4",
            "source": {
                "type": "git",
                "url": "https://github.com/sebastianbergmann/php-text-template.git",
                "reference": "5da5f67fc95621df9ff4c4e5a84d6a8a2acf7c28"
            },
            "dist": {
                "type": "zip",
                "url": "https://api.github.com/repos/sebastianbergmann/php-text-template/zipball/5da5f67fc95621df9ff4c4e5a84d6a8a2acf7c28",
                "reference": "5da5f67fc95621df9ff4c4e5a84d6a8a2acf7c28",
                "shasum": ""
            },
            "require": {
                "php": ">=7.3"
            },
            "require-dev": {
                "phpunit/phpunit": "^9.3"
            },
            "type": "library",
            "extra": {
                "branch-alias": {
                    "dev-master": "2.0-dev"
                }
            },
            "autoload": {
                "classmap": [
                    "src/"
                ]
            },
            "notification-url": "https://packagist.org/downloads/",
            "license": [
                "BSD-3-Clause"
            ],
            "authors": [
                {
                    "name": "Sebastian Bergmann",
                    "email": "sebastian@phpunit.de",
                    "role": "lead"
                }
            ],
            "description": "Simple template engine.",
            "homepage": "https://github.com/sebastianbergmann/php-text-template/",
            "keywords": [
                "template"
            ],
            "support": {
                "issues": "https://github.com/sebastianbergmann/php-text-template/issues",
                "source": "https://github.com/sebastianbergmann/php-text-template/tree/2.0.4"
            },
            "funding": [
                {
                    "url": "https://github.com/sebastianbergmann",
                    "type": "github"
                }
            ],
            "time": "2020-10-26T05:33:50+00:00"
        },
        {
            "name": "phpunit/php-timer",
            "version": "5.0.3",
            "source": {
                "type": "git",
                "url": "https://github.com/sebastianbergmann/php-timer.git",
                "reference": "5a63ce20ed1b5bf577850e2c4e87f4aa902afbd2"
            },
            "dist": {
                "type": "zip",
                "url": "https://api.github.com/repos/sebastianbergmann/php-timer/zipball/5a63ce20ed1b5bf577850e2c4e87f4aa902afbd2",
                "reference": "5a63ce20ed1b5bf577850e2c4e87f4aa902afbd2",
                "shasum": ""
            },
            "require": {
                "php": ">=7.3"
            },
            "require-dev": {
                "phpunit/phpunit": "^9.3"
            },
            "type": "library",
            "extra": {
                "branch-alias": {
                    "dev-master": "5.0-dev"
                }
            },
            "autoload": {
                "classmap": [
                    "src/"
                ]
            },
            "notification-url": "https://packagist.org/downloads/",
            "license": [
                "BSD-3-Clause"
            ],
            "authors": [
                {
                    "name": "Sebastian Bergmann",
                    "email": "sebastian@phpunit.de",
                    "role": "lead"
                }
            ],
            "description": "Utility class for timing",
            "homepage": "https://github.com/sebastianbergmann/php-timer/",
            "keywords": [
                "timer"
            ],
            "support": {
                "issues": "https://github.com/sebastianbergmann/php-timer/issues",
                "source": "https://github.com/sebastianbergmann/php-timer/tree/5.0.3"
            },
            "funding": [
                {
                    "url": "https://github.com/sebastianbergmann",
                    "type": "github"
                }
            ],
            "time": "2020-10-26T13:16:10+00:00"
        },
        {
            "name": "phpunit/phpunit",
            "version": "9.5.10",
            "source": {
                "type": "git",
                "url": "https://github.com/sebastianbergmann/phpunit.git",
                "reference": "c814a05837f2edb0d1471d6e3f4ab3501ca3899a"
            },
            "dist": {
                "type": "zip",
                "url": "https://api.github.com/repos/sebastianbergmann/phpunit/zipball/c814a05837f2edb0d1471d6e3f4ab3501ca3899a",
                "reference": "c814a05837f2edb0d1471d6e3f4ab3501ca3899a",
                "shasum": ""
            },
            "require": {
                "doctrine/instantiator": "^1.3.1",
                "ext-dom": "*",
                "ext-json": "*",
                "ext-libxml": "*",
                "ext-mbstring": "*",
                "ext-xml": "*",
                "ext-xmlwriter": "*",
                "myclabs/deep-copy": "^1.10.1",
                "phar-io/manifest": "^2.0.3",
                "phar-io/version": "^3.0.2",
                "php": ">=7.3",
                "phpspec/prophecy": "^1.12.1",
                "phpunit/php-code-coverage": "^9.2.7",
                "phpunit/php-file-iterator": "^3.0.5",
                "phpunit/php-invoker": "^3.1.1",
                "phpunit/php-text-template": "^2.0.3",
                "phpunit/php-timer": "^5.0.2",
                "sebastian/cli-parser": "^1.0.1",
                "sebastian/code-unit": "^1.0.6",
                "sebastian/comparator": "^4.0.5",
                "sebastian/diff": "^4.0.3",
                "sebastian/environment": "^5.1.3",
                "sebastian/exporter": "^4.0.3",
                "sebastian/global-state": "^5.0.1",
                "sebastian/object-enumerator": "^4.0.3",
                "sebastian/resource-operations": "^3.0.3",
                "sebastian/type": "^2.3.4",
                "sebastian/version": "^3.0.2"
            },
            "require-dev": {
                "ext-pdo": "*",
                "phpspec/prophecy-phpunit": "^2.0.1"
            },
            "suggest": {
                "ext-soap": "*",
                "ext-xdebug": "*"
            },
            "bin": [
                "phpunit"
            ],
            "type": "library",
            "extra": {
                "branch-alias": {
                    "dev-master": "9.5-dev"
                }
            },
            "autoload": {
                "classmap": [
                    "src/"
                ],
                "files": [
                    "src/Framework/Assert/Functions.php"
                ]
            },
            "notification-url": "https://packagist.org/downloads/",
            "license": [
                "BSD-3-Clause"
            ],
            "authors": [
                {
                    "name": "Sebastian Bergmann",
                    "email": "sebastian@phpunit.de",
                    "role": "lead"
                }
            ],
            "description": "The PHP Unit Testing framework.",
            "homepage": "https://phpunit.de/",
            "keywords": [
                "phpunit",
                "testing",
                "xunit"
            ],
            "support": {
                "issues": "https://github.com/sebastianbergmann/phpunit/issues",
                "source": "https://github.com/sebastianbergmann/phpunit/tree/9.5.10"
            },
            "funding": [
                {
                    "url": "https://phpunit.de/donate.html",
                    "type": "custom"
                },
                {
                    "url": "https://github.com/sebastianbergmann",
                    "type": "github"
                }
            ],
            "time": "2021-09-25T07:38:51+00:00"
        },
        {
            "name": "psr/container",
            "version": "1.1.2",
            "source": {
                "type": "git",
                "url": "https://github.com/php-fig/container.git",
                "reference": "513e0666f7216c7459170d56df27dfcefe1689ea"
            },
            "dist": {
                "type": "zip",
                "url": "https://api.github.com/repos/php-fig/container/zipball/513e0666f7216c7459170d56df27dfcefe1689ea",
                "reference": "513e0666f7216c7459170d56df27dfcefe1689ea",
                "shasum": ""
            },
            "require": {
                "php": ">=7.4.0"
            },
            "type": "library",
            "autoload": {
                "psr-4": {
                    "Psr\\Container\\": "src/"
                }
            },
            "notification-url": "https://packagist.org/downloads/",
            "license": [
                "MIT"
            ],
            "authors": [
                {
                    "name": "PHP-FIG",
                    "homepage": "https://www.php-fig.org/"
                }
            ],
            "description": "Common Container Interface (PHP FIG PSR-11)",
            "homepage": "https://github.com/php-fig/container",
            "keywords": [
                "PSR-11",
                "container",
                "container-interface",
                "container-interop",
                "psr"
            ],
            "support": {
                "issues": "https://github.com/php-fig/container/issues",
                "source": "https://github.com/php-fig/container/tree/1.1.2"
            },
            "time": "2021-11-05T16:50:12+00:00"
        },
        {
            "name": "sebastian/cli-parser",
            "version": "1.0.1",
            "source": {
                "type": "git",
                "url": "https://github.com/sebastianbergmann/cli-parser.git",
                "reference": "442e7c7e687e42adc03470c7b668bc4b2402c0b2"
            },
            "dist": {
                "type": "zip",
                "url": "https://api.github.com/repos/sebastianbergmann/cli-parser/zipball/442e7c7e687e42adc03470c7b668bc4b2402c0b2",
                "reference": "442e7c7e687e42adc03470c7b668bc4b2402c0b2",
                "shasum": ""
            },
            "require": {
                "php": ">=7.3"
            },
            "require-dev": {
                "phpunit/phpunit": "^9.3"
            },
            "type": "library",
            "extra": {
                "branch-alias": {
                    "dev-master": "1.0-dev"
                }
            },
            "autoload": {
                "classmap": [
                    "src/"
                ]
            },
            "notification-url": "https://packagist.org/downloads/",
            "license": [
                "BSD-3-Clause"
            ],
            "authors": [
                {
                    "name": "Sebastian Bergmann",
                    "email": "sebastian@phpunit.de",
                    "role": "lead"
                }
            ],
            "description": "Library for parsing CLI options",
            "homepage": "https://github.com/sebastianbergmann/cli-parser",
            "support": {
                "issues": "https://github.com/sebastianbergmann/cli-parser/issues",
                "source": "https://github.com/sebastianbergmann/cli-parser/tree/1.0.1"
            },
            "funding": [
                {
                    "url": "https://github.com/sebastianbergmann",
                    "type": "github"
                }
            ],
            "time": "2020-09-28T06:08:49+00:00"
        },
        {
            "name": "sebastian/code-unit",
            "version": "1.0.8",
            "source": {
                "type": "git",
                "url": "https://github.com/sebastianbergmann/code-unit.git",
                "reference": "1fc9f64c0927627ef78ba436c9b17d967e68e120"
            },
            "dist": {
                "type": "zip",
                "url": "https://api.github.com/repos/sebastianbergmann/code-unit/zipball/1fc9f64c0927627ef78ba436c9b17d967e68e120",
                "reference": "1fc9f64c0927627ef78ba436c9b17d967e68e120",
                "shasum": ""
            },
            "require": {
                "php": ">=7.3"
            },
            "require-dev": {
                "phpunit/phpunit": "^9.3"
            },
            "type": "library",
            "extra": {
                "branch-alias": {
                    "dev-master": "1.0-dev"
                }
            },
            "autoload": {
                "classmap": [
                    "src/"
                ]
            },
            "notification-url": "https://packagist.org/downloads/",
            "license": [
                "BSD-3-Clause"
            ],
            "authors": [
                {
                    "name": "Sebastian Bergmann",
                    "email": "sebastian@phpunit.de",
                    "role": "lead"
                }
            ],
            "description": "Collection of value objects that represent the PHP code units",
            "homepage": "https://github.com/sebastianbergmann/code-unit",
            "support": {
                "issues": "https://github.com/sebastianbergmann/code-unit/issues",
                "source": "https://github.com/sebastianbergmann/code-unit/tree/1.0.8"
            },
            "funding": [
                {
                    "url": "https://github.com/sebastianbergmann",
                    "type": "github"
                }
            ],
            "time": "2020-10-26T13:08:54+00:00"
        },
        {
            "name": "sebastian/code-unit-reverse-lookup",
            "version": "2.0.3",
            "source": {
                "type": "git",
                "url": "https://github.com/sebastianbergmann/code-unit-reverse-lookup.git",
                "reference": "ac91f01ccec49fb77bdc6fd1e548bc70f7faa3e5"
            },
            "dist": {
                "type": "zip",
                "url": "https://api.github.com/repos/sebastianbergmann/code-unit-reverse-lookup/zipball/ac91f01ccec49fb77bdc6fd1e548bc70f7faa3e5",
                "reference": "ac91f01ccec49fb77bdc6fd1e548bc70f7faa3e5",
                "shasum": ""
            },
            "require": {
                "php": ">=7.3"
            },
            "require-dev": {
                "phpunit/phpunit": "^9.3"
            },
            "type": "library",
            "extra": {
                "branch-alias": {
                    "dev-master": "2.0-dev"
                }
            },
            "autoload": {
                "classmap": [
                    "src/"
                ]
            },
            "notification-url": "https://packagist.org/downloads/",
            "license": [
                "BSD-3-Clause"
            ],
            "authors": [
                {
                    "name": "Sebastian Bergmann",
                    "email": "sebastian@phpunit.de"
                }
            ],
            "description": "Looks up which function or method a line of code belongs to",
            "homepage": "https://github.com/sebastianbergmann/code-unit-reverse-lookup/",
            "support": {
                "issues": "https://github.com/sebastianbergmann/code-unit-reverse-lookup/issues",
                "source": "https://github.com/sebastianbergmann/code-unit-reverse-lookup/tree/2.0.3"
            },
            "funding": [
                {
                    "url": "https://github.com/sebastianbergmann",
                    "type": "github"
                }
            ],
            "time": "2020-09-28T05:30:19+00:00"
        },
        {
            "name": "sebastian/comparator",
            "version": "4.0.6",
            "source": {
                "type": "git",
                "url": "https://github.com/sebastianbergmann/comparator.git",
                "reference": "55f4261989e546dc112258c7a75935a81a7ce382"
            },
            "dist": {
                "type": "zip",
                "url": "https://api.github.com/repos/sebastianbergmann/comparator/zipball/55f4261989e546dc112258c7a75935a81a7ce382",
                "reference": "55f4261989e546dc112258c7a75935a81a7ce382",
                "shasum": ""
            },
            "require": {
                "php": ">=7.3",
                "sebastian/diff": "^4.0",
                "sebastian/exporter": "^4.0"
            },
            "require-dev": {
                "phpunit/phpunit": "^9.3"
            },
            "type": "library",
            "extra": {
                "branch-alias": {
                    "dev-master": "4.0-dev"
                }
            },
            "autoload": {
                "classmap": [
                    "src/"
                ]
            },
            "notification-url": "https://packagist.org/downloads/",
            "license": [
                "BSD-3-Clause"
            ],
            "authors": [
                {
                    "name": "Sebastian Bergmann",
                    "email": "sebastian@phpunit.de"
                },
                {
                    "name": "Jeff Welch",
                    "email": "whatthejeff@gmail.com"
                },
                {
                    "name": "Volker Dusch",
                    "email": "github@wallbash.com"
                },
                {
                    "name": "Bernhard Schussek",
                    "email": "bschussek@2bepublished.at"
                }
            ],
            "description": "Provides the functionality to compare PHP values for equality",
            "homepage": "https://github.com/sebastianbergmann/comparator",
            "keywords": [
                "comparator",
                "compare",
                "equality"
            ],
            "support": {
                "issues": "https://github.com/sebastianbergmann/comparator/issues",
                "source": "https://github.com/sebastianbergmann/comparator/tree/4.0.6"
            },
            "funding": [
                {
                    "url": "https://github.com/sebastianbergmann",
                    "type": "github"
                }
            ],
            "time": "2020-10-26T15:49:45+00:00"
        },
        {
            "name": "sebastian/complexity",
            "version": "2.0.2",
            "source": {
                "type": "git",
                "url": "https://github.com/sebastianbergmann/complexity.git",
                "reference": "739b35e53379900cc9ac327b2147867b8b6efd88"
            },
            "dist": {
                "type": "zip",
                "url": "https://api.github.com/repos/sebastianbergmann/complexity/zipball/739b35e53379900cc9ac327b2147867b8b6efd88",
                "reference": "739b35e53379900cc9ac327b2147867b8b6efd88",
                "shasum": ""
            },
            "require": {
                "nikic/php-parser": "^4.7",
                "php": ">=7.3"
            },
            "require-dev": {
                "phpunit/phpunit": "^9.3"
            },
            "type": "library",
            "extra": {
                "branch-alias": {
                    "dev-master": "2.0-dev"
                }
            },
            "autoload": {
                "classmap": [
                    "src/"
                ]
            },
            "notification-url": "https://packagist.org/downloads/",
            "license": [
                "BSD-3-Clause"
            ],
            "authors": [
                {
                    "name": "Sebastian Bergmann",
                    "email": "sebastian@phpunit.de",
                    "role": "lead"
                }
            ],
            "description": "Library for calculating the complexity of PHP code units",
            "homepage": "https://github.com/sebastianbergmann/complexity",
            "support": {
                "issues": "https://github.com/sebastianbergmann/complexity/issues",
                "source": "https://github.com/sebastianbergmann/complexity/tree/2.0.2"
            },
            "funding": [
                {
                    "url": "https://github.com/sebastianbergmann",
                    "type": "github"
                }
            ],
            "time": "2020-10-26T15:52:27+00:00"
        },
        {
            "name": "sebastian/diff",
            "version": "4.0.4",
            "source": {
                "type": "git",
                "url": "https://github.com/sebastianbergmann/diff.git",
                "reference": "3461e3fccc7cfdfc2720be910d3bd73c69be590d"
            },
            "dist": {
                "type": "zip",
                "url": "https://api.github.com/repos/sebastianbergmann/diff/zipball/3461e3fccc7cfdfc2720be910d3bd73c69be590d",
                "reference": "3461e3fccc7cfdfc2720be910d3bd73c69be590d",
                "shasum": ""
            },
            "require": {
                "php": ">=7.3"
            },
            "require-dev": {
                "phpunit/phpunit": "^9.3",
                "symfony/process": "^4.2 || ^5"
            },
            "type": "library",
            "extra": {
                "branch-alias": {
                    "dev-master": "4.0-dev"
                }
            },
            "autoload": {
                "classmap": [
                    "src/"
                ]
            },
            "notification-url": "https://packagist.org/downloads/",
            "license": [
                "BSD-3-Clause"
            ],
            "authors": [
                {
                    "name": "Sebastian Bergmann",
                    "email": "sebastian@phpunit.de"
                },
                {
                    "name": "Kore Nordmann",
                    "email": "mail@kore-nordmann.de"
                }
            ],
            "description": "Diff implementation",
            "homepage": "https://github.com/sebastianbergmann/diff",
            "keywords": [
                "diff",
                "udiff",
                "unidiff",
                "unified diff"
            ],
            "support": {
                "issues": "https://github.com/sebastianbergmann/diff/issues",
                "source": "https://github.com/sebastianbergmann/diff/tree/4.0.4"
            },
            "funding": [
                {
                    "url": "https://github.com/sebastianbergmann",
                    "type": "github"
                }
            ],
            "time": "2020-10-26T13:10:38+00:00"
        },
        {
            "name": "sebastian/environment",
            "version": "5.1.3",
            "source": {
                "type": "git",
                "url": "https://github.com/sebastianbergmann/environment.git",
                "reference": "388b6ced16caa751030f6a69e588299fa09200ac"
            },
            "dist": {
                "type": "zip",
                "url": "https://api.github.com/repos/sebastianbergmann/environment/zipball/388b6ced16caa751030f6a69e588299fa09200ac",
                "reference": "388b6ced16caa751030f6a69e588299fa09200ac",
                "shasum": ""
            },
            "require": {
                "php": ">=7.3"
            },
            "require-dev": {
                "phpunit/phpunit": "^9.3"
            },
            "suggest": {
                "ext-posix": "*"
            },
            "type": "library",
            "extra": {
                "branch-alias": {
                    "dev-master": "5.1-dev"
                }
            },
            "autoload": {
                "classmap": [
                    "src/"
                ]
            },
            "notification-url": "https://packagist.org/downloads/",
            "license": [
                "BSD-3-Clause"
            ],
            "authors": [
                {
                    "name": "Sebastian Bergmann",
                    "email": "sebastian@phpunit.de"
                }
            ],
            "description": "Provides functionality to handle HHVM/PHP environments",
            "homepage": "http://www.github.com/sebastianbergmann/environment",
            "keywords": [
                "Xdebug",
                "environment",
                "hhvm"
            ],
            "support": {
                "issues": "https://github.com/sebastianbergmann/environment/issues",
                "source": "https://github.com/sebastianbergmann/environment/tree/5.1.3"
            },
            "funding": [
                {
                    "url": "https://github.com/sebastianbergmann",
                    "type": "github"
                }
            ],
            "time": "2020-09-28T05:52:38+00:00"
        },
        {
            "name": "sebastian/exporter",
            "version": "4.0.3",
            "source": {
                "type": "git",
                "url": "https://github.com/sebastianbergmann/exporter.git",
                "reference": "d89cc98761b8cb5a1a235a6b703ae50d34080e65"
            },
            "dist": {
                "type": "zip",
                "url": "https://api.github.com/repos/sebastianbergmann/exporter/zipball/d89cc98761b8cb5a1a235a6b703ae50d34080e65",
                "reference": "d89cc98761b8cb5a1a235a6b703ae50d34080e65",
                "shasum": ""
            },
            "require": {
                "php": ">=7.3",
                "sebastian/recursion-context": "^4.0"
            },
            "require-dev": {
                "ext-mbstring": "*",
                "phpunit/phpunit": "^9.3"
            },
            "type": "library",
            "extra": {
                "branch-alias": {
                    "dev-master": "4.0-dev"
                }
            },
            "autoload": {
                "classmap": [
                    "src/"
                ]
            },
            "notification-url": "https://packagist.org/downloads/",
            "license": [
                "BSD-3-Clause"
            ],
            "authors": [
                {
                    "name": "Sebastian Bergmann",
                    "email": "sebastian@phpunit.de"
                },
                {
                    "name": "Jeff Welch",
                    "email": "whatthejeff@gmail.com"
                },
                {
                    "name": "Volker Dusch",
                    "email": "github@wallbash.com"
                },
                {
                    "name": "Adam Harvey",
                    "email": "aharvey@php.net"
                },
                {
                    "name": "Bernhard Schussek",
                    "email": "bschussek@gmail.com"
                }
            ],
            "description": "Provides the functionality to export PHP variables for visualization",
            "homepage": "http://www.github.com/sebastianbergmann/exporter",
            "keywords": [
                "export",
                "exporter"
            ],
            "support": {
                "issues": "https://github.com/sebastianbergmann/exporter/issues",
                "source": "https://github.com/sebastianbergmann/exporter/tree/4.0.3"
            },
            "funding": [
                {
                    "url": "https://github.com/sebastianbergmann",
                    "type": "github"
                }
            ],
            "time": "2020-09-28T05:24:23+00:00"
        },
        {
            "name": "sebastian/global-state",
            "version": "5.0.3",
            "source": {
                "type": "git",
                "url": "https://github.com/sebastianbergmann/global-state.git",
                "reference": "23bd5951f7ff26f12d4e3242864df3e08dec4e49"
            },
            "dist": {
                "type": "zip",
                "url": "https://api.github.com/repos/sebastianbergmann/global-state/zipball/23bd5951f7ff26f12d4e3242864df3e08dec4e49",
                "reference": "23bd5951f7ff26f12d4e3242864df3e08dec4e49",
                "shasum": ""
            },
            "require": {
                "php": ">=7.3",
                "sebastian/object-reflector": "^2.0",
                "sebastian/recursion-context": "^4.0"
            },
            "require-dev": {
                "ext-dom": "*",
                "phpunit/phpunit": "^9.3"
            },
            "suggest": {
                "ext-uopz": "*"
            },
            "type": "library",
            "extra": {
                "branch-alias": {
                    "dev-master": "5.0-dev"
                }
            },
            "autoload": {
                "classmap": [
                    "src/"
                ]
            },
            "notification-url": "https://packagist.org/downloads/",
            "license": [
                "BSD-3-Clause"
            ],
            "authors": [
                {
                    "name": "Sebastian Bergmann",
                    "email": "sebastian@phpunit.de"
                }
            ],
            "description": "Snapshotting of global state",
            "homepage": "http://www.github.com/sebastianbergmann/global-state",
            "keywords": [
                "global state"
            ],
            "support": {
                "issues": "https://github.com/sebastianbergmann/global-state/issues",
                "source": "https://github.com/sebastianbergmann/global-state/tree/5.0.3"
            },
            "funding": [
                {
                    "url": "https://github.com/sebastianbergmann",
                    "type": "github"
                }
            ],
            "time": "2021-06-11T13:31:12+00:00"
        },
        {
            "name": "sebastian/lines-of-code",
            "version": "1.0.3",
            "source": {
                "type": "git",
                "url": "https://github.com/sebastianbergmann/lines-of-code.git",
                "reference": "c1c2e997aa3146983ed888ad08b15470a2e22ecc"
            },
            "dist": {
                "type": "zip",
                "url": "https://api.github.com/repos/sebastianbergmann/lines-of-code/zipball/c1c2e997aa3146983ed888ad08b15470a2e22ecc",
                "reference": "c1c2e997aa3146983ed888ad08b15470a2e22ecc",
                "shasum": ""
            },
            "require": {
                "nikic/php-parser": "^4.6",
                "php": ">=7.3"
            },
            "require-dev": {
                "phpunit/phpunit": "^9.3"
            },
            "type": "library",
            "extra": {
                "branch-alias": {
                    "dev-master": "1.0-dev"
                }
            },
            "autoload": {
                "classmap": [
                    "src/"
                ]
            },
            "notification-url": "https://packagist.org/downloads/",
            "license": [
                "BSD-3-Clause"
            ],
            "authors": [
                {
                    "name": "Sebastian Bergmann",
                    "email": "sebastian@phpunit.de",
                    "role": "lead"
                }
            ],
            "description": "Library for counting the lines of code in PHP source code",
            "homepage": "https://github.com/sebastianbergmann/lines-of-code",
            "support": {
                "issues": "https://github.com/sebastianbergmann/lines-of-code/issues",
                "source": "https://github.com/sebastianbergmann/lines-of-code/tree/1.0.3"
            },
            "funding": [
                {
                    "url": "https://github.com/sebastianbergmann",
                    "type": "github"
                }
            ],
            "time": "2020-11-28T06:42:11+00:00"
        },
        {
            "name": "sebastian/object-enumerator",
            "version": "4.0.4",
            "source": {
                "type": "git",
                "url": "https://github.com/sebastianbergmann/object-enumerator.git",
                "reference": "5c9eeac41b290a3712d88851518825ad78f45c71"
            },
            "dist": {
                "type": "zip",
                "url": "https://api.github.com/repos/sebastianbergmann/object-enumerator/zipball/5c9eeac41b290a3712d88851518825ad78f45c71",
                "reference": "5c9eeac41b290a3712d88851518825ad78f45c71",
                "shasum": ""
            },
            "require": {
                "php": ">=7.3",
                "sebastian/object-reflector": "^2.0",
                "sebastian/recursion-context": "^4.0"
            },
            "require-dev": {
                "phpunit/phpunit": "^9.3"
            },
            "type": "library",
            "extra": {
                "branch-alias": {
                    "dev-master": "4.0-dev"
                }
            },
            "autoload": {
                "classmap": [
                    "src/"
                ]
            },
            "notification-url": "https://packagist.org/downloads/",
            "license": [
                "BSD-3-Clause"
            ],
            "authors": [
                {
                    "name": "Sebastian Bergmann",
                    "email": "sebastian@phpunit.de"
                }
            ],
            "description": "Traverses array structures and object graphs to enumerate all referenced objects",
            "homepage": "https://github.com/sebastianbergmann/object-enumerator/",
            "support": {
                "issues": "https://github.com/sebastianbergmann/object-enumerator/issues",
                "source": "https://github.com/sebastianbergmann/object-enumerator/tree/4.0.4"
            },
            "funding": [
                {
                    "url": "https://github.com/sebastianbergmann",
                    "type": "github"
                }
            ],
            "time": "2020-10-26T13:12:34+00:00"
        },
        {
            "name": "sebastian/object-reflector",
            "version": "2.0.4",
            "source": {
                "type": "git",
                "url": "https://github.com/sebastianbergmann/object-reflector.git",
                "reference": "b4f479ebdbf63ac605d183ece17d8d7fe49c15c7"
            },
            "dist": {
                "type": "zip",
                "url": "https://api.github.com/repos/sebastianbergmann/object-reflector/zipball/b4f479ebdbf63ac605d183ece17d8d7fe49c15c7",
                "reference": "b4f479ebdbf63ac605d183ece17d8d7fe49c15c7",
                "shasum": ""
            },
            "require": {
                "php": ">=7.3"
            },
            "require-dev": {
                "phpunit/phpunit": "^9.3"
            },
            "type": "library",
            "extra": {
                "branch-alias": {
                    "dev-master": "2.0-dev"
                }
            },
            "autoload": {
                "classmap": [
                    "src/"
                ]
            },
            "notification-url": "https://packagist.org/downloads/",
            "license": [
                "BSD-3-Clause"
            ],
            "authors": [
                {
                    "name": "Sebastian Bergmann",
                    "email": "sebastian@phpunit.de"
                }
            ],
            "description": "Allows reflection of object attributes, including inherited and non-public ones",
            "homepage": "https://github.com/sebastianbergmann/object-reflector/",
            "support": {
                "issues": "https://github.com/sebastianbergmann/object-reflector/issues",
                "source": "https://github.com/sebastianbergmann/object-reflector/tree/2.0.4"
            },
            "funding": [
                {
                    "url": "https://github.com/sebastianbergmann",
                    "type": "github"
                }
            ],
            "time": "2020-10-26T13:14:26+00:00"
        },
        {
            "name": "sebastian/recursion-context",
            "version": "4.0.4",
            "source": {
                "type": "git",
                "url": "https://github.com/sebastianbergmann/recursion-context.git",
                "reference": "cd9d8cf3c5804de4341c283ed787f099f5506172"
            },
            "dist": {
                "type": "zip",
                "url": "https://api.github.com/repos/sebastianbergmann/recursion-context/zipball/cd9d8cf3c5804de4341c283ed787f099f5506172",
                "reference": "cd9d8cf3c5804de4341c283ed787f099f5506172",
                "shasum": ""
            },
            "require": {
                "php": ">=7.3"
            },
            "require-dev": {
                "phpunit/phpunit": "^9.3"
            },
            "type": "library",
            "extra": {
                "branch-alias": {
                    "dev-master": "4.0-dev"
                }
            },
            "autoload": {
                "classmap": [
                    "src/"
                ]
            },
            "notification-url": "https://packagist.org/downloads/",
            "license": [
                "BSD-3-Clause"
            ],
            "authors": [
                {
                    "name": "Sebastian Bergmann",
                    "email": "sebastian@phpunit.de"
                },
                {
                    "name": "Jeff Welch",
                    "email": "whatthejeff@gmail.com"
                },
                {
                    "name": "Adam Harvey",
                    "email": "aharvey@php.net"
                }
            ],
            "description": "Provides functionality to recursively process PHP variables",
            "homepage": "http://www.github.com/sebastianbergmann/recursion-context",
            "support": {
                "issues": "https://github.com/sebastianbergmann/recursion-context/issues",
                "source": "https://github.com/sebastianbergmann/recursion-context/tree/4.0.4"
            },
            "funding": [
                {
                    "url": "https://github.com/sebastianbergmann",
                    "type": "github"
                }
            ],
            "time": "2020-10-26T13:17:30+00:00"
        },
        {
            "name": "sebastian/resource-operations",
            "version": "3.0.3",
            "source": {
                "type": "git",
                "url": "https://github.com/sebastianbergmann/resource-operations.git",
                "reference": "0f4443cb3a1d92ce809899753bc0d5d5a8dd19a8"
            },
            "dist": {
                "type": "zip",
                "url": "https://api.github.com/repos/sebastianbergmann/resource-operations/zipball/0f4443cb3a1d92ce809899753bc0d5d5a8dd19a8",
                "reference": "0f4443cb3a1d92ce809899753bc0d5d5a8dd19a8",
                "shasum": ""
            },
            "require": {
                "php": ">=7.3"
            },
            "require-dev": {
                "phpunit/phpunit": "^9.0"
            },
            "type": "library",
            "extra": {
                "branch-alias": {
                    "dev-master": "3.0-dev"
                }
            },
            "autoload": {
                "classmap": [
                    "src/"
                ]
            },
            "notification-url": "https://packagist.org/downloads/",
            "license": [
                "BSD-3-Clause"
            ],
            "authors": [
                {
                    "name": "Sebastian Bergmann",
                    "email": "sebastian@phpunit.de"
                }
            ],
            "description": "Provides a list of PHP built-in functions that operate on resources",
            "homepage": "https://www.github.com/sebastianbergmann/resource-operations",
            "support": {
                "issues": "https://github.com/sebastianbergmann/resource-operations/issues",
                "source": "https://github.com/sebastianbergmann/resource-operations/tree/3.0.3"
            },
            "funding": [
                {
                    "url": "https://github.com/sebastianbergmann",
                    "type": "github"
                }
            ],
            "abandoned": true,
            "time": "2020-09-28T06:45:17+00:00"
        },
        {
            "name": "sebastian/type",
            "version": "2.3.4",
            "source": {
                "type": "git",
                "url": "https://github.com/sebastianbergmann/type.git",
                "reference": "b8cd8a1c753c90bc1a0f5372170e3e489136f914"
            },
            "dist": {
                "type": "zip",
                "url": "https://api.github.com/repos/sebastianbergmann/type/zipball/b8cd8a1c753c90bc1a0f5372170e3e489136f914",
                "reference": "b8cd8a1c753c90bc1a0f5372170e3e489136f914",
                "shasum": ""
            },
            "require": {
                "php": ">=7.3"
            },
            "require-dev": {
                "phpunit/phpunit": "^9.3"
            },
            "type": "library",
            "extra": {
                "branch-alias": {
                    "dev-master": "2.3-dev"
                }
            },
            "autoload": {
                "classmap": [
                    "src/"
                ]
            },
            "notification-url": "https://packagist.org/downloads/",
            "license": [
                "BSD-3-Clause"
            ],
            "authors": [
                {
                    "name": "Sebastian Bergmann",
                    "email": "sebastian@phpunit.de",
                    "role": "lead"
                }
            ],
            "description": "Collection of value objects that represent the types of the PHP type system",
            "homepage": "https://github.com/sebastianbergmann/type",
            "support": {
                "issues": "https://github.com/sebastianbergmann/type/issues",
                "source": "https://github.com/sebastianbergmann/type/tree/2.3.4"
            },
            "funding": [
                {
                    "url": "https://github.com/sebastianbergmann",
                    "type": "github"
                }
            ],
            "time": "2021-06-15T12:49:02+00:00"
        },
        {
            "name": "sebastian/version",
            "version": "3.0.2",
            "source": {
                "type": "git",
                "url": "https://github.com/sebastianbergmann/version.git",
                "reference": "c6c1022351a901512170118436c764e473f6de8c"
            },
            "dist": {
                "type": "zip",
                "url": "https://api.github.com/repos/sebastianbergmann/version/zipball/c6c1022351a901512170118436c764e473f6de8c",
                "reference": "c6c1022351a901512170118436c764e473f6de8c",
                "shasum": ""
            },
            "require": {
                "php": ">=7.3"
            },
            "type": "library",
            "extra": {
                "branch-alias": {
                    "dev-master": "3.0-dev"
                }
            },
            "autoload": {
                "classmap": [
                    "src/"
                ]
            },
            "notification-url": "https://packagist.org/downloads/",
            "license": [
                "BSD-3-Clause"
            ],
            "authors": [
                {
                    "name": "Sebastian Bergmann",
                    "email": "sebastian@phpunit.de",
                    "role": "lead"
                }
            ],
            "description": "Library that helps with managing the version number of Git-hosted PHP projects",
            "homepage": "https://github.com/sebastianbergmann/version",
            "support": {
                "issues": "https://github.com/sebastianbergmann/version/issues",
                "source": "https://github.com/sebastianbergmann/version/tree/3.0.2"
            },
            "funding": [
                {
                    "url": "https://github.com/sebastianbergmann",
                    "type": "github"
                }
            ],
            "time": "2020-09-28T06:39:44+00:00"
        },
        {
            "name": "symfony/console",
            "version": "v5.3.10",
            "source": {
                "type": "git",
                "url": "https://github.com/symfony/console.git",
                "reference": "d4e409d9fbcfbf71af0e5a940abb7b0b4bad0bd3"
            },
            "dist": {
                "type": "zip",
                "url": "https://api.github.com/repos/symfony/console/zipball/d4e409d9fbcfbf71af0e5a940abb7b0b4bad0bd3",
                "reference": "d4e409d9fbcfbf71af0e5a940abb7b0b4bad0bd3",
                "shasum": ""
            },
            "require": {
                "php": ">=7.2.5",
                "symfony/deprecation-contracts": "^2.1",
                "symfony/polyfill-mbstring": "~1.0",
                "symfony/polyfill-php73": "^1.8",
                "symfony/polyfill-php80": "^1.16",
                "symfony/service-contracts": "^1.1|^2",
                "symfony/string": "^5.1"
            },
            "conflict": {
                "psr/log": ">=3",
                "symfony/dependency-injection": "<4.4",
                "symfony/dotenv": "<5.1",
                "symfony/event-dispatcher": "<4.4",
                "symfony/lock": "<4.4",
                "symfony/process": "<4.4"
            },
            "provide": {
                "psr/log-implementation": "1.0|2.0"
            },
            "require-dev": {
                "psr/log": "^1|^2",
                "symfony/config": "^4.4|^5.0",
                "symfony/dependency-injection": "^4.4|^5.0",
                "symfony/event-dispatcher": "^4.4|^5.0",
                "symfony/lock": "^4.4|^5.0",
                "symfony/process": "^4.4|^5.0",
                "symfony/var-dumper": "^4.4|^5.0"
            },
            "suggest": {
                "psr/log": "For using the console logger",
                "symfony/event-dispatcher": "",
                "symfony/lock": "",
                "symfony/process": ""
            },
            "type": "library",
            "autoload": {
                "psr-4": {
                    "Symfony\\Component\\Console\\": ""
                },
                "exclude-from-classmap": [
                    "/Tests/"
                ]
            },
            "notification-url": "https://packagist.org/downloads/",
            "license": [
                "MIT"
            ],
            "authors": [
                {
                    "name": "Fabien Potencier",
                    "email": "fabien@symfony.com"
                },
                {
                    "name": "Symfony Community",
                    "homepage": "https://symfony.com/contributors"
                }
            ],
            "description": "Eases the creation of beautiful and testable command line interfaces",
            "homepage": "https://symfony.com",
            "keywords": [
                "cli",
                "command line",
                "console",
                "terminal"
            ],
            "support": {
                "source": "https://github.com/symfony/console/tree/v5.3.10"
            },
            "funding": [
                {
                    "url": "https://symfony.com/sponsor",
                    "type": "custom"
                },
                {
                    "url": "https://github.com/fabpot",
                    "type": "github"
                },
                {
                    "url": "https://tidelift.com/funding/github/packagist/symfony/symfony",
                    "type": "tidelift"
                }
            ],
            "time": "2021-10-26T09:30:15+00:00"
        },
        {
            "name": "symfony/deprecation-contracts",
            "version": "v2.4.0",
            "source": {
                "type": "git",
                "url": "https://github.com/symfony/deprecation-contracts.git",
                "reference": "5f38c8804a9e97d23e0c8d63341088cd8a22d627"
            },
            "dist": {
                "type": "zip",
                "url": "https://api.github.com/repos/symfony/deprecation-contracts/zipball/5f38c8804a9e97d23e0c8d63341088cd8a22d627",
                "reference": "5f38c8804a9e97d23e0c8d63341088cd8a22d627",
                "shasum": ""
            },
            "require": {
                "php": ">=7.1"
            },
            "type": "library",
            "extra": {
                "branch-alias": {
                    "dev-main": "2.4-dev"
                },
                "thanks": {
                    "name": "symfony/contracts",
                    "url": "https://github.com/symfony/contracts"
                }
            },
            "autoload": {
                "files": [
                    "function.php"
                ]
            },
            "notification-url": "https://packagist.org/downloads/",
            "license": [
                "MIT"
            ],
            "authors": [
                {
                    "name": "Nicolas Grekas",
                    "email": "p@tchwork.com"
                },
                {
                    "name": "Symfony Community",
                    "homepage": "https://symfony.com/contributors"
                }
            ],
            "description": "A generic function and convention to trigger deprecation notices",
            "homepage": "https://symfony.com",
            "support": {
                "source": "https://github.com/symfony/deprecation-contracts/tree/v2.4.0"
            },
            "funding": [
                {
                    "url": "https://symfony.com/sponsor",
                    "type": "custom"
                },
                {
                    "url": "https://github.com/fabpot",
                    "type": "github"
                },
                {
                    "url": "https://tidelift.com/funding/github/packagist/symfony/symfony",
                    "type": "tidelift"
                }
            ],
            "time": "2021-03-23T23:28:01+00:00"
        },
        {
            "name": "symfony/polyfill-ctype",
            "version": "v1.23.0",
            "source": {
                "type": "git",
                "url": "https://github.com/symfony/polyfill-ctype.git",
                "reference": "46cd95797e9df938fdd2b03693b5fca5e64b01ce"
            },
            "dist": {
                "type": "zip",
                "url": "https://api.github.com/repos/symfony/polyfill-ctype/zipball/46cd95797e9df938fdd2b03693b5fca5e64b01ce",
                "reference": "46cd95797e9df938fdd2b03693b5fca5e64b01ce",
                "shasum": ""
            },
            "require": {
                "php": ">=7.1"
            },
            "suggest": {
                "ext-ctype": "For best performance"
            },
            "type": "library",
            "extra": {
                "branch-alias": {
                    "dev-main": "1.23-dev"
                },
                "thanks": {
                    "name": "symfony/polyfill",
                    "url": "https://github.com/symfony/polyfill"
                }
            },
            "autoload": {
                "psr-4": {
                    "Symfony\\Polyfill\\Ctype\\": ""
                },
                "files": [
                    "bootstrap.php"
                ]
            },
            "notification-url": "https://packagist.org/downloads/",
            "license": [
                "MIT"
            ],
            "authors": [
                {
                    "name": "Gert de Pagter",
                    "email": "BackEndTea@gmail.com"
                },
                {
                    "name": "Symfony Community",
                    "homepage": "https://symfony.com/contributors"
                }
            ],
            "description": "Symfony polyfill for ctype functions",
            "homepage": "https://symfony.com",
            "keywords": [
                "compatibility",
                "ctype",
                "polyfill",
                "portable"
            ],
            "support": {
                "source": "https://github.com/symfony/polyfill-ctype/tree/v1.23.0"
            },
            "funding": [
                {
                    "url": "https://symfony.com/sponsor",
                    "type": "custom"
                },
                {
                    "url": "https://github.com/fabpot",
                    "type": "github"
                },
                {
                    "url": "https://tidelift.com/funding/github/packagist/symfony/symfony",
                    "type": "tidelift"
                }
            ],
            "time": "2021-02-19T12:13:01+00:00"
        },
        {
            "name": "symfony/polyfill-intl-grapheme",
            "version": "v1.23.1",
            "source": {
                "type": "git",
                "url": "https://github.com/symfony/polyfill-intl-grapheme.git",
                "reference": "16880ba9c5ebe3642d1995ab866db29270b36535"
            },
            "dist": {
                "type": "zip",
                "url": "https://api.github.com/repos/symfony/polyfill-intl-grapheme/zipball/16880ba9c5ebe3642d1995ab866db29270b36535",
                "reference": "16880ba9c5ebe3642d1995ab866db29270b36535",
                "shasum": ""
            },
            "require": {
                "php": ">=7.1"
            },
            "suggest": {
                "ext-intl": "For best performance"
            },
            "type": "library",
            "extra": {
                "branch-alias": {
                    "dev-main": "1.23-dev"
                },
                "thanks": {
                    "name": "symfony/polyfill",
                    "url": "https://github.com/symfony/polyfill"
                }
            },
            "autoload": {
                "psr-4": {
                    "Symfony\\Polyfill\\Intl\\Grapheme\\": ""
                },
                "files": [
                    "bootstrap.php"
                ]
            },
            "notification-url": "https://packagist.org/downloads/",
            "license": [
                "MIT"
            ],
            "authors": [
                {
                    "name": "Nicolas Grekas",
                    "email": "p@tchwork.com"
                },
                {
                    "name": "Symfony Community",
                    "homepage": "https://symfony.com/contributors"
                }
            ],
            "description": "Symfony polyfill for intl's grapheme_* functions",
            "homepage": "https://symfony.com",
            "keywords": [
                "compatibility",
                "grapheme",
                "intl",
                "polyfill",
                "portable",
                "shim"
            ],
            "support": {
                "source": "https://github.com/symfony/polyfill-intl-grapheme/tree/v1.23.1"
            },
            "funding": [
                {
                    "url": "https://symfony.com/sponsor",
                    "type": "custom"
                },
                {
                    "url": "https://github.com/fabpot",
                    "type": "github"
                },
                {
                    "url": "https://tidelift.com/funding/github/packagist/symfony/symfony",
                    "type": "tidelift"
                }
            ],
            "time": "2021-05-27T12:26:48+00:00"
        },
        {
            "name": "symfony/polyfill-intl-normalizer",
            "version": "v1.23.0",
            "source": {
                "type": "git",
                "url": "https://github.com/symfony/polyfill-intl-normalizer.git",
                "reference": "8590a5f561694770bdcd3f9b5c69dde6945028e8"
            },
            "dist": {
                "type": "zip",
                "url": "https://api.github.com/repos/symfony/polyfill-intl-normalizer/zipball/8590a5f561694770bdcd3f9b5c69dde6945028e8",
                "reference": "8590a5f561694770bdcd3f9b5c69dde6945028e8",
                "shasum": ""
            },
            "require": {
                "php": ">=7.1"
            },
            "suggest": {
                "ext-intl": "For best performance"
            },
            "type": "library",
            "extra": {
                "branch-alias": {
                    "dev-main": "1.23-dev"
                },
                "thanks": {
                    "name": "symfony/polyfill",
                    "url": "https://github.com/symfony/polyfill"
                }
            },
            "autoload": {
                "psr-4": {
                    "Symfony\\Polyfill\\Intl\\Normalizer\\": ""
                },
                "files": [
                    "bootstrap.php"
                ],
                "classmap": [
                    "Resources/stubs"
                ]
            },
            "notification-url": "https://packagist.org/downloads/",
            "license": [
                "MIT"
            ],
            "authors": [
                {
                    "name": "Nicolas Grekas",
                    "email": "p@tchwork.com"
                },
                {
                    "name": "Symfony Community",
                    "homepage": "https://symfony.com/contributors"
                }
            ],
            "description": "Symfony polyfill for intl's Normalizer class and related functions",
            "homepage": "https://symfony.com",
            "keywords": [
                "compatibility",
                "intl",
                "normalizer",
                "polyfill",
                "portable",
                "shim"
            ],
            "support": {
                "source": "https://github.com/symfony/polyfill-intl-normalizer/tree/v1.23.0"
            },
            "funding": [
                {
                    "url": "https://symfony.com/sponsor",
                    "type": "custom"
                },
                {
                    "url": "https://github.com/fabpot",
                    "type": "github"
                },
                {
                    "url": "https://tidelift.com/funding/github/packagist/symfony/symfony",
                    "type": "tidelift"
                }
            ],
            "time": "2021-02-19T12:13:01+00:00"
        },
        {
            "name": "symfony/polyfill-mbstring",
            "version": "v1.23.1",
            "source": {
                "type": "git",
                "url": "https://github.com/symfony/polyfill-mbstring.git",
                "reference": "9174a3d80210dca8daa7f31fec659150bbeabfc6"
            },
            "dist": {
                "type": "zip",
                "url": "https://api.github.com/repos/symfony/polyfill-mbstring/zipball/9174a3d80210dca8daa7f31fec659150bbeabfc6",
                "reference": "9174a3d80210dca8daa7f31fec659150bbeabfc6",
                "shasum": ""
            },
            "require": {
                "php": ">=7.1"
            },
            "suggest": {
                "ext-mbstring": "For best performance"
            },
            "type": "library",
            "extra": {
                "branch-alias": {
                    "dev-main": "1.23-dev"
                },
                "thanks": {
                    "name": "symfony/polyfill",
                    "url": "https://github.com/symfony/polyfill"
                }
            },
            "autoload": {
                "psr-4": {
                    "Symfony\\Polyfill\\Mbstring\\": ""
                },
                "files": [
                    "bootstrap.php"
                ]
            },
            "notification-url": "https://packagist.org/downloads/",
            "license": [
                "MIT"
            ],
            "authors": [
                {
                    "name": "Nicolas Grekas",
                    "email": "p@tchwork.com"
                },
                {
                    "name": "Symfony Community",
                    "homepage": "https://symfony.com/contributors"
                }
            ],
            "description": "Symfony polyfill for the Mbstring extension",
            "homepage": "https://symfony.com",
            "keywords": [
                "compatibility",
                "mbstring",
                "polyfill",
                "portable",
                "shim"
            ],
            "support": {
                "source": "https://github.com/symfony/polyfill-mbstring/tree/v1.23.1"
            },
            "funding": [
                {
                    "url": "https://symfony.com/sponsor",
                    "type": "custom"
                },
                {
                    "url": "https://github.com/fabpot",
                    "type": "github"
                },
                {
                    "url": "https://tidelift.com/funding/github/packagist/symfony/symfony",
                    "type": "tidelift"
                }
            ],
            "time": "2021-05-27T12:26:48+00:00"
        },
        {
            "name": "symfony/polyfill-php73",
            "version": "v1.23.0",
            "source": {
                "type": "git",
                "url": "https://github.com/symfony/polyfill-php73.git",
                "reference": "fba8933c384d6476ab14fb7b8526e5287ca7e010"
            },
            "dist": {
                "type": "zip",
                "url": "https://api.github.com/repos/symfony/polyfill-php73/zipball/fba8933c384d6476ab14fb7b8526e5287ca7e010",
                "reference": "fba8933c384d6476ab14fb7b8526e5287ca7e010",
                "shasum": ""
            },
            "require": {
                "php": ">=7.1"
            },
            "type": "library",
            "extra": {
                "branch-alias": {
                    "dev-main": "1.23-dev"
                },
                "thanks": {
                    "name": "symfony/polyfill",
                    "url": "https://github.com/symfony/polyfill"
                }
            },
            "autoload": {
                "psr-4": {
                    "Symfony\\Polyfill\\Php73\\": ""
                },
                "files": [
                    "bootstrap.php"
                ],
                "classmap": [
                    "Resources/stubs"
                ]
            },
            "notification-url": "https://packagist.org/downloads/",
            "license": [
                "MIT"
            ],
            "authors": [
                {
                    "name": "Nicolas Grekas",
                    "email": "p@tchwork.com"
                },
                {
                    "name": "Symfony Community",
                    "homepage": "https://symfony.com/contributors"
                }
            ],
            "description": "Symfony polyfill backporting some PHP 7.3+ features to lower PHP versions",
            "homepage": "https://symfony.com",
            "keywords": [
                "compatibility",
                "polyfill",
                "portable",
                "shim"
            ],
            "support": {
                "source": "https://github.com/symfony/polyfill-php73/tree/v1.23.0"
            },
            "funding": [
                {
                    "url": "https://symfony.com/sponsor",
                    "type": "custom"
                },
                {
                    "url": "https://github.com/fabpot",
                    "type": "github"
                },
                {
                    "url": "https://tidelift.com/funding/github/packagist/symfony/symfony",
                    "type": "tidelift"
                }
            ],
            "time": "2021-02-19T12:13:01+00:00"
        },
        {
            "name": "symfony/polyfill-php80",
            "version": "v1.23.1",
            "source": {
                "type": "git",
                "url": "https://github.com/symfony/polyfill-php80.git",
                "reference": "1100343ed1a92e3a38f9ae122fc0eb21602547be"
            },
            "dist": {
                "type": "zip",
                "url": "https://api.github.com/repos/symfony/polyfill-php80/zipball/1100343ed1a92e3a38f9ae122fc0eb21602547be",
                "reference": "1100343ed1a92e3a38f9ae122fc0eb21602547be",
                "shasum": ""
            },
            "require": {
                "php": ">=7.1"
            },
            "type": "library",
            "extra": {
                "branch-alias": {
                    "dev-main": "1.23-dev"
                },
                "thanks": {
                    "name": "symfony/polyfill",
                    "url": "https://github.com/symfony/polyfill"
                }
            },
            "autoload": {
                "psr-4": {
                    "Symfony\\Polyfill\\Php80\\": ""
                },
                "files": [
                    "bootstrap.php"
                ],
                "classmap": [
                    "Resources/stubs"
                ]
            },
            "notification-url": "https://packagist.org/downloads/",
            "license": [
                "MIT"
            ],
            "authors": [
                {
                    "name": "Ion Bazan",
                    "email": "ion.bazan@gmail.com"
                },
                {
                    "name": "Nicolas Grekas",
                    "email": "p@tchwork.com"
                },
                {
                    "name": "Symfony Community",
                    "homepage": "https://symfony.com/contributors"
                }
            ],
            "description": "Symfony polyfill backporting some PHP 8.0+ features to lower PHP versions",
            "homepage": "https://symfony.com",
            "keywords": [
                "compatibility",
                "polyfill",
                "portable",
                "shim"
            ],
            "support": {
                "source": "https://github.com/symfony/polyfill-php80/tree/v1.23.1"
            },
            "funding": [
                {
                    "url": "https://symfony.com/sponsor",
                    "type": "custom"
                },
                {
                    "url": "https://github.com/fabpot",
                    "type": "github"
                },
                {
                    "url": "https://tidelift.com/funding/github/packagist/symfony/symfony",
                    "type": "tidelift"
                }
            ],
            "time": "2021-07-28T13:41:28+00:00"
        },
        {
            "name": "symfony/process",
            "version": "v5.3.7",
            "source": {
                "type": "git",
                "url": "https://github.com/symfony/process.git",
                "reference": "38f26c7d6ed535217ea393e05634cb0b244a1967"
            },
            "dist": {
                "type": "zip",
                "url": "https://api.github.com/repos/symfony/process/zipball/38f26c7d6ed535217ea393e05634cb0b244a1967",
                "reference": "38f26c7d6ed535217ea393e05634cb0b244a1967",
                "shasum": ""
            },
            "require": {
                "php": ">=7.2.5",
                "symfony/polyfill-php80": "^1.16"
            },
            "type": "library",
            "autoload": {
                "psr-4": {
                    "Symfony\\Component\\Process\\": ""
                },
                "exclude-from-classmap": [
                    "/Tests/"
                ]
            },
            "notification-url": "https://packagist.org/downloads/",
            "license": [
                "MIT"
            ],
            "authors": [
                {
                    "name": "Fabien Potencier",
                    "email": "fabien@symfony.com"
                },
                {
                    "name": "Symfony Community",
                    "homepage": "https://symfony.com/contributors"
                }
            ],
            "description": "Executes commands in sub-processes",
            "homepage": "https://symfony.com",
            "support": {
                "source": "https://github.com/symfony/process/tree/v5.3.7"
            },
            "funding": [
                {
                    "url": "https://symfony.com/sponsor",
                    "type": "custom"
                },
                {
                    "url": "https://github.com/fabpot",
                    "type": "github"
                },
                {
                    "url": "https://tidelift.com/funding/github/packagist/symfony/symfony",
                    "type": "tidelift"
                }
            ],
            "time": "2021-08-04T21:20:46+00:00"
        },
        {
            "name": "symfony/service-contracts",
            "version": "v2.4.0",
            "source": {
                "type": "git",
                "url": "https://github.com/symfony/service-contracts.git",
                "reference": "f040a30e04b57fbcc9c6cbcf4dbaa96bd318b9bb"
            },
            "dist": {
                "type": "zip",
                "url": "https://api.github.com/repos/symfony/service-contracts/zipball/f040a30e04b57fbcc9c6cbcf4dbaa96bd318b9bb",
                "reference": "f040a30e04b57fbcc9c6cbcf4dbaa96bd318b9bb",
                "shasum": ""
            },
            "require": {
                "php": ">=7.2.5",
                "psr/container": "^1.1"
            },
            "suggest": {
                "symfony/service-implementation": ""
            },
            "type": "library",
            "extra": {
                "branch-alias": {
                    "dev-main": "2.4-dev"
                },
                "thanks": {
                    "name": "symfony/contracts",
                    "url": "https://github.com/symfony/contracts"
                }
            },
            "autoload": {
                "psr-4": {
                    "Symfony\\Contracts\\Service\\": ""
                }
            },
            "notification-url": "https://packagist.org/downloads/",
            "license": [
                "MIT"
            ],
            "authors": [
                {
                    "name": "Nicolas Grekas",
                    "email": "p@tchwork.com"
                },
                {
                    "name": "Symfony Community",
                    "homepage": "https://symfony.com/contributors"
                }
            ],
            "description": "Generic abstractions related to writing services",
            "homepage": "https://symfony.com",
            "keywords": [
                "abstractions",
                "contracts",
                "decoupling",
                "interfaces",
                "interoperability",
                "standards"
            ],
            "support": {
                "source": "https://github.com/symfony/service-contracts/tree/v2.4.0"
            },
            "funding": [
                {
                    "url": "https://symfony.com/sponsor",
                    "type": "custom"
                },
                {
                    "url": "https://github.com/fabpot",
                    "type": "github"
                },
                {
                    "url": "https://tidelift.com/funding/github/packagist/symfony/symfony",
                    "type": "tidelift"
                }
            ],
            "time": "2021-04-01T10:43:52+00:00"
        },
        {
            "name": "symfony/string",
            "version": "v5.3.10",
            "source": {
                "type": "git",
                "url": "https://github.com/symfony/string.git",
                "reference": "d70c35bb20bbca71fc4ab7921e3c6bda1a82a60c"
            },
            "dist": {
                "type": "zip",
                "url": "https://api.github.com/repos/symfony/string/zipball/d70c35bb20bbca71fc4ab7921e3c6bda1a82a60c",
                "reference": "d70c35bb20bbca71fc4ab7921e3c6bda1a82a60c",
                "shasum": ""
            },
            "require": {
                "php": ">=7.2.5",
                "symfony/polyfill-ctype": "~1.8",
                "symfony/polyfill-intl-grapheme": "~1.0",
                "symfony/polyfill-intl-normalizer": "~1.0",
                "symfony/polyfill-mbstring": "~1.0",
                "symfony/polyfill-php80": "~1.15"
            },
            "require-dev": {
                "symfony/error-handler": "^4.4|^5.0",
                "symfony/http-client": "^4.4|^5.0",
                "symfony/translation-contracts": "^1.1|^2",
                "symfony/var-exporter": "^4.4|^5.0"
            },
            "type": "library",
            "autoload": {
                "psr-4": {
                    "Symfony\\Component\\String\\": ""
                },
                "files": [
                    "Resources/functions.php"
                ],
                "exclude-from-classmap": [
                    "/Tests/"
                ]
            },
            "notification-url": "https://packagist.org/downloads/",
            "license": [
                "MIT"
            ],
            "authors": [
                {
                    "name": "Nicolas Grekas",
                    "email": "p@tchwork.com"
                },
                {
                    "name": "Symfony Community",
                    "homepage": "https://symfony.com/contributors"
                }
            ],
            "description": "Provides an object-oriented API to strings and deals with bytes, UTF-8 code points and grapheme clusters in a unified way",
            "homepage": "https://symfony.com",
            "keywords": [
                "grapheme",
                "i18n",
                "string",
                "unicode",
                "utf-8",
                "utf8"
            ],
            "support": {
                "source": "https://github.com/symfony/string/tree/v5.3.10"
            },
            "funding": [
                {
                    "url": "https://symfony.com/sponsor",
                    "type": "custom"
                },
                {
                    "url": "https://github.com/fabpot",
                    "type": "github"
                },
                {
                    "url": "https://tidelift.com/funding/github/packagist/symfony/symfony",
                    "type": "tidelift"
                }
            ],
            "time": "2021-10-27T18:21:46+00:00"
        },
        {
            "name": "theseer/tokenizer",
            "version": "1.2.1",
            "source": {
                "type": "git",
                "url": "https://github.com/theseer/tokenizer.git",
                "reference": "34a41e998c2183e22995f158c581e7b5e755ab9e"
            },
            "dist": {
                "type": "zip",
                "url": "https://api.github.com/repos/theseer/tokenizer/zipball/34a41e998c2183e22995f158c581e7b5e755ab9e",
                "reference": "34a41e998c2183e22995f158c581e7b5e755ab9e",
                "shasum": ""
            },
            "require": {
                "ext-dom": "*",
                "ext-tokenizer": "*",
                "ext-xmlwriter": "*",
                "php": "^7.2 || ^8.0"
            },
            "type": "library",
            "autoload": {
                "classmap": [
                    "src/"
                ]
            },
            "notification-url": "https://packagist.org/downloads/",
            "license": [
                "BSD-3-Clause"
            ],
            "authors": [
                {
                    "name": "Arne Blankerts",
                    "email": "arne@blankerts.de",
                    "role": "Developer"
                }
            ],
            "description": "A small library for converting tokenized PHP source code into XML and potentially other formats",
            "support": {
                "issues": "https://github.com/theseer/tokenizer/issues",
                "source": "https://github.com/theseer/tokenizer/tree/1.2.1"
            },
            "funding": [
                {
                    "url": "https://github.com/theseer",
                    "type": "github"
                }
            ],
            "time": "2021-07-28T10:34:58+00:00"
        },
        {
            "name": "webmozart/assert",
            "version": "1.10.0",
            "source": {
                "type": "git",
                "url": "https://github.com/webmozarts/assert.git",
                "reference": "6964c76c7804814a842473e0c8fd15bab0f18e25"
            },
            "dist": {
                "type": "zip",
                "url": "https://api.github.com/repos/webmozarts/assert/zipball/6964c76c7804814a842473e0c8fd15bab0f18e25",
                "reference": "6964c76c7804814a842473e0c8fd15bab0f18e25",
                "shasum": ""
            },
            "require": {
                "php": "^7.2 || ^8.0",
                "symfony/polyfill-ctype": "^1.8"
            },
            "conflict": {
                "phpstan/phpstan": "<0.12.20",
                "vimeo/psalm": "<4.6.1 || 4.6.2"
            },
            "require-dev": {
                "phpunit/phpunit": "^8.5.13"
            },
            "type": "library",
            "extra": {
                "branch-alias": {
                    "dev-master": "1.10-dev"
                }
            },
            "autoload": {
                "psr-4": {
                    "Webmozart\\Assert\\": "src/"
                }
            },
            "notification-url": "https://packagist.org/downloads/",
            "license": [
                "MIT"
            ],
            "authors": [
                {
                    "name": "Bernhard Schussek",
                    "email": "bschussek@gmail.com"
                }
            ],
            "description": "Assertions to validate method input/output with nice error messages.",
            "keywords": [
                "assert",
                "check",
                "validate"
            ],
            "support": {
                "issues": "https://github.com/webmozarts/assert/issues",
                "source": "https://github.com/webmozarts/assert/tree/1.10.0"
            },
            "time": "2021-03-09T10:59:23+00:00"
        },
        {
            "name": "wikimedia/at-ease",
            "version": "v2.1.0",
            "source": {
                "type": "git",
                "url": "https://github.com/wikimedia/at-ease.git",
                "reference": "e8ebaa7bb7c8a8395481a05f6dc4deaceab11c33"
            },
            "dist": {
                "type": "zip",
                "url": "https://api.github.com/repos/wikimedia/at-ease/zipball/e8ebaa7bb7c8a8395481a05f6dc4deaceab11c33",
                "reference": "e8ebaa7bb7c8a8395481a05f6dc4deaceab11c33",
                "shasum": ""
            },
            "require": {
                "php": ">=7.2.9"
            },
            "require-dev": {
                "mediawiki/mediawiki-codesniffer": "35.0.0",
                "mediawiki/minus-x": "1.1.1",
                "ockcyp/covers-validator": "1.3.3",
                "php-parallel-lint/php-console-highlighter": "0.5.0",
                "php-parallel-lint/php-parallel-lint": "1.2.0",
                "phpunit/phpunit": "^8.5"
            },
            "type": "library",
            "autoload": {
                "psr-4": {
                    "Wikimedia\\AtEase\\": "src/Wikimedia/AtEase/"
                },
                "files": [
                    "src/Wikimedia/Functions.php"
                ]
            },
            "notification-url": "https://packagist.org/downloads/",
            "license": [
                "GPL-2.0-or-later"
            ],
            "authors": [
                {
                    "name": "Tim Starling",
                    "email": "tstarling@wikimedia.org"
                },
                {
                    "name": "MediaWiki developers",
                    "email": "wikitech-l@lists.wikimedia.org"
                }
            ],
            "description": "Safe replacement to @ for suppressing warnings.",
            "homepage": "https://www.mediawiki.org/wiki/at-ease",
            "support": {
                "source": "https://github.com/wikimedia/at-ease/tree/v2.1.0"
            },
            "time": "2021-02-27T15:53:37+00:00"
        },
        {
            "name": "yoast/phpunit-polyfills",
            "version": "1.0.2",
            "source": {
                "type": "git",
                "url": "https://github.com/Yoast/PHPUnit-Polyfills.git",
                "reference": "1a582ab1d91e86aa450340c4d35631a85314ff9f"
            },
            "dist": {
                "type": "zip",
                "url": "https://api.github.com/repos/Yoast/PHPUnit-Polyfills/zipball/1a582ab1d91e86aa450340c4d35631a85314ff9f",
                "reference": "1a582ab1d91e86aa450340c4d35631a85314ff9f",
                "shasum": ""
            },
            "require": {
                "php": ">=5.4",
                "phpunit/phpunit": "^4.8.36 || ^5.7.21 || ^6.0 || ^7.0 || ^8.0 || ^9.0"
            },
            "require-dev": {
                "yoast/yoastcs": "^2.2.0"
            },
            "type": "library",
            "extra": {
                "branch-alias": {
                    "dev-main": "1.x-dev",
                    "dev-develop": "1.x-dev"
                }
            },
            "autoload": {
                "files": [
                    "phpunitpolyfills-autoload.php"
                ]
            },
            "notification-url": "https://packagist.org/downloads/",
            "license": [
                "BSD-3-Clause"
            ],
            "authors": [
                {
                    "name": "Team Yoast",
                    "email": "support@yoast.com",
                    "homepage": "https://yoast.com"
                },
                {
                    "name": "Contributors",
                    "homepage": "https://github.com/Yoast/PHPUnit-Polyfills/graphs/contributors"
                }
            ],
            "description": "Set of polyfills for changed PHPUnit functionality to allow for creating PHPUnit cross-version compatible tests",
            "homepage": "https://github.com/Yoast/PHPUnit-Polyfills",
            "keywords": [
                "phpunit",
                "polyfill",
                "testing"
            ],
            "support": {
                "issues": "https://github.com/Yoast/PHPUnit-Polyfills/issues",
                "source": "https://github.com/Yoast/PHPUnit-Polyfills"
            },
            "time": "2021-10-03T08:40:26+00:00"
        }
    ],
    "aliases": [],
    "minimum-stability": "dev",
    "stability-flags": {
        "automattic/jetpack-a8c-mc-stats": 20,
        "automattic/jetpack-abtest": 20,
        "automattic/jetpack-assets": 20,
        "automattic/jetpack-autoloader": 20,
        "automattic/jetpack-backup": 20,
        "automattic/jetpack-blocks": 20,
        "automattic/jetpack-compat": 20,
        "automattic/jetpack-config": 20,
        "automattic/jetpack-connection": 20,
        "automattic/jetpack-connection-ui": 20,
        "automattic/jetpack-constants": 20,
        "automattic/jetpack-device-detection": 20,
        "automattic/jetpack-error": 20,
        "automattic/jetpack-heartbeat": 20,
        "automattic/jetpack-identity-crisis": 20,
        "automattic/jetpack-jitm": 20,
        "automattic/jetpack-lazy-images": 20,
        "automattic/jetpack-licensing": 20,
        "automattic/jetpack-logo": 20,
        "automattic/jetpack-my-jetpack": 20,
        "automattic/jetpack-options": 20,
        "automattic/jetpack-partner": 20,
        "automattic/jetpack-redirect": 20,
        "automattic/jetpack-roles": 20,
        "automattic/jetpack-search": 20,
        "automattic/jetpack-status": 20,
        "automattic/jetpack-sync": 20,
        "automattic/jetpack-terms-of-service": 20,
        "automattic/jetpack-tracking": 20,
        "automattic/jetpack-changelogger": 20
    },
    "prefer-stable": true,
    "prefer-lowest": false,
    "platform": {
        "ext-fileinfo": "*",
        "ext-json": "*",
        "ext-openssl": "*"
    },
    "platform-dev": [],
    "platform-overrides": {
        "ext-intl": "0.0.0"
    },
    "plugin-api-version": "2.1.0"
}<|MERGE_RESOLUTION|>--- conflicted
+++ resolved
@@ -4,11 +4,7 @@
         "Read more about it at https://getcomposer.org/doc/01-basic-usage.md#installing-dependencies",
         "This file is @generated automatically"
     ],
-<<<<<<< HEAD
-    "content-hash": "9d9df1cad4cbb233d2d908ae5b21332e",
-=======
     "content-hash": "04cc8999b3ab2b55209651b9087b72c3",
->>>>>>> b858495e
     "packages": [
         {
             "name": "automattic/jetpack-a8c-mc-stats",
