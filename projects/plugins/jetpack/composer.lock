{
	"_readme": [
		"This file locks the dependencies of your project to a known state",
		"Read more about it at https://getcomposer.org/doc/01-basic-usage.md#installing-dependencies",
		"This file is @generated automatically"
	],
<<<<<<< HEAD
	"content-hash": "c4de042d40a5dc4fcaed151940639b73",
=======
	"content-hash": "2719992384ec4c57a7a89eb04ed4ebbd",
>>>>>>> 0a6ac846
	"packages": [
		{
			"name": "automattic/jetpack-a8c-mc-stats",
			"version": "dev-trunk",
			"dist": {
				"type": "path",
				"url": "../../packages/a8c-mc-stats",
				"reference": "29e2de602fcb803984eed4229ffa60a2f96a53f9"
			},
			"require": {
				"php": ">=7.0"
			},
			"require-dev": {
				"automattic/jetpack-changelogger": "@dev",
				"yoast/phpunit-polyfills": "1.1.0"
			},
			"suggest": {
				"automattic/jetpack-autoloader": "Allow for better interoperability with other plugins that use this package."
			},
			"type": "jetpack-library",
			"extra": {
				"autotagger": true,
				"mirror-repo": "Automattic/jetpack-a8c-mc-stats",
				"changelogger": {
					"link-template": "https://github.com/Automattic/jetpack-a8c-mc-stats/compare/v${old}...v${new}"
				},
				"branch-alias": {
					"dev-trunk": "2.0.x-dev"
				}
			},
			"autoload": {
				"classmap": [
					"src/"
				]
			},
			"scripts": {
				"phpunit": [
					"./vendor/phpunit/phpunit/phpunit --colors=always"
				],
				"test-php": [
					"@composer phpunit"
				]
			},
			"license": [
				"GPL-2.0-or-later"
			],
			"description": "Used to record internal usage stats for Automattic. Not visible to site owners.",
			"transport-options": {
				"relative": true
			}
		},
		{
			"name": "automattic/jetpack-abtest",
			"version": "dev-trunk",
			"dist": {
				"type": "path",
				"url": "../../packages/abtest",
				"reference": "8d7ca6c2a61f73ba22831ca8eaab113ab7db09e0"
			},
			"require": {
				"automattic/jetpack-connection": "@dev",
				"automattic/jetpack-error": "@dev",
				"php": ">=7.0"
			},
			"require-dev": {
				"automattic/jetpack-changelogger": "@dev",
				"automattic/wordbless": "dev-master",
				"yoast/phpunit-polyfills": "1.1.0"
			},
			"suggest": {
				"automattic/jetpack-autoloader": "Allow for better interoperability with other plugins that use this package."
			},
			"type": "jetpack-library",
			"extra": {
				"autotagger": true,
				"mirror-repo": "Automattic/jetpack-abtest",
				"changelogger": {
					"link-template": "https://github.com/Automattic/jetpack-abtest/compare/v${old}...v${new}"
				},
				"branch-alias": {
					"dev-trunk": "2.0.x-dev"
				}
			},
			"autoload": {
				"classmap": [
					"src/"
				]
			},
			"scripts": {
				"phpunit": [
					"./vendor/phpunit/phpunit/phpunit --colors=always"
				],
				"post-install-cmd": [
					"WorDBless\\Composer\\InstallDropin::copy"
				],
				"post-update-cmd": [
					"WorDBless\\Composer\\InstallDropin::copy"
				],
				"test-php": [
					"@composer phpunit"
				]
			},
			"license": [
				"GPL-2.0-or-later"
			],
			"description": "Provides an interface to the WP.com A/B tests.",
			"transport-options": {
				"relative": true
			}
		},
		{
			"name": "automattic/jetpack-admin-ui",
			"version": "dev-trunk",
			"dist": {
				"type": "path",
				"url": "../../packages/admin-ui",
				"reference": "b191c34a0e21f625069eab0c054d8827b9542dfa"
			},
			"require": {
				"php": ">=7.0"
			},
			"require-dev": {
				"automattic/jetpack-changelogger": "@dev",
				"automattic/jetpack-logo": "@dev",
				"automattic/wordbless": "dev-master",
				"yoast/phpunit-polyfills": "1.1.0"
			},
			"suggest": {
				"automattic/jetpack-autoloader": "Allow for better interoperability with other plugins that use this package."
			},
			"type": "jetpack-library",
			"extra": {
				"autotagger": true,
				"mirror-repo": "Automattic/jetpack-admin-ui",
				"textdomain": "jetpack-admin-ui",
				"changelogger": {
					"link-template": "https://github.com/Automattic/jetpack-admin-ui/compare/${old}...${new}"
				},
				"branch-alias": {
					"dev-trunk": "0.4.x-dev"
				},
				"version-constants": {
					"::PACKAGE_VERSION": "src/class-admin-menu.php"
				}
			},
			"autoload": {
				"classmap": [
					"src/"
				]
			},
			"scripts": {
				"phpunit": [
					"./vendor/phpunit/phpunit/phpunit --colors=always"
				],
				"test-php": [
					"@composer phpunit"
				],
				"post-install-cmd": [
					"WorDBless\\Composer\\InstallDropin::copy"
				],
				"post-update-cmd": [
					"WorDBless\\Composer\\InstallDropin::copy"
				]
			},
			"license": [
				"GPL-2.0-or-later"
			],
			"description": "Generic Jetpack wp-admin UI elements",
			"transport-options": {
				"relative": true
			}
		},
		{
			"name": "automattic/jetpack-assets",
			"version": "dev-trunk",
			"dist": {
				"type": "path",
				"url": "../../packages/assets",
				"reference": "d5648e0a4f0a8bffbbc805d0f6a5ed0f3cedd521"
			},
			"require": {
				"automattic/jetpack-constants": "@dev",
				"php": ">=7.0"
			},
			"require-dev": {
				"automattic/jetpack-changelogger": "@dev",
				"brain/monkey": "2.6.1",
				"wikimedia/testing-access-wrapper": "^1.0 || ^2.0 || ^3.0",
				"yoast/phpunit-polyfills": "1.1.0"
			},
			"suggest": {
				"automattic/jetpack-autoloader": "Allow for better interoperability with other plugins that use this package."
			},
			"type": "jetpack-library",
			"extra": {
				"autotagger": true,
				"mirror-repo": "Automattic/jetpack-assets",
				"textdomain": "jetpack-assets",
				"changelogger": {
					"link-template": "https://github.com/Automattic/jetpack-assets/compare/v${old}...v${new}"
				},
				"branch-alias": {
					"dev-trunk": "2.1.x-dev"
				}
			},
			"autoload": {
				"files": [
					"actions.php"
				],
				"classmap": [
					"src/"
				]
			},
			"scripts": {
				"build-development": [
					"pnpm run build"
				],
				"build-production": [
					"pnpm run build-production"
				],
				"phpunit": [
					"./vendor/phpunit/phpunit/phpunit --colors=always"
				],
				"test-js": [
					"pnpm run test"
				],
				"test-php": [
					"@composer phpunit"
				]
			},
			"license": [
				"GPL-2.0-or-later"
			],
			"description": "Asset management utilities for Jetpack ecosystem packages",
			"transport-options": {
				"relative": true
			}
		},
		{
			"name": "automattic/jetpack-autoloader",
			"version": "dev-trunk",
			"dist": {
				"type": "path",
				"url": "../../packages/autoloader",
				"reference": "6bb097db25b5b249079fcb03ff39d493f59076a6"
			},
			"require": {
				"composer-plugin-api": "^1.1 || ^2.0",
				"php": ">=7.0"
			},
			"require-dev": {
				"automattic/jetpack-changelogger": "@dev",
				"composer/composer": "^1.1 || ^2.0",
				"yoast/phpunit-polyfills": "1.1.0"
			},
			"type": "composer-plugin",
			"extra": {
				"autotagger": true,
				"class": "Automattic\\Jetpack\\Autoloader\\CustomAutoloaderPlugin",
				"mirror-repo": "Automattic/jetpack-autoloader",
				"changelogger": {
					"link-template": "https://github.com/Automattic/jetpack-autoloader/compare/v${old}...v${new}"
				},
				"version-constants": {
					"::VERSION": "src/AutoloadGenerator.php"
				},
				"branch-alias": {
					"dev-trunk": "3.0.x-dev"
				}
			},
			"autoload": {
				"classmap": [
					"src/AutoloadGenerator.php"
				],
				"psr-4": {
					"Automattic\\Jetpack\\Autoloader\\": "src"
				}
			},
			"scripts": {
				"phpunit": [
					"./vendor/phpunit/phpunit/phpunit --colors=always"
				],
				"test-php": [
					"@composer phpunit"
				]
			},
			"license": [
				"GPL-2.0-or-later"
			],
			"description": "Creates a custom autoloader for a plugin or theme.",
			"keywords": [
				"autoload",
				"autoloader",
				"composer",
				"jetpack",
				"plugin",
				"wordpress"
			],
			"transport-options": {
				"relative": true
			}
		},
		{
			"name": "automattic/jetpack-backup",
			"version": "dev-trunk",
			"dist": {
				"type": "path",
				"url": "../../packages/backup",
				"reference": "a2ef602b09204d9d02bd06b4cc1007d2876f50f6"
			},
			"require": {
				"automattic/jetpack-admin-ui": "@dev",
				"automattic/jetpack-assets": "@dev",
				"automattic/jetpack-autoloader": "@dev",
				"automattic/jetpack-backup-helper-script-manager": "@dev",
				"automattic/jetpack-composer-plugin": "@dev",
				"automattic/jetpack-config": "@dev",
				"automattic/jetpack-connection": "@dev",
				"automattic/jetpack-my-jetpack": "@dev",
				"automattic/jetpack-status": "@dev",
				"automattic/jetpack-sync": "@dev",
				"php": ">=7.0"
			},
			"require-dev": {
				"automattic/jetpack-changelogger": "@dev",
				"automattic/wordbless": "@dev",
				"yoast/phpunit-polyfills": "1.1.0"
			},
			"suggest": {
				"automattic/jetpack-autoloader": "Allow for better interoperability with other plugins that use this package."
			},
			"type": "jetpack-library",
			"extra": {
				"autotagger": true,
				"mirror-repo": "Automattic/jetpack-backup",
				"textdomain": "jetpack-backup-pkg",
				"version-constants": {
					"::PACKAGE_VERSION": "src/class-package-version.php"
				},
				"changelogger": {
					"link-template": "https://github.com/Automattic/jetpack-backup/compare/v${old}...v${new}"
				},
				"branch-alias": {
					"dev-trunk": "3.3.x-dev"
				}
			},
			"autoload": {
				"files": [
					"actions.php"
				],
				"classmap": [
					"src/"
				]
			},
			"scripts": {
				"phpunit": [
					"./vendor/phpunit/phpunit/phpunit --colors=always"
				],
				"test-js": [
					"pnpm run test"
				],
				"test-php": [
					"@composer phpunit"
				],
				"post-install-cmd": [
					"WorDBless\\Composer\\InstallDropin::copy"
				],
				"post-update-cmd": [
					"WorDBless\\Composer\\InstallDropin::copy"
				],
				"build-development": [
					"pnpm run build"
				],
				"build-production": [
					"pnpm run build-production-concurrently"
				],
				"watch": [
					"Composer\\Config::disableProcessTimeout",
					"pnpm run watch"
				]
			},
			"license": [
				"GPL-2.0-or-later"
			],
			"description": "Tools to assist with backing up Jetpack sites.",
			"transport-options": {
				"relative": true
			}
		},
		{
			"name": "automattic/jetpack-backup-helper-script-manager",
			"version": "dev-trunk",
			"dist": {
				"type": "path",
				"url": "../../packages/backup-helper-script-manager",
				"reference": "ec1665a5730b66aad2b6b5744c884056de856f58"
			},
			"require": {
				"php": ">=7.0"
			},
			"require-dev": {
				"automattic/jetpack-changelogger": "@dev",
				"automattic/wordbless": "@dev",
				"yoast/phpunit-polyfills": "1.1.0"
			},
			"suggest": {
				"automattic/jetpack-autoloader": "Allow for better interoperability with other plugins that use this package."
			},
			"type": "jetpack-library",
			"extra": {
				"autotagger": true,
				"mirror-repo": "Automattic/jetpack-backup-helper-script-manager",
				"changelogger": {
					"link-template": "https://github.com/Automattic/jetpack-backup-helper-script-manager/compare/v${old}...v${new}"
				},
				"branch-alias": {
					"dev-trunk": "0.2.x-dev"
				}
			},
			"autoload": {
				"classmap": [
					"src/"
				]
			},
			"scripts": {
				"phpunit": [
					"./vendor/phpunit/phpunit/phpunit --colors=always"
				],
				"test-php": [
					"@composer phpunit"
				],
				"post-install-cmd": [
					"WorDBless\\Composer\\InstallDropin::copy"
				],
				"post-update-cmd": [
					"WorDBless\\Composer\\InstallDropin::copy"
				]
			},
			"license": [
				"GPL-2.0-or-later"
			],
			"description": "Install / delete helper script for backup and transport server. Not visible to site owners.",
			"transport-options": {
				"relative": true
			}
		},
		{
			"name": "automattic/jetpack-blaze",
			"version": "dev-trunk",
			"dist": {
				"type": "path",
				"url": "../../packages/blaze",
				"reference": "792f0dabc3e885b741dc4313f953fe2f4c29e978"
			},
			"require": {
				"automattic/jetpack-assets": "@dev",
				"automattic/jetpack-connection": "@dev",
				"automattic/jetpack-constants": "@dev",
				"automattic/jetpack-plans": "@dev",
				"automattic/jetpack-redirect": "@dev",
				"automattic/jetpack-status": "@dev",
				"automattic/jetpack-sync": "@dev",
				"php": ">=7.0"
			},
			"require-dev": {
				"automattic/jetpack-changelogger": "@dev",
				"automattic/wordbless": "@dev",
				"yoast/phpunit-polyfills": "1.1.0"
			},
			"suggest": {
				"automattic/jetpack-autoloader": "Allow for better interoperability with other plugins that use this package."
			},
			"type": "jetpack-library",
			"extra": {
				"autotagger": true,
				"mirror-repo": "Automattic/jetpack-blaze",
				"changelogger": {
					"link-template": "https://github.com/automattic/jetpack-blaze/compare/v${old}...v${new}"
				},
				"branch-alias": {
					"dev-trunk": "0.21.x-dev"
				},
				"textdomain": "jetpack-blaze",
				"version-constants": {
					"::PACKAGE_VERSION": "src/class-dashboard.php"
				}
			},
			"autoload": {
				"classmap": [
					"src/"
				]
			},
			"scripts": {
				"phpunit": [
					"./vendor/phpunit/phpunit/phpunit --colors=always"
				],
				"test-php": [
					"@composer phpunit"
				],
				"build-production": [
					"pnpm run build-production"
				],
				"build-development": [
					"pnpm run build"
				],
				"watch": [
					"Composer\\Config::disableProcessTimeout",
					"pnpm run watch"
				],
				"post-install-cmd": [
					"WorDBless\\Composer\\InstallDropin::copy"
				],
				"post-update-cmd": [
					"WorDBless\\Composer\\InstallDropin::copy"
				]
			},
			"license": [
				"GPL-2.0-or-later"
			],
			"description": "Attract high-quality traffic to your site using Blaze.",
			"transport-options": {
				"relative": true
			}
		},
		{
			"name": "automattic/jetpack-blocks",
			"version": "dev-trunk",
			"dist": {
				"type": "path",
				"url": "../../packages/blocks",
				"reference": "f2e9d1750729b4645c78cb1988112c3a838e1bce"
			},
			"require": {
				"automattic/jetpack-constants": "@dev",
				"php": ">=7.0"
			},
			"require-dev": {
				"automattic/jetpack-changelogger": "@dev",
				"automattic/wordbless": "dev-master",
				"brain/monkey": "2.6.1",
				"yoast/phpunit-polyfills": "1.1.0"
			},
			"suggest": {
				"automattic/jetpack-autoloader": "Allow for better interoperability with other plugins that use this package."
			},
			"type": "jetpack-library",
			"extra": {
				"autotagger": true,
				"mirror-repo": "Automattic/jetpack-blocks",
				"changelogger": {
					"link-template": "https://github.com/Automattic/jetpack-blocks/compare/v${old}...v${new}"
				},
				"branch-alias": {
					"dev-trunk": "2.0.x-dev"
				}
			},
			"autoload": {
				"classmap": [
					"src/"
				]
			},
			"scripts": {
				"phpunit": [
					"./vendor/phpunit/phpunit/phpunit --colors=always"
				],
				"post-install-cmd": [
					"WorDBless\\Composer\\InstallDropin::copy"
				],
				"post-update-cmd": [
					"WorDBless\\Composer\\InstallDropin::copy"
				],
				"test-php": [
					"@composer phpunit"
				]
			},
			"license": [
				"GPL-2.0-or-later"
			],
			"description": "Register and manage blocks within a plugin. Used to manage block registration, enqueues, and more.",
			"transport-options": {
				"relative": true
			}
		},
		{
			"name": "automattic/jetpack-boost-core",
			"version": "dev-trunk",
			"dist": {
				"type": "path",
				"url": "../../packages/boost-core",
				"reference": "402efb3188837598621d70876c3c2cd085df93a8"
			},
			"require": {
				"automattic/jetpack-connection": "@dev",
				"php": ">=7.0"
			},
			"require-dev": {
				"automattic/jetpack-changelogger": "@dev",
				"automattic/wordbless": "dev-master",
				"yoast/phpunit-polyfills": "1.1.0"
			},
			"suggest": {
				"automattic/jetpack-autoloader": "Allow for better interoperability with other plugins that use this package."
			},
			"type": "jetpack-library",
			"extra": {
				"mirror-repo": "Automattic/jetpack-boost-core",
				"changelogger": {
					"link-template": "https://github.com/Automattic/jetpack-boost-core/compare/v${old}...v${new}"
				},
				"autotagger": true,
				"branch-alias": {
					"dev-trunk": "0.2.x-dev"
				},
				"textdomain": "jetpack-boost-core"
			},
			"autoload": {
				"classmap": [
					"src/"
				]
			},
			"scripts": {
				"phpunit": [
					"./vendor/phpunit/phpunit/phpunit --colors=always"
				],
				"test-php": [
					"@composer phpunit"
				],
				"build-production": [
					"echo 'Add your build step to composer.json, please!'"
				],
				"build-development": [
					"echo 'Add your build step to composer.json, please!'"
				],
				"post-install-cmd": [
					"WorDBless\\Composer\\InstallDropin::copy"
				],
				"post-update-cmd": [
					"WorDBless\\Composer\\InstallDropin::copy"
				]
			},
			"license": [
				"GPL-2.0-or-later"
			],
			"description": "Core functionality for boost and relevant packages to depend on",
			"transport-options": {
				"relative": true
			}
		},
		{
			"name": "automattic/jetpack-boost-speed-score",
			"version": "dev-trunk",
			"dist": {
				"type": "path",
				"url": "../../packages/boost-speed-score",
				"reference": "6ab34e20ce114b8ad71262ab2ad7f547d69b7784"
			},
			"require": {
				"automattic/jetpack-boost-core": "@dev",
				"php": ">=7.0"
			},
			"require-dev": {
				"automattic/jetpack-changelogger": "@dev",
				"brain/monkey": "^2.6",
				"yoast/phpunit-polyfills": "1.1.0"
			},
			"suggest": {
				"automattic/jetpack-autoloader": "Allow for better interoperability with other plugins that use this package."
			},
			"type": "jetpack-library",
			"extra": {
				"mirror-repo": "Automattic/jetpack-boost-speed-score",
				"changelogger": {
					"link-template": "https://github.com/Automattic/jetpack-boost-speed-score/compare/v${old}...v${new}"
				},
				"autotagger": true,
				"branch-alias": {
					"dev-trunk": "0.3.x-dev"
				},
				"textdomain": "jetpack-boost-speed-score",
				"version-constants": {
					"::PACKAGE_VERSION": "src/class-speed-score.php"
				}
			},
			"autoload": {
				"classmap": [
					"src/"
				]
			},
			"autoload-dev": {
				"psr-4": {
					"Automattic\\Jetpack\\Boost_Speed_Score\\Tests\\": "./tests/php"
				}
			},
			"scripts": {
				"phpunit": [
					"./vendor/phpunit/phpunit/phpunit --colors=always"
				],
				"test-php": [
					"@composer phpunit"
				],
				"build-production": [
					"echo 'Add your build step to composer.json, please!'"
				],
				"build-development": [
					"echo 'Add your build step to composer.json, please!'"
				],
				"post-install-cmd": [
					"WorDBless\\Composer\\InstallDropin::copy"
				],
				"post-update-cmd": [
					"WorDBless\\Composer\\InstallDropin::copy"
				]
			},
			"license": [
				"GPL-2.0-or-later"
			],
			"description": "A package that handles the API to generate the speed score.",
			"transport-options": {
				"relative": true
			}
		},
		{
<<<<<<< HEAD
			"name": "automattic/jetpack-classic-theme-helper",
			"version": "dev-trunk",
			"dist": {
				"type": "path",
				"url": "../../packages/classic-theme-helper",
				"reference": "1cdde269fafd252a18a2b62d5e0812290598e300"
			},
			"require": {
				"automattic/jetpack-assets": "@dev",
=======
			"name": "automattic/jetpack-calypsoify",
			"version": "dev-trunk",
			"dist": {
				"type": "path",
				"url": "../../packages/calypsoify",
				"reference": "10f1e08f3ac93e9c6f004d1d733443370e15334f"
			},
			"require": {
				"automattic/jetpack-assets": "@dev",
				"automattic/jetpack-status": "@dev",
>>>>>>> 0a6ac846
				"php": ">=7.0"
			},
			"require-dev": {
				"automattic/jetpack-changelogger": "@dev",
<<<<<<< HEAD
				"automattic/wordbless": "dev-master",
=======
>>>>>>> 0a6ac846
				"yoast/phpunit-polyfills": "1.1.0"
			},
			"suggest": {
				"automattic/jetpack-autoloader": "Allow for better interoperability with other plugins that use this package."
			},
			"type": "jetpack-library",
			"extra": {
				"autotagger": true,
				"branch-alias": {
<<<<<<< HEAD
					"dev-trunk": "0.2.x-dev"
				},
				"changelogger": {
					"link-template": "https://github.com/Automattic/jetpack-classic-theme-helper/compare/v${old}...v${new}"
				},
				"mirror-repo": "Automattic/jetpack-classic-theme-helper",
				"textdomain": "jetpack-classic-theme-helper",
				"version-constants": {
					"::PACKAGE_VERSION": "src/class-loader.php"
=======
					"dev-trunk": "0.1.x-dev"
				},
				"changelogger": {
					"link-template": "https://github.com/Automattic/jetpack-calypsoify/compare/v${old}...v${new}"
				},
				"mirror-repo": "Automattic/jetpack-calypsoify",
				"textdomain": "jetpack-calypsoify",
				"version-constants": {
					"::PACKAGE_VERSION": "src/class-jetpack-calypsoify.php"
>>>>>>> 0a6ac846
				}
			},
			"autoload": {
				"classmap": [
					"src/"
				]
			},
			"scripts": {
				"build-production": [
					"pnpm run build-production"
				],
				"build-development": [
					"pnpm run build"
				],
				"phpunit": [
					"./vendor/phpunit/phpunit/phpunit --colors=always"
				],
<<<<<<< HEAD
				"post-install-cmd": [
					"WorDBless\\Composer\\InstallDropin::copy"
				],
				"post-update-cmd": [
					"WorDBless\\Composer\\InstallDropin::copy"
				],
=======
>>>>>>> 0a6ac846
				"test-php": [
					"@composer phpunit"
				]
			},
			"license": [
				"GPL-2.0-or-later"
			],
<<<<<<< HEAD
			"description": "Features used with classic themes",
=======
			"description": "Calypsoify is designed to make sure specific wp-admin pages include navigation that prioritizes the Calypso navigation experience.",
>>>>>>> 0a6ac846
			"transport-options": {
				"relative": true
			}
		},
		{
			"name": "automattic/jetpack-compat",
			"version": "dev-trunk",
			"dist": {
				"type": "path",
				"url": "../../packages/compat",
				"reference": "d602d0487adba4e922aed6279fe10a16714b1218"
			},
			"require": {
				"php": ">=7.0"
			},
			"require-dev": {
				"automattic/jetpack-changelogger": "@dev"
			},
			"suggest": {
				"automattic/jetpack-autoloader": "Allow for better interoperability with other plugins that use this package."
			},
			"type": "jetpack-library",
			"extra": {
				"autotagger": true,
				"mirror-repo": "Automattic/jetpack-compat",
				"textdomain": "jetpack-compat",
				"changelogger": {
					"link-template": "https://github.com/Automattic/jetpack-compat/compare/v${old}...v${new}"
				},
				"branch-alias": {
					"dev-trunk": "3.0.x-dev"
				}
			},
			"license": [
				"GPL-2.0-or-later"
			],
			"description": "Compatibility layer with previous versions of Jetpack",
			"transport-options": {
				"relative": true
			}
		},
		{
			"name": "automattic/jetpack-composer-plugin",
			"version": "dev-trunk",
			"dist": {
				"type": "path",
				"url": "../../packages/composer-plugin",
				"reference": "9dd2a092b3de5ed00ee778f1f40704f7d913a836"
			},
			"require": {
				"composer-plugin-api": "^2.1.0",
				"php": ">=7.0"
			},
			"require-dev": {
				"automattic/jetpack-changelogger": "@dev",
				"composer/composer": "^2.2 || ^2.4",
				"yoast/phpunit-polyfills": "1.1.0"
			},
			"type": "composer-plugin",
			"extra": {
				"plugin-modifies-install-path": true,
				"class": "Automattic\\Jetpack\\Composer\\Plugin",
				"mirror-repo": "Automattic/jetpack-composer-plugin",
				"changelogger": {
					"link-template": "https://github.com/Automattic/jetpack-composer-plugin/compare/v${old}...v${new}"
				},
				"autotagger": true,
				"branch-alias": {
					"dev-trunk": "2.0.x-dev"
				}
			},
			"autoload": {
				"classmap": [
					"src/"
				]
			},
			"scripts": {
				"phpunit": [
					"./vendor/phpunit/phpunit/phpunit --colors=always"
				],
				"test-php": [
					"@composer phpunit"
				]
			},
			"license": [
				"GPL-2.0-or-later"
			],
			"description": "A custom installer plugin for Composer to move Jetpack packages out of `vendor/` so WordPress's translation infrastructure will find their strings.",
			"keywords": [
				"composer",
				"i18n",
				"jetpack",
				"plugin"
			],
			"transport-options": {
				"relative": true
			}
		},
		{
			"name": "automattic/jetpack-config",
			"version": "dev-trunk",
			"dist": {
				"type": "path",
				"url": "../../packages/config",
				"reference": "f465e7cdeb06c75b52922d05fc5c17f7d7686a0e"
			},
			"require": {
				"php": ">=7.0"
			},
			"require-dev": {
				"automattic/jetpack-changelogger": "@dev",
				"automattic/jetpack-connection": "@dev",
				"automattic/jetpack-identity-crisis": "@dev",
				"automattic/jetpack-import": "@dev",
				"automattic/jetpack-jitm": "@dev",
				"automattic/jetpack-post-list": "@dev",
				"automattic/jetpack-publicize": "@dev",
				"automattic/jetpack-search": "@dev",
				"automattic/jetpack-stats": "@dev",
				"automattic/jetpack-stats-admin": "@dev",
				"automattic/jetpack-sync": "@dev",
				"automattic/jetpack-videopress": "@dev",
				"automattic/jetpack-waf": "@dev",
				"automattic/jetpack-wordads": "@dev",
				"automattic/jetpack-yoast-promo": "@dev"
			},
			"suggest": {
				"automattic/jetpack-autoloader": "Allow for better interoperability with other plugins that use this package."
			},
			"type": "jetpack-library",
			"extra": {
				"autotagger": true,
				"mirror-repo": "Automattic/jetpack-config",
				"textdomain": "jetpack-config",
				"changelogger": {
					"link-template": "https://github.com/Automattic/jetpack-config/compare/v${old}...v${new}"
				},
				"branch-alias": {
					"dev-trunk": "2.0.x-dev"
				},
				"dependencies": {
					"test-only": [
						"packages/connection",
						"packages/identity-crisis",
						"packages/import",
						"packages/jitm",
						"packages/post-list",
						"packages/publicize",
						"packages/search",
						"packages/stats",
						"packages/stats-admin",
						"packages/sync",
						"packages/videopress",
						"packages/waf",
						"packages/wordads",
						"packages/yoast-promo"
					]
				}
			},
			"autoload": {
				"classmap": [
					"src/"
				]
			},
			"license": [
				"GPL-2.0-or-later"
			],
			"description": "Jetpack configuration package that initializes other packages and configures Jetpack's functionality. Can be used as a base for all variants of Jetpack package usage.",
			"transport-options": {
				"relative": true
			}
		},
		{
			"name": "automattic/jetpack-connection",
			"version": "dev-trunk",
			"dist": {
				"type": "path",
				"url": "../../packages/connection",
				"reference": "cf83aeaf8ac5dbc2d0218720a8ea61f0f2073e3c"
			},
			"require": {
				"automattic/jetpack-a8c-mc-stats": "@dev",
				"automattic/jetpack-admin-ui": "@dev",
				"automattic/jetpack-assets": "@dev",
				"automattic/jetpack-constants": "@dev",
				"automattic/jetpack-redirect": "@dev",
				"automattic/jetpack-roles": "@dev",
				"automattic/jetpack-status": "@dev",
				"php": ">=7.0"
			},
			"require-dev": {
				"automattic/jetpack-changelogger": "@dev",
				"automattic/jetpack-licensing": "@dev",
				"automattic/jetpack-sync": "@dev",
				"automattic/wordbless": "@dev",
				"brain/monkey": "2.6.1",
				"yoast/phpunit-polyfills": "1.1.0"
			},
			"suggest": {
				"automattic/jetpack-autoloader": "Allow for better interoperability with other plugins that use this package."
			},
			"type": "jetpack-library",
			"extra": {
				"autotagger": true,
				"mirror-repo": "Automattic/jetpack-connection",
				"textdomain": "jetpack-connection",
				"version-constants": {
					"::PACKAGE_VERSION": "src/class-package-version.php"
				},
				"changelogger": {
					"link-template": "https://github.com/Automattic/jetpack-connection/compare/v${old}...v${new}"
				},
				"branch-alias": {
					"dev-trunk": "2.9.x-dev"
				},
				"dependencies": {
					"test-only": [
						"packages/licensing",
						"packages/sync"
					]
				}
			},
			"autoload": {
				"classmap": [
					"legacy",
					"src/",
					"src/webhooks",
					"src/identity-crisis"
				]
			},
			"scripts": {
				"build-production": [
					"pnpm run build-production"
				],
				"build-development": [
					"pnpm run build"
				],
				"phpunit": [
					"./vendor/phpunit/phpunit/phpunit --colors=always"
				],
				"post-install-cmd": [
					"WorDBless\\Composer\\InstallDropin::copy"
				],
				"post-update-cmd": [
					"WorDBless\\Composer\\InstallDropin::copy"
				],
				"test-php": [
					"@composer phpunit"
				]
			},
			"license": [
				"GPL-2.0-or-later"
			],
			"description": "Everything needed to connect to the Jetpack infrastructure",
			"transport-options": {
				"relative": true
			}
		},
		{
			"name": "automattic/jetpack-constants",
			"version": "dev-trunk",
			"dist": {
				"type": "path",
				"url": "../../packages/constants",
				"reference": "3fd2bf1d1ba0bb374918e6b7dd670735ce554c2b"
			},
			"require": {
				"php": ">=7.0"
			},
			"require-dev": {
				"automattic/jetpack-changelogger": "@dev",
				"brain/monkey": "2.6.1",
				"yoast/phpunit-polyfills": "1.1.0"
			},
			"suggest": {
				"automattic/jetpack-autoloader": "Allow for better interoperability with other plugins that use this package."
			},
			"type": "jetpack-library",
			"extra": {
				"autotagger": true,
				"mirror-repo": "Automattic/jetpack-constants",
				"changelogger": {
					"link-template": "https://github.com/Automattic/jetpack-constants/compare/v${old}...v${new}"
				},
				"branch-alias": {
					"dev-trunk": "2.0.x-dev"
				}
			},
			"autoload": {
				"classmap": [
					"src/"
				]
			},
			"scripts": {
				"phpunit": [
					"./vendor/phpunit/phpunit/phpunit --colors=always"
				],
				"test-php": [
					"@composer phpunit"
				]
			},
			"license": [
				"GPL-2.0-or-later"
			],
			"description": "A wrapper for defining constants in a more testable way.",
			"transport-options": {
				"relative": true
			}
		},
		{
			"name": "automattic/jetpack-device-detection",
			"version": "dev-trunk",
			"dist": {
				"type": "path",
				"url": "../../packages/device-detection",
				"reference": "a6696f57f2f6f29f4a6930727ae5063c4e89fab4"
			},
			"require": {
				"php": ">=7.0"
			},
			"require-dev": {
				"automattic/jetpack-changelogger": "@dev",
				"yoast/phpunit-polyfills": "1.1.0"
			},
			"suggest": {
				"automattic/jetpack-autoloader": "Allow for better interoperability with other plugins that use this package."
			},
			"type": "jetpack-library",
			"extra": {
				"autotagger": true,
				"mirror-repo": "Automattic/jetpack-device-detection",
				"changelogger": {
					"link-template": "https://github.com/Automattic/jetpack-device-detection/compare/v${old}...v${new}"
				},
				"branch-alias": {
					"dev-trunk": "2.1.x-dev"
				}
			},
			"autoload": {
				"classmap": [
					"src/"
				]
			},
			"scripts": {
				"phpunit": [
					"./vendor/phpunit/phpunit/phpunit --colors=always"
				],
				"test-php": [
					"@composer phpunit"
				]
			},
			"license": [
				"GPL-2.0-or-later"
			],
			"description": "A way to detect device types based on User-Agent header.",
			"transport-options": {
				"relative": true
			}
		},
		{
			"name": "automattic/jetpack-error",
			"version": "dev-trunk",
			"dist": {
				"type": "path",
				"url": "../../packages/error",
				"reference": "dfee9d42c99adb520d5ca9924f3afde48926369a"
			},
			"require": {
				"php": ">=7.0"
			},
			"require-dev": {
				"automattic/jetpack-changelogger": "@dev",
				"yoast/phpunit-polyfills": "1.1.0"
			},
			"suggest": {
				"automattic/jetpack-autoloader": "Allow for better interoperability with other plugins that use this package."
			},
			"type": "jetpack-library",
			"extra": {
				"autotagger": true,
				"mirror-repo": "Automattic/jetpack-error",
				"changelogger": {
					"link-template": "https://github.com/Automattic/jetpack-error/compare/v${old}...v${new}"
				},
				"branch-alias": {
					"dev-trunk": "2.0.x-dev"
				}
			},
			"autoload": {
				"classmap": [
					"src/"
				]
			},
			"scripts": {
				"phpunit": [
					"./vendor/phpunit/phpunit/phpunit --colors=always"
				],
				"test-php": [
					"@composer phpunit"
				]
			},
			"license": [
				"GPL-2.0-or-later"
			],
			"description": "Jetpack Error - a wrapper around WP_Error.",
			"transport-options": {
				"relative": true
			}
		},
		{
			"name": "automattic/jetpack-forms",
			"version": "dev-trunk",
			"dist": {
				"type": "path",
				"url": "../../packages/forms",
				"reference": "4c1d11d5592918996f3031a463c539f44a15fb67"
			},
			"require": {
				"automattic/jetpack-assets": "@dev",
				"automattic/jetpack-blocks": "@dev",
				"automattic/jetpack-connection": "@dev",
				"automattic/jetpack-logo": "@dev",
				"automattic/jetpack-status": "@dev",
				"automattic/jetpack-sync": "@dev",
				"php": ">=7.0"
			},
			"require-dev": {
				"automattic/jetpack-changelogger": "@dev",
				"automattic/jetpack-connection": "@dev",
				"automattic/wordbless": "^0.4.1",
				"yoast/phpunit-polyfills": "1.1.0"
			},
			"suggest": {
				"automattic/jetpack-autoloader": "Allow for better interoperability with other plugins that use this package."
			},
			"type": "jetpack-library",
			"extra": {
				"autotagger": true,
				"mirror-repo": "Automattic/jetpack-forms",
				"changelogger": {
					"link-template": "https://github.com/automattic/jetpack-forms/compare/v${old}...v${new}"
				},
				"branch-alias": {
					"dev-trunk": "0.31.x-dev"
				},
				"textdomain": "jetpack-forms",
				"version-constants": {
					"::PACKAGE_VERSION": "src/class-jetpack-forms.php"
				}
			},
			"autoload": {
				"classmap": [
					"src/"
				]
			},
			"scripts": {
				"phpunit": [
					"./vendor/phpunit/phpunit/phpunit --colors=always"
				],
				"test-php": [
					"@composer phpunit"
				],
				"test-js": [
					"pnpm run test:contact-form"
				],
				"build-production": [
					"pnpm run build-production"
				],
				"build-development": [
					"pnpm run build"
				],
				"post-install-cmd": [
					"WorDBless\\Composer\\InstallDropin::copy"
				],
				"post-update-cmd": [
					"WorDBless\\Composer\\InstallDropin::copy"
				],
				"watch": [
					"Composer\\Config::disableProcessTimeout",
					"pnpm run watch"
				]
			},
			"license": [
				"GPL-2.0-or-later"
			],
			"description": "Jetpack Forms",
			"transport-options": {
				"relative": true
			}
		},
		{
			"name": "automattic/jetpack-google-analytics",
			"version": "dev-trunk",
			"dist": {
				"type": "path",
				"url": "../../packages/google-analytics",
				"reference": "0d84900e8c06cdb72abcc2d37f04b3dfdec33034"
			},
			"require": {
				"php": ">=7.0"
			},
			"require-dev": {
				"automattic/jetpack-changelogger": "@dev",
				"automattic/wordbless": "^0.4.2",
				"yoast/phpunit-polyfills": "1.1.0"
			},
			"suggest": {
				"automattic/jetpack-autoloader": "Allow for better interoperability with other plugins that use this package."
			},
			"type": "jetpack-library",
			"extra": {
				"autotagger": true,
				"branch-alias": {
					"dev-trunk": "0.1.x-dev"
				},
				"changelogger": {
					"link-template": "https://github.com/Automattic/jetpack-google-analytics/compare/v${old}...v${new}"
				},
				"mirror-repo": "Automattic/jetpack-google-analytics",
				"textdomain": "jetpack-google-analytics",
				"version-constants": {
					"::PACKAGE_VERSION": "src/class-ga-manager.php"
				}
			},
			"autoload": {
				"classmap": [
					"src/"
				]
			},
			"scripts": {
				"build-development": [
					"echo 'Add your build step to composer.json, please!'"
				],
				"build-production": [
					"echo 'Add your build step to composer.json, please!'"
				],
				"phpunit": [
					"./vendor/phpunit/phpunit/phpunit --colors=always"
				],
				"test-php": [
					"@composer phpunit"
				],
				"post-install-cmd": [
					"WorDBless\\Composer\\InstallDropin::copy"
				],
				"post-update-cmd": [
					"WorDBless\\Composer\\InstallDropin::copy"
				]
			},
			"license": [
				"GPL-2.0-or-later"
			],
			"description": "Set up Google Analytics without touching a line of code.",
			"transport-options": {
				"relative": true
			}
		},
		{
			"name": "automattic/jetpack-google-fonts-provider",
			"version": "dev-trunk",
			"dist": {
				"type": "path",
				"url": "../../packages/google-fonts-provider",
				"reference": "9c6a647b79f975d46583f3c81c1e32e7e996b01f"
			},
			"require": {
				"php": ">=7.0"
			},
			"require-dev": {
				"automattic/jetpack-changelogger": "@dev",
				"brain/monkey": "2.6.1",
				"yoast/phpunit-polyfills": "1.1.0"
			},
			"suggest": {
				"automattic/jetpack-autoloader": "Allow for better interoperability with other plugins that use this package."
			},
			"type": "jetpack-library",
			"extra": {
				"autotagger": true,
				"mirror-repo": "Automattic/jetpack-google-fonts-provider",
				"changelogger": {
					"link-template": "https://github.com/Automattic/jetpack-google-fonts-provider/compare/v${old}...v${new}"
				},
				"branch-alias": {
					"dev-trunk": "0.7.x-dev"
				},
				"textdomain": "jetpack-google-fonts-provider"
			},
			"autoload": {
				"classmap": [
					"src/"
				]
			},
			"scripts": {
				"phpunit": [
					"./vendor/phpunit/phpunit/phpunit --colors=always"
				],
				"test-php": [
					"@composer phpunit"
				]
			},
			"license": [
				"GPL-2.0-or-later"
			],
			"description": "WordPress Webfonts provider for Google Fonts",
			"transport-options": {
				"relative": true
			}
		},
		{
			"name": "automattic/jetpack-image-cdn",
			"version": "dev-trunk",
			"dist": {
				"type": "path",
				"url": "../../packages/image-cdn",
				"reference": "fdd9e3c288c7ada8ddcc70fb46ff4ae1426b3309"
			},
			"require": {
				"automattic/jetpack-assets": "@dev",
				"automattic/jetpack-status": "@dev",
				"php": ">=7.0"
			},
			"require-dev": {
				"automattic/jetpack-changelogger": "@dev",
				"automattic/wordbless": "dev-master",
				"yoast/phpunit-polyfills": "1.1.0"
			},
			"suggest": {
				"automattic/jetpack-autoloader": "Allow for better interoperability with other plugins that use this package."
			},
			"type": "jetpack-library",
			"extra": {
				"mirror-repo": "Automattic/jetpack-image-cdn",
				"changelogger": {
					"link-template": "https://github.com/Automattic/jetpack-image-cdn/compare/v${old}...v${new}"
				},
				"autotagger": true,
				"branch-alias": {
					"dev-trunk": "0.4.x-dev"
				},
				"textdomain": "jetpack-image-cdn",
				"version-constants": {
					"::PACKAGE_VERSION": "src/class-image-cdn.php"
				}
			},
			"autoload": {
				"classmap": [
					"src/"
				]
			},
			"scripts": {
				"phpunit": [
					"./vendor/phpunit/phpunit/phpunit --colors=always"
				],
				"test-php": [
					"@composer phpunit"
				],
				"post-install-cmd": [
					"WorDBless\\Composer\\InstallDropin::copy"
				],
				"post-update-cmd": [
					"WorDBless\\Composer\\InstallDropin::copy"
				]
			},
			"license": [
				"GPL-2.0-or-later"
			],
			"description": "Serve images through Jetpack's powerful CDN",
			"transport-options": {
				"relative": true
			}
		},
		{
			"name": "automattic/jetpack-import",
			"version": "dev-trunk",
			"dist": {
				"type": "path",
				"url": "../../packages/import",
				"reference": "78099ea25f5e3d214e3845ce4a069d1c83e2c3fa"
			},
			"require": {
				"automattic/jetpack-connection": "@dev",
				"automattic/jetpack-sync": "@dev",
				"php": ">=7.0"
			},
			"require-dev": {
				"automattic/jetpack-changelogger": "@dev",
				"automattic/wordbless": "dev-master",
				"yoast/phpunit-polyfills": "1.1.0"
			},
			"suggest": {
				"automattic/jetpack-autoloader": "Allow for better interoperability with other plugins that use this package."
			},
			"type": "jetpack-library",
			"extra": {
				"mirror-repo": "Automattic/jetpack-import",
				"changelogger": {
					"link-template": "https://github.com/Automattic/jetpack-import/compare/v${old}...v${new}"
				},
				"autotagger": true,
				"branch-alias": {
					"dev-trunk": "0.8.x-dev"
				},
				"textdomain": "jetpack-import",
				"version-constants": {
					"::PACKAGE_VERSION": "src/class-main.php"
				}
			},
			"autoload": {
				"classmap": [
					"src/"
				]
			},
			"scripts": {
				"phpunit": [
					"./vendor/phpunit/phpunit/phpunit --colors=always"
				],
				"test-php": [
					"@composer phpunit"
				],
				"build-production": [
					"echo 'Add your build step to composer.json, please!'"
				],
				"build-development": [
					"echo 'Add your build step to composer.json, please!'"
				],
				"post-install-cmd": [
					"WorDBless\\Composer\\InstallDropin::copy"
				],
				"post-update-cmd": [
					"WorDBless\\Composer\\InstallDropin::copy"
				]
			},
			"license": [
				"GPL-2.0-or-later"
			],
			"description": "Set of REST API routes used in WPCOM Unified Importer.",
			"transport-options": {
				"relative": true
			}
		},
		{
			"name": "automattic/jetpack-ip",
			"version": "dev-trunk",
			"dist": {
				"type": "path",
				"url": "../../packages/ip",
				"reference": "b696350993b7f42257788add260e0efa7c9934f4"
			},
			"require": {
				"php": ">=7.0"
			},
			"require-dev": {
				"automattic/jetpack-changelogger": "@dev",
				"brain/monkey": "2.6.1",
				"yoast/phpunit-polyfills": "1.1.0"
			},
			"suggest": {
				"automattic/jetpack-autoloader": "Allow for better interoperability with other plugins that use this package."
			},
			"type": "jetpack-library",
			"extra": {
				"autotagger": true,
				"mirror-repo": "Automattic/jetpack-ip",
				"changelogger": {
					"link-template": "https://github.com/automattic/jetpack-ip/compare/v${old}...v${new}"
				},
				"branch-alias": {
					"dev-trunk": "0.2.x-dev"
				},
				"textdomain": "jetpack-ip",
				"version-constants": {
					"::PACKAGE_VERSION": "src/class-utils.php"
				}
			},
			"autoload": {
				"classmap": [
					"src/"
				]
			},
			"scripts": {
				"phpunit": [
					"./vendor/phpunit/phpunit/phpunit --colors=always"
				],
				"test-php": [
					"@composer phpunit"
				]
			},
			"license": [
				"GPL-2.0-or-later"
			],
			"description": "Utilities for working with IP addresses.",
			"transport-options": {
				"relative": true
			}
		},
		{
			"name": "automattic/jetpack-jitm",
			"version": "dev-trunk",
			"dist": {
				"type": "path",
				"url": "../../packages/jitm",
				"reference": "c21ef5f64d44c453e7a7dddbe13202c41aecb942"
			},
			"require": {
				"automattic/jetpack-a8c-mc-stats": "@dev",
				"automattic/jetpack-assets": "@dev",
				"automattic/jetpack-connection": "@dev",
				"automattic/jetpack-device-detection": "@dev",
				"automattic/jetpack-logo": "@dev",
				"automattic/jetpack-redirect": "@dev",
				"automattic/jetpack-status": "@dev",
				"php": ">=7.0"
			},
			"require-dev": {
				"automattic/jetpack-changelogger": "@dev",
				"brain/monkey": "2.6.1",
				"yoast/phpunit-polyfills": "1.1.0"
			},
			"suggest": {
				"automattic/jetpack-autoloader": "Allow for better interoperability with other plugins that use this package."
			},
			"type": "jetpack-library",
			"extra": {
				"autotagger": true,
				"mirror-repo": "Automattic/jetpack-jitm",
				"textdomain": "jetpack-jitm",
				"version-constants": {
					"::PACKAGE_VERSION": "src/class-jitm.php"
				},
				"changelogger": {
					"link-template": "https://github.com/Automattic/jetpack-jitm/compare/v${old}...v${new}"
				},
				"branch-alias": {
					"dev-trunk": "3.1.x-dev"
				}
			},
			"autoload": {
				"classmap": [
					"src/"
				]
			},
			"scripts": {
				"build-production": [
					"pnpm run build-production"
				],
				"build-development": [
					"pnpm run build"
				],
				"phpunit": [
					"./vendor/phpunit/phpunit/phpunit --colors=always"
				],
				"test-php": [
					"@composer phpunit"
				],
				"watch": [
					"Composer\\Config::disableProcessTimeout",
					"pnpm run watch"
				]
			},
			"license": [
				"GPL-2.0-or-later"
			],
			"description": "Just in time messages for Jetpack",
			"transport-options": {
				"relative": true
			}
		},
		{
			"name": "automattic/jetpack-licensing",
			"version": "dev-trunk",
			"dist": {
				"type": "path",
				"url": "../../packages/licensing",
				"reference": "4b35f767b1121c4691abc75e17ea650d6539d046"
			},
			"require": {
				"automattic/jetpack-connection": "@dev",
				"php": ">=7.0"
			},
			"require-dev": {
				"automattic/jetpack-changelogger": "@dev",
				"automattic/wordbless": "@dev",
				"yoast/phpunit-polyfills": "1.1.0"
			},
			"suggest": {
				"automattic/jetpack-autoloader": "Allow for better interoperability with other plugins that use this package."
			},
			"type": "jetpack-library",
			"extra": {
				"autotagger": true,
				"mirror-repo": "Automattic/jetpack-licensing",
				"textdomain": "jetpack-licensing",
				"changelogger": {
					"link-template": "https://github.com/Automattic/jetpack-licensing/compare/v${old}...v${new}"
				},
				"branch-alias": {
					"dev-trunk": "2.0.x-dev"
				}
			},
			"autoload": {
				"classmap": [
					"src/"
				]
			},
			"scripts": {
				"phpunit": [
					"./vendor/phpunit/phpunit/phpunit --colors=always"
				],
				"post-install-cmd": [
					"WorDBless\\Composer\\InstallDropin::copy"
				],
				"post-update-cmd": [
					"WorDBless\\Composer\\InstallDropin::copy"
				],
				"test-php": [
					"@composer phpunit"
				]
			},
			"license": [
				"GPL-2.0-or-later"
			],
			"description": "Everything needed to manage Jetpack licenses client-side.",
			"transport-options": {
				"relative": true
			}
		},
		{
			"name": "automattic/jetpack-logo",
			"version": "dev-trunk",
			"dist": {
				"type": "path",
				"url": "../../packages/logo",
				"reference": "e152a4c83d1f952442d40260c559c4880757b298"
			},
			"require": {
				"php": ">=7.0"
			},
			"require-dev": {
				"automattic/jetpack-changelogger": "@dev",
				"yoast/phpunit-polyfills": "1.1.0"
			},
			"suggest": {
				"automattic/jetpack-autoloader": "Allow for better interoperability with other plugins that use this package."
			},
			"type": "jetpack-library",
			"extra": {
				"autotagger": true,
				"mirror-repo": "Automattic/jetpack-logo",
				"changelogger": {
					"link-template": "https://github.com/Automattic/jetpack-logo/compare/v${old}...v${new}"
				},
				"branch-alias": {
					"dev-trunk": "2.0.x-dev"
				}
			},
			"autoload": {
				"classmap": [
					"src/"
				]
			},
			"scripts": {
				"phpunit": [
					"./vendor/phpunit/phpunit/phpunit --colors=always"
				],
				"test-php": [
					"@composer phpunit"
				]
			},
			"license": [
				"GPL-2.0-or-later"
			],
			"description": "A logo for Jetpack",
			"transport-options": {
				"relative": true
			}
		},
		{
			"name": "automattic/jetpack-my-jetpack",
			"version": "dev-trunk",
			"dist": {
				"type": "path",
				"url": "../../packages/my-jetpack",
				"reference": "155eb8f5b45531011bc7a61b238441293fad0342"
			},
			"require": {
				"automattic/jetpack-admin-ui": "@dev",
				"automattic/jetpack-assets": "@dev",
				"automattic/jetpack-boost-speed-score": "@dev",
				"automattic/jetpack-connection": "@dev",
				"automattic/jetpack-constants": "@dev",
				"automattic/jetpack-jitm": "@dev",
				"automattic/jetpack-licensing": "@dev",
				"automattic/jetpack-plans": "@dev",
				"automattic/jetpack-plugins-installer": "@dev",
				"automattic/jetpack-redirect": "@dev",
				"automattic/jetpack-status": "@dev",
				"php": ">=7.0"
			},
			"require-dev": {
				"automattic/jetpack-changelogger": "@dev",
				"automattic/jetpack-search": "@dev",
				"automattic/jetpack-videopress": "@dev",
				"automattic/wordbless": "@dev",
				"yoast/phpunit-polyfills": "1.1.0"
			},
			"suggest": {
				"automattic/jetpack-autoloader": "Allow for better interoperability with other plugins that use this package."
			},
			"type": "jetpack-library",
			"extra": {
				"autotagger": true,
				"mirror-repo": "Automattic/jetpack-my-jetpack",
				"textdomain": "jetpack-my-jetpack",
				"changelogger": {
					"link-template": "https://github.com/Automattic/jetpack-my-jetpack/compare/${old}...${new}"
				},
				"branch-alias": {
					"dev-trunk": "4.24.x-dev"
				},
				"version-constants": {
					"::PACKAGE_VERSION": "src/class-initializer.php"
				},
				"dependencies": {
					"test-only": [
						"packages/search",
						"packages/videopress"
					]
				}
			},
			"autoload": {
				"classmap": [
					"src/",
					"src/products"
				]
			},
			"scripts": {
				"phpunit": [
					"./vendor/phpunit/phpunit/phpunit --colors=always"
				],
				"test-php": [
					"@composer phpunit"
				],
				"test-js": [
					"pnpm run test"
				],
				"test-js-watch": [
					"Composer\\Config::disableProcessTimeout",
					"pnpm run test --watch"
				],
				"build-development": [
					"pnpm run build"
				],
				"build-production": [
					"NODE_ENV=production pnpm run build"
				],
				"watch": [
					"Composer\\Config::disableProcessTimeout",
					"pnpm run watch"
				],
				"post-install-cmd": [
					"WorDBless\\Composer\\InstallDropin::copy"
				],
				"post-update-cmd": [
					"WorDBless\\Composer\\InstallDropin::copy"
				]
			},
			"license": [
				"GPL-2.0-or-later"
			],
			"description": "WP Admin page with information and configuration shared among all Jetpack stand-alone plugins",
			"transport-options": {
				"relative": true
			}
		},
		{
			"name": "automattic/jetpack-password-checker",
			"version": "dev-trunk",
			"dist": {
				"type": "path",
				"url": "../../packages/password-checker",
				"reference": "16182898ae3faae3eb6ca9e5d2c490fd0b844243"
			},
			"require": {
				"php": ">=7.0"
			},
			"require-dev": {
				"automattic/jetpack-changelogger": "@dev",
				"automattic/wordbless": "@dev",
				"yoast/phpunit-polyfills": "1.1.0"
			},
			"suggest": {
				"automattic/jetpack-autoloader": "Allow for better interoperability with other plugins that use this package."
			},
			"type": "jetpack-library",
			"extra": {
				"autotagger": true,
				"mirror-repo": "Automattic/jetpack-password-checker",
				"textdomain": "jetpack-password-checker",
				"changelogger": {
					"link-template": "https://github.com/Automattic/jetpack-password-checker/compare/v${old}...v${new}"
				},
				"branch-alias": {
					"dev-trunk": "0.3.x-dev"
				}
			},
			"autoload": {
				"classmap": [
					"src/"
				]
			},
			"scripts": {
				"phpunit": [
					"./vendor/phpunit/phpunit/phpunit --colors=always"
				],
				"test-php": [
					"@composer phpunit"
				],
				"post-install-cmd": [
					"WorDBless\\Composer\\InstallDropin::copy"
				],
				"post-update-cmd": [
					"WorDBless\\Composer\\InstallDropin::copy"
				]
			},
			"license": [
				"GPL-2.0-or-later"
			],
			"description": "Password Checker.",
			"transport-options": {
				"relative": true
			}
		},
		{
			"name": "automattic/jetpack-plans",
			"version": "dev-trunk",
			"dist": {
				"type": "path",
				"url": "../../packages/plans",
				"reference": "572028d8755c1c303f0643b2d3663b555e5ce87b"
			},
			"require": {
				"automattic/jetpack-connection": "@dev",
				"php": ">=7.0"
			},
			"require-dev": {
				"automattic/jetpack-changelogger": "@dev",
				"automattic/jetpack-status": "@dev",
				"automattic/wordbless": "@dev",
				"yoast/phpunit-polyfills": "1.1.0"
			},
			"suggest": {
				"automattic/jetpack-autoloader": "Allow for better interoperability with other plugins that use this package."
			},
			"type": "library",
			"extra": {
				"autotagger": true,
				"mirror-repo": "Automattic/jetpack-plans",
				"changelogger": {
					"link-template": "https://github.com/Automattic/jetpack-plans/compare/v${old}...v${new}"
				},
				"branch-alias": {
					"dev-trunk": "0.4.x-dev"
				}
			},
			"autoload": {
				"classmap": [
					"src/"
				]
			},
			"scripts": {
				"phpunit": [
					"./vendor/phpunit/phpunit/phpunit --colors=always"
				],
				"test-php": [
					"@composer phpunit"
				],
				"post-install-cmd": [
					"WorDBless\\Composer\\InstallDropin::copy"
				],
				"post-update-cmd": [
					"WorDBless\\Composer\\InstallDropin::copy"
				],
				"build-production": [
					"echo 'Add your build step to composer.json, please!'"
				],
				"build-development": [
					"echo 'Add your build step to composer.json, please!'"
				]
			},
			"license": [
				"GPL-2.0-or-later"
			],
			"description": "Fetch information about Jetpack Plans from wpcom",
			"transport-options": {
				"relative": true
			}
		},
		{
			"name": "automattic/jetpack-plugins-installer",
			"version": "dev-trunk",
			"dist": {
				"type": "path",
				"url": "../../packages/plugins-installer",
				"reference": "c244721eaf5c40706e6275ce995a1f64931d6cd8"
			},
			"require": {
				"automattic/jetpack-a8c-mc-stats": "@dev",
				"automattic/jetpack-status": "@dev",
				"php": ">=7.0"
			},
			"require-dev": {
				"automattic/jetpack-changelogger": "@dev",
				"yoast/phpunit-polyfills": "1.1.0"
			},
			"suggest": {
				"automattic/jetpack-autoloader": "Allow for better interoperability with other plugins that use this package."
			},
			"type": "jetpack-library",
			"extra": {
				"branch-alias": {
					"dev-trunk": "0.4.x-dev"
				},
				"mirror-repo": "Automattic/jetpack-plugins-installer",
				"changelogger": {
					"link-template": "https://github.com/Automattic/jetpack-plugins-installer/compare/v${old}...v${new}"
				},
				"autotagger": true,
				"textdomain": "jetpack-plugins-installer"
			},
			"autoload": {
				"classmap": [
					"src/"
				]
			},
			"scripts": {
				"phpunit": [
					"./vendor/phpunit/phpunit/phpunit --colors=always"
				],
				"test-php": [
					"@composer phpunit"
				]
			},
			"license": [
				"GPL-2.0-or-later"
			],
			"description": "Handle installation of plugins from WP.org",
			"transport-options": {
				"relative": true
			}
		},
		{
			"name": "automattic/jetpack-post-list",
			"version": "dev-trunk",
			"dist": {
				"type": "path",
				"url": "../../packages/post-list",
				"reference": "d163b29e9f11af83ba2995fcec0106df86345c7e"
			},
			"require": {
				"automattic/jetpack-assets": "@dev",
				"php": ">=7.0"
			},
			"require-dev": {
				"automattic/jetpack-changelogger": "@dev",
				"automattic/wordbless": "@dev",
				"yoast/phpunit-polyfills": "1.1.0"
			},
			"suggest": {
				"automattic/jetpack-autoloader": "Allow for better interoperability with other plugins that use this package."
			},
			"type": "jetpack-library",
			"extra": {
				"autotagger": true,
				"mirror-repo": "Automattic/jetpack-post-list",
				"textdomain": "jetpack-post-list",
				"version-constants": {
					"::PACKAGE_VERSION": "src/class-post-list.php"
				},
				"changelogger": {
					"link-template": "https://github.com/automattic/jetpack-post-list/compare/v${old}...v${new}"
				},
				"branch-alias": {
					"dev-trunk": "0.6.x-dev"
				}
			},
			"autoload": {
				"classmap": [
					"src/"
				]
			},
			"scripts": {
				"phpunit": [
					"./vendor/phpunit/phpunit/phpunit --colors=always"
				],
				"test-php": [
					"@composer phpunit"
				],
				"post-install-cmd": [
					"WorDBless\\Composer\\InstallDropin::copy"
				],
				"post-update-cmd": [
					"WorDBless\\Composer\\InstallDropin::copy"
				]
			},
			"license": [
				"GPL-2.0-or-later"
			],
			"description": "Enhance the classic view of the Admin section of your WordPress site",
			"transport-options": {
				"relative": true
			}
		},
		{
			"name": "automattic/jetpack-publicize",
			"version": "dev-trunk",
			"dist": {
				"type": "path",
				"url": "../../packages/publicize",
				"reference": "aa81259deff0daab3082228052b5d74002c75a5f"
			},
			"require": {
				"automattic/jetpack-assets": "@dev",
				"automattic/jetpack-autoloader": "@dev",
				"automattic/jetpack-config": "@dev",
				"automattic/jetpack-connection": "@dev",
				"automattic/jetpack-plans": "@dev",
				"automattic/jetpack-redirect": "@dev",
				"php": ">=7.0"
			},
			"require-dev": {
				"automattic/jetpack-changelogger": "@dev",
				"automattic/wordbless": "0.4.2",
				"yoast/phpunit-polyfills": "1.1.0"
			},
			"suggest": {
				"automattic/jetpack-autoloader": "Allow for better interoperability with other plugins that use this package."
			},
			"type": "jetpack-library",
			"extra": {
				"autotagger": true,
				"mirror-repo": "Automattic/jetpack-publicize",
				"textdomain": "jetpack-publicize-pkg",
				"changelogger": {
					"link-template": "https://github.com/Automattic/jetpack-publicize/compare/v${old}...v${new}"
				},
				"branch-alias": {
					"dev-trunk": "0.45.x-dev"
				}
			},
			"autoload": {
				"classmap": [
					"src/"
				],
				"files": [
					"src/social-image-generator/utilities.php"
				]
			},
			"scripts": {
				"phpunit": [
					"./vendor/phpunit/phpunit/phpunit --colors=always"
				],
				"test-php": [
					"@composer phpunit"
				],
				"post-install-cmd": [
					"WorDBless\\Composer\\InstallDropin::copy"
				],
				"post-update-cmd": [
					"WorDBless\\Composer\\InstallDropin::copy"
				],
				"build-development": [
					"pnpm run build"
				],
				"watch": [
					"Composer\\Config::disableProcessTimeout",
					"pnpm run watch"
				],
				"build-production": [
					"pnpm run build-production-concurrently"
				]
			},
			"license": [
				"GPL-2.0-or-later"
			],
			"description": "Publicize makes it easy to share your site’s posts on several social media networks automatically when you publish a new post.",
			"transport-options": {
				"relative": true
			}
		},
		{
			"name": "automattic/jetpack-redirect",
			"version": "dev-trunk",
			"dist": {
				"type": "path",
				"url": "../../packages/redirect",
				"reference": "effd6fdea78e9c3cb1bebf479474b4a9262444a1"
			},
			"require": {
				"automattic/jetpack-status": "@dev",
				"php": ">=7.0"
			},
			"require-dev": {
				"automattic/jetpack-changelogger": "@dev",
				"brain/monkey": "2.6.1",
				"yoast/phpunit-polyfills": "1.1.0"
			},
			"suggest": {
				"automattic/jetpack-autoloader": "Allow for better interoperability with other plugins that use this package."
			},
			"type": "jetpack-library",
			"extra": {
				"autotagger": true,
				"mirror-repo": "Automattic/jetpack-redirect",
				"changelogger": {
					"link-template": "https://github.com/Automattic/jetpack-redirect/compare/v${old}...v${new}"
				},
				"branch-alias": {
					"dev-trunk": "2.0.x-dev"
				}
			},
			"autoload": {
				"classmap": [
					"src/"
				]
			},
			"scripts": {
				"phpunit": [
					"./vendor/phpunit/phpunit/phpunit --colors=always"
				],
				"test-php": [
					"@composer phpunit"
				]
			},
			"license": [
				"GPL-2.0-or-later"
			],
			"description": "Utilities to build URLs to the jetpack.com/redirect/ service",
			"transport-options": {
				"relative": true
			}
		},
		{
			"name": "automattic/jetpack-roles",
			"version": "dev-trunk",
			"dist": {
				"type": "path",
				"url": "../../packages/roles",
				"reference": "0ac6d02e8ef2adb058f8f52e80a4924a33fa9b86"
			},
			"require": {
				"php": ">=7.0"
			},
			"require-dev": {
				"automattic/jetpack-changelogger": "@dev",
				"brain/monkey": "2.6.1",
				"yoast/phpunit-polyfills": "1.1.0"
			},
			"suggest": {
				"automattic/jetpack-autoloader": "Allow for better interoperability with other plugins that use this package."
			},
			"type": "jetpack-library",
			"extra": {
				"autotagger": true,
				"mirror-repo": "Automattic/jetpack-roles",
				"changelogger": {
					"link-template": "https://github.com/Automattic/jetpack-roles/compare/v${old}...v${new}"
				},
				"branch-alias": {
					"dev-trunk": "2.0.x-dev"
				}
			},
			"autoload": {
				"classmap": [
					"src/"
				]
			},
			"scripts": {
				"phpunit": [
					"./vendor/phpunit/phpunit/phpunit --colors=always"
				],
				"test-php": [
					"@composer phpunit"
				]
			},
			"license": [
				"GPL-2.0-or-later"
			],
			"description": "Utilities, related with user roles and capabilities.",
			"transport-options": {
				"relative": true
			}
		},
		{
			"name": "automattic/jetpack-search",
			"version": "dev-trunk",
			"dist": {
				"type": "path",
				"url": "../../packages/search",
				"reference": "166bd6f8bca2ec2da8ca3960b8cffe19983c095d"
			},
			"require": {
				"automattic/jetpack-assets": "@dev",
				"automattic/jetpack-config": "@dev",
				"automattic/jetpack-connection": "@dev",
				"automattic/jetpack-constants": "@dev",
				"automattic/jetpack-my-jetpack": "@dev",
				"automattic/jetpack-status": "@dev",
				"automattic/jetpack-sync": "@dev",
				"php": ">=7.0"
			},
			"require-dev": {
				"automattic/jetpack-changelogger": "@dev",
				"automattic/wordbless": "0.4.2",
				"yoast/phpunit-polyfills": "1.1.0"
			},
			"suggest": {
				"automattic/jetpack-autoloader": "Allow for better interoperability with other plugins that use this package."
			},
			"type": "jetpack-library",
			"extra": {
				"autotagger": true,
				"mirror-repo": "Automattic/jetpack-search",
				"textdomain": "jetpack-search-pkg",
				"changelogger": {
					"link-template": "https://github.com/Automattic/jetpack-search/compare/v${old}...v${new}"
				},
				"branch-alias": {
					"dev-trunk": "0.44.x-dev"
				},
				"version-constants": {
					"::VERSION": "src/class-package.php"
				}
			},
			"autoload": {
				"classmap": [
					"src/"
				]
			},
			"scripts": {
				"build": [
					"Composer\\Config::disableProcessTimeout",
					"pnpm run build"
				],
				"build-development": [
					"pnpm run build-development"
				],
				"build-production": [
					"pnpm run build-production"
				],
				"phpunit": [
					"./vendor/phpunit/phpunit/phpunit --colors=always"
				],
				"test-js": [
					"pnpm run test"
				],
				"test-php": [
					"@composer phpunit"
				],
				"post-install-cmd": [
					"WorDBless\\Composer\\InstallDropin::copy"
				],
				"post-update-cmd": [
					"WorDBless\\Composer\\InstallDropin::copy"
				],
				"watch": [
					"Composer\\Config::disableProcessTimeout",
					"pnpm run watch"
				]
			},
			"license": [
				"GPL-2.0-or-later"
			],
			"description": "Tools to assist with enabling cloud search for Jetpack sites.",
			"transport-options": {
				"relative": true
			}
		},
		{
			"name": "automattic/jetpack-stats",
			"version": "dev-trunk",
			"dist": {
				"type": "path",
				"url": "../../packages/stats",
				"reference": "a73f14c137cb5bfa1ed40ff0927573261dee3d1b"
			},
			"require": {
				"automattic/jetpack-connection": "@dev",
				"automattic/jetpack-constants": "@dev",
				"automattic/jetpack-status": "@dev",
				"php": ">=7.0"
			},
			"require-dev": {
				"automattic/jetpack-changelogger": "@dev",
				"automattic/wordbless": "dev-master",
				"yoast/phpunit-polyfills": "1.1.0"
			},
			"suggest": {
				"automattic/jetpack-autoloader": "Allow for better interoperability with other plugins that use this package."
			},
			"type": "jetpack-library",
			"extra": {
				"autotagger": true,
				"mirror-repo": "Automattic/jetpack-stats",
				"version-constants": {
					"::PACKAGE_VERSION": "src/class-package-version.php"
				},
				"changelogger": {
					"link-template": "https://github.com/Automattic/jetpack-stats/compare/v${old}...v${new}"
				},
				"branch-alias": {
					"dev-trunk": "0.12.x-dev"
				},
				"textdomain": "jetpack-stats"
			},
			"autoload": {
				"classmap": [
					"src/"
				]
			},
			"scripts": {
				"phpunit": [
					"./vendor/phpunit/phpunit/phpunit --colors=always"
				],
				"test-php": [
					"@composer phpunit"
				],
				"post-install-cmd": [
					"WorDBless\\Composer\\InstallDropin::copy"
				],
				"post-update-cmd": [
					"WorDBless\\Composer\\InstallDropin::copy"
				]
			},
			"license": [
				"GPL-2.0-or-later"
			],
			"description": "Collect valuable traffic stats and insights.",
			"transport-options": {
				"relative": true
			}
		},
		{
			"name": "automattic/jetpack-stats-admin",
			"version": "dev-trunk",
			"dist": {
				"type": "path",
				"url": "../../packages/stats-admin",
				"reference": "a17a4ebcea4f0a0c47916c0457fe23106ad6ae5c"
			},
			"require": {
				"automattic/jetpack-connection": "@dev",
				"automattic/jetpack-constants": "@dev",
				"automattic/jetpack-jitm": "@dev",
				"automattic/jetpack-plans": "@dev",
				"automattic/jetpack-stats": "@dev",
				"automattic/jetpack-status": "@dev",
				"php": ">=7.0"
			},
			"require-dev": {
				"automattic/jetpack-changelogger": "@dev",
				"automattic/wordbless": "dev-master",
				"yoast/phpunit-polyfills": "1.1.0"
			},
			"suggest": {
				"automattic/jetpack-autoloader": "Allow for better interoperability with other plugins that use this package."
			},
			"type": "jetpack-library",
			"extra": {
				"autotagger": true,
				"mirror-repo": "Automattic/jetpack-stats-admin",
				"branch-alias": {
					"dev-trunk": "0.19.x-dev"
				},
				"textdomain": "jetpack-stats-admin",
				"version-constants": {
					"::VERSION": "src/class-main.php"
				}
			},
			"autoload": {
				"classmap": [
					"src/"
				]
			},
			"scripts": {
				"phpunit": [
					"./vendor/phpunit/phpunit/phpunit --colors=always"
				],
				"test-php": [
					"@composer phpunit"
				],
				"build-production": [
					"echo 'Add your build step to composer.json, please!'"
				],
				"build-development": [
					"echo 'Add your build step to composer.json, please!'"
				],
				"post-install-cmd": [
					"WorDBless\\Composer\\InstallDropin::copy"
				],
				"post-update-cmd": [
					"WorDBless\\Composer\\InstallDropin::copy"
				]
			},
			"license": [
				"GPL-2.0-or-later"
			],
			"description": "Stats Dashboard",
			"transport-options": {
				"relative": true
			}
		},
		{
			"name": "automattic/jetpack-status",
			"version": "dev-trunk",
			"dist": {
				"type": "path",
				"url": "../../packages/status",
				"reference": "aa6dffdf02a0285b3ce1632c4fe211693f4e79fe"
			},
			"require": {
				"automattic/jetpack-constants": "@dev",
				"php": ">=7.0"
			},
			"require-dev": {
				"automattic/jetpack-changelogger": "@dev",
				"automattic/jetpack-connection": "@dev",
				"automattic/jetpack-identity-crisis": "@dev",
				"automattic/jetpack-ip": "@dev",
				"automattic/jetpack-plans": "@dev",
				"brain/monkey": "2.6.1",
				"yoast/phpunit-polyfills": "1.1.0"
			},
			"suggest": {
				"automattic/jetpack-autoloader": "Allow for better interoperability with other plugins that use this package."
			},
			"type": "jetpack-library",
			"extra": {
				"autotagger": true,
				"mirror-repo": "Automattic/jetpack-status",
				"changelogger": {
					"link-template": "https://github.com/Automattic/jetpack-status/compare/v${old}...v${new}"
				},
				"branch-alias": {
					"dev-trunk": "3.2.x-dev"
				},
				"dependencies": {
					"test-only": [
						"packages/connection",
						"packages/identity-crisis",
						"packages/plans"
					]
				}
			},
			"autoload": {
				"classmap": [
					"src/"
				]
			},
			"scripts": {
				"phpunit": [
					"./vendor/phpunit/phpunit/phpunit --colors=always"
				],
				"test-php": [
					"@composer phpunit"
				]
			},
			"license": [
				"GPL-2.0-or-later"
			],
			"description": "Used to retrieve information about the current status of Jetpack and the site overall.",
			"transport-options": {
				"relative": true
			}
		},
		{
			"name": "automattic/jetpack-sync",
			"version": "dev-trunk",
			"dist": {
				"type": "path",
				"url": "../../packages/sync",
				"reference": "80e8e2fb9c54cab5cd0e3bebcd9d95275d61fbb8"
			},
			"require": {
				"automattic/jetpack-connection": "@dev",
				"automattic/jetpack-constants": "@dev",
				"automattic/jetpack-ip": "@dev",
				"automattic/jetpack-password-checker": "@dev",
				"automattic/jetpack-roles": "@dev",
				"automattic/jetpack-status": "@dev",
				"php": ">=7.0"
			},
			"require-dev": {
				"automattic/jetpack-changelogger": "@dev",
				"automattic/jetpack-search": "@dev",
				"automattic/jetpack-waf": "@dev",
				"automattic/wordbless": "@dev",
				"yoast/phpunit-polyfills": "1.1.0"
			},
			"suggest": {
				"automattic/jetpack-autoloader": "Allow for better interoperability with other plugins that use this package."
			},
			"type": "jetpack-library",
			"extra": {
				"autotagger": true,
				"mirror-repo": "Automattic/jetpack-sync",
				"textdomain": "jetpack-sync",
				"version-constants": {
					"::PACKAGE_VERSION": "src/class-package-version.php"
				},
				"changelogger": {
					"link-template": "https://github.com/Automattic/jetpack-sync/compare/v${old}...v${new}"
				},
				"branch-alias": {
					"dev-trunk": "3.0.x-dev"
				},
				"dependencies": {
					"test-only": [
						"packages/search",
						"packages/waf"
					]
				}
			},
			"autoload": {
				"classmap": [
					"src/"
				]
			},
			"scripts": {
				"phpunit": [
					"./vendor/phpunit/phpunit/phpunit --colors=always"
				],
				"test-php": [
					"@composer phpunit"
				],
				"post-install-cmd": [
					"WorDBless\\Composer\\InstallDropin::copy"
				],
				"post-update-cmd": [
					"WorDBless\\Composer\\InstallDropin::copy"
				]
			},
			"license": [
				"GPL-2.0-or-later"
			],
			"description": "Everything needed to allow syncing to the WP.com infrastructure.",
			"transport-options": {
				"relative": true
			}
		},
		{
			"name": "automattic/jetpack-videopress",
			"version": "dev-trunk",
			"dist": {
				"type": "path",
				"url": "../../packages/videopress",
				"reference": "ccd2cd04dcc11555bdd85d6e317b5d66a52ee1aa"
			},
			"require": {
				"automattic/jetpack-admin-ui": "@dev",
				"automattic/jetpack-assets": "@dev",
				"automattic/jetpack-connection": "@dev",
				"automattic/jetpack-my-jetpack": "@dev",
				"automattic/jetpack-plans": "@dev",
				"php": ">=7.0"
			},
			"require-dev": {
				"automattic/jetpack-changelogger": "@dev",
				"automattic/wordbless": "@dev",
				"brain/monkey": "2.6.1",
				"yoast/phpunit-polyfills": "1.1.0"
			},
			"suggest": {
				"automattic/jetpack-autoloader": "Allow for better interoperability with other plugins that use this package."
			},
			"type": "jetpack-library",
			"extra": {
				"autotagger": true,
				"mirror-repo": "Automattic/jetpack-videopress",
				"changelogger": {
					"link-template": "https://github.com/Automattic/jetpack-videopress/compare/v${old}...v${new}"
				},
				"branch-alias": {
					"dev-trunk": "0.23.x-dev"
				},
				"version-constants": {
					"::PACKAGE_VERSION": "src/class-package-version.php"
				},
				"textdomain": "jetpack-videopress-pkg"
			},
			"autoload": {
				"classmap": [
					"src/"
				]
			},
			"scripts": {
				"phpunit": [
					"./vendor/phpunit/phpunit/phpunit --colors=always"
				],
				"test-php": [
					"@composer phpunit"
				],
				"test-js": [
					"pnpm run test"
				],
				"build-production": [
					"NODE_ENV=production BABEL_ENV=production pnpm run build"
				],
				"build-development": [
					"pnpm run build"
				],
				"watch": [
					"Composer\\Config::disableProcessTimeout",
					"pnpm run watch"
				],
				"post-install-cmd": [
					"WorDBless\\Composer\\InstallDropin::copy"
				],
				"post-update-cmd": [
					"WorDBless\\Composer\\InstallDropin::copy"
				]
			},
			"license": [
				"GPL-2.0-or-later"
			],
			"description": "VideoPress package",
			"transport-options": {
				"relative": true
			}
		},
		{
			"name": "automattic/jetpack-waf",
			"version": "dev-trunk",
			"dist": {
				"type": "path",
				"url": "../../packages/waf",
				"reference": "7c30728a366806da71f9eb62fb015980ae79ebb2"
			},
			"require": {
				"automattic/jetpack-connection": "@dev",
				"automattic/jetpack-constants": "@dev",
				"automattic/jetpack-ip": "@dev",
				"automattic/jetpack-status": "@dev",
				"php": ">=7.0",
				"wikimedia/aho-corasick": "^1.0"
			},
			"require-dev": {
				"automattic/jetpack-changelogger": "@dev",
				"automattic/wordbless": "@dev",
				"yoast/phpunit-polyfills": "1.1.0"
			},
			"suggest": {
				"automattic/jetpack-autoloader": "Allow for better interoperability with other plugins that use this package."
			},
			"type": "jetpack-library",
			"extra": {
				"autotagger": true,
				"mirror-repo": "Automattic/jetpack-waf",
				"textdomain": "jetpack-waf",
				"changelogger": {
					"link-template": "https://github.com/Automattic/jetpack-waf/compare/v${old}...v${new}"
				},
				"branch-alias": {
					"dev-trunk": "0.16.x-dev"
				}
			},
			"autoload": {
				"files": [
					"cli.php"
				],
				"classmap": [
					"src/"
				]
			},
			"scripts": {
				"phpunit": [
					"./vendor/phpunit/phpunit/phpunit --configuration tests/php/integration/phpunit.xml.dist --colors=always",
					"./vendor/phpunit/phpunit/phpunit --configuration tests/php/unit/phpunit.xml.dist --colors=always"
				],
				"post-install-cmd": [
					"WorDBless\\Composer\\InstallDropin::copy"
				],
				"post-update-cmd": [
					"WorDBless\\Composer\\InstallDropin::copy"
				],
				"test-coverage-html": [
					"php -dpcov.directory=. ./vendor/bin/phpunit --coverage-html ./coverage --configuration tests/php/integration/phpunit.xml.dist",
					"php -dpcov.directory=. ./vendor/bin/phpunit --coverage-html ./coverage --configuration tests/php/unit/phpunit.xml.dist"
				],
				"test-php": [
					"@composer phpunit"
				]
			},
			"license": [
				"GPL-2.0-or-later"
			],
			"description": "Tools to assist with the Jetpack Web Application Firewall",
			"transport-options": {
				"relative": true
			}
		},
		{
			"name": "automattic/jetpack-wordads",
			"version": "dev-trunk",
			"dist": {
				"type": "path",
				"url": "../../packages/wordads",
				"reference": "91cca4ee789f1d49c018ded2637ad0f2066bcace"
			},
			"require": {
				"automattic/jetpack-assets": "@dev",
				"automattic/jetpack-config": "@dev",
				"automattic/jetpack-connection": "@dev",
				"automattic/jetpack-constants": "@dev",
				"automattic/jetpack-status": "@dev",
				"php": ">=7.0"
			},
			"require-dev": {
				"automattic/jetpack-changelogger": "@dev",
				"yoast/phpunit-polyfills": "1.1.0"
			},
			"suggest": {
				"automattic/jetpack-autoloader": "Allow for better interoperability with other plugins that use this package."
			},
			"type": "jetpack-library",
			"extra": {
				"mirror-repo": "Automattic/jetpack-wordads",
				"changelogger": {
					"link-template": "https://github.com/Automattic/jetpack-wordads/compare/v${old}...v${new}"
				},
				"autotagger": true,
				"branch-alias": {
					"dev-trunk": "0.3.x-dev"
				},
				"textdomain": "jetpack-wordads",
				"version-constants": {
					"::VERSION": "src/class-package.php"
				}
			},
			"autoload": {
				"classmap": [
					"src/"
				]
			},
			"scripts": {
				"build": [
					"Composer\\Config::disableProcessTimeout",
					"pnpm run build"
				],
				"build-development": [
					"pnpm run build-development"
				],
				"build-production": [
					"pnpm run build-production"
				],
				"phpunit": [
					"./vendor/phpunit/phpunit/phpunit --colors=always"
				],
				"test-js": [
					"pnpm run test"
				],
				"test-php": [
					"@composer phpunit"
				],
				"watch": [
					"Composer\\Config::disableProcessTimeout",
					"pnpm run watch"
				]
			},
			"license": [
				"GPL-2.0-or-later"
			],
			"description": "Earn income by allowing Jetpack to display high quality ads.",
			"transport-options": {
				"relative": true
			}
		},
		{
			"name": "automattic/woocommerce-analytics",
			"version": "dev-trunk",
			"dist": {
				"type": "path",
				"url": "../../packages/woocommerce-analytics",
				"reference": "1f2950cc7f0b34e4406a6973886a5f88c08a77b6"
			},
			"require": {
				"automattic/jetpack-connection": "@dev",
				"automattic/jetpack-constants": "@dev",
				"php": ">=7.0"
			},
			"require-dev": {
				"automattic/jetpack-changelogger": "@dev",
				"yoast/phpunit-polyfills": "1.1.0"
			},
			"suggest": {
				"automattic/jetpack-autoloader": "Allow for better interoperability with other plugins that use this package."
			},
			"type": "jetpack-library",
			"extra": {
				"mirror-repo": "Automattic/woocommerce-analytics",
				"changelogger": {
					"link-template": "https://github.com/Automattic/woocommerce-analytics/compare/v${old}...v${new}"
				},
				"autotagger": true,
				"branch-alias": {
					"dev-trunk": "0.1.x-dev"
				},
				"textdomain": "woocommerce-analytics",
				"version-constants": {
					"::PACKAGE_VERSION": "src/class-woocommerce-analytics.php"
				}
			},
			"autoload": {
				"classmap": [
					"src/"
				]
			},
			"scripts": {
				"phpunit": [
					"./vendor/phpunit/phpunit/phpunit --colors=always"
				],
				"test-php": [
					"@composer phpunit"
				],
				"build-production": [
					"echo 'Add your build step to composer.json, please!'"
				],
				"build-development": [
					"echo 'Add your build step to composer.json, please!'"
				]
			},
			"license": [
				"GPL-2.0-or-later"
			],
			"description": "Enhanced analytics for WooCommerce users.",
			"transport-options": {
				"relative": true
			}
		},
		{
			"name": "scssphp/scssphp",
			"version": "v1.12.0",
			"source": {
				"type": "git",
				"url": "https://github.com/scssphp/scssphp.git",
				"reference": "a6b20c170ddb95f116b3d148a466a7bed1e85c35"
			},
			"dist": {
				"type": "zip",
				"url": "https://api.github.com/repos/scssphp/scssphp/zipball/a6b20c170ddb95f116b3d148a466a7bed1e85c35",
				"reference": "a6b20c170ddb95f116b3d148a466a7bed1e85c35",
				"shasum": ""
			},
			"require": {
				"ext-ctype": "*",
				"ext-json": "*",
				"php": ">=5.6.0"
			},
			"require-dev": {
				"bamarni/composer-bin-plugin": "^1.4",
				"phpunit/phpunit": "^5.7 || ^6.5 || ^7.5 || ^8.3 || ^9.4",
				"sass/sass-spec": "*",
				"squizlabs/php_codesniffer": "~3.5",
				"symfony/phpunit-bridge": "^5.1",
				"thoughtbot/bourbon": "^7.0",
				"twbs/bootstrap": "~5.0",
				"twbs/bootstrap4": "4.6.1",
				"zurb/foundation": "~6.7.0"
			},
			"suggest": {
				"ext-iconv": "Can be used as fallback when ext-mbstring is not available",
				"ext-mbstring": "For best performance, mbstring should be installed as it is faster than ext-iconv"
			},
			"bin": [
				"bin/pscss"
			],
			"type": "library",
			"extra": {
				"bamarni-bin": {
					"forward-command": false,
					"bin-links": false
				}
			},
			"autoload": {
				"psr-4": {
					"ScssPhp\\ScssPhp\\": "src/"
				}
			},
			"notification-url": "https://packagist.org/downloads/",
			"license": [
				"MIT"
			],
			"authors": [
				{
					"name": "Anthon Pang",
					"email": "apang@softwaredevelopment.ca",
					"homepage": "https://github.com/robocoder"
				},
				{
					"name": "Cédric Morin",
					"email": "cedric@yterium.com",
					"homepage": "https://github.com/Cerdic"
				}
			],
			"description": "scssphp is a compiler for SCSS written in PHP.",
			"homepage": "http://scssphp.github.io/scssphp/",
			"keywords": [
				"css",
				"less",
				"sass",
				"scss",
				"stylesheet"
			],
			"support": {
				"issues": "https://github.com/scssphp/scssphp/issues",
				"source": "https://github.com/scssphp/scssphp/tree/v1.12.0"
			},
			"time": "2023-11-14T14:56:09+00:00"
		},
		{
			"name": "wikimedia/aho-corasick",
			"version": "v1.0.1",
			"source": {
				"type": "git",
				"url": "https://github.com/wikimedia/AhoCorasick.git",
				"reference": "2f3a1bd765913637a66eade658d11d82f0e551be"
			},
			"dist": {
				"type": "zip",
				"url": "https://api.github.com/repos/wikimedia/AhoCorasick/zipball/2f3a1bd765913637a66eade658d11d82f0e551be",
				"reference": "2f3a1bd765913637a66eade658d11d82f0e551be",
				"shasum": ""
			},
			"require": {
				"php": ">=5.5.9"
			},
			"require-dev": {
				"jakub-onderka/php-console-highlighter": "0.3.2",
				"jakub-onderka/php-parallel-lint": "1.0.0",
				"mediawiki/mediawiki-codesniffer": "18.0.0",
				"mediawiki/minus-x": "0.3.1",
				"phpunit/phpunit": "4.8.36 || ^6.5"
			},
			"type": "library",
			"autoload": {
				"classmap": [
					"src/"
				]
			},
			"notification-url": "https://packagist.org/downloads/",
			"license": [
				"Apache-2.0"
			],
			"authors": [
				{
					"name": "Ori Livneh",
					"email": "ori@wikimedia.org"
				}
			],
			"description": "An implementation of the Aho-Corasick string matching algorithm.",
			"homepage": "https://gerrit.wikimedia.org/g/AhoCorasick",
			"keywords": [
				"ahocorasick",
				"matcher"
			],
			"support": {
				"source": "https://github.com/wikimedia/AhoCorasick/tree/v1.0.1"
			},
			"time": "2018-05-01T18:13:32+00:00"
		}
	],
	"packages-dev": [
		{
			"name": "antecedent/patchwork",
			"version": "2.1.28",
			"source": {
				"type": "git",
				"url": "https://github.com/antecedent/patchwork.git",
				"reference": "6b30aff81ebadf0f2feb9268d3e08385cebcc08d"
			},
			"dist": {
				"type": "zip",
				"url": "https://api.github.com/repos/antecedent/patchwork/zipball/6b30aff81ebadf0f2feb9268d3e08385cebcc08d",
				"reference": "6b30aff81ebadf0f2feb9268d3e08385cebcc08d",
				"shasum": ""
			},
			"require": {
				"php": ">=5.4.0"
			},
			"require-dev": {
				"phpunit/phpunit": ">=4"
			},
			"type": "library",
			"notification-url": "https://packagist.org/downloads/",
			"license": [
				"MIT"
			],
			"authors": [
				{
					"name": "Ignas Rudaitis",
					"email": "ignas.rudaitis@gmail.com"
				}
			],
			"description": "Method redefinition (monkey-patching) functionality for PHP.",
			"homepage": "https://antecedent.github.io/patchwork/",
			"keywords": [
				"aop",
				"aspect",
				"interception",
				"monkeypatching",
				"redefinition",
				"runkit",
				"testing"
			],
			"support": {
				"issues": "https://github.com/antecedent/patchwork/issues",
				"source": "https://github.com/antecedent/patchwork/tree/2.1.28"
			},
			"time": "2024-02-06T09:26:11+00:00"
		},
		{
			"name": "automattic/jetpack-changelogger",
			"version": "dev-trunk",
			"dist": {
				"type": "path",
				"url": "../../packages/changelogger",
				"reference": "d945e0cd8dec218ab24445d5ddc95894c9f24534"
			},
			"require": {
				"php": ">=7.0",
				"symfony/console": "^3.4 || ^4.4 || ^5.2 || ^6.0 || ^7.0",
				"symfony/process": "^3.4 || ^4.4 || ^5.2 || ^6.0 || ^7.0"
			},
			"require-dev": {
				"wikimedia/testing-access-wrapper": "^1.0 || ^2.0 || ^3.0",
				"yoast/phpunit-polyfills": "1.1.0"
			},
			"bin": [
				"bin/changelogger"
			],
			"type": "project",
			"extra": {
				"autotagger": true,
				"branch-alias": {
					"dev-trunk": "4.2.x-dev"
				},
				"mirror-repo": "Automattic/jetpack-changelogger",
				"version-constants": {
					"::VERSION": "src/Application.php"
				},
				"changelogger": {
					"link-template": "https://github.com/Automattic/jetpack-changelogger/compare/${old}...${new}"
				}
			},
			"autoload": {
				"psr-4": {
					"Automattic\\Jetpack\\Changelogger\\": "src",
					"Automattic\\Jetpack\\Changelog\\": "lib"
				}
			},
			"autoload-dev": {
				"psr-4": {
					"Automattic\\Jetpack\\Changelogger\\Tests\\": "tests/php/includes/src",
					"Automattic\\Jetpack\\Changelog\\Tests\\": "tests/php/includes/lib"
				}
			},
			"scripts": {
				"phpunit": [
					"./vendor/phpunit/phpunit/phpunit --colors=always"
				],
				"test-php": [
					"@composer phpunit"
				],
				"post-install-cmd": [
					"[ -e vendor/bin/changelogger ] || { cd vendor/bin && ln -s ../../bin/changelogger; }"
				],
				"post-update-cmd": [
					"[ -e vendor/bin/changelogger ] || { cd vendor/bin && ln -s ../../bin/changelogger; }"
				]
			},
			"license": [
				"GPL-2.0-or-later"
			],
			"description": "Jetpack Changelogger tool. Allows for managing changelogs by dropping change files into a changelog directory with each PR.",
			"keywords": [
				"changelog",
				"cli",
				"dev",
				"keepachangelog"
			],
			"transport-options": {
				"relative": true
			}
		},
		{
			"name": "automattic/patchwork-redefine-exit",
			"version": "dev-trunk",
			"dist": {
				"type": "path",
				"url": "../../packages/patchwork-redefine-exit",
				"reference": "14e4719ada9d517ef6d15334f583fbdb65312eab"
			},
			"require": {
				"antecedent/patchwork": "^2.1",
				"php": ">=7.0"
			},
			"require-dev": {
				"automattic/jetpack-changelogger": "@dev",
				"yoast/phpunit-polyfills": "1.1.0"
			},
			"type": "library",
			"extra": {
				"autotagger": true,
				"branch-alias": {
					"dev-trunk": "1.0.x-dev"
				},
				"changelogger": {
					"link-template": "https://github.com/Automattic/patchwork-redefine-exit/compare/v${old}...v${new}"
				},
				"mirror-repo": "Automattic/patchwork-redefine-exit"
			},
			"autoload": {
				"classmap": [
					"src"
				]
			},
			"scripts": {
				"phpunit": [
					"./vendor/phpunit/phpunit/phpunit --colors=always"
				],
				"test-php": [
					"@composer phpunit"
				]
			},
			"license": [
				"GPL-2.0-or-later"
			],
			"description": "Use antecedent/patchwork to redefine `exit` and `die` for more robust PHPUnit testing.",
			"keywords": [
				"die",
				"exit",
				"patchwork",
				"phpunit",
				"redefinition",
				"testing"
			],
			"transport-options": {
				"relative": true
			}
		},
		{
			"name": "doctrine/instantiator",
			"version": "2.0.0",
			"source": {
				"type": "git",
				"url": "https://github.com/doctrine/instantiator.git",
				"reference": "c6222283fa3f4ac679f8b9ced9a4e23f163e80d0"
			},
			"dist": {
				"type": "zip",
				"url": "https://api.github.com/repos/doctrine/instantiator/zipball/c6222283fa3f4ac679f8b9ced9a4e23f163e80d0",
				"reference": "c6222283fa3f4ac679f8b9ced9a4e23f163e80d0",
				"shasum": ""
			},
			"require": {
				"php": "^8.1"
			},
			"require-dev": {
				"doctrine/coding-standard": "^11",
				"ext-pdo": "*",
				"ext-phar": "*",
				"phpbench/phpbench": "^1.2",
				"phpstan/phpstan": "^1.9.4",
				"phpstan/phpstan-phpunit": "^1.3",
				"phpunit/phpunit": "^9.5.27",
				"vimeo/psalm": "^5.4"
			},
			"type": "library",
			"autoload": {
				"psr-4": {
					"Doctrine\\Instantiator\\": "src/Doctrine/Instantiator/"
				}
			},
			"notification-url": "https://packagist.org/downloads/",
			"license": [
				"MIT"
			],
			"authors": [
				{
					"name": "Marco Pivetta",
					"email": "ocramius@gmail.com",
					"homepage": "https://ocramius.github.io/"
				}
			],
			"description": "A small, lightweight utility to instantiate objects in PHP without invoking their constructors",
			"homepage": "https://www.doctrine-project.org/projects/instantiator.html",
			"keywords": [
				"constructor",
				"instantiate"
			],
			"support": {
				"issues": "https://github.com/doctrine/instantiator/issues",
				"source": "https://github.com/doctrine/instantiator/tree/2.0.0"
			},
			"funding": [
				{
					"url": "https://www.doctrine-project.org/sponsorship.html",
					"type": "custom"
				},
				{
					"url": "https://www.patreon.com/phpdoctrine",
					"type": "patreon"
				},
				{
					"url": "https://tidelift.com/funding/github/packagist/doctrine%2Finstantiator",
					"type": "tidelift"
				}
			],
			"time": "2022-12-30T00:23:10+00:00"
		},
		{
			"name": "johnkary/phpunit-speedtrap",
			"version": "v4.0.1",
			"source": {
				"type": "git",
				"url": "https://github.com/johnkary/phpunit-speedtrap.git",
				"reference": "d6600d2218396b78856c335f83479503957a5fa9"
			},
			"dist": {
				"type": "zip",
				"url": "https://api.github.com/repos/johnkary/phpunit-speedtrap/zipball/d6600d2218396b78856c335f83479503957a5fa9",
				"reference": "d6600d2218396b78856c335f83479503957a5fa9",
				"shasum": ""
			},
			"require": {
				"php": ">=7.1",
				"phpunit/phpunit": "^7.0 || ^8.0 || ^9.0"
			},
			"type": "library",
			"extra": {
				"branch-alias": {
					"dev-master": "4.0-dev"
				}
			},
			"autoload": {
				"psr-4": {
					"JohnKary\\PHPUnit\\Listener\\": "src/"
				}
			},
			"notification-url": "https://packagist.org/downloads/",
			"license": [
				"MIT"
			],
			"authors": [
				{
					"name": "John Kary",
					"email": "john@johnkary.net"
				}
			],
			"description": "Find and report on slow tests in your PHPUnit test suite",
			"homepage": "https://github.com/johnkary/phpunit-speedtrap",
			"keywords": [
				"phpunit",
				"profile",
				"slow"
			],
			"support": {
				"issues": "https://github.com/johnkary/phpunit-speedtrap/issues",
				"source": "https://github.com/johnkary/phpunit-speedtrap/tree/v4.0.1"
			},
			"time": "2022-10-17T00:56:56+00:00"
		},
		{
			"name": "myclabs/deep-copy",
			"version": "1.11.1",
			"source": {
				"type": "git",
				"url": "https://github.com/myclabs/DeepCopy.git",
				"reference": "7284c22080590fb39f2ffa3e9057f10a4ddd0e0c"
			},
			"dist": {
				"type": "zip",
				"url": "https://api.github.com/repos/myclabs/DeepCopy/zipball/7284c22080590fb39f2ffa3e9057f10a4ddd0e0c",
				"reference": "7284c22080590fb39f2ffa3e9057f10a4ddd0e0c",
				"shasum": ""
			},
			"require": {
				"php": "^7.1 || ^8.0"
			},
			"conflict": {
				"doctrine/collections": "<1.6.8",
				"doctrine/common": "<2.13.3 || >=3,<3.2.2"
			},
			"require-dev": {
				"doctrine/collections": "^1.6.8",
				"doctrine/common": "^2.13.3 || ^3.2.2",
				"phpunit/phpunit": "^7.5.20 || ^8.5.23 || ^9.5.13"
			},
			"type": "library",
			"autoload": {
				"files": [
					"src/DeepCopy/deep_copy.php"
				],
				"psr-4": {
					"DeepCopy\\": "src/DeepCopy/"
				}
			},
			"notification-url": "https://packagist.org/downloads/",
			"license": [
				"MIT"
			],
			"description": "Create deep copies (clones) of your objects",
			"keywords": [
				"clone",
				"copy",
				"duplicate",
				"object",
				"object graph"
			],
			"support": {
				"issues": "https://github.com/myclabs/DeepCopy/issues",
				"source": "https://github.com/myclabs/DeepCopy/tree/1.11.1"
			},
			"funding": [
				{
					"url": "https://tidelift.com/funding/github/packagist/myclabs/deep-copy",
					"type": "tidelift"
				}
			],
			"time": "2023-03-08T13:26:56+00:00"
		},
		{
			"name": "nikic/php-parser",
			"version": "v5.0.2",
			"source": {
				"type": "git",
				"url": "https://github.com/nikic/PHP-Parser.git",
				"reference": "139676794dc1e9231bf7bcd123cfc0c99182cb13"
			},
			"dist": {
				"type": "zip",
				"url": "https://api.github.com/repos/nikic/PHP-Parser/zipball/139676794dc1e9231bf7bcd123cfc0c99182cb13",
				"reference": "139676794dc1e9231bf7bcd123cfc0c99182cb13",
				"shasum": ""
			},
			"require": {
				"ext-ctype": "*",
				"ext-json": "*",
				"ext-tokenizer": "*",
				"php": ">=7.4"
			},
			"require-dev": {
				"ircmaxell/php-yacc": "^0.0.7",
				"phpunit/phpunit": "^7.0 || ^8.0 || ^9.0"
			},
			"bin": [
				"bin/php-parse"
			],
			"type": "library",
			"extra": {
				"branch-alias": {
					"dev-master": "5.0-dev"
				}
			},
			"autoload": {
				"psr-4": {
					"PhpParser\\": "lib/PhpParser"
				}
			},
			"notification-url": "https://packagist.org/downloads/",
			"license": [
				"BSD-3-Clause"
			],
			"authors": [
				{
					"name": "Nikita Popov"
				}
			],
			"description": "A PHP parser written in PHP",
			"keywords": [
				"parser",
				"php"
			],
			"support": {
				"issues": "https://github.com/nikic/PHP-Parser/issues",
				"source": "https://github.com/nikic/PHP-Parser/tree/v5.0.2"
			},
			"time": "2024-03-05T20:51:40+00:00"
		},
		{
			"name": "phar-io/manifest",
			"version": "2.0.4",
			"source": {
				"type": "git",
				"url": "https://github.com/phar-io/manifest.git",
				"reference": "54750ef60c58e43759730615a392c31c80e23176"
			},
			"dist": {
				"type": "zip",
				"url": "https://api.github.com/repos/phar-io/manifest/zipball/54750ef60c58e43759730615a392c31c80e23176",
				"reference": "54750ef60c58e43759730615a392c31c80e23176",
				"shasum": ""
			},
			"require": {
				"ext-dom": "*",
				"ext-libxml": "*",
				"ext-phar": "*",
				"ext-xmlwriter": "*",
				"phar-io/version": "^3.0.1",
				"php": "^7.2 || ^8.0"
			},
			"type": "library",
			"extra": {
				"branch-alias": {
					"dev-master": "2.0.x-dev"
				}
			},
			"autoload": {
				"classmap": [
					"src/"
				]
			},
			"notification-url": "https://packagist.org/downloads/",
			"license": [
				"BSD-3-Clause"
			],
			"authors": [
				{
					"name": "Arne Blankerts",
					"email": "arne@blankerts.de",
					"role": "Developer"
				},
				{
					"name": "Sebastian Heuer",
					"email": "sebastian@phpeople.de",
					"role": "Developer"
				},
				{
					"name": "Sebastian Bergmann",
					"email": "sebastian@phpunit.de",
					"role": "Developer"
				}
			],
			"description": "Component for reading phar.io manifest information from a PHP Archive (PHAR)",
			"support": {
				"issues": "https://github.com/phar-io/manifest/issues",
				"source": "https://github.com/phar-io/manifest/tree/2.0.4"
			},
			"funding": [
				{
					"url": "https://github.com/theseer",
					"type": "github"
				}
			],
			"time": "2024-03-03T12:33:53+00:00"
		},
		{
			"name": "phar-io/version",
			"version": "3.2.1",
			"source": {
				"type": "git",
				"url": "https://github.com/phar-io/version.git",
				"reference": "4f7fd7836c6f332bb2933569e566a0d6c4cbed74"
			},
			"dist": {
				"type": "zip",
				"url": "https://api.github.com/repos/phar-io/version/zipball/4f7fd7836c6f332bb2933569e566a0d6c4cbed74",
				"reference": "4f7fd7836c6f332bb2933569e566a0d6c4cbed74",
				"shasum": ""
			},
			"require": {
				"php": "^7.2 || ^8.0"
			},
			"type": "library",
			"autoload": {
				"classmap": [
					"src/"
				]
			},
			"notification-url": "https://packagist.org/downloads/",
			"license": [
				"BSD-3-Clause"
			],
			"authors": [
				{
					"name": "Arne Blankerts",
					"email": "arne@blankerts.de",
					"role": "Developer"
				},
				{
					"name": "Sebastian Heuer",
					"email": "sebastian@phpeople.de",
					"role": "Developer"
				},
				{
					"name": "Sebastian Bergmann",
					"email": "sebastian@phpunit.de",
					"role": "Developer"
				}
			],
			"description": "Library for handling version information and constraints",
			"support": {
				"issues": "https://github.com/phar-io/version/issues",
				"source": "https://github.com/phar-io/version/tree/3.2.1"
			},
			"time": "2022-02-21T01:04:05+00:00"
		},
		{
			"name": "phpunit/php-code-coverage",
			"version": "9.2.31",
			"source": {
				"type": "git",
				"url": "https://github.com/sebastianbergmann/php-code-coverage.git",
				"reference": "48c34b5d8d983006bd2adc2d0de92963b9155965"
			},
			"dist": {
				"type": "zip",
				"url": "https://api.github.com/repos/sebastianbergmann/php-code-coverage/zipball/48c34b5d8d983006bd2adc2d0de92963b9155965",
				"reference": "48c34b5d8d983006bd2adc2d0de92963b9155965",
				"shasum": ""
			},
			"require": {
				"ext-dom": "*",
				"ext-libxml": "*",
				"ext-xmlwriter": "*",
				"nikic/php-parser": "^4.18 || ^5.0",
				"php": ">=7.3",
				"phpunit/php-file-iterator": "^3.0.3",
				"phpunit/php-text-template": "^2.0.2",
				"sebastian/code-unit-reverse-lookup": "^2.0.2",
				"sebastian/complexity": "^2.0",
				"sebastian/environment": "^5.1.2",
				"sebastian/lines-of-code": "^1.0.3",
				"sebastian/version": "^3.0.1",
				"theseer/tokenizer": "^1.2.0"
			},
			"require-dev": {
				"phpunit/phpunit": "^9.3"
			},
			"suggest": {
				"ext-pcov": "PHP extension that provides line coverage",
				"ext-xdebug": "PHP extension that provides line coverage as well as branch and path coverage"
			},
			"type": "library",
			"extra": {
				"branch-alias": {
					"dev-master": "9.2-dev"
				}
			},
			"autoload": {
				"classmap": [
					"src/"
				]
			},
			"notification-url": "https://packagist.org/downloads/",
			"license": [
				"BSD-3-Clause"
			],
			"authors": [
				{
					"name": "Sebastian Bergmann",
					"email": "sebastian@phpunit.de",
					"role": "lead"
				}
			],
			"description": "Library that provides collection, processing, and rendering functionality for PHP code coverage information.",
			"homepage": "https://github.com/sebastianbergmann/php-code-coverage",
			"keywords": [
				"coverage",
				"testing",
				"xunit"
			],
			"support": {
				"issues": "https://github.com/sebastianbergmann/php-code-coverage/issues",
				"security": "https://github.com/sebastianbergmann/php-code-coverage/security/policy",
				"source": "https://github.com/sebastianbergmann/php-code-coverage/tree/9.2.31"
			},
			"funding": [
				{
					"url": "https://github.com/sebastianbergmann",
					"type": "github"
				}
			],
			"time": "2024-03-02T06:37:42+00:00"
		},
		{
			"name": "phpunit/php-file-iterator",
			"version": "3.0.6",
			"source": {
				"type": "git",
				"url": "https://github.com/sebastianbergmann/php-file-iterator.git",
				"reference": "cf1c2e7c203ac650e352f4cc675a7021e7d1b3cf"
			},
			"dist": {
				"type": "zip",
				"url": "https://api.github.com/repos/sebastianbergmann/php-file-iterator/zipball/cf1c2e7c203ac650e352f4cc675a7021e7d1b3cf",
				"reference": "cf1c2e7c203ac650e352f4cc675a7021e7d1b3cf",
				"shasum": ""
			},
			"require": {
				"php": ">=7.3"
			},
			"require-dev": {
				"phpunit/phpunit": "^9.3"
			},
			"type": "library",
			"extra": {
				"branch-alias": {
					"dev-master": "3.0-dev"
				}
			},
			"autoload": {
				"classmap": [
					"src/"
				]
			},
			"notification-url": "https://packagist.org/downloads/",
			"license": [
				"BSD-3-Clause"
			],
			"authors": [
				{
					"name": "Sebastian Bergmann",
					"email": "sebastian@phpunit.de",
					"role": "lead"
				}
			],
			"description": "FilterIterator implementation that filters files based on a list of suffixes.",
			"homepage": "https://github.com/sebastianbergmann/php-file-iterator/",
			"keywords": [
				"filesystem",
				"iterator"
			],
			"support": {
				"issues": "https://github.com/sebastianbergmann/php-file-iterator/issues",
				"source": "https://github.com/sebastianbergmann/php-file-iterator/tree/3.0.6"
			},
			"funding": [
				{
					"url": "https://github.com/sebastianbergmann",
					"type": "github"
				}
			],
			"time": "2021-12-02T12:48:52+00:00"
		},
		{
			"name": "phpunit/php-invoker",
			"version": "3.1.1",
			"source": {
				"type": "git",
				"url": "https://github.com/sebastianbergmann/php-invoker.git",
				"reference": "5a10147d0aaf65b58940a0b72f71c9ac0423cc67"
			},
			"dist": {
				"type": "zip",
				"url": "https://api.github.com/repos/sebastianbergmann/php-invoker/zipball/5a10147d0aaf65b58940a0b72f71c9ac0423cc67",
				"reference": "5a10147d0aaf65b58940a0b72f71c9ac0423cc67",
				"shasum": ""
			},
			"require": {
				"php": ">=7.3"
			},
			"require-dev": {
				"ext-pcntl": "*",
				"phpunit/phpunit": "^9.3"
			},
			"suggest": {
				"ext-pcntl": "*"
			},
			"type": "library",
			"extra": {
				"branch-alias": {
					"dev-master": "3.1-dev"
				}
			},
			"autoload": {
				"classmap": [
					"src/"
				]
			},
			"notification-url": "https://packagist.org/downloads/",
			"license": [
				"BSD-3-Clause"
			],
			"authors": [
				{
					"name": "Sebastian Bergmann",
					"email": "sebastian@phpunit.de",
					"role": "lead"
				}
			],
			"description": "Invoke callables with a timeout",
			"homepage": "https://github.com/sebastianbergmann/php-invoker/",
			"keywords": [
				"process"
			],
			"support": {
				"issues": "https://github.com/sebastianbergmann/php-invoker/issues",
				"source": "https://github.com/sebastianbergmann/php-invoker/tree/3.1.1"
			},
			"funding": [
				{
					"url": "https://github.com/sebastianbergmann",
					"type": "github"
				}
			],
			"time": "2020-09-28T05:58:55+00:00"
		},
		{
			"name": "phpunit/php-text-template",
			"version": "2.0.4",
			"source": {
				"type": "git",
				"url": "https://github.com/sebastianbergmann/php-text-template.git",
				"reference": "5da5f67fc95621df9ff4c4e5a84d6a8a2acf7c28"
			},
			"dist": {
				"type": "zip",
				"url": "https://api.github.com/repos/sebastianbergmann/php-text-template/zipball/5da5f67fc95621df9ff4c4e5a84d6a8a2acf7c28",
				"reference": "5da5f67fc95621df9ff4c4e5a84d6a8a2acf7c28",
				"shasum": ""
			},
			"require": {
				"php": ">=7.3"
			},
			"require-dev": {
				"phpunit/phpunit": "^9.3"
			},
			"type": "library",
			"extra": {
				"branch-alias": {
					"dev-master": "2.0-dev"
				}
			},
			"autoload": {
				"classmap": [
					"src/"
				]
			},
			"notification-url": "https://packagist.org/downloads/",
			"license": [
				"BSD-3-Clause"
			],
			"authors": [
				{
					"name": "Sebastian Bergmann",
					"email": "sebastian@phpunit.de",
					"role": "lead"
				}
			],
			"description": "Simple template engine.",
			"homepage": "https://github.com/sebastianbergmann/php-text-template/",
			"keywords": [
				"template"
			],
			"support": {
				"issues": "https://github.com/sebastianbergmann/php-text-template/issues",
				"source": "https://github.com/sebastianbergmann/php-text-template/tree/2.0.4"
			},
			"funding": [
				{
					"url": "https://github.com/sebastianbergmann",
					"type": "github"
				}
			],
			"time": "2020-10-26T05:33:50+00:00"
		},
		{
			"name": "phpunit/php-timer",
			"version": "5.0.3",
			"source": {
				"type": "git",
				"url": "https://github.com/sebastianbergmann/php-timer.git",
				"reference": "5a63ce20ed1b5bf577850e2c4e87f4aa902afbd2"
			},
			"dist": {
				"type": "zip",
				"url": "https://api.github.com/repos/sebastianbergmann/php-timer/zipball/5a63ce20ed1b5bf577850e2c4e87f4aa902afbd2",
				"reference": "5a63ce20ed1b5bf577850e2c4e87f4aa902afbd2",
				"shasum": ""
			},
			"require": {
				"php": ">=7.3"
			},
			"require-dev": {
				"phpunit/phpunit": "^9.3"
			},
			"type": "library",
			"extra": {
				"branch-alias": {
					"dev-master": "5.0-dev"
				}
			},
			"autoload": {
				"classmap": [
					"src/"
				]
			},
			"notification-url": "https://packagist.org/downloads/",
			"license": [
				"BSD-3-Clause"
			],
			"authors": [
				{
					"name": "Sebastian Bergmann",
					"email": "sebastian@phpunit.de",
					"role": "lead"
				}
			],
			"description": "Utility class for timing",
			"homepage": "https://github.com/sebastianbergmann/php-timer/",
			"keywords": [
				"timer"
			],
			"support": {
				"issues": "https://github.com/sebastianbergmann/php-timer/issues",
				"source": "https://github.com/sebastianbergmann/php-timer/tree/5.0.3"
			},
			"funding": [
				{
					"url": "https://github.com/sebastianbergmann",
					"type": "github"
				}
			],
			"time": "2020-10-26T13:16:10+00:00"
		},
		{
			"name": "phpunit/phpunit",
			"version": "9.6.19",
			"source": {
				"type": "git",
				"url": "https://github.com/sebastianbergmann/phpunit.git",
				"reference": "a1a54a473501ef4cdeaae4e06891674114d79db8"
			},
			"dist": {
				"type": "zip",
				"url": "https://api.github.com/repos/sebastianbergmann/phpunit/zipball/a1a54a473501ef4cdeaae4e06891674114d79db8",
				"reference": "a1a54a473501ef4cdeaae4e06891674114d79db8",
				"shasum": ""
			},
			"require": {
				"doctrine/instantiator": "^1.3.1 || ^2",
				"ext-dom": "*",
				"ext-json": "*",
				"ext-libxml": "*",
				"ext-mbstring": "*",
				"ext-xml": "*",
				"ext-xmlwriter": "*",
				"myclabs/deep-copy": "^1.10.1",
				"phar-io/manifest": "^2.0.3",
				"phar-io/version": "^3.0.2",
				"php": ">=7.3",
				"phpunit/php-code-coverage": "^9.2.28",
				"phpunit/php-file-iterator": "^3.0.5",
				"phpunit/php-invoker": "^3.1.1",
				"phpunit/php-text-template": "^2.0.3",
				"phpunit/php-timer": "^5.0.2",
				"sebastian/cli-parser": "^1.0.1",
				"sebastian/code-unit": "^1.0.6",
				"sebastian/comparator": "^4.0.8",
				"sebastian/diff": "^4.0.3",
				"sebastian/environment": "^5.1.3",
				"sebastian/exporter": "^4.0.5",
				"sebastian/global-state": "^5.0.1",
				"sebastian/object-enumerator": "^4.0.3",
				"sebastian/resource-operations": "^3.0.3",
				"sebastian/type": "^3.2",
				"sebastian/version": "^3.0.2"
			},
			"suggest": {
				"ext-soap": "To be able to generate mocks based on WSDL files",
				"ext-xdebug": "PHP extension that provides line coverage as well as branch and path coverage"
			},
			"bin": [
				"phpunit"
			],
			"type": "library",
			"extra": {
				"branch-alias": {
					"dev-master": "9.6-dev"
				}
			},
			"autoload": {
				"files": [
					"src/Framework/Assert/Functions.php"
				],
				"classmap": [
					"src/"
				]
			},
			"notification-url": "https://packagist.org/downloads/",
			"license": [
				"BSD-3-Clause"
			],
			"authors": [
				{
					"name": "Sebastian Bergmann",
					"email": "sebastian@phpunit.de",
					"role": "lead"
				}
			],
			"description": "The PHP Unit Testing framework.",
			"homepage": "https://phpunit.de/",
			"keywords": [
				"phpunit",
				"testing",
				"xunit"
			],
			"support": {
				"issues": "https://github.com/sebastianbergmann/phpunit/issues",
				"security": "https://github.com/sebastianbergmann/phpunit/security/policy",
				"source": "https://github.com/sebastianbergmann/phpunit/tree/9.6.19"
			},
			"funding": [
				{
					"url": "https://phpunit.de/sponsors.html",
					"type": "custom"
				},
				{
					"url": "https://github.com/sebastianbergmann",
					"type": "github"
				},
				{
					"url": "https://tidelift.com/funding/github/packagist/phpunit/phpunit",
					"type": "tidelift"
				}
			],
			"time": "2024-04-05T04:35:58+00:00"
		},
		{
			"name": "psr/container",
			"version": "2.0.2",
			"source": {
				"type": "git",
				"url": "https://github.com/php-fig/container.git",
				"reference": "c71ecc56dfe541dbd90c5360474fbc405f8d5963"
			},
			"dist": {
				"type": "zip",
				"url": "https://api.github.com/repos/php-fig/container/zipball/c71ecc56dfe541dbd90c5360474fbc405f8d5963",
				"reference": "c71ecc56dfe541dbd90c5360474fbc405f8d5963",
				"shasum": ""
			},
			"require": {
				"php": ">=7.4.0"
			},
			"type": "library",
			"extra": {
				"branch-alias": {
					"dev-master": "2.0.x-dev"
				}
			},
			"autoload": {
				"psr-4": {
					"Psr\\Container\\": "src/"
				}
			},
			"notification-url": "https://packagist.org/downloads/",
			"license": [
				"MIT"
			],
			"authors": [
				{
					"name": "PHP-FIG",
					"homepage": "https://www.php-fig.org/"
				}
			],
			"description": "Common Container Interface (PHP FIG PSR-11)",
			"homepage": "https://github.com/php-fig/container",
			"keywords": [
				"PSR-11",
				"container",
				"container-interface",
				"container-interop",
				"psr"
			],
			"support": {
				"issues": "https://github.com/php-fig/container/issues",
				"source": "https://github.com/php-fig/container/tree/2.0.2"
			},
			"time": "2021-11-05T16:47:00+00:00"
		},
		{
			"name": "sebastian/cli-parser",
			"version": "1.0.2",
			"source": {
				"type": "git",
				"url": "https://github.com/sebastianbergmann/cli-parser.git",
				"reference": "2b56bea83a09de3ac06bb18b92f068e60cc6f50b"
			},
			"dist": {
				"type": "zip",
				"url": "https://api.github.com/repos/sebastianbergmann/cli-parser/zipball/2b56bea83a09de3ac06bb18b92f068e60cc6f50b",
				"reference": "2b56bea83a09de3ac06bb18b92f068e60cc6f50b",
				"shasum": ""
			},
			"require": {
				"php": ">=7.3"
			},
			"require-dev": {
				"phpunit/phpunit": "^9.3"
			},
			"type": "library",
			"extra": {
				"branch-alias": {
					"dev-master": "1.0-dev"
				}
			},
			"autoload": {
				"classmap": [
					"src/"
				]
			},
			"notification-url": "https://packagist.org/downloads/",
			"license": [
				"BSD-3-Clause"
			],
			"authors": [
				{
					"name": "Sebastian Bergmann",
					"email": "sebastian@phpunit.de",
					"role": "lead"
				}
			],
			"description": "Library for parsing CLI options",
			"homepage": "https://github.com/sebastianbergmann/cli-parser",
			"support": {
				"issues": "https://github.com/sebastianbergmann/cli-parser/issues",
				"source": "https://github.com/sebastianbergmann/cli-parser/tree/1.0.2"
			},
			"funding": [
				{
					"url": "https://github.com/sebastianbergmann",
					"type": "github"
				}
			],
			"time": "2024-03-02T06:27:43+00:00"
		},
		{
			"name": "sebastian/code-unit",
			"version": "1.0.8",
			"source": {
				"type": "git",
				"url": "https://github.com/sebastianbergmann/code-unit.git",
				"reference": "1fc9f64c0927627ef78ba436c9b17d967e68e120"
			},
			"dist": {
				"type": "zip",
				"url": "https://api.github.com/repos/sebastianbergmann/code-unit/zipball/1fc9f64c0927627ef78ba436c9b17d967e68e120",
				"reference": "1fc9f64c0927627ef78ba436c9b17d967e68e120",
				"shasum": ""
			},
			"require": {
				"php": ">=7.3"
			},
			"require-dev": {
				"phpunit/phpunit": "^9.3"
			},
			"type": "library",
			"extra": {
				"branch-alias": {
					"dev-master": "1.0-dev"
				}
			},
			"autoload": {
				"classmap": [
					"src/"
				]
			},
			"notification-url": "https://packagist.org/downloads/",
			"license": [
				"BSD-3-Clause"
			],
			"authors": [
				{
					"name": "Sebastian Bergmann",
					"email": "sebastian@phpunit.de",
					"role": "lead"
				}
			],
			"description": "Collection of value objects that represent the PHP code units",
			"homepage": "https://github.com/sebastianbergmann/code-unit",
			"support": {
				"issues": "https://github.com/sebastianbergmann/code-unit/issues",
				"source": "https://github.com/sebastianbergmann/code-unit/tree/1.0.8"
			},
			"funding": [
				{
					"url": "https://github.com/sebastianbergmann",
					"type": "github"
				}
			],
			"time": "2020-10-26T13:08:54+00:00"
		},
		{
			"name": "sebastian/code-unit-reverse-lookup",
			"version": "2.0.3",
			"source": {
				"type": "git",
				"url": "https://github.com/sebastianbergmann/code-unit-reverse-lookup.git",
				"reference": "ac91f01ccec49fb77bdc6fd1e548bc70f7faa3e5"
			},
			"dist": {
				"type": "zip",
				"url": "https://api.github.com/repos/sebastianbergmann/code-unit-reverse-lookup/zipball/ac91f01ccec49fb77bdc6fd1e548bc70f7faa3e5",
				"reference": "ac91f01ccec49fb77bdc6fd1e548bc70f7faa3e5",
				"shasum": ""
			},
			"require": {
				"php": ">=7.3"
			},
			"require-dev": {
				"phpunit/phpunit": "^9.3"
			},
			"type": "library",
			"extra": {
				"branch-alias": {
					"dev-master": "2.0-dev"
				}
			},
			"autoload": {
				"classmap": [
					"src/"
				]
			},
			"notification-url": "https://packagist.org/downloads/",
			"license": [
				"BSD-3-Clause"
			],
			"authors": [
				{
					"name": "Sebastian Bergmann",
					"email": "sebastian@phpunit.de"
				}
			],
			"description": "Looks up which function or method a line of code belongs to",
			"homepage": "https://github.com/sebastianbergmann/code-unit-reverse-lookup/",
			"support": {
				"issues": "https://github.com/sebastianbergmann/code-unit-reverse-lookup/issues",
				"source": "https://github.com/sebastianbergmann/code-unit-reverse-lookup/tree/2.0.3"
			},
			"funding": [
				{
					"url": "https://github.com/sebastianbergmann",
					"type": "github"
				}
			],
			"time": "2020-09-28T05:30:19+00:00"
		},
		{
			"name": "sebastian/comparator",
			"version": "4.0.8",
			"source": {
				"type": "git",
				"url": "https://github.com/sebastianbergmann/comparator.git",
				"reference": "fa0f136dd2334583309d32b62544682ee972b51a"
			},
			"dist": {
				"type": "zip",
				"url": "https://api.github.com/repos/sebastianbergmann/comparator/zipball/fa0f136dd2334583309d32b62544682ee972b51a",
				"reference": "fa0f136dd2334583309d32b62544682ee972b51a",
				"shasum": ""
			},
			"require": {
				"php": ">=7.3",
				"sebastian/diff": "^4.0",
				"sebastian/exporter": "^4.0"
			},
			"require-dev": {
				"phpunit/phpunit": "^9.3"
			},
			"type": "library",
			"extra": {
				"branch-alias": {
					"dev-master": "4.0-dev"
				}
			},
			"autoload": {
				"classmap": [
					"src/"
				]
			},
			"notification-url": "https://packagist.org/downloads/",
			"license": [
				"BSD-3-Clause"
			],
			"authors": [
				{
					"name": "Sebastian Bergmann",
					"email": "sebastian@phpunit.de"
				},
				{
					"name": "Jeff Welch",
					"email": "whatthejeff@gmail.com"
				},
				{
					"name": "Volker Dusch",
					"email": "github@wallbash.com"
				},
				{
					"name": "Bernhard Schussek",
					"email": "bschussek@2bepublished.at"
				}
			],
			"description": "Provides the functionality to compare PHP values for equality",
			"homepage": "https://github.com/sebastianbergmann/comparator",
			"keywords": [
				"comparator",
				"compare",
				"equality"
			],
			"support": {
				"issues": "https://github.com/sebastianbergmann/comparator/issues",
				"source": "https://github.com/sebastianbergmann/comparator/tree/4.0.8"
			},
			"funding": [
				{
					"url": "https://github.com/sebastianbergmann",
					"type": "github"
				}
			],
			"time": "2022-09-14T12:41:17+00:00"
		},
		{
			"name": "sebastian/complexity",
			"version": "2.0.3",
			"source": {
				"type": "git",
				"url": "https://github.com/sebastianbergmann/complexity.git",
				"reference": "25f207c40d62b8b7aa32f5ab026c53561964053a"
			},
			"dist": {
				"type": "zip",
				"url": "https://api.github.com/repos/sebastianbergmann/complexity/zipball/25f207c40d62b8b7aa32f5ab026c53561964053a",
				"reference": "25f207c40d62b8b7aa32f5ab026c53561964053a",
				"shasum": ""
			},
			"require": {
				"nikic/php-parser": "^4.18 || ^5.0",
				"php": ">=7.3"
			},
			"require-dev": {
				"phpunit/phpunit": "^9.3"
			},
			"type": "library",
			"extra": {
				"branch-alias": {
					"dev-master": "2.0-dev"
				}
			},
			"autoload": {
				"classmap": [
					"src/"
				]
			},
			"notification-url": "https://packagist.org/downloads/",
			"license": [
				"BSD-3-Clause"
			],
			"authors": [
				{
					"name": "Sebastian Bergmann",
					"email": "sebastian@phpunit.de",
					"role": "lead"
				}
			],
			"description": "Library for calculating the complexity of PHP code units",
			"homepage": "https://github.com/sebastianbergmann/complexity",
			"support": {
				"issues": "https://github.com/sebastianbergmann/complexity/issues",
				"source": "https://github.com/sebastianbergmann/complexity/tree/2.0.3"
			},
			"funding": [
				{
					"url": "https://github.com/sebastianbergmann",
					"type": "github"
				}
			],
			"time": "2023-12-22T06:19:30+00:00"
		},
		{
			"name": "sebastian/diff",
			"version": "4.0.6",
			"source": {
				"type": "git",
				"url": "https://github.com/sebastianbergmann/diff.git",
				"reference": "ba01945089c3a293b01ba9badc29ad55b106b0bc"
			},
			"dist": {
				"type": "zip",
				"url": "https://api.github.com/repos/sebastianbergmann/diff/zipball/ba01945089c3a293b01ba9badc29ad55b106b0bc",
				"reference": "ba01945089c3a293b01ba9badc29ad55b106b0bc",
				"shasum": ""
			},
			"require": {
				"php": ">=7.3"
			},
			"require-dev": {
				"phpunit/phpunit": "^9.3",
				"symfony/process": "^4.2 || ^5"
			},
			"type": "library",
			"extra": {
				"branch-alias": {
					"dev-master": "4.0-dev"
				}
			},
			"autoload": {
				"classmap": [
					"src/"
				]
			},
			"notification-url": "https://packagist.org/downloads/",
			"license": [
				"BSD-3-Clause"
			],
			"authors": [
				{
					"name": "Sebastian Bergmann",
					"email": "sebastian@phpunit.de"
				},
				{
					"name": "Kore Nordmann",
					"email": "mail@kore-nordmann.de"
				}
			],
			"description": "Diff implementation",
			"homepage": "https://github.com/sebastianbergmann/diff",
			"keywords": [
				"diff",
				"udiff",
				"unidiff",
				"unified diff"
			],
			"support": {
				"issues": "https://github.com/sebastianbergmann/diff/issues",
				"source": "https://github.com/sebastianbergmann/diff/tree/4.0.6"
			},
			"funding": [
				{
					"url": "https://github.com/sebastianbergmann",
					"type": "github"
				}
			],
			"time": "2024-03-02T06:30:58+00:00"
		},
		{
			"name": "sebastian/environment",
			"version": "5.1.5",
			"source": {
				"type": "git",
				"url": "https://github.com/sebastianbergmann/environment.git",
				"reference": "830c43a844f1f8d5b7a1f6d6076b784454d8b7ed"
			},
			"dist": {
				"type": "zip",
				"url": "https://api.github.com/repos/sebastianbergmann/environment/zipball/830c43a844f1f8d5b7a1f6d6076b784454d8b7ed",
				"reference": "830c43a844f1f8d5b7a1f6d6076b784454d8b7ed",
				"shasum": ""
			},
			"require": {
				"php": ">=7.3"
			},
			"require-dev": {
				"phpunit/phpunit": "^9.3"
			},
			"suggest": {
				"ext-posix": "*"
			},
			"type": "library",
			"extra": {
				"branch-alias": {
					"dev-master": "5.1-dev"
				}
			},
			"autoload": {
				"classmap": [
					"src/"
				]
			},
			"notification-url": "https://packagist.org/downloads/",
			"license": [
				"BSD-3-Clause"
			],
			"authors": [
				{
					"name": "Sebastian Bergmann",
					"email": "sebastian@phpunit.de"
				}
			],
			"description": "Provides functionality to handle HHVM/PHP environments",
			"homepage": "http://www.github.com/sebastianbergmann/environment",
			"keywords": [
				"Xdebug",
				"environment",
				"hhvm"
			],
			"support": {
				"issues": "https://github.com/sebastianbergmann/environment/issues",
				"source": "https://github.com/sebastianbergmann/environment/tree/5.1.5"
			},
			"funding": [
				{
					"url": "https://github.com/sebastianbergmann",
					"type": "github"
				}
			],
			"time": "2023-02-03T06:03:51+00:00"
		},
		{
			"name": "sebastian/exporter",
			"version": "4.0.6",
			"source": {
				"type": "git",
				"url": "https://github.com/sebastianbergmann/exporter.git",
				"reference": "78c00df8f170e02473b682df15bfcdacc3d32d72"
			},
			"dist": {
				"type": "zip",
				"url": "https://api.github.com/repos/sebastianbergmann/exporter/zipball/78c00df8f170e02473b682df15bfcdacc3d32d72",
				"reference": "78c00df8f170e02473b682df15bfcdacc3d32d72",
				"shasum": ""
			},
			"require": {
				"php": ">=7.3",
				"sebastian/recursion-context": "^4.0"
			},
			"require-dev": {
				"ext-mbstring": "*",
				"phpunit/phpunit": "^9.3"
			},
			"type": "library",
			"extra": {
				"branch-alias": {
					"dev-master": "4.0-dev"
				}
			},
			"autoload": {
				"classmap": [
					"src/"
				]
			},
			"notification-url": "https://packagist.org/downloads/",
			"license": [
				"BSD-3-Clause"
			],
			"authors": [
				{
					"name": "Sebastian Bergmann",
					"email": "sebastian@phpunit.de"
				},
				{
					"name": "Jeff Welch",
					"email": "whatthejeff@gmail.com"
				},
				{
					"name": "Volker Dusch",
					"email": "github@wallbash.com"
				},
				{
					"name": "Adam Harvey",
					"email": "aharvey@php.net"
				},
				{
					"name": "Bernhard Schussek",
					"email": "bschussek@gmail.com"
				}
			],
			"description": "Provides the functionality to export PHP variables for visualization",
			"homepage": "https://www.github.com/sebastianbergmann/exporter",
			"keywords": [
				"export",
				"exporter"
			],
			"support": {
				"issues": "https://github.com/sebastianbergmann/exporter/issues",
				"source": "https://github.com/sebastianbergmann/exporter/tree/4.0.6"
			},
			"funding": [
				{
					"url": "https://github.com/sebastianbergmann",
					"type": "github"
				}
			],
			"time": "2024-03-02T06:33:00+00:00"
		},
		{
			"name": "sebastian/global-state",
			"version": "5.0.7",
			"source": {
				"type": "git",
				"url": "https://github.com/sebastianbergmann/global-state.git",
				"reference": "bca7df1f32ee6fe93b4d4a9abbf69e13a4ada2c9"
			},
			"dist": {
				"type": "zip",
				"url": "https://api.github.com/repos/sebastianbergmann/global-state/zipball/bca7df1f32ee6fe93b4d4a9abbf69e13a4ada2c9",
				"reference": "bca7df1f32ee6fe93b4d4a9abbf69e13a4ada2c9",
				"shasum": ""
			},
			"require": {
				"php": ">=7.3",
				"sebastian/object-reflector": "^2.0",
				"sebastian/recursion-context": "^4.0"
			},
			"require-dev": {
				"ext-dom": "*",
				"phpunit/phpunit": "^9.3"
			},
			"suggest": {
				"ext-uopz": "*"
			},
			"type": "library",
			"extra": {
				"branch-alias": {
					"dev-master": "5.0-dev"
				}
			},
			"autoload": {
				"classmap": [
					"src/"
				]
			},
			"notification-url": "https://packagist.org/downloads/",
			"license": [
				"BSD-3-Clause"
			],
			"authors": [
				{
					"name": "Sebastian Bergmann",
					"email": "sebastian@phpunit.de"
				}
			],
			"description": "Snapshotting of global state",
			"homepage": "http://www.github.com/sebastianbergmann/global-state",
			"keywords": [
				"global state"
			],
			"support": {
				"issues": "https://github.com/sebastianbergmann/global-state/issues",
				"source": "https://github.com/sebastianbergmann/global-state/tree/5.0.7"
			},
			"funding": [
				{
					"url": "https://github.com/sebastianbergmann",
					"type": "github"
				}
			],
			"time": "2024-03-02T06:35:11+00:00"
		},
		{
			"name": "sebastian/lines-of-code",
			"version": "1.0.4",
			"source": {
				"type": "git",
				"url": "https://github.com/sebastianbergmann/lines-of-code.git",
				"reference": "e1e4a170560925c26d424b6a03aed157e7dcc5c5"
			},
			"dist": {
				"type": "zip",
				"url": "https://api.github.com/repos/sebastianbergmann/lines-of-code/zipball/e1e4a170560925c26d424b6a03aed157e7dcc5c5",
				"reference": "e1e4a170560925c26d424b6a03aed157e7dcc5c5",
				"shasum": ""
			},
			"require": {
				"nikic/php-parser": "^4.18 || ^5.0",
				"php": ">=7.3"
			},
			"require-dev": {
				"phpunit/phpunit": "^9.3"
			},
			"type": "library",
			"extra": {
				"branch-alias": {
					"dev-master": "1.0-dev"
				}
			},
			"autoload": {
				"classmap": [
					"src/"
				]
			},
			"notification-url": "https://packagist.org/downloads/",
			"license": [
				"BSD-3-Clause"
			],
			"authors": [
				{
					"name": "Sebastian Bergmann",
					"email": "sebastian@phpunit.de",
					"role": "lead"
				}
			],
			"description": "Library for counting the lines of code in PHP source code",
			"homepage": "https://github.com/sebastianbergmann/lines-of-code",
			"support": {
				"issues": "https://github.com/sebastianbergmann/lines-of-code/issues",
				"source": "https://github.com/sebastianbergmann/lines-of-code/tree/1.0.4"
			},
			"funding": [
				{
					"url": "https://github.com/sebastianbergmann",
					"type": "github"
				}
			],
			"time": "2023-12-22T06:20:34+00:00"
		},
		{
			"name": "sebastian/object-enumerator",
			"version": "4.0.4",
			"source": {
				"type": "git",
				"url": "https://github.com/sebastianbergmann/object-enumerator.git",
				"reference": "5c9eeac41b290a3712d88851518825ad78f45c71"
			},
			"dist": {
				"type": "zip",
				"url": "https://api.github.com/repos/sebastianbergmann/object-enumerator/zipball/5c9eeac41b290a3712d88851518825ad78f45c71",
				"reference": "5c9eeac41b290a3712d88851518825ad78f45c71",
				"shasum": ""
			},
			"require": {
				"php": ">=7.3",
				"sebastian/object-reflector": "^2.0",
				"sebastian/recursion-context": "^4.0"
			},
			"require-dev": {
				"phpunit/phpunit": "^9.3"
			},
			"type": "library",
			"extra": {
				"branch-alias": {
					"dev-master": "4.0-dev"
				}
			},
			"autoload": {
				"classmap": [
					"src/"
				]
			},
			"notification-url": "https://packagist.org/downloads/",
			"license": [
				"BSD-3-Clause"
			],
			"authors": [
				{
					"name": "Sebastian Bergmann",
					"email": "sebastian@phpunit.de"
				}
			],
			"description": "Traverses array structures and object graphs to enumerate all referenced objects",
			"homepage": "https://github.com/sebastianbergmann/object-enumerator/",
			"support": {
				"issues": "https://github.com/sebastianbergmann/object-enumerator/issues",
				"source": "https://github.com/sebastianbergmann/object-enumerator/tree/4.0.4"
			},
			"funding": [
				{
					"url": "https://github.com/sebastianbergmann",
					"type": "github"
				}
			],
			"time": "2020-10-26T13:12:34+00:00"
		},
		{
			"name": "sebastian/object-reflector",
			"version": "2.0.4",
			"source": {
				"type": "git",
				"url": "https://github.com/sebastianbergmann/object-reflector.git",
				"reference": "b4f479ebdbf63ac605d183ece17d8d7fe49c15c7"
			},
			"dist": {
				"type": "zip",
				"url": "https://api.github.com/repos/sebastianbergmann/object-reflector/zipball/b4f479ebdbf63ac605d183ece17d8d7fe49c15c7",
				"reference": "b4f479ebdbf63ac605d183ece17d8d7fe49c15c7",
				"shasum": ""
			},
			"require": {
				"php": ">=7.3"
			},
			"require-dev": {
				"phpunit/phpunit": "^9.3"
			},
			"type": "library",
			"extra": {
				"branch-alias": {
					"dev-master": "2.0-dev"
				}
			},
			"autoload": {
				"classmap": [
					"src/"
				]
			},
			"notification-url": "https://packagist.org/downloads/",
			"license": [
				"BSD-3-Clause"
			],
			"authors": [
				{
					"name": "Sebastian Bergmann",
					"email": "sebastian@phpunit.de"
				}
			],
			"description": "Allows reflection of object attributes, including inherited and non-public ones",
			"homepage": "https://github.com/sebastianbergmann/object-reflector/",
			"support": {
				"issues": "https://github.com/sebastianbergmann/object-reflector/issues",
				"source": "https://github.com/sebastianbergmann/object-reflector/tree/2.0.4"
			},
			"funding": [
				{
					"url": "https://github.com/sebastianbergmann",
					"type": "github"
				}
			],
			"time": "2020-10-26T13:14:26+00:00"
		},
		{
			"name": "sebastian/recursion-context",
			"version": "4.0.5",
			"source": {
				"type": "git",
				"url": "https://github.com/sebastianbergmann/recursion-context.git",
				"reference": "e75bd0f07204fec2a0af9b0f3cfe97d05f92efc1"
			},
			"dist": {
				"type": "zip",
				"url": "https://api.github.com/repos/sebastianbergmann/recursion-context/zipball/e75bd0f07204fec2a0af9b0f3cfe97d05f92efc1",
				"reference": "e75bd0f07204fec2a0af9b0f3cfe97d05f92efc1",
				"shasum": ""
			},
			"require": {
				"php": ">=7.3"
			},
			"require-dev": {
				"phpunit/phpunit": "^9.3"
			},
			"type": "library",
			"extra": {
				"branch-alias": {
					"dev-master": "4.0-dev"
				}
			},
			"autoload": {
				"classmap": [
					"src/"
				]
			},
			"notification-url": "https://packagist.org/downloads/",
			"license": [
				"BSD-3-Clause"
			],
			"authors": [
				{
					"name": "Sebastian Bergmann",
					"email": "sebastian@phpunit.de"
				},
				{
					"name": "Jeff Welch",
					"email": "whatthejeff@gmail.com"
				},
				{
					"name": "Adam Harvey",
					"email": "aharvey@php.net"
				}
			],
			"description": "Provides functionality to recursively process PHP variables",
			"homepage": "https://github.com/sebastianbergmann/recursion-context",
			"support": {
				"issues": "https://github.com/sebastianbergmann/recursion-context/issues",
				"source": "https://github.com/sebastianbergmann/recursion-context/tree/4.0.5"
			},
			"funding": [
				{
					"url": "https://github.com/sebastianbergmann",
					"type": "github"
				}
			],
			"time": "2023-02-03T06:07:39+00:00"
		},
		{
			"name": "sebastian/resource-operations",
			"version": "3.0.4",
			"source": {
				"type": "git",
				"url": "https://github.com/sebastianbergmann/resource-operations.git",
				"reference": "05d5692a7993ecccd56a03e40cd7e5b09b1d404e"
			},
			"dist": {
				"type": "zip",
				"url": "https://api.github.com/repos/sebastianbergmann/resource-operations/zipball/05d5692a7993ecccd56a03e40cd7e5b09b1d404e",
				"reference": "05d5692a7993ecccd56a03e40cd7e5b09b1d404e",
				"shasum": ""
			},
			"require": {
				"php": ">=7.3"
			},
			"require-dev": {
				"phpunit/phpunit": "^9.0"
			},
			"type": "library",
			"extra": {
				"branch-alias": {
					"dev-main": "3.0-dev"
				}
			},
			"autoload": {
				"classmap": [
					"src/"
				]
			},
			"notification-url": "https://packagist.org/downloads/",
			"license": [
				"BSD-3-Clause"
			],
			"authors": [
				{
					"name": "Sebastian Bergmann",
					"email": "sebastian@phpunit.de"
				}
			],
			"description": "Provides a list of PHP built-in functions that operate on resources",
			"homepage": "https://www.github.com/sebastianbergmann/resource-operations",
			"support": {
				"source": "https://github.com/sebastianbergmann/resource-operations/tree/3.0.4"
			},
			"funding": [
				{
					"url": "https://github.com/sebastianbergmann",
					"type": "github"
				}
			],
			"time": "2024-03-14T16:00:52+00:00"
		},
		{
			"name": "sebastian/type",
			"version": "3.2.1",
			"source": {
				"type": "git",
				"url": "https://github.com/sebastianbergmann/type.git",
				"reference": "75e2c2a32f5e0b3aef905b9ed0b179b953b3d7c7"
			},
			"dist": {
				"type": "zip",
				"url": "https://api.github.com/repos/sebastianbergmann/type/zipball/75e2c2a32f5e0b3aef905b9ed0b179b953b3d7c7",
				"reference": "75e2c2a32f5e0b3aef905b9ed0b179b953b3d7c7",
				"shasum": ""
			},
			"require": {
				"php": ">=7.3"
			},
			"require-dev": {
				"phpunit/phpunit": "^9.5"
			},
			"type": "library",
			"extra": {
				"branch-alias": {
					"dev-master": "3.2-dev"
				}
			},
			"autoload": {
				"classmap": [
					"src/"
				]
			},
			"notification-url": "https://packagist.org/downloads/",
			"license": [
				"BSD-3-Clause"
			],
			"authors": [
				{
					"name": "Sebastian Bergmann",
					"email": "sebastian@phpunit.de",
					"role": "lead"
				}
			],
			"description": "Collection of value objects that represent the types of the PHP type system",
			"homepage": "https://github.com/sebastianbergmann/type",
			"support": {
				"issues": "https://github.com/sebastianbergmann/type/issues",
				"source": "https://github.com/sebastianbergmann/type/tree/3.2.1"
			},
			"funding": [
				{
					"url": "https://github.com/sebastianbergmann",
					"type": "github"
				}
			],
			"time": "2023-02-03T06:13:03+00:00"
		},
		{
			"name": "sebastian/version",
			"version": "3.0.2",
			"source": {
				"type": "git",
				"url": "https://github.com/sebastianbergmann/version.git",
				"reference": "c6c1022351a901512170118436c764e473f6de8c"
			},
			"dist": {
				"type": "zip",
				"url": "https://api.github.com/repos/sebastianbergmann/version/zipball/c6c1022351a901512170118436c764e473f6de8c",
				"reference": "c6c1022351a901512170118436c764e473f6de8c",
				"shasum": ""
			},
			"require": {
				"php": ">=7.3"
			},
			"type": "library",
			"extra": {
				"branch-alias": {
					"dev-master": "3.0-dev"
				}
			},
			"autoload": {
				"classmap": [
					"src/"
				]
			},
			"notification-url": "https://packagist.org/downloads/",
			"license": [
				"BSD-3-Clause"
			],
			"authors": [
				{
					"name": "Sebastian Bergmann",
					"email": "sebastian@phpunit.de",
					"role": "lead"
				}
			],
			"description": "Library that helps with managing the version number of Git-hosted PHP projects",
			"homepage": "https://github.com/sebastianbergmann/version",
			"support": {
				"issues": "https://github.com/sebastianbergmann/version/issues",
				"source": "https://github.com/sebastianbergmann/version/tree/3.0.2"
			},
			"funding": [
				{
					"url": "https://github.com/sebastianbergmann",
					"type": "github"
				}
			],
			"time": "2020-09-28T06:39:44+00:00"
		},
		{
			"name": "symfony/console",
			"version": "v7.0.7",
			"source": {
				"type": "git",
				"url": "https://github.com/symfony/console.git",
				"reference": "c981e0e9380ce9f146416bde3150c79197ce9986"
			},
			"dist": {
				"type": "zip",
				"url": "https://api.github.com/repos/symfony/console/zipball/c981e0e9380ce9f146416bde3150c79197ce9986",
				"reference": "c981e0e9380ce9f146416bde3150c79197ce9986",
				"shasum": ""
			},
			"require": {
				"php": ">=8.2",
				"symfony/polyfill-mbstring": "~1.0",
				"symfony/service-contracts": "^2.5|^3",
				"symfony/string": "^6.4|^7.0"
			},
			"conflict": {
				"symfony/dependency-injection": "<6.4",
				"symfony/dotenv": "<6.4",
				"symfony/event-dispatcher": "<6.4",
				"symfony/lock": "<6.4",
				"symfony/process": "<6.4"
			},
			"provide": {
				"psr/log-implementation": "1.0|2.0|3.0"
			},
			"require-dev": {
				"psr/log": "^1|^2|^3",
				"symfony/config": "^6.4|^7.0",
				"symfony/dependency-injection": "^6.4|^7.0",
				"symfony/event-dispatcher": "^6.4|^7.0",
				"symfony/http-foundation": "^6.4|^7.0",
				"symfony/http-kernel": "^6.4|^7.0",
				"symfony/lock": "^6.4|^7.0",
				"symfony/messenger": "^6.4|^7.0",
				"symfony/process": "^6.4|^7.0",
				"symfony/stopwatch": "^6.4|^7.0",
				"symfony/var-dumper": "^6.4|^7.0"
			},
			"type": "library",
			"autoload": {
				"psr-4": {
					"Symfony\\Component\\Console\\": ""
				},
				"exclude-from-classmap": [
					"/Tests/"
				]
			},
			"notification-url": "https://packagist.org/downloads/",
			"license": [
				"MIT"
			],
			"authors": [
				{
					"name": "Fabien Potencier",
					"email": "fabien@symfony.com"
				},
				{
					"name": "Symfony Community",
					"homepage": "https://symfony.com/contributors"
				}
			],
			"description": "Eases the creation of beautiful and testable command line interfaces",
			"homepage": "https://symfony.com",
			"keywords": [
				"cli",
				"command-line",
				"console",
				"terminal"
			],
			"support": {
				"source": "https://github.com/symfony/console/tree/v7.0.7"
			},
			"funding": [
				{
					"url": "https://symfony.com/sponsor",
					"type": "custom"
				},
				{
					"url": "https://github.com/fabpot",
					"type": "github"
				},
				{
					"url": "https://tidelift.com/funding/github/packagist/symfony/symfony",
					"type": "tidelift"
				}
			],
			"time": "2024-04-18T09:29:19+00:00"
		},
		{
			"name": "symfony/deprecation-contracts",
			"version": "v3.5.0",
			"source": {
				"type": "git",
				"url": "https://github.com/symfony/deprecation-contracts.git",
				"reference": "0e0d29ce1f20deffb4ab1b016a7257c4f1e789a1"
			},
			"dist": {
				"type": "zip",
				"url": "https://api.github.com/repos/symfony/deprecation-contracts/zipball/0e0d29ce1f20deffb4ab1b016a7257c4f1e789a1",
				"reference": "0e0d29ce1f20deffb4ab1b016a7257c4f1e789a1",
				"shasum": ""
			},
			"require": {
				"php": ">=8.1"
			},
			"type": "library",
			"extra": {
				"branch-alias": {
					"dev-main": "3.5-dev"
				},
				"thanks": {
					"name": "symfony/contracts",
					"url": "https://github.com/symfony/contracts"
				}
			},
			"autoload": {
				"files": [
					"function.php"
				]
			},
			"notification-url": "https://packagist.org/downloads/",
			"license": [
				"MIT"
			],
			"authors": [
				{
					"name": "Nicolas Grekas",
					"email": "p@tchwork.com"
				},
				{
					"name": "Symfony Community",
					"homepage": "https://symfony.com/contributors"
				}
			],
			"description": "A generic function and convention to trigger deprecation notices",
			"homepage": "https://symfony.com",
			"support": {
				"source": "https://github.com/symfony/deprecation-contracts/tree/v3.5.0"
			},
			"funding": [
				{
					"url": "https://symfony.com/sponsor",
					"type": "custom"
				},
				{
					"url": "https://github.com/fabpot",
					"type": "github"
				},
				{
					"url": "https://tidelift.com/funding/github/packagist/symfony/symfony",
					"type": "tidelift"
				}
			],
			"time": "2024-04-18T09:32:20+00:00"
		},
		{
			"name": "symfony/polyfill-ctype",
			"version": "v1.29.0",
			"source": {
				"type": "git",
				"url": "https://github.com/symfony/polyfill-ctype.git",
				"reference": "ef4d7e442ca910c4764bce785146269b30cb5fc4"
			},
			"dist": {
				"type": "zip",
				"url": "https://api.github.com/repos/symfony/polyfill-ctype/zipball/ef4d7e442ca910c4764bce785146269b30cb5fc4",
				"reference": "ef4d7e442ca910c4764bce785146269b30cb5fc4",
				"shasum": ""
			},
			"require": {
				"php": ">=7.1"
			},
			"provide": {
				"ext-ctype": "*"
			},
			"suggest": {
				"ext-ctype": "For best performance"
			},
			"type": "library",
			"extra": {
				"thanks": {
					"name": "symfony/polyfill",
					"url": "https://github.com/symfony/polyfill"
				}
			},
			"autoload": {
				"files": [
					"bootstrap.php"
				],
				"psr-4": {
					"Symfony\\Polyfill\\Ctype\\": ""
				}
			},
			"notification-url": "https://packagist.org/downloads/",
			"license": [
				"MIT"
			],
			"authors": [
				{
					"name": "Gert de Pagter",
					"email": "BackEndTea@gmail.com"
				},
				{
					"name": "Symfony Community",
					"homepage": "https://symfony.com/contributors"
				}
			],
			"description": "Symfony polyfill for ctype functions",
			"homepage": "https://symfony.com",
			"keywords": [
				"compatibility",
				"ctype",
				"polyfill",
				"portable"
			],
			"support": {
				"source": "https://github.com/symfony/polyfill-ctype/tree/v1.29.0"
			},
			"funding": [
				{
					"url": "https://symfony.com/sponsor",
					"type": "custom"
				},
				{
					"url": "https://github.com/fabpot",
					"type": "github"
				},
				{
					"url": "https://tidelift.com/funding/github/packagist/symfony/symfony",
					"type": "tidelift"
				}
			],
			"time": "2024-01-29T20:11:03+00:00"
		},
		{
			"name": "symfony/polyfill-intl-grapheme",
			"version": "v1.29.0",
			"source": {
				"type": "git",
				"url": "https://github.com/symfony/polyfill-intl-grapheme.git",
				"reference": "32a9da87d7b3245e09ac426c83d334ae9f06f80f"
			},
			"dist": {
				"type": "zip",
				"url": "https://api.github.com/repos/symfony/polyfill-intl-grapheme/zipball/32a9da87d7b3245e09ac426c83d334ae9f06f80f",
				"reference": "32a9da87d7b3245e09ac426c83d334ae9f06f80f",
				"shasum": ""
			},
			"require": {
				"php": ">=7.1"
			},
			"suggest": {
				"ext-intl": "For best performance"
			},
			"type": "library",
			"extra": {
				"thanks": {
					"name": "symfony/polyfill",
					"url": "https://github.com/symfony/polyfill"
				}
			},
			"autoload": {
				"files": [
					"bootstrap.php"
				],
				"psr-4": {
					"Symfony\\Polyfill\\Intl\\Grapheme\\": ""
				}
			},
			"notification-url": "https://packagist.org/downloads/",
			"license": [
				"MIT"
			],
			"authors": [
				{
					"name": "Nicolas Grekas",
					"email": "p@tchwork.com"
				},
				{
					"name": "Symfony Community",
					"homepage": "https://symfony.com/contributors"
				}
			],
			"description": "Symfony polyfill for intl's grapheme_* functions",
			"homepage": "https://symfony.com",
			"keywords": [
				"compatibility",
				"grapheme",
				"intl",
				"polyfill",
				"portable",
				"shim"
			],
			"support": {
				"source": "https://github.com/symfony/polyfill-intl-grapheme/tree/v1.29.0"
			},
			"funding": [
				{
					"url": "https://symfony.com/sponsor",
					"type": "custom"
				},
				{
					"url": "https://github.com/fabpot",
					"type": "github"
				},
				{
					"url": "https://tidelift.com/funding/github/packagist/symfony/symfony",
					"type": "tidelift"
				}
			],
			"time": "2024-01-29T20:11:03+00:00"
		},
		{
			"name": "symfony/polyfill-intl-normalizer",
			"version": "v1.29.0",
			"source": {
				"type": "git",
				"url": "https://github.com/symfony/polyfill-intl-normalizer.git",
				"reference": "bc45c394692b948b4d383a08d7753968bed9a83d"
			},
			"dist": {
				"type": "zip",
				"url": "https://api.github.com/repos/symfony/polyfill-intl-normalizer/zipball/bc45c394692b948b4d383a08d7753968bed9a83d",
				"reference": "bc45c394692b948b4d383a08d7753968bed9a83d",
				"shasum": ""
			},
			"require": {
				"php": ">=7.1"
			},
			"suggest": {
				"ext-intl": "For best performance"
			},
			"type": "library",
			"extra": {
				"thanks": {
					"name": "symfony/polyfill",
					"url": "https://github.com/symfony/polyfill"
				}
			},
			"autoload": {
				"files": [
					"bootstrap.php"
				],
				"psr-4": {
					"Symfony\\Polyfill\\Intl\\Normalizer\\": ""
				},
				"classmap": [
					"Resources/stubs"
				]
			},
			"notification-url": "https://packagist.org/downloads/",
			"license": [
				"MIT"
			],
			"authors": [
				{
					"name": "Nicolas Grekas",
					"email": "p@tchwork.com"
				},
				{
					"name": "Symfony Community",
					"homepage": "https://symfony.com/contributors"
				}
			],
			"description": "Symfony polyfill for intl's Normalizer class and related functions",
			"homepage": "https://symfony.com",
			"keywords": [
				"compatibility",
				"intl",
				"normalizer",
				"polyfill",
				"portable",
				"shim"
			],
			"support": {
				"source": "https://github.com/symfony/polyfill-intl-normalizer/tree/v1.29.0"
			},
			"funding": [
				{
					"url": "https://symfony.com/sponsor",
					"type": "custom"
				},
				{
					"url": "https://github.com/fabpot",
					"type": "github"
				},
				{
					"url": "https://tidelift.com/funding/github/packagist/symfony/symfony",
					"type": "tidelift"
				}
			],
			"time": "2024-01-29T20:11:03+00:00"
		},
		{
			"name": "symfony/polyfill-mbstring",
			"version": "v1.29.0",
			"source": {
				"type": "git",
				"url": "https://github.com/symfony/polyfill-mbstring.git",
				"reference": "9773676c8a1bb1f8d4340a62efe641cf76eda7ec"
			},
			"dist": {
				"type": "zip",
				"url": "https://api.github.com/repos/symfony/polyfill-mbstring/zipball/9773676c8a1bb1f8d4340a62efe641cf76eda7ec",
				"reference": "9773676c8a1bb1f8d4340a62efe641cf76eda7ec",
				"shasum": ""
			},
			"require": {
				"php": ">=7.1"
			},
			"provide": {
				"ext-mbstring": "*"
			},
			"suggest": {
				"ext-mbstring": "For best performance"
			},
			"type": "library",
			"extra": {
				"thanks": {
					"name": "symfony/polyfill",
					"url": "https://github.com/symfony/polyfill"
				}
			},
			"autoload": {
				"files": [
					"bootstrap.php"
				],
				"psr-4": {
					"Symfony\\Polyfill\\Mbstring\\": ""
				}
			},
			"notification-url": "https://packagist.org/downloads/",
			"license": [
				"MIT"
			],
			"authors": [
				{
					"name": "Nicolas Grekas",
					"email": "p@tchwork.com"
				},
				{
					"name": "Symfony Community",
					"homepage": "https://symfony.com/contributors"
				}
			],
			"description": "Symfony polyfill for the Mbstring extension",
			"homepage": "https://symfony.com",
			"keywords": [
				"compatibility",
				"mbstring",
				"polyfill",
				"portable",
				"shim"
			],
			"support": {
				"source": "https://github.com/symfony/polyfill-mbstring/tree/v1.29.0"
			},
			"funding": [
				{
					"url": "https://symfony.com/sponsor",
					"type": "custom"
				},
				{
					"url": "https://github.com/fabpot",
					"type": "github"
				},
				{
					"url": "https://tidelift.com/funding/github/packagist/symfony/symfony",
					"type": "tidelift"
				}
			],
			"time": "2024-01-29T20:11:03+00:00"
		},
		{
			"name": "symfony/process",
			"version": "v7.0.7",
			"source": {
				"type": "git",
				"url": "https://github.com/symfony/process.git",
				"reference": "3839e56b94dd1dbd13235d27504e66baf23faba0"
			},
			"dist": {
				"type": "zip",
				"url": "https://api.github.com/repos/symfony/process/zipball/3839e56b94dd1dbd13235d27504e66baf23faba0",
				"reference": "3839e56b94dd1dbd13235d27504e66baf23faba0",
				"shasum": ""
			},
			"require": {
				"php": ">=8.2"
			},
			"type": "library",
			"autoload": {
				"psr-4": {
					"Symfony\\Component\\Process\\": ""
				},
				"exclude-from-classmap": [
					"/Tests/"
				]
			},
			"notification-url": "https://packagist.org/downloads/",
			"license": [
				"MIT"
			],
			"authors": [
				{
					"name": "Fabien Potencier",
					"email": "fabien@symfony.com"
				},
				{
					"name": "Symfony Community",
					"homepage": "https://symfony.com/contributors"
				}
			],
			"description": "Executes commands in sub-processes",
			"homepage": "https://symfony.com",
			"support": {
				"source": "https://github.com/symfony/process/tree/v7.0.7"
			},
			"funding": [
				{
					"url": "https://symfony.com/sponsor",
					"type": "custom"
				},
				{
					"url": "https://github.com/fabpot",
					"type": "github"
				},
				{
					"url": "https://tidelift.com/funding/github/packagist/symfony/symfony",
					"type": "tidelift"
				}
			],
			"time": "2024-04-18T09:29:19+00:00"
		},
		{
			"name": "symfony/service-contracts",
			"version": "v3.5.0",
			"source": {
				"type": "git",
				"url": "https://github.com/symfony/service-contracts.git",
				"reference": "bd1d9e59a81d8fa4acdcea3f617c581f7475a80f"
			},
			"dist": {
				"type": "zip",
				"url": "https://api.github.com/repos/symfony/service-contracts/zipball/bd1d9e59a81d8fa4acdcea3f617c581f7475a80f",
				"reference": "bd1d9e59a81d8fa4acdcea3f617c581f7475a80f",
				"shasum": ""
			},
			"require": {
				"php": ">=8.1",
				"psr/container": "^1.1|^2.0",
				"symfony/deprecation-contracts": "^2.5|^3"
			},
			"conflict": {
				"ext-psr": "<1.1|>=2"
			},
			"type": "library",
			"extra": {
				"branch-alias": {
					"dev-main": "3.5-dev"
				},
				"thanks": {
					"name": "symfony/contracts",
					"url": "https://github.com/symfony/contracts"
				}
			},
			"autoload": {
				"psr-4": {
					"Symfony\\Contracts\\Service\\": ""
				},
				"exclude-from-classmap": [
					"/Test/"
				]
			},
			"notification-url": "https://packagist.org/downloads/",
			"license": [
				"MIT"
			],
			"authors": [
				{
					"name": "Nicolas Grekas",
					"email": "p@tchwork.com"
				},
				{
					"name": "Symfony Community",
					"homepage": "https://symfony.com/contributors"
				}
			],
			"description": "Generic abstractions related to writing services",
			"homepage": "https://symfony.com",
			"keywords": [
				"abstractions",
				"contracts",
				"decoupling",
				"interfaces",
				"interoperability",
				"standards"
			],
			"support": {
				"source": "https://github.com/symfony/service-contracts/tree/v3.5.0"
			},
			"funding": [
				{
					"url": "https://symfony.com/sponsor",
					"type": "custom"
				},
				{
					"url": "https://github.com/fabpot",
					"type": "github"
				},
				{
					"url": "https://tidelift.com/funding/github/packagist/symfony/symfony",
					"type": "tidelift"
				}
			],
			"time": "2024-04-18T09:32:20+00:00"
		},
		{
			"name": "symfony/string",
			"version": "v7.0.7",
			"source": {
				"type": "git",
				"url": "https://github.com/symfony/string.git",
				"reference": "e405b5424dc2528e02e31ba26b83a79fd4eb8f63"
			},
			"dist": {
				"type": "zip",
				"url": "https://api.github.com/repos/symfony/string/zipball/e405b5424dc2528e02e31ba26b83a79fd4eb8f63",
				"reference": "e405b5424dc2528e02e31ba26b83a79fd4eb8f63",
				"shasum": ""
			},
			"require": {
				"php": ">=8.2",
				"symfony/polyfill-ctype": "~1.8",
				"symfony/polyfill-intl-grapheme": "~1.0",
				"symfony/polyfill-intl-normalizer": "~1.0",
				"symfony/polyfill-mbstring": "~1.0"
			},
			"conflict": {
				"symfony/translation-contracts": "<2.5"
			},
			"require-dev": {
				"symfony/error-handler": "^6.4|^7.0",
				"symfony/http-client": "^6.4|^7.0",
				"symfony/intl": "^6.4|^7.0",
				"symfony/translation-contracts": "^2.5|^3.0",
				"symfony/var-exporter": "^6.4|^7.0"
			},
			"type": "library",
			"autoload": {
				"files": [
					"Resources/functions.php"
				],
				"psr-4": {
					"Symfony\\Component\\String\\": ""
				},
				"exclude-from-classmap": [
					"/Tests/"
				]
			},
			"notification-url": "https://packagist.org/downloads/",
			"license": [
				"MIT"
			],
			"authors": [
				{
					"name": "Nicolas Grekas",
					"email": "p@tchwork.com"
				},
				{
					"name": "Symfony Community",
					"homepage": "https://symfony.com/contributors"
				}
			],
			"description": "Provides an object-oriented API to strings and deals with bytes, UTF-8 code points and grapheme clusters in a unified way",
			"homepage": "https://symfony.com",
			"keywords": [
				"grapheme",
				"i18n",
				"string",
				"unicode",
				"utf-8",
				"utf8"
			],
			"support": {
				"source": "https://github.com/symfony/string/tree/v7.0.7"
			},
			"funding": [
				{
					"url": "https://symfony.com/sponsor",
					"type": "custom"
				},
				{
					"url": "https://github.com/fabpot",
					"type": "github"
				},
				{
					"url": "https://tidelift.com/funding/github/packagist/symfony/symfony",
					"type": "tidelift"
				}
			],
			"time": "2024-04-18T09:29:19+00:00"
		},
		{
			"name": "theseer/tokenizer",
			"version": "1.2.3",
			"source": {
				"type": "git",
				"url": "https://github.com/theseer/tokenizer.git",
				"reference": "737eda637ed5e28c3413cb1ebe8bb52cbf1ca7a2"
			},
			"dist": {
				"type": "zip",
				"url": "https://api.github.com/repos/theseer/tokenizer/zipball/737eda637ed5e28c3413cb1ebe8bb52cbf1ca7a2",
				"reference": "737eda637ed5e28c3413cb1ebe8bb52cbf1ca7a2",
				"shasum": ""
			},
			"require": {
				"ext-dom": "*",
				"ext-tokenizer": "*",
				"ext-xmlwriter": "*",
				"php": "^7.2 || ^8.0"
			},
			"type": "library",
			"autoload": {
				"classmap": [
					"src/"
				]
			},
			"notification-url": "https://packagist.org/downloads/",
			"license": [
				"BSD-3-Clause"
			],
			"authors": [
				{
					"name": "Arne Blankerts",
					"email": "arne@blankerts.de",
					"role": "Developer"
				}
			],
			"description": "A small library for converting tokenized PHP source code into XML and potentially other formats",
			"support": {
				"issues": "https://github.com/theseer/tokenizer/issues",
				"source": "https://github.com/theseer/tokenizer/tree/1.2.3"
			},
			"funding": [
				{
					"url": "https://github.com/theseer",
					"type": "github"
				}
			],
			"time": "2024-03-03T12:36:25+00:00"
		},
		{
			"name": "yoast/phpunit-polyfills",
			"version": "1.1.0",
			"source": {
				"type": "git",
				"url": "https://github.com/Yoast/PHPUnit-Polyfills.git",
				"reference": "224e4a1329c03d8bad520e3fc4ec980034a4b212"
			},
			"dist": {
				"type": "zip",
				"url": "https://api.github.com/repos/Yoast/PHPUnit-Polyfills/zipball/224e4a1329c03d8bad520e3fc4ec980034a4b212",
				"reference": "224e4a1329c03d8bad520e3fc4ec980034a4b212",
				"shasum": ""
			},
			"require": {
				"php": ">=5.4",
				"phpunit/phpunit": "^4.8.36 || ^5.7.21 || ^6.0 || ^7.0 || ^8.0 || ^9.0"
			},
			"require-dev": {
				"yoast/yoastcs": "^2.3.0"
			},
			"type": "library",
			"extra": {
				"branch-alias": {
					"dev-main": "2.x-dev"
				}
			},
			"autoload": {
				"files": [
					"phpunitpolyfills-autoload.php"
				]
			},
			"notification-url": "https://packagist.org/downloads/",
			"license": [
				"BSD-3-Clause"
			],
			"authors": [
				{
					"name": "Team Yoast",
					"email": "support@yoast.com",
					"homepage": "https://yoast.com"
				},
				{
					"name": "Contributors",
					"homepage": "https://github.com/Yoast/PHPUnit-Polyfills/graphs/contributors"
				}
			],
			"description": "Set of polyfills for changed PHPUnit functionality to allow for creating PHPUnit cross-version compatible tests",
			"homepage": "https://github.com/Yoast/PHPUnit-Polyfills",
			"keywords": [
				"phpunit",
				"polyfill",
				"testing"
			],
			"support": {
				"issues": "https://github.com/Yoast/PHPUnit-Polyfills/issues",
				"source": "https://github.com/Yoast/PHPUnit-Polyfills"
			},
			"time": "2023-08-19T14:25:08+00:00"
		}
	],
	"aliases": [],
	"minimum-stability": "dev",
	"stability-flags": {
		"automattic/jetpack-a8c-mc-stats": 20,
		"automattic/jetpack-abtest": 20,
		"automattic/jetpack-admin-ui": 20,
		"automattic/jetpack-assets": 20,
		"automattic/jetpack-autoloader": 20,
		"automattic/jetpack-backup": 20,
		"automattic/jetpack-blaze": 20,
		"automattic/jetpack-blocks": 20,
		"automattic/jetpack-boost-speed-score": 20,
<<<<<<< HEAD
		"automattic/jetpack-classic-theme-helper": 20,
=======
		"automattic/jetpack-calypsoify": 20,
>>>>>>> 0a6ac846
		"automattic/jetpack-compat": 20,
		"automattic/jetpack-composer-plugin": 20,
		"automattic/jetpack-config": 20,
		"automattic/jetpack-connection": 20,
		"automattic/jetpack-constants": 20,
		"automattic/jetpack-device-detection": 20,
		"automattic/jetpack-error": 20,
		"automattic/jetpack-forms": 20,
		"automattic/jetpack-google-analytics": 20,
		"automattic/jetpack-google-fonts-provider": 20,
		"automattic/jetpack-image-cdn": 20,
		"automattic/jetpack-import": 20,
		"automattic/jetpack-ip": 20,
		"automattic/jetpack-jitm": 20,
		"automattic/jetpack-licensing": 20,
		"automattic/jetpack-logo": 20,
		"automattic/jetpack-my-jetpack": 20,
		"automattic/jetpack-plugins-installer": 20,
		"automattic/jetpack-post-list": 20,
		"automattic/jetpack-publicize": 20,
		"automattic/jetpack-redirect": 20,
		"automattic/jetpack-roles": 20,
		"automattic/jetpack-search": 20,
		"automattic/jetpack-stats": 20,
		"automattic/jetpack-stats-admin": 20,
		"automattic/jetpack-status": 20,
		"automattic/jetpack-sync": 20,
		"automattic/jetpack-videopress": 20,
		"automattic/jetpack-waf": 20,
		"automattic/jetpack-wordads": 20,
		"automattic/woocommerce-analytics": 20,
		"automattic/jetpack-changelogger": 20,
		"automattic/patchwork-redefine-exit": 20
	},
	"prefer-stable": true,
	"prefer-lowest": false,
	"platform": {
		"ext-fileinfo": "*",
		"ext-json": "*",
		"ext-openssl": "*"
	},
	"platform-dev": [],
	"platform-overrides": {
		"ext-intl": "0.0.0"
	},
	"plugin-api-version": "2.6.0"
}<|MERGE_RESOLUTION|>--- conflicted
+++ resolved
@@ -4,11 +4,7 @@
 		"Read more about it at https://getcomposer.org/doc/01-basic-usage.md#installing-dependencies",
 		"This file is @generated automatically"
 	],
-<<<<<<< HEAD
-	"content-hash": "c4de042d40a5dc4fcaed151940639b73",
-=======
 	"content-hash": "2719992384ec4c57a7a89eb04ed4ebbd",
->>>>>>> 0a6ac846
 	"packages": [
 		{
 			"name": "automattic/jetpack-a8c-mc-stats",
@@ -731,17 +727,6 @@
 			}
 		},
 		{
-<<<<<<< HEAD
-			"name": "automattic/jetpack-classic-theme-helper",
-			"version": "dev-trunk",
-			"dist": {
-				"type": "path",
-				"url": "../../packages/classic-theme-helper",
-				"reference": "1cdde269fafd252a18a2b62d5e0812290598e300"
-			},
-			"require": {
-				"automattic/jetpack-assets": "@dev",
-=======
 			"name": "automattic/jetpack-calypsoify",
 			"version": "dev-trunk",
 			"dist": {
@@ -752,15 +737,10 @@
 			"require": {
 				"automattic/jetpack-assets": "@dev",
 				"automattic/jetpack-status": "@dev",
->>>>>>> 0a6ac846
 				"php": ">=7.0"
 			},
 			"require-dev": {
 				"automattic/jetpack-changelogger": "@dev",
-<<<<<<< HEAD
-				"automattic/wordbless": "dev-master",
-=======
->>>>>>> 0a6ac846
 				"yoast/phpunit-polyfills": "1.1.0"
 			},
 			"suggest": {
@@ -770,17 +750,6 @@
 			"extra": {
 				"autotagger": true,
 				"branch-alias": {
-<<<<<<< HEAD
-					"dev-trunk": "0.2.x-dev"
-				},
-				"changelogger": {
-					"link-template": "https://github.com/Automattic/jetpack-classic-theme-helper/compare/v${old}...v${new}"
-				},
-				"mirror-repo": "Automattic/jetpack-classic-theme-helper",
-				"textdomain": "jetpack-classic-theme-helper",
-				"version-constants": {
-					"::PACKAGE_VERSION": "src/class-loader.php"
-=======
 					"dev-trunk": "0.1.x-dev"
 				},
 				"changelogger": {
@@ -790,7 +759,6 @@
 				"textdomain": "jetpack-calypsoify",
 				"version-constants": {
 					"::PACKAGE_VERSION": "src/class-jetpack-calypsoify.php"
->>>>>>> 0a6ac846
 				}
 			},
 			"autoload": {
@@ -808,15 +776,6 @@
 				"phpunit": [
 					"./vendor/phpunit/phpunit/phpunit --colors=always"
 				],
-<<<<<<< HEAD
-				"post-install-cmd": [
-					"WorDBless\\Composer\\InstallDropin::copy"
-				],
-				"post-update-cmd": [
-					"WorDBless\\Composer\\InstallDropin::copy"
-				],
-=======
->>>>>>> 0a6ac846
 				"test-php": [
 					"@composer phpunit"
 				]
@@ -824,11 +783,7 @@
 			"license": [
 				"GPL-2.0-or-later"
 			],
-<<<<<<< HEAD
-			"description": "Features used with classic themes",
-=======
 			"description": "Calypsoify is designed to make sure specific wp-admin pages include navigation that prioritizes the Calypso navigation experience.",
->>>>>>> 0a6ac846
 			"transport-options": {
 				"relative": true
 			}
@@ -5905,11 +5860,7 @@
 		"automattic/jetpack-blaze": 20,
 		"automattic/jetpack-blocks": 20,
 		"automattic/jetpack-boost-speed-score": 20,
-<<<<<<< HEAD
-		"automattic/jetpack-classic-theme-helper": 20,
-=======
 		"automattic/jetpack-calypsoify": 20,
->>>>>>> 0a6ac846
 		"automattic/jetpack-compat": 20,
 		"automattic/jetpack-composer-plugin": 20,
 		"automattic/jetpack-config": 20,
