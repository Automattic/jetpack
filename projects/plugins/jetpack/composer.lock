--- conflicted
+++ resolved
@@ -529,11 +529,7 @@
             "dist": {
                 "type": "path",
                 "url": "../../packages/connection",
-<<<<<<< HEAD
-                "reference": "99e6b0a39b8714bf3402f8c3576deb5e81745dec"
-=======
-                "reference": "c6d5e144286f3a332032a31822688841b4469c9e"
->>>>>>> edeed4be
+                "reference": "5bf3bebadaec57d95df9dc6e01b9d4b7e20a2284"
             },
             "require": {
                 "automattic/jetpack-a8c-mc-stats": "^1.4",
@@ -844,11 +840,7 @@
             "dist": {
                 "type": "path",
                 "url": "../../packages/identity-crisis",
-<<<<<<< HEAD
-                "reference": "2ddaad9bad50f2871c7c791343ad7c86d94a9004"
-=======
-                "reference": "dd3880bd676b080b3500c185984d0992dd9ade59"
->>>>>>> edeed4be
+                "reference": "daea57d4601da806be82d3265429cb9c2a304c00"
             },
             "require": {
                 "automattic/jetpack-assets": "^1.16",
@@ -923,11 +915,7 @@
             "dist": {
                 "type": "path",
                 "url": "../../packages/jitm",
-<<<<<<< HEAD
-                "reference": "ec9b7a3460f452582cbf982ed3b3441f5603bc0d"
-=======
-                "reference": "c3c877156335ea61fe576058cdc4c6dff8993337"
->>>>>>> edeed4be
+                "reference": "7d3331eb49d58461ee4afce31e0a4c1791b24e8f"
             },
             "require": {
                 "automattic/jetpack-a8c-mc-stats": "^1.4",
@@ -1166,11 +1154,7 @@
             "dist": {
                 "type": "path",
                 "url": "../../packages/my-jetpack",
-<<<<<<< HEAD
-                "reference": "da295922c522546a6fb0fb0e95a362869729b40c"
-=======
-                "reference": "b574302756ef3fb723f05638c74fb7dc212424c0"
->>>>>>> edeed4be
+                "reference": "16736ebba43fae457778ec1e5f6b2d21030c2ad2"
             },
             "require": {
                 "automattic/jetpack-admin-ui": "^0.2",
@@ -1389,11 +1373,7 @@
             "dist": {
                 "type": "path",
                 "url": "../../packages/redirect",
-<<<<<<< HEAD
-                "reference": "6ce1fcc17bbaf1d82d94cfb2b74ac2380ebdcfa5"
-=======
-                "reference": "9d208482891d43cc68106ece61bb3e56b1166137"
->>>>>>> edeed4be
+                "reference": "853a795a62f87b8c90e891c666d53c3efe81f622"
             },
             "require": {
                 "automattic/jetpack-status": "^1.10"
@@ -1494,11 +1474,7 @@
             "dist": {
                 "type": "path",
                 "url": "../../packages/search",
-<<<<<<< HEAD
-                "reference": "10e36d13be0e1ce1992665cf2dd4eae8ac17d755"
-=======
-                "reference": "66c556e3ffc5119c5e8419d4af4e58640cf7cf17"
->>>>>>> edeed4be
+                "reference": "3399a76de3767fe450c8d4ac3bd5d1983268fe53"
             },
             "require": {
                 "automattic/jetpack-assets": "^1.16",
@@ -1572,11 +1548,7 @@
             "dist": {
                 "type": "path",
                 "url": "../../packages/status",
-<<<<<<< HEAD
-                "reference": "c4e4502337babd88ad0ddf0eb94a10c6dc19a879"
-=======
-                "reference": "74f1550f5066f3f47cce0b8ecebdb3302c8b4317"
->>>>>>> edeed4be
+                "reference": "110f7056a6fd5fb0cc77e39b8b561e2512c1ef5b"
             },
             "require": {
                 "automattic/jetpack-constants": "^1.6"
@@ -1628,11 +1600,7 @@
             "dist": {
                 "type": "path",
                 "url": "../../packages/sync",
-<<<<<<< HEAD
-                "reference": "26353eedb31908b120e4679d5306bbcb455cf0cd"
-=======
-                "reference": "33c2033af1ea9f0dc662e78e7adbf64e375e60a1"
->>>>>>> edeed4be
+                "reference": "5d145ec6f50d6ac62118cf89c9243b65e53fb908"
             },
             "require": {
                 "automattic/jetpack-connection": "^1.36",
@@ -1698,11 +1666,7 @@
             "dist": {
                 "type": "path",
                 "url": "../../packages/terms-of-service",
-<<<<<<< HEAD
-                "reference": "e79fcb31fe04090d2ee0a356d309241b48ac6865"
-=======
-                "reference": "cb1cddde09fdf1988f7e0b357a140e19da65902e"
->>>>>>> edeed4be
+                "reference": "706eb81842e2098c9f91b8cb911e396d905ad7a4"
             },
             "require": {
                 "automattic/jetpack-options": "^1.14",
@@ -1755,11 +1719,7 @@
             "dist": {
                 "type": "path",
                 "url": "../../packages/tracking",
-<<<<<<< HEAD
-                "reference": "f859a18ee1dbb680edb032908a53431113544e58"
-=======
-                "reference": "8dfb63a51c19a37efb59f455090759bf46a798e3"
->>>>>>> edeed4be
+                "reference": "ed6f897aaaa8e843271556d271e6c7a829cb8727"
             },
             "require": {
                 "automattic/jetpack-assets": "^1.16",
@@ -2140,9 +2100,6 @@
             },
             "require": {
                 "php": "^7.1 || ^8.0"
-            },
-            "replace": {
-                "myclabs/deep-copy": "self.version"
             },
             "require-dev": {
                 "doctrine/collections": "^1.0",
