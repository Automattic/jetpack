--- conflicted
+++ resolved
@@ -4,11 +4,7 @@
         "Read more about it at https://getcomposer.org/doc/01-basic-usage.md#installing-dependencies",
         "This file is @generated automatically"
     ],
-<<<<<<< HEAD
-    "content-hash": "4ab3f0c0ebd600b4499c09580847e17e",
-=======
-    "content-hash": "0e148edc221969bc71e23bc0deb89754",
->>>>>>> 2fc9eb68
+    "content-hash": "8d3312d130608ac19b1f425dff864fb6",
     "packages": [
         {
             "name": "automattic/jetpack-a8c-mc-stats",
