--- conflicted
+++ resolved
@@ -4,11 +4,7 @@
         "Read more about it at https://getcomposer.org/doc/01-basic-usage.md#installing-dependencies",
         "This file is @generated automatically"
     ],
-<<<<<<< HEAD
-    "content-hash": "469045d9172ecebf3b565f2f274a514d",
-=======
-    "content-hash": "a2dc64594fb989c54443a5d117000166",
->>>>>>> fec7266a
+    "content-hash": "7e5c07b391e7faa0d2c92e93fdf1138f",
     "packages": [
         {
             "name": "automattic/jetpack-a8c-mc-stats",
@@ -549,11 +545,7 @@
             "dist": {
                 "type": "path",
                 "url": "../../packages/connection",
-<<<<<<< HEAD
-                "reference": "b7b09e62b55d9c66c6b33154e71e866a45f3c41d"
-=======
-                "reference": "9a28a45452b2cc1ad345c1ac21ab7f3c79cf90ba"
->>>>>>> fec7266a
+                "reference": "99e6b0a39b8714bf3402f8c3576deb5e81745dec"
             },
             "require": {
                 "automattic/jetpack-a8c-mc-stats": "^1.4",
@@ -874,11 +866,7 @@
             "dist": {
                 "type": "path",
                 "url": "../../packages/identity-crisis",
-<<<<<<< HEAD
-                "reference": "afe6c24d53ac000208fdd5d46dfff29dc825cb4e"
-=======
-                "reference": "d63dfb552065f103248b1ae2bc011ede00587069"
->>>>>>> fec7266a
+                "reference": "2ddaad9bad50f2871c7c791343ad7c86d94a9004"
             },
             "require": {
                 "automattic/jetpack-assets": "^1.16",
@@ -957,11 +945,7 @@
             "dist": {
                 "type": "path",
                 "url": "../../packages/jitm",
-<<<<<<< HEAD
-                "reference": "41226cdde6646975633546fe3e7ad23d678eb47c"
-=======
-                "reference": "cf0a23887c2cdce66a33a217523fedb4eace34ab"
->>>>>>> fec7266a
+                "reference": "ec9b7a3460f452582cbf982ed3b3441f5603bc0d"
             },
             "require": {
                 "automattic/jetpack-a8c-mc-stats": "^1.4",
@@ -1212,11 +1196,7 @@
             "dist": {
                 "type": "path",
                 "url": "../../packages/my-jetpack",
-<<<<<<< HEAD
-                "reference": "f03368130010a09ed7fefe7cd3bacc7f17730308"
-=======
-                "reference": "f7651c3f1887e4d14a9532bef5f8b8ed9c39c6a4"
->>>>>>> fec7266a
+                "reference": "da295922c522546a6fb0fb0e95a362869729b40c"
             },
             "require": {
                 "automattic/jetpack-admin-ui": "^0.2",
@@ -1552,11 +1532,7 @@
             "dist": {
                 "type": "path",
                 "url": "../../packages/search",
-<<<<<<< HEAD
-                "reference": "ad975c507701cd67bc72a2fb5a45ece8a5d60438"
-=======
-                "reference": "dac4735dbd0239a2c3632bdf02cf14ed7b8b06e0"
->>>>>>> fec7266a
+                "reference": "10e36d13be0e1ce1992665cf2dd4eae8ac17d755"
             },
             "require": {
                 "automattic/jetpack-assets": "^1.16",
@@ -1689,11 +1665,7 @@
             "dist": {
                 "type": "path",
                 "url": "../../packages/sync",
-<<<<<<< HEAD
-                "reference": "af705395fcc1cffa426f5526b8997d5903a79fec"
-=======
-                "reference": "039f2f2a77b992b16f1e9f8c952bc452f7aec5e7"
->>>>>>> fec7266a
+                "reference": "26353eedb31908b120e4679d5306bbcb455cf0cd"
             },
             "require": {
                 "automattic/jetpack-connection": "^1.36",
