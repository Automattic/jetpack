--- conflicted
+++ resolved
@@ -4,11 +4,7 @@
         "Read more about it at https://getcomposer.org/doc/01-basic-usage.md#installing-dependencies",
         "This file is @generated automatically"
     ],
-<<<<<<< HEAD
-    "content-hash": "8b011dbbc88f0a4bd2d3fd4c7faf6432",
-=======
-    "content-hash": "4c8d162e61b9af6244432eb2a104151a",
->>>>>>> bc9535e9
+    "content-hash": "a6c1a7312e3b59e07eb5e8fc60940b5a",
     "packages": [
         {
             "name": "automattic/jetpack-a8c-mc-stats",
