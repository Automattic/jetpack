{
    "_readme": [
        "This file locks the dependencies of your project to a known state",
        "Read more about it at https://getcomposer.org/doc/01-basic-usage.md#installing-dependencies",
        "This file is @generated automatically"
    ],
<<<<<<< HEAD
    "content-hash": "7c0b764a0107f28898b3d0c8cab363ca",
=======
    "content-hash": "9e01ca9733b3ecac1f498d448ebece5a",
>>>>>>> 3b32cd28
    "packages": [
        {
            "name": "automattic/jetpack-a8c-mc-stats",
            "version": "dev-master",
            "dist": {
                "type": "path",
                "url": "../../packages/a8c-mc-stats",
                "reference": "c4becc4203eedffdc2d277fbc499b11105b82cba"
            },
            "require-dev": {
                "automattic/jetpack-changelogger": "^3.1",
                "yoast/phpunit-polyfills": "1.0.3"
            },
            "type": "jetpack-library",
            "extra": {
                "autotagger": true,
                "mirror-repo": "Automattic/jetpack-a8c-mc-stats",
                "changelogger": {
                    "link-template": "https://github.com/Automattic/jetpack-a8c-mc-stats/compare/v${old}...v${new}"
                },
                "branch-alias": {
                    "dev-master": "1.4.x-dev"
                }
            },
            "autoload": {
                "classmap": [
                    "src/"
                ]
            },
            "scripts": {
                "phpunit": [
                    "./vendor/phpunit/phpunit/phpunit --colors=always"
                ],
                "test-coverage": [
                    "php -dpcov.directory=. ./vendor/bin/phpunit --coverage-clover \"$COVERAGE_DIR/clover.xml\""
                ],
                "test-php": [
                    "@composer phpunit"
                ]
            },
            "license": [
                "GPL-2.0-or-later"
            ],
            "description": "Used to record internal usage stats for Automattic. Not visible to site owners.",
            "transport-options": {
                "relative": true
            }
        },
        {
            "name": "automattic/jetpack-abtest",
            "version": "dev-master",
            "dist": {
                "type": "path",
                "url": "../../packages/abtest",
                "reference": "c70fd908b6fa9963bbe33af610300cda9595a2c4"
            },
            "require": {
                "automattic/jetpack-connection": "^1.40",
                "automattic/jetpack-error": "^1.3"
            },
            "require-dev": {
                "automattic/jetpack-changelogger": "^3.1",
                "automattic/wordbless": "dev-master",
                "yoast/phpunit-polyfills": "1.0.3"
            },
            "type": "jetpack-library",
            "extra": {
                "autotagger": true,
                "mirror-repo": "Automattic/jetpack-abtest",
                "changelogger": {
                    "link-template": "https://github.com/Automattic/jetpack-abtest/compare/v${old}...v${new}"
                },
                "branch-alias": {
                    "dev-master": "1.10.x-dev"
                }
            },
            "autoload": {
                "classmap": [
                    "src/"
                ]
            },
            "scripts": {
                "phpunit": [
                    "./vendor/phpunit/phpunit/phpunit --colors=always"
                ],
                "post-update-cmd": [
                    "php -r \"copy('vendor/automattic/wordbless/src/dbless-wpdb.php', 'wordpress/wp-content/db.php');\""
                ],
                "test-coverage": [
                    "php -dpcov.directory=. ./vendor/bin/phpunit --coverage-clover \"$COVERAGE_DIR/clover.xml\""
                ],
                "test-php": [
                    "@composer phpunit"
                ]
            },
            "license": [
                "GPL-2.0-or-later"
            ],
            "description": "Provides an interface to the WP.com A/B tests.",
            "transport-options": {
                "relative": true
            }
        },
        {
            "name": "automattic/jetpack-admin-ui",
            "version": "dev-master",
            "dist": {
                "type": "path",
                "url": "../../packages/admin-ui",
                "reference": "431dfc5312dfafd99bf113eecad1642383e1544d"
            },
            "require-dev": {
                "automattic/jetpack-changelogger": "^3.1",
                "automattic/wordbless": "dev-master",
                "yoast/phpunit-polyfills": "1.0.3"
            },
            "type": "jetpack-library",
            "extra": {
                "autotagger": true,
                "mirror-repo": "Automattic/jetpack-admin-ui",
                "textdomain": "jetpack-admin-ui",
                "changelogger": {
                    "link-template": "https://github.com/Automattic/jetpack-admin-ui/compare/${old}...${new}"
                },
                "branch-alias": {
                    "dev-master": "0.2.x-dev"
                },
                "version-constants": {
                    "::PACKAGE_VERSION": "src/class-admin-menu.php"
                }
            },
            "autoload": {
                "classmap": [
                    "src/"
                ]
            },
            "scripts": {
                "phpunit": [
                    "./vendor/phpunit/phpunit/phpunit --colors=always"
                ],
                "test-coverage": [
                    "php -dpcov.directory=. ./vendor/bin/phpunit --coverage-clover \"$COVERAGE_DIR/clover.xml\""
                ],
                "test-php": [
                    "@composer phpunit"
                ],
                "post-update-cmd": [
                    "php -r \"copy('vendor/automattic/wordbless/src/dbless-wpdb.php', 'wordpress/wp-content/db.php');\""
                ]
            },
            "license": [
                "GPL-2.0-or-later"
            ],
            "description": "Generic Jetpack wp-admin UI elements",
            "transport-options": {
                "relative": true
            }
        },
        {
            "name": "automattic/jetpack-assets",
            "version": "dev-master",
            "dist": {
                "type": "path",
                "url": "../../packages/assets",
                "reference": "ddeea163e5a602e093e82e9b0597392e74cc086c"
            },
            "require": {
                "automattic/jetpack-constants": "^1.6"
            },
            "require-dev": {
                "automattic/jetpack-changelogger": "^3.1",
                "brain/monkey": "2.6.1",
                "wikimedia/testing-access-wrapper": "^1.0 || ^2.0",
                "yoast/phpunit-polyfills": "1.0.3"
            },
            "type": "jetpack-library",
            "extra": {
                "autotagger": true,
                "mirror-repo": "Automattic/jetpack-assets",
                "textdomain": "jetpack-assets",
                "changelogger": {
                    "link-template": "https://github.com/Automattic/jetpack-assets/compare/v${old}...v${new}"
                },
                "branch-alias": {
                    "dev-master": "1.17.x-dev"
                }
            },
            "autoload": {
                "files": [
                    "actions.php"
                ],
                "classmap": [
                    "src/"
                ]
            },
            "scripts": {
                "build-development": [
                    "pnpm run build"
                ],
                "build-production": [
                    "pnpm run build-production"
                ],
                "phpunit": [
                    "./vendor/phpunit/phpunit/phpunit --colors=always"
                ],
                "test-coverage": [
                    "php -dpcov.directory=. ./vendor/bin/phpunit --coverage-clover \"$COVERAGE_DIR/php/clover.xml\"",
                    "pnpm run test-coverage"
                ],
                "test-js": [
                    "pnpm run test"
                ],
                "test-php": [
                    "@composer phpunit"
                ]
            },
            "license": [
                "GPL-2.0-or-later"
            ],
            "description": "Asset management utilities for Jetpack ecosystem packages",
            "transport-options": {
                "relative": true
            }
        },
        {
            "name": "automattic/jetpack-autoloader",
            "version": "dev-master",
            "dist": {
                "type": "path",
                "url": "../../packages/autoloader",
                "reference": "4b278cf445826a854386cd03d1d7e56bde99cf29"
            },
            "require": {
                "composer-plugin-api": "^1.1 || ^2.0"
            },
            "require-dev": {
                "automattic/jetpack-changelogger": "^3.1",
                "yoast/phpunit-polyfills": "1.0.3"
            },
            "type": "composer-plugin",
            "extra": {
                "autotagger": true,
                "class": "Automattic\\Jetpack\\Autoloader\\CustomAutoloaderPlugin",
                "mirror-repo": "Automattic/jetpack-autoloader",
                "changelogger": {
                    "link-template": "https://github.com/Automattic/jetpack-autoloader/compare/v${old}...v${new}"
                },
                "branch-alias": {
                    "dev-master": "2.11.x-dev"
                }
            },
            "autoload": {
                "classmap": [
                    "src/AutoloadGenerator.php"
                ],
                "psr-4": {
                    "Automattic\\Jetpack\\Autoloader\\": "src"
                }
            },
            "scripts": {
                "phpunit": [
                    "./vendor/phpunit/phpunit/phpunit --colors=always"
                ],
                "test-coverage": [
                    "php -dpcov.directory=. ./vendor/bin/phpunit --coverage-php \"./tests/php/tmp/coverage-report.php\"",
                    "php ./tests/php/bin/test-coverage.php \"$COVERAGE_DIR/clover.xml\""
                ],
                "test-php": [
                    "@composer phpunit"
                ]
            },
            "license": [
                "GPL-2.0-or-later"
            ],
            "description": "Creates a custom autoloader for a plugin or theme.",
            "transport-options": {
                "relative": true
            }
        },
        {
            "name": "automattic/jetpack-backup",
            "version": "dev-master",
            "dist": {
                "type": "path",
                "url": "../../packages/backup",
                "reference": "f8b936e9994f1966273b00a35976b94b612245bb"
            },
            "require": {
                "automattic/jetpack-admin-ui": "^0.2",
                "automattic/jetpack-assets": "^1.17",
                "automattic/jetpack-autoloader": "^2.11",
                "automattic/jetpack-composer-plugin": "^1.1",
                "automattic/jetpack-config": "^1.9",
                "automattic/jetpack-connection": "^1.40",
                "automattic/jetpack-connection-ui": "^2.4",
                "automattic/jetpack-identity-crisis": "^0.8",
                "automattic/jetpack-my-jetpack": "^1.6",
                "automattic/jetpack-status": "^1.13",
                "automattic/jetpack-sync": "^1.34"
            },
            "require-dev": {
                "automattic/jetpack-changelogger": "^3.1",
                "automattic/wordbless": "@dev",
                "yoast/phpunit-polyfills": "1.0.3"
            },
            "type": "jetpack-library",
            "extra": {
                "autotagger": true,
                "mirror-repo": "Automattic/jetpack-backup",
                "textdomain": "jetpack-backup-pkg",
                "version-constants": {
                    "::PACKAGE_VERSION": "src/class-package-version.php"
                },
                "changelogger": {
                    "link-template": "https://github.com/Automattic/jetpack-backup/compare/v${old}...v${new}"
                },
                "branch-alias": {
                    "dev-master": "1.3.x-dev"
                }
            },
            "autoload": {
                "files": [
                    "actions.php"
                ],
                "classmap": [
                    "src/"
                ]
            },
            "scripts": {
                "phpunit": [
                    "./vendor/phpunit/phpunit/phpunit --colors=always"
                ],
                "test-coverage": [
                    "php -dpcov.directory=. ./vendor/bin/phpunit --coverage-clover \"$COVERAGE_DIR/clover.xml\""
                ],
                "test-php": [
                    "@composer phpunit"
                ],
                "post-update-cmd": [
                    "php -r \"copy('vendor/automattic/wordbless/src/dbless-wpdb.php', 'wordpress/wp-content/db.php');\""
                ],
                "build-development": [
                    "pnpm run build"
                ],
                "build-production": [
                    "pnpm run build-production-concurrently"
                ],
                "watch": [
                    "Composer\\Config::disableProcessTimeout",
                    "pnpm run watch"
                ]
            },
            "license": [
                "GPL-2.0-or-later"
            ],
            "description": "Tools to assist with backing up Jetpack sites.",
            "transport-options": {
                "relative": true
            }
        },
        {
            "name": "automattic/jetpack-blocks",
            "version": "dev-master",
            "dist": {
                "type": "path",
                "url": "../../packages/blocks",
                "reference": "a412a6eb5f613f1f3df25368efa545897461aa2d"
            },
            "require-dev": {
                "automattic/jetpack-changelogger": "^3.1",
                "automattic/wordbless": "dev-master",
                "brain/monkey": "2.6.1",
                "yoast/phpunit-polyfills": "1.0.3"
            },
            "type": "jetpack-library",
            "extra": {
                "autotagger": true,
                "mirror-repo": "Automattic/jetpack-blocks",
                "changelogger": {
                    "link-template": "https://github.com/Automattic/jetpack-blocks/compare/v${old}...v${new}"
                },
                "branch-alias": {
                    "dev-master": "1.4.x-dev"
                }
            },
            "autoload": {
                "classmap": [
                    "src/"
                ]
            },
            "scripts": {
                "phpunit": [
                    "./vendor/phpunit/phpunit/phpunit --colors=always"
                ],
                "post-update-cmd": [
                    "php -r \"copy('vendor/automattic/wordbless/src/dbless-wpdb.php', 'wordpress/wp-content/db.php');\""
                ],
                "test-coverage": [
                    "php -dpcov.directory=. ./vendor/bin/phpunit --coverage-clover \"$COVERAGE_DIR/clover.xml\""
                ],
                "test-php": [
                    "@composer phpunit"
                ]
            },
            "license": [
                "GPL-2.0-or-later"
            ],
            "description": "Register and manage blocks within a plugin. Used to manage block registration, enqueues, and more.",
            "transport-options": {
                "relative": true
            }
        },
        {
            "name": "automattic/jetpack-compat",
            "version": "dev-master",
            "dist": {
                "type": "path",
                "url": "../../packages/compat",
                "reference": "ed3d2aac9de2e786626f5113cdc8de478e38fce0"
            },
            "require-dev": {
                "automattic/jetpack-changelogger": "^3.1"
            },
            "type": "jetpack-library",
            "extra": {
                "autotagger": true,
                "mirror-repo": "Automattic/jetpack-compat",
                "textdomain": "jetpack-compat",
                "changelogger": {
                    "link-template": "https://github.com/Automattic/jetpack-compat/compare/v${old}...v${new}"
                },
                "branch-alias": {
                    "dev-master": "1.7.x-dev"
                }
            },
            "autoload": {
                "files": [
                    "functions.php"
                ],
                "classmap": [
                    "legacy"
                ]
            },
            "license": [
                "GPL-2.0-or-later"
            ],
            "description": "Compatibility layer with previous versions of Jetpack",
            "transport-options": {
                "relative": true
            }
        },
        {
            "name": "automattic/jetpack-composer-plugin",
            "version": "dev-master",
            "dist": {
                "type": "path",
                "url": "../../packages/composer-plugin",
                "reference": "04f3aac0bc58d9165b091eff25cd4a4da9b81cf8"
            },
            "require": {
                "composer-plugin-api": "^2.1.0"
            },
            "require-dev": {
                "automattic/jetpack-changelogger": "^3.1",
                "composer/composer": "2.2.12",
                "yoast/phpunit-polyfills": "1.0.3"
            },
            "type": "composer-plugin",
            "extra": {
                "plugin-modifies-install-path": true,
                "class": "Automattic\\Jetpack\\Composer\\Plugin",
                "mirror-repo": "Automattic/jetpack-composer-plugin",
                "changelogger": {
                    "link-template": "https://github.com/Automattic/jetpack-composer-plugin/compare/v${old}...v${new}"
                },
                "autotagger": true,
                "branch-alias": {
                    "dev-master": "1.1.x-dev"
                }
            },
            "autoload": {
                "classmap": [
                    "src/"
                ]
            },
            "scripts": {
                "phpunit": [
                    "./vendor/phpunit/phpunit/phpunit --colors=always"
                ],
                "test-coverage": [
                    "php -dpcov.directory=. ./vendor/bin/phpunit --coverage-clover \"$COVERAGE_DIR/clover.xml\""
                ],
                "test-php": [
                    "@composer phpunit"
                ]
            },
            "license": [
                "GPL-2.0-or-later"
            ],
            "description": "A custom installer plugin for Composer to move Jetpack packages out of `vendor/` so WordPress's translation infrastructure will find their strings.",
            "transport-options": {
                "relative": true
            }
        },
        {
            "name": "automattic/jetpack-config",
            "version": "dev-master",
            "dist": {
                "type": "path",
                "url": "../../packages/config",
                "reference": "f4b75345fa44397c0b326856f98ae0d8077f3da4"
            },
            "require-dev": {
                "automattic/jetpack-changelogger": "^3.1"
            },
            "type": "jetpack-library",
            "extra": {
                "autotagger": true,
                "mirror-repo": "Automattic/jetpack-config",
                "textdomain": "jetpack-config",
                "changelogger": {
                    "link-template": "https://github.com/Automattic/jetpack-config/compare/v${old}...v${new}"
                },
                "branch-alias": {
                    "dev-master": "1.9.x-dev"
                }
            },
            "autoload": {
                "classmap": [
                    "src/"
                ]
            },
            "license": [
                "GPL-2.0-or-later"
            ],
            "description": "Jetpack configuration package that initializes other packages and configures Jetpack's functionality. Can be used as a base for all variants of Jetpack package usage.",
            "transport-options": {
                "relative": true
            }
        },
        {
            "name": "automattic/jetpack-connection",
            "version": "dev-master",
            "dist": {
                "type": "path",
                "url": "../../packages/connection",
                "reference": "a4ecc94e298664a623d5b9e5568b4f0af4263cfc"
            },
            "require": {
                "automattic/jetpack-a8c-mc-stats": "^1.4",
                "automattic/jetpack-admin-ui": "^0.2",
                "automattic/jetpack-constants": "^1.6",
                "automattic/jetpack-redirect": "^1.7",
                "automattic/jetpack-roles": "^1.4",
                "automattic/jetpack-status": "^1.13"
            },
            "require-dev": {
                "automattic/jetpack-changelogger": "^3.1",
                "automattic/wordbless": "@dev",
                "brain/monkey": "2.6.1",
                "yoast/phpunit-polyfills": "1.0.3"
            },
            "type": "jetpack-library",
            "extra": {
                "autotagger": true,
                "mirror-repo": "Automattic/jetpack-connection",
                "textdomain": "jetpack-connection",
                "version-constants": {
                    "::PACKAGE_VERSION": "src/class-package-version.php"
                },
                "changelogger": {
                    "link-template": "https://github.com/Automattic/jetpack-connection/compare/v${old}...v${new}"
                },
                "branch-alias": {
                    "dev-master": "1.40.x-dev"
                }
            },
            "autoload": {
                "classmap": [
                    "legacy",
                    "src/",
                    "src/webhooks"
                ]
            },
            "scripts": {
                "build-production": [
                    "pnpm run build-production"
                ],
                "build-development": [
                    "pnpm run build"
                ],
                "phpunit": [
                    "./vendor/phpunit/phpunit/phpunit --colors=always"
                ],
                "post-update-cmd": [
                    "php -r \"copy('vendor/automattic/wordbless/src/dbless-wpdb.php', 'wordpress/wp-content/db.php');\""
                ],
                "test-coverage": [
                    "php -dpcov.directory=. ./vendor/bin/phpunit --coverage-clover \"$COVERAGE_DIR/clover.xml\""
                ],
                "test-php": [
                    "@composer phpunit"
                ]
            },
            "license": [
                "GPL-2.0-or-later"
            ],
            "description": "Everything needed to connect to the Jetpack infrastructure",
            "transport-options": {
                "relative": true
            }
        },
        {
            "name": "automattic/jetpack-connection-ui",
            "version": "dev-master",
            "dist": {
                "type": "path",
                "url": "../../packages/connection-ui",
                "reference": "5016bc4577844bd88d579eb1e0d4ddb65146b38a"
            },
            "require": {
                "automattic/jetpack-assets": "^1.17",
                "automattic/jetpack-connection": "^1.40",
                "automattic/jetpack-constants": "^1.6",
                "automattic/jetpack-device-detection": "^1.4",
                "automattic/jetpack-identity-crisis": "^0.8"
            },
            "require-dev": {
                "automattic/jetpack-changelogger": "^3.1"
            },
            "type": "jetpack-library",
            "extra": {
                "autotagger": true,
                "mirror-repo": "Automattic/jetpack-connection-ui",
                "textdomain": "jetpack-connection-ui",
                "changelogger": {
                    "link-template": "https://github.com/Automattic/jetpack-connection-ui/compare/v${old}...v${new}"
                },
                "branch-alias": {
                    "dev-master": "2.4.x-dev"
                }
            },
            "autoload": {
                "classmap": [
                    "src/"
                ]
            },
            "scripts": {
                "build-development": [
                    "pnpm run build"
                ],
                "build-production": [
                    "NODE_ENV=production pnpm run build"
                ],
                "watch": [
                    "Composer\\Config::disableProcessTimeout",
                    "pnpm run watch"
                ]
            },
            "license": [
                "GPL-2.0-or-later"
            ],
            "description": "Jetpack Connection UI",
            "transport-options": {
                "relative": true
            }
        },
        {
            "name": "automattic/jetpack-constants",
            "version": "dev-master",
            "dist": {
                "type": "path",
                "url": "../../packages/constants",
                "reference": "6c27d0bb8e75728e1bfcecb48651344b60dbf308"
            },
            "require-dev": {
                "automattic/jetpack-changelogger": "^3.1",
                "brain/monkey": "2.6.1",
                "yoast/phpunit-polyfills": "1.0.3"
            },
            "type": "jetpack-library",
            "extra": {
                "autotagger": true,
                "mirror-repo": "Automattic/jetpack-constants",
                "changelogger": {
                    "link-template": "https://github.com/Automattic/jetpack-constants/compare/v${old}...v${new}"
                },
                "branch-alias": {
                    "dev-master": "1.6.x-dev"
                }
            },
            "autoload": {
                "classmap": [
                    "src/"
                ]
            },
            "scripts": {
                "phpunit": [
                    "./vendor/phpunit/phpunit/phpunit --colors=always"
                ],
                "test-coverage": [
                    "php -dpcov.directory=. ./vendor/bin/phpunit --coverage-clover \"$COVERAGE_DIR/clover.xml\""
                ],
                "test-php": [
                    "@composer phpunit"
                ]
            },
            "license": [
                "GPL-2.0-or-later"
            ],
            "description": "A wrapper for defining constants in a more testable way.",
            "transport-options": {
                "relative": true
            }
        },
        {
            "name": "automattic/jetpack-device-detection",
            "version": "dev-master",
            "dist": {
                "type": "path",
                "url": "../../packages/device-detection",
                "reference": "1b5812ef04f1f62dfc39ff4e6202f9baf7d5ae5a"
            },
            "require-dev": {
                "automattic/jetpack-changelogger": "^3.1",
                "yoast/phpunit-polyfills": "1.0.3"
            },
            "type": "jetpack-library",
            "extra": {
                "autotagger": true,
                "mirror-repo": "Automattic/jetpack-device-detection",
                "changelogger": {
                    "link-template": "https://github.com/Automattic/jetpack-device-detection/compare/v${old}...v${new}"
                },
                "branch-alias": {
                    "dev-master": "1.4.x-dev"
                }
            },
            "autoload": {
                "classmap": [
                    "src/"
                ]
            },
            "scripts": {
                "phpunit": [
                    "./vendor/phpunit/phpunit/phpunit --colors=always"
                ],
                "test-coverage": [
                    "php -dpcov.directory=. ./vendor/bin/phpunit --coverage-clover \"$COVERAGE_DIR/clover.xml\""
                ],
                "test-php": [
                    "@composer phpunit"
                ]
            },
            "license": [
                "GPL-2.0-or-later"
            ],
            "description": "A way to detect device types based on User-Agent header.",
            "transport-options": {
                "relative": true
            }
        },
        {
            "name": "automattic/jetpack-error",
            "version": "dev-master",
            "dist": {
                "type": "path",
                "url": "../../packages/error",
                "reference": "808ab410bee6c047cfb5d1c38b366194149ce135"
            },
            "require-dev": {
                "automattic/jetpack-changelogger": "^3.1",
                "yoast/phpunit-polyfills": "1.0.3"
            },
            "type": "jetpack-library",
            "extra": {
                "autotagger": true,
                "mirror-repo": "Automattic/jetpack-error",
                "changelogger": {
                    "link-template": "https://github.com/Automattic/jetpack-error/compare/v${old}...v${new}"
                },
                "branch-alias": {
                    "dev-master": "1.3.x-dev"
                }
            },
            "autoload": {
                "classmap": [
                    "src/"
                ]
            },
            "scripts": {
                "phpunit": [
                    "./vendor/phpunit/phpunit/phpunit --colors=always"
                ],
                "test-coverage": [
                    "php -dpcov.directory=. ./vendor/bin/phpunit --coverage-clover \"$COVERAGE_DIR/clover.xml\""
                ],
                "test-php": [
                    "@composer phpunit"
                ]
            },
            "license": [
                "GPL-2.0-or-later"
            ],
            "description": "Jetpack Error - a wrapper around WP_Error.",
            "transport-options": {
                "relative": true
            }
        },
        {
            "name": "automattic/jetpack-google-fonts-provider",
            "version": "dev-master",
            "dist": {
                "type": "path",
                "url": "../../packages/google-fonts-provider",
                "reference": "2a9f43f9862565ab52142cd069ffb7aa1eb22734"
            },
            "require-dev": {
                "automattic/jetpack-changelogger": "^3.1",
                "brain/monkey": "2.6.1",
                "yoast/phpunit-polyfills": "1.0.3"
            },
            "type": "jetpack-library",
            "extra": {
                "autotagger": true,
                "mirror-repo": "Automattic/jetpack-google-fonts-provider",
                "changelogger": {
                    "link-template": "https://github.com/Automattic/jetpack-google-fonts-provider/compare/v${old}...v${new}"
                },
                "branch-alias": {
                    "dev-master": "0.3.x-dev"
                },
                "textdomain": "jetpack-google-fonts-provider"
            },
            "autoload": {
                "classmap": [
                    "src/"
                ]
            },
            "scripts": {
                "phpunit": [
                    "./vendor/phpunit/phpunit/phpunit --colors=always"
                ],
                "test-coverage": [
                    "php -dpcov.directory=. ./vendor/bin/phpunit --coverage-clover \"$COVERAGE_DIR/clover.xml\""
                ],
                "test-php": [
                    "@composer phpunit"
                ]
            },
            "license": [
                "GPL-2.0-or-later"
            ],
            "description": "WordPress Webfonts provider for Google Fonts",
            "transport-options": {
                "relative": true
            }
        },
        {
            "name": "automattic/jetpack-identity-crisis",
            "version": "dev-master",
            "dist": {
                "type": "path",
                "url": "../../packages/identity-crisis",
                "reference": "38a95658ceb9346bffaee877c1b1b255091abe67"
            },
            "require": {
                "automattic/jetpack-assets": "^1.17",
                "automattic/jetpack-connection": "^1.40",
                "automattic/jetpack-constants": "^1.6",
                "automattic/jetpack-logo": "^1.5",
                "automattic/jetpack-status": "^1.13"
            },
            "require-dev": {
                "automattic/jetpack-changelogger": "^3.1",
                "automattic/wordbless": "@dev",
                "yoast/phpunit-polyfills": "1.0.3"
            },
            "type": "jetpack-library",
            "extra": {
                "autotagger": true,
                "mirror-repo": "Automattic/jetpack-identity-crisis",
                "textdomain": "jetpack-idc",
                "version-constants": {
                    "::PACKAGE_VERSION": "src/class-identity-crisis.php"
                },
                "changelogger": {
                    "link-template": "https://github.com/Automattic/jetpack-identity-crisis/compare/v${old}...v${new}"
                },
                "branch-alias": {
                    "dev-master": "0.8.x-dev"
                }
            },
            "autoload": {
                "classmap": [
                    "src/"
                ]
            },
            "scripts": {
                "build-development": [
                    "pnpm run build"
                ],
                "build-production": [
                    "NODE_ENV='production' pnpm run build"
                ],
                "phpunit": [
                    "./vendor/phpunit/phpunit/phpunit --colors=always"
                ],
                "test-coverage": [
                    "php -dpcov.directory=. ./vendor/bin/phpunit --coverage-clover \"$COVERAGE_DIR/clover.xml\""
                ],
                "test-php": [
                    "@composer phpunit"
                ],
                "post-update-cmd": [
                    "php -r \"copy('vendor/automattic/wordbless/src/dbless-wpdb.php', 'wordpress/wp-content/db.php');\""
                ],
                "watch": [
                    "Composer\\Config::disableProcessTimeout",
                    "pnpm run watch"
                ]
            },
            "license": [
                "GPL-2.0-or-later"
            ],
            "description": "Identity Crisis.",
            "transport-options": {
                "relative": true
            }
        },
        {
            "name": "automattic/jetpack-jitm",
            "version": "dev-master",
            "dist": {
                "type": "path",
                "url": "../../packages/jitm",
                "reference": "74fb899f4d5e67383e6c5d2c5a577c4e233f2048"
            },
            "require": {
                "automattic/jetpack-a8c-mc-stats": "^1.4",
                "automattic/jetpack-assets": "^1.17",
                "automattic/jetpack-connection": "^1.40",
                "automattic/jetpack-device-detection": "^1.4",
                "automattic/jetpack-logo": "^1.5",
                "automattic/jetpack-partner": "^1.7",
                "automattic/jetpack-redirect": "^1.7",
                "automattic/jetpack-status": "^1.13"
            },
            "require-dev": {
                "automattic/jetpack-changelogger": "^3.1",
                "brain/monkey": "2.6.1",
                "yoast/phpunit-polyfills": "1.0.3"
            },
            "type": "jetpack-library",
            "extra": {
                "autotagger": true,
                "mirror-repo": "Automattic/jetpack-jitm",
                "textdomain": "jetpack-jitm",
                "version-constants": {
                    "::PACKAGE_VERSION": "src/class-jitm.php"
                },
                "changelogger": {
                    "link-template": "https://github.com/Automattic/jetpack-jitm/compare/v${old}...v${new}"
                },
                "branch-alias": {
                    "dev-master": "2.2.x-dev"
                }
            },
            "autoload": {
                "classmap": [
                    "src/"
                ]
            },
            "scripts": {
                "build-production": [
                    "pnpm run build-production"
                ],
                "build-development": [
                    "pnpm run build"
                ],
                "phpunit": [
                    "./vendor/phpunit/phpunit/phpunit --colors=always"
                ],
                "test-coverage": [
                    "php -dpcov.directory=. ./vendor/bin/phpunit --coverage-clover \"$COVERAGE_DIR/clover.xml\""
                ],
                "test-php": [
                    "@composer phpunit"
                ]
            },
            "license": [
                "GPL-2.0-or-later"
            ],
            "description": "Just in time messages for Jetpack",
            "transport-options": {
                "relative": true
            }
        },
        {
            "name": "automattic/jetpack-lazy-images",
            "version": "dev-master",
            "dist": {
                "type": "path",
                "url": "../../packages/lazy-images",
                "reference": "3ea891175f3d1432cfc130c8ced8dd0d49c6ebf4"
            },
            "require": {
                "automattic/jetpack-assets": "^1.17",
                "automattic/jetpack-constants": "^1.6"
            },
            "require-dev": {
                "automattic/jetpack-changelogger": "^3.1",
                "automattic/wordbless": "dev-master",
                "yoast/phpunit-polyfills": "1.0.3"
            },
            "type": "jetpack-library",
            "extra": {
                "autotagger": true,
                "mirror-repo": "Automattic/jetpack-lazy-images",
                "textdomain": "jetpack-lazy-images",
                "changelogger": {
                    "link-template": "https://github.com/Automattic/jetpack-lazy-images/compare/v${old}...v${new}"
                },
                "branch-alias": {
                    "dev-master": "2.1.x-dev"
                }
            },
            "autoload": {
                "classmap": [
                    "src/"
                ]
            },
            "scripts": {
                "build-production": [
                    "pnpm run build-production"
                ],
                "build-development": [
                    "pnpm run build"
                ],
                "phpunit": [
                    "./vendor/phpunit/phpunit/phpunit --colors=always"
                ],
                "post-update-cmd": [
                    "php -r \"copy('vendor/automattic/wordbless/src/dbless-wpdb.php', 'wordpress/wp-content/db.php');\""
                ],
                "test-coverage": [
                    "php -dpcov.directory=. ./vendor/bin/phpunit --coverage-clover \"$COVERAGE_DIR/clover.xml\""
                ],
                "test-php": [
                    "@composer phpunit"
                ]
            },
            "license": [
                "GPL-2.0-or-later"
            ],
            "description": "Speed up your site and create a smoother viewing experience by loading images as visitors scroll down the screen, instead of all at once.",
            "transport-options": {
                "relative": true
            }
        },
        {
            "name": "automattic/jetpack-licensing",
            "version": "dev-master",
            "dist": {
                "type": "path",
                "url": "../../packages/licensing",
                "reference": "5a34e5070dc28f9bc714c9e8c609c93027205a27"
            },
            "require": {
                "automattic/jetpack-connection": "^1.40"
            },
            "require-dev": {
                "automattic/jetpack-changelogger": "^3.1",
                "automattic/wordbless": "@dev",
                "yoast/phpunit-polyfills": "1.0.3"
            },
            "type": "jetpack-library",
            "extra": {
                "autotagger": true,
                "mirror-repo": "Automattic/jetpack-licensing",
                "textdomain": "jetpack-licensing",
                "changelogger": {
                    "link-template": "https://github.com/Automattic/jetpack-licensing/compare/v${old}...v${new}"
                },
                "branch-alias": {
                    "dev-master": "1.7.x-dev"
                }
            },
            "autoload": {
                "classmap": [
                    "src/"
                ]
            },
            "scripts": {
                "phpunit": [
                    "./vendor/phpunit/phpunit/phpunit --colors=always"
                ],
                "post-update-cmd": [
                    "php -r \"copy('vendor/automattic/wordbless/src/dbless-wpdb.php', 'wordpress/wp-content/db.php');\""
                ],
                "test-coverage": [
                    "php -dpcov.directory=. ./vendor/bin/phpunit --coverage-clover \"$COVERAGE_DIR/clover.xml\""
                ],
                "test-php": [
                    "@composer phpunit"
                ]
            },
            "license": [
                "GPL-2.0-or-later"
            ],
            "description": "Everything needed to manage Jetpack licenses client-side.",
            "transport-options": {
                "relative": true
            }
        },
        {
            "name": "automattic/jetpack-logo",
            "version": "dev-master",
            "dist": {
                "type": "path",
                "url": "../../packages/logo",
                "reference": "08461ed89e904bd3ae4ff49b6087d8a971a9e811"
            },
            "require-dev": {
                "automattic/jetpack-changelogger": "^3.1",
                "yoast/phpunit-polyfills": "1.0.3"
            },
            "type": "jetpack-library",
            "extra": {
                "autotagger": true,
                "mirror-repo": "Automattic/jetpack-logo",
                "changelogger": {
                    "link-template": "https://github.com/Automattic/jetpack-logo/compare/v${old}...v${new}"
                },
                "branch-alias": {
                    "dev-master": "1.5.x-dev"
                }
            },
            "autoload": {
                "classmap": [
                    "src/"
                ]
            },
            "scripts": {
                "phpunit": [
                    "./vendor/phpunit/phpunit/phpunit --colors=always"
                ],
                "test-coverage": [
                    "php -dpcov.directory=. ./vendor/bin/phpunit --coverage-clover \"$COVERAGE_DIR/clover.xml\""
                ],
                "test-php": [
                    "@composer phpunit"
                ]
            },
            "license": [
                "GPL-2.0-or-later"
            ],
            "description": "A logo for Jetpack",
            "transport-options": {
                "relative": true
            }
        },
        {
            "name": "automattic/jetpack-my-jetpack",
            "version": "dev-master",
            "dist": {
                "type": "path",
                "url": "../../packages/my-jetpack",
                "reference": "a8d2b0021ab98a8e548084b0ba261fb55367588f"
            },
            "require": {
                "automattic/jetpack-admin-ui": "^0.2",
                "automattic/jetpack-assets": "^1.17",
                "automattic/jetpack-connection": "^1.40",
                "automattic/jetpack-licensing": "^1.7",
                "automattic/jetpack-plugins-installer": "^0.1",
                "automattic/jetpack-redirect": "^1.7"
            },
            "require-dev": {
                "automattic/jetpack-changelogger": "^3.1",
                "automattic/jetpack-constants": "^1.6",
                "automattic/wordbless": "@dev",
                "yoast/phpunit-polyfills": "1.0.3"
            },
            "type": "jetpack-library",
            "extra": {
                "autotagger": true,
                "mirror-repo": "Automattic/jetpack-my-jetpack",
                "textdomain": "jetpack-my-jetpack",
                "changelogger": {
                    "link-template": "https://github.com/Automattic/jetpack-my-jetpack/compare/${old}...${new}"
                },
                "branch-alias": {
                    "dev-master": "1.6.x-dev"
                },
                "version-constants": {
                    "::PACKAGE_VERSION": "src/class-initializer.php"
                }
            },
            "autoload": {
                "classmap": [
                    "src/",
                    "src/products"
                ]
            },
            "scripts": {
                "phpunit": [
                    "./vendor/phpunit/phpunit/phpunit --colors=always"
                ],
                "test-coverage": [
                    "php -dpcov.directory=. ./vendor/bin/phpunit --coverage-clover \"$COVERAGE_DIR/coverage.xml\"",
                    "pnpm run test -- --coverageDirectory=\"$COVERAGE_DIR\" --coverage --coverageReporters=clover"
                ],
                "test-php": [
                    "@composer phpunit"
                ],
                "test-js": [
                    "pnpm run test"
                ],
                "test-js-watch": [
                    "Composer\\Config::disableProcessTimeout",
                    "pnpm run test -- --watch"
                ],
                "build-development": [
                    "pnpm run build"
                ],
                "build-production": [
                    "NODE_ENV=production pnpm run build"
                ],
                "watch": [
                    "Composer\\Config::disableProcessTimeout",
                    "pnpm run watch"
                ],
                "post-update-cmd": [
                    "php -r \"copy('vendor/automattic/wordbless/src/dbless-wpdb.php', 'wordpress/wp-content/db.php');\""
                ]
            },
            "license": [
                "GPL-2.0-or-later"
            ],
            "description": "WP Admin page with information and configuration shared among all Jetpack stand-alone plugins",
            "transport-options": {
                "relative": true
            }
        },
        {
            "name": "automattic/jetpack-partner",
            "version": "dev-master",
            "dist": {
                "type": "path",
                "url": "../../packages/partner",
                "reference": "fc5ce9cd868cc9ec93b1585ccde85737ad8ee77b"
            },
            "require": {
                "automattic/jetpack-connection": "^1.40",
                "automattic/jetpack-status": "^1.13"
            },
            "require-dev": {
                "automattic/jetpack-changelogger": "^3.1",
                "automattic/wordbless": "@dev",
                "brain/monkey": "2.6.1",
                "yoast/phpunit-polyfills": "1.0.3"
            },
            "type": "jetpack-library",
            "extra": {
                "autotagger": true,
                "mirror-repo": "Automattic/jetpack-partner",
                "changelogger": {
                    "link-template": "https://github.com/Automattic/jetpack-partner/compare/v${old}...v${new}"
                },
                "branch-alias": {
                    "dev-master": "1.7.x-dev"
                }
            },
            "autoload": {
                "classmap": [
                    "src/"
                ]
            },
            "scripts": {
                "phpunit": [
                    "./vendor/phpunit/phpunit/phpunit --colors=always"
                ],
                "post-update-cmd": [
                    "php -r \"copy('vendor/automattic/wordbless/src/dbless-wpdb.php', 'wordpress/wp-content/db.php');\""
                ],
                "test-coverage": [
                    "php -dpcov.directory=. ./vendor/bin/phpunit --coverage-clover \"$COVERAGE_DIR/clover.xml\""
                ],
                "test-php": [
                    "@composer phpunit"
                ]
            },
            "license": [
                "GPL-2.0-or-later"
            ],
            "description": "Support functions for Jetpack hosting partners.",
            "transport-options": {
                "relative": true
            }
        },
        {
            "name": "automattic/jetpack-password-checker",
            "version": "dev-master",
            "dist": {
                "type": "path",
                "url": "../../packages/password-checker",
                "reference": "6af118c46cffe461382bafc8e5bf8c37cfa3db09"
            },
            "require-dev": {
                "automattic/jetpack-changelogger": "^3.1",
                "automattic/wordbless": "@dev",
                "yoast/phpunit-polyfills": "1.0.3"
            },
            "type": "jetpack-library",
            "extra": {
                "autotagger": true,
                "mirror-repo": "Automattic/jetpack-password-checker",
                "textdomain": "jetpack-password-checker",
                "changelogger": {
                    "link-template": "https://github.com/Automattic/jetpack-password-checker/compare/v${old}...v${new}"
                },
                "branch-alias": {
                    "dev-master": "0.2.x-dev"
                }
            },
            "autoload": {
                "classmap": [
                    "src/"
                ]
            },
            "scripts": {
                "phpunit": [
                    "./vendor/phpunit/phpunit/phpunit --colors=always"
                ],
                "test-coverage": [
                    "php -dpcov.directory=. ./vendor/bin/phpunit --coverage-clover \"$COVERAGE_DIR/clover.xml\""
                ],
                "test-php": [
                    "@composer phpunit"
                ],
                "post-update-cmd": [
                    "php -r \"copy('vendor/automattic/wordbless/src/dbless-wpdb.php', 'wordpress/wp-content/db.php');\""
                ]
            },
            "license": [
                "GPL-2.0-or-later"
            ],
            "description": "Password Checker.",
            "transport-options": {
                "relative": true
            }
        },
        {
            "name": "automattic/jetpack-plugins-installer",
            "version": "dev-master",
            "dist": {
                "type": "path",
                "url": "../../packages/plugins-installer",
                "reference": "cd818ad15a46c130bb1ea73a78a4826a3ef42722"
            },
            "require": {
                "automattic/jetpack-a8c-mc-stats": "^1.4"
            },
            "require-dev": {
                "automattic/jetpack-changelogger": "^3.1",
                "yoast/phpunit-polyfills": "1.0.3"
            },
            "type": "jetpack-library",
            "extra": {
                "branch-alias": {
                    "dev-master": "0.1.x-dev"
                },
                "mirror-repo": "Automattic/jetpack-plugins-installer",
                "changelogger": {
                    "link-template": "https://github.com/Automattic/jetpack-plugins-installer/compare/v${old}...v${new}"
                },
                "autotagger": true,
                "textdomain": "jetpack-plugins-installer"
            },
            "autoload": {
                "classmap": [
                    "src/"
                ]
            },
            "scripts": {
                "phpunit": [
                    "./vendor/phpunit/phpunit/phpunit --colors=always"
                ],
                "test-coverage": [
                    "php -dpcov.directory=. ./vendor/bin/phpunit --coverage-clover \"$COVERAGE_DIR/clover.xml\""
                ],
                "test-php": [
                    "@composer phpunit"
                ]
            },
            "license": [
                "GPL-2.0-or-later"
            ],
            "description": "Handle installation of plugins from WP.org",
            "transport-options": {
                "relative": true
            }
        },
        {
            "name": "automattic/jetpack-publicize",
            "version": "dev-master",
            "dist": {
                "type": "path",
                "url": "../../packages/publicize",
                "reference": "9d844142d2ef396763c668bf8fca1a1b457afe28"
            },
            "require": {
                "automattic/jetpack-autoloader": "^2.11",
                "automattic/jetpack-config": "^1.9",
                "automattic/jetpack-connection": "^1.40"
            },
            "require-dev": {
                "automattic/jetpack-changelogger": "^3.1",
                "automattic/wordbless": "0.3.1",
                "yoast/phpunit-polyfills": "1.0.3"
            },
            "type": "jetpack-library",
            "extra": {
                "autotagger": true,
                "mirror-repo": "Automattic/jetpack-publicize",
                "textdomain": "jetpack-publicize-pkg",
                "changelogger": {
                    "link-template": "https://github.com/Automattic/jetpack-publicize/compare/v${old}...v${new}"
                },
                "branch-alias": {
                    "dev-master": "0.5.x-dev"
                }
            },
            "autoload": {
                "classmap": [
                    "src/"
                ]
            },
            "scripts": {
                "phpunit": [
                    "./vendor/phpunit/phpunit/phpunit --colors=always"
                ],
                "test-coverage": [
                    "php -dpcov.directory=. ./vendor/bin/phpunit --coverage-clover \"$COVERAGE_DIR/clover.xml\""
                ],
                "test-php": [
                    "@composer phpunit"
                ],
                "post-update-cmd": [
                    "php -r \"copy('vendor/automattic/wordbless/src/dbless-wpdb.php', 'wordpress/wp-content/db.php');\""
                ],
                "build-production": [
                    "echo 'Add your build step to composer.json, please!'"
                ],
                "build-development": [
                    "echo 'Add your build step to composer.json, please!'"
                ]
            },
            "license": [
                "GPL-2.0-or-later"
            ],
            "description": "Publicize makes it easy to share your site’s posts on several social media networks automatically when you publish a new post.",
            "transport-options": {
                "relative": true
            }
        },
        {
            "name": "automattic/jetpack-redirect",
            "version": "dev-master",
            "dist": {
                "type": "path",
                "url": "../../packages/redirect",
                "reference": "d129479662cecc04d01814529b99c5370db23bed"
            },
            "require": {
                "automattic/jetpack-status": "^1.13"
            },
            "require-dev": {
                "automattic/jetpack-changelogger": "^3.1",
                "brain/monkey": "2.6.1",
                "yoast/phpunit-polyfills": "1.0.3"
            },
            "type": "jetpack-library",
            "extra": {
                "autotagger": true,
                "mirror-repo": "Automattic/jetpack-redirect",
                "changelogger": {
                    "link-template": "https://github.com/Automattic/jetpack-redirect/compare/v${old}...v${new}"
                },
                "branch-alias": {
                    "dev-master": "1.7.x-dev"
                }
            },
            "autoload": {
                "classmap": [
                    "src/"
                ]
            },
            "scripts": {
                "phpunit": [
                    "./vendor/phpunit/phpunit/phpunit --colors=always"
                ],
                "test-coverage": [
                    "php -dpcov.directory=. ./vendor/bin/phpunit --coverage-clover \"$COVERAGE_DIR/clover.xml\""
                ],
                "test-php": [
                    "@composer phpunit"
                ]
            },
            "license": [
                "GPL-2.0-or-later"
            ],
            "description": "Utilities to build URLs to the jetpack.com/redirect/ service",
            "transport-options": {
                "relative": true
            }
        },
        {
            "name": "automattic/jetpack-roles",
            "version": "dev-master",
            "dist": {
                "type": "path",
                "url": "../../packages/roles",
                "reference": "9580de2bc0846b4c72269c6e7eceb08e039bf6ba"
            },
            "require-dev": {
                "automattic/jetpack-changelogger": "^3.1",
                "brain/monkey": "2.6.1",
                "yoast/phpunit-polyfills": "1.0.3"
            },
            "type": "jetpack-library",
            "extra": {
                "autotagger": true,
                "mirror-repo": "Automattic/jetpack-roles",
                "changelogger": {
                    "link-template": "https://github.com/Automattic/jetpack-roles/compare/v${old}...v${new}"
                },
                "branch-alias": {
                    "dev-master": "1.4.x-dev"
                }
            },
            "autoload": {
                "classmap": [
                    "src/"
                ]
            },
            "scripts": {
                "phpunit": [
                    "./vendor/phpunit/phpunit/phpunit --colors=always"
                ],
                "test-coverage": [
                    "php -dpcov.directory=. ./vendor/bin/phpunit --coverage-clover \"$COVERAGE_DIR/clover.xml\""
                ],
                "test-php": [
                    "@composer phpunit"
                ]
            },
            "license": [
                "GPL-2.0-or-later"
            ],
            "description": "Utilities, related with user roles and capabilities.",
            "transport-options": {
                "relative": true
            }
        },
        {
            "name": "automattic/jetpack-search",
            "version": "dev-master",
            "dist": {
                "type": "path",
                "url": "../../packages/search",
                "reference": "215cafebb20483ae996174b3054ef62a3c94a3a4"
            },
            "require": {
                "automattic/jetpack-assets": "^1.17",
                "automattic/jetpack-config": "^1.9",
                "automattic/jetpack-connection": "^1.40",
                "automattic/jetpack-constants": "^1.6",
                "automattic/jetpack-status": "^1.13"
            },
            "require-dev": {
                "automattic/jetpack-changelogger": "^3.1",
                "automattic/wordbless": "0.3.1",
                "yoast/phpunit-polyfills": "1.0.3"
            },
            "type": "jetpack-library",
            "extra": {
                "autotagger": true,
                "mirror-repo": "Automattic/jetpack-search",
                "textdomain": "jetpack-search-pkg",
                "changelogger": {
                    "link-template": "https://github.com/Automattic/jetpack-search/compare/v${old}...v${new}"
                },
                "branch-alias": {
                    "dev-master": "0.14.x-dev"
                },
                "version-constants": {
                    "::VERSION": "src/class-package.php"
                }
            },
            "autoload": {
                "classmap": [
                    "src/"
                ]
            },
            "scripts": {
                "build": [
                    "Composer\\Config::disableProcessTimeout",
                    "pnpm run build"
                ],
                "build-development": [
                    "pnpm run build-development"
                ],
                "build-production": [
                    "pnpm run build-production"
                ],
                "phpunit": [
                    "./vendor/phpunit/phpunit/phpunit --colors=always"
                ],
                "test-coverage": [
                    "php -dpcov.directory=. ./vendor/bin/phpunit --coverage-clover \"$COVERAGE_DIR/clover.xml\""
                ],
                "test-js": [
                    "pnpm run test"
                ],
                "test-php": [
                    "@composer phpunit"
                ],
                "post-update-cmd": [
                    "php -r \"copy('vendor/automattic/wordbless/src/dbless-wpdb.php', 'wordpress/wp-content/db.php');\""
                ],
                "watch": [
                    "Composer\\Config::disableProcessTimeout",
                    "pnpm run watch"
                ]
            },
            "license": [
                "GPL-2.0-or-later"
            ],
            "description": "Tools to assist with enabling cloud search for Jetpack sites.",
            "transport-options": {
                "relative": true
            }
        },
        {
            "name": "automattic/jetpack-status",
            "version": "dev-master",
            "dist": {
                "type": "path",
                "url": "../../packages/status",
                "reference": "68fea42eb08b33ca63325d953864d4455f833128"
            },
            "require": {
                "automattic/jetpack-constants": "^1.6"
            },
            "require-dev": {
                "automattic/jetpack-changelogger": "^3.1",
                "brain/monkey": "2.6.1",
                "yoast/phpunit-polyfills": "1.0.3"
            },
            "type": "jetpack-library",
            "extra": {
                "autotagger": true,
                "mirror-repo": "Automattic/jetpack-status",
                "changelogger": {
                    "link-template": "https://github.com/Automattic/jetpack-status/compare/v${old}...v${new}"
                },
                "branch-alias": {
                    "dev-master": "1.13.x-dev"
                }
            },
            "autoload": {
                "classmap": [
                    "src/"
                ]
            },
            "scripts": {
                "phpunit": [
                    "./vendor/phpunit/phpunit/phpunit --colors=always"
                ],
                "test-coverage": [
                    "php -dpcov.directory=. ./vendor/bin/phpunit --coverage-clover \"$COVERAGE_DIR/clover.xml\""
                ],
                "test-php": [
                    "@composer phpunit"
                ]
            },
            "license": [
                "GPL-2.0-or-later"
            ],
            "description": "Used to retrieve information about the current status of Jetpack and the site overall.",
            "transport-options": {
                "relative": true
            }
        },
        {
            "name": "automattic/jetpack-sync",
            "version": "dev-master",
            "dist": {
                "type": "path",
                "url": "../../packages/sync",
                "reference": "34f5037b0745160f82f778b9af1c0b801aa225fe"
            },
            "require": {
                "automattic/jetpack-connection": "^1.40",
                "automattic/jetpack-constants": "^1.6",
                "automattic/jetpack-identity-crisis": "^0.8",
                "automattic/jetpack-password-checker": "^0.2",
                "automattic/jetpack-roles": "^1.4",
                "automattic/jetpack-status": "^1.13"
            },
            "require-dev": {
                "automattic/jetpack-changelogger": "^3.1",
                "automattic/wordbless": "@dev",
                "yoast/phpunit-polyfills": "1.0.3"
            },
            "type": "jetpack-library",
            "extra": {
                "autotagger": true,
                "mirror-repo": "Automattic/jetpack-sync",
                "textdomain": "jetpack-sync",
                "version-constants": {
                    "::PACKAGE_VERSION": "src/class-package-version.php"
                },
                "changelogger": {
                    "link-template": "https://github.com/Automattic/jetpack-sync/compare/v${old}...v${new}"
                },
                "branch-alias": {
                    "dev-master": "1.34.x-dev"
                }
            },
            "autoload": {
                "classmap": [
                    "src/"
                ]
            },
            "scripts": {
                "phpunit": [
                    "./vendor/phpunit/phpunit/phpunit --colors=always"
                ],
                "test-coverage": [
                    "php -dpcov.directory=. ./vendor/bin/phpunit --coverage-clover \"$COVERAGE_DIR/clover.xml\""
                ],
                "test-php": [
                    "@composer phpunit"
                ],
                "post-update-cmd": [
                    "php -r \"copy('vendor/automattic/wordbless/src/dbless-wpdb.php', 'wordpress/wp-content/db.php');\""
                ]
            },
            "license": [
                "GPL-2.0-or-later"
            ],
            "description": "Everything needed to allow syncing to the WP.com infrastructure.",
            "transport-options": {
                "relative": true
            }
        },
        {
            "name": "automattic/jetpack-waf",
            "version": "dev-master",
            "dist": {
                "type": "path",
                "url": "../../packages/waf",
                "reference": "84e6655eb1373cce6e59dd3b8add1feb9d49950e"
            },
            "require": {
                "wikimedia/aho-corasick": "^1.0"
            },
            "require-dev": {
                "automattic/jetpack-changelogger": "^3.1",
                "yoast/phpunit-polyfills": "1.0.3"
            },
            "type": "jetpack-library",
            "extra": {
                "autotagger": true,
                "mirror-repo": "Automattic/jetpack-waf",
                "textdomain": "jetpack-waf",
                "changelogger": {
                    "link-template": "https://github.com/Automattic/jetpack-waf/compare/v${old}...v${new}"
                },
                "branch-alias": {
                    "dev-master": "0.6.x-dev"
                }
            },
            "autoload": {
                "files": [
                    "actions.php",
                    "cli.php"
                ],
                "classmap": [
                    "src/"
                ]
            },
            "scripts": {
                "phpunit": [
                    "./vendor/phpunit/phpunit/phpunit --colors=always"
                ],
                "test-coverage": [
                    "php -dpcov.directory=. ./vendor/bin/phpunit --coverage-clover \"$COVERAGE_DIR/clover.xml\""
                ],
                "test-coverage-html": [
                    "php -dpcov.directory=. ./vendor/bin/phpunit --coverage-html ./coverage"
                ],
                "test-php": [
                    "@composer phpunit"
                ]
            },
            "license": [
                "GPL-2.0-or-later"
            ],
            "description": "Tools to assist with the Jetpack Web Application Firewall",
            "transport-options": {
                "relative": true
            }
        },
        {
            "name": "automattic/jetpack-wordads",
            "version": "dev-master",
            "dist": {
                "type": "path",
                "url": "../../packages/wordads",
                "reference": "73819e11c59026abcd61d434e11bd13b5cf9cc0c"
            },
            "require": {
                "automattic/jetpack-assets": "^1.17",
                "automattic/jetpack-config": "^1.9",
                "automattic/jetpack-connection": "^1.40",
                "automattic/jetpack-constants": "^1.6",
                "automattic/jetpack-status": "^1.13"
            },
            "require-dev": {
                "automattic/jetpack-changelogger": "^3.1",
                "yoast/phpunit-polyfills": "1.0.3"
            },
            "type": "jetpack-library",
            "extra": {
                "mirror-repo": "Automattic/jetpack-wordads",
                "changelogger": {
                    "link-template": "https://github.com/Automattic/jetpack-wordads/compare/v${old}...v${new}"
                },
                "autotagger": true,
                "branch-alias": {
                    "dev-master": "0.2.x-dev"
                },
                "textdomain": "jetpack-wordads",
                "version-constants": {
                    "::VERSION": "src/class-package.php"
                }
            },
            "autoload": {
                "classmap": [
                    "src/"
                ]
            },
            "scripts": {
                "build": [
                    "Composer\\Config::disableProcessTimeout",
                    "pnpm run build"
                ],
                "build-development": [
                    "pnpm run build-development"
                ],
                "build-production": [
                    "pnpm run build-production"
                ],
                "phpunit": [
                    "./vendor/phpunit/phpunit/phpunit --colors=always"
                ],
                "test-coverage": [
                    "php -dpcov.directory=. ./vendor/bin/phpunit --coverage-clover \"$COVERAGE_DIR/clover.xml\""
                ],
                "test-js": [
                    "pnpm run test"
                ],
                "test-php": [
                    "@composer phpunit"
                ],
                "watch": [
                    "Composer\\Config::disableProcessTimeout",
                    "pnpm run watch"
                ]
            },
            "license": [
                "GPL-2.0-or-later"
            ],
            "description": "Earn income by allowing Jetpack to display high quality ads.",
            "transport-options": {
                "relative": true
            }
        },
        {
            "name": "nojimage/twitter-text-php",
            "version": "v3.1.2",
            "source": {
                "type": "git",
                "url": "https://github.com/nojimage/twitter-text-php.git",
                "reference": "979bcf6a92d543b61588c7c0c0a87d0eb473d8f6"
            },
            "dist": {
                "type": "zip",
                "url": "https://api.github.com/repos/nojimage/twitter-text-php/zipball/979bcf6a92d543b61588c7c0c0a87d0eb473d8f6",
                "reference": "979bcf6a92d543b61588c7c0c0a87d0eb473d8f6",
                "shasum": ""
            },
            "require": {
                "ext-intl": "*",
                "ext-mbstring": "*",
                "php": ">=5.3.3"
            },
            "require-dev": {
                "ext-json": "*",
                "phpunit/phpunit": "4.8.*|5.7.*|6.5.*",
                "symfony/yaml": "^2.6.0|^3.4.0|^4.4.0|^5.0.0",
                "twitter/twitter-text": "^3.0.0"
            },
            "type": "library",
            "autoload": {
                "psr-0": {
                    "Twitter\\Text\\": "lib/"
                }
            },
            "notification-url": "https://packagist.org/downloads/",
            "license": [
                "Apache-2.0"
            ],
            "authors": [
                {
                    "name": "Matt Sanford",
                    "email": "matt@mzsanford.com",
                    "homepage": "http://mzsanford.com"
                },
                {
                    "name": "Mike Cochrane",
                    "email": "mikec@mikenz.geek.nz",
                    "homepage": "http://mikenz.geek.nz"
                },
                {
                    "name": "Nick Pope",
                    "email": "git@nickpope.me.uk",
                    "homepage": "http://www.nickpope.me.uk"
                },
                {
                    "name": "Takashi Nojima",
                    "homepage": "http://php-tips.com"
                }
            ],
            "description": "A library of PHP classes that provide auto-linking and extraction of usernames, lists, hashtags and URLs from tweets.",
            "homepage": "https://github.com/nojimage/twitter-text-php",
            "keywords": [
                "autolink",
                "extract",
                "text",
                "twitter"
            ],
            "support": {
                "issues": "https://github.com/nojimage/twitter-text-php/issues",
                "source": "https://github.com/nojimage/twitter-text-php/tree/v3.1.2"
            },
            "time": "2021-03-18T11:38:53+00:00"
        },
        {
            "name": "wikimedia/aho-corasick",
            "version": "v1.0.1",
            "source": {
                "type": "git",
                "url": "https://github.com/wikimedia/AhoCorasick.git",
                "reference": "2f3a1bd765913637a66eade658d11d82f0e551be"
            },
            "dist": {
                "type": "zip",
                "url": "https://api.github.com/repos/wikimedia/AhoCorasick/zipball/2f3a1bd765913637a66eade658d11d82f0e551be",
                "reference": "2f3a1bd765913637a66eade658d11d82f0e551be",
                "shasum": ""
            },
            "require": {
                "php": ">=5.5.9"
            },
            "require-dev": {
                "jakub-onderka/php-console-highlighter": "0.3.2",
                "jakub-onderka/php-parallel-lint": "1.0.0",
                "mediawiki/mediawiki-codesniffer": "18.0.0",
                "mediawiki/minus-x": "0.3.1",
                "phpunit/phpunit": "4.8.36 || ^6.5"
            },
            "type": "library",
            "autoload": {
                "classmap": [
                    "src/"
                ]
            },
            "notification-url": "https://packagist.org/downloads/",
            "license": [
                "Apache-2.0"
            ],
            "authors": [
                {
                    "name": "Ori Livneh",
                    "email": "ori@wikimedia.org"
                }
            ],
            "description": "An implementation of the Aho-Corasick string matching algorithm.",
            "homepage": "https://gerrit.wikimedia.org/g/AhoCorasick",
            "keywords": [
                "ahocorasick",
                "matcher"
            ],
            "support": {
                "source": "https://github.com/wikimedia/AhoCorasick/tree/v1.0.1"
            },
            "time": "2018-05-01T18:13:32+00:00"
        }
    ],
    "packages-dev": [
        {
            "name": "antecedent/patchwork",
            "version": "2.1.21",
            "source": {
                "type": "git",
                "url": "https://github.com/antecedent/patchwork.git",
                "reference": "25c1fa0cd9a6e6d0d13863d8df8f050b6733f16d"
            },
            "dist": {
                "type": "zip",
                "url": "https://api.github.com/repos/antecedent/patchwork/zipball/25c1fa0cd9a6e6d0d13863d8df8f050b6733f16d",
                "reference": "25c1fa0cd9a6e6d0d13863d8df8f050b6733f16d",
                "shasum": ""
            },
            "require": {
                "php": ">=5.4.0"
            },
            "require-dev": {
                "phpunit/phpunit": ">=4"
            },
            "type": "library",
            "notification-url": "https://packagist.org/downloads/",
            "license": [
                "MIT"
            ],
            "authors": [
                {
                    "name": "Ignas Rudaitis",
                    "email": "ignas.rudaitis@gmail.com"
                }
            ],
            "description": "Method redefinition (monkey-patching) functionality for PHP.",
            "homepage": "http://patchwork2.org/",
            "keywords": [
                "aop",
                "aspect",
                "interception",
                "monkeypatching",
                "redefinition",
                "runkit",
                "testing"
            ],
            "support": {
                "issues": "https://github.com/antecedent/patchwork/issues",
                "source": "https://github.com/antecedent/patchwork/tree/2.1.21"
            },
            "time": "2022-02-07T07:28:34+00:00"
        },
        {
            "name": "automattic/jetpack-changelogger",
            "version": "dev-master",
            "dist": {
                "type": "path",
                "url": "../../packages/changelogger",
                "reference": "7818e70646db9201be1957b342f0f13449bf2c45"
            },
            "require": {
                "php": ">=5.6",
                "symfony/console": "^3.4 || ^5.2",
                "symfony/process": "^3.4 || ^5.2",
                "wikimedia/at-ease": "^1.2 || ^2.0"
            },
            "require-dev": {
                "wikimedia/testing-access-wrapper": "^1.0 || ^2.0",
                "yoast/phpunit-polyfills": "1.0.3"
            },
            "bin": [
                "bin/changelogger"
            ],
            "type": "project",
            "extra": {
                "autotagger": true,
                "branch-alias": {
                    "dev-master": "3.1.x-dev"
                },
                "mirror-repo": "Automattic/jetpack-changelogger",
                "version-constants": {
                    "::VERSION": "src/Application.php"
                },
                "changelogger": {
                    "link-template": "https://github.com/Automattic/jetpack-changelogger/compare/${old}...${new}"
                }
            },
            "autoload": {
                "psr-4": {
                    "Automattic\\Jetpack\\Changelogger\\": "src",
                    "Automattic\\Jetpack\\Changelog\\": "lib"
                }
            },
            "autoload-dev": {
                "psr-4": {
                    "Automattic\\Jetpack\\Changelogger\\Tests\\": "tests/php/includes/src",
                    "Automattic\\Jetpack\\Changelog\\Tests\\": "tests/php/includes/lib"
                }
            },
            "scripts": {
                "phpunit": [
                    "./vendor/phpunit/phpunit/phpunit --colors=always"
                ],
                "test-coverage": [
                    "php -dpcov.directory=. ./vendor/bin/phpunit --coverage-clover \"$COVERAGE_DIR/clover.xml\""
                ],
                "test-php": [
                    "@composer phpunit"
                ],
                "post-install-cmd": [
                    "[ -e vendor/bin/changelogger ] || { cd vendor/bin && ln -s ../../bin/changelogger; }"
                ],
                "post-update-cmd": [
                    "[ -e vendor/bin/changelogger ] || { cd vendor/bin && ln -s ../../bin/changelogger; }"
                ]
            },
            "license": [
                "GPL-2.0-or-later"
            ],
            "description": "Jetpack Changelogger tool. Allows for managing changelogs by dropping change files into a changelog directory with each PR.",
            "transport-options": {
                "relative": true
            }
        },
        {
            "name": "doctrine/instantiator",
            "version": "1.4.1",
            "source": {
                "type": "git",
                "url": "https://github.com/doctrine/instantiator.git",
                "reference": "10dcfce151b967d20fde1b34ae6640712c3891bc"
            },
            "dist": {
                "type": "zip",
                "url": "https://api.github.com/repos/doctrine/instantiator/zipball/10dcfce151b967d20fde1b34ae6640712c3891bc",
                "reference": "10dcfce151b967d20fde1b34ae6640712c3891bc",
                "shasum": ""
            },
            "require": {
                "php": "^7.1 || ^8.0"
            },
            "require-dev": {
                "doctrine/coding-standard": "^9",
                "ext-pdo": "*",
                "ext-phar": "*",
                "phpbench/phpbench": "^0.16 || ^1",
                "phpstan/phpstan": "^1.4",
                "phpstan/phpstan-phpunit": "^1",
                "phpunit/phpunit": "^7.5 || ^8.5 || ^9.5",
                "vimeo/psalm": "^4.22"
            },
            "type": "library",
            "autoload": {
                "psr-4": {
                    "Doctrine\\Instantiator\\": "src/Doctrine/Instantiator/"
                }
            },
            "notification-url": "https://packagist.org/downloads/",
            "license": [
                "MIT"
            ],
            "authors": [
                {
                    "name": "Marco Pivetta",
                    "email": "ocramius@gmail.com",
                    "homepage": "https://ocramius.github.io/"
                }
            ],
            "description": "A small, lightweight utility to instantiate objects in PHP without invoking their constructors",
            "homepage": "https://www.doctrine-project.org/projects/instantiator.html",
            "keywords": [
                "constructor",
                "instantiate"
            ],
            "support": {
                "issues": "https://github.com/doctrine/instantiator/issues",
                "source": "https://github.com/doctrine/instantiator/tree/1.4.1"
            },
            "funding": [
                {
                    "url": "https://www.doctrine-project.org/sponsorship.html",
                    "type": "custom"
                },
                {
                    "url": "https://www.patreon.com/phpdoctrine",
                    "type": "patreon"
                },
                {
                    "url": "https://tidelift.com/funding/github/packagist/doctrine%2Finstantiator",
                    "type": "tidelift"
                }
            ],
            "time": "2022-03-03T08:28:38+00:00"
        },
        {
            "name": "johnkary/phpunit-speedtrap",
            "version": "v4.0.0",
            "source": {
                "type": "git",
                "url": "https://github.com/johnkary/phpunit-speedtrap.git",
                "reference": "5f9b160eac87e975f1c6ca9faee5125f0616fba3"
            },
            "dist": {
                "type": "zip",
                "url": "https://api.github.com/repos/johnkary/phpunit-speedtrap/zipball/5f9b160eac87e975f1c6ca9faee5125f0616fba3",
                "reference": "5f9b160eac87e975f1c6ca9faee5125f0616fba3",
                "shasum": ""
            },
            "require": {
                "php": ">=7.1",
                "phpunit/phpunit": "^7.0 || ^8.0 || ^9.0"
            },
            "type": "library",
            "extra": {
                "branch-alias": {
                    "dev-master": "4.0-dev"
                }
            },
            "autoload": {
                "psr-4": {
                    "JohnKary\\PHPUnit\\Listener\\": "src/"
                }
            },
            "notification-url": "https://packagist.org/downloads/",
            "license": [
                "MIT"
            ],
            "authors": [
                {
                    "name": "John Kary",
                    "email": "john@johnkary.net"
                }
            ],
            "description": "Find and report on slow tests in your PHPUnit test suite",
            "homepage": "https://github.com/johnkary/phpunit-speedtrap",
            "keywords": [
                "phpunit",
                "profile",
                "slow"
            ],
            "support": {
                "issues": "https://github.com/johnkary/phpunit-speedtrap/issues",
                "source": "https://github.com/johnkary/phpunit-speedtrap/tree/v4.0.0"
            },
            "time": "2021-05-03T02:37:05+00:00"
        },
        {
            "name": "myclabs/deep-copy",
            "version": "1.11.0",
            "source": {
                "type": "git",
                "url": "https://github.com/myclabs/DeepCopy.git",
                "reference": "14daed4296fae74d9e3201d2c4925d1acb7aa614"
            },
            "dist": {
                "type": "zip",
                "url": "https://api.github.com/repos/myclabs/DeepCopy/zipball/14daed4296fae74d9e3201d2c4925d1acb7aa614",
                "reference": "14daed4296fae74d9e3201d2c4925d1acb7aa614",
                "shasum": ""
            },
            "require": {
                "php": "^7.1 || ^8.0"
            },
            "conflict": {
                "doctrine/collections": "<1.6.8",
                "doctrine/common": "<2.13.3 || >=3,<3.2.2"
            },
            "require-dev": {
                "doctrine/collections": "^1.6.8",
                "doctrine/common": "^2.13.3 || ^3.2.2",
                "phpunit/phpunit": "^7.5.20 || ^8.5.23 || ^9.5.13"
            },
            "type": "library",
            "autoload": {
                "files": [
                    "src/DeepCopy/deep_copy.php"
                ],
                "psr-4": {
                    "DeepCopy\\": "src/DeepCopy/"
                }
            },
            "notification-url": "https://packagist.org/downloads/",
            "license": [
                "MIT"
            ],
            "description": "Create deep copies (clones) of your objects",
            "keywords": [
                "clone",
                "copy",
                "duplicate",
                "object",
                "object graph"
            ],
            "support": {
                "issues": "https://github.com/myclabs/DeepCopy/issues",
                "source": "https://github.com/myclabs/DeepCopy/tree/1.11.0"
            },
            "funding": [
                {
                    "url": "https://tidelift.com/funding/github/packagist/myclabs/deep-copy",
                    "type": "tidelift"
                }
            ],
            "time": "2022-03-03T13:19:32+00:00"
        },
        {
            "name": "nikic/php-parser",
            "version": "v4.13.2",
            "source": {
                "type": "git",
                "url": "https://github.com/nikic/PHP-Parser.git",
                "reference": "210577fe3cf7badcc5814d99455df46564f3c077"
            },
            "dist": {
                "type": "zip",
                "url": "https://api.github.com/repos/nikic/PHP-Parser/zipball/210577fe3cf7badcc5814d99455df46564f3c077",
                "reference": "210577fe3cf7badcc5814d99455df46564f3c077",
                "shasum": ""
            },
            "require": {
                "ext-tokenizer": "*",
                "php": ">=7.0"
            },
            "require-dev": {
                "ircmaxell/php-yacc": "^0.0.7",
                "phpunit/phpunit": "^6.5 || ^7.0 || ^8.0 || ^9.0"
            },
            "bin": [
                "bin/php-parse"
            ],
            "type": "library",
            "extra": {
                "branch-alias": {
                    "dev-master": "4.9-dev"
                }
            },
            "autoload": {
                "psr-4": {
                    "PhpParser\\": "lib/PhpParser"
                }
            },
            "notification-url": "https://packagist.org/downloads/",
            "license": [
                "BSD-3-Clause"
            ],
            "authors": [
                {
                    "name": "Nikita Popov"
                }
            ],
            "description": "A PHP parser written in PHP",
            "keywords": [
                "parser",
                "php"
            ],
            "support": {
                "issues": "https://github.com/nikic/PHP-Parser/issues",
                "source": "https://github.com/nikic/PHP-Parser/tree/v4.13.2"
            },
            "time": "2021-11-30T19:35:32+00:00"
        },
        {
            "name": "phar-io/manifest",
            "version": "2.0.3",
            "source": {
                "type": "git",
                "url": "https://github.com/phar-io/manifest.git",
                "reference": "97803eca37d319dfa7826cc2437fc020857acb53"
            },
            "dist": {
                "type": "zip",
                "url": "https://api.github.com/repos/phar-io/manifest/zipball/97803eca37d319dfa7826cc2437fc020857acb53",
                "reference": "97803eca37d319dfa7826cc2437fc020857acb53",
                "shasum": ""
            },
            "require": {
                "ext-dom": "*",
                "ext-phar": "*",
                "ext-xmlwriter": "*",
                "phar-io/version": "^3.0.1",
                "php": "^7.2 || ^8.0"
            },
            "type": "library",
            "extra": {
                "branch-alias": {
                    "dev-master": "2.0.x-dev"
                }
            },
            "autoload": {
                "classmap": [
                    "src/"
                ]
            },
            "notification-url": "https://packagist.org/downloads/",
            "license": [
                "BSD-3-Clause"
            ],
            "authors": [
                {
                    "name": "Arne Blankerts",
                    "email": "arne@blankerts.de",
                    "role": "Developer"
                },
                {
                    "name": "Sebastian Heuer",
                    "email": "sebastian@phpeople.de",
                    "role": "Developer"
                },
                {
                    "name": "Sebastian Bergmann",
                    "email": "sebastian@phpunit.de",
                    "role": "Developer"
                }
            ],
            "description": "Component for reading phar.io manifest information from a PHP Archive (PHAR)",
            "support": {
                "issues": "https://github.com/phar-io/manifest/issues",
                "source": "https://github.com/phar-io/manifest/tree/2.0.3"
            },
            "time": "2021-07-20T11:28:43+00:00"
        },
        {
            "name": "phar-io/version",
            "version": "3.2.1",
            "source": {
                "type": "git",
                "url": "https://github.com/phar-io/version.git",
                "reference": "4f7fd7836c6f332bb2933569e566a0d6c4cbed74"
            },
            "dist": {
                "type": "zip",
                "url": "https://api.github.com/repos/phar-io/version/zipball/4f7fd7836c6f332bb2933569e566a0d6c4cbed74",
                "reference": "4f7fd7836c6f332bb2933569e566a0d6c4cbed74",
                "shasum": ""
            },
            "require": {
                "php": "^7.2 || ^8.0"
            },
            "type": "library",
            "autoload": {
                "classmap": [
                    "src/"
                ]
            },
            "notification-url": "https://packagist.org/downloads/",
            "license": [
                "BSD-3-Clause"
            ],
            "authors": [
                {
                    "name": "Arne Blankerts",
                    "email": "arne@blankerts.de",
                    "role": "Developer"
                },
                {
                    "name": "Sebastian Heuer",
                    "email": "sebastian@phpeople.de",
                    "role": "Developer"
                },
                {
                    "name": "Sebastian Bergmann",
                    "email": "sebastian@phpunit.de",
                    "role": "Developer"
                }
            ],
            "description": "Library for handling version information and constraints",
            "support": {
                "issues": "https://github.com/phar-io/version/issues",
                "source": "https://github.com/phar-io/version/tree/3.2.1"
            },
            "time": "2022-02-21T01:04:05+00:00"
        },
        {
            "name": "phpdocumentor/reflection-common",
            "version": "2.2.0",
            "source": {
                "type": "git",
                "url": "https://github.com/phpDocumentor/ReflectionCommon.git",
                "reference": "1d01c49d4ed62f25aa84a747ad35d5a16924662b"
            },
            "dist": {
                "type": "zip",
                "url": "https://api.github.com/repos/phpDocumentor/ReflectionCommon/zipball/1d01c49d4ed62f25aa84a747ad35d5a16924662b",
                "reference": "1d01c49d4ed62f25aa84a747ad35d5a16924662b",
                "shasum": ""
            },
            "require": {
                "php": "^7.2 || ^8.0"
            },
            "type": "library",
            "extra": {
                "branch-alias": {
                    "dev-2.x": "2.x-dev"
                }
            },
            "autoload": {
                "psr-4": {
                    "phpDocumentor\\Reflection\\": "src/"
                }
            },
            "notification-url": "https://packagist.org/downloads/",
            "license": [
                "MIT"
            ],
            "authors": [
                {
                    "name": "Jaap van Otterdijk",
                    "email": "opensource@ijaap.nl"
                }
            ],
            "description": "Common reflection classes used by phpdocumentor to reflect the code structure",
            "homepage": "http://www.phpdoc.org",
            "keywords": [
                "FQSEN",
                "phpDocumentor",
                "phpdoc",
                "reflection",
                "static analysis"
            ],
            "support": {
                "issues": "https://github.com/phpDocumentor/ReflectionCommon/issues",
                "source": "https://github.com/phpDocumentor/ReflectionCommon/tree/2.x"
            },
            "time": "2020-06-27T09:03:43+00:00"
        },
        {
            "name": "phpdocumentor/reflection-docblock",
            "version": "5.3.0",
            "source": {
                "type": "git",
                "url": "https://github.com/phpDocumentor/ReflectionDocBlock.git",
                "reference": "622548b623e81ca6d78b721c5e029f4ce664f170"
            },
            "dist": {
                "type": "zip",
                "url": "https://api.github.com/repos/phpDocumentor/ReflectionDocBlock/zipball/622548b623e81ca6d78b721c5e029f4ce664f170",
                "reference": "622548b623e81ca6d78b721c5e029f4ce664f170",
                "shasum": ""
            },
            "require": {
                "ext-filter": "*",
                "php": "^7.2 || ^8.0",
                "phpdocumentor/reflection-common": "^2.2",
                "phpdocumentor/type-resolver": "^1.3",
                "webmozart/assert": "^1.9.1"
            },
            "require-dev": {
                "mockery/mockery": "~1.3.2",
                "psalm/phar": "^4.8"
            },
            "type": "library",
            "extra": {
                "branch-alias": {
                    "dev-master": "5.x-dev"
                }
            },
            "autoload": {
                "psr-4": {
                    "phpDocumentor\\Reflection\\": "src"
                }
            },
            "notification-url": "https://packagist.org/downloads/",
            "license": [
                "MIT"
            ],
            "authors": [
                {
                    "name": "Mike van Riel",
                    "email": "me@mikevanriel.com"
                },
                {
                    "name": "Jaap van Otterdijk",
                    "email": "account@ijaap.nl"
                }
            ],
            "description": "With this component, a library can provide support for annotations via DocBlocks or otherwise retrieve information that is embedded in a DocBlock.",
            "support": {
                "issues": "https://github.com/phpDocumentor/ReflectionDocBlock/issues",
                "source": "https://github.com/phpDocumentor/ReflectionDocBlock/tree/5.3.0"
            },
            "time": "2021-10-19T17:43:47+00:00"
        },
        {
            "name": "phpdocumentor/type-resolver",
            "version": "1.6.1",
            "source": {
                "type": "git",
                "url": "https://github.com/phpDocumentor/TypeResolver.git",
                "reference": "77a32518733312af16a44300404e945338981de3"
            },
            "dist": {
                "type": "zip",
                "url": "https://api.github.com/repos/phpDocumentor/TypeResolver/zipball/77a32518733312af16a44300404e945338981de3",
                "reference": "77a32518733312af16a44300404e945338981de3",
                "shasum": ""
            },
            "require": {
                "php": "^7.2 || ^8.0",
                "phpdocumentor/reflection-common": "^2.0"
            },
            "require-dev": {
                "ext-tokenizer": "*",
                "psalm/phar": "^4.8"
            },
            "type": "library",
            "extra": {
                "branch-alias": {
                    "dev-1.x": "1.x-dev"
                }
            },
            "autoload": {
                "psr-4": {
                    "phpDocumentor\\Reflection\\": "src"
                }
            },
            "notification-url": "https://packagist.org/downloads/",
            "license": [
                "MIT"
            ],
            "authors": [
                {
                    "name": "Mike van Riel",
                    "email": "me@mikevanriel.com"
                }
            ],
            "description": "A PSR-5 based resolver of Class names, Types and Structural Element Names",
            "support": {
                "issues": "https://github.com/phpDocumentor/TypeResolver/issues",
                "source": "https://github.com/phpDocumentor/TypeResolver/tree/1.6.1"
            },
            "time": "2022-03-15T21:29:03+00:00"
        },
        {
            "name": "phpspec/prophecy",
            "version": "v1.15.0",
            "source": {
                "type": "git",
                "url": "https://github.com/phpspec/prophecy.git",
                "reference": "bbcd7380b0ebf3961ee21409db7b38bc31d69a13"
            },
            "dist": {
                "type": "zip",
                "url": "https://api.github.com/repos/phpspec/prophecy/zipball/bbcd7380b0ebf3961ee21409db7b38bc31d69a13",
                "reference": "bbcd7380b0ebf3961ee21409db7b38bc31d69a13",
                "shasum": ""
            },
            "require": {
                "doctrine/instantiator": "^1.2",
                "php": "^7.2 || ~8.0, <8.2",
                "phpdocumentor/reflection-docblock": "^5.2",
                "sebastian/comparator": "^3.0 || ^4.0",
                "sebastian/recursion-context": "^3.0 || ^4.0"
            },
            "require-dev": {
                "phpspec/phpspec": "^6.0 || ^7.0",
                "phpunit/phpunit": "^8.0 || ^9.0"
            },
            "type": "library",
            "extra": {
                "branch-alias": {
                    "dev-master": "1.x-dev"
                }
            },
            "autoload": {
                "psr-4": {
                    "Prophecy\\": "src/Prophecy"
                }
            },
            "notification-url": "https://packagist.org/downloads/",
            "license": [
                "MIT"
            ],
            "authors": [
                {
                    "name": "Konstantin Kudryashov",
                    "email": "ever.zet@gmail.com",
                    "homepage": "http://everzet.com"
                },
                {
                    "name": "Marcello Duarte",
                    "email": "marcello.duarte@gmail.com"
                }
            ],
            "description": "Highly opinionated mocking framework for PHP 5.3+",
            "homepage": "https://github.com/phpspec/prophecy",
            "keywords": [
                "Double",
                "Dummy",
                "fake",
                "mock",
                "spy",
                "stub"
            ],
            "support": {
                "issues": "https://github.com/phpspec/prophecy/issues",
                "source": "https://github.com/phpspec/prophecy/tree/v1.15.0"
            },
            "time": "2021-12-08T12:19:24+00:00"
        },
        {
            "name": "phpunit/php-code-coverage",
            "version": "9.2.15",
            "source": {
                "type": "git",
                "url": "https://github.com/sebastianbergmann/php-code-coverage.git",
                "reference": "2e9da11878c4202f97915c1cb4bb1ca318a63f5f"
            },
            "dist": {
                "type": "zip",
                "url": "https://api.github.com/repos/sebastianbergmann/php-code-coverage/zipball/2e9da11878c4202f97915c1cb4bb1ca318a63f5f",
                "reference": "2e9da11878c4202f97915c1cb4bb1ca318a63f5f",
                "shasum": ""
            },
            "require": {
                "ext-dom": "*",
                "ext-libxml": "*",
                "ext-xmlwriter": "*",
                "nikic/php-parser": "^4.13.0",
                "php": ">=7.3",
                "phpunit/php-file-iterator": "^3.0.3",
                "phpunit/php-text-template": "^2.0.2",
                "sebastian/code-unit-reverse-lookup": "^2.0.2",
                "sebastian/complexity": "^2.0",
                "sebastian/environment": "^5.1.2",
                "sebastian/lines-of-code": "^1.0.3",
                "sebastian/version": "^3.0.1",
                "theseer/tokenizer": "^1.2.0"
            },
            "require-dev": {
                "phpunit/phpunit": "^9.3"
            },
            "suggest": {
                "ext-pcov": "*",
                "ext-xdebug": "*"
            },
            "type": "library",
            "extra": {
                "branch-alias": {
                    "dev-master": "9.2-dev"
                }
            },
            "autoload": {
                "classmap": [
                    "src/"
                ]
            },
            "notification-url": "https://packagist.org/downloads/",
            "license": [
                "BSD-3-Clause"
            ],
            "authors": [
                {
                    "name": "Sebastian Bergmann",
                    "email": "sebastian@phpunit.de",
                    "role": "lead"
                }
            ],
            "description": "Library that provides collection, processing, and rendering functionality for PHP code coverage information.",
            "homepage": "https://github.com/sebastianbergmann/php-code-coverage",
            "keywords": [
                "coverage",
                "testing",
                "xunit"
            ],
            "support": {
                "issues": "https://github.com/sebastianbergmann/php-code-coverage/issues",
                "source": "https://github.com/sebastianbergmann/php-code-coverage/tree/9.2.15"
            },
            "funding": [
                {
                    "url": "https://github.com/sebastianbergmann",
                    "type": "github"
                }
            ],
            "time": "2022-03-07T09:28:20+00:00"
        },
        {
            "name": "phpunit/php-file-iterator",
            "version": "3.0.6",
            "source": {
                "type": "git",
                "url": "https://github.com/sebastianbergmann/php-file-iterator.git",
                "reference": "cf1c2e7c203ac650e352f4cc675a7021e7d1b3cf"
            },
            "dist": {
                "type": "zip",
                "url": "https://api.github.com/repos/sebastianbergmann/php-file-iterator/zipball/cf1c2e7c203ac650e352f4cc675a7021e7d1b3cf",
                "reference": "cf1c2e7c203ac650e352f4cc675a7021e7d1b3cf",
                "shasum": ""
            },
            "require": {
                "php": ">=7.3"
            },
            "require-dev": {
                "phpunit/phpunit": "^9.3"
            },
            "type": "library",
            "extra": {
                "branch-alias": {
                    "dev-master": "3.0-dev"
                }
            },
            "autoload": {
                "classmap": [
                    "src/"
                ]
            },
            "notification-url": "https://packagist.org/downloads/",
            "license": [
                "BSD-3-Clause"
            ],
            "authors": [
                {
                    "name": "Sebastian Bergmann",
                    "email": "sebastian@phpunit.de",
                    "role": "lead"
                }
            ],
            "description": "FilterIterator implementation that filters files based on a list of suffixes.",
            "homepage": "https://github.com/sebastianbergmann/php-file-iterator/",
            "keywords": [
                "filesystem",
                "iterator"
            ],
            "support": {
                "issues": "https://github.com/sebastianbergmann/php-file-iterator/issues",
                "source": "https://github.com/sebastianbergmann/php-file-iterator/tree/3.0.6"
            },
            "funding": [
                {
                    "url": "https://github.com/sebastianbergmann",
                    "type": "github"
                }
            ],
            "time": "2021-12-02T12:48:52+00:00"
        },
        {
            "name": "phpunit/php-invoker",
            "version": "3.1.1",
            "source": {
                "type": "git",
                "url": "https://github.com/sebastianbergmann/php-invoker.git",
                "reference": "5a10147d0aaf65b58940a0b72f71c9ac0423cc67"
            },
            "dist": {
                "type": "zip",
                "url": "https://api.github.com/repos/sebastianbergmann/php-invoker/zipball/5a10147d0aaf65b58940a0b72f71c9ac0423cc67",
                "reference": "5a10147d0aaf65b58940a0b72f71c9ac0423cc67",
                "shasum": ""
            },
            "require": {
                "php": ">=7.3"
            },
            "require-dev": {
                "ext-pcntl": "*",
                "phpunit/phpunit": "^9.3"
            },
            "suggest": {
                "ext-pcntl": "*"
            },
            "type": "library",
            "extra": {
                "branch-alias": {
                    "dev-master": "3.1-dev"
                }
            },
            "autoload": {
                "classmap": [
                    "src/"
                ]
            },
            "notification-url": "https://packagist.org/downloads/",
            "license": [
                "BSD-3-Clause"
            ],
            "authors": [
                {
                    "name": "Sebastian Bergmann",
                    "email": "sebastian@phpunit.de",
                    "role": "lead"
                }
            ],
            "description": "Invoke callables with a timeout",
            "homepage": "https://github.com/sebastianbergmann/php-invoker/",
            "keywords": [
                "process"
            ],
            "support": {
                "issues": "https://github.com/sebastianbergmann/php-invoker/issues",
                "source": "https://github.com/sebastianbergmann/php-invoker/tree/3.1.1"
            },
            "funding": [
                {
                    "url": "https://github.com/sebastianbergmann",
                    "type": "github"
                }
            ],
            "time": "2020-09-28T05:58:55+00:00"
        },
        {
            "name": "phpunit/php-text-template",
            "version": "2.0.4",
            "source": {
                "type": "git",
                "url": "https://github.com/sebastianbergmann/php-text-template.git",
                "reference": "5da5f67fc95621df9ff4c4e5a84d6a8a2acf7c28"
            },
            "dist": {
                "type": "zip",
                "url": "https://api.github.com/repos/sebastianbergmann/php-text-template/zipball/5da5f67fc95621df9ff4c4e5a84d6a8a2acf7c28",
                "reference": "5da5f67fc95621df9ff4c4e5a84d6a8a2acf7c28",
                "shasum": ""
            },
            "require": {
                "php": ">=7.3"
            },
            "require-dev": {
                "phpunit/phpunit": "^9.3"
            },
            "type": "library",
            "extra": {
                "branch-alias": {
                    "dev-master": "2.0-dev"
                }
            },
            "autoload": {
                "classmap": [
                    "src/"
                ]
            },
            "notification-url": "https://packagist.org/downloads/",
            "license": [
                "BSD-3-Clause"
            ],
            "authors": [
                {
                    "name": "Sebastian Bergmann",
                    "email": "sebastian@phpunit.de",
                    "role": "lead"
                }
            ],
            "description": "Simple template engine.",
            "homepage": "https://github.com/sebastianbergmann/php-text-template/",
            "keywords": [
                "template"
            ],
            "support": {
                "issues": "https://github.com/sebastianbergmann/php-text-template/issues",
                "source": "https://github.com/sebastianbergmann/php-text-template/tree/2.0.4"
            },
            "funding": [
                {
                    "url": "https://github.com/sebastianbergmann",
                    "type": "github"
                }
            ],
            "time": "2020-10-26T05:33:50+00:00"
        },
        {
            "name": "phpunit/php-timer",
            "version": "5.0.3",
            "source": {
                "type": "git",
                "url": "https://github.com/sebastianbergmann/php-timer.git",
                "reference": "5a63ce20ed1b5bf577850e2c4e87f4aa902afbd2"
            },
            "dist": {
                "type": "zip",
                "url": "https://api.github.com/repos/sebastianbergmann/php-timer/zipball/5a63ce20ed1b5bf577850e2c4e87f4aa902afbd2",
                "reference": "5a63ce20ed1b5bf577850e2c4e87f4aa902afbd2",
                "shasum": ""
            },
            "require": {
                "php": ">=7.3"
            },
            "require-dev": {
                "phpunit/phpunit": "^9.3"
            },
            "type": "library",
            "extra": {
                "branch-alias": {
                    "dev-master": "5.0-dev"
                }
            },
            "autoload": {
                "classmap": [
                    "src/"
                ]
            },
            "notification-url": "https://packagist.org/downloads/",
            "license": [
                "BSD-3-Clause"
            ],
            "authors": [
                {
                    "name": "Sebastian Bergmann",
                    "email": "sebastian@phpunit.de",
                    "role": "lead"
                }
            ],
            "description": "Utility class for timing",
            "homepage": "https://github.com/sebastianbergmann/php-timer/",
            "keywords": [
                "timer"
            ],
            "support": {
                "issues": "https://github.com/sebastianbergmann/php-timer/issues",
                "source": "https://github.com/sebastianbergmann/php-timer/tree/5.0.3"
            },
            "funding": [
                {
                    "url": "https://github.com/sebastianbergmann",
                    "type": "github"
                }
            ],
            "time": "2020-10-26T13:16:10+00:00"
        },
        {
            "name": "phpunit/phpunit",
            "version": "9.5.20",
            "source": {
                "type": "git",
                "url": "https://github.com/sebastianbergmann/phpunit.git",
                "reference": "12bc8879fb65aef2138b26fc633cb1e3620cffba"
            },
            "dist": {
                "type": "zip",
                "url": "https://api.github.com/repos/sebastianbergmann/phpunit/zipball/12bc8879fb65aef2138b26fc633cb1e3620cffba",
                "reference": "12bc8879fb65aef2138b26fc633cb1e3620cffba",
                "shasum": ""
            },
            "require": {
                "doctrine/instantiator": "^1.3.1",
                "ext-dom": "*",
                "ext-json": "*",
                "ext-libxml": "*",
                "ext-mbstring": "*",
                "ext-xml": "*",
                "ext-xmlwriter": "*",
                "myclabs/deep-copy": "^1.10.1",
                "phar-io/manifest": "^2.0.3",
                "phar-io/version": "^3.0.2",
                "php": ">=7.3",
                "phpspec/prophecy": "^1.12.1",
                "phpunit/php-code-coverage": "^9.2.13",
                "phpunit/php-file-iterator": "^3.0.5",
                "phpunit/php-invoker": "^3.1.1",
                "phpunit/php-text-template": "^2.0.3",
                "phpunit/php-timer": "^5.0.2",
                "sebastian/cli-parser": "^1.0.1",
                "sebastian/code-unit": "^1.0.6",
                "sebastian/comparator": "^4.0.5",
                "sebastian/diff": "^4.0.3",
                "sebastian/environment": "^5.1.3",
                "sebastian/exporter": "^4.0.3",
                "sebastian/global-state": "^5.0.1",
                "sebastian/object-enumerator": "^4.0.3",
                "sebastian/resource-operations": "^3.0.3",
                "sebastian/type": "^3.0",
                "sebastian/version": "^3.0.2"
            },
            "require-dev": {
                "ext-pdo": "*",
                "phpspec/prophecy-phpunit": "^2.0.1"
            },
            "suggest": {
                "ext-soap": "*",
                "ext-xdebug": "*"
            },
            "bin": [
                "phpunit"
            ],
            "type": "library",
            "extra": {
                "branch-alias": {
                    "dev-master": "9.5-dev"
                }
            },
            "autoload": {
                "files": [
                    "src/Framework/Assert/Functions.php"
                ],
                "classmap": [
                    "src/"
                ]
            },
            "notification-url": "https://packagist.org/downloads/",
            "license": [
                "BSD-3-Clause"
            ],
            "authors": [
                {
                    "name": "Sebastian Bergmann",
                    "email": "sebastian@phpunit.de",
                    "role": "lead"
                }
            ],
            "description": "The PHP Unit Testing framework.",
            "homepage": "https://phpunit.de/",
            "keywords": [
                "phpunit",
                "testing",
                "xunit"
            ],
            "support": {
                "issues": "https://github.com/sebastianbergmann/phpunit/issues",
                "source": "https://github.com/sebastianbergmann/phpunit/tree/9.5.20"
            },
            "funding": [
                {
                    "url": "https://phpunit.de/sponsors.html",
                    "type": "custom"
                },
                {
                    "url": "https://github.com/sebastianbergmann",
                    "type": "github"
                }
            ],
            "time": "2022-04-01T12:37:26+00:00"
        },
        {
            "name": "psr/container",
            "version": "2.0.2",
            "source": {
                "type": "git",
                "url": "https://github.com/php-fig/container.git",
                "reference": "c71ecc56dfe541dbd90c5360474fbc405f8d5963"
            },
            "dist": {
                "type": "zip",
                "url": "https://api.github.com/repos/php-fig/container/zipball/c71ecc56dfe541dbd90c5360474fbc405f8d5963",
                "reference": "c71ecc56dfe541dbd90c5360474fbc405f8d5963",
                "shasum": ""
            },
            "require": {
                "php": ">=7.4.0"
            },
            "type": "library",
            "extra": {
                "branch-alias": {
                    "dev-master": "2.0.x-dev"
                }
            },
            "autoload": {
                "psr-4": {
                    "Psr\\Container\\": "src/"
                }
            },
            "notification-url": "https://packagist.org/downloads/",
            "license": [
                "MIT"
            ],
            "authors": [
                {
                    "name": "PHP-FIG",
                    "homepage": "https://www.php-fig.org/"
                }
            ],
            "description": "Common Container Interface (PHP FIG PSR-11)",
            "homepage": "https://github.com/php-fig/container",
            "keywords": [
                "PSR-11",
                "container",
                "container-interface",
                "container-interop",
                "psr"
            ],
            "support": {
                "issues": "https://github.com/php-fig/container/issues",
                "source": "https://github.com/php-fig/container/tree/2.0.2"
            },
            "time": "2021-11-05T16:47:00+00:00"
        },
        {
            "name": "sebastian/cli-parser",
            "version": "1.0.1",
            "source": {
                "type": "git",
                "url": "https://github.com/sebastianbergmann/cli-parser.git",
                "reference": "442e7c7e687e42adc03470c7b668bc4b2402c0b2"
            },
            "dist": {
                "type": "zip",
                "url": "https://api.github.com/repos/sebastianbergmann/cli-parser/zipball/442e7c7e687e42adc03470c7b668bc4b2402c0b2",
                "reference": "442e7c7e687e42adc03470c7b668bc4b2402c0b2",
                "shasum": ""
            },
            "require": {
                "php": ">=7.3"
            },
            "require-dev": {
                "phpunit/phpunit": "^9.3"
            },
            "type": "library",
            "extra": {
                "branch-alias": {
                    "dev-master": "1.0-dev"
                }
            },
            "autoload": {
                "classmap": [
                    "src/"
                ]
            },
            "notification-url": "https://packagist.org/downloads/",
            "license": [
                "BSD-3-Clause"
            ],
            "authors": [
                {
                    "name": "Sebastian Bergmann",
                    "email": "sebastian@phpunit.de",
                    "role": "lead"
                }
            ],
            "description": "Library for parsing CLI options",
            "homepage": "https://github.com/sebastianbergmann/cli-parser",
            "support": {
                "issues": "https://github.com/sebastianbergmann/cli-parser/issues",
                "source": "https://github.com/sebastianbergmann/cli-parser/tree/1.0.1"
            },
            "funding": [
                {
                    "url": "https://github.com/sebastianbergmann",
                    "type": "github"
                }
            ],
            "time": "2020-09-28T06:08:49+00:00"
        },
        {
            "name": "sebastian/code-unit",
            "version": "1.0.8",
            "source": {
                "type": "git",
                "url": "https://github.com/sebastianbergmann/code-unit.git",
                "reference": "1fc9f64c0927627ef78ba436c9b17d967e68e120"
            },
            "dist": {
                "type": "zip",
                "url": "https://api.github.com/repos/sebastianbergmann/code-unit/zipball/1fc9f64c0927627ef78ba436c9b17d967e68e120",
                "reference": "1fc9f64c0927627ef78ba436c9b17d967e68e120",
                "shasum": ""
            },
            "require": {
                "php": ">=7.3"
            },
            "require-dev": {
                "phpunit/phpunit": "^9.3"
            },
            "type": "library",
            "extra": {
                "branch-alias": {
                    "dev-master": "1.0-dev"
                }
            },
            "autoload": {
                "classmap": [
                    "src/"
                ]
            },
            "notification-url": "https://packagist.org/downloads/",
            "license": [
                "BSD-3-Clause"
            ],
            "authors": [
                {
                    "name": "Sebastian Bergmann",
                    "email": "sebastian@phpunit.de",
                    "role": "lead"
                }
            ],
            "description": "Collection of value objects that represent the PHP code units",
            "homepage": "https://github.com/sebastianbergmann/code-unit",
            "support": {
                "issues": "https://github.com/sebastianbergmann/code-unit/issues",
                "source": "https://github.com/sebastianbergmann/code-unit/tree/1.0.8"
            },
            "funding": [
                {
                    "url": "https://github.com/sebastianbergmann",
                    "type": "github"
                }
            ],
            "time": "2020-10-26T13:08:54+00:00"
        },
        {
            "name": "sebastian/code-unit-reverse-lookup",
            "version": "2.0.3",
            "source": {
                "type": "git",
                "url": "https://github.com/sebastianbergmann/code-unit-reverse-lookup.git",
                "reference": "ac91f01ccec49fb77bdc6fd1e548bc70f7faa3e5"
            },
            "dist": {
                "type": "zip",
                "url": "https://api.github.com/repos/sebastianbergmann/code-unit-reverse-lookup/zipball/ac91f01ccec49fb77bdc6fd1e548bc70f7faa3e5",
                "reference": "ac91f01ccec49fb77bdc6fd1e548bc70f7faa3e5",
                "shasum": ""
            },
            "require": {
                "php": ">=7.3"
            },
            "require-dev": {
                "phpunit/phpunit": "^9.3"
            },
            "type": "library",
            "extra": {
                "branch-alias": {
                    "dev-master": "2.0-dev"
                }
            },
            "autoload": {
                "classmap": [
                    "src/"
                ]
            },
            "notification-url": "https://packagist.org/downloads/",
            "license": [
                "BSD-3-Clause"
            ],
            "authors": [
                {
                    "name": "Sebastian Bergmann",
                    "email": "sebastian@phpunit.de"
                }
            ],
            "description": "Looks up which function or method a line of code belongs to",
            "homepage": "https://github.com/sebastianbergmann/code-unit-reverse-lookup/",
            "support": {
                "issues": "https://github.com/sebastianbergmann/code-unit-reverse-lookup/issues",
                "source": "https://github.com/sebastianbergmann/code-unit-reverse-lookup/tree/2.0.3"
            },
            "funding": [
                {
                    "url": "https://github.com/sebastianbergmann",
                    "type": "github"
                }
            ],
            "time": "2020-09-28T05:30:19+00:00"
        },
        {
            "name": "sebastian/comparator",
            "version": "4.0.6",
            "source": {
                "type": "git",
                "url": "https://github.com/sebastianbergmann/comparator.git",
                "reference": "55f4261989e546dc112258c7a75935a81a7ce382"
            },
            "dist": {
                "type": "zip",
                "url": "https://api.github.com/repos/sebastianbergmann/comparator/zipball/55f4261989e546dc112258c7a75935a81a7ce382",
                "reference": "55f4261989e546dc112258c7a75935a81a7ce382",
                "shasum": ""
            },
            "require": {
                "php": ">=7.3",
                "sebastian/diff": "^4.0",
                "sebastian/exporter": "^4.0"
            },
            "require-dev": {
                "phpunit/phpunit": "^9.3"
            },
            "type": "library",
            "extra": {
                "branch-alias": {
                    "dev-master": "4.0-dev"
                }
            },
            "autoload": {
                "classmap": [
                    "src/"
                ]
            },
            "notification-url": "https://packagist.org/downloads/",
            "license": [
                "BSD-3-Clause"
            ],
            "authors": [
                {
                    "name": "Sebastian Bergmann",
                    "email": "sebastian@phpunit.de"
                },
                {
                    "name": "Jeff Welch",
                    "email": "whatthejeff@gmail.com"
                },
                {
                    "name": "Volker Dusch",
                    "email": "github@wallbash.com"
                },
                {
                    "name": "Bernhard Schussek",
                    "email": "bschussek@2bepublished.at"
                }
            ],
            "description": "Provides the functionality to compare PHP values for equality",
            "homepage": "https://github.com/sebastianbergmann/comparator",
            "keywords": [
                "comparator",
                "compare",
                "equality"
            ],
            "support": {
                "issues": "https://github.com/sebastianbergmann/comparator/issues",
                "source": "https://github.com/sebastianbergmann/comparator/tree/4.0.6"
            },
            "funding": [
                {
                    "url": "https://github.com/sebastianbergmann",
                    "type": "github"
                }
            ],
            "time": "2020-10-26T15:49:45+00:00"
        },
        {
            "name": "sebastian/complexity",
            "version": "2.0.2",
            "source": {
                "type": "git",
                "url": "https://github.com/sebastianbergmann/complexity.git",
                "reference": "739b35e53379900cc9ac327b2147867b8b6efd88"
            },
            "dist": {
                "type": "zip",
                "url": "https://api.github.com/repos/sebastianbergmann/complexity/zipball/739b35e53379900cc9ac327b2147867b8b6efd88",
                "reference": "739b35e53379900cc9ac327b2147867b8b6efd88",
                "shasum": ""
            },
            "require": {
                "nikic/php-parser": "^4.7",
                "php": ">=7.3"
            },
            "require-dev": {
                "phpunit/phpunit": "^9.3"
            },
            "type": "library",
            "extra": {
                "branch-alias": {
                    "dev-master": "2.0-dev"
                }
            },
            "autoload": {
                "classmap": [
                    "src/"
                ]
            },
            "notification-url": "https://packagist.org/downloads/",
            "license": [
                "BSD-3-Clause"
            ],
            "authors": [
                {
                    "name": "Sebastian Bergmann",
                    "email": "sebastian@phpunit.de",
                    "role": "lead"
                }
            ],
            "description": "Library for calculating the complexity of PHP code units",
            "homepage": "https://github.com/sebastianbergmann/complexity",
            "support": {
                "issues": "https://github.com/sebastianbergmann/complexity/issues",
                "source": "https://github.com/sebastianbergmann/complexity/tree/2.0.2"
            },
            "funding": [
                {
                    "url": "https://github.com/sebastianbergmann",
                    "type": "github"
                }
            ],
            "time": "2020-10-26T15:52:27+00:00"
        },
        {
            "name": "sebastian/diff",
            "version": "4.0.4",
            "source": {
                "type": "git",
                "url": "https://github.com/sebastianbergmann/diff.git",
                "reference": "3461e3fccc7cfdfc2720be910d3bd73c69be590d"
            },
            "dist": {
                "type": "zip",
                "url": "https://api.github.com/repos/sebastianbergmann/diff/zipball/3461e3fccc7cfdfc2720be910d3bd73c69be590d",
                "reference": "3461e3fccc7cfdfc2720be910d3bd73c69be590d",
                "shasum": ""
            },
            "require": {
                "php": ">=7.3"
            },
            "require-dev": {
                "phpunit/phpunit": "^9.3",
                "symfony/process": "^4.2 || ^5"
            },
            "type": "library",
            "extra": {
                "branch-alias": {
                    "dev-master": "4.0-dev"
                }
            },
            "autoload": {
                "classmap": [
                    "src/"
                ]
            },
            "notification-url": "https://packagist.org/downloads/",
            "license": [
                "BSD-3-Clause"
            ],
            "authors": [
                {
                    "name": "Sebastian Bergmann",
                    "email": "sebastian@phpunit.de"
                },
                {
                    "name": "Kore Nordmann",
                    "email": "mail@kore-nordmann.de"
                }
            ],
            "description": "Diff implementation",
            "homepage": "https://github.com/sebastianbergmann/diff",
            "keywords": [
                "diff",
                "udiff",
                "unidiff",
                "unified diff"
            ],
            "support": {
                "issues": "https://github.com/sebastianbergmann/diff/issues",
                "source": "https://github.com/sebastianbergmann/diff/tree/4.0.4"
            },
            "funding": [
                {
                    "url": "https://github.com/sebastianbergmann",
                    "type": "github"
                }
            ],
            "time": "2020-10-26T13:10:38+00:00"
        },
        {
            "name": "sebastian/environment",
            "version": "5.1.4",
            "source": {
                "type": "git",
                "url": "https://github.com/sebastianbergmann/environment.git",
                "reference": "1b5dff7bb151a4db11d49d90e5408e4e938270f7"
            },
            "dist": {
                "type": "zip",
                "url": "https://api.github.com/repos/sebastianbergmann/environment/zipball/1b5dff7bb151a4db11d49d90e5408e4e938270f7",
                "reference": "1b5dff7bb151a4db11d49d90e5408e4e938270f7",
                "shasum": ""
            },
            "require": {
                "php": ">=7.3"
            },
            "require-dev": {
                "phpunit/phpunit": "^9.3"
            },
            "suggest": {
                "ext-posix": "*"
            },
            "type": "library",
            "extra": {
                "branch-alias": {
                    "dev-master": "5.1-dev"
                }
            },
            "autoload": {
                "classmap": [
                    "src/"
                ]
            },
            "notification-url": "https://packagist.org/downloads/",
            "license": [
                "BSD-3-Clause"
            ],
            "authors": [
                {
                    "name": "Sebastian Bergmann",
                    "email": "sebastian@phpunit.de"
                }
            ],
            "description": "Provides functionality to handle HHVM/PHP environments",
            "homepage": "http://www.github.com/sebastianbergmann/environment",
            "keywords": [
                "Xdebug",
                "environment",
                "hhvm"
            ],
            "support": {
                "issues": "https://github.com/sebastianbergmann/environment/issues",
                "source": "https://github.com/sebastianbergmann/environment/tree/5.1.4"
            },
            "funding": [
                {
                    "url": "https://github.com/sebastianbergmann",
                    "type": "github"
                }
            ],
            "time": "2022-04-03T09:37:03+00:00"
        },
        {
            "name": "sebastian/exporter",
            "version": "4.0.4",
            "source": {
                "type": "git",
                "url": "https://github.com/sebastianbergmann/exporter.git",
                "reference": "65e8b7db476c5dd267e65eea9cab77584d3cfff9"
            },
            "dist": {
                "type": "zip",
                "url": "https://api.github.com/repos/sebastianbergmann/exporter/zipball/65e8b7db476c5dd267e65eea9cab77584d3cfff9",
                "reference": "65e8b7db476c5dd267e65eea9cab77584d3cfff9",
                "shasum": ""
            },
            "require": {
                "php": ">=7.3",
                "sebastian/recursion-context": "^4.0"
            },
            "require-dev": {
                "ext-mbstring": "*",
                "phpunit/phpunit": "^9.3"
            },
            "type": "library",
            "extra": {
                "branch-alias": {
                    "dev-master": "4.0-dev"
                }
            },
            "autoload": {
                "classmap": [
                    "src/"
                ]
            },
            "notification-url": "https://packagist.org/downloads/",
            "license": [
                "BSD-3-Clause"
            ],
            "authors": [
                {
                    "name": "Sebastian Bergmann",
                    "email": "sebastian@phpunit.de"
                },
                {
                    "name": "Jeff Welch",
                    "email": "whatthejeff@gmail.com"
                },
                {
                    "name": "Volker Dusch",
                    "email": "github@wallbash.com"
                },
                {
                    "name": "Adam Harvey",
                    "email": "aharvey@php.net"
                },
                {
                    "name": "Bernhard Schussek",
                    "email": "bschussek@gmail.com"
                }
            ],
            "description": "Provides the functionality to export PHP variables for visualization",
            "homepage": "https://www.github.com/sebastianbergmann/exporter",
            "keywords": [
                "export",
                "exporter"
            ],
            "support": {
                "issues": "https://github.com/sebastianbergmann/exporter/issues",
                "source": "https://github.com/sebastianbergmann/exporter/tree/4.0.4"
            },
            "funding": [
                {
                    "url": "https://github.com/sebastianbergmann",
                    "type": "github"
                }
            ],
            "time": "2021-11-11T14:18:36+00:00"
        },
        {
            "name": "sebastian/global-state",
            "version": "5.0.5",
            "source": {
                "type": "git",
                "url": "https://github.com/sebastianbergmann/global-state.git",
                "reference": "0ca8db5a5fc9c8646244e629625ac486fa286bf2"
            },
            "dist": {
                "type": "zip",
                "url": "https://api.github.com/repos/sebastianbergmann/global-state/zipball/0ca8db5a5fc9c8646244e629625ac486fa286bf2",
                "reference": "0ca8db5a5fc9c8646244e629625ac486fa286bf2",
                "shasum": ""
            },
            "require": {
                "php": ">=7.3",
                "sebastian/object-reflector": "^2.0",
                "sebastian/recursion-context": "^4.0"
            },
            "require-dev": {
                "ext-dom": "*",
                "phpunit/phpunit": "^9.3"
            },
            "suggest": {
                "ext-uopz": "*"
            },
            "type": "library",
            "extra": {
                "branch-alias": {
                    "dev-master": "5.0-dev"
                }
            },
            "autoload": {
                "classmap": [
                    "src/"
                ]
            },
            "notification-url": "https://packagist.org/downloads/",
            "license": [
                "BSD-3-Clause"
            ],
            "authors": [
                {
                    "name": "Sebastian Bergmann",
                    "email": "sebastian@phpunit.de"
                }
            ],
            "description": "Snapshotting of global state",
            "homepage": "http://www.github.com/sebastianbergmann/global-state",
            "keywords": [
                "global state"
            ],
            "support": {
                "issues": "https://github.com/sebastianbergmann/global-state/issues",
                "source": "https://github.com/sebastianbergmann/global-state/tree/5.0.5"
            },
            "funding": [
                {
                    "url": "https://github.com/sebastianbergmann",
                    "type": "github"
                }
            ],
            "time": "2022-02-14T08:28:10+00:00"
        },
        {
            "name": "sebastian/lines-of-code",
            "version": "1.0.3",
            "source": {
                "type": "git",
                "url": "https://github.com/sebastianbergmann/lines-of-code.git",
                "reference": "c1c2e997aa3146983ed888ad08b15470a2e22ecc"
            },
            "dist": {
                "type": "zip",
                "url": "https://api.github.com/repos/sebastianbergmann/lines-of-code/zipball/c1c2e997aa3146983ed888ad08b15470a2e22ecc",
                "reference": "c1c2e997aa3146983ed888ad08b15470a2e22ecc",
                "shasum": ""
            },
            "require": {
                "nikic/php-parser": "^4.6",
                "php": ">=7.3"
            },
            "require-dev": {
                "phpunit/phpunit": "^9.3"
            },
            "type": "library",
            "extra": {
                "branch-alias": {
                    "dev-master": "1.0-dev"
                }
            },
            "autoload": {
                "classmap": [
                    "src/"
                ]
            },
            "notification-url": "https://packagist.org/downloads/",
            "license": [
                "BSD-3-Clause"
            ],
            "authors": [
                {
                    "name": "Sebastian Bergmann",
                    "email": "sebastian@phpunit.de",
                    "role": "lead"
                }
            ],
            "description": "Library for counting the lines of code in PHP source code",
            "homepage": "https://github.com/sebastianbergmann/lines-of-code",
            "support": {
                "issues": "https://github.com/sebastianbergmann/lines-of-code/issues",
                "source": "https://github.com/sebastianbergmann/lines-of-code/tree/1.0.3"
            },
            "funding": [
                {
                    "url": "https://github.com/sebastianbergmann",
                    "type": "github"
                }
            ],
            "time": "2020-11-28T06:42:11+00:00"
        },
        {
            "name": "sebastian/object-enumerator",
            "version": "4.0.4",
            "source": {
                "type": "git",
                "url": "https://github.com/sebastianbergmann/object-enumerator.git",
                "reference": "5c9eeac41b290a3712d88851518825ad78f45c71"
            },
            "dist": {
                "type": "zip",
                "url": "https://api.github.com/repos/sebastianbergmann/object-enumerator/zipball/5c9eeac41b290a3712d88851518825ad78f45c71",
                "reference": "5c9eeac41b290a3712d88851518825ad78f45c71",
                "shasum": ""
            },
            "require": {
                "php": ">=7.3",
                "sebastian/object-reflector": "^2.0",
                "sebastian/recursion-context": "^4.0"
            },
            "require-dev": {
                "phpunit/phpunit": "^9.3"
            },
            "type": "library",
            "extra": {
                "branch-alias": {
                    "dev-master": "4.0-dev"
                }
            },
            "autoload": {
                "classmap": [
                    "src/"
                ]
            },
            "notification-url": "https://packagist.org/downloads/",
            "license": [
                "BSD-3-Clause"
            ],
            "authors": [
                {
                    "name": "Sebastian Bergmann",
                    "email": "sebastian@phpunit.de"
                }
            ],
            "description": "Traverses array structures and object graphs to enumerate all referenced objects",
            "homepage": "https://github.com/sebastianbergmann/object-enumerator/",
            "support": {
                "issues": "https://github.com/sebastianbergmann/object-enumerator/issues",
                "source": "https://github.com/sebastianbergmann/object-enumerator/tree/4.0.4"
            },
            "funding": [
                {
                    "url": "https://github.com/sebastianbergmann",
                    "type": "github"
                }
            ],
            "time": "2020-10-26T13:12:34+00:00"
        },
        {
            "name": "sebastian/object-reflector",
            "version": "2.0.4",
            "source": {
                "type": "git",
                "url": "https://github.com/sebastianbergmann/object-reflector.git",
                "reference": "b4f479ebdbf63ac605d183ece17d8d7fe49c15c7"
            },
            "dist": {
                "type": "zip",
                "url": "https://api.github.com/repos/sebastianbergmann/object-reflector/zipball/b4f479ebdbf63ac605d183ece17d8d7fe49c15c7",
                "reference": "b4f479ebdbf63ac605d183ece17d8d7fe49c15c7",
                "shasum": ""
            },
            "require": {
                "php": ">=7.3"
            },
            "require-dev": {
                "phpunit/phpunit": "^9.3"
            },
            "type": "library",
            "extra": {
                "branch-alias": {
                    "dev-master": "2.0-dev"
                }
            },
            "autoload": {
                "classmap": [
                    "src/"
                ]
            },
            "notification-url": "https://packagist.org/downloads/",
            "license": [
                "BSD-3-Clause"
            ],
            "authors": [
                {
                    "name": "Sebastian Bergmann",
                    "email": "sebastian@phpunit.de"
                }
            ],
            "description": "Allows reflection of object attributes, including inherited and non-public ones",
            "homepage": "https://github.com/sebastianbergmann/object-reflector/",
            "support": {
                "issues": "https://github.com/sebastianbergmann/object-reflector/issues",
                "source": "https://github.com/sebastianbergmann/object-reflector/tree/2.0.4"
            },
            "funding": [
                {
                    "url": "https://github.com/sebastianbergmann",
                    "type": "github"
                }
            ],
            "time": "2020-10-26T13:14:26+00:00"
        },
        {
            "name": "sebastian/recursion-context",
            "version": "4.0.4",
            "source": {
                "type": "git",
                "url": "https://github.com/sebastianbergmann/recursion-context.git",
                "reference": "cd9d8cf3c5804de4341c283ed787f099f5506172"
            },
            "dist": {
                "type": "zip",
                "url": "https://api.github.com/repos/sebastianbergmann/recursion-context/zipball/cd9d8cf3c5804de4341c283ed787f099f5506172",
                "reference": "cd9d8cf3c5804de4341c283ed787f099f5506172",
                "shasum": ""
            },
            "require": {
                "php": ">=7.3"
            },
            "require-dev": {
                "phpunit/phpunit": "^9.3"
            },
            "type": "library",
            "extra": {
                "branch-alias": {
                    "dev-master": "4.0-dev"
                }
            },
            "autoload": {
                "classmap": [
                    "src/"
                ]
            },
            "notification-url": "https://packagist.org/downloads/",
            "license": [
                "BSD-3-Clause"
            ],
            "authors": [
                {
                    "name": "Sebastian Bergmann",
                    "email": "sebastian@phpunit.de"
                },
                {
                    "name": "Jeff Welch",
                    "email": "whatthejeff@gmail.com"
                },
                {
                    "name": "Adam Harvey",
                    "email": "aharvey@php.net"
                }
            ],
            "description": "Provides functionality to recursively process PHP variables",
            "homepage": "http://www.github.com/sebastianbergmann/recursion-context",
            "support": {
                "issues": "https://github.com/sebastianbergmann/recursion-context/issues",
                "source": "https://github.com/sebastianbergmann/recursion-context/tree/4.0.4"
            },
            "funding": [
                {
                    "url": "https://github.com/sebastianbergmann",
                    "type": "github"
                }
            ],
            "time": "2020-10-26T13:17:30+00:00"
        },
        {
            "name": "sebastian/resource-operations",
            "version": "3.0.3",
            "source": {
                "type": "git",
                "url": "https://github.com/sebastianbergmann/resource-operations.git",
                "reference": "0f4443cb3a1d92ce809899753bc0d5d5a8dd19a8"
            },
            "dist": {
                "type": "zip",
                "url": "https://api.github.com/repos/sebastianbergmann/resource-operations/zipball/0f4443cb3a1d92ce809899753bc0d5d5a8dd19a8",
                "reference": "0f4443cb3a1d92ce809899753bc0d5d5a8dd19a8",
                "shasum": ""
            },
            "require": {
                "php": ">=7.3"
            },
            "require-dev": {
                "phpunit/phpunit": "^9.0"
            },
            "type": "library",
            "extra": {
                "branch-alias": {
                    "dev-master": "3.0-dev"
                }
            },
            "autoload": {
                "classmap": [
                    "src/"
                ]
            },
            "notification-url": "https://packagist.org/downloads/",
            "license": [
                "BSD-3-Clause"
            ],
            "authors": [
                {
                    "name": "Sebastian Bergmann",
                    "email": "sebastian@phpunit.de"
                }
            ],
            "description": "Provides a list of PHP built-in functions that operate on resources",
            "homepage": "https://www.github.com/sebastianbergmann/resource-operations",
            "support": {
                "issues": "https://github.com/sebastianbergmann/resource-operations/issues",
                "source": "https://github.com/sebastianbergmann/resource-operations/tree/3.0.3"
            },
            "funding": [
                {
                    "url": "https://github.com/sebastianbergmann",
                    "type": "github"
                }
            ],
            "time": "2020-09-28T06:45:17+00:00"
        },
        {
            "name": "sebastian/type",
            "version": "3.0.0",
            "source": {
                "type": "git",
                "url": "https://github.com/sebastianbergmann/type.git",
                "reference": "b233b84bc4465aff7b57cf1c4bc75c86d00d6dad"
            },
            "dist": {
                "type": "zip",
                "url": "https://api.github.com/repos/sebastianbergmann/type/zipball/b233b84bc4465aff7b57cf1c4bc75c86d00d6dad",
                "reference": "b233b84bc4465aff7b57cf1c4bc75c86d00d6dad",
                "shasum": ""
            },
            "require": {
                "php": ">=7.3"
            },
            "require-dev": {
                "phpunit/phpunit": "^9.5"
            },
            "type": "library",
            "extra": {
                "branch-alias": {
                    "dev-master": "3.0-dev"
                }
            },
            "autoload": {
                "classmap": [
                    "src/"
                ]
            },
            "notification-url": "https://packagist.org/downloads/",
            "license": [
                "BSD-3-Clause"
            ],
            "authors": [
                {
                    "name": "Sebastian Bergmann",
                    "email": "sebastian@phpunit.de",
                    "role": "lead"
                }
            ],
            "description": "Collection of value objects that represent the types of the PHP type system",
            "homepage": "https://github.com/sebastianbergmann/type",
            "support": {
                "issues": "https://github.com/sebastianbergmann/type/issues",
                "source": "https://github.com/sebastianbergmann/type/tree/3.0.0"
            },
            "funding": [
                {
                    "url": "https://github.com/sebastianbergmann",
                    "type": "github"
                }
            ],
            "time": "2022-03-15T09:54:48+00:00"
        },
        {
            "name": "sebastian/version",
            "version": "3.0.2",
            "source": {
                "type": "git",
                "url": "https://github.com/sebastianbergmann/version.git",
                "reference": "c6c1022351a901512170118436c764e473f6de8c"
            },
            "dist": {
                "type": "zip",
                "url": "https://api.github.com/repos/sebastianbergmann/version/zipball/c6c1022351a901512170118436c764e473f6de8c",
                "reference": "c6c1022351a901512170118436c764e473f6de8c",
                "shasum": ""
            },
            "require": {
                "php": ">=7.3"
            },
            "type": "library",
            "extra": {
                "branch-alias": {
                    "dev-master": "3.0-dev"
                }
            },
            "autoload": {
                "classmap": [
                    "src/"
                ]
            },
            "notification-url": "https://packagist.org/downloads/",
            "license": [
                "BSD-3-Clause"
            ],
            "authors": [
                {
                    "name": "Sebastian Bergmann",
                    "email": "sebastian@phpunit.de",
                    "role": "lead"
                }
            ],
            "description": "Library that helps with managing the version number of Git-hosted PHP projects",
            "homepage": "https://github.com/sebastianbergmann/version",
            "support": {
                "issues": "https://github.com/sebastianbergmann/version/issues",
                "source": "https://github.com/sebastianbergmann/version/tree/3.0.2"
            },
            "funding": [
                {
                    "url": "https://github.com/sebastianbergmann",
                    "type": "github"
                }
            ],
            "time": "2020-09-28T06:39:44+00:00"
        },
        {
            "name": "symfony/console",
            "version": "v5.4.8",
            "source": {
                "type": "git",
                "url": "https://github.com/symfony/console.git",
                "reference": "ffe3aed36c4d60da2cf1b0a1cee6b8f2e5fa881b"
            },
            "dist": {
                "type": "zip",
                "url": "https://api.github.com/repos/symfony/console/zipball/ffe3aed36c4d60da2cf1b0a1cee6b8f2e5fa881b",
                "reference": "ffe3aed36c4d60da2cf1b0a1cee6b8f2e5fa881b",
                "shasum": ""
            },
            "require": {
                "php": ">=7.2.5",
                "symfony/deprecation-contracts": "^2.1|^3",
                "symfony/polyfill-mbstring": "~1.0",
                "symfony/polyfill-php73": "^1.9",
                "symfony/polyfill-php80": "^1.16",
                "symfony/service-contracts": "^1.1|^2|^3",
                "symfony/string": "^5.1|^6.0"
            },
            "conflict": {
                "psr/log": ">=3",
                "symfony/dependency-injection": "<4.4",
                "symfony/dotenv": "<5.1",
                "symfony/event-dispatcher": "<4.4",
                "symfony/lock": "<4.4",
                "symfony/process": "<4.4"
            },
            "provide": {
                "psr/log-implementation": "1.0|2.0"
            },
            "require-dev": {
                "psr/log": "^1|^2",
                "symfony/config": "^4.4|^5.0|^6.0",
                "symfony/dependency-injection": "^4.4|^5.0|^6.0",
                "symfony/event-dispatcher": "^4.4|^5.0|^6.0",
                "symfony/lock": "^4.4|^5.0|^6.0",
                "symfony/process": "^4.4|^5.0|^6.0",
                "symfony/var-dumper": "^4.4|^5.0|^6.0"
            },
            "suggest": {
                "psr/log": "For using the console logger",
                "symfony/event-dispatcher": "",
                "symfony/lock": "",
                "symfony/process": ""
            },
            "type": "library",
            "autoload": {
                "psr-4": {
                    "Symfony\\Component\\Console\\": ""
                },
                "exclude-from-classmap": [
                    "/Tests/"
                ]
            },
            "notification-url": "https://packagist.org/downloads/",
            "license": [
                "MIT"
            ],
            "authors": [
                {
                    "name": "Fabien Potencier",
                    "email": "fabien@symfony.com"
                },
                {
                    "name": "Symfony Community",
                    "homepage": "https://symfony.com/contributors"
                }
            ],
            "description": "Eases the creation of beautiful and testable command line interfaces",
            "homepage": "https://symfony.com",
            "keywords": [
                "cli",
                "command line",
                "console",
                "terminal"
            ],
            "support": {
                "source": "https://github.com/symfony/console/tree/v5.4.8"
            },
            "funding": [
                {
                    "url": "https://symfony.com/sponsor",
                    "type": "custom"
                },
                {
                    "url": "https://github.com/fabpot",
                    "type": "github"
                },
                {
                    "url": "https://tidelift.com/funding/github/packagist/symfony/symfony",
                    "type": "tidelift"
                }
            ],
            "time": "2022-04-12T16:02:29+00:00"
        },
        {
            "name": "symfony/deprecation-contracts",
            "version": "v3.0.1",
            "source": {
                "type": "git",
                "url": "https://github.com/symfony/deprecation-contracts.git",
                "reference": "26954b3d62a6c5fd0ea8a2a00c0353a14978d05c"
            },
            "dist": {
                "type": "zip",
                "url": "https://api.github.com/repos/symfony/deprecation-contracts/zipball/26954b3d62a6c5fd0ea8a2a00c0353a14978d05c",
                "reference": "26954b3d62a6c5fd0ea8a2a00c0353a14978d05c",
                "shasum": ""
            },
            "require": {
                "php": ">=8.0.2"
            },
            "type": "library",
            "extra": {
                "branch-alias": {
                    "dev-main": "3.0-dev"
                },
                "thanks": {
                    "name": "symfony/contracts",
                    "url": "https://github.com/symfony/contracts"
                }
            },
            "autoload": {
                "files": [
                    "function.php"
                ]
            },
            "notification-url": "https://packagist.org/downloads/",
            "license": [
                "MIT"
            ],
            "authors": [
                {
                    "name": "Nicolas Grekas",
                    "email": "p@tchwork.com"
                },
                {
                    "name": "Symfony Community",
                    "homepage": "https://symfony.com/contributors"
                }
            ],
            "description": "A generic function and convention to trigger deprecation notices",
            "homepage": "https://symfony.com",
            "support": {
                "source": "https://github.com/symfony/deprecation-contracts/tree/v3.0.1"
            },
            "funding": [
                {
                    "url": "https://symfony.com/sponsor",
                    "type": "custom"
                },
                {
                    "url": "https://github.com/fabpot",
                    "type": "github"
                },
                {
                    "url": "https://tidelift.com/funding/github/packagist/symfony/symfony",
                    "type": "tidelift"
                }
            ],
            "time": "2022-01-02T09:55:41+00:00"
        },
        {
            "name": "symfony/polyfill-ctype",
            "version": "v1.25.0",
            "source": {
                "type": "git",
                "url": "https://github.com/symfony/polyfill-ctype.git",
                "reference": "30885182c981ab175d4d034db0f6f469898070ab"
            },
            "dist": {
                "type": "zip",
                "url": "https://api.github.com/repos/symfony/polyfill-ctype/zipball/30885182c981ab175d4d034db0f6f469898070ab",
                "reference": "30885182c981ab175d4d034db0f6f469898070ab",
                "shasum": ""
            },
            "require": {
                "php": ">=7.1"
            },
            "provide": {
                "ext-ctype": "*"
            },
            "suggest": {
                "ext-ctype": "For best performance"
            },
            "type": "library",
            "extra": {
                "branch-alias": {
                    "dev-main": "1.23-dev"
                },
                "thanks": {
                    "name": "symfony/polyfill",
                    "url": "https://github.com/symfony/polyfill"
                }
            },
            "autoload": {
                "files": [
                    "bootstrap.php"
                ],
                "psr-4": {
                    "Symfony\\Polyfill\\Ctype\\": ""
                }
            },
            "notification-url": "https://packagist.org/downloads/",
            "license": [
                "MIT"
            ],
            "authors": [
                {
                    "name": "Gert de Pagter",
                    "email": "BackEndTea@gmail.com"
                },
                {
                    "name": "Symfony Community",
                    "homepage": "https://symfony.com/contributors"
                }
            ],
            "description": "Symfony polyfill for ctype functions",
            "homepage": "https://symfony.com",
            "keywords": [
                "compatibility",
                "ctype",
                "polyfill",
                "portable"
            ],
            "support": {
                "source": "https://github.com/symfony/polyfill-ctype/tree/v1.25.0"
            },
            "funding": [
                {
                    "url": "https://symfony.com/sponsor",
                    "type": "custom"
                },
                {
                    "url": "https://github.com/fabpot",
                    "type": "github"
                },
                {
                    "url": "https://tidelift.com/funding/github/packagist/symfony/symfony",
                    "type": "tidelift"
                }
            ],
            "time": "2021-10-20T20:35:02+00:00"
        },
        {
            "name": "symfony/polyfill-intl-grapheme",
            "version": "v1.25.0",
            "source": {
                "type": "git",
                "url": "https://github.com/symfony/polyfill-intl-grapheme.git",
                "reference": "81b86b50cf841a64252b439e738e97f4a34e2783"
            },
            "dist": {
                "type": "zip",
                "url": "https://api.github.com/repos/symfony/polyfill-intl-grapheme/zipball/81b86b50cf841a64252b439e738e97f4a34e2783",
                "reference": "81b86b50cf841a64252b439e738e97f4a34e2783",
                "shasum": ""
            },
            "require": {
                "php": ">=7.1"
            },
            "suggest": {
                "ext-intl": "For best performance"
            },
            "type": "library",
            "extra": {
                "branch-alias": {
                    "dev-main": "1.23-dev"
                },
                "thanks": {
                    "name": "symfony/polyfill",
                    "url": "https://github.com/symfony/polyfill"
                }
            },
            "autoload": {
                "files": [
                    "bootstrap.php"
                ],
                "psr-4": {
                    "Symfony\\Polyfill\\Intl\\Grapheme\\": ""
                }
            },
            "notification-url": "https://packagist.org/downloads/",
            "license": [
                "MIT"
            ],
            "authors": [
                {
                    "name": "Nicolas Grekas",
                    "email": "p@tchwork.com"
                },
                {
                    "name": "Symfony Community",
                    "homepage": "https://symfony.com/contributors"
                }
            ],
            "description": "Symfony polyfill for intl's grapheme_* functions",
            "homepage": "https://symfony.com",
            "keywords": [
                "compatibility",
                "grapheme",
                "intl",
                "polyfill",
                "portable",
                "shim"
            ],
            "support": {
                "source": "https://github.com/symfony/polyfill-intl-grapheme/tree/v1.25.0"
            },
            "funding": [
                {
                    "url": "https://symfony.com/sponsor",
                    "type": "custom"
                },
                {
                    "url": "https://github.com/fabpot",
                    "type": "github"
                },
                {
                    "url": "https://tidelift.com/funding/github/packagist/symfony/symfony",
                    "type": "tidelift"
                }
            ],
            "time": "2021-11-23T21:10:46+00:00"
        },
        {
            "name": "symfony/polyfill-intl-normalizer",
            "version": "v1.25.0",
            "source": {
                "type": "git",
                "url": "https://github.com/symfony/polyfill-intl-normalizer.git",
                "reference": "8590a5f561694770bdcd3f9b5c69dde6945028e8"
            },
            "dist": {
                "type": "zip",
                "url": "https://api.github.com/repos/symfony/polyfill-intl-normalizer/zipball/8590a5f561694770bdcd3f9b5c69dde6945028e8",
                "reference": "8590a5f561694770bdcd3f9b5c69dde6945028e8",
                "shasum": ""
            },
            "require": {
                "php": ">=7.1"
            },
            "suggest": {
                "ext-intl": "For best performance"
            },
            "type": "library",
            "extra": {
                "branch-alias": {
                    "dev-main": "1.23-dev"
                },
                "thanks": {
                    "name": "symfony/polyfill",
                    "url": "https://github.com/symfony/polyfill"
                }
            },
            "autoload": {
                "files": [
                    "bootstrap.php"
                ],
                "psr-4": {
                    "Symfony\\Polyfill\\Intl\\Normalizer\\": ""
                },
                "classmap": [
                    "Resources/stubs"
                ]
            },
            "notification-url": "https://packagist.org/downloads/",
            "license": [
                "MIT"
            ],
            "authors": [
                {
                    "name": "Nicolas Grekas",
                    "email": "p@tchwork.com"
                },
                {
                    "name": "Symfony Community",
                    "homepage": "https://symfony.com/contributors"
                }
            ],
            "description": "Symfony polyfill for intl's Normalizer class and related functions",
            "homepage": "https://symfony.com",
            "keywords": [
                "compatibility",
                "intl",
                "normalizer",
                "polyfill",
                "portable",
                "shim"
            ],
            "support": {
                "source": "https://github.com/symfony/polyfill-intl-normalizer/tree/v1.25.0"
            },
            "funding": [
                {
                    "url": "https://symfony.com/sponsor",
                    "type": "custom"
                },
                {
                    "url": "https://github.com/fabpot",
                    "type": "github"
                },
                {
                    "url": "https://tidelift.com/funding/github/packagist/symfony/symfony",
                    "type": "tidelift"
                }
            ],
            "time": "2021-02-19T12:13:01+00:00"
        },
        {
            "name": "symfony/polyfill-mbstring",
            "version": "v1.25.0",
            "source": {
                "type": "git",
                "url": "https://github.com/symfony/polyfill-mbstring.git",
                "reference": "0abb51d2f102e00a4eefcf46ba7fec406d245825"
            },
            "dist": {
                "type": "zip",
                "url": "https://api.github.com/repos/symfony/polyfill-mbstring/zipball/0abb51d2f102e00a4eefcf46ba7fec406d245825",
                "reference": "0abb51d2f102e00a4eefcf46ba7fec406d245825",
                "shasum": ""
            },
            "require": {
                "php": ">=7.1"
            },
            "provide": {
                "ext-mbstring": "*"
            },
            "suggest": {
                "ext-mbstring": "For best performance"
            },
            "type": "library",
            "extra": {
                "branch-alias": {
                    "dev-main": "1.23-dev"
                },
                "thanks": {
                    "name": "symfony/polyfill",
                    "url": "https://github.com/symfony/polyfill"
                }
            },
            "autoload": {
                "files": [
                    "bootstrap.php"
                ],
                "psr-4": {
                    "Symfony\\Polyfill\\Mbstring\\": ""
                }
            },
            "notification-url": "https://packagist.org/downloads/",
            "license": [
                "MIT"
            ],
            "authors": [
                {
                    "name": "Nicolas Grekas",
                    "email": "p@tchwork.com"
                },
                {
                    "name": "Symfony Community",
                    "homepage": "https://symfony.com/contributors"
                }
            ],
            "description": "Symfony polyfill for the Mbstring extension",
            "homepage": "https://symfony.com",
            "keywords": [
                "compatibility",
                "mbstring",
                "polyfill",
                "portable",
                "shim"
            ],
            "support": {
                "source": "https://github.com/symfony/polyfill-mbstring/tree/v1.25.0"
            },
            "funding": [
                {
                    "url": "https://symfony.com/sponsor",
                    "type": "custom"
                },
                {
                    "url": "https://github.com/fabpot",
                    "type": "github"
                },
                {
                    "url": "https://tidelift.com/funding/github/packagist/symfony/symfony",
                    "type": "tidelift"
                }
            ],
            "time": "2021-11-30T18:21:41+00:00"
        },
        {
            "name": "symfony/polyfill-php73",
            "version": "v1.25.0",
            "source": {
                "type": "git",
                "url": "https://github.com/symfony/polyfill-php73.git",
                "reference": "cc5db0e22b3cb4111010e48785a97f670b350ca5"
            },
            "dist": {
                "type": "zip",
                "url": "https://api.github.com/repos/symfony/polyfill-php73/zipball/cc5db0e22b3cb4111010e48785a97f670b350ca5",
                "reference": "cc5db0e22b3cb4111010e48785a97f670b350ca5",
                "shasum": ""
            },
            "require": {
                "php": ">=7.1"
            },
            "type": "library",
            "extra": {
                "branch-alias": {
                    "dev-main": "1.23-dev"
                },
                "thanks": {
                    "name": "symfony/polyfill",
                    "url": "https://github.com/symfony/polyfill"
                }
            },
            "autoload": {
                "files": [
                    "bootstrap.php"
                ],
                "psr-4": {
                    "Symfony\\Polyfill\\Php73\\": ""
                },
                "classmap": [
                    "Resources/stubs"
                ]
            },
            "notification-url": "https://packagist.org/downloads/",
            "license": [
                "MIT"
            ],
            "authors": [
                {
                    "name": "Nicolas Grekas",
                    "email": "p@tchwork.com"
                },
                {
                    "name": "Symfony Community",
                    "homepage": "https://symfony.com/contributors"
                }
            ],
            "description": "Symfony polyfill backporting some PHP 7.3+ features to lower PHP versions",
            "homepage": "https://symfony.com",
            "keywords": [
                "compatibility",
                "polyfill",
                "portable",
                "shim"
            ],
            "support": {
                "source": "https://github.com/symfony/polyfill-php73/tree/v1.25.0"
            },
            "funding": [
                {
                    "url": "https://symfony.com/sponsor",
                    "type": "custom"
                },
                {
                    "url": "https://github.com/fabpot",
                    "type": "github"
                },
                {
                    "url": "https://tidelift.com/funding/github/packagist/symfony/symfony",
                    "type": "tidelift"
                }
            ],
            "time": "2021-06-05T21:20:04+00:00"
        },
        {
            "name": "symfony/polyfill-php80",
            "version": "v1.25.0",
            "source": {
                "type": "git",
                "url": "https://github.com/symfony/polyfill-php80.git",
                "reference": "4407588e0d3f1f52efb65fbe92babe41f37fe50c"
            },
            "dist": {
                "type": "zip",
                "url": "https://api.github.com/repos/symfony/polyfill-php80/zipball/4407588e0d3f1f52efb65fbe92babe41f37fe50c",
                "reference": "4407588e0d3f1f52efb65fbe92babe41f37fe50c",
                "shasum": ""
            },
            "require": {
                "php": ">=7.1"
            },
            "type": "library",
            "extra": {
                "branch-alias": {
                    "dev-main": "1.23-dev"
                },
                "thanks": {
                    "name": "symfony/polyfill",
                    "url": "https://github.com/symfony/polyfill"
                }
            },
            "autoload": {
                "files": [
                    "bootstrap.php"
                ],
                "psr-4": {
                    "Symfony\\Polyfill\\Php80\\": ""
                },
                "classmap": [
                    "Resources/stubs"
                ]
            },
            "notification-url": "https://packagist.org/downloads/",
            "license": [
                "MIT"
            ],
            "authors": [
                {
                    "name": "Ion Bazan",
                    "email": "ion.bazan@gmail.com"
                },
                {
                    "name": "Nicolas Grekas",
                    "email": "p@tchwork.com"
                },
                {
                    "name": "Symfony Community",
                    "homepage": "https://symfony.com/contributors"
                }
            ],
            "description": "Symfony polyfill backporting some PHP 8.0+ features to lower PHP versions",
            "homepage": "https://symfony.com",
            "keywords": [
                "compatibility",
                "polyfill",
                "portable",
                "shim"
            ],
            "support": {
                "source": "https://github.com/symfony/polyfill-php80/tree/v1.25.0"
            },
            "funding": [
                {
                    "url": "https://symfony.com/sponsor",
                    "type": "custom"
                },
                {
                    "url": "https://github.com/fabpot",
                    "type": "github"
                },
                {
                    "url": "https://tidelift.com/funding/github/packagist/symfony/symfony",
                    "type": "tidelift"
                }
            ],
            "time": "2022-03-04T08:16:47+00:00"
        },
        {
            "name": "symfony/process",
            "version": "v5.4.8",
            "source": {
                "type": "git",
                "url": "https://github.com/symfony/process.git",
                "reference": "597f3fff8e3e91836bb0bd38f5718b56ddbde2f3"
            },
            "dist": {
                "type": "zip",
                "url": "https://api.github.com/repos/symfony/process/zipball/597f3fff8e3e91836bb0bd38f5718b56ddbde2f3",
                "reference": "597f3fff8e3e91836bb0bd38f5718b56ddbde2f3",
                "shasum": ""
            },
            "require": {
                "php": ">=7.2.5",
                "symfony/polyfill-php80": "^1.16"
            },
            "type": "library",
            "autoload": {
                "psr-4": {
                    "Symfony\\Component\\Process\\": ""
                },
                "exclude-from-classmap": [
                    "/Tests/"
                ]
            },
            "notification-url": "https://packagist.org/downloads/",
            "license": [
                "MIT"
            ],
            "authors": [
                {
                    "name": "Fabien Potencier",
                    "email": "fabien@symfony.com"
                },
                {
                    "name": "Symfony Community",
                    "homepage": "https://symfony.com/contributors"
                }
            ],
            "description": "Executes commands in sub-processes",
            "homepage": "https://symfony.com",
            "support": {
                "source": "https://github.com/symfony/process/tree/v5.4.8"
            },
            "funding": [
                {
                    "url": "https://symfony.com/sponsor",
                    "type": "custom"
                },
                {
                    "url": "https://github.com/fabpot",
                    "type": "github"
                },
                {
                    "url": "https://tidelift.com/funding/github/packagist/symfony/symfony",
                    "type": "tidelift"
                }
            ],
            "time": "2022-04-08T05:07:18+00:00"
        },
        {
            "name": "symfony/service-contracts",
            "version": "v3.0.1",
            "source": {
                "type": "git",
                "url": "https://github.com/symfony/service-contracts.git",
                "reference": "e517458f278c2131ca9f262f8fbaf01410f2c65c"
            },
            "dist": {
                "type": "zip",
                "url": "https://api.github.com/repos/symfony/service-contracts/zipball/e517458f278c2131ca9f262f8fbaf01410f2c65c",
                "reference": "e517458f278c2131ca9f262f8fbaf01410f2c65c",
                "shasum": ""
            },
            "require": {
                "php": ">=8.0.2",
                "psr/container": "^2.0"
            },
            "conflict": {
                "ext-psr": "<1.1|>=2"
            },
            "suggest": {
                "symfony/service-implementation": ""
            },
            "type": "library",
            "extra": {
                "branch-alias": {
                    "dev-main": "3.0-dev"
                },
                "thanks": {
                    "name": "symfony/contracts",
                    "url": "https://github.com/symfony/contracts"
                }
            },
            "autoload": {
                "psr-4": {
                    "Symfony\\Contracts\\Service\\": ""
                }
            },
            "notification-url": "https://packagist.org/downloads/",
            "license": [
                "MIT"
            ],
            "authors": [
                {
                    "name": "Nicolas Grekas",
                    "email": "p@tchwork.com"
                },
                {
                    "name": "Symfony Community",
                    "homepage": "https://symfony.com/contributors"
                }
            ],
            "description": "Generic abstractions related to writing services",
            "homepage": "https://symfony.com",
            "keywords": [
                "abstractions",
                "contracts",
                "decoupling",
                "interfaces",
                "interoperability",
                "standards"
            ],
            "support": {
                "source": "https://github.com/symfony/service-contracts/tree/v3.0.1"
            },
            "funding": [
                {
                    "url": "https://symfony.com/sponsor",
                    "type": "custom"
                },
                {
                    "url": "https://github.com/fabpot",
                    "type": "github"
                },
                {
                    "url": "https://tidelift.com/funding/github/packagist/symfony/symfony",
                    "type": "tidelift"
                }
            ],
            "time": "2022-03-13T20:10:05+00:00"
        },
        {
            "name": "symfony/string",
            "version": "v6.0.8",
            "source": {
                "type": "git",
                "url": "https://github.com/symfony/string.git",
                "reference": "ac0aa5c2282e0de624c175b68d13f2c8f2e2649d"
            },
            "dist": {
                "type": "zip",
                "url": "https://api.github.com/repos/symfony/string/zipball/ac0aa5c2282e0de624c175b68d13f2c8f2e2649d",
                "reference": "ac0aa5c2282e0de624c175b68d13f2c8f2e2649d",
                "shasum": ""
            },
            "require": {
                "php": ">=8.0.2",
                "symfony/polyfill-ctype": "~1.8",
                "symfony/polyfill-intl-grapheme": "~1.0",
                "symfony/polyfill-intl-normalizer": "~1.0",
                "symfony/polyfill-mbstring": "~1.0"
            },
            "conflict": {
                "symfony/translation-contracts": "<2.0"
            },
            "require-dev": {
                "symfony/error-handler": "^5.4|^6.0",
                "symfony/http-client": "^5.4|^6.0",
                "symfony/translation-contracts": "^2.0|^3.0",
                "symfony/var-exporter": "^5.4|^6.0"
            },
            "type": "library",
            "autoload": {
                "files": [
                    "Resources/functions.php"
                ],
                "psr-4": {
                    "Symfony\\Component\\String\\": ""
                },
                "exclude-from-classmap": [
                    "/Tests/"
                ]
            },
            "notification-url": "https://packagist.org/downloads/",
            "license": [
                "MIT"
            ],
            "authors": [
                {
                    "name": "Nicolas Grekas",
                    "email": "p@tchwork.com"
                },
                {
                    "name": "Symfony Community",
                    "homepage": "https://symfony.com/contributors"
                }
            ],
            "description": "Provides an object-oriented API to strings and deals with bytes, UTF-8 code points and grapheme clusters in a unified way",
            "homepage": "https://symfony.com",
            "keywords": [
                "grapheme",
                "i18n",
                "string",
                "unicode",
                "utf-8",
                "utf8"
            ],
            "support": {
                "source": "https://github.com/symfony/string/tree/v6.0.8"
            },
            "funding": [
                {
                    "url": "https://symfony.com/sponsor",
                    "type": "custom"
                },
                {
                    "url": "https://github.com/fabpot",
                    "type": "github"
                },
                {
                    "url": "https://tidelift.com/funding/github/packagist/symfony/symfony",
                    "type": "tidelift"
                }
            ],
            "time": "2022-04-22T08:18:02+00:00"
        },
        {
            "name": "theseer/tokenizer",
            "version": "1.2.1",
            "source": {
                "type": "git",
                "url": "https://github.com/theseer/tokenizer.git",
                "reference": "34a41e998c2183e22995f158c581e7b5e755ab9e"
            },
            "dist": {
                "type": "zip",
                "url": "https://api.github.com/repos/theseer/tokenizer/zipball/34a41e998c2183e22995f158c581e7b5e755ab9e",
                "reference": "34a41e998c2183e22995f158c581e7b5e755ab9e",
                "shasum": ""
            },
            "require": {
                "ext-dom": "*",
                "ext-tokenizer": "*",
                "ext-xmlwriter": "*",
                "php": "^7.2 || ^8.0"
            },
            "type": "library",
            "autoload": {
                "classmap": [
                    "src/"
                ]
            },
            "notification-url": "https://packagist.org/downloads/",
            "license": [
                "BSD-3-Clause"
            ],
            "authors": [
                {
                    "name": "Arne Blankerts",
                    "email": "arne@blankerts.de",
                    "role": "Developer"
                }
            ],
            "description": "A small library for converting tokenized PHP source code into XML and potentially other formats",
            "support": {
                "issues": "https://github.com/theseer/tokenizer/issues",
                "source": "https://github.com/theseer/tokenizer/tree/1.2.1"
            },
            "funding": [
                {
                    "url": "https://github.com/theseer",
                    "type": "github"
                }
            ],
            "time": "2021-07-28T10:34:58+00:00"
        },
        {
            "name": "webmozart/assert",
            "version": "1.10.0",
            "source": {
                "type": "git",
                "url": "https://github.com/webmozarts/assert.git",
                "reference": "6964c76c7804814a842473e0c8fd15bab0f18e25"
            },
            "dist": {
                "type": "zip",
                "url": "https://api.github.com/repos/webmozarts/assert/zipball/6964c76c7804814a842473e0c8fd15bab0f18e25",
                "reference": "6964c76c7804814a842473e0c8fd15bab0f18e25",
                "shasum": ""
            },
            "require": {
                "php": "^7.2 || ^8.0",
                "symfony/polyfill-ctype": "^1.8"
            },
            "conflict": {
                "phpstan/phpstan": "<0.12.20",
                "vimeo/psalm": "<4.6.1 || 4.6.2"
            },
            "require-dev": {
                "phpunit/phpunit": "^8.5.13"
            },
            "type": "library",
            "extra": {
                "branch-alias": {
                    "dev-master": "1.10-dev"
                }
            },
            "autoload": {
                "psr-4": {
                    "Webmozart\\Assert\\": "src/"
                }
            },
            "notification-url": "https://packagist.org/downloads/",
            "license": [
                "MIT"
            ],
            "authors": [
                {
                    "name": "Bernhard Schussek",
                    "email": "bschussek@gmail.com"
                }
            ],
            "description": "Assertions to validate method input/output with nice error messages.",
            "keywords": [
                "assert",
                "check",
                "validate"
            ],
            "support": {
                "issues": "https://github.com/webmozarts/assert/issues",
                "source": "https://github.com/webmozarts/assert/tree/1.10.0"
            },
            "time": "2021-03-09T10:59:23+00:00"
        },
        {
            "name": "wikimedia/at-ease",
            "version": "v2.1.0",
            "source": {
                "type": "git",
                "url": "https://github.com/wikimedia/at-ease.git",
                "reference": "e8ebaa7bb7c8a8395481a05f6dc4deaceab11c33"
            },
            "dist": {
                "type": "zip",
                "url": "https://api.github.com/repos/wikimedia/at-ease/zipball/e8ebaa7bb7c8a8395481a05f6dc4deaceab11c33",
                "reference": "e8ebaa7bb7c8a8395481a05f6dc4deaceab11c33",
                "shasum": ""
            },
            "require": {
                "php": ">=7.2.9"
            },
            "require-dev": {
                "mediawiki/mediawiki-codesniffer": "35.0.0",
                "mediawiki/minus-x": "1.1.1",
                "ockcyp/covers-validator": "1.3.3",
                "php-parallel-lint/php-console-highlighter": "0.5.0",
                "php-parallel-lint/php-parallel-lint": "1.2.0",
                "phpunit/phpunit": "^8.5"
            },
            "type": "library",
            "autoload": {
                "files": [
                    "src/Wikimedia/Functions.php"
                ],
                "psr-4": {
                    "Wikimedia\\AtEase\\": "src/Wikimedia/AtEase/"
                }
            },
            "notification-url": "https://packagist.org/downloads/",
            "license": [
                "GPL-2.0-or-later"
            ],
            "authors": [
                {
                    "name": "Tim Starling",
                    "email": "tstarling@wikimedia.org"
                },
                {
                    "name": "MediaWiki developers",
                    "email": "wikitech-l@lists.wikimedia.org"
                }
            ],
            "description": "Safe replacement to @ for suppressing warnings.",
            "homepage": "https://www.mediawiki.org/wiki/at-ease",
            "support": {
                "source": "https://github.com/wikimedia/at-ease/tree/v2.1.0"
            },
            "time": "2021-02-27T15:53:37+00:00"
        },
        {
            "name": "yoast/phpunit-polyfills",
            "version": "1.0.3",
            "source": {
                "type": "git",
                "url": "https://github.com/Yoast/PHPUnit-Polyfills.git",
                "reference": "5ea3536428944955f969bc764bbe09738e151ada"
            },
            "dist": {
                "type": "zip",
                "url": "https://api.github.com/repos/Yoast/PHPUnit-Polyfills/zipball/5ea3536428944955f969bc764bbe09738e151ada",
                "reference": "5ea3536428944955f969bc764bbe09738e151ada",
                "shasum": ""
            },
            "require": {
                "php": ">=5.4",
                "phpunit/phpunit": "^4.8.36 || ^5.7.21 || ^6.0 || ^7.0 || ^8.0 || ^9.0"
            },
            "require-dev": {
                "yoast/yoastcs": "^2.2.0"
            },
            "type": "library",
            "extra": {
                "branch-alias": {
                    "dev-main": "1.x-dev",
                    "dev-develop": "1.x-dev"
                }
            },
            "autoload": {
                "files": [
                    "phpunitpolyfills-autoload.php"
                ]
            },
            "notification-url": "https://packagist.org/downloads/",
            "license": [
                "BSD-3-Clause"
            ],
            "authors": [
                {
                    "name": "Team Yoast",
                    "email": "support@yoast.com",
                    "homepage": "https://yoast.com"
                },
                {
                    "name": "Contributors",
                    "homepage": "https://github.com/Yoast/PHPUnit-Polyfills/graphs/contributors"
                }
            ],
            "description": "Set of polyfills for changed PHPUnit functionality to allow for creating PHPUnit cross-version compatible tests",
            "homepage": "https://github.com/Yoast/PHPUnit-Polyfills",
            "keywords": [
                "phpunit",
                "polyfill",
                "testing"
            ],
            "support": {
                "issues": "https://github.com/Yoast/PHPUnit-Polyfills/issues",
                "source": "https://github.com/Yoast/PHPUnit-Polyfills"
            },
            "time": "2021-11-23T01:37:03+00:00"
        }
    ],
    "aliases": [],
    "minimum-stability": "dev",
    "stability-flags": {
        "automattic/jetpack-a8c-mc-stats": 20,
        "automattic/jetpack-abtest": 20,
        "automattic/jetpack-assets": 20,
        "automattic/jetpack-autoloader": 20,
        "automattic/jetpack-backup": 20,
        "automattic/jetpack-blocks": 20,
        "automattic/jetpack-compat": 20,
        "automattic/jetpack-composer-plugin": 20,
        "automattic/jetpack-config": 20,
        "automattic/jetpack-connection": 20,
        "automattic/jetpack-connection-ui": 20,
        "automattic/jetpack-constants": 20,
        "automattic/jetpack-device-detection": 20,
        "automattic/jetpack-error": 20,
        "automattic/jetpack-google-fonts-provider": 20,
        "automattic/jetpack-identity-crisis": 20,
        "automattic/jetpack-jitm": 20,
        "automattic/jetpack-lazy-images": 20,
        "automattic/jetpack-licensing": 20,
        "automattic/jetpack-logo": 20,
        "automattic/jetpack-my-jetpack": 20,
        "automattic/jetpack-partner": 20,
        "automattic/jetpack-plugins-installer": 20,
        "automattic/jetpack-publicize": 20,
        "automattic/jetpack-redirect": 20,
        "automattic/jetpack-roles": 20,
        "automattic/jetpack-search": 20,
        "automattic/jetpack-status": 20,
        "automattic/jetpack-sync": 20,
        "automattic/jetpack-waf": 20,
        "automattic/jetpack-wordads": 20,
        "automattic/jetpack-changelogger": 20
    },
    "prefer-stable": true,
    "prefer-lowest": false,
    "platform": {
        "ext-fileinfo": "*",
        "ext-json": "*",
        "ext-openssl": "*"
    },
    "platform-dev": [],
    "platform-overrides": {
        "ext-intl": "0.0.0"
    },
    "plugin-api-version": "2.3.0"
}<|MERGE_RESOLUTION|>--- conflicted
+++ resolved
@@ -4,11 +4,7 @@
         "Read more about it at https://getcomposer.org/doc/01-basic-usage.md#installing-dependencies",
         "This file is @generated automatically"
     ],
-<<<<<<< HEAD
-    "content-hash": "7c0b764a0107f28898b3d0c8cab363ca",
-=======
-    "content-hash": "9e01ca9733b3ecac1f498d448ebece5a",
->>>>>>> 3b32cd28
+    "content-hash": "fff6c8d0610883b5d4766726fcde77d1",
     "packages": [
         {
             "name": "automattic/jetpack-a8c-mc-stats",
