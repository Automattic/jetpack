--- conflicted
+++ resolved
@@ -4,11 +4,7 @@
         "Read more about it at https://getcomposer.org/doc/01-basic-usage.md#installing-dependencies",
         "This file is @generated automatically"
     ],
-<<<<<<< HEAD
-    "content-hash": "815e8fd3a130a98ccac859c39a00efb9",
-=======
     "content-hash": "1e6cefd97378635321a830297e8dce66",
->>>>>>> 0fac9d0f
     "packages": [
         {
             "name": "automattic/jetpack-a8c-mc-stats",
