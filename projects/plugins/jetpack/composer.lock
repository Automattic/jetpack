{
    "_readme": [
        "This file locks the dependencies of your project to a known state",
        "Read more about it at https://getcomposer.org/doc/01-basic-usage.md#installing-dependencies",
        "This file is @generated automatically"
    ],
<<<<<<< HEAD
    "content-hash": "531899d573b92415694dff26362b284c",
=======
    "content-hash": "b0dd51a210862ace7493ba553f2f0468",
>>>>>>> 05d9faf1
    "packages": [
        {
            "name": "automattic/jetpack-a8c-mc-stats",
            "version": "dev-master",
            "dist": {
                "type": "path",
                "url": "../../packages/a8c-mc-stats",
                "reference": "a0c0c657875ba4ab7254d59778e249a144b01347"
            },
            "require-dev": {
                "automattic/jetpack-changelogger": "^3.0",
                "yoast/phpunit-polyfills": "1.0.2"
            },
            "type": "library",
            "extra": {
                "autotagger": true,
                "mirror-repo": "Automattic/jetpack-a8c-mc-stats",
                "changelogger": {
                    "link-template": "https://github.com/Automattic/jetpack-a8c-mc-stats/compare/v${old}...v${new}"
                },
                "branch-alias": {
                    "dev-master": "1.4.x-dev"
                }
            },
            "autoload": {
                "classmap": [
                    "src/"
                ]
            },
            "scripts": {
                "phpunit": [
                    "./vendor/phpunit/phpunit/phpunit --colors=always"
                ],
                "test-coverage": [
                    "@composer update",
                    "phpdbg -d memory_limit=2048M -d max_execution_time=900 -qrr ./vendor/bin/phpunit --coverage-clover \"$COVERAGE_DIR/clover.xml\""
                ],
                "test-php": [
                    "@composer update",
                    "@composer phpunit"
                ]
            },
            "license": [
                "GPL-2.0-or-later"
            ],
            "description": "Used to record internal usage stats for Automattic. Not visible to site owners.",
            "transport-options": {
                "monorepo": true,
                "relative": true
            }
        },
        {
            "name": "automattic/jetpack-abtest",
            "version": "dev-master",
            "dist": {
                "type": "path",
                "url": "../../packages/abtest",
                "reference": "13c52d932438b41ae6b9eef226d8d58ccf8af7a2"
            },
            "require": {
                "automattic/jetpack-connection": "^1.31",
                "automattic/jetpack-error": "^1.3"
            },
            "require-dev": {
                "automattic/jetpack-changelogger": "^3.0",
                "automattic/wordbless": "dev-master",
                "yoast/phpunit-polyfills": "1.0.2"
            },
            "type": "library",
            "extra": {
                "autotagger": true,
                "mirror-repo": "Automattic/jetpack-abtest",
                "changelogger": {
                    "link-template": "https://github.com/Automattic/jetpack-abtest/compare/v${old}...v${new}"
                },
                "branch-alias": {
                    "dev-master": "1.9.x-dev"
                }
            },
            "autoload": {
                "classmap": [
                    "src/"
                ]
            },
            "scripts": {
                "phpunit": [
                    "./vendor/phpunit/phpunit/phpunit --colors=always"
                ],
                "post-update-cmd": [
                    "php -r \"copy('vendor/automattic/wordbless/src/dbless-wpdb.php', 'wordpress/wp-content/db.php');\""
                ],
                "test-coverage": [
                    "@composer update",
                    "phpdbg -d memory_limit=2048M -d max_execution_time=900 -qrr ./vendor/bin/phpunit --coverage-clover \"$COVERAGE_DIR/clover.xml\""
                ],
                "test-php": [
                    "@composer update",
                    "@composer phpunit"
                ]
            },
            "license": [
                "GPL-2.0-or-later"
            ],
            "description": "Provides an interface to the WP.com A/B tests.",
            "transport-options": {
                "monorepo": true,
                "relative": true
            }
        },
        {
            "name": "automattic/jetpack-admin-ui",
            "version": "dev-master",
            "dist": {
                "type": "path",
                "url": "../../packages/admin-ui",
                "reference": "7f51620d80a931c94e60f286dad541ff15836ef1"
            },
            "require-dev": {
                "automattic/jetpack-changelogger": "^3.0",
                "automattic/wordbless": "dev-master",
                "yoast/phpunit-polyfills": "1.0.2"
            },
            "type": "library",
            "extra": {
                "autotagger": true,
                "mirror-repo": "Automattic/jetpack-admin-ui",
                "changelogger": {
                    "link-template": "https://github.com/Automattic/jetpack-admin-ui/compare/${old}...${new}"
                },
                "branch-alias": {
                    "dev-master": "0.1.x-dev"
                },
                "version-constants": {
                    "::PACKAGE_VERSION": "src/class-admin-menu.php"
                }
            },
            "autoload": {
                "classmap": [
                    "src/"
                ]
            },
            "scripts": {
                "phpunit": [
                    "./vendor/phpunit/phpunit/phpunit --colors=always"
                ],
                "test-coverage": [
                    "@composer install",
                    "phpdbg -d memory_limit=2048M -d max_execution_time=900 -qrr ./vendor/bin/phpunit --coverage-clover \"$COVERAGE_DIR/clover.xml\""
                ],
                "test-php": [
                    "@composer install",
                    "@composer phpunit"
                ],
                "post-update-cmd": [
                    "php -r \"copy('vendor/automattic/wordbless/src/dbless-wpdb.php', 'wordpress/wp-content/db.php');\""
                ]
            },
            "license": [
                "GPL-2.0-or-later"
            ],
            "description": "Generic Jetpack wp-admin UI elements",
            "transport-options": {
                "monorepo": true,
                "relative": true
            }
        },
        {
            "name": "automattic/jetpack-assets",
            "version": "dev-master",
            "dist": {
                "type": "path",
                "url": "../../packages/assets",
                "reference": "4d5443c8dcbc2d06b408f957aedd343e52aafe1d"
            },
            "require": {
                "automattic/jetpack-constants": "^1.6"
            },
            "require-dev": {
                "automattic/jetpack-changelogger": "^3.0",
                "brain/monkey": "2.6.1",
                "yoast/phpunit-polyfills": "1.0.2"
            },
            "type": "library",
            "extra": {
                "autotagger": true,
                "mirror-repo": "Automattic/jetpack-assets",
                "changelogger": {
                    "link-template": "https://github.com/Automattic/jetpack-assets/compare/v${old}...v${new}"
                },
                "branch-alias": {
                    "dev-master": "1.12.x-dev"
                }
            },
            "autoload": {
                "classmap": [
                    "src/"
                ]
            },
            "scripts": {
                "phpunit": [
                    "./vendor/phpunit/phpunit/phpunit --colors=always"
                ],
                "test-coverage": [
                    "@composer update",
                    "phpdbg -d memory_limit=2048M -d max_execution_time=900 -qrr ./vendor/bin/phpunit --coverage-clover \"$COVERAGE_DIR/clover.xml\""
                ],
                "test-php": [
                    "@composer update",
                    "@composer phpunit"
                ]
            },
            "license": [
                "GPL-2.0-or-later"
            ],
            "description": "Asset management utilities for Jetpack ecosystem packages",
            "transport-options": {
                "monorepo": true,
                "relative": true
            }
        },
        {
            "name": "automattic/jetpack-autoloader",
            "version": "dev-master",
            "dist": {
                "type": "path",
                "url": "../../packages/autoloader",
                "reference": "5498d51fdb8c0a7b50a818a52a419ef539c998fb"
            },
            "require": {
                "composer-plugin-api": "^1.1 || ^2.0"
            },
            "require-dev": {
                "automattic/jetpack-changelogger": "^3.0",
                "yoast/phpunit-polyfills": "1.0.2"
            },
            "type": "composer-plugin",
            "extra": {
                "autotagger": true,
                "class": "Automattic\\Jetpack\\Autoloader\\CustomAutoloaderPlugin",
                "mirror-repo": "Automattic/jetpack-autoloader",
                "changelogger": {
                    "link-template": "https://github.com/Automattic/jetpack-autoloader/compare/v${old}...v${new}"
                },
                "branch-alias": {
                    "dev-master": "2.10.x-dev"
                }
            },
            "autoload": {
                "classmap": [
                    "src/AutoloadGenerator.php"
                ],
                "psr-4": {
                    "Automattic\\Jetpack\\Autoloader\\": "src"
                }
            },
            "scripts": {
                "phpunit": [
                    "./vendor/phpunit/phpunit/phpunit --colors=always"
                ],
                "test-coverage": [
                    "@composer update",
                    "phpdbg -d memory_limit=2048M -d max_execution_time=900 -qrr ./vendor/bin/phpunit --coverage-php \"./tests/php/tmp/coverage-report.php\"",
                    "php ./tests/php/bin/test-coverage.php \"$COVERAGE_DIR/clover.xml\""
                ],
                "test-php": [
                    "@composer update",
                    "@composer phpunit"
                ]
            },
            "license": [
                "GPL-2.0-or-later"
            ],
            "description": "Creates a custom autoloader for a plugin or theme.",
            "transport-options": {
                "monorepo": true,
                "relative": true
            }
        },
        {
            "name": "automattic/jetpack-backup",
            "version": "dev-master",
            "dist": {
                "type": "path",
                "url": "../../packages/backup",
                "reference": "6e2aa3fa602a8061f83c1f98c8528f25e68fcb3f"
            },
            "require": {
                "automattic/jetpack-connection": "^1.31",
                "automattic/jetpack-sync": "^1.27"
            },
            "require-dev": {
                "automattic/jetpack-changelogger": "^3.0",
                "automattic/wordbless": "@dev",
                "yoast/phpunit-polyfills": "1.0.2"
            },
            "type": "library",
            "extra": {
                "autotagger": true,
                "mirror-repo": "Automattic/jetpack-backup",
                "version-constants": {
                    "::PACKAGE_VERSION": "src/class-package-version.php"
                },
                "changelogger": {
                    "link-template": "https://github.com/Automattic/jetpack-backup/compare/v${old}...v${new}"
                },
                "branch-alias": {
                    "dev-master": "1.1.x-dev"
                }
            },
            "autoload": {
                "files": [
                    "actions.php"
                ],
                "classmap": [
                    "src/"
                ]
            },
            "scripts": {
                "phpunit": [
                    "./vendor/phpunit/phpunit/phpunit --colors=always"
                ],
                "test-coverage": [
                    "@composer install",
                    "phpdbg -d memory_limit=2048M -d max_execution_time=900 -qrr ./vendor/bin/phpunit --coverage-clover \"$COVERAGE_DIR/clover.xml\""
                ],
                "test-php": [
                    "@composer install",
                    "@composer phpunit"
                ],
                "post-update-cmd": [
                    "php -r \"copy('vendor/automattic/wordbless/src/dbless-wpdb.php', 'wordpress/wp-content/db.php');\""
                ]
            },
            "license": [
                "GPL-2.0-or-later"
            ],
            "description": "Tools to assist with backing up Jetpack sites.",
            "transport-options": {
                "monorepo": true,
                "relative": true
            }
        },
        {
            "name": "automattic/jetpack-blocks",
            "version": "dev-master",
            "dist": {
                "type": "path",
                "url": "../../packages/blocks",
                "reference": "5b26d36f5cafb03256fa4cb7f2c5131e49a92fab"
            },
            "require-dev": {
                "automattic/jetpack-changelogger": "^3.0",
                "automattic/wordbless": "dev-master",
                "brain/monkey": "2.6.1",
                "yoast/phpunit-polyfills": "1.0.2"
            },
            "type": "library",
            "extra": {
                "autotagger": true,
                "mirror-repo": "Automattic/jetpack-blocks",
                "changelogger": {
                    "link-template": "https://github.com/Automattic/jetpack-blocks/compare/v${old}...v${new}"
                },
                "branch-alias": {
                    "dev-master": "1.4.x-dev"
                }
            },
            "autoload": {
                "classmap": [
                    "src/"
                ]
            },
            "scripts": {
                "phpunit": [
                    "./vendor/phpunit/phpunit/phpunit --colors=always"
                ],
                "post-update-cmd": [
                    "php -r \"copy('vendor/automattic/wordbless/src/dbless-wpdb.php', 'wordpress/wp-content/db.php');\""
                ],
                "test-coverage": [
                    "@composer update",
                    "phpdbg -d memory_limit=2048M -d max_execution_time=900 -qrr ./vendor/bin/phpunit --coverage-clover \"$COVERAGE_DIR/clover.xml\""
                ],
                "test-php": [
                    "@composer update",
                    "@composer phpunit"
                ]
            },
            "license": [
                "GPL-2.0-or-later"
            ],
            "description": "Register and manage blocks within a plugin. Used to manage block registration, enqueues, and more.",
            "transport-options": {
                "monorepo": true,
                "relative": true
            }
        },
        {
            "name": "automattic/jetpack-compat",
            "version": "dev-master",
            "dist": {
                "type": "path",
                "url": "../../packages/compat",
                "reference": "9ed14d0ae3bd70cca4538a3e298f4b29df7c41f4"
            },
            "require-dev": {
                "automattic/jetpack-changelogger": "^3.0"
            },
            "type": "library",
            "extra": {
                "autotagger": true,
                "mirror-repo": "Automattic/jetpack-compat",
                "changelogger": {
                    "link-template": "https://github.com/Automattic/jetpack-compat/compare/v${old}...v${new}"
                },
                "branch-alias": {
                    "dev-master": "1.6.x-dev"
                }
            },
            "autoload": {
                "files": [
                    "functions.php"
                ],
                "classmap": [
                    "legacy"
                ]
            },
            "license": [
                "GPL-2.0-or-later"
            ],
            "description": "Compatibility layer with previous versions of Jetpack",
            "transport-options": {
                "monorepo": true,
                "relative": true
            }
        },
        {
            "name": "automattic/jetpack-config",
            "version": "dev-master",
            "dist": {
                "type": "path",
                "url": "../../packages/config",
                "reference": "c6408e82a9c80f5be6beccaf23c392151a9b9420"
            },
            "require-dev": {
                "automattic/jetpack-changelogger": "^3.0"
            },
            "type": "library",
            "extra": {
                "autotagger": true,
                "mirror-repo": "Automattic/jetpack-config",
                "changelogger": {
                    "link-template": "https://github.com/Automattic/jetpack-config/compare/v${old}...v${new}"
                },
                "branch-alias": {
                    "dev-master": "1.5.x-dev"
                }
            },
            "autoload": {
                "classmap": [
                    "src/"
                ]
            },
            "license": [
                "GPL-2.0-or-later"
            ],
            "description": "Jetpack configuration package that initializes other packages and configures Jetpack's functionality. Can be used as a base for all variants of Jetpack package usage.",
            "transport-options": {
                "monorepo": true,
                "relative": true
            }
        },
        {
            "name": "automattic/jetpack-connection",
            "version": "dev-master",
            "dist": {
                "type": "path",
                "url": "../../packages/connection",
<<<<<<< HEAD
                "reference": "19cef991493368d69baf0e77c3e64528db997c1c"
=======
                "reference": "d8aa6899588d9057db2494e9d1584fb32d206e2c"
>>>>>>> 05d9faf1
            },
            "require": {
                "automattic/jetpack-a8c-mc-stats": "^1.4",
                "automattic/jetpack-constants": "^1.6",
                "automattic/jetpack-heartbeat": "^1.3",
                "automattic/jetpack-options": "^1.13",
                "automattic/jetpack-redirect": "^1.7",
                "automattic/jetpack-roles": "^1.4",
                "automattic/jetpack-status": "^1.9",
                "automattic/jetpack-terms-of-service": "^1.9",
                "automattic/jetpack-tracking": "^1.13"
            },
            "require-dev": {
                "automattic/jetpack-changelogger": "^3.0",
                "automattic/wordbless": "@dev",
                "brain/monkey": "2.6.1",
                "yoast/phpunit-polyfills": "1.0.2"
            },
            "type": "library",
            "extra": {
                "autotagger": true,
                "mirror-repo": "Automattic/jetpack-connection",
                "version-constants": {
                    "::PACKAGE_VERSION": "src/class-package-version.php"
                },
                "changelogger": {
                    "link-template": "https://github.com/Automattic/jetpack-connection/compare/v${old}...v${new}"
                },
                "branch-alias": {
                    "dev-master": "1.31.x-dev"
                }
            },
            "autoload": {
                "classmap": [
                    "legacy",
                    "src/"
                ]
            },
            "scripts": {
                "phpunit": [
                    "./vendor/phpunit/phpunit/phpunit --colors=always"
                ],
                "post-update-cmd": [
                    "php -r \"copy('vendor/automattic/wordbless/src/dbless-wpdb.php', 'wordpress/wp-content/db.php');\""
                ],
                "test-coverage": [
                    "@composer update",
                    "phpdbg -d memory_limit=2048M -d max_execution_time=900 -qrr ./vendor/bin/phpunit --coverage-clover \"$COVERAGE_DIR/clover.xml\""
                ],
                "test-php": [
                    "@composer update",
                    "@composer phpunit"
                ]
            },
            "license": [
                "GPL-2.0-or-later"
            ],
            "description": "Everything needed to connect to the Jetpack infrastructure",
            "transport-options": {
                "monorepo": true,
                "relative": true
            }
        },
        {
            "name": "automattic/jetpack-connection-ui",
            "version": "dev-master",
            "dist": {
                "type": "path",
                "url": "../../packages/connection-ui",
                "reference": "bdf9662722f29e7393500b9ccc2d4ab4568bd61f"
            },
            "require": {
                "automattic/jetpack-assets": "^1.12",
                "automattic/jetpack-connection": "^1.31",
                "automattic/jetpack-constants": "^1.6",
                "automattic/jetpack-device-detection": "^1.4",
                "automattic/jetpack-identity-crisis": "^0.4"
            },
            "require-dev": {
                "automattic/jetpack-changelogger": "^3.0"
            },
            "type": "library",
            "extra": {
                "autotagger": true,
                "mirror-repo": "Automattic/jetpack-connection-ui",
                "changelogger": {
                    "link-template": "https://github.com/Automattic/jetpack-connection-ui/compare/v${old}...v${new}"
                },
                "branch-alias": {
                    "dev-master": "2.1.x-dev"
                }
            },
            "autoload": {
                "classmap": [
                    "src/"
                ]
            },
            "scripts": {
                "build-development": [
                    "Composer\\Config::disableProcessTimeout",
                    "pnpm run build"
                ],
                "build-production": [
                    "Composer\\Config::disableProcessTimeout",
                    "pnpm run build"
                ]
            },
            "license": [
                "GPL-2.0-or-later"
            ],
            "description": "Jetpack Connection UI",
            "transport-options": {
                "monorepo": true,
                "relative": true
            }
        },
        {
            "name": "automattic/jetpack-constants",
            "version": "dev-master",
            "dist": {
                "type": "path",
                "url": "../../packages/constants",
                "reference": "ee6c8dbcb53bfe79a4dba8ac1756f5467e90bc7a"
            },
            "require-dev": {
                "automattic/jetpack-changelogger": "^3.0",
                "brain/monkey": "2.6.1",
                "yoast/phpunit-polyfills": "1.0.2"
            },
            "type": "library",
            "extra": {
                "autotagger": true,
                "mirror-repo": "Automattic/jetpack-constants",
                "changelogger": {
                    "link-template": "https://github.com/Automattic/jetpack-constants/compare/v${old}...v${new}"
                },
                "branch-alias": {
                    "dev-master": "1.6.x-dev"
                }
            },
            "autoload": {
                "classmap": [
                    "src/"
                ]
            },
            "scripts": {
                "phpunit": [
                    "./vendor/phpunit/phpunit/phpunit --colors=always"
                ],
                "test-coverage": [
                    "@composer update",
                    "phpdbg -d memory_limit=2048M -d max_execution_time=900 -qrr ./vendor/bin/phpunit --coverage-clover \"$COVERAGE_DIR/clover.xml\""
                ],
                "test-php": [
                    "@composer update",
                    "@composer phpunit"
                ]
            },
            "license": [
                "GPL-2.0-or-later"
            ],
            "description": "A wrapper for defining constants in a more testable way.",
            "transport-options": {
                "monorepo": true,
                "relative": true
            }
        },
        {
            "name": "automattic/jetpack-device-detection",
            "version": "dev-master",
            "dist": {
                "type": "path",
                "url": "../../packages/device-detection",
                "reference": "7111b6eddc47e60bcd74e67acc19f7c2389d9dd7"
            },
            "require-dev": {
                "automattic/jetpack-changelogger": "^3.0",
                "yoast/phpunit-polyfills": "1.0.2"
            },
            "type": "library",
            "extra": {
                "autotagger": true,
                "mirror-repo": "Automattic/jetpack-device-detection",
                "changelogger": {
                    "link-template": "https://github.com/Automattic/jetpack-device-detection/compare/v${old}...v${new}"
                },
                "branch-alias": {
                    "dev-master": "1.4.x-dev"
                }
            },
            "autoload": {
                "classmap": [
                    "src/"
                ]
            },
            "scripts": {
                "phpunit": [
                    "./vendor/phpunit/phpunit/phpunit --colors=always"
                ],
                "test-coverage": [
                    "@composer update",
                    "phpdbg -d memory_limit=2048M -d max_execution_time=900 -qrr ./vendor/bin/phpunit --coverage-clover \"$COVERAGE_DIR/clover.xml\""
                ],
                "test-php": [
                    "@composer update",
                    "@composer phpunit"
                ]
            },
            "license": [
                "GPL-2.0-or-later"
            ],
            "description": "A way to detect device types based on User-Agent header.",
            "transport-options": {
                "monorepo": true,
                "relative": true
            }
        },
        {
            "name": "automattic/jetpack-error",
            "version": "dev-master",
            "dist": {
                "type": "path",
                "url": "../../packages/error",
                "reference": "e8e66a2478f95dd0efe8540bd5dcec1bc017e9f1"
            },
            "require-dev": {
                "automattic/jetpack-changelogger": "^3.0",
                "yoast/phpunit-polyfills": "1.0.2"
            },
            "type": "library",
            "extra": {
                "autotagger": true,
                "mirror-repo": "Automattic/jetpack-error",
                "changelogger": {
                    "link-template": "https://github.com/Automattic/jetpack-error/compare/v${old}...v${new}"
                },
                "branch-alias": {
                    "dev-master": "1.3.x-dev"
                }
            },
            "autoload": {
                "classmap": [
                    "src/"
                ]
            },
            "scripts": {
                "phpunit": [
                    "./vendor/phpunit/phpunit/phpunit --colors=always"
                ],
                "test-coverage": [
                    "@composer update",
                    "phpdbg -d memory_limit=2048M -d max_execution_time=900 -qrr ./vendor/bin/phpunit --coverage-clover \"$COVERAGE_DIR/clover.xml\""
                ],
                "test-php": [
                    "@composer update",
                    "@composer phpunit"
                ]
            },
            "license": [
                "GPL-2.0-or-later"
            ],
            "description": "Jetpack Error - a wrapper around WP_Error.",
            "transport-options": {
                "monorepo": true,
                "relative": true
            }
        },
        {
            "name": "automattic/jetpack-heartbeat",
            "version": "dev-master",
            "dist": {
                "type": "path",
                "url": "../../packages/heartbeat",
                "reference": "db71df78bd3feff1b6894a8ab73bd0a8ed7463cd"
            },
            "require": {
                "automattic/jetpack-a8c-mc-stats": "^1.4",
                "automattic/jetpack-options": "^1.13"
            },
            "require-dev": {
                "automattic/jetpack-changelogger": "^3.0"
            },
            "type": "library",
            "extra": {
                "autotagger": true,
                "mirror-repo": "Automattic/jetpack-heartbeat",
                "changelogger": {
                    "link-template": "https://github.com/Automattic/jetpack-heartbeat/compare/v${old}...v${new}"
                },
                "branch-alias": {
                    "dev-master": "1.3.x-dev"
                }
            },
            "autoload": {
                "classmap": [
                    "src/"
                ]
            },
            "license": [
                "GPL-2.0-or-later"
            ],
            "description": "This adds a cronjob that sends a batch of internal automattic stats to wp.com once a day",
            "transport-options": {
                "monorepo": true,
                "relative": true
            }
        },
        {
            "name": "automattic/jetpack-identity-crisis",
            "version": "dev-master",
            "dist": {
                "type": "path",
                "url": "../../packages/identity-crisis",
                "reference": "842bdd21f1d97db8bf3680d41eadc750c557fe3b"
            },
            "require": {
                "automattic/jetpack-connection": "^1.31",
                "automattic/jetpack-constants": "^1.6",
                "automattic/jetpack-logo": "^1.5",
                "automattic/jetpack-options": "^1.13",
                "automattic/jetpack-status": "^1.9",
                "automattic/jetpack-tracking": "^1.13"
            },
            "require-dev": {
                "automattic/jetpack-changelogger": "^3.0",
                "automattic/wordbless": "@dev",
                "yoast/phpunit-polyfills": "1.0.2"
            },
            "type": "library",
            "extra": {
                "autotagger": true,
                "mirror-repo": "Automattic/jetpack-identity-crisis",
                "version-constants": {
                    "::PACKAGE_VERSION": "src/class-identity-crisis.php"
                },
                "changelogger": {
                    "link-template": "https://github.com/Automattic/jetpack-identity-crisis/compare/v${old}...v${new}"
                },
                "branch-alias": {
                    "dev-master": "0.4.x-dev"
                }
            },
            "autoload": {
                "classmap": [
                    "src/"
                ]
            },
            "scripts": {
                "build-development": [
                    "Composer\\Config::disableProcessTimeout",
                    "pnpm run build"
                ],
                "build-production": [
                    "Composer\\Config::disableProcessTimeout",
                    "NODE_ENV='production' pnpm run build"
                ],
                "phpunit": [
                    "./vendor/phpunit/phpunit/phpunit --colors=always"
                ],
                "test-coverage": [
                    "@composer install",
                    "phpdbg -d memory_limit=2048M -d max_execution_time=900 -qrr ./vendor/bin/phpunit --coverage-clover \"$COVERAGE_DIR/clover.xml\""
                ],
                "test-php": [
                    "@composer install",
                    "@composer phpunit"
                ],
                "post-update-cmd": [
                    "php -r \"copy('vendor/automattic/wordbless/src/dbless-wpdb.php', 'wordpress/wp-content/db.php');\""
                ]
            },
            "license": [
                "GPL-2.0-or-later"
            ],
            "description": "Identity Crisis.",
            "transport-options": {
                "monorepo": true,
                "relative": true
            }
        },
        {
            "name": "automattic/jetpack-jitm",
            "version": "dev-master",
            "dist": {
                "type": "path",
                "url": "../../packages/jitm",
<<<<<<< HEAD
                "reference": "8292e0618760d062cbf021922fda6d7a8947575d"
=======
                "reference": "02bfc79a06f7a06374b291d5670a937f82189aff"
>>>>>>> 05d9faf1
            },
            "require": {
                "automattic/jetpack-a8c-mc-stats": "^1.4",
                "automattic/jetpack-assets": "^1.12",
                "automattic/jetpack-connection": "^1.31",
                "automattic/jetpack-device-detection": "^1.4",
                "automattic/jetpack-logo": "^1.5",
                "automattic/jetpack-options": "^1.13",
                "automattic/jetpack-partner": "^1.5",
                "automattic/jetpack-redirect": "^1.7",
                "automattic/jetpack-status": "^1.9",
                "automattic/jetpack-tracking": "^1.13"
            },
            "require-dev": {
                "automattic/jetpack-changelogger": "^3.0",
                "brain/monkey": "2.6.1",
                "yoast/phpunit-polyfills": "1.0.2"
            },
            "type": "library",
            "extra": {
                "autotagger": true,
                "mirror-repo": "Automattic/jetpack-jitm",
                "version-constants": {
                    "::PACKAGE_VERSION": "src/class-jitm.php"
                },
                "changelogger": {
                    "link-template": "https://github.com/Automattic/jetpack-jitm/compare/v${old}...v${new}"
                },
                "branch-alias": {
                    "dev-master": "2.0.x-dev"
                }
            },
            "autoload": {
                "classmap": [
                    "src/"
                ]
            },
            "scripts": {
                "build-production": [
                    "Composer\\Config::disableProcessTimeout",
                    "pnpm run build-production"
                ],
                "build-development": [
                    "Composer\\Config::disableProcessTimeout",
                    "pnpm run build"
                ],
                "phpunit": [
                    "./vendor/phpunit/phpunit/phpunit --colors=always"
                ],
                "test-coverage": [
                    "@composer update",
                    "phpdbg -d memory_limit=2048M -d max_execution_time=900 -qrr ./vendor/bin/phpunit --coverage-clover \"$COVERAGE_DIR/clover.xml\""
                ],
                "test-php": [
                    "@composer update",
                    "@composer phpunit"
                ]
            },
            "license": [
                "GPL-2.0-or-later"
            ],
            "description": "Just in time messages for Jetpack",
            "transport-options": {
                "monorepo": true,
                "relative": true
            }
        },
        {
            "name": "automattic/jetpack-lazy-images",
            "version": "dev-master",
            "dist": {
                "type": "path",
                "url": "../../packages/lazy-images",
                "reference": "513a8e80ea5bacf9ada94e2bbc5503b5b21dc789"
            },
            "require": {
                "automattic/jetpack-assets": "^1.12",
                "automattic/jetpack-constants": "^1.6"
            },
            "require-dev": {
                "automattic/jetpack-changelogger": "^3.0",
                "automattic/wordbless": "dev-master",
                "yoast/phpunit-polyfills": "1.0.2"
            },
            "type": "library",
            "extra": {
                "autotagger": true,
                "mirror-repo": "Automattic/jetpack-lazy-images",
                "changelogger": {
                    "link-template": "https://github.com/Automattic/jetpack-lazy-images/compare/v${old}...v${new}"
                },
                "branch-alias": {
                    "dev-master": "2.0.x-dev"
                }
            },
            "autoload": {
                "classmap": [
                    "src/"
                ]
            },
            "scripts": {
                "build-production": [
                    "Composer\\Config::disableProcessTimeout",
                    "pnpm run build-production"
                ],
                "build-development": [
                    "Composer\\Config::disableProcessTimeout",
                    "pnpm run build"
                ],
                "phpunit": [
                    "./vendor/phpunit/phpunit/phpunit --colors=always"
                ],
                "post-update-cmd": [
                    "php -r \"copy('vendor/automattic/wordbless/src/dbless-wpdb.php', 'wordpress/wp-content/db.php');\""
                ],
                "test-coverage": [
                    "@composer update",
                    "phpdbg -d memory_limit=2048M -d max_execution_time=900 -qrr ./vendor/bin/phpunit --coverage-clover \"$COVERAGE_DIR/clover.xml\""
                ],
                "test-php": [
                    "@composer update",
                    "@composer phpunit"
                ]
            },
            "license": [
                "GPL-2.0-or-later"
            ],
            "description": "Speed up your site and create a smoother viewing experience by loading images as visitors scroll down the screen, instead of all at once.",
            "transport-options": {
                "monorepo": true,
                "relative": true
            }
        },
        {
            "name": "automattic/jetpack-licensing",
            "version": "dev-master",
            "dist": {
                "type": "path",
                "url": "../../packages/licensing",
                "reference": "58056130e6d31556ab453a3bc4bbf335b8d05439"
            },
            "require": {
                "automattic/jetpack-connection": "^1.31",
                "automattic/jetpack-options": "^1.13"
            },
            "require-dev": {
                "automattic/jetpack-changelogger": "^3.0",
                "automattic/wordbless": "@dev",
                "yoast/phpunit-polyfills": "1.0.2"
            },
            "type": "library",
            "extra": {
                "autotagger": true,
                "mirror-repo": "Automattic/jetpack-licensing",
                "changelogger": {
                    "link-template": "https://github.com/Automattic/jetpack-licensing/compare/v${old}...v${new}"
                },
                "branch-alias": {
                    "dev-master": "1.5.x-dev"
                }
            },
            "autoload": {
                "classmap": [
                    "src/"
                ]
            },
            "scripts": {
                "phpunit": [
                    "./vendor/phpunit/phpunit/phpunit --colors=always"
                ],
                "post-update-cmd": [
                    "php -r \"copy('vendor/automattic/wordbless/src/dbless-wpdb.php', 'wordpress/wp-content/db.php');\""
                ],
                "test-coverage": [
                    "@composer update",
                    "phpdbg -d memory_limit=2048M -d max_execution_time=900 -qrr ./vendor/bin/phpunit --coverage-clover \"$COVERAGE_DIR/clover.xml\""
                ],
                "test-php": [
                    "@composer update",
                    "@composer phpunit"
                ]
            },
            "license": [
                "GPL-2.0-or-later"
            ],
            "description": "Everything needed to manage Jetpack licenses client-side.",
            "transport-options": {
                "monorepo": true,
                "relative": true
            }
        },
        {
            "name": "automattic/jetpack-logo",
            "version": "dev-master",
            "dist": {
                "type": "path",
                "url": "../../packages/logo",
                "reference": "5f8c92293d5dbac172809957f0c1bf1e6be058ac"
            },
            "require-dev": {
                "automattic/jetpack-changelogger": "^3.0",
                "yoast/phpunit-polyfills": "1.0.2"
            },
            "type": "library",
            "extra": {
                "autotagger": true,
                "mirror-repo": "Automattic/jetpack-logo",
                "changelogger": {
                    "link-template": "https://github.com/Automattic/jetpack-logo/compare/v${old}...v${new}"
                },
                "branch-alias": {
                    "dev-master": "1.5.x-dev"
                }
            },
            "autoload": {
                "classmap": [
                    "src/"
                ]
            },
            "scripts": {
                "phpunit": [
                    "./vendor/phpunit/phpunit/phpunit --colors=always"
                ],
                "test-coverage": [
                    "@composer update",
                    "phpdbg -d memory_limit=2048M -d max_execution_time=900 -qrr ./vendor/bin/phpunit --coverage-clover \"$COVERAGE_DIR/clover.xml\""
                ],
                "test-php": [
                    "@composer update",
                    "@composer phpunit"
                ]
            },
            "license": [
                "GPL-2.0-or-later"
            ],
            "description": "A logo for Jetpack",
            "transport-options": {
                "monorepo": true,
                "relative": true
            }
        },
        {
            "name": "automattic/jetpack-my-jetpack",
            "version": "dev-master",
            "dist": {
                "type": "path",
                "url": "../../packages/my-jetpack",
                "reference": "1bdc7980067947d6ba4ccc6deaf751fb98b0e5ec"
            },
            "require": {
                "automattic/jetpack-admin-ui": "^0.1",
                "automattic/jetpack-assets": "^1.12"
            },
            "require-dev": {
                "automattic/jetpack-changelogger": "^3.0",
                "yoast/phpunit-polyfills": "1.0.2"
            },
            "type": "library",
            "extra": {
                "branch-alias": {
                    "dev-master": "0.1.x-dev"
                }
            },
            "autoload": {
                "classmap": [
                    "src/"
                ]
            },
            "scripts": {
                "phpunit": [
                    "./vendor/phpunit/phpunit/phpunit --colors=always"
                ],
                "test-coverage": [
                    "@composer install",
                    "phpdbg -d memory_limit=2048M -d max_execution_time=900 -qrr ./vendor/bin/phpunit --coverage-clover \"$COVERAGE_DIR/clover.xml\""
                ],
                "test-php": [
                    "@composer install",
                    "@composer phpunit"
                ],
                "build-development": [
                    "Composer\\Config::disableProcessTimeout",
                    "pnpm run build"
                ],
                "build-production": [
                    "Composer\\Config::disableProcessTimeout",
                    "pnpm run build"
                ]
            },
            "license": [
                "GPL-2.0-or-later"
            ],
            "description": "WP Admin page with information and configuration shared among all Jetpack stand-alone plugins",
            "transport-options": {
                "monorepo": true,
                "relative": true
            }
        },
        {
            "name": "automattic/jetpack-options",
            "version": "dev-master",
            "dist": {
                "type": "path",
                "url": "../../packages/options",
                "reference": "6c37fc10cec857ecf8e4ac0d60cac4287ec5f00e"
            },
            "require": {
                "automattic/jetpack-constants": "^1.6"
            },
            "require-dev": {
                "automattic/jetpack-changelogger": "^3.0",
                "yoast/phpunit-polyfills": "1.0.2"
            },
            "type": "library",
            "extra": {
                "autotagger": true,
                "mirror-repo": "Automattic/jetpack-options",
                "changelogger": {
                    "link-template": "https://github.com/Automattic/jetpack-options/compare/v${old}...v${new}"
                },
                "branch-alias": {
                    "dev-master": "1.13.x-dev"
                }
            },
            "autoload": {
                "classmap": [
                    "legacy"
                ]
            },
            "license": [
                "GPL-2.0-or-later"
            ],
            "description": "A wrapper for wp-options to manage specific Jetpack options.",
            "transport-options": {
                "monorepo": true,
                "relative": true
            }
        },
        {
            "name": "automattic/jetpack-partner",
            "version": "dev-master",
            "dist": {
                "type": "path",
                "url": "../../packages/partner",
                "reference": "46a2393a76951dce93e46fc4c90fc8b0e3432b49"
            },
            "require-dev": {
                "automattic/jetpack-changelogger": "^3.0",
                "brain/monkey": "2.6.1",
                "yoast/phpunit-polyfills": "1.0.2"
            },
            "type": "library",
            "extra": {
                "autotagger": true,
                "mirror-repo": "Automattic/jetpack-partner",
                "changelogger": {
                    "link-template": "https://github.com/Automattic/jetpack-partner/compare/v${old}...v${new}"
                },
                "branch-alias": {
                    "dev-master": "1.5.x-dev"
                }
            },
            "autoload": {
                "classmap": [
                    "src/"
                ]
            },
            "scripts": {
                "phpunit": [
                    "./vendor/phpunit/phpunit/phpunit --colors=always"
                ],
                "test-coverage": [
                    "@composer update",
                    "phpdbg -d memory_limit=2048M -d max_execution_time=900 -qrr ./vendor/bin/phpunit --coverage-clover \"$COVERAGE_DIR/clover.xml\""
                ],
                "test-php": [
                    "@composer update",
                    "@composer phpunit"
                ]
            },
            "license": [
                "GPL-2.0-or-later"
            ],
            "description": "Support functions for Jetpack hosting partners.",
            "transport-options": {
                "monorepo": true,
                "relative": true
            }
        },
        {
            "name": "automattic/jetpack-password-checker",
            "version": "dev-master",
            "dist": {
                "type": "path",
                "url": "../../packages/password-checker",
                "reference": "bd020fe0c038f22446ca8de6e2b3b49144d88884"
            },
            "require-dev": {
                "automattic/jetpack-changelogger": "^3.0",
                "automattic/wordbless": "@dev",
                "yoast/phpunit-polyfills": "1.0.2"
            },
            "type": "library",
            "extra": {
                "autotagger": true,
                "mirror-repo": "Automattic/jetpack-password-checker",
                "changelogger": {
                    "link-template": "https://github.com/Automattic/jetpack-password-checker/compare/v${old}...v${new}"
                },
                "branch-alias": {
                    "dev-master": "0.1.x-dev"
                }
            },
            "autoload": {
                "classmap": [
                    "src/"
                ]
            },
            "scripts": {
                "phpunit": [
                    "./vendor/phpunit/phpunit/phpunit --colors=always"
                ],
                "test-coverage": [
                    "@composer update",
                    "phpdbg -d memory_limit=2048M -d max_execution_time=900 -qrr ./vendor/bin/phpunit --coverage-clover \"$COVERAGE_DIR/clover.xml\""
                ],
                "test-php": [
                    "@composer update",
                    "@composer phpunit"
                ],
                "post-update-cmd": [
                    "php -r \"copy('vendor/automattic/wordbless/src/dbless-wpdb.php', 'wordpress/wp-content/db.php');\""
                ]
            },
            "license": [
                "GPL-2.0-or-later"
            ],
            "description": "Password Checker.",
            "transport-options": {
                "monorepo": true,
                "relative": true
            }
        },
        {
            "name": "automattic/jetpack-redirect",
            "version": "dev-master",
            "dist": {
                "type": "path",
                "url": "../../packages/redirect",
                "reference": "aeaca4673e7061add1caa4f4321d78d2fd065ec7"
            },
            "require": {
                "automattic/jetpack-status": "^1.9"
            },
            "require-dev": {
                "automattic/jetpack-changelogger": "^3.0",
                "brain/monkey": "2.6.1",
                "yoast/phpunit-polyfills": "1.0.2"
            },
            "type": "library",
            "extra": {
                "autotagger": true,
                "mirror-repo": "Automattic/jetpack-redirect",
                "changelogger": {
                    "link-template": "https://github.com/Automattic/jetpack-redirect/compare/v${old}...v${new}"
                },
                "branch-alias": {
                    "dev-master": "1.7.x-dev"
                }
            },
            "autoload": {
                "classmap": [
                    "src/"
                ]
            },
            "scripts": {
                "phpunit": [
                    "./vendor/phpunit/phpunit/phpunit --colors=always"
                ],
                "test-coverage": [
                    "@composer update",
                    "phpdbg -d memory_limit=2048M -d max_execution_time=900 -qrr ./vendor/bin/phpunit --coverage-clover \"$COVERAGE_DIR/clover.xml\""
                ],
                "test-php": [
                    "@composer update",
                    "@composer phpunit"
                ]
            },
            "license": [
                "GPL-2.0-or-later"
            ],
            "description": "Utilities to build URLs to the jetpack.com/redirect/ service",
            "transport-options": {
                "monorepo": true,
                "relative": true
            }
        },
        {
            "name": "automattic/jetpack-roles",
            "version": "dev-master",
            "dist": {
                "type": "path",
                "url": "../../packages/roles",
                "reference": "64df99cd77b5e9e615bc09b4ad695ab13509fb8c"
            },
            "require-dev": {
                "automattic/jetpack-changelogger": "^3.0",
                "brain/monkey": "2.6.1",
                "yoast/phpunit-polyfills": "1.0.2"
            },
            "type": "library",
            "extra": {
                "autotagger": true,
                "mirror-repo": "Automattic/jetpack-roles",
                "changelogger": {
                    "link-template": "https://github.com/Automattic/jetpack-roles/compare/v${old}...v${new}"
                },
                "branch-alias": {
                    "dev-master": "1.4.x-dev"
                }
            },
            "autoload": {
                "classmap": [
                    "src/"
                ]
            },
            "scripts": {
                "phpunit": [
                    "./vendor/phpunit/phpunit/phpunit --colors=always"
                ],
                "test-coverage": [
                    "@composer update",
                    "phpdbg -d memory_limit=2048M -d max_execution_time=900 -qrr ./vendor/bin/phpunit --coverage-clover \"$COVERAGE_DIR/clover.xml\""
                ],
                "test-php": [
                    "@composer update",
                    "@composer phpunit"
                ]
            },
            "license": [
                "GPL-2.0-or-later"
            ],
            "description": "Utilities, related with user roles and capabilities.",
            "transport-options": {
                "monorepo": true,
                "relative": true
            }
        },
        {
            "name": "automattic/jetpack-search",
            "version": "dev-master",
            "dist": {
                "type": "path",
                "url": "../../packages/search",
                "reference": "8b3cf6895223e44cb728fc1c89fd5b26b390b1ea"
            },
            "require-dev": {
                "automattic/jetpack-changelogger": "^3.0",
                "yoast/phpunit-polyfills": "1.0.2"
            },
            "type": "library",
            "extra": {
                "autotagger": true,
                "mirror-repo": "Automattic/jetpack-search",
                "changelogger": {
                    "link-template": "https://github.com/Automattic/jetpack-search/compare/v${old}...v${new}"
                },
                "branch-alias": {
                    "dev-master": "0.1.x-dev"
                }
            },
            "autoload": {
                "classmap": [
                    "src/"
                ]
            },
            "scripts": {
                "phpunit": [
                    "./vendor/phpunit/phpunit/phpunit --colors=always"
                ],
                "test-coverage": [
                    "@composer install",
                    "phpdbg -d memory_limit=2048M -d max_execution_time=900 -qrr ./vendor/bin/phpunit --coverage-clover \"$COVERAGE_DIR/clover.xml\""
                ],
                "test-php": [
                    "@composer install",
                    "@composer phpunit"
                ],
                "post-update-cmd": [
                    "php -r \"copy('vendor/automattic/wordbless/src/dbless-wpdb.php', 'wordpress/wp-content/db.php');\""
                ]
            },
            "license": [
                "GPL-2.0-or-later"
            ],
            "description": "Tools to assist with enabling cloud search for Jetpack sites.",
            "transport-options": {
                "monorepo": true,
                "relative": true
            }
        },
        {
            "name": "automattic/jetpack-status",
            "version": "dev-master",
            "dist": {
                "type": "path",
                "url": "../../packages/status",
                "reference": "08795a48ee5af039b8e2d3d1a3e7e10582ccfb32"
            },
            "require": {
                "automattic/jetpack-constants": "^1.6"
            },
            "require-dev": {
                "automattic/jetpack-changelogger": "^3.0",
                "brain/monkey": "2.6.1",
                "yoast/phpunit-polyfills": "1.0.2"
            },
            "type": "library",
            "extra": {
                "autotagger": true,
                "mirror-repo": "Automattic/jetpack-status",
                "changelogger": {
                    "link-template": "https://github.com/Automattic/jetpack-status/compare/v${old}...v${new}"
                },
                "branch-alias": {
                    "dev-master": "1.9.x-dev"
                }
            },
            "autoload": {
                "classmap": [
                    "src/"
                ]
            },
            "scripts": {
                "phpunit": [
                    "./vendor/phpunit/phpunit/phpunit --colors=always"
                ],
                "test-coverage": [
                    "@composer update",
                    "phpdbg -d memory_limit=2048M -d max_execution_time=900 -qrr ./vendor/bin/phpunit --coverage-clover \"$COVERAGE_DIR/clover.xml\""
                ],
                "test-php": [
                    "@composer update",
                    "@composer phpunit"
                ]
            },
            "license": [
                "GPL-2.0-or-later"
            ],
            "description": "Used to retrieve information about the current status of Jetpack and the site overall.",
            "transport-options": {
                "monorepo": true,
                "relative": true
            }
        },
        {
            "name": "automattic/jetpack-sync",
            "version": "dev-master",
            "dist": {
                "type": "path",
                "url": "../../packages/sync",
                "reference": "04ca2d421ee1c356756baede7a19b30c93798f59"
            },
            "require": {
                "automattic/jetpack-connection": "^1.31",
                "automattic/jetpack-constants": "^1.6",
                "automattic/jetpack-heartbeat": "^1.3",
                "automattic/jetpack-identity-crisis": "^0.4",
                "automattic/jetpack-options": "^1.13",
                "automattic/jetpack-password-checker": "^0.1",
                "automattic/jetpack-roles": "^1.4",
                "automattic/jetpack-status": "^1.9"
            },
            "require-dev": {
                "automattic/jetpack-changelogger": "^3.0",
                "automattic/wordbless": "@dev",
                "yoast/phpunit-polyfills": "1.0.2"
            },
            "type": "library",
            "extra": {
                "autotagger": true,
                "mirror-repo": "Automattic/jetpack-sync",
                "version-constants": {
                    "::PACKAGE_VERSION": "src/class-package-version.php"
                },
                "changelogger": {
                    "link-template": "https://github.com/Automattic/jetpack-sync/compare/v${old}...v${new}"
                },
                "branch-alias": {
                    "dev-master": "1.27.x-dev"
                }
            },
            "autoload": {
                "classmap": [
                    "src/"
                ]
            },
            "scripts": {
                "phpunit": [
                    "./vendor/phpunit/phpunit/phpunit --colors=always"
                ],
                "test-coverage": [
                    "@composer install",
                    "phpdbg -d memory_limit=2048M -d max_execution_time=900 -qrr ./vendor/bin/phpunit --coverage-clover \"$COVERAGE_DIR/clover.xml\""
                ],
                "test-php": [
                    "@composer install",
                    "@composer phpunit"
                ],
                "post-update-cmd": [
                    "php -r \"copy('vendor/automattic/wordbless/src/dbless-wpdb.php', 'wordpress/wp-content/db.php');\""
                ]
            },
            "license": [
                "GPL-2.0-or-later"
            ],
            "description": "Everything needed to allow syncing to the WP.com infrastructure.",
            "transport-options": {
                "monorepo": true,
                "relative": true
            }
        },
        {
            "name": "automattic/jetpack-terms-of-service",
            "version": "dev-master",
            "dist": {
                "type": "path",
                "url": "../../packages/terms-of-service",
                "reference": "9e984623e74b29a7c02348344c1d1e7a07e2e810"
            },
            "require": {
                "automattic/jetpack-options": "^1.13",
                "automattic/jetpack-status": "^1.9"
            },
            "require-dev": {
                "automattic/jetpack-changelogger": "^3.0",
                "brain/monkey": "2.6.1",
                "yoast/phpunit-polyfills": "1.0.2"
            },
            "type": "library",
            "extra": {
                "autotagger": true,
                "mirror-repo": "Automattic/jetpack-terms-of-service",
                "changelogger": {
                    "link-template": "https://github.com/Automattic/jetpack-terms-of-service/compare/v${old}...v${new}"
                },
                "branch-alias": {
                    "dev-master": "1.9.x-dev"
                }
            },
            "autoload": {
                "classmap": [
                    "src/"
                ]
            },
            "scripts": {
                "phpunit": [
                    "./vendor/phpunit/phpunit/phpunit --colors=always"
                ],
                "test-coverage": [
                    "@composer update",
                    "phpdbg -d memory_limit=2048M -d max_execution_time=900 -qrr ./vendor/bin/phpunit --coverage-clover \"$COVERAGE_DIR/clover.xml\""
                ],
                "test-php": [
                    "@composer update",
                    "@composer phpunit"
                ]
            },
            "license": [
                "GPL-2.0-or-later"
            ],
            "description": "Everything need to manage the terms of service state",
            "transport-options": {
                "monorepo": true,
                "relative": true
            }
        },
        {
            "name": "automattic/jetpack-tracking",
            "version": "dev-master",
            "dist": {
                "type": "path",
                "url": "../../packages/tracking",
                "reference": "fb369c9cf3e784fd5ff3882b25e8d29b48e38b92"
            },
            "require": {
                "automattic/jetpack-assets": "^1.12",
                "automattic/jetpack-options": "^1.13",
                "automattic/jetpack-status": "^1.9",
                "automattic/jetpack-terms-of-service": "^1.9"
            },
            "require-dev": {
                "automattic/jetpack-changelogger": "^3.0",
                "brain/monkey": "2.6.1",
                "yoast/phpunit-polyfills": "1.0.2"
            },
            "type": "library",
            "extra": {
                "autotagger": true,
                "mirror-repo": "Automattic/jetpack-tracking",
                "changelogger": {
                    "link-template": "https://github.com/Automattic/jetpack-tracking/compare/v${old}...v${new}"
                },
                "branch-alias": {
                    "dev-master": "1.13.x-dev"
                }
            },
            "autoload": {
                "classmap": [
                    "legacy",
                    "src/"
                ]
            },
            "scripts": {
                "phpunit": [
                    "./vendor/phpunit/phpunit/phpunit --colors=always"
                ],
                "test-coverage": [
                    "@composer update",
                    "phpdbg -d memory_limit=2048M -d max_execution_time=900 -qrr ./vendor/bin/phpunit --coverage-clover \"$COVERAGE_DIR/clover.xml\""
                ],
                "test-php": [
                    "@composer update",
                    "@composer phpunit"
                ]
            },
            "license": [
                "GPL-2.0-or-later"
            ],
            "description": "Tracking for Jetpack",
            "transport-options": {
                "monorepo": true,
                "relative": true
            }
        },
        {
            "name": "nojimage/twitter-text-php",
            "version": "v3.1.2",
            "source": {
                "type": "git",
                "url": "https://github.com/nojimage/twitter-text-php.git",
                "reference": "979bcf6a92d543b61588c7c0c0a87d0eb473d8f6"
            },
            "dist": {
                "type": "zip",
                "url": "https://api.github.com/repos/nojimage/twitter-text-php/zipball/979bcf6a92d543b61588c7c0c0a87d0eb473d8f6",
                "reference": "979bcf6a92d543b61588c7c0c0a87d0eb473d8f6",
                "shasum": ""
            },
            "require": {
                "ext-intl": "*",
                "ext-mbstring": "*",
                "php": ">=5.3.3"
            },
            "require-dev": {
                "ext-json": "*",
                "phpunit/phpunit": "4.8.*|5.7.*|6.5.*",
                "symfony/yaml": "^2.6.0|^3.4.0|^4.4.0|^5.0.0",
                "twitter/twitter-text": "^3.0.0"
            },
            "type": "library",
            "autoload": {
                "psr-0": {
                    "Twitter\\Text\\": "lib/"
                }
            },
            "notification-url": "https://packagist.org/downloads/",
            "license": [
                "Apache-2.0"
            ],
            "authors": [
                {
                    "name": "Matt Sanford",
                    "email": "matt@mzsanford.com",
                    "homepage": "http://mzsanford.com"
                },
                {
                    "name": "Mike Cochrane",
                    "email": "mikec@mikenz.geek.nz",
                    "homepage": "http://mikenz.geek.nz"
                },
                {
                    "name": "Nick Pope",
                    "email": "git@nickpope.me.uk",
                    "homepage": "http://www.nickpope.me.uk"
                },
                {
                    "name": "Takashi Nojima",
                    "homepage": "http://php-tips.com"
                }
            ],
            "description": "A library of PHP classes that provide auto-linking and extraction of usernames, lists, hashtags and URLs from tweets.",
            "homepage": "https://github.com/nojimage/twitter-text-php",
            "keywords": [
                "autolink",
                "extract",
                "text",
                "twitter"
            ],
            "support": {
                "issues": "https://github.com/nojimage/twitter-text-php/issues",
                "source": "https://github.com/nojimage/twitter-text-php/tree/v3.1.2"
            },
            "time": "2021-03-18T11:38:53+00:00"
        }
    ],
    "packages-dev": [
        {
            "name": "antecedent/patchwork",
            "version": "2.1.17",
            "source": {
                "type": "git",
                "url": "https://github.com/antecedent/patchwork.git",
                "reference": "df5aba175a44c2996ced4edf8ec9f9081b5348c0"
            },
            "dist": {
                "type": "zip",
                "url": "https://api.github.com/repos/antecedent/patchwork/zipball/df5aba175a44c2996ced4edf8ec9f9081b5348c0",
                "reference": "df5aba175a44c2996ced4edf8ec9f9081b5348c0",
                "shasum": ""
            },
            "require": {
                "php": ">=5.4.0"
            },
            "require-dev": {
                "phpunit/phpunit": ">=4"
            },
            "type": "library",
            "notification-url": "https://packagist.org/downloads/",
            "license": [
                "MIT"
            ],
            "authors": [
                {
                    "name": "Ignas Rudaitis",
                    "email": "ignas.rudaitis@gmail.com"
                }
            ],
            "description": "Method redefinition (monkey-patching) functionality for PHP.",
            "homepage": "http://patchwork2.org/",
            "keywords": [
                "aop",
                "aspect",
                "interception",
                "monkeypatching",
                "redefinition",
                "runkit",
                "testing"
            ],
            "support": {
                "issues": "https://github.com/antecedent/patchwork/issues",
                "source": "https://github.com/antecedent/patchwork/tree/2.1.17"
            },
            "time": "2021-10-21T14:22:43+00:00"
        },
        {
            "name": "automattic/jetpack-changelogger",
            "version": "dev-master",
            "dist": {
                "type": "path",
                "url": "../../packages/changelogger",
                "reference": "d219e673c8cb1b6b9ce85dac0f6df570a2af4af8"
            },
            "require": {
                "php": ">=5.6",
                "symfony/console": "^3.4 | ^5.2",
                "symfony/process": "^3.4 | ^5.2",
                "wikimedia/at-ease": "^1.2 | ^2.0"
            },
            "require-dev": {
                "wikimedia/testing-access-wrapper": "^1.0 | ^2.0",
                "yoast/phpunit-polyfills": "1.0.2"
            },
            "bin": [
                "bin/changelogger"
            ],
            "type": "project",
            "extra": {
                "autotagger": true,
                "branch-alias": {
                    "dev-master": "3.0.x-dev"
                },
                "mirror-repo": "Automattic/jetpack-changelogger",
                "version-constants": {
                    "::VERSION": "src/Application.php"
                },
                "changelogger": {
                    "link-template": "https://github.com/Automattic/jetpack-changelogger/compare/${old}...${new}"
                }
            },
            "autoload": {
                "psr-4": {
                    "Automattic\\Jetpack\\Changelogger\\": "src",
                    "Automattic\\Jetpack\\Changelog\\": "lib"
                }
            },
            "autoload-dev": {
                "psr-4": {
                    "Automattic\\Jetpack\\Changelogger\\Tests\\": "tests/php/includes/src",
                    "Automattic\\Jetpack\\Changelog\\Tests\\": "tests/php/includes/lib"
                }
            },
            "scripts": {
                "phpunit": [
                    "./vendor/phpunit/phpunit/phpunit --colors=always"
                ],
                "test-coverage": [
                    "@composer update",
                    "phpdbg -d memory_limit=2048M -d max_execution_time=900 -qrr ./vendor/bin/phpunit --coverage-clover \"$COVERAGE_DIR/clover.xml\""
                ],
                "test-php": [
                    "@composer update",
                    "@composer phpunit"
                ],
                "post-install-cmd": [
                    "[ -e vendor/bin/changelogger ] || { cd vendor/bin && ln -s ../../bin/changelogger; }"
                ],
                "post-update-cmd": [
                    "[ -e vendor/bin/changelogger ] || { cd vendor/bin && ln -s ../../bin/changelogger; }"
                ]
            },
            "license": [
                "GPL-2.0-or-later"
            ],
            "description": "Jetpack Changelogger tool. Allows for managing changelogs by dropping change files into a changelog directory with each PR.",
            "transport-options": {
                "monorepo": true,
                "relative": true
            }
        },
        {
            "name": "doctrine/instantiator",
            "version": "1.4.0",
            "source": {
                "type": "git",
                "url": "https://github.com/doctrine/instantiator.git",
                "reference": "d56bf6102915de5702778fe20f2de3b2fe570b5b"
            },
            "dist": {
                "type": "zip",
                "url": "https://api.github.com/repos/doctrine/instantiator/zipball/d56bf6102915de5702778fe20f2de3b2fe570b5b",
                "reference": "d56bf6102915de5702778fe20f2de3b2fe570b5b",
                "shasum": ""
            },
            "require": {
                "php": "^7.1 || ^8.0"
            },
            "require-dev": {
                "doctrine/coding-standard": "^8.0",
                "ext-pdo": "*",
                "ext-phar": "*",
                "phpbench/phpbench": "^0.13 || 1.0.0-alpha2",
                "phpstan/phpstan": "^0.12",
                "phpstan/phpstan-phpunit": "^0.12",
                "phpunit/phpunit": "^7.0 || ^8.0 || ^9.0"
            },
            "type": "library",
            "autoload": {
                "psr-4": {
                    "Doctrine\\Instantiator\\": "src/Doctrine/Instantiator/"
                }
            },
            "notification-url": "https://packagist.org/downloads/",
            "license": [
                "MIT"
            ],
            "authors": [
                {
                    "name": "Marco Pivetta",
                    "email": "ocramius@gmail.com",
                    "homepage": "https://ocramius.github.io/"
                }
            ],
            "description": "A small, lightweight utility to instantiate objects in PHP without invoking their constructors",
            "homepage": "https://www.doctrine-project.org/projects/instantiator.html",
            "keywords": [
                "constructor",
                "instantiate"
            ],
            "support": {
                "issues": "https://github.com/doctrine/instantiator/issues",
                "source": "https://github.com/doctrine/instantiator/tree/1.4.0"
            },
            "funding": [
                {
                    "url": "https://www.doctrine-project.org/sponsorship.html",
                    "type": "custom"
                },
                {
                    "url": "https://www.patreon.com/phpdoctrine",
                    "type": "patreon"
                },
                {
                    "url": "https://tidelift.com/funding/github/packagist/doctrine%2Finstantiator",
                    "type": "tidelift"
                }
            ],
            "time": "2020-11-10T18:47:58+00:00"
        },
        {
            "name": "johnkary/phpunit-speedtrap",
            "version": "v4.0.0",
            "source": {
                "type": "git",
                "url": "https://github.com/johnkary/phpunit-speedtrap.git",
                "reference": "5f9b160eac87e975f1c6ca9faee5125f0616fba3"
            },
            "dist": {
                "type": "zip",
                "url": "https://api.github.com/repos/johnkary/phpunit-speedtrap/zipball/5f9b160eac87e975f1c6ca9faee5125f0616fba3",
                "reference": "5f9b160eac87e975f1c6ca9faee5125f0616fba3",
                "shasum": ""
            },
            "require": {
                "php": ">=7.1",
                "phpunit/phpunit": "^7.0 || ^8.0 || ^9.0"
            },
            "type": "library",
            "extra": {
                "branch-alias": {
                    "dev-master": "4.0-dev"
                }
            },
            "autoload": {
                "psr-4": {
                    "JohnKary\\PHPUnit\\Listener\\": "src/"
                }
            },
            "notification-url": "https://packagist.org/downloads/",
            "license": [
                "MIT"
            ],
            "authors": [
                {
                    "name": "John Kary",
                    "email": "john@johnkary.net"
                }
            ],
            "description": "Find and report on slow tests in your PHPUnit test suite",
            "homepage": "https://github.com/johnkary/phpunit-speedtrap",
            "keywords": [
                "phpunit",
                "profile",
                "slow"
            ],
            "support": {
                "issues": "https://github.com/johnkary/phpunit-speedtrap/issues",
                "source": "https://github.com/johnkary/phpunit-speedtrap/tree/v4.0.0"
            },
            "time": "2021-05-03T02:37:05+00:00"
        },
        {
            "name": "myclabs/deep-copy",
            "version": "1.10.2",
            "source": {
                "type": "git",
                "url": "https://github.com/myclabs/DeepCopy.git",
                "reference": "776f831124e9c62e1a2c601ecc52e776d8bb7220"
            },
            "dist": {
                "type": "zip",
                "url": "https://api.github.com/repos/myclabs/DeepCopy/zipball/776f831124e9c62e1a2c601ecc52e776d8bb7220",
                "reference": "776f831124e9c62e1a2c601ecc52e776d8bb7220",
                "shasum": ""
            },
            "require": {
                "php": "^7.1 || ^8.0"
            },
            "replace": {
                "myclabs/deep-copy": "self.version"
            },
            "require-dev": {
                "doctrine/collections": "^1.0",
                "doctrine/common": "^2.6",
                "phpunit/phpunit": "^7.1"
            },
            "type": "library",
            "autoload": {
                "psr-4": {
                    "DeepCopy\\": "src/DeepCopy/"
                },
                "files": [
                    "src/DeepCopy/deep_copy.php"
                ]
            },
            "notification-url": "https://packagist.org/downloads/",
            "license": [
                "MIT"
            ],
            "description": "Create deep copies (clones) of your objects",
            "keywords": [
                "clone",
                "copy",
                "duplicate",
                "object",
                "object graph"
            ],
            "support": {
                "issues": "https://github.com/myclabs/DeepCopy/issues",
                "source": "https://github.com/myclabs/DeepCopy/tree/1.10.2"
            },
            "funding": [
                {
                    "url": "https://tidelift.com/funding/github/packagist/myclabs/deep-copy",
                    "type": "tidelift"
                }
            ],
            "time": "2020-11-13T09:40:50+00:00"
        },
        {
            "name": "nikic/php-parser",
            "version": "v4.13.1",
            "source": {
                "type": "git",
                "url": "https://github.com/nikic/PHP-Parser.git",
                "reference": "63a79e8daa781cac14e5195e63ed8ae231dd10fd"
            },
            "dist": {
                "type": "zip",
                "url": "https://api.github.com/repos/nikic/PHP-Parser/zipball/63a79e8daa781cac14e5195e63ed8ae231dd10fd",
                "reference": "63a79e8daa781cac14e5195e63ed8ae231dd10fd",
                "shasum": ""
            },
            "require": {
                "ext-tokenizer": "*",
                "php": ">=7.0"
            },
            "require-dev": {
                "ircmaxell/php-yacc": "^0.0.7",
                "phpunit/phpunit": "^6.5 || ^7.0 || ^8.0 || ^9.0"
            },
            "bin": [
                "bin/php-parse"
            ],
            "type": "library",
            "extra": {
                "branch-alias": {
                    "dev-master": "4.9-dev"
                }
            },
            "autoload": {
                "psr-4": {
                    "PhpParser\\": "lib/PhpParser"
                }
            },
            "notification-url": "https://packagist.org/downloads/",
            "license": [
                "BSD-3-Clause"
            ],
            "authors": [
                {
                    "name": "Nikita Popov"
                }
            ],
            "description": "A PHP parser written in PHP",
            "keywords": [
                "parser",
                "php"
            ],
            "support": {
                "issues": "https://github.com/nikic/PHP-Parser/issues",
                "source": "https://github.com/nikic/PHP-Parser/tree/v4.13.1"
            },
            "time": "2021-11-03T20:52:16+00:00"
        },
        {
            "name": "phar-io/manifest",
            "version": "2.0.3",
            "source": {
                "type": "git",
                "url": "https://github.com/phar-io/manifest.git",
                "reference": "97803eca37d319dfa7826cc2437fc020857acb53"
            },
            "dist": {
                "type": "zip",
                "url": "https://api.github.com/repos/phar-io/manifest/zipball/97803eca37d319dfa7826cc2437fc020857acb53",
                "reference": "97803eca37d319dfa7826cc2437fc020857acb53",
                "shasum": ""
            },
            "require": {
                "ext-dom": "*",
                "ext-phar": "*",
                "ext-xmlwriter": "*",
                "phar-io/version": "^3.0.1",
                "php": "^7.2 || ^8.0"
            },
            "type": "library",
            "extra": {
                "branch-alias": {
                    "dev-master": "2.0.x-dev"
                }
            },
            "autoload": {
                "classmap": [
                    "src/"
                ]
            },
            "notification-url": "https://packagist.org/downloads/",
            "license": [
                "BSD-3-Clause"
            ],
            "authors": [
                {
                    "name": "Arne Blankerts",
                    "email": "arne@blankerts.de",
                    "role": "Developer"
                },
                {
                    "name": "Sebastian Heuer",
                    "email": "sebastian@phpeople.de",
                    "role": "Developer"
                },
                {
                    "name": "Sebastian Bergmann",
                    "email": "sebastian@phpunit.de",
                    "role": "Developer"
                }
            ],
            "description": "Component for reading phar.io manifest information from a PHP Archive (PHAR)",
            "support": {
                "issues": "https://github.com/phar-io/manifest/issues",
                "source": "https://github.com/phar-io/manifest/tree/2.0.3"
            },
            "time": "2021-07-20T11:28:43+00:00"
        },
        {
            "name": "phar-io/version",
            "version": "3.1.0",
            "source": {
                "type": "git",
                "url": "https://github.com/phar-io/version.git",
                "reference": "bae7c545bef187884426f042434e561ab1ddb182"
            },
            "dist": {
                "type": "zip",
                "url": "https://api.github.com/repos/phar-io/version/zipball/bae7c545bef187884426f042434e561ab1ddb182",
                "reference": "bae7c545bef187884426f042434e561ab1ddb182",
                "shasum": ""
            },
            "require": {
                "php": "^7.2 || ^8.0"
            },
            "type": "library",
            "autoload": {
                "classmap": [
                    "src/"
                ]
            },
            "notification-url": "https://packagist.org/downloads/",
            "license": [
                "BSD-3-Clause"
            ],
            "authors": [
                {
                    "name": "Arne Blankerts",
                    "email": "arne@blankerts.de",
                    "role": "Developer"
                },
                {
                    "name": "Sebastian Heuer",
                    "email": "sebastian@phpeople.de",
                    "role": "Developer"
                },
                {
                    "name": "Sebastian Bergmann",
                    "email": "sebastian@phpunit.de",
                    "role": "Developer"
                }
            ],
            "description": "Library for handling version information and constraints",
            "support": {
                "issues": "https://github.com/phar-io/version/issues",
                "source": "https://github.com/phar-io/version/tree/3.1.0"
            },
            "time": "2021-02-23T14:00:09+00:00"
        },
        {
            "name": "phpdocumentor/reflection-common",
            "version": "2.2.0",
            "source": {
                "type": "git",
                "url": "https://github.com/phpDocumentor/ReflectionCommon.git",
                "reference": "1d01c49d4ed62f25aa84a747ad35d5a16924662b"
            },
            "dist": {
                "type": "zip",
                "url": "https://api.github.com/repos/phpDocumentor/ReflectionCommon/zipball/1d01c49d4ed62f25aa84a747ad35d5a16924662b",
                "reference": "1d01c49d4ed62f25aa84a747ad35d5a16924662b",
                "shasum": ""
            },
            "require": {
                "php": "^7.2 || ^8.0"
            },
            "type": "library",
            "extra": {
                "branch-alias": {
                    "dev-2.x": "2.x-dev"
                }
            },
            "autoload": {
                "psr-4": {
                    "phpDocumentor\\Reflection\\": "src/"
                }
            },
            "notification-url": "https://packagist.org/downloads/",
            "license": [
                "MIT"
            ],
            "authors": [
                {
                    "name": "Jaap van Otterdijk",
                    "email": "opensource@ijaap.nl"
                }
            ],
            "description": "Common reflection classes used by phpdocumentor to reflect the code structure",
            "homepage": "http://www.phpdoc.org",
            "keywords": [
                "FQSEN",
                "phpDocumentor",
                "phpdoc",
                "reflection",
                "static analysis"
            ],
            "support": {
                "issues": "https://github.com/phpDocumentor/ReflectionCommon/issues",
                "source": "https://github.com/phpDocumentor/ReflectionCommon/tree/2.x"
            },
            "time": "2020-06-27T09:03:43+00:00"
        },
        {
            "name": "phpdocumentor/reflection-docblock",
            "version": "5.3.0",
            "source": {
                "type": "git",
                "url": "https://github.com/phpDocumentor/ReflectionDocBlock.git",
                "reference": "622548b623e81ca6d78b721c5e029f4ce664f170"
            },
            "dist": {
                "type": "zip",
                "url": "https://api.github.com/repos/phpDocumentor/ReflectionDocBlock/zipball/622548b623e81ca6d78b721c5e029f4ce664f170",
                "reference": "622548b623e81ca6d78b721c5e029f4ce664f170",
                "shasum": ""
            },
            "require": {
                "ext-filter": "*",
                "php": "^7.2 || ^8.0",
                "phpdocumentor/reflection-common": "^2.2",
                "phpdocumentor/type-resolver": "^1.3",
                "webmozart/assert": "^1.9.1"
            },
            "require-dev": {
                "mockery/mockery": "~1.3.2",
                "psalm/phar": "^4.8"
            },
            "type": "library",
            "extra": {
                "branch-alias": {
                    "dev-master": "5.x-dev"
                }
            },
            "autoload": {
                "psr-4": {
                    "phpDocumentor\\Reflection\\": "src"
                }
            },
            "notification-url": "https://packagist.org/downloads/",
            "license": [
                "MIT"
            ],
            "authors": [
                {
                    "name": "Mike van Riel",
                    "email": "me@mikevanriel.com"
                },
                {
                    "name": "Jaap van Otterdijk",
                    "email": "account@ijaap.nl"
                }
            ],
            "description": "With this component, a library can provide support for annotations via DocBlocks or otherwise retrieve information that is embedded in a DocBlock.",
            "support": {
                "issues": "https://github.com/phpDocumentor/ReflectionDocBlock/issues",
                "source": "https://github.com/phpDocumentor/ReflectionDocBlock/tree/5.3.0"
            },
            "time": "2021-10-19T17:43:47+00:00"
        },
        {
            "name": "phpdocumentor/type-resolver",
            "version": "1.5.1",
            "source": {
                "type": "git",
                "url": "https://github.com/phpDocumentor/TypeResolver.git",
                "reference": "a12f7e301eb7258bb68acd89d4aefa05c2906cae"
            },
            "dist": {
                "type": "zip",
                "url": "https://api.github.com/repos/phpDocumentor/TypeResolver/zipball/a12f7e301eb7258bb68acd89d4aefa05c2906cae",
                "reference": "a12f7e301eb7258bb68acd89d4aefa05c2906cae",
                "shasum": ""
            },
            "require": {
                "php": "^7.2 || ^8.0",
                "phpdocumentor/reflection-common": "^2.0"
            },
            "require-dev": {
                "ext-tokenizer": "*",
                "psalm/phar": "^4.8"
            },
            "type": "library",
            "extra": {
                "branch-alias": {
                    "dev-1.x": "1.x-dev"
                }
            },
            "autoload": {
                "psr-4": {
                    "phpDocumentor\\Reflection\\": "src"
                }
            },
            "notification-url": "https://packagist.org/downloads/",
            "license": [
                "MIT"
            ],
            "authors": [
                {
                    "name": "Mike van Riel",
                    "email": "me@mikevanriel.com"
                }
            ],
            "description": "A PSR-5 based resolver of Class names, Types and Structural Element Names",
            "support": {
                "issues": "https://github.com/phpDocumentor/TypeResolver/issues",
                "source": "https://github.com/phpDocumentor/TypeResolver/tree/1.5.1"
            },
            "time": "2021-10-02T14:08:47+00:00"
        },
        {
            "name": "phpspec/prophecy",
            "version": "1.14.0",
            "source": {
                "type": "git",
                "url": "https://github.com/phpspec/prophecy.git",
                "reference": "d86dfc2e2a3cd366cee475e52c6bb3bbc371aa0e"
            },
            "dist": {
                "type": "zip",
                "url": "https://api.github.com/repos/phpspec/prophecy/zipball/d86dfc2e2a3cd366cee475e52c6bb3bbc371aa0e",
                "reference": "d86dfc2e2a3cd366cee475e52c6bb3bbc371aa0e",
                "shasum": ""
            },
            "require": {
                "doctrine/instantiator": "^1.2",
                "php": "^7.2 || ~8.0, <8.2",
                "phpdocumentor/reflection-docblock": "^5.2",
                "sebastian/comparator": "^3.0 || ^4.0",
                "sebastian/recursion-context": "^3.0 || ^4.0"
            },
            "require-dev": {
                "phpspec/phpspec": "^6.0 || ^7.0",
                "phpunit/phpunit": "^8.0 || ^9.0"
            },
            "type": "library",
            "extra": {
                "branch-alias": {
                    "dev-master": "1.x-dev"
                }
            },
            "autoload": {
                "psr-4": {
                    "Prophecy\\": "src/Prophecy"
                }
            },
            "notification-url": "https://packagist.org/downloads/",
            "license": [
                "MIT"
            ],
            "authors": [
                {
                    "name": "Konstantin Kudryashov",
                    "email": "ever.zet@gmail.com",
                    "homepage": "http://everzet.com"
                },
                {
                    "name": "Marcello Duarte",
                    "email": "marcello.duarte@gmail.com"
                }
            ],
            "description": "Highly opinionated mocking framework for PHP 5.3+",
            "homepage": "https://github.com/phpspec/prophecy",
            "keywords": [
                "Double",
                "Dummy",
                "fake",
                "mock",
                "spy",
                "stub"
            ],
            "support": {
                "issues": "https://github.com/phpspec/prophecy/issues",
                "source": "https://github.com/phpspec/prophecy/tree/1.14.0"
            },
            "time": "2021-09-10T09:02:12+00:00"
        },
        {
            "name": "phpunit/php-code-coverage",
            "version": "9.2.8",
            "source": {
                "type": "git",
                "url": "https://github.com/sebastianbergmann/php-code-coverage.git",
                "reference": "cf04e88a2e3c56fc1a65488afd493325b4c1bc3e"
            },
            "dist": {
                "type": "zip",
                "url": "https://api.github.com/repos/sebastianbergmann/php-code-coverage/zipball/cf04e88a2e3c56fc1a65488afd493325b4c1bc3e",
                "reference": "cf04e88a2e3c56fc1a65488afd493325b4c1bc3e",
                "shasum": ""
            },
            "require": {
                "ext-dom": "*",
                "ext-libxml": "*",
                "ext-xmlwriter": "*",
                "nikic/php-parser": "^4.13.0",
                "php": ">=7.3",
                "phpunit/php-file-iterator": "^3.0.3",
                "phpunit/php-text-template": "^2.0.2",
                "sebastian/code-unit-reverse-lookup": "^2.0.2",
                "sebastian/complexity": "^2.0",
                "sebastian/environment": "^5.1.2",
                "sebastian/lines-of-code": "^1.0.3",
                "sebastian/version": "^3.0.1",
                "theseer/tokenizer": "^1.2.0"
            },
            "require-dev": {
                "phpunit/phpunit": "^9.3"
            },
            "suggest": {
                "ext-pcov": "*",
                "ext-xdebug": "*"
            },
            "type": "library",
            "extra": {
                "branch-alias": {
                    "dev-master": "9.2-dev"
                }
            },
            "autoload": {
                "classmap": [
                    "src/"
                ]
            },
            "notification-url": "https://packagist.org/downloads/",
            "license": [
                "BSD-3-Clause"
            ],
            "authors": [
                {
                    "name": "Sebastian Bergmann",
                    "email": "sebastian@phpunit.de",
                    "role": "lead"
                }
            ],
            "description": "Library that provides collection, processing, and rendering functionality for PHP code coverage information.",
            "homepage": "https://github.com/sebastianbergmann/php-code-coverage",
            "keywords": [
                "coverage",
                "testing",
                "xunit"
            ],
            "support": {
                "issues": "https://github.com/sebastianbergmann/php-code-coverage/issues",
                "source": "https://github.com/sebastianbergmann/php-code-coverage/tree/9.2.8"
            },
            "funding": [
                {
                    "url": "https://github.com/sebastianbergmann",
                    "type": "github"
                }
            ],
            "time": "2021-10-30T08:01:38+00:00"
        },
        {
            "name": "phpunit/php-file-iterator",
            "version": "3.0.5",
            "source": {
                "type": "git",
                "url": "https://github.com/sebastianbergmann/php-file-iterator.git",
                "reference": "aa4be8575f26070b100fccb67faabb28f21f66f8"
            },
            "dist": {
                "type": "zip",
                "url": "https://api.github.com/repos/sebastianbergmann/php-file-iterator/zipball/aa4be8575f26070b100fccb67faabb28f21f66f8",
                "reference": "aa4be8575f26070b100fccb67faabb28f21f66f8",
                "shasum": ""
            },
            "require": {
                "php": ">=7.3"
            },
            "require-dev": {
                "phpunit/phpunit": "^9.3"
            },
            "type": "library",
            "extra": {
                "branch-alias": {
                    "dev-master": "3.0-dev"
                }
            },
            "autoload": {
                "classmap": [
                    "src/"
                ]
            },
            "notification-url": "https://packagist.org/downloads/",
            "license": [
                "BSD-3-Clause"
            ],
            "authors": [
                {
                    "name": "Sebastian Bergmann",
                    "email": "sebastian@phpunit.de",
                    "role": "lead"
                }
            ],
            "description": "FilterIterator implementation that filters files based on a list of suffixes.",
            "homepage": "https://github.com/sebastianbergmann/php-file-iterator/",
            "keywords": [
                "filesystem",
                "iterator"
            ],
            "support": {
                "issues": "https://github.com/sebastianbergmann/php-file-iterator/issues",
                "source": "https://github.com/sebastianbergmann/php-file-iterator/tree/3.0.5"
            },
            "funding": [
                {
                    "url": "https://github.com/sebastianbergmann",
                    "type": "github"
                }
            ],
            "time": "2020-09-28T05:57:25+00:00"
        },
        {
            "name": "phpunit/php-invoker",
            "version": "3.1.1",
            "source": {
                "type": "git",
                "url": "https://github.com/sebastianbergmann/php-invoker.git",
                "reference": "5a10147d0aaf65b58940a0b72f71c9ac0423cc67"
            },
            "dist": {
                "type": "zip",
                "url": "https://api.github.com/repos/sebastianbergmann/php-invoker/zipball/5a10147d0aaf65b58940a0b72f71c9ac0423cc67",
                "reference": "5a10147d0aaf65b58940a0b72f71c9ac0423cc67",
                "shasum": ""
            },
            "require": {
                "php": ">=7.3"
            },
            "require-dev": {
                "ext-pcntl": "*",
                "phpunit/phpunit": "^9.3"
            },
            "suggest": {
                "ext-pcntl": "*"
            },
            "type": "library",
            "extra": {
                "branch-alias": {
                    "dev-master": "3.1-dev"
                }
            },
            "autoload": {
                "classmap": [
                    "src/"
                ]
            },
            "notification-url": "https://packagist.org/downloads/",
            "license": [
                "BSD-3-Clause"
            ],
            "authors": [
                {
                    "name": "Sebastian Bergmann",
                    "email": "sebastian@phpunit.de",
                    "role": "lead"
                }
            ],
            "description": "Invoke callables with a timeout",
            "homepage": "https://github.com/sebastianbergmann/php-invoker/",
            "keywords": [
                "process"
            ],
            "support": {
                "issues": "https://github.com/sebastianbergmann/php-invoker/issues",
                "source": "https://github.com/sebastianbergmann/php-invoker/tree/3.1.1"
            },
            "funding": [
                {
                    "url": "https://github.com/sebastianbergmann",
                    "type": "github"
                }
            ],
            "time": "2020-09-28T05:58:55+00:00"
        },
        {
            "name": "phpunit/php-text-template",
            "version": "2.0.4",
            "source": {
                "type": "git",
                "url": "https://github.com/sebastianbergmann/php-text-template.git",
                "reference": "5da5f67fc95621df9ff4c4e5a84d6a8a2acf7c28"
            },
            "dist": {
                "type": "zip",
                "url": "https://api.github.com/repos/sebastianbergmann/php-text-template/zipball/5da5f67fc95621df9ff4c4e5a84d6a8a2acf7c28",
                "reference": "5da5f67fc95621df9ff4c4e5a84d6a8a2acf7c28",
                "shasum": ""
            },
            "require": {
                "php": ">=7.3"
            },
            "require-dev": {
                "phpunit/phpunit": "^9.3"
            },
            "type": "library",
            "extra": {
                "branch-alias": {
                    "dev-master": "2.0-dev"
                }
            },
            "autoload": {
                "classmap": [
                    "src/"
                ]
            },
            "notification-url": "https://packagist.org/downloads/",
            "license": [
                "BSD-3-Clause"
            ],
            "authors": [
                {
                    "name": "Sebastian Bergmann",
                    "email": "sebastian@phpunit.de",
                    "role": "lead"
                }
            ],
            "description": "Simple template engine.",
            "homepage": "https://github.com/sebastianbergmann/php-text-template/",
            "keywords": [
                "template"
            ],
            "support": {
                "issues": "https://github.com/sebastianbergmann/php-text-template/issues",
                "source": "https://github.com/sebastianbergmann/php-text-template/tree/2.0.4"
            },
            "funding": [
                {
                    "url": "https://github.com/sebastianbergmann",
                    "type": "github"
                }
            ],
            "time": "2020-10-26T05:33:50+00:00"
        },
        {
            "name": "phpunit/php-timer",
            "version": "5.0.3",
            "source": {
                "type": "git",
                "url": "https://github.com/sebastianbergmann/php-timer.git",
                "reference": "5a63ce20ed1b5bf577850e2c4e87f4aa902afbd2"
            },
            "dist": {
                "type": "zip",
                "url": "https://api.github.com/repos/sebastianbergmann/php-timer/zipball/5a63ce20ed1b5bf577850e2c4e87f4aa902afbd2",
                "reference": "5a63ce20ed1b5bf577850e2c4e87f4aa902afbd2",
                "shasum": ""
            },
            "require": {
                "php": ">=7.3"
            },
            "require-dev": {
                "phpunit/phpunit": "^9.3"
            },
            "type": "library",
            "extra": {
                "branch-alias": {
                    "dev-master": "5.0-dev"
                }
            },
            "autoload": {
                "classmap": [
                    "src/"
                ]
            },
            "notification-url": "https://packagist.org/downloads/",
            "license": [
                "BSD-3-Clause"
            ],
            "authors": [
                {
                    "name": "Sebastian Bergmann",
                    "email": "sebastian@phpunit.de",
                    "role": "lead"
                }
            ],
            "description": "Utility class for timing",
            "homepage": "https://github.com/sebastianbergmann/php-timer/",
            "keywords": [
                "timer"
            ],
            "support": {
                "issues": "https://github.com/sebastianbergmann/php-timer/issues",
                "source": "https://github.com/sebastianbergmann/php-timer/tree/5.0.3"
            },
            "funding": [
                {
                    "url": "https://github.com/sebastianbergmann",
                    "type": "github"
                }
            ],
            "time": "2020-10-26T13:16:10+00:00"
        },
        {
            "name": "phpunit/phpunit",
            "version": "9.5.10",
            "source": {
                "type": "git",
                "url": "https://github.com/sebastianbergmann/phpunit.git",
                "reference": "c814a05837f2edb0d1471d6e3f4ab3501ca3899a"
            },
            "dist": {
                "type": "zip",
                "url": "https://api.github.com/repos/sebastianbergmann/phpunit/zipball/c814a05837f2edb0d1471d6e3f4ab3501ca3899a",
                "reference": "c814a05837f2edb0d1471d6e3f4ab3501ca3899a",
                "shasum": ""
            },
            "require": {
                "doctrine/instantiator": "^1.3.1",
                "ext-dom": "*",
                "ext-json": "*",
                "ext-libxml": "*",
                "ext-mbstring": "*",
                "ext-xml": "*",
                "ext-xmlwriter": "*",
                "myclabs/deep-copy": "^1.10.1",
                "phar-io/manifest": "^2.0.3",
                "phar-io/version": "^3.0.2",
                "php": ">=7.3",
                "phpspec/prophecy": "^1.12.1",
                "phpunit/php-code-coverage": "^9.2.7",
                "phpunit/php-file-iterator": "^3.0.5",
                "phpunit/php-invoker": "^3.1.1",
                "phpunit/php-text-template": "^2.0.3",
                "phpunit/php-timer": "^5.0.2",
                "sebastian/cli-parser": "^1.0.1",
                "sebastian/code-unit": "^1.0.6",
                "sebastian/comparator": "^4.0.5",
                "sebastian/diff": "^4.0.3",
                "sebastian/environment": "^5.1.3",
                "sebastian/exporter": "^4.0.3",
                "sebastian/global-state": "^5.0.1",
                "sebastian/object-enumerator": "^4.0.3",
                "sebastian/resource-operations": "^3.0.3",
                "sebastian/type": "^2.3.4",
                "sebastian/version": "^3.0.2"
            },
            "require-dev": {
                "ext-pdo": "*",
                "phpspec/prophecy-phpunit": "^2.0.1"
            },
            "suggest": {
                "ext-soap": "*",
                "ext-xdebug": "*"
            },
            "bin": [
                "phpunit"
            ],
            "type": "library",
            "extra": {
                "branch-alias": {
                    "dev-master": "9.5-dev"
                }
            },
            "autoload": {
                "classmap": [
                    "src/"
                ],
                "files": [
                    "src/Framework/Assert/Functions.php"
                ]
            },
            "notification-url": "https://packagist.org/downloads/",
            "license": [
                "BSD-3-Clause"
            ],
            "authors": [
                {
                    "name": "Sebastian Bergmann",
                    "email": "sebastian@phpunit.de",
                    "role": "lead"
                }
            ],
            "description": "The PHP Unit Testing framework.",
            "homepage": "https://phpunit.de/",
            "keywords": [
                "phpunit",
                "testing",
                "xunit"
            ],
            "support": {
                "issues": "https://github.com/sebastianbergmann/phpunit/issues",
                "source": "https://github.com/sebastianbergmann/phpunit/tree/9.5.10"
            },
            "funding": [
                {
                    "url": "https://phpunit.de/donate.html",
                    "type": "custom"
                },
                {
                    "url": "https://github.com/sebastianbergmann",
                    "type": "github"
                }
            ],
            "time": "2021-09-25T07:38:51+00:00"
        },
        {
            "name": "psr/container",
            "version": "1.1.2",
            "source": {
                "type": "git",
                "url": "https://github.com/php-fig/container.git",
                "reference": "513e0666f7216c7459170d56df27dfcefe1689ea"
            },
            "dist": {
                "type": "zip",
                "url": "https://api.github.com/repos/php-fig/container/zipball/513e0666f7216c7459170d56df27dfcefe1689ea",
                "reference": "513e0666f7216c7459170d56df27dfcefe1689ea",
                "shasum": ""
            },
            "require": {
                "php": ">=7.4.0"
            },
            "type": "library",
            "autoload": {
                "psr-4": {
                    "Psr\\Container\\": "src/"
                }
            },
            "notification-url": "https://packagist.org/downloads/",
            "license": [
                "MIT"
            ],
            "authors": [
                {
                    "name": "PHP-FIG",
                    "homepage": "https://www.php-fig.org/"
                }
            ],
            "description": "Common Container Interface (PHP FIG PSR-11)",
            "homepage": "https://github.com/php-fig/container",
            "keywords": [
                "PSR-11",
                "container",
                "container-interface",
                "container-interop",
                "psr"
            ],
            "support": {
                "issues": "https://github.com/php-fig/container/issues",
                "source": "https://github.com/php-fig/container/tree/1.1.2"
            },
            "time": "2021-11-05T16:50:12+00:00"
        },
        {
            "name": "sebastian/cli-parser",
            "version": "1.0.1",
            "source": {
                "type": "git",
                "url": "https://github.com/sebastianbergmann/cli-parser.git",
                "reference": "442e7c7e687e42adc03470c7b668bc4b2402c0b2"
            },
            "dist": {
                "type": "zip",
                "url": "https://api.github.com/repos/sebastianbergmann/cli-parser/zipball/442e7c7e687e42adc03470c7b668bc4b2402c0b2",
                "reference": "442e7c7e687e42adc03470c7b668bc4b2402c0b2",
                "shasum": ""
            },
            "require": {
                "php": ">=7.3"
            },
            "require-dev": {
                "phpunit/phpunit": "^9.3"
            },
            "type": "library",
            "extra": {
                "branch-alias": {
                    "dev-master": "1.0-dev"
                }
            },
            "autoload": {
                "classmap": [
                    "src/"
                ]
            },
            "notification-url": "https://packagist.org/downloads/",
            "license": [
                "BSD-3-Clause"
            ],
            "authors": [
                {
                    "name": "Sebastian Bergmann",
                    "email": "sebastian@phpunit.de",
                    "role": "lead"
                }
            ],
            "description": "Library for parsing CLI options",
            "homepage": "https://github.com/sebastianbergmann/cli-parser",
            "support": {
                "issues": "https://github.com/sebastianbergmann/cli-parser/issues",
                "source": "https://github.com/sebastianbergmann/cli-parser/tree/1.0.1"
            },
            "funding": [
                {
                    "url": "https://github.com/sebastianbergmann",
                    "type": "github"
                }
            ],
            "time": "2020-09-28T06:08:49+00:00"
        },
        {
            "name": "sebastian/code-unit",
            "version": "1.0.8",
            "source": {
                "type": "git",
                "url": "https://github.com/sebastianbergmann/code-unit.git",
                "reference": "1fc9f64c0927627ef78ba436c9b17d967e68e120"
            },
            "dist": {
                "type": "zip",
                "url": "https://api.github.com/repos/sebastianbergmann/code-unit/zipball/1fc9f64c0927627ef78ba436c9b17d967e68e120",
                "reference": "1fc9f64c0927627ef78ba436c9b17d967e68e120",
                "shasum": ""
            },
            "require": {
                "php": ">=7.3"
            },
            "require-dev": {
                "phpunit/phpunit": "^9.3"
            },
            "type": "library",
            "extra": {
                "branch-alias": {
                    "dev-master": "1.0-dev"
                }
            },
            "autoload": {
                "classmap": [
                    "src/"
                ]
            },
            "notification-url": "https://packagist.org/downloads/",
            "license": [
                "BSD-3-Clause"
            ],
            "authors": [
                {
                    "name": "Sebastian Bergmann",
                    "email": "sebastian@phpunit.de",
                    "role": "lead"
                }
            ],
            "description": "Collection of value objects that represent the PHP code units",
            "homepage": "https://github.com/sebastianbergmann/code-unit",
            "support": {
                "issues": "https://github.com/sebastianbergmann/code-unit/issues",
                "source": "https://github.com/sebastianbergmann/code-unit/tree/1.0.8"
            },
            "funding": [
                {
                    "url": "https://github.com/sebastianbergmann",
                    "type": "github"
                }
            ],
            "time": "2020-10-26T13:08:54+00:00"
        },
        {
            "name": "sebastian/code-unit-reverse-lookup",
            "version": "2.0.3",
            "source": {
                "type": "git",
                "url": "https://github.com/sebastianbergmann/code-unit-reverse-lookup.git",
                "reference": "ac91f01ccec49fb77bdc6fd1e548bc70f7faa3e5"
            },
            "dist": {
                "type": "zip",
                "url": "https://api.github.com/repos/sebastianbergmann/code-unit-reverse-lookup/zipball/ac91f01ccec49fb77bdc6fd1e548bc70f7faa3e5",
                "reference": "ac91f01ccec49fb77bdc6fd1e548bc70f7faa3e5",
                "shasum": ""
            },
            "require": {
                "php": ">=7.3"
            },
            "require-dev": {
                "phpunit/phpunit": "^9.3"
            },
            "type": "library",
            "extra": {
                "branch-alias": {
                    "dev-master": "2.0-dev"
                }
            },
            "autoload": {
                "classmap": [
                    "src/"
                ]
            },
            "notification-url": "https://packagist.org/downloads/",
            "license": [
                "BSD-3-Clause"
            ],
            "authors": [
                {
                    "name": "Sebastian Bergmann",
                    "email": "sebastian@phpunit.de"
                }
            ],
            "description": "Looks up which function or method a line of code belongs to",
            "homepage": "https://github.com/sebastianbergmann/code-unit-reverse-lookup/",
            "support": {
                "issues": "https://github.com/sebastianbergmann/code-unit-reverse-lookup/issues",
                "source": "https://github.com/sebastianbergmann/code-unit-reverse-lookup/tree/2.0.3"
            },
            "funding": [
                {
                    "url": "https://github.com/sebastianbergmann",
                    "type": "github"
                }
            ],
            "time": "2020-09-28T05:30:19+00:00"
        },
        {
            "name": "sebastian/comparator",
            "version": "4.0.6",
            "source": {
                "type": "git",
                "url": "https://github.com/sebastianbergmann/comparator.git",
                "reference": "55f4261989e546dc112258c7a75935a81a7ce382"
            },
            "dist": {
                "type": "zip",
                "url": "https://api.github.com/repos/sebastianbergmann/comparator/zipball/55f4261989e546dc112258c7a75935a81a7ce382",
                "reference": "55f4261989e546dc112258c7a75935a81a7ce382",
                "shasum": ""
            },
            "require": {
                "php": ">=7.3",
                "sebastian/diff": "^4.0",
                "sebastian/exporter": "^4.0"
            },
            "require-dev": {
                "phpunit/phpunit": "^9.3"
            },
            "type": "library",
            "extra": {
                "branch-alias": {
                    "dev-master": "4.0-dev"
                }
            },
            "autoload": {
                "classmap": [
                    "src/"
                ]
            },
            "notification-url": "https://packagist.org/downloads/",
            "license": [
                "BSD-3-Clause"
            ],
            "authors": [
                {
                    "name": "Sebastian Bergmann",
                    "email": "sebastian@phpunit.de"
                },
                {
                    "name": "Jeff Welch",
                    "email": "whatthejeff@gmail.com"
                },
                {
                    "name": "Volker Dusch",
                    "email": "github@wallbash.com"
                },
                {
                    "name": "Bernhard Schussek",
                    "email": "bschussek@2bepublished.at"
                }
            ],
            "description": "Provides the functionality to compare PHP values for equality",
            "homepage": "https://github.com/sebastianbergmann/comparator",
            "keywords": [
                "comparator",
                "compare",
                "equality"
            ],
            "support": {
                "issues": "https://github.com/sebastianbergmann/comparator/issues",
                "source": "https://github.com/sebastianbergmann/comparator/tree/4.0.6"
            },
            "funding": [
                {
                    "url": "https://github.com/sebastianbergmann",
                    "type": "github"
                }
            ],
            "time": "2020-10-26T15:49:45+00:00"
        },
        {
            "name": "sebastian/complexity",
            "version": "2.0.2",
            "source": {
                "type": "git",
                "url": "https://github.com/sebastianbergmann/complexity.git",
                "reference": "739b35e53379900cc9ac327b2147867b8b6efd88"
            },
            "dist": {
                "type": "zip",
                "url": "https://api.github.com/repos/sebastianbergmann/complexity/zipball/739b35e53379900cc9ac327b2147867b8b6efd88",
                "reference": "739b35e53379900cc9ac327b2147867b8b6efd88",
                "shasum": ""
            },
            "require": {
                "nikic/php-parser": "^4.7",
                "php": ">=7.3"
            },
            "require-dev": {
                "phpunit/phpunit": "^9.3"
            },
            "type": "library",
            "extra": {
                "branch-alias": {
                    "dev-master": "2.0-dev"
                }
            },
            "autoload": {
                "classmap": [
                    "src/"
                ]
            },
            "notification-url": "https://packagist.org/downloads/",
            "license": [
                "BSD-3-Clause"
            ],
            "authors": [
                {
                    "name": "Sebastian Bergmann",
                    "email": "sebastian@phpunit.de",
                    "role": "lead"
                }
            ],
            "description": "Library for calculating the complexity of PHP code units",
            "homepage": "https://github.com/sebastianbergmann/complexity",
            "support": {
                "issues": "https://github.com/sebastianbergmann/complexity/issues",
                "source": "https://github.com/sebastianbergmann/complexity/tree/2.0.2"
            },
            "funding": [
                {
                    "url": "https://github.com/sebastianbergmann",
                    "type": "github"
                }
            ],
            "time": "2020-10-26T15:52:27+00:00"
        },
        {
            "name": "sebastian/diff",
            "version": "4.0.4",
            "source": {
                "type": "git",
                "url": "https://github.com/sebastianbergmann/diff.git",
                "reference": "3461e3fccc7cfdfc2720be910d3bd73c69be590d"
            },
            "dist": {
                "type": "zip",
                "url": "https://api.github.com/repos/sebastianbergmann/diff/zipball/3461e3fccc7cfdfc2720be910d3bd73c69be590d",
                "reference": "3461e3fccc7cfdfc2720be910d3bd73c69be590d",
                "shasum": ""
            },
            "require": {
                "php": ">=7.3"
            },
            "require-dev": {
                "phpunit/phpunit": "^9.3",
                "symfony/process": "^4.2 || ^5"
            },
            "type": "library",
            "extra": {
                "branch-alias": {
                    "dev-master": "4.0-dev"
                }
            },
            "autoload": {
                "classmap": [
                    "src/"
                ]
            },
            "notification-url": "https://packagist.org/downloads/",
            "license": [
                "BSD-3-Clause"
            ],
            "authors": [
                {
                    "name": "Sebastian Bergmann",
                    "email": "sebastian@phpunit.de"
                },
                {
                    "name": "Kore Nordmann",
                    "email": "mail@kore-nordmann.de"
                }
            ],
            "description": "Diff implementation",
            "homepage": "https://github.com/sebastianbergmann/diff",
            "keywords": [
                "diff",
                "udiff",
                "unidiff",
                "unified diff"
            ],
            "support": {
                "issues": "https://github.com/sebastianbergmann/diff/issues",
                "source": "https://github.com/sebastianbergmann/diff/tree/4.0.4"
            },
            "funding": [
                {
                    "url": "https://github.com/sebastianbergmann",
                    "type": "github"
                }
            ],
            "time": "2020-10-26T13:10:38+00:00"
        },
        {
            "name": "sebastian/environment",
            "version": "5.1.3",
            "source": {
                "type": "git",
                "url": "https://github.com/sebastianbergmann/environment.git",
                "reference": "388b6ced16caa751030f6a69e588299fa09200ac"
            },
            "dist": {
                "type": "zip",
                "url": "https://api.github.com/repos/sebastianbergmann/environment/zipball/388b6ced16caa751030f6a69e588299fa09200ac",
                "reference": "388b6ced16caa751030f6a69e588299fa09200ac",
                "shasum": ""
            },
            "require": {
                "php": ">=7.3"
            },
            "require-dev": {
                "phpunit/phpunit": "^9.3"
            },
            "suggest": {
                "ext-posix": "*"
            },
            "type": "library",
            "extra": {
                "branch-alias": {
                    "dev-master": "5.1-dev"
                }
            },
            "autoload": {
                "classmap": [
                    "src/"
                ]
            },
            "notification-url": "https://packagist.org/downloads/",
            "license": [
                "BSD-3-Clause"
            ],
            "authors": [
                {
                    "name": "Sebastian Bergmann",
                    "email": "sebastian@phpunit.de"
                }
            ],
            "description": "Provides functionality to handle HHVM/PHP environments",
            "homepage": "http://www.github.com/sebastianbergmann/environment",
            "keywords": [
                "Xdebug",
                "environment",
                "hhvm"
            ],
            "support": {
                "issues": "https://github.com/sebastianbergmann/environment/issues",
                "source": "https://github.com/sebastianbergmann/environment/tree/5.1.3"
            },
            "funding": [
                {
                    "url": "https://github.com/sebastianbergmann",
                    "type": "github"
                }
            ],
            "time": "2020-09-28T05:52:38+00:00"
        },
        {
            "name": "sebastian/exporter",
            "version": "4.0.3",
            "source": {
                "type": "git",
                "url": "https://github.com/sebastianbergmann/exporter.git",
                "reference": "d89cc98761b8cb5a1a235a6b703ae50d34080e65"
            },
            "dist": {
                "type": "zip",
                "url": "https://api.github.com/repos/sebastianbergmann/exporter/zipball/d89cc98761b8cb5a1a235a6b703ae50d34080e65",
                "reference": "d89cc98761b8cb5a1a235a6b703ae50d34080e65",
                "shasum": ""
            },
            "require": {
                "php": ">=7.3",
                "sebastian/recursion-context": "^4.0"
            },
            "require-dev": {
                "ext-mbstring": "*",
                "phpunit/phpunit": "^9.3"
            },
            "type": "library",
            "extra": {
                "branch-alias": {
                    "dev-master": "4.0-dev"
                }
            },
            "autoload": {
                "classmap": [
                    "src/"
                ]
            },
            "notification-url": "https://packagist.org/downloads/",
            "license": [
                "BSD-3-Clause"
            ],
            "authors": [
                {
                    "name": "Sebastian Bergmann",
                    "email": "sebastian@phpunit.de"
                },
                {
                    "name": "Jeff Welch",
                    "email": "whatthejeff@gmail.com"
                },
                {
                    "name": "Volker Dusch",
                    "email": "github@wallbash.com"
                },
                {
                    "name": "Adam Harvey",
                    "email": "aharvey@php.net"
                },
                {
                    "name": "Bernhard Schussek",
                    "email": "bschussek@gmail.com"
                }
            ],
            "description": "Provides the functionality to export PHP variables for visualization",
            "homepage": "http://www.github.com/sebastianbergmann/exporter",
            "keywords": [
                "export",
                "exporter"
            ],
            "support": {
                "issues": "https://github.com/sebastianbergmann/exporter/issues",
                "source": "https://github.com/sebastianbergmann/exporter/tree/4.0.3"
            },
            "funding": [
                {
                    "url": "https://github.com/sebastianbergmann",
                    "type": "github"
                }
            ],
            "time": "2020-09-28T05:24:23+00:00"
        },
        {
            "name": "sebastian/global-state",
            "version": "5.0.3",
            "source": {
                "type": "git",
                "url": "https://github.com/sebastianbergmann/global-state.git",
                "reference": "23bd5951f7ff26f12d4e3242864df3e08dec4e49"
            },
            "dist": {
                "type": "zip",
                "url": "https://api.github.com/repos/sebastianbergmann/global-state/zipball/23bd5951f7ff26f12d4e3242864df3e08dec4e49",
                "reference": "23bd5951f7ff26f12d4e3242864df3e08dec4e49",
                "shasum": ""
            },
            "require": {
                "php": ">=7.3",
                "sebastian/object-reflector": "^2.0",
                "sebastian/recursion-context": "^4.0"
            },
            "require-dev": {
                "ext-dom": "*",
                "phpunit/phpunit": "^9.3"
            },
            "suggest": {
                "ext-uopz": "*"
            },
            "type": "library",
            "extra": {
                "branch-alias": {
                    "dev-master": "5.0-dev"
                }
            },
            "autoload": {
                "classmap": [
                    "src/"
                ]
            },
            "notification-url": "https://packagist.org/downloads/",
            "license": [
                "BSD-3-Clause"
            ],
            "authors": [
                {
                    "name": "Sebastian Bergmann",
                    "email": "sebastian@phpunit.de"
                }
            ],
            "description": "Snapshotting of global state",
            "homepage": "http://www.github.com/sebastianbergmann/global-state",
            "keywords": [
                "global state"
            ],
            "support": {
                "issues": "https://github.com/sebastianbergmann/global-state/issues",
                "source": "https://github.com/sebastianbergmann/global-state/tree/5.0.3"
            },
            "funding": [
                {
                    "url": "https://github.com/sebastianbergmann",
                    "type": "github"
                }
            ],
            "time": "2021-06-11T13:31:12+00:00"
        },
        {
            "name": "sebastian/lines-of-code",
            "version": "1.0.3",
            "source": {
                "type": "git",
                "url": "https://github.com/sebastianbergmann/lines-of-code.git",
                "reference": "c1c2e997aa3146983ed888ad08b15470a2e22ecc"
            },
            "dist": {
                "type": "zip",
                "url": "https://api.github.com/repos/sebastianbergmann/lines-of-code/zipball/c1c2e997aa3146983ed888ad08b15470a2e22ecc",
                "reference": "c1c2e997aa3146983ed888ad08b15470a2e22ecc",
                "shasum": ""
            },
            "require": {
                "nikic/php-parser": "^4.6",
                "php": ">=7.3"
            },
            "require-dev": {
                "phpunit/phpunit": "^9.3"
            },
            "type": "library",
            "extra": {
                "branch-alias": {
                    "dev-master": "1.0-dev"
                }
            },
            "autoload": {
                "classmap": [
                    "src/"
                ]
            },
            "notification-url": "https://packagist.org/downloads/",
            "license": [
                "BSD-3-Clause"
            ],
            "authors": [
                {
                    "name": "Sebastian Bergmann",
                    "email": "sebastian@phpunit.de",
                    "role": "lead"
                }
            ],
            "description": "Library for counting the lines of code in PHP source code",
            "homepage": "https://github.com/sebastianbergmann/lines-of-code",
            "support": {
                "issues": "https://github.com/sebastianbergmann/lines-of-code/issues",
                "source": "https://github.com/sebastianbergmann/lines-of-code/tree/1.0.3"
            },
            "funding": [
                {
                    "url": "https://github.com/sebastianbergmann",
                    "type": "github"
                }
            ],
            "time": "2020-11-28T06:42:11+00:00"
        },
        {
            "name": "sebastian/object-enumerator",
            "version": "4.0.4",
            "source": {
                "type": "git",
                "url": "https://github.com/sebastianbergmann/object-enumerator.git",
                "reference": "5c9eeac41b290a3712d88851518825ad78f45c71"
            },
            "dist": {
                "type": "zip",
                "url": "https://api.github.com/repos/sebastianbergmann/object-enumerator/zipball/5c9eeac41b290a3712d88851518825ad78f45c71",
                "reference": "5c9eeac41b290a3712d88851518825ad78f45c71",
                "shasum": ""
            },
            "require": {
                "php": ">=7.3",
                "sebastian/object-reflector": "^2.0",
                "sebastian/recursion-context": "^4.0"
            },
            "require-dev": {
                "phpunit/phpunit": "^9.3"
            },
            "type": "library",
            "extra": {
                "branch-alias": {
                    "dev-master": "4.0-dev"
                }
            },
            "autoload": {
                "classmap": [
                    "src/"
                ]
            },
            "notification-url": "https://packagist.org/downloads/",
            "license": [
                "BSD-3-Clause"
            ],
            "authors": [
                {
                    "name": "Sebastian Bergmann",
                    "email": "sebastian@phpunit.de"
                }
            ],
            "description": "Traverses array structures and object graphs to enumerate all referenced objects",
            "homepage": "https://github.com/sebastianbergmann/object-enumerator/",
            "support": {
                "issues": "https://github.com/sebastianbergmann/object-enumerator/issues",
                "source": "https://github.com/sebastianbergmann/object-enumerator/tree/4.0.4"
            },
            "funding": [
                {
                    "url": "https://github.com/sebastianbergmann",
                    "type": "github"
                }
            ],
            "time": "2020-10-26T13:12:34+00:00"
        },
        {
            "name": "sebastian/object-reflector",
            "version": "2.0.4",
            "source": {
                "type": "git",
                "url": "https://github.com/sebastianbergmann/object-reflector.git",
                "reference": "b4f479ebdbf63ac605d183ece17d8d7fe49c15c7"
            },
            "dist": {
                "type": "zip",
                "url": "https://api.github.com/repos/sebastianbergmann/object-reflector/zipball/b4f479ebdbf63ac605d183ece17d8d7fe49c15c7",
                "reference": "b4f479ebdbf63ac605d183ece17d8d7fe49c15c7",
                "shasum": ""
            },
            "require": {
                "php": ">=7.3"
            },
            "require-dev": {
                "phpunit/phpunit": "^9.3"
            },
            "type": "library",
            "extra": {
                "branch-alias": {
                    "dev-master": "2.0-dev"
                }
            },
            "autoload": {
                "classmap": [
                    "src/"
                ]
            },
            "notification-url": "https://packagist.org/downloads/",
            "license": [
                "BSD-3-Clause"
            ],
            "authors": [
                {
                    "name": "Sebastian Bergmann",
                    "email": "sebastian@phpunit.de"
                }
            ],
            "description": "Allows reflection of object attributes, including inherited and non-public ones",
            "homepage": "https://github.com/sebastianbergmann/object-reflector/",
            "support": {
                "issues": "https://github.com/sebastianbergmann/object-reflector/issues",
                "source": "https://github.com/sebastianbergmann/object-reflector/tree/2.0.4"
            },
            "funding": [
                {
                    "url": "https://github.com/sebastianbergmann",
                    "type": "github"
                }
            ],
            "time": "2020-10-26T13:14:26+00:00"
        },
        {
            "name": "sebastian/recursion-context",
            "version": "4.0.4",
            "source": {
                "type": "git",
                "url": "https://github.com/sebastianbergmann/recursion-context.git",
                "reference": "cd9d8cf3c5804de4341c283ed787f099f5506172"
            },
            "dist": {
                "type": "zip",
                "url": "https://api.github.com/repos/sebastianbergmann/recursion-context/zipball/cd9d8cf3c5804de4341c283ed787f099f5506172",
                "reference": "cd9d8cf3c5804de4341c283ed787f099f5506172",
                "shasum": ""
            },
            "require": {
                "php": ">=7.3"
            },
            "require-dev": {
                "phpunit/phpunit": "^9.3"
            },
            "type": "library",
            "extra": {
                "branch-alias": {
                    "dev-master": "4.0-dev"
                }
            },
            "autoload": {
                "classmap": [
                    "src/"
                ]
            },
            "notification-url": "https://packagist.org/downloads/",
            "license": [
                "BSD-3-Clause"
            ],
            "authors": [
                {
                    "name": "Sebastian Bergmann",
                    "email": "sebastian@phpunit.de"
                },
                {
                    "name": "Jeff Welch",
                    "email": "whatthejeff@gmail.com"
                },
                {
                    "name": "Adam Harvey",
                    "email": "aharvey@php.net"
                }
            ],
            "description": "Provides functionality to recursively process PHP variables",
            "homepage": "http://www.github.com/sebastianbergmann/recursion-context",
            "support": {
                "issues": "https://github.com/sebastianbergmann/recursion-context/issues",
                "source": "https://github.com/sebastianbergmann/recursion-context/tree/4.0.4"
            },
            "funding": [
                {
                    "url": "https://github.com/sebastianbergmann",
                    "type": "github"
                }
            ],
            "time": "2020-10-26T13:17:30+00:00"
        },
        {
            "name": "sebastian/resource-operations",
            "version": "3.0.3",
            "source": {
                "type": "git",
                "url": "https://github.com/sebastianbergmann/resource-operations.git",
                "reference": "0f4443cb3a1d92ce809899753bc0d5d5a8dd19a8"
            },
            "dist": {
                "type": "zip",
                "url": "https://api.github.com/repos/sebastianbergmann/resource-operations/zipball/0f4443cb3a1d92ce809899753bc0d5d5a8dd19a8",
                "reference": "0f4443cb3a1d92ce809899753bc0d5d5a8dd19a8",
                "shasum": ""
            },
            "require": {
                "php": ">=7.3"
            },
            "require-dev": {
                "phpunit/phpunit": "^9.0"
            },
            "type": "library",
            "extra": {
                "branch-alias": {
                    "dev-master": "3.0-dev"
                }
            },
            "autoload": {
                "classmap": [
                    "src/"
                ]
            },
            "notification-url": "https://packagist.org/downloads/",
            "license": [
                "BSD-3-Clause"
            ],
            "authors": [
                {
                    "name": "Sebastian Bergmann",
                    "email": "sebastian@phpunit.de"
                }
            ],
            "description": "Provides a list of PHP built-in functions that operate on resources",
            "homepage": "https://www.github.com/sebastianbergmann/resource-operations",
            "support": {
                "issues": "https://github.com/sebastianbergmann/resource-operations/issues",
                "source": "https://github.com/sebastianbergmann/resource-operations/tree/3.0.3"
            },
            "funding": [
                {
                    "url": "https://github.com/sebastianbergmann",
                    "type": "github"
                }
            ],
            "abandoned": true,
            "time": "2020-09-28T06:45:17+00:00"
        },
        {
            "name": "sebastian/type",
            "version": "2.3.4",
            "source": {
                "type": "git",
                "url": "https://github.com/sebastianbergmann/type.git",
                "reference": "b8cd8a1c753c90bc1a0f5372170e3e489136f914"
            },
            "dist": {
                "type": "zip",
                "url": "https://api.github.com/repos/sebastianbergmann/type/zipball/b8cd8a1c753c90bc1a0f5372170e3e489136f914",
                "reference": "b8cd8a1c753c90bc1a0f5372170e3e489136f914",
                "shasum": ""
            },
            "require": {
                "php": ">=7.3"
            },
            "require-dev": {
                "phpunit/phpunit": "^9.3"
            },
            "type": "library",
            "extra": {
                "branch-alias": {
                    "dev-master": "2.3-dev"
                }
            },
            "autoload": {
                "classmap": [
                    "src/"
                ]
            },
            "notification-url": "https://packagist.org/downloads/",
            "license": [
                "BSD-3-Clause"
            ],
            "authors": [
                {
                    "name": "Sebastian Bergmann",
                    "email": "sebastian@phpunit.de",
                    "role": "lead"
                }
            ],
            "description": "Collection of value objects that represent the types of the PHP type system",
            "homepage": "https://github.com/sebastianbergmann/type",
            "support": {
                "issues": "https://github.com/sebastianbergmann/type/issues",
                "source": "https://github.com/sebastianbergmann/type/tree/2.3.4"
            },
            "funding": [
                {
                    "url": "https://github.com/sebastianbergmann",
                    "type": "github"
                }
            ],
            "time": "2021-06-15T12:49:02+00:00"
        },
        {
            "name": "sebastian/version",
            "version": "3.0.2",
            "source": {
                "type": "git",
                "url": "https://github.com/sebastianbergmann/version.git",
                "reference": "c6c1022351a901512170118436c764e473f6de8c"
            },
            "dist": {
                "type": "zip",
                "url": "https://api.github.com/repos/sebastianbergmann/version/zipball/c6c1022351a901512170118436c764e473f6de8c",
                "reference": "c6c1022351a901512170118436c764e473f6de8c",
                "shasum": ""
            },
            "require": {
                "php": ">=7.3"
            },
            "type": "library",
            "extra": {
                "branch-alias": {
                    "dev-master": "3.0-dev"
                }
            },
            "autoload": {
                "classmap": [
                    "src/"
                ]
            },
            "notification-url": "https://packagist.org/downloads/",
            "license": [
                "BSD-3-Clause"
            ],
            "authors": [
                {
                    "name": "Sebastian Bergmann",
                    "email": "sebastian@phpunit.de",
                    "role": "lead"
                }
            ],
            "description": "Library that helps with managing the version number of Git-hosted PHP projects",
            "homepage": "https://github.com/sebastianbergmann/version",
            "support": {
                "issues": "https://github.com/sebastianbergmann/version/issues",
                "source": "https://github.com/sebastianbergmann/version/tree/3.0.2"
            },
            "funding": [
                {
                    "url": "https://github.com/sebastianbergmann",
                    "type": "github"
                }
            ],
            "time": "2020-09-28T06:39:44+00:00"
        },
        {
            "name": "symfony/console",
            "version": "v5.3.10",
            "source": {
                "type": "git",
                "url": "https://github.com/symfony/console.git",
                "reference": "d4e409d9fbcfbf71af0e5a940abb7b0b4bad0bd3"
            },
            "dist": {
                "type": "zip",
                "url": "https://api.github.com/repos/symfony/console/zipball/d4e409d9fbcfbf71af0e5a940abb7b0b4bad0bd3",
                "reference": "d4e409d9fbcfbf71af0e5a940abb7b0b4bad0bd3",
                "shasum": ""
            },
            "require": {
                "php": ">=7.2.5",
                "symfony/deprecation-contracts": "^2.1",
                "symfony/polyfill-mbstring": "~1.0",
                "symfony/polyfill-php73": "^1.8",
                "symfony/polyfill-php80": "^1.16",
                "symfony/service-contracts": "^1.1|^2",
                "symfony/string": "^5.1"
            },
            "conflict": {
                "psr/log": ">=3",
                "symfony/dependency-injection": "<4.4",
                "symfony/dotenv": "<5.1",
                "symfony/event-dispatcher": "<4.4",
                "symfony/lock": "<4.4",
                "symfony/process": "<4.4"
            },
            "provide": {
                "psr/log-implementation": "1.0|2.0"
            },
            "require-dev": {
                "psr/log": "^1|^2",
                "symfony/config": "^4.4|^5.0",
                "symfony/dependency-injection": "^4.4|^5.0",
                "symfony/event-dispatcher": "^4.4|^5.0",
                "symfony/lock": "^4.4|^5.0",
                "symfony/process": "^4.4|^5.0",
                "symfony/var-dumper": "^4.4|^5.0"
            },
            "suggest": {
                "psr/log": "For using the console logger",
                "symfony/event-dispatcher": "",
                "symfony/lock": "",
                "symfony/process": ""
            },
            "type": "library",
            "autoload": {
                "psr-4": {
                    "Symfony\\Component\\Console\\": ""
                },
                "exclude-from-classmap": [
                    "/Tests/"
                ]
            },
            "notification-url": "https://packagist.org/downloads/",
            "license": [
                "MIT"
            ],
            "authors": [
                {
                    "name": "Fabien Potencier",
                    "email": "fabien@symfony.com"
                },
                {
                    "name": "Symfony Community",
                    "homepage": "https://symfony.com/contributors"
                }
            ],
            "description": "Eases the creation of beautiful and testable command line interfaces",
            "homepage": "https://symfony.com",
            "keywords": [
                "cli",
                "command line",
                "console",
                "terminal"
            ],
            "support": {
                "source": "https://github.com/symfony/console/tree/v5.3.10"
            },
            "funding": [
                {
                    "url": "https://symfony.com/sponsor",
                    "type": "custom"
                },
                {
                    "url": "https://github.com/fabpot",
                    "type": "github"
                },
                {
                    "url": "https://tidelift.com/funding/github/packagist/symfony/symfony",
                    "type": "tidelift"
                }
            ],
            "time": "2021-10-26T09:30:15+00:00"
        },
        {
            "name": "symfony/deprecation-contracts",
            "version": "v2.4.0",
            "source": {
                "type": "git",
                "url": "https://github.com/symfony/deprecation-contracts.git",
                "reference": "5f38c8804a9e97d23e0c8d63341088cd8a22d627"
            },
            "dist": {
                "type": "zip",
                "url": "https://api.github.com/repos/symfony/deprecation-contracts/zipball/5f38c8804a9e97d23e0c8d63341088cd8a22d627",
                "reference": "5f38c8804a9e97d23e0c8d63341088cd8a22d627",
                "shasum": ""
            },
            "require": {
                "php": ">=7.1"
            },
            "type": "library",
            "extra": {
                "branch-alias": {
                    "dev-main": "2.4-dev"
                },
                "thanks": {
                    "name": "symfony/contracts",
                    "url": "https://github.com/symfony/contracts"
                }
            },
            "autoload": {
                "files": [
                    "function.php"
                ]
            },
            "notification-url": "https://packagist.org/downloads/",
            "license": [
                "MIT"
            ],
            "authors": [
                {
                    "name": "Nicolas Grekas",
                    "email": "p@tchwork.com"
                },
                {
                    "name": "Symfony Community",
                    "homepage": "https://symfony.com/contributors"
                }
            ],
            "description": "A generic function and convention to trigger deprecation notices",
            "homepage": "https://symfony.com",
            "support": {
                "source": "https://github.com/symfony/deprecation-contracts/tree/v2.4.0"
            },
            "funding": [
                {
                    "url": "https://symfony.com/sponsor",
                    "type": "custom"
                },
                {
                    "url": "https://github.com/fabpot",
                    "type": "github"
                },
                {
                    "url": "https://tidelift.com/funding/github/packagist/symfony/symfony",
                    "type": "tidelift"
                }
            ],
            "time": "2021-03-23T23:28:01+00:00"
        },
        {
            "name": "symfony/polyfill-ctype",
            "version": "v1.23.0",
            "source": {
                "type": "git",
                "url": "https://github.com/symfony/polyfill-ctype.git",
                "reference": "46cd95797e9df938fdd2b03693b5fca5e64b01ce"
            },
            "dist": {
                "type": "zip",
                "url": "https://api.github.com/repos/symfony/polyfill-ctype/zipball/46cd95797e9df938fdd2b03693b5fca5e64b01ce",
                "reference": "46cd95797e9df938fdd2b03693b5fca5e64b01ce",
                "shasum": ""
            },
            "require": {
                "php": ">=7.1"
            },
            "suggest": {
                "ext-ctype": "For best performance"
            },
            "type": "library",
            "extra": {
                "branch-alias": {
                    "dev-main": "1.23-dev"
                },
                "thanks": {
                    "name": "symfony/polyfill",
                    "url": "https://github.com/symfony/polyfill"
                }
            },
            "autoload": {
                "psr-4": {
                    "Symfony\\Polyfill\\Ctype\\": ""
                },
                "files": [
                    "bootstrap.php"
                ]
            },
            "notification-url": "https://packagist.org/downloads/",
            "license": [
                "MIT"
            ],
            "authors": [
                {
                    "name": "Gert de Pagter",
                    "email": "BackEndTea@gmail.com"
                },
                {
                    "name": "Symfony Community",
                    "homepage": "https://symfony.com/contributors"
                }
            ],
            "description": "Symfony polyfill for ctype functions",
            "homepage": "https://symfony.com",
            "keywords": [
                "compatibility",
                "ctype",
                "polyfill",
                "portable"
            ],
            "support": {
                "source": "https://github.com/symfony/polyfill-ctype/tree/v1.23.0"
            },
            "funding": [
                {
                    "url": "https://symfony.com/sponsor",
                    "type": "custom"
                },
                {
                    "url": "https://github.com/fabpot",
                    "type": "github"
                },
                {
                    "url": "https://tidelift.com/funding/github/packagist/symfony/symfony",
                    "type": "tidelift"
                }
            ],
            "time": "2021-02-19T12:13:01+00:00"
        },
        {
            "name": "symfony/polyfill-intl-grapheme",
            "version": "v1.23.1",
            "source": {
                "type": "git",
                "url": "https://github.com/symfony/polyfill-intl-grapheme.git",
                "reference": "16880ba9c5ebe3642d1995ab866db29270b36535"
            },
            "dist": {
                "type": "zip",
                "url": "https://api.github.com/repos/symfony/polyfill-intl-grapheme/zipball/16880ba9c5ebe3642d1995ab866db29270b36535",
                "reference": "16880ba9c5ebe3642d1995ab866db29270b36535",
                "shasum": ""
            },
            "require": {
                "php": ">=7.1"
            },
            "suggest": {
                "ext-intl": "For best performance"
            },
            "type": "library",
            "extra": {
                "branch-alias": {
                    "dev-main": "1.23-dev"
                },
                "thanks": {
                    "name": "symfony/polyfill",
                    "url": "https://github.com/symfony/polyfill"
                }
            },
            "autoload": {
                "psr-4": {
                    "Symfony\\Polyfill\\Intl\\Grapheme\\": ""
                },
                "files": [
                    "bootstrap.php"
                ]
            },
            "notification-url": "https://packagist.org/downloads/",
            "license": [
                "MIT"
            ],
            "authors": [
                {
                    "name": "Nicolas Grekas",
                    "email": "p@tchwork.com"
                },
                {
                    "name": "Symfony Community",
                    "homepage": "https://symfony.com/contributors"
                }
            ],
            "description": "Symfony polyfill for intl's grapheme_* functions",
            "homepage": "https://symfony.com",
            "keywords": [
                "compatibility",
                "grapheme",
                "intl",
                "polyfill",
                "portable",
                "shim"
            ],
            "support": {
                "source": "https://github.com/symfony/polyfill-intl-grapheme/tree/v1.23.1"
            },
            "funding": [
                {
                    "url": "https://symfony.com/sponsor",
                    "type": "custom"
                },
                {
                    "url": "https://github.com/fabpot",
                    "type": "github"
                },
                {
                    "url": "https://tidelift.com/funding/github/packagist/symfony/symfony",
                    "type": "tidelift"
                }
            ],
            "time": "2021-05-27T12:26:48+00:00"
        },
        {
            "name": "symfony/polyfill-intl-normalizer",
            "version": "v1.23.0",
            "source": {
                "type": "git",
                "url": "https://github.com/symfony/polyfill-intl-normalizer.git",
                "reference": "8590a5f561694770bdcd3f9b5c69dde6945028e8"
            },
            "dist": {
                "type": "zip",
                "url": "https://api.github.com/repos/symfony/polyfill-intl-normalizer/zipball/8590a5f561694770bdcd3f9b5c69dde6945028e8",
                "reference": "8590a5f561694770bdcd3f9b5c69dde6945028e8",
                "shasum": ""
            },
            "require": {
                "php": ">=7.1"
            },
            "suggest": {
                "ext-intl": "For best performance"
            },
            "type": "library",
            "extra": {
                "branch-alias": {
                    "dev-main": "1.23-dev"
                },
                "thanks": {
                    "name": "symfony/polyfill",
                    "url": "https://github.com/symfony/polyfill"
                }
            },
            "autoload": {
                "psr-4": {
                    "Symfony\\Polyfill\\Intl\\Normalizer\\": ""
                },
                "files": [
                    "bootstrap.php"
                ],
                "classmap": [
                    "Resources/stubs"
                ]
            },
            "notification-url": "https://packagist.org/downloads/",
            "license": [
                "MIT"
            ],
            "authors": [
                {
                    "name": "Nicolas Grekas",
                    "email": "p@tchwork.com"
                },
                {
                    "name": "Symfony Community",
                    "homepage": "https://symfony.com/contributors"
                }
            ],
            "description": "Symfony polyfill for intl's Normalizer class and related functions",
            "homepage": "https://symfony.com",
            "keywords": [
                "compatibility",
                "intl",
                "normalizer",
                "polyfill",
                "portable",
                "shim"
            ],
            "support": {
                "source": "https://github.com/symfony/polyfill-intl-normalizer/tree/v1.23.0"
            },
            "funding": [
                {
                    "url": "https://symfony.com/sponsor",
                    "type": "custom"
                },
                {
                    "url": "https://github.com/fabpot",
                    "type": "github"
                },
                {
                    "url": "https://tidelift.com/funding/github/packagist/symfony/symfony",
                    "type": "tidelift"
                }
            ],
            "time": "2021-02-19T12:13:01+00:00"
        },
        {
            "name": "symfony/polyfill-mbstring",
            "version": "v1.23.1",
            "source": {
                "type": "git",
                "url": "https://github.com/symfony/polyfill-mbstring.git",
                "reference": "9174a3d80210dca8daa7f31fec659150bbeabfc6"
            },
            "dist": {
                "type": "zip",
                "url": "https://api.github.com/repos/symfony/polyfill-mbstring/zipball/9174a3d80210dca8daa7f31fec659150bbeabfc6",
                "reference": "9174a3d80210dca8daa7f31fec659150bbeabfc6",
                "shasum": ""
            },
            "require": {
                "php": ">=7.1"
            },
            "suggest": {
                "ext-mbstring": "For best performance"
            },
            "type": "library",
            "extra": {
                "branch-alias": {
                    "dev-main": "1.23-dev"
                },
                "thanks": {
                    "name": "symfony/polyfill",
                    "url": "https://github.com/symfony/polyfill"
                }
            },
            "autoload": {
                "psr-4": {
                    "Symfony\\Polyfill\\Mbstring\\": ""
                },
                "files": [
                    "bootstrap.php"
                ]
            },
            "notification-url": "https://packagist.org/downloads/",
            "license": [
                "MIT"
            ],
            "authors": [
                {
                    "name": "Nicolas Grekas",
                    "email": "p@tchwork.com"
                },
                {
                    "name": "Symfony Community",
                    "homepage": "https://symfony.com/contributors"
                }
            ],
            "description": "Symfony polyfill for the Mbstring extension",
            "homepage": "https://symfony.com",
            "keywords": [
                "compatibility",
                "mbstring",
                "polyfill",
                "portable",
                "shim"
            ],
            "support": {
                "source": "https://github.com/symfony/polyfill-mbstring/tree/v1.23.1"
            },
            "funding": [
                {
                    "url": "https://symfony.com/sponsor",
                    "type": "custom"
                },
                {
                    "url": "https://github.com/fabpot",
                    "type": "github"
                },
                {
                    "url": "https://tidelift.com/funding/github/packagist/symfony/symfony",
                    "type": "tidelift"
                }
            ],
            "time": "2021-05-27T12:26:48+00:00"
        },
        {
            "name": "symfony/polyfill-php73",
            "version": "v1.23.0",
            "source": {
                "type": "git",
                "url": "https://github.com/symfony/polyfill-php73.git",
                "reference": "fba8933c384d6476ab14fb7b8526e5287ca7e010"
            },
            "dist": {
                "type": "zip",
                "url": "https://api.github.com/repos/symfony/polyfill-php73/zipball/fba8933c384d6476ab14fb7b8526e5287ca7e010",
                "reference": "fba8933c384d6476ab14fb7b8526e5287ca7e010",
                "shasum": ""
            },
            "require": {
                "php": ">=7.1"
            },
            "type": "library",
            "extra": {
                "branch-alias": {
                    "dev-main": "1.23-dev"
                },
                "thanks": {
                    "name": "symfony/polyfill",
                    "url": "https://github.com/symfony/polyfill"
                }
            },
            "autoload": {
                "psr-4": {
                    "Symfony\\Polyfill\\Php73\\": ""
                },
                "files": [
                    "bootstrap.php"
                ],
                "classmap": [
                    "Resources/stubs"
                ]
            },
            "notification-url": "https://packagist.org/downloads/",
            "license": [
                "MIT"
            ],
            "authors": [
                {
                    "name": "Nicolas Grekas",
                    "email": "p@tchwork.com"
                },
                {
                    "name": "Symfony Community",
                    "homepage": "https://symfony.com/contributors"
                }
            ],
            "description": "Symfony polyfill backporting some PHP 7.3+ features to lower PHP versions",
            "homepage": "https://symfony.com",
            "keywords": [
                "compatibility",
                "polyfill",
                "portable",
                "shim"
            ],
            "support": {
                "source": "https://github.com/symfony/polyfill-php73/tree/v1.23.0"
            },
            "funding": [
                {
                    "url": "https://symfony.com/sponsor",
                    "type": "custom"
                },
                {
                    "url": "https://github.com/fabpot",
                    "type": "github"
                },
                {
                    "url": "https://tidelift.com/funding/github/packagist/symfony/symfony",
                    "type": "tidelift"
                }
            ],
            "time": "2021-02-19T12:13:01+00:00"
        },
        {
            "name": "symfony/polyfill-php80",
            "version": "v1.23.1",
            "source": {
                "type": "git",
                "url": "https://github.com/symfony/polyfill-php80.git",
                "reference": "1100343ed1a92e3a38f9ae122fc0eb21602547be"
            },
            "dist": {
                "type": "zip",
                "url": "https://api.github.com/repos/symfony/polyfill-php80/zipball/1100343ed1a92e3a38f9ae122fc0eb21602547be",
                "reference": "1100343ed1a92e3a38f9ae122fc0eb21602547be",
                "shasum": ""
            },
            "require": {
                "php": ">=7.1"
            },
            "type": "library",
            "extra": {
                "branch-alias": {
                    "dev-main": "1.23-dev"
                },
                "thanks": {
                    "name": "symfony/polyfill",
                    "url": "https://github.com/symfony/polyfill"
                }
            },
            "autoload": {
                "psr-4": {
                    "Symfony\\Polyfill\\Php80\\": ""
                },
                "files": [
                    "bootstrap.php"
                ],
                "classmap": [
                    "Resources/stubs"
                ]
            },
            "notification-url": "https://packagist.org/downloads/",
            "license": [
                "MIT"
            ],
            "authors": [
                {
                    "name": "Ion Bazan",
                    "email": "ion.bazan@gmail.com"
                },
                {
                    "name": "Nicolas Grekas",
                    "email": "p@tchwork.com"
                },
                {
                    "name": "Symfony Community",
                    "homepage": "https://symfony.com/contributors"
                }
            ],
            "description": "Symfony polyfill backporting some PHP 8.0+ features to lower PHP versions",
            "homepage": "https://symfony.com",
            "keywords": [
                "compatibility",
                "polyfill",
                "portable",
                "shim"
            ],
            "support": {
                "source": "https://github.com/symfony/polyfill-php80/tree/v1.23.1"
            },
            "funding": [
                {
                    "url": "https://symfony.com/sponsor",
                    "type": "custom"
                },
                {
                    "url": "https://github.com/fabpot",
                    "type": "github"
                },
                {
                    "url": "https://tidelift.com/funding/github/packagist/symfony/symfony",
                    "type": "tidelift"
                }
            ],
            "time": "2021-07-28T13:41:28+00:00"
        },
        {
            "name": "symfony/process",
            "version": "v5.3.7",
            "source": {
                "type": "git",
                "url": "https://github.com/symfony/process.git",
                "reference": "38f26c7d6ed535217ea393e05634cb0b244a1967"
            },
            "dist": {
                "type": "zip",
                "url": "https://api.github.com/repos/symfony/process/zipball/38f26c7d6ed535217ea393e05634cb0b244a1967",
                "reference": "38f26c7d6ed535217ea393e05634cb0b244a1967",
                "shasum": ""
            },
            "require": {
                "php": ">=7.2.5",
                "symfony/polyfill-php80": "^1.16"
            },
            "type": "library",
            "autoload": {
                "psr-4": {
                    "Symfony\\Component\\Process\\": ""
                },
                "exclude-from-classmap": [
                    "/Tests/"
                ]
            },
            "notification-url": "https://packagist.org/downloads/",
            "license": [
                "MIT"
            ],
            "authors": [
                {
                    "name": "Fabien Potencier",
                    "email": "fabien@symfony.com"
                },
                {
                    "name": "Symfony Community",
                    "homepage": "https://symfony.com/contributors"
                }
            ],
            "description": "Executes commands in sub-processes",
            "homepage": "https://symfony.com",
            "support": {
                "source": "https://github.com/symfony/process/tree/v5.3.7"
            },
            "funding": [
                {
                    "url": "https://symfony.com/sponsor",
                    "type": "custom"
                },
                {
                    "url": "https://github.com/fabpot",
                    "type": "github"
                },
                {
                    "url": "https://tidelift.com/funding/github/packagist/symfony/symfony",
                    "type": "tidelift"
                }
            ],
            "time": "2021-08-04T21:20:46+00:00"
        },
        {
            "name": "symfony/service-contracts",
            "version": "v2.4.0",
            "source": {
                "type": "git",
                "url": "https://github.com/symfony/service-contracts.git",
                "reference": "f040a30e04b57fbcc9c6cbcf4dbaa96bd318b9bb"
            },
            "dist": {
                "type": "zip",
                "url": "https://api.github.com/repos/symfony/service-contracts/zipball/f040a30e04b57fbcc9c6cbcf4dbaa96bd318b9bb",
                "reference": "f040a30e04b57fbcc9c6cbcf4dbaa96bd318b9bb",
                "shasum": ""
            },
            "require": {
                "php": ">=7.2.5",
                "psr/container": "^1.1"
            },
            "suggest": {
                "symfony/service-implementation": ""
            },
            "type": "library",
            "extra": {
                "branch-alias": {
                    "dev-main": "2.4-dev"
                },
                "thanks": {
                    "name": "symfony/contracts",
                    "url": "https://github.com/symfony/contracts"
                }
            },
            "autoload": {
                "psr-4": {
                    "Symfony\\Contracts\\Service\\": ""
                }
            },
            "notification-url": "https://packagist.org/downloads/",
            "license": [
                "MIT"
            ],
            "authors": [
                {
                    "name": "Nicolas Grekas",
                    "email": "p@tchwork.com"
                },
                {
                    "name": "Symfony Community",
                    "homepage": "https://symfony.com/contributors"
                }
            ],
            "description": "Generic abstractions related to writing services",
            "homepage": "https://symfony.com",
            "keywords": [
                "abstractions",
                "contracts",
                "decoupling",
                "interfaces",
                "interoperability",
                "standards"
            ],
            "support": {
                "source": "https://github.com/symfony/service-contracts/tree/v2.4.0"
            },
            "funding": [
                {
                    "url": "https://symfony.com/sponsor",
                    "type": "custom"
                },
                {
                    "url": "https://github.com/fabpot",
                    "type": "github"
                },
                {
                    "url": "https://tidelift.com/funding/github/packagist/symfony/symfony",
                    "type": "tidelift"
                }
            ],
            "time": "2021-04-01T10:43:52+00:00"
        },
        {
            "name": "symfony/string",
            "version": "v5.3.10",
            "source": {
                "type": "git",
                "url": "https://github.com/symfony/string.git",
                "reference": "d70c35bb20bbca71fc4ab7921e3c6bda1a82a60c"
            },
            "dist": {
                "type": "zip",
                "url": "https://api.github.com/repos/symfony/string/zipball/d70c35bb20bbca71fc4ab7921e3c6bda1a82a60c",
                "reference": "d70c35bb20bbca71fc4ab7921e3c6bda1a82a60c",
                "shasum": ""
            },
            "require": {
                "php": ">=7.2.5",
                "symfony/polyfill-ctype": "~1.8",
                "symfony/polyfill-intl-grapheme": "~1.0",
                "symfony/polyfill-intl-normalizer": "~1.0",
                "symfony/polyfill-mbstring": "~1.0",
                "symfony/polyfill-php80": "~1.15"
            },
            "require-dev": {
                "symfony/error-handler": "^4.4|^5.0",
                "symfony/http-client": "^4.4|^5.0",
                "symfony/translation-contracts": "^1.1|^2",
                "symfony/var-exporter": "^4.4|^5.0"
            },
            "type": "library",
            "autoload": {
                "psr-4": {
                    "Symfony\\Component\\String\\": ""
                },
                "files": [
                    "Resources/functions.php"
                ],
                "exclude-from-classmap": [
                    "/Tests/"
                ]
            },
            "notification-url": "https://packagist.org/downloads/",
            "license": [
                "MIT"
            ],
            "authors": [
                {
                    "name": "Nicolas Grekas",
                    "email": "p@tchwork.com"
                },
                {
                    "name": "Symfony Community",
                    "homepage": "https://symfony.com/contributors"
                }
            ],
            "description": "Provides an object-oriented API to strings and deals with bytes, UTF-8 code points and grapheme clusters in a unified way",
            "homepage": "https://symfony.com",
            "keywords": [
                "grapheme",
                "i18n",
                "string",
                "unicode",
                "utf-8",
                "utf8"
            ],
            "support": {
                "source": "https://github.com/symfony/string/tree/v5.3.10"
            },
            "funding": [
                {
                    "url": "https://symfony.com/sponsor",
                    "type": "custom"
                },
                {
                    "url": "https://github.com/fabpot",
                    "type": "github"
                },
                {
                    "url": "https://tidelift.com/funding/github/packagist/symfony/symfony",
                    "type": "tidelift"
                }
            ],
            "time": "2021-10-27T18:21:46+00:00"
        },
        {
            "name": "theseer/tokenizer",
            "version": "1.2.1",
            "source": {
                "type": "git",
                "url": "https://github.com/theseer/tokenizer.git",
                "reference": "34a41e998c2183e22995f158c581e7b5e755ab9e"
            },
            "dist": {
                "type": "zip",
                "url": "https://api.github.com/repos/theseer/tokenizer/zipball/34a41e998c2183e22995f158c581e7b5e755ab9e",
                "reference": "34a41e998c2183e22995f158c581e7b5e755ab9e",
                "shasum": ""
            },
            "require": {
                "ext-dom": "*",
                "ext-tokenizer": "*",
                "ext-xmlwriter": "*",
                "php": "^7.2 || ^8.0"
            },
            "type": "library",
            "autoload": {
                "classmap": [
                    "src/"
                ]
            },
            "notification-url": "https://packagist.org/downloads/",
            "license": [
                "BSD-3-Clause"
            ],
            "authors": [
                {
                    "name": "Arne Blankerts",
                    "email": "arne@blankerts.de",
                    "role": "Developer"
                }
            ],
            "description": "A small library for converting tokenized PHP source code into XML and potentially other formats",
            "support": {
                "issues": "https://github.com/theseer/tokenizer/issues",
                "source": "https://github.com/theseer/tokenizer/tree/1.2.1"
            },
            "funding": [
                {
                    "url": "https://github.com/theseer",
                    "type": "github"
                }
            ],
            "time": "2021-07-28T10:34:58+00:00"
        },
        {
            "name": "webmozart/assert",
            "version": "1.10.0",
            "source": {
                "type": "git",
                "url": "https://github.com/webmozarts/assert.git",
                "reference": "6964c76c7804814a842473e0c8fd15bab0f18e25"
            },
            "dist": {
                "type": "zip",
                "url": "https://api.github.com/repos/webmozarts/assert/zipball/6964c76c7804814a842473e0c8fd15bab0f18e25",
                "reference": "6964c76c7804814a842473e0c8fd15bab0f18e25",
                "shasum": ""
            },
            "require": {
                "php": "^7.2 || ^8.0",
                "symfony/polyfill-ctype": "^1.8"
            },
            "conflict": {
                "phpstan/phpstan": "<0.12.20",
                "vimeo/psalm": "<4.6.1 || 4.6.2"
            },
            "require-dev": {
                "phpunit/phpunit": "^8.5.13"
            },
            "type": "library",
            "extra": {
                "branch-alias": {
                    "dev-master": "1.10-dev"
                }
            },
            "autoload": {
                "psr-4": {
                    "Webmozart\\Assert\\": "src/"
                }
            },
            "notification-url": "https://packagist.org/downloads/",
            "license": [
                "MIT"
            ],
            "authors": [
                {
                    "name": "Bernhard Schussek",
                    "email": "bschussek@gmail.com"
                }
            ],
            "description": "Assertions to validate method input/output with nice error messages.",
            "keywords": [
                "assert",
                "check",
                "validate"
            ],
            "support": {
                "issues": "https://github.com/webmozarts/assert/issues",
                "source": "https://github.com/webmozarts/assert/tree/1.10.0"
            },
            "time": "2021-03-09T10:59:23+00:00"
        },
        {
            "name": "wikimedia/at-ease",
            "version": "v2.1.0",
            "source": {
                "type": "git",
                "url": "https://github.com/wikimedia/at-ease.git",
                "reference": "e8ebaa7bb7c8a8395481a05f6dc4deaceab11c33"
            },
            "dist": {
                "type": "zip",
                "url": "https://api.github.com/repos/wikimedia/at-ease/zipball/e8ebaa7bb7c8a8395481a05f6dc4deaceab11c33",
                "reference": "e8ebaa7bb7c8a8395481a05f6dc4deaceab11c33",
                "shasum": ""
            },
            "require": {
                "php": ">=7.2.9"
            },
            "require-dev": {
                "mediawiki/mediawiki-codesniffer": "35.0.0",
                "mediawiki/minus-x": "1.1.1",
                "ockcyp/covers-validator": "1.3.3",
                "php-parallel-lint/php-console-highlighter": "0.5.0",
                "php-parallel-lint/php-parallel-lint": "1.2.0",
                "phpunit/phpunit": "^8.5"
            },
            "type": "library",
            "autoload": {
                "psr-4": {
                    "Wikimedia\\AtEase\\": "src/Wikimedia/AtEase/"
                },
                "files": [
                    "src/Wikimedia/Functions.php"
                ]
            },
            "notification-url": "https://packagist.org/downloads/",
            "license": [
                "GPL-2.0-or-later"
            ],
            "authors": [
                {
                    "name": "Tim Starling",
                    "email": "tstarling@wikimedia.org"
                },
                {
                    "name": "MediaWiki developers",
                    "email": "wikitech-l@lists.wikimedia.org"
                }
            ],
            "description": "Safe replacement to @ for suppressing warnings.",
            "homepage": "https://www.mediawiki.org/wiki/at-ease",
            "support": {
                "source": "https://github.com/wikimedia/at-ease/tree/v2.1.0"
            },
            "time": "2021-02-27T15:53:37+00:00"
        },
        {
            "name": "yoast/phpunit-polyfills",
            "version": "1.0.2",
            "source": {
                "type": "git",
                "url": "https://github.com/Yoast/PHPUnit-Polyfills.git",
                "reference": "1a582ab1d91e86aa450340c4d35631a85314ff9f"
            },
            "dist": {
                "type": "zip",
                "url": "https://api.github.com/repos/Yoast/PHPUnit-Polyfills/zipball/1a582ab1d91e86aa450340c4d35631a85314ff9f",
                "reference": "1a582ab1d91e86aa450340c4d35631a85314ff9f",
                "shasum": ""
            },
            "require": {
                "php": ">=5.4",
                "phpunit/phpunit": "^4.8.36 || ^5.7.21 || ^6.0 || ^7.0 || ^8.0 || ^9.0"
            },
            "require-dev": {
                "yoast/yoastcs": "^2.2.0"
            },
            "type": "library",
            "extra": {
                "branch-alias": {
                    "dev-main": "1.x-dev",
                    "dev-develop": "1.x-dev"
                }
            },
            "autoload": {
                "files": [
                    "phpunitpolyfills-autoload.php"
                ]
            },
            "notification-url": "https://packagist.org/downloads/",
            "license": [
                "BSD-3-Clause"
            ],
            "authors": [
                {
                    "name": "Team Yoast",
                    "email": "support@yoast.com",
                    "homepage": "https://yoast.com"
                },
                {
                    "name": "Contributors",
                    "homepage": "https://github.com/Yoast/PHPUnit-Polyfills/graphs/contributors"
                }
            ],
            "description": "Set of polyfills for changed PHPUnit functionality to allow for creating PHPUnit cross-version compatible tests",
            "homepage": "https://github.com/Yoast/PHPUnit-Polyfills",
            "keywords": [
                "phpunit",
                "polyfill",
                "testing"
            ],
            "support": {
                "issues": "https://github.com/Yoast/PHPUnit-Polyfills/issues",
                "source": "https://github.com/Yoast/PHPUnit-Polyfills"
            },
            "time": "2021-10-03T08:40:26+00:00"
        }
    ],
    "aliases": [],
    "minimum-stability": "dev",
    "stability-flags": {
        "automattic/jetpack-a8c-mc-stats": 20,
        "automattic/jetpack-abtest": 20,
        "automattic/jetpack-assets": 20,
        "automattic/jetpack-autoloader": 20,
        "automattic/jetpack-backup": 20,
        "automattic/jetpack-blocks": 20,
        "automattic/jetpack-compat": 20,
        "automattic/jetpack-config": 20,
        "automattic/jetpack-connection": 20,
        "automattic/jetpack-connection-ui": 20,
        "automattic/jetpack-constants": 20,
        "automattic/jetpack-device-detection": 20,
        "automattic/jetpack-error": 20,
        "automattic/jetpack-heartbeat": 20,
        "automattic/jetpack-identity-crisis": 20,
        "automattic/jetpack-jitm": 20,
        "automattic/jetpack-lazy-images": 20,
        "automattic/jetpack-licensing": 20,
        "automattic/jetpack-logo": 20,
        "automattic/jetpack-my-jetpack": 20,
        "automattic/jetpack-options": 20,
        "automattic/jetpack-partner": 20,
        "automattic/jetpack-redirect": 20,
        "automattic/jetpack-roles": 20,
        "automattic/jetpack-search": 20,
        "automattic/jetpack-status": 20,
        "automattic/jetpack-sync": 20,
        "automattic/jetpack-terms-of-service": 20,
        "automattic/jetpack-tracking": 20,
        "automattic/jetpack-changelogger": 20
    },
    "prefer-stable": true,
    "prefer-lowest": false,
    "platform": {
        "ext-fileinfo": "*",
        "ext-json": "*",
        "ext-openssl": "*"
    },
    "platform-dev": [],
    "platform-overrides": {
        "ext-intl": "0.0.0"
    },
    "plugin-api-version": "2.1.0"
}<|MERGE_RESOLUTION|>--- conflicted
+++ resolved
@@ -4,11 +4,7 @@
         "Read more about it at https://getcomposer.org/doc/01-basic-usage.md#installing-dependencies",
         "This file is @generated automatically"
     ],
-<<<<<<< HEAD
-    "content-hash": "531899d573b92415694dff26362b284c",
-=======
     "content-hash": "b0dd51a210862ace7493ba553f2f0468",
->>>>>>> 05d9faf1
     "packages": [
         {
             "name": "automattic/jetpack-a8c-mc-stats",
@@ -487,11 +483,7 @@
             "dist": {
                 "type": "path",
                 "url": "../../packages/connection",
-<<<<<<< HEAD
-                "reference": "19cef991493368d69baf0e77c3e64528db997c1c"
-=======
                 "reference": "d8aa6899588d9057db2494e9d1584fb32d206e2c"
->>>>>>> 05d9faf1
             },
             "require": {
                 "automattic/jetpack-a8c-mc-stats": "^1.4",
@@ -878,11 +870,7 @@
             "dist": {
                 "type": "path",
                 "url": "../../packages/jitm",
-<<<<<<< HEAD
-                "reference": "8292e0618760d062cbf021922fda6d7a8947575d"
-=======
                 "reference": "02bfc79a06f7a06374b291d5670a937f82189aff"
->>>>>>> 05d9faf1
             },
             "require": {
                 "automattic/jetpack-a8c-mc-stats": "^1.4",
