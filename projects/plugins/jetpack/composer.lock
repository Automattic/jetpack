--- conflicted
+++ resolved
@@ -1520,11 +1520,7 @@
             "dist": {
                 "type": "path",
                 "url": "../../packages/search",
-<<<<<<< HEAD
                 "reference": "4919a9db1cda329357f4662d857b02f681bea411"
-=======
-                "reference": "58a18c9d8e957ddd9099e0d18a9b6210d7d995d9"
->>>>>>> ae52b777
             },
             "require": {
                 "automattic/jetpack-assets": "^1.16",
