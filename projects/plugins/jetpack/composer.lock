--- conflicted
+++ resolved
@@ -673,11 +673,7 @@
 			"dist": {
 				"type": "path",
 				"url": "../../packages/classic-theme-helper",
-<<<<<<< HEAD
-				"reference": "4e9717827c7da3d71d4b566fb742c5c226b40f52"
-=======
 				"reference": "2ef40dc91652b8370108a7d3cb358947e43b0218"
->>>>>>> 82ceac05
 			},
 			"require": {
 				"automattic/jetpack-assets": "@dev",
@@ -695,7 +691,7 @@
 			"extra": {
 				"autotagger": true,
 				"branch-alias": {
-					"dev-trunk": "0.4.x-dev"
+					"dev-trunk": "0.5.x-dev"
 				},
 				"changelogger": {
 					"link-template": "https://github.com/Automattic/jetpack-classic-theme-helper/compare/v${old}...v${new}"
@@ -1669,11 +1665,7 @@
 			"dist": {
 				"type": "path",
 				"url": "../../packages/masterbar",
-<<<<<<< HEAD
-				"reference": "9f21b1d7607b21df7becfcdb49002d310d891440"
-=======
 				"reference": "4d37336caa7e0c30dde20741f27a1785d65a8cb0"
->>>>>>> 82ceac05
 			},
 			"require": {
 				"automattic/jetpack-assets": "@dev",
@@ -1701,11 +1693,7 @@
 			"extra": {
 				"autotagger": true,
 				"branch-alias": {
-<<<<<<< HEAD
-					"dev-trunk": "0.6.x-dev"
-=======
 					"dev-trunk": "0.8.x-dev"
->>>>>>> 82ceac05
 				},
 				"changelogger": {
 					"link-template": "https://github.com/Automattic/jetpack-masterbar/compare/v${old}...v${new}"
@@ -2695,11 +2683,7 @@
 			"dist": {
 				"type": "path",
 				"url": "../../packages/sync",
-<<<<<<< HEAD
-				"reference": "1647bd686ed11800513f14aa1c93956e16a3b7f5"
-=======
 				"reference": "64ed9303f16e3377d99091c67842f3c4b07b71eb"
->>>>>>> 82ceac05
 			},
 			"require": {
 				"automattic/jetpack-connection": "@dev",
@@ -2732,11 +2716,7 @@
 					"link-template": "https://github.com/Automattic/jetpack-sync/compare/v${old}...v${new}"
 				},
 				"branch-alias": {
-<<<<<<< HEAD
-					"dev-trunk": "3.6.x-dev"
-=======
 					"dev-trunk": "3.8.x-dev"
->>>>>>> 82ceac05
 				},
 				"dependencies": {
 					"test-only": [
