--- conflicted
+++ resolved
@@ -4,11 +4,7 @@
         "Read more about it at https://getcomposer.org/doc/01-basic-usage.md#installing-dependencies",
         "This file is @generated automatically"
     ],
-<<<<<<< HEAD
-    "content-hash": "cd42bfd454a6c06272bd7bc45dc7923f",
-=======
     "content-hash": "58e6ced6b5ab2c650ba00cb6d4838dc8",
->>>>>>> 37c15744
     "packages": [
         {
             "name": "automattic/jetpack-a8c-mc-stats",
