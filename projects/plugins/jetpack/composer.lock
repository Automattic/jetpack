--- conflicted
+++ resolved
@@ -4,11 +4,7 @@
         "Read more about it at https://getcomposer.org/doc/01-basic-usage.md#installing-dependencies",
         "This file is @generated automatically"
     ],
-<<<<<<< HEAD
-    "content-hash": "a82dd8720fa317781c532609ae2b5aa4",
-=======
-    "content-hash": "6162916b2efc7018b8c02cd92be33727",
->>>>>>> f65ac023
+    "content-hash": "fc6f1935592729b464d4e87e0fc6c7cc",
     "packages": [
         {
             "name": "automattic/jetpack-a8c-mc-stats",
