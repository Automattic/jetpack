{
	"_readme": [
		"This file locks the dependencies of your project to a known state",
		"Read more about it at https://getcomposer.org/doc/01-basic-usage.md#installing-dependencies",
		"This file is @generated automatically"
	],
	"content-hash": "2d56d2e8cbc747ab23d1b1699a16ef76",
	"packages": [
		{
			"name": "automattic/jetpack-a8c-mc-stats",
			"version": "dev-trunk",
			"dist": {
				"type": "path",
				"url": "../../packages/a8c-mc-stats",
				"reference": "29e2de602fcb803984eed4229ffa60a2f96a53f9"
			},
			"require": {
				"php": ">=7.0"
			},
			"require-dev": {
				"automattic/jetpack-changelogger": "@dev",
				"yoast/phpunit-polyfills": "1.1.0"
			},
			"suggest": {
				"automattic/jetpack-autoloader": "Allow for better interoperability with other plugins that use this package."
			},
			"type": "jetpack-library",
			"extra": {
				"autotagger": true,
				"mirror-repo": "Automattic/jetpack-a8c-mc-stats",
				"changelogger": {
					"link-template": "https://github.com/Automattic/jetpack-a8c-mc-stats/compare/v${old}...v${new}"
				},
				"branch-alias": {
					"dev-trunk": "2.0.x-dev"
				}
			},
			"autoload": {
				"classmap": [
					"src/"
				]
			},
			"scripts": {
				"phpunit": [
					"./vendor/phpunit/phpunit/phpunit --colors=always"
				],
				"test-php": [
					"@composer phpunit"
				]
			},
			"license": [
				"GPL-2.0-or-later"
			],
			"description": "Used to record internal usage stats for Automattic. Not visible to site owners.",
			"transport-options": {
				"relative": true
			}
		},
		{
			"name": "automattic/jetpack-abtest",
			"version": "dev-trunk",
			"dist": {
				"type": "path",
				"url": "../../packages/abtest",
				"reference": "8d7ca6c2a61f73ba22831ca8eaab113ab7db09e0"
			},
			"require": {
				"automattic/jetpack-connection": "@dev",
				"automattic/jetpack-error": "@dev",
				"php": ">=7.0"
			},
			"require-dev": {
				"automattic/jetpack-changelogger": "@dev",
				"automattic/wordbless": "dev-master",
				"yoast/phpunit-polyfills": "1.1.0"
			},
			"suggest": {
				"automattic/jetpack-autoloader": "Allow for better interoperability with other plugins that use this package."
			},
			"type": "jetpack-library",
			"extra": {
				"autotagger": true,
				"mirror-repo": "Automattic/jetpack-abtest",
				"changelogger": {
					"link-template": "https://github.com/Automattic/jetpack-abtest/compare/v${old}...v${new}"
				},
				"branch-alias": {
					"dev-trunk": "2.0.x-dev"
				}
			},
			"autoload": {
				"classmap": [
					"src/"
				]
			},
			"scripts": {
				"phpunit": [
					"./vendor/phpunit/phpunit/phpunit --colors=always"
				],
				"post-install-cmd": [
					"WorDBless\\Composer\\InstallDropin::copy"
				],
				"post-update-cmd": [
					"WorDBless\\Composer\\InstallDropin::copy"
				],
				"test-php": [
					"@composer phpunit"
				]
			},
			"license": [
				"GPL-2.0-or-later"
			],
			"description": "Provides an interface to the WP.com A/B tests.",
			"transport-options": {
				"relative": true
			}
		},
		{
			"name": "automattic/jetpack-admin-ui",
			"version": "dev-trunk",
			"dist": {
				"type": "path",
				"url": "../../packages/admin-ui",
				"reference": "b191c34a0e21f625069eab0c054d8827b9542dfa"
			},
			"require": {
				"php": ">=7.0"
			},
			"require-dev": {
				"automattic/jetpack-changelogger": "@dev",
				"automattic/jetpack-logo": "@dev",
				"automattic/wordbless": "dev-master",
				"yoast/phpunit-polyfills": "1.1.0"
			},
			"suggest": {
				"automattic/jetpack-autoloader": "Allow for better interoperability with other plugins that use this package."
			},
			"type": "jetpack-library",
			"extra": {
				"autotagger": true,
				"mirror-repo": "Automattic/jetpack-admin-ui",
				"textdomain": "jetpack-admin-ui",
				"changelogger": {
					"link-template": "https://github.com/Automattic/jetpack-admin-ui/compare/${old}...${new}"
				},
				"branch-alias": {
					"dev-trunk": "0.4.x-dev"
				},
				"version-constants": {
					"::PACKAGE_VERSION": "src/class-admin-menu.php"
				}
			},
			"autoload": {
				"classmap": [
					"src/"
				]
			},
			"scripts": {
				"phpunit": [
					"./vendor/phpunit/phpunit/phpunit --colors=always"
				],
				"test-php": [
					"@composer phpunit"
				],
				"post-install-cmd": [
					"WorDBless\\Composer\\InstallDropin::copy"
				],
				"post-update-cmd": [
					"WorDBless\\Composer\\InstallDropin::copy"
				]
			},
			"license": [
				"GPL-2.0-or-later"
			],
			"description": "Generic Jetpack wp-admin UI elements",
			"transport-options": {
				"relative": true
			}
		},
		{
			"name": "automattic/jetpack-assets",
			"version": "dev-trunk",
			"dist": {
				"type": "path",
				"url": "../../packages/assets",
				"reference": "d5648e0a4f0a8bffbbc805d0f6a5ed0f3cedd521"
			},
			"require": {
				"automattic/jetpack-constants": "@dev",
				"php": ">=7.0"
			},
			"require-dev": {
				"automattic/jetpack-changelogger": "@dev",
				"brain/monkey": "2.6.1",
				"wikimedia/testing-access-wrapper": "^1.0 || ^2.0 || ^3.0",
				"yoast/phpunit-polyfills": "1.1.0"
			},
			"suggest": {
				"automattic/jetpack-autoloader": "Allow for better interoperability with other plugins that use this package."
			},
			"type": "jetpack-library",
			"extra": {
				"autotagger": true,
				"mirror-repo": "Automattic/jetpack-assets",
				"textdomain": "jetpack-assets",
				"changelogger": {
					"link-template": "https://github.com/Automattic/jetpack-assets/compare/v${old}...v${new}"
				},
				"branch-alias": {
					"dev-trunk": "2.1.x-dev"
				}
			},
			"autoload": {
				"files": [
					"actions.php"
				],
				"classmap": [
					"src/"
				]
			},
			"scripts": {
				"build-development": [
					"pnpm run build"
				],
				"build-production": [
					"pnpm run build-production"
				],
				"phpunit": [
					"./vendor/phpunit/phpunit/phpunit --colors=always"
				],
				"test-js": [
					"pnpm run test"
				],
				"test-php": [
					"@composer phpunit"
				]
			},
			"license": [
				"GPL-2.0-or-later"
			],
			"description": "Asset management utilities for Jetpack ecosystem packages",
			"transport-options": {
				"relative": true
			}
		},
		{
			"name": "automattic/jetpack-autoloader",
			"version": "dev-trunk",
			"dist": {
				"type": "path",
				"url": "../../packages/autoloader",
				"reference": "6bb097db25b5b249079fcb03ff39d493f59076a6"
			},
			"require": {
				"composer-plugin-api": "^1.1 || ^2.0",
				"php": ">=7.0"
			},
			"require-dev": {
				"automattic/jetpack-changelogger": "@dev",
				"composer/composer": "^1.1 || ^2.0",
				"yoast/phpunit-polyfills": "1.1.0"
			},
			"type": "composer-plugin",
			"extra": {
				"autotagger": true,
				"class": "Automattic\\Jetpack\\Autoloader\\CustomAutoloaderPlugin",
				"mirror-repo": "Automattic/jetpack-autoloader",
				"changelogger": {
					"link-template": "https://github.com/Automattic/jetpack-autoloader/compare/v${old}...v${new}"
				},
				"version-constants": {
					"::VERSION": "src/AutoloadGenerator.php"
				},
				"branch-alias": {
					"dev-trunk": "3.0.x-dev"
				}
			},
			"autoload": {
				"classmap": [
					"src/AutoloadGenerator.php"
				],
				"psr-4": {
					"Automattic\\Jetpack\\Autoloader\\": "src"
				}
			},
			"scripts": {
				"phpunit": [
					"./vendor/phpunit/phpunit/phpunit --colors=always"
				],
				"test-php": [
					"@composer phpunit"
				]
			},
			"license": [
				"GPL-2.0-or-later"
			],
			"description": "Creates a custom autoloader for a plugin or theme.",
			"keywords": [
				"autoload",
				"autoloader",
				"composer",
				"jetpack",
				"plugin",
				"wordpress"
			],
			"transport-options": {
				"relative": true
			}
		},
		{
			"name": "automattic/jetpack-backup",
			"version": "dev-trunk",
			"dist": {
				"type": "path",
				"url": "../../packages/backup",
				"reference": "258e48062106a087862136ce4f13ec2f9da2683b"
			},
			"require": {
				"automattic/jetpack-admin-ui": "@dev",
				"automattic/jetpack-assets": "@dev",
				"automattic/jetpack-autoloader": "@dev",
				"automattic/jetpack-backup-helper-script-manager": "@dev",
				"automattic/jetpack-composer-plugin": "@dev",
				"automattic/jetpack-config": "@dev",
				"automattic/jetpack-connection": "@dev",
				"automattic/jetpack-identity-crisis": "@dev",
				"automattic/jetpack-my-jetpack": "@dev",
				"automattic/jetpack-status": "@dev",
				"automattic/jetpack-sync": "@dev",
				"php": ">=7.0"
			},
			"require-dev": {
				"automattic/jetpack-changelogger": "@dev",
				"automattic/wordbless": "@dev",
				"yoast/phpunit-polyfills": "1.1.0"
			},
			"suggest": {
				"automattic/jetpack-autoloader": "Allow for better interoperability with other plugins that use this package."
			},
			"type": "jetpack-library",
			"extra": {
				"autotagger": true,
				"mirror-repo": "Automattic/jetpack-backup",
				"textdomain": "jetpack-backup-pkg",
				"version-constants": {
					"::PACKAGE_VERSION": "src/class-package-version.php"
				},
				"changelogger": {
					"link-template": "https://github.com/Automattic/jetpack-backup/compare/v${old}...v${new}"
				},
				"branch-alias": {
					"dev-trunk": "3.3.x-dev"
				}
			},
			"autoload": {
				"files": [
					"actions.php"
				],
				"classmap": [
					"src/"
				]
			},
			"scripts": {
				"phpunit": [
					"./vendor/phpunit/phpunit/phpunit --colors=always"
				],
				"test-js": [
					"pnpm run test"
				],
				"test-php": [
					"@composer phpunit"
				],
				"post-install-cmd": [
					"WorDBless\\Composer\\InstallDropin::copy"
				],
				"post-update-cmd": [
					"WorDBless\\Composer\\InstallDropin::copy"
				],
				"build-development": [
					"pnpm run build"
				],
				"build-production": [
					"pnpm run build-production-concurrently"
				],
				"watch": [
					"Composer\\Config::disableProcessTimeout",
					"pnpm run watch"
				]
			},
			"license": [
				"GPL-2.0-or-later"
			],
			"description": "Tools to assist with backing up Jetpack sites.",
			"transport-options": {
				"relative": true
			}
		},
		{
			"name": "automattic/jetpack-backup-helper-script-manager",
			"version": "dev-trunk",
			"dist": {
				"type": "path",
				"url": "../../packages/backup-helper-script-manager",
				"reference": "ec1665a5730b66aad2b6b5744c884056de856f58"
			},
			"require": {
				"php": ">=7.0"
			},
			"require-dev": {
				"automattic/jetpack-changelogger": "@dev",
				"automattic/wordbless": "@dev",
				"yoast/phpunit-polyfills": "1.1.0"
			},
			"suggest": {
				"automattic/jetpack-autoloader": "Allow for better interoperability with other plugins that use this package."
			},
			"type": "jetpack-library",
			"extra": {
				"autotagger": true,
				"mirror-repo": "Automattic/jetpack-backup-helper-script-manager",
				"changelogger": {
					"link-template": "https://github.com/Automattic/jetpack-backup-helper-script-manager/compare/v${old}...v${new}"
				},
				"branch-alias": {
					"dev-trunk": "0.2.x-dev"
				}
			},
			"autoload": {
				"classmap": [
					"src/"
				]
			},
			"scripts": {
				"phpunit": [
					"./vendor/phpunit/phpunit/phpunit --colors=always"
				],
				"test-php": [
					"@composer phpunit"
				],
				"post-install-cmd": [
					"WorDBless\\Composer\\InstallDropin::copy"
				],
				"post-update-cmd": [
					"WorDBless\\Composer\\InstallDropin::copy"
				]
			},
			"license": [
				"GPL-2.0-or-later"
			],
			"description": "Install / delete helper script for backup and transport server. Not visible to site owners.",
			"transport-options": {
				"relative": true
			}
		},
		{
			"name": "automattic/jetpack-blaze",
			"version": "dev-trunk",
			"dist": {
				"type": "path",
				"url": "../../packages/blaze",
				"reference": "792f0dabc3e885b741dc4313f953fe2f4c29e978"
			},
			"require": {
				"automattic/jetpack-assets": "@dev",
				"automattic/jetpack-connection": "@dev",
				"automattic/jetpack-constants": "@dev",
				"automattic/jetpack-plans": "@dev",
				"automattic/jetpack-redirect": "@dev",
				"automattic/jetpack-status": "@dev",
				"automattic/jetpack-sync": "@dev",
				"php": ">=7.0"
			},
			"require-dev": {
				"automattic/jetpack-changelogger": "@dev",
				"automattic/wordbless": "@dev",
				"yoast/phpunit-polyfills": "1.1.0"
			},
			"suggest": {
				"automattic/jetpack-autoloader": "Allow for better interoperability with other plugins that use this package."
			},
			"type": "jetpack-library",
			"extra": {
				"autotagger": true,
				"mirror-repo": "Automattic/jetpack-blaze",
				"changelogger": {
					"link-template": "https://github.com/automattic/jetpack-blaze/compare/v${old}...v${new}"
				},
				"branch-alias": {
					"dev-trunk": "0.21.x-dev"
				},
				"textdomain": "jetpack-blaze",
				"version-constants": {
					"::PACKAGE_VERSION": "src/class-dashboard.php"
				}
			},
			"autoload": {
				"classmap": [
					"src/"
				]
			},
			"scripts": {
				"phpunit": [
					"./vendor/phpunit/phpunit/phpunit --colors=always"
				],
				"test-php": [
					"@composer phpunit"
				],
				"build-production": [
					"pnpm run build-production"
				],
				"build-development": [
					"pnpm run build"
				],
				"watch": [
					"Composer\\Config::disableProcessTimeout",
					"pnpm run watch"
				],
				"post-install-cmd": [
					"WorDBless\\Composer\\InstallDropin::copy"
				],
				"post-update-cmd": [
					"WorDBless\\Composer\\InstallDropin::copy"
				]
			},
			"license": [
				"GPL-2.0-or-later"
			],
			"description": "Attract high-quality traffic to your site using Blaze.",
			"transport-options": {
				"relative": true
			}
		},
		{
			"name": "automattic/jetpack-blocks",
			"version": "dev-trunk",
			"dist": {
				"type": "path",
				"url": "../../packages/blocks",
				"reference": "f2e9d1750729b4645c78cb1988112c3a838e1bce"
			},
			"require": {
				"automattic/jetpack-constants": "@dev",
				"php": ">=7.0"
			},
			"require-dev": {
				"automattic/jetpack-changelogger": "@dev",
				"automattic/wordbless": "dev-master",
				"brain/monkey": "2.6.1",
				"yoast/phpunit-polyfills": "1.1.0"
			},
			"suggest": {
				"automattic/jetpack-autoloader": "Allow for better interoperability with other plugins that use this package."
			},
			"type": "jetpack-library",
			"extra": {
				"autotagger": true,
				"mirror-repo": "Automattic/jetpack-blocks",
				"changelogger": {
					"link-template": "https://github.com/Automattic/jetpack-blocks/compare/v${old}...v${new}"
				},
				"branch-alias": {
					"dev-trunk": "2.0.x-dev"
				}
			},
			"autoload": {
				"classmap": [
					"src/"
				]
			},
			"scripts": {
				"phpunit": [
					"./vendor/phpunit/phpunit/phpunit --colors=always"
				],
				"post-install-cmd": [
					"WorDBless\\Composer\\InstallDropin::copy"
				],
				"post-update-cmd": [
					"WorDBless\\Composer\\InstallDropin::copy"
				],
				"test-php": [
					"@composer phpunit"
				]
			},
			"license": [
				"GPL-2.0-or-later"
			],
			"description": "Register and manage blocks within a plugin. Used to manage block registration, enqueues, and more.",
			"transport-options": {
				"relative": true
			}
		},
		{
			"name": "automattic/jetpack-boost-core",
			"version": "dev-trunk",
			"dist": {
				"type": "path",
				"url": "../../packages/boost-core",
				"reference": "402efb3188837598621d70876c3c2cd085df93a8"
			},
			"require": {
				"automattic/jetpack-connection": "@dev",
				"php": ">=7.0"
			},
			"require-dev": {
				"automattic/jetpack-changelogger": "@dev",
				"automattic/wordbless": "dev-master",
				"yoast/phpunit-polyfills": "1.1.0"
			},
			"suggest": {
				"automattic/jetpack-autoloader": "Allow for better interoperability with other plugins that use this package."
			},
			"type": "jetpack-library",
			"extra": {
				"mirror-repo": "Automattic/jetpack-boost-core",
				"changelogger": {
					"link-template": "https://github.com/Automattic/jetpack-boost-core/compare/v${old}...v${new}"
				},
				"autotagger": true,
				"branch-alias": {
					"dev-trunk": "0.2.x-dev"
				},
				"textdomain": "jetpack-boost-core"
			},
			"autoload": {
				"classmap": [
					"src/"
				]
			},
			"scripts": {
				"phpunit": [
					"./vendor/phpunit/phpunit/phpunit --colors=always"
				],
				"test-php": [
					"@composer phpunit"
				],
				"build-production": [
					"echo 'Add your build step to composer.json, please!'"
				],
				"build-development": [
					"echo 'Add your build step to composer.json, please!'"
				],
				"post-install-cmd": [
					"WorDBless\\Composer\\InstallDropin::copy"
				],
				"post-update-cmd": [
					"WorDBless\\Composer\\InstallDropin::copy"
				]
			},
			"license": [
				"GPL-2.0-or-later"
			],
			"description": "Core functionality for boost and relevant packages to depend on",
			"transport-options": {
				"relative": true
			}
		},
		{
			"name": "automattic/jetpack-boost-speed-score",
			"version": "dev-trunk",
			"dist": {
				"type": "path",
				"url": "../../packages/boost-speed-score",
				"reference": "6ab34e20ce114b8ad71262ab2ad7f547d69b7784"
			},
			"require": {
				"automattic/jetpack-boost-core": "@dev",
				"php": ">=7.0"
			},
			"require-dev": {
				"automattic/jetpack-changelogger": "@dev",
				"brain/monkey": "^2.6",
				"yoast/phpunit-polyfills": "1.1.0"
			},
			"suggest": {
				"automattic/jetpack-autoloader": "Allow for better interoperability with other plugins that use this package."
			},
			"type": "jetpack-library",
			"extra": {
				"mirror-repo": "Automattic/jetpack-boost-speed-score",
				"changelogger": {
					"link-template": "https://github.com/Automattic/jetpack-boost-speed-score/compare/v${old}...v${new}"
				},
				"autotagger": true,
				"branch-alias": {
					"dev-trunk": "0.3.x-dev"
				},
				"textdomain": "jetpack-boost-speed-score",
				"version-constants": {
					"::PACKAGE_VERSION": "src/class-speed-score.php"
				}
			},
			"autoload": {
				"classmap": [
					"src/"
				]
			},
			"autoload-dev": {
				"psr-4": {
					"Automattic\\Jetpack\\Boost_Speed_Score\\Tests\\": "./tests/php"
				}
			},
			"scripts": {
				"phpunit": [
					"./vendor/phpunit/phpunit/phpunit --colors=always"
				],
				"test-php": [
					"@composer phpunit"
				],
				"build-production": [
					"echo 'Add your build step to composer.json, please!'"
				],
				"build-development": [
					"echo 'Add your build step to composer.json, please!'"
				],
				"post-install-cmd": [
					"WorDBless\\Composer\\InstallDropin::copy"
				],
				"post-update-cmd": [
					"WorDBless\\Composer\\InstallDropin::copy"
				]
			},
			"license": [
				"GPL-2.0-or-later"
			],
			"description": "A package that handles the API to generate the speed score.",
			"transport-options": {
				"relative": true
			}
		},
		{
			"name": "automattic/jetpack-compat",
			"version": "dev-trunk",
			"dist": {
				"type": "path",
				"url": "../../packages/compat",
				"reference": "d602d0487adba4e922aed6279fe10a16714b1218"
			},
			"require": {
				"php": ">=7.0"
			},
			"require-dev": {
				"automattic/jetpack-changelogger": "@dev"
			},
			"suggest": {
				"automattic/jetpack-autoloader": "Allow for better interoperability with other plugins that use this package."
			},
			"type": "jetpack-library",
			"extra": {
				"autotagger": true,
				"mirror-repo": "Automattic/jetpack-compat",
				"textdomain": "jetpack-compat",
				"changelogger": {
					"link-template": "https://github.com/Automattic/jetpack-compat/compare/v${old}...v${new}"
				},
				"branch-alias": {
					"dev-trunk": "3.0.x-dev"
				}
			},
			"license": [
				"GPL-2.0-or-later"
			],
			"description": "Compatibility layer with previous versions of Jetpack",
			"transport-options": {
				"relative": true
			}
		},
		{
			"name": "automattic/jetpack-composer-plugin",
			"version": "dev-trunk",
			"dist": {
				"type": "path",
				"url": "../../packages/composer-plugin",
				"reference": "9dd2a092b3de5ed00ee778f1f40704f7d913a836"
			},
			"require": {
				"composer-plugin-api": "^2.1.0",
				"php": ">=7.0"
			},
			"require-dev": {
				"automattic/jetpack-changelogger": "@dev",
				"composer/composer": "^2.2 || ^2.4",
				"yoast/phpunit-polyfills": "1.1.0"
			},
			"type": "composer-plugin",
			"extra": {
				"plugin-modifies-install-path": true,
				"class": "Automattic\\Jetpack\\Composer\\Plugin",
				"mirror-repo": "Automattic/jetpack-composer-plugin",
				"changelogger": {
					"link-template": "https://github.com/Automattic/jetpack-composer-plugin/compare/v${old}...v${new}"
				},
				"autotagger": true,
				"branch-alias": {
					"dev-trunk": "2.0.x-dev"
				}
			},
			"autoload": {
				"classmap": [
					"src/"
				]
			},
			"scripts": {
				"phpunit": [
					"./vendor/phpunit/phpunit/phpunit --colors=always"
				],
				"test-php": [
					"@composer phpunit"
				]
			},
			"license": [
				"GPL-2.0-or-later"
			],
			"description": "A custom installer plugin for Composer to move Jetpack packages out of `vendor/` so WordPress's translation infrastructure will find their strings.",
			"keywords": [
				"composer",
				"i18n",
				"jetpack",
				"plugin"
			],
			"transport-options": {
				"relative": true
			}
		},
		{
			"name": "automattic/jetpack-config",
			"version": "dev-trunk",
			"dist": {
				"type": "path",
				"url": "../../packages/config",
				"reference": "f465e7cdeb06c75b52922d05fc5c17f7d7686a0e"
			},
			"require": {
				"php": ">=7.0"
			},
			"require-dev": {
				"automattic/jetpack-changelogger": "@dev",
				"automattic/jetpack-connection": "@dev",
				"automattic/jetpack-identity-crisis": "@dev",
				"automattic/jetpack-import": "@dev",
				"automattic/jetpack-jitm": "@dev",
				"automattic/jetpack-post-list": "@dev",
				"automattic/jetpack-publicize": "@dev",
				"automattic/jetpack-search": "@dev",
				"automattic/jetpack-stats": "@dev",
				"automattic/jetpack-stats-admin": "@dev",
				"automattic/jetpack-sync": "@dev",
				"automattic/jetpack-videopress": "@dev",
				"automattic/jetpack-waf": "@dev",
				"automattic/jetpack-wordads": "@dev",
				"automattic/jetpack-yoast-promo": "@dev"
			},
			"suggest": {
				"automattic/jetpack-autoloader": "Allow for better interoperability with other plugins that use this package."
			},
			"type": "jetpack-library",
			"extra": {
				"autotagger": true,
				"mirror-repo": "Automattic/jetpack-config",
				"textdomain": "jetpack-config",
				"changelogger": {
					"link-template": "https://github.com/Automattic/jetpack-config/compare/v${old}...v${new}"
				},
				"branch-alias": {
					"dev-trunk": "2.0.x-dev"
				},
				"dependencies": {
					"test-only": [
						"packages/connection",
						"packages/identity-crisis",
						"packages/import",
						"packages/jitm",
						"packages/post-list",
						"packages/publicize",
						"packages/search",
						"packages/stats",
						"packages/stats-admin",
						"packages/sync",
						"packages/videopress",
						"packages/waf",
						"packages/wordads",
						"packages/yoast-promo"
					]
				}
			},
			"autoload": {
				"classmap": [
					"src/"
				]
			},
			"license": [
				"GPL-2.0-or-later"
			],
			"description": "Jetpack configuration package that initializes other packages and configures Jetpack's functionality. Can be used as a base for all variants of Jetpack package usage.",
			"transport-options": {
				"relative": true
			}
		},
		{
			"name": "automattic/jetpack-connection",
			"version": "dev-trunk",
			"dist": {
				"type": "path",
				"url": "../../packages/connection",
				"reference": "ef847deea958cb05bab52cbc11f924f5b8eab365"
			},
			"require": {
				"automattic/jetpack-a8c-mc-stats": "@dev",
				"automattic/jetpack-admin-ui": "@dev",
				"automattic/jetpack-assets": "@dev",
				"automattic/jetpack-constants": "@dev",
				"automattic/jetpack-redirect": "@dev",
				"automattic/jetpack-roles": "@dev",
				"automattic/jetpack-status": "@dev",
				"php": ">=7.0"
			},
			"require-dev": {
				"automattic/jetpack-changelogger": "@dev",
				"automattic/jetpack-licensing": "@dev",
				"automattic/jetpack-sync": "@dev",
				"automattic/wordbless": "@dev",
				"brain/monkey": "2.6.1",
				"yoast/phpunit-polyfills": "1.1.0"
			},
			"suggest": {
				"automattic/jetpack-autoloader": "Allow for better interoperability with other plugins that use this package."
			},
			"type": "jetpack-library",
			"extra": {
				"autotagger": true,
				"mirror-repo": "Automattic/jetpack-connection",
				"textdomain": "jetpack-connection",
				"version-constants": {
					"::PACKAGE_VERSION": "src/class-package-version.php"
				},
				"changelogger": {
					"link-template": "https://github.com/Automattic/jetpack-connection/compare/v${old}...v${new}"
				},
				"branch-alias": {
					"dev-trunk": "2.7.x-dev"
				},
				"dependencies": {
					"test-only": [
						"packages/licensing",
						"packages/sync"
					]
				}
			},
			"autoload": {
				"classmap": [
					"legacy",
					"src/",
					"src/webhooks"
				]
			},
			"scripts": {
				"build-production": [
					"pnpm run build-production"
				],
				"build-development": [
					"pnpm run build"
				],
				"phpunit": [
					"./vendor/phpunit/phpunit/phpunit --colors=always"
				],
				"post-install-cmd": [
					"WorDBless\\Composer\\InstallDropin::copy"
				],
				"post-update-cmd": [
					"WorDBless\\Composer\\InstallDropin::copy"
				],
				"test-php": [
					"@composer phpunit"
				]
			},
			"license": [
				"GPL-2.0-or-later"
			],
			"description": "Everything needed to connect to the Jetpack infrastructure",
			"transport-options": {
				"relative": true
			}
		},
		{
			"name": "automattic/jetpack-constants",
			"version": "dev-trunk",
			"dist": {
				"type": "path",
				"url": "../../packages/constants",
				"reference": "3fd2bf1d1ba0bb374918e6b7dd670735ce554c2b"
			},
			"require": {
				"php": ">=7.0"
			},
			"require-dev": {
				"automattic/jetpack-changelogger": "@dev",
				"brain/monkey": "2.6.1",
				"yoast/phpunit-polyfills": "1.1.0"
			},
			"suggest": {
				"automattic/jetpack-autoloader": "Allow for better interoperability with other plugins that use this package."
			},
			"type": "jetpack-library",
			"extra": {
				"autotagger": true,
				"mirror-repo": "Automattic/jetpack-constants",
				"changelogger": {
					"link-template": "https://github.com/Automattic/jetpack-constants/compare/v${old}...v${new}"
				},
				"branch-alias": {
					"dev-trunk": "2.0.x-dev"
				}
			},
			"autoload": {
				"classmap": [
					"src/"
				]
			},
			"scripts": {
				"phpunit": [
					"./vendor/phpunit/phpunit/phpunit --colors=always"
				],
				"test-php": [
					"@composer phpunit"
				]
			},
			"license": [
				"GPL-2.0-or-later"
			],
			"description": "A wrapper for defining constants in a more testable way.",
			"transport-options": {
				"relative": true
			}
		},
		{
			"name": "automattic/jetpack-device-detection",
			"version": "dev-trunk",
			"dist": {
				"type": "path",
				"url": "../../packages/device-detection",
				"reference": "a6696f57f2f6f29f4a6930727ae5063c4e89fab4"
			},
			"require": {
				"php": ">=7.0"
			},
			"require-dev": {
				"automattic/jetpack-changelogger": "@dev",
				"yoast/phpunit-polyfills": "1.1.0"
			},
			"suggest": {
				"automattic/jetpack-autoloader": "Allow for better interoperability with other plugins that use this package."
			},
			"type": "jetpack-library",
			"extra": {
				"autotagger": true,
				"mirror-repo": "Automattic/jetpack-device-detection",
				"changelogger": {
					"link-template": "https://github.com/Automattic/jetpack-device-detection/compare/v${old}...v${new}"
				},
				"branch-alias": {
					"dev-trunk": "2.1.x-dev"
				}
			},
			"autoload": {
				"classmap": [
					"src/"
				]
			},
			"scripts": {
				"phpunit": [
					"./vendor/phpunit/phpunit/phpunit --colors=always"
				],
				"test-php": [
					"@composer phpunit"
				]
			},
			"license": [
				"GPL-2.0-or-later"
			],
			"description": "A way to detect device types based on User-Agent header.",
			"transport-options": {
				"relative": true
			}
		},
		{
			"name": "automattic/jetpack-error",
			"version": "dev-trunk",
			"dist": {
				"type": "path",
				"url": "../../packages/error",
				"reference": "dfee9d42c99adb520d5ca9924f3afde48926369a"
			},
			"require": {
				"php": ">=7.0"
			},
			"require-dev": {
				"automattic/jetpack-changelogger": "@dev",
				"yoast/phpunit-polyfills": "1.1.0"
			},
			"suggest": {
				"automattic/jetpack-autoloader": "Allow for better interoperability with other plugins that use this package."
			},
			"type": "jetpack-library",
			"extra": {
				"autotagger": true,
				"mirror-repo": "Automattic/jetpack-error",
				"changelogger": {
					"link-template": "https://github.com/Automattic/jetpack-error/compare/v${old}...v${new}"
				},
				"branch-alias": {
					"dev-trunk": "2.0.x-dev"
				}
			},
			"autoload": {
				"classmap": [
					"src/"
				]
			},
			"scripts": {
				"phpunit": [
					"./vendor/phpunit/phpunit/phpunit --colors=always"
				],
				"test-php": [
					"@composer phpunit"
				]
			},
			"license": [
				"GPL-2.0-or-later"
			],
			"description": "Jetpack Error - a wrapper around WP_Error.",
			"transport-options": {
				"relative": true
			}
		},
		{
			"name": "automattic/jetpack-forms",
			"version": "dev-trunk",
			"dist": {
				"type": "path",
				"url": "../../packages/forms",
<<<<<<< HEAD
				"reference": "785b452ad4f948fcafd8aa0a9ea174b53a3c2dd4"
=======
				"reference": "a7f72c97950c8fa07ba69d2e5946b80fa56ae225"
>>>>>>> ae7223ef
			},
			"require": {
				"automattic/jetpack-assets": "@dev",
				"automattic/jetpack-blocks": "@dev",
				"automattic/jetpack-connection": "@dev",
				"automattic/jetpack-logo": "@dev",
				"automattic/jetpack-status": "@dev",
				"automattic/jetpack-sync": "@dev",
				"php": ">=7.0"
			},
			"require-dev": {
				"automattic/jetpack-changelogger": "@dev",
				"automattic/jetpack-connection": "@dev",
				"automattic/wordbless": "^0.4.1",
				"yoast/phpunit-polyfills": "1.1.0"
			},
			"suggest": {
				"automattic/jetpack-autoloader": "Allow for better interoperability with other plugins that use this package."
			},
			"type": "jetpack-library",
			"extra": {
				"autotagger": true,
				"mirror-repo": "Automattic/jetpack-forms",
				"changelogger": {
					"link-template": "https://github.com/automattic/jetpack-forms/compare/v${old}...v${new}"
				},
				"branch-alias": {
					"dev-trunk": "0.31.x-dev"
				},
				"textdomain": "jetpack-forms",
				"version-constants": {
					"::PACKAGE_VERSION": "src/class-jetpack-forms.php"
				}
			},
			"autoload": {
				"classmap": [
					"src/"
				]
			},
			"scripts": {
				"phpunit": [
					"./vendor/phpunit/phpunit/phpunit --colors=always"
				],
				"test-php": [
					"@composer phpunit"
				],
				"test-js": [
					"pnpm run test:contact-form"
				],
				"build-production": [
					"pnpm run build-production"
				],
				"build-development": [
					"pnpm run build"
				],
				"post-install-cmd": [
					"WorDBless\\Composer\\InstallDropin::copy"
				],
				"post-update-cmd": [
					"WorDBless\\Composer\\InstallDropin::copy"
				],
				"watch": [
					"Composer\\Config::disableProcessTimeout",
					"pnpm run watch"
				]
			},
			"license": [
				"GPL-2.0-or-later"
			],
			"description": "Jetpack Forms",
			"transport-options": {
				"relative": true
			}
		},
		{
			"name": "automattic/jetpack-google-fonts-provider",
			"version": "dev-trunk",
			"dist": {
				"type": "path",
				"url": "../../packages/google-fonts-provider",
				"reference": "9c6a647b79f975d46583f3c81c1e32e7e996b01f"
			},
			"require": {
				"php": ">=7.0"
			},
			"require-dev": {
				"automattic/jetpack-changelogger": "@dev",
				"brain/monkey": "2.6.1",
				"yoast/phpunit-polyfills": "1.1.0"
			},
			"suggest": {
				"automattic/jetpack-autoloader": "Allow for better interoperability with other plugins that use this package."
			},
			"type": "jetpack-library",
			"extra": {
				"autotagger": true,
				"mirror-repo": "Automattic/jetpack-google-fonts-provider",
				"changelogger": {
					"link-template": "https://github.com/Automattic/jetpack-google-fonts-provider/compare/v${old}...v${new}"
				},
				"branch-alias": {
					"dev-trunk": "0.7.x-dev"
				},
				"textdomain": "jetpack-google-fonts-provider"
			},
			"autoload": {
				"classmap": [
					"src/"
				]
			},
			"scripts": {
				"phpunit": [
					"./vendor/phpunit/phpunit/phpunit --colors=always"
				],
				"test-php": [
					"@composer phpunit"
				]
			},
			"license": [
				"GPL-2.0-or-later"
			],
			"description": "WordPress Webfonts provider for Google Fonts",
			"transport-options": {
				"relative": true
			}
		},
		{
			"name": "automattic/jetpack-identity-crisis",
			"version": "dev-trunk",
			"dist": {
				"type": "path",
				"url": "../../packages/identity-crisis",
				"reference": "abd4079c124a2d3560838cf5370043763e81cccd"
			},
			"require": {
				"automattic/jetpack-assets": "@dev",
				"automattic/jetpack-connection": "@dev",
				"automattic/jetpack-constants": "@dev",
				"automattic/jetpack-logo": "@dev",
				"automattic/jetpack-status": "@dev",
				"php": ">=7.0"
			},
			"require-dev": {
				"automattic/jetpack-changelogger": "@dev",
				"automattic/wordbless": "@dev",
				"yoast/phpunit-polyfills": "1.1.0"
			},
			"suggest": {
				"automattic/jetpack-autoloader": "Allow for better interoperability with other plugins that use this package."
			},
			"type": "jetpack-library",
			"extra": {
				"autotagger": true,
				"mirror-repo": "Automattic/jetpack-identity-crisis",
				"textdomain": "jetpack-idc",
				"version-constants": {
					"::PACKAGE_VERSION": "src/class-identity-crisis.php"
				},
				"changelogger": {
					"link-template": "https://github.com/Automattic/jetpack-identity-crisis/compare/v${old}...v${new}"
				},
				"branch-alias": {
					"dev-trunk": "0.18.x-dev"
				}
			},
			"autoload": {
				"classmap": [
					"src/"
				]
			},
			"scripts": {
				"build-development": [
					"pnpm run build"
				],
				"build-production": [
					"NODE_ENV='production' pnpm run build"
				],
				"phpunit": [
					"./vendor/phpunit/phpunit/phpunit --colors=always"
				],
				"test-php": [
					"@composer phpunit"
				],
				"post-install-cmd": [
					"WorDBless\\Composer\\InstallDropin::copy"
				],
				"post-update-cmd": [
					"WorDBless\\Composer\\InstallDropin::copy"
				],
				"watch": [
					"Composer\\Config::disableProcessTimeout",
					"pnpm run watch"
				]
			},
			"license": [
				"GPL-2.0-or-later"
			],
			"description": "Identity Crisis.",
			"transport-options": {
				"relative": true
			}
		},
		{
			"name": "automattic/jetpack-image-cdn",
			"version": "dev-trunk",
			"dist": {
				"type": "path",
				"url": "../../packages/image-cdn",
				"reference": "fdd9e3c288c7ada8ddcc70fb46ff4ae1426b3309"
			},
			"require": {
				"automattic/jetpack-assets": "@dev",
				"automattic/jetpack-status": "@dev",
				"php": ">=7.0"
			},
			"require-dev": {
				"automattic/jetpack-changelogger": "@dev",
				"automattic/wordbless": "dev-master",
				"yoast/phpunit-polyfills": "1.1.0"
			},
			"suggest": {
				"automattic/jetpack-autoloader": "Allow for better interoperability with other plugins that use this package."
			},
			"type": "jetpack-library",
			"extra": {
				"mirror-repo": "Automattic/jetpack-image-cdn",
				"changelogger": {
					"link-template": "https://github.com/Automattic/jetpack-image-cdn/compare/v${old}...v${new}"
				},
				"autotagger": true,
				"branch-alias": {
					"dev-trunk": "0.4.x-dev"
				},
				"textdomain": "jetpack-image-cdn",
				"version-constants": {
					"::PACKAGE_VERSION": "src/class-image-cdn.php"
				}
			},
			"autoload": {
				"classmap": [
					"src/"
				]
			},
			"scripts": {
				"phpunit": [
					"./vendor/phpunit/phpunit/phpunit --colors=always"
				],
				"test-php": [
					"@composer phpunit"
				],
				"post-install-cmd": [
					"WorDBless\\Composer\\InstallDropin::copy"
				],
				"post-update-cmd": [
					"WorDBless\\Composer\\InstallDropin::copy"
				]
			},
			"license": [
				"GPL-2.0-or-later"
			],
			"description": "Serve images through Jetpack's powerful CDN",
			"transport-options": {
				"relative": true
			}
		},
		{
			"name": "automattic/jetpack-import",
			"version": "dev-trunk",
			"dist": {
				"type": "path",
				"url": "../../packages/import",
				"reference": "78099ea25f5e3d214e3845ce4a069d1c83e2c3fa"
			},
			"require": {
				"automattic/jetpack-connection": "@dev",
				"automattic/jetpack-sync": "@dev",
				"php": ">=7.0"
			},
			"require-dev": {
				"automattic/jetpack-changelogger": "@dev",
				"automattic/wordbless": "dev-master",
				"yoast/phpunit-polyfills": "1.1.0"
			},
			"suggest": {
				"automattic/jetpack-autoloader": "Allow for better interoperability with other plugins that use this package."
			},
			"type": "jetpack-library",
			"extra": {
				"mirror-repo": "Automattic/jetpack-import",
				"changelogger": {
					"link-template": "https://github.com/Automattic/jetpack-import/compare/v${old}...v${new}"
				},
				"autotagger": true,
				"branch-alias": {
					"dev-trunk": "0.8.x-dev"
				},
				"textdomain": "jetpack-import",
				"version-constants": {
					"::PACKAGE_VERSION": "src/class-main.php"
				}
			},
			"autoload": {
				"classmap": [
					"src/"
				]
			},
			"scripts": {
				"phpunit": [
					"./vendor/phpunit/phpunit/phpunit --colors=always"
				],
				"test-php": [
					"@composer phpunit"
				],
				"build-production": [
					"echo 'Add your build step to composer.json, please!'"
				],
				"build-development": [
					"echo 'Add your build step to composer.json, please!'"
				],
				"post-install-cmd": [
					"WorDBless\\Composer\\InstallDropin::copy"
				],
				"post-update-cmd": [
					"WorDBless\\Composer\\InstallDropin::copy"
				]
			},
			"license": [
				"GPL-2.0-or-later"
			],
			"description": "Set of REST API routes used in WPCOM Unified Importer.",
			"transport-options": {
				"relative": true
			}
		},
		{
			"name": "automattic/jetpack-ip",
			"version": "dev-trunk",
			"dist": {
				"type": "path",
				"url": "../../packages/ip",
				"reference": "b696350993b7f42257788add260e0efa7c9934f4"
			},
			"require": {
				"php": ">=7.0"
			},
			"require-dev": {
				"automattic/jetpack-changelogger": "@dev",
				"brain/monkey": "2.6.1",
				"yoast/phpunit-polyfills": "1.1.0"
			},
			"suggest": {
				"automattic/jetpack-autoloader": "Allow for better interoperability with other plugins that use this package."
			},
			"type": "jetpack-library",
			"extra": {
				"autotagger": true,
				"mirror-repo": "Automattic/jetpack-ip",
				"changelogger": {
					"link-template": "https://github.com/automattic/jetpack-ip/compare/v${old}...v${new}"
				},
				"branch-alias": {
					"dev-trunk": "0.2.x-dev"
				},
				"textdomain": "jetpack-ip",
				"version-constants": {
					"::PACKAGE_VERSION": "src/class-utils.php"
				}
			},
			"autoload": {
				"classmap": [
					"src/"
				]
			},
			"scripts": {
				"phpunit": [
					"./vendor/phpunit/phpunit/phpunit --colors=always"
				],
				"test-php": [
					"@composer phpunit"
				]
			},
			"license": [
				"GPL-2.0-or-later"
			],
			"description": "Utilities for working with IP addresses.",
			"transport-options": {
				"relative": true
			}
		},
		{
			"name": "automattic/jetpack-jitm",
			"version": "dev-trunk",
			"dist": {
				"type": "path",
				"url": "../../packages/jitm",
				"reference": "c21ef5f64d44c453e7a7dddbe13202c41aecb942"
			},
			"require": {
				"automattic/jetpack-a8c-mc-stats": "@dev",
				"automattic/jetpack-assets": "@dev",
				"automattic/jetpack-connection": "@dev",
				"automattic/jetpack-device-detection": "@dev",
				"automattic/jetpack-logo": "@dev",
				"automattic/jetpack-redirect": "@dev",
				"automattic/jetpack-status": "@dev",
				"php": ">=7.0"
			},
			"require-dev": {
				"automattic/jetpack-changelogger": "@dev",
				"brain/monkey": "2.6.1",
				"yoast/phpunit-polyfills": "1.1.0"
			},
			"suggest": {
				"automattic/jetpack-autoloader": "Allow for better interoperability with other plugins that use this package."
			},
			"type": "jetpack-library",
			"extra": {
				"autotagger": true,
				"mirror-repo": "Automattic/jetpack-jitm",
				"textdomain": "jetpack-jitm",
				"version-constants": {
					"::PACKAGE_VERSION": "src/class-jitm.php"
				},
				"changelogger": {
					"link-template": "https://github.com/Automattic/jetpack-jitm/compare/v${old}...v${new}"
				},
				"branch-alias": {
					"dev-trunk": "3.1.x-dev"
				}
			},
			"autoload": {
				"classmap": [
					"src/"
				]
			},
			"scripts": {
				"build-production": [
					"pnpm run build-production"
				],
				"build-development": [
					"pnpm run build"
				],
				"phpunit": [
					"./vendor/phpunit/phpunit/phpunit --colors=always"
				],
				"test-php": [
					"@composer phpunit"
				],
				"watch": [
					"Composer\\Config::disableProcessTimeout",
					"pnpm run watch"
				]
			},
			"license": [
				"GPL-2.0-or-later"
			],
			"description": "Just in time messages for Jetpack",
			"transport-options": {
				"relative": true
			}
		},
		{
			"name": "automattic/jetpack-licensing",
			"version": "dev-trunk",
			"dist": {
				"type": "path",
				"url": "../../packages/licensing",
				"reference": "4b35f767b1121c4691abc75e17ea650d6539d046"
			},
			"require": {
				"automattic/jetpack-connection": "@dev",
				"php": ">=7.0"
			},
			"require-dev": {
				"automattic/jetpack-changelogger": "@dev",
				"automattic/wordbless": "@dev",
				"yoast/phpunit-polyfills": "1.1.0"
			},
			"suggest": {
				"automattic/jetpack-autoloader": "Allow for better interoperability with other plugins that use this package."
			},
			"type": "jetpack-library",
			"extra": {
				"autotagger": true,
				"mirror-repo": "Automattic/jetpack-licensing",
				"textdomain": "jetpack-licensing",
				"changelogger": {
					"link-template": "https://github.com/Automattic/jetpack-licensing/compare/v${old}...v${new}"
				},
				"branch-alias": {
					"dev-trunk": "2.0.x-dev"
				}
			},
			"autoload": {
				"classmap": [
					"src/"
				]
			},
			"scripts": {
				"phpunit": [
					"./vendor/phpunit/phpunit/phpunit --colors=always"
				],
				"post-install-cmd": [
					"WorDBless\\Composer\\InstallDropin::copy"
				],
				"post-update-cmd": [
					"WorDBless\\Composer\\InstallDropin::copy"
				],
				"test-php": [
					"@composer phpunit"
				]
			},
			"license": [
				"GPL-2.0-or-later"
			],
			"description": "Everything needed to manage Jetpack licenses client-side.",
			"transport-options": {
				"relative": true
			}
		},
		{
			"name": "automattic/jetpack-logo",
			"version": "dev-trunk",
			"dist": {
				"type": "path",
				"url": "../../packages/logo",
				"reference": "e152a4c83d1f952442d40260c559c4880757b298"
			},
			"require": {
				"php": ">=7.0"
			},
			"require-dev": {
				"automattic/jetpack-changelogger": "@dev",
				"yoast/phpunit-polyfills": "1.1.0"
			},
			"suggest": {
				"automattic/jetpack-autoloader": "Allow for better interoperability with other plugins that use this package."
			},
			"type": "jetpack-library",
			"extra": {
				"autotagger": true,
				"mirror-repo": "Automattic/jetpack-logo",
				"changelogger": {
					"link-template": "https://github.com/Automattic/jetpack-logo/compare/v${old}...v${new}"
				},
				"branch-alias": {
					"dev-trunk": "2.0.x-dev"
				}
			},
			"autoload": {
				"classmap": [
					"src/"
				]
			},
			"scripts": {
				"phpunit": [
					"./vendor/phpunit/phpunit/phpunit --colors=always"
				],
				"test-php": [
					"@composer phpunit"
				]
			},
			"license": [
				"GPL-2.0-or-later"
			],
			"description": "A logo for Jetpack",
			"transport-options": {
				"relative": true
			}
		},
		{
			"name": "automattic/jetpack-my-jetpack",
			"version": "dev-trunk",
			"dist": {
				"type": "path",
				"url": "../../packages/my-jetpack",
				"reference": "1fd5a6c11b2f1d4e7e8a1e8383ddd4fc85c5e2e6"
			},
			"require": {
				"automattic/jetpack-admin-ui": "@dev",
				"automattic/jetpack-assets": "@dev",
				"automattic/jetpack-boost-speed-score": "@dev",
				"automattic/jetpack-connection": "@dev",
				"automattic/jetpack-constants": "@dev",
				"automattic/jetpack-jitm": "@dev",
				"automattic/jetpack-licensing": "@dev",
				"automattic/jetpack-plans": "@dev",
				"automattic/jetpack-plugins-installer": "@dev",
				"automattic/jetpack-redirect": "@dev",
				"automattic/jetpack-status": "@dev",
				"php": ">=7.0"
			},
			"require-dev": {
				"automattic/jetpack-changelogger": "@dev",
				"automattic/jetpack-search": "@dev",
				"automattic/jetpack-videopress": "@dev",
				"automattic/wordbless": "@dev",
				"yoast/phpunit-polyfills": "1.1.0"
			},
			"suggest": {
				"automattic/jetpack-autoloader": "Allow for better interoperability with other plugins that use this package."
			},
			"type": "jetpack-library",
			"extra": {
				"autotagger": true,
				"mirror-repo": "Automattic/jetpack-my-jetpack",
				"textdomain": "jetpack-my-jetpack",
				"changelogger": {
					"link-template": "https://github.com/Automattic/jetpack-my-jetpack/compare/${old}...${new}"
				},
				"branch-alias": {
					"dev-trunk": "4.23.x-dev"
				},
				"version-constants": {
					"::PACKAGE_VERSION": "src/class-initializer.php"
				},
				"dependencies": {
					"test-only": [
						"packages/search",
						"packages/videopress"
					]
				}
			},
			"autoload": {
				"classmap": [
					"src/",
					"src/products"
				]
			},
			"scripts": {
				"phpunit": [
					"./vendor/phpunit/phpunit/phpunit --colors=always"
				],
				"test-php": [
					"@composer phpunit"
				],
				"test-js": [
					"pnpm run test"
				],
				"test-js-watch": [
					"Composer\\Config::disableProcessTimeout",
					"pnpm run test --watch"
				],
				"build-development": [
					"pnpm run build"
				],
				"build-production": [
					"NODE_ENV=production pnpm run build"
				],
				"watch": [
					"Composer\\Config::disableProcessTimeout",
					"pnpm run watch"
				],
				"post-install-cmd": [
					"WorDBless\\Composer\\InstallDropin::copy"
				],
				"post-update-cmd": [
					"WorDBless\\Composer\\InstallDropin::copy"
				]
			},
			"license": [
				"GPL-2.0-or-later"
			],
			"description": "WP Admin page with information and configuration shared among all Jetpack stand-alone plugins",
			"transport-options": {
				"relative": true
			}
		},
		{
			"name": "automattic/jetpack-password-checker",
			"version": "dev-trunk",
			"dist": {
				"type": "path",
				"url": "../../packages/password-checker",
				"reference": "16182898ae3faae3eb6ca9e5d2c490fd0b844243"
			},
			"require": {
				"php": ">=7.0"
			},
			"require-dev": {
				"automattic/jetpack-changelogger": "@dev",
				"automattic/wordbless": "@dev",
				"yoast/phpunit-polyfills": "1.1.0"
			},
			"suggest": {
				"automattic/jetpack-autoloader": "Allow for better interoperability with other plugins that use this package."
			},
			"type": "jetpack-library",
			"extra": {
				"autotagger": true,
				"mirror-repo": "Automattic/jetpack-password-checker",
				"textdomain": "jetpack-password-checker",
				"changelogger": {
					"link-template": "https://github.com/Automattic/jetpack-password-checker/compare/v${old}...v${new}"
				},
				"branch-alias": {
					"dev-trunk": "0.3.x-dev"
				}
			},
			"autoload": {
				"classmap": [
					"src/"
				]
			},
			"scripts": {
				"phpunit": [
					"./vendor/phpunit/phpunit/phpunit --colors=always"
				],
				"test-php": [
					"@composer phpunit"
				],
				"post-install-cmd": [
					"WorDBless\\Composer\\InstallDropin::copy"
				],
				"post-update-cmd": [
					"WorDBless\\Composer\\InstallDropin::copy"
				]
			},
			"license": [
				"GPL-2.0-or-later"
			],
			"description": "Password Checker.",
			"transport-options": {
				"relative": true
			}
		},
		{
			"name": "automattic/jetpack-plans",
			"version": "dev-trunk",
			"dist": {
				"type": "path",
				"url": "../../packages/plans",
				"reference": "572028d8755c1c303f0643b2d3663b555e5ce87b"
			},
			"require": {
				"automattic/jetpack-connection": "@dev",
				"php": ">=7.0"
			},
			"require-dev": {
				"automattic/jetpack-changelogger": "@dev",
				"automattic/jetpack-status": "@dev",
				"automattic/wordbless": "@dev",
				"yoast/phpunit-polyfills": "1.1.0"
			},
			"suggest": {
				"automattic/jetpack-autoloader": "Allow for better interoperability with other plugins that use this package."
			},
			"type": "library",
			"extra": {
				"autotagger": true,
				"mirror-repo": "Automattic/jetpack-plans",
				"changelogger": {
					"link-template": "https://github.com/Automattic/jetpack-plans/compare/v${old}...v${new}"
				},
				"branch-alias": {
					"dev-trunk": "0.4.x-dev"
				}
			},
			"autoload": {
				"classmap": [
					"src/"
				]
			},
			"scripts": {
				"phpunit": [
					"./vendor/phpunit/phpunit/phpunit --colors=always"
				],
				"test-php": [
					"@composer phpunit"
				],
				"post-install-cmd": [
					"WorDBless\\Composer\\InstallDropin::copy"
				],
				"post-update-cmd": [
					"WorDBless\\Composer\\InstallDropin::copy"
				],
				"build-production": [
					"echo 'Add your build step to composer.json, please!'"
				],
				"build-development": [
					"echo 'Add your build step to composer.json, please!'"
				]
			},
			"license": [
				"GPL-2.0-or-later"
			],
			"description": "Fetch information about Jetpack Plans from wpcom",
			"transport-options": {
				"relative": true
			}
		},
		{
			"name": "automattic/jetpack-plugins-installer",
			"version": "dev-trunk",
			"dist": {
				"type": "path",
				"url": "../../packages/plugins-installer",
				"reference": "bdfc2fdd83370ee884a2ba1456c3886585eac847"
			},
			"require": {
				"automattic/jetpack-a8c-mc-stats": "@dev",
				"php": ">=7.0"
			},
			"require-dev": {
				"automattic/jetpack-changelogger": "@dev",
				"yoast/phpunit-polyfills": "1.1.0"
			},
			"suggest": {
				"automattic/jetpack-autoloader": "Allow for better interoperability with other plugins that use this package."
			},
			"type": "jetpack-library",
			"extra": {
				"branch-alias": {
					"dev-trunk": "0.3.x-dev"
				},
				"mirror-repo": "Automattic/jetpack-plugins-installer",
				"changelogger": {
					"link-template": "https://github.com/Automattic/jetpack-plugins-installer/compare/v${old}...v${new}"
				},
				"autotagger": true,
				"textdomain": "jetpack-plugins-installer"
			},
			"autoload": {
				"classmap": [
					"src/"
				]
			},
			"scripts": {
				"phpunit": [
					"./vendor/phpunit/phpunit/phpunit --colors=always"
				],
				"test-php": [
					"@composer phpunit"
				]
			},
			"license": [
				"GPL-2.0-or-later"
			],
			"description": "Handle installation of plugins from WP.org",
			"transport-options": {
				"relative": true
			}
		},
		{
			"name": "automattic/jetpack-post-list",
			"version": "dev-trunk",
			"dist": {
				"type": "path",
				"url": "../../packages/post-list",
				"reference": "d163b29e9f11af83ba2995fcec0106df86345c7e"
			},
			"require": {
				"automattic/jetpack-assets": "@dev",
				"php": ">=7.0"
			},
			"require-dev": {
				"automattic/jetpack-changelogger": "@dev",
				"automattic/wordbless": "@dev",
				"yoast/phpunit-polyfills": "1.1.0"
			},
			"suggest": {
				"automattic/jetpack-autoloader": "Allow for better interoperability with other plugins that use this package."
			},
			"type": "jetpack-library",
			"extra": {
				"autotagger": true,
				"mirror-repo": "Automattic/jetpack-post-list",
				"textdomain": "jetpack-post-list",
				"version-constants": {
					"::PACKAGE_VERSION": "src/class-post-list.php"
				},
				"changelogger": {
					"link-template": "https://github.com/automattic/jetpack-post-list/compare/v${old}...v${new}"
				},
				"branch-alias": {
					"dev-trunk": "0.6.x-dev"
				}
			},
			"autoload": {
				"classmap": [
					"src/"
				]
			},
			"scripts": {
				"phpunit": [
					"./vendor/phpunit/phpunit/phpunit --colors=always"
				],
				"test-php": [
					"@composer phpunit"
				],
				"post-install-cmd": [
					"WorDBless\\Composer\\InstallDropin::copy"
				],
				"post-update-cmd": [
					"WorDBless\\Composer\\InstallDropin::copy"
				]
			},
			"license": [
				"GPL-2.0-or-later"
			],
			"description": "Enhance the classic view of the Admin section of your WordPress site",
			"transport-options": {
				"relative": true
			}
		},
		{
			"name": "automattic/jetpack-publicize",
			"version": "dev-trunk",
			"dist": {
				"type": "path",
				"url": "../../packages/publicize",
				"reference": "cdf843add1fb7328d3b3c5f265d1a6b6ce9cd792"
			},
			"require": {
				"automattic/jetpack-assets": "@dev",
				"automattic/jetpack-autoloader": "@dev",
				"automattic/jetpack-config": "@dev",
				"automattic/jetpack-connection": "@dev",
				"automattic/jetpack-plans": "@dev",
				"automattic/jetpack-redirect": "@dev",
				"php": ">=7.0"
			},
			"require-dev": {
				"automattic/jetpack-changelogger": "@dev",
				"automattic/wordbless": "0.4.2",
				"yoast/phpunit-polyfills": "1.1.0"
			},
			"suggest": {
				"automattic/jetpack-autoloader": "Allow for better interoperability with other plugins that use this package."
			},
			"type": "jetpack-library",
			"extra": {
				"autotagger": true,
				"mirror-repo": "Automattic/jetpack-publicize",
				"textdomain": "jetpack-publicize-pkg",
				"changelogger": {
					"link-template": "https://github.com/Automattic/jetpack-publicize/compare/v${old}...v${new}"
				},
				"branch-alias": {
					"dev-trunk": "0.42.x-dev"
				}
			},
			"autoload": {
				"classmap": [
					"src/"
				],
				"files": [
					"src/social-image-generator/utilities.php"
				]
			},
			"scripts": {
				"phpunit": [
					"./vendor/phpunit/phpunit/phpunit --colors=always"
				],
				"test-php": [
					"@composer phpunit"
				],
				"post-install-cmd": [
					"WorDBless\\Composer\\InstallDropin::copy"
				],
				"post-update-cmd": [
					"WorDBless\\Composer\\InstallDropin::copy"
				],
				"build-development": [
					"pnpm run build"
				],
				"watch": [
					"Composer\\Config::disableProcessTimeout",
					"pnpm run watch"
				],
				"build-production": [
					"pnpm run build-production-concurrently"
				]
			},
			"license": [
				"GPL-2.0-or-later"
			],
			"description": "Publicize makes it easy to share your site’s posts on several social media networks automatically when you publish a new post.",
			"transport-options": {
				"relative": true
			}
		},
		{
			"name": "automattic/jetpack-redirect",
			"version": "dev-trunk",
			"dist": {
				"type": "path",
				"url": "../../packages/redirect",
				"reference": "effd6fdea78e9c3cb1bebf479474b4a9262444a1"
			},
			"require": {
				"automattic/jetpack-status": "@dev",
				"php": ">=7.0"
			},
			"require-dev": {
				"automattic/jetpack-changelogger": "@dev",
				"brain/monkey": "2.6.1",
				"yoast/phpunit-polyfills": "1.1.0"
			},
			"suggest": {
				"automattic/jetpack-autoloader": "Allow for better interoperability with other plugins that use this package."
			},
			"type": "jetpack-library",
			"extra": {
				"autotagger": true,
				"mirror-repo": "Automattic/jetpack-redirect",
				"changelogger": {
					"link-template": "https://github.com/Automattic/jetpack-redirect/compare/v${old}...v${new}"
				},
				"branch-alias": {
					"dev-trunk": "2.0.x-dev"
				}
			},
			"autoload": {
				"classmap": [
					"src/"
				]
			},
			"scripts": {
				"phpunit": [
					"./vendor/phpunit/phpunit/phpunit --colors=always"
				],
				"test-php": [
					"@composer phpunit"
				]
			},
			"license": [
				"GPL-2.0-or-later"
			],
			"description": "Utilities to build URLs to the jetpack.com/redirect/ service",
			"transport-options": {
				"relative": true
			}
		},
		{
			"name": "automattic/jetpack-roles",
			"version": "dev-trunk",
			"dist": {
				"type": "path",
				"url": "../../packages/roles",
				"reference": "0ac6d02e8ef2adb058f8f52e80a4924a33fa9b86"
			},
			"require": {
				"php": ">=7.0"
			},
			"require-dev": {
				"automattic/jetpack-changelogger": "@dev",
				"brain/monkey": "2.6.1",
				"yoast/phpunit-polyfills": "1.1.0"
			},
			"suggest": {
				"automattic/jetpack-autoloader": "Allow for better interoperability with other plugins that use this package."
			},
			"type": "jetpack-library",
			"extra": {
				"autotagger": true,
				"mirror-repo": "Automattic/jetpack-roles",
				"changelogger": {
					"link-template": "https://github.com/Automattic/jetpack-roles/compare/v${old}...v${new}"
				},
				"branch-alias": {
					"dev-trunk": "2.0.x-dev"
				}
			},
			"autoload": {
				"classmap": [
					"src/"
				]
			},
			"scripts": {
				"phpunit": [
					"./vendor/phpunit/phpunit/phpunit --colors=always"
				],
				"test-php": [
					"@composer phpunit"
				]
			},
			"license": [
				"GPL-2.0-or-later"
			],
			"description": "Utilities, related with user roles and capabilities.",
			"transport-options": {
				"relative": true
			}
		},
		{
			"name": "automattic/jetpack-search",
			"version": "dev-trunk",
			"dist": {
				"type": "path",
				"url": "../../packages/search",
				"reference": "166bd6f8bca2ec2da8ca3960b8cffe19983c095d"
			},
			"require": {
				"automattic/jetpack-assets": "@dev",
				"automattic/jetpack-config": "@dev",
				"automattic/jetpack-connection": "@dev",
				"automattic/jetpack-constants": "@dev",
				"automattic/jetpack-my-jetpack": "@dev",
				"automattic/jetpack-status": "@dev",
				"automattic/jetpack-sync": "@dev",
				"php": ">=7.0"
			},
			"require-dev": {
				"automattic/jetpack-changelogger": "@dev",
				"automattic/wordbless": "0.4.2",
				"yoast/phpunit-polyfills": "1.1.0"
			},
			"suggest": {
				"automattic/jetpack-autoloader": "Allow for better interoperability with other plugins that use this package."
			},
			"type": "jetpack-library",
			"extra": {
				"autotagger": true,
				"mirror-repo": "Automattic/jetpack-search",
				"textdomain": "jetpack-search-pkg",
				"changelogger": {
					"link-template": "https://github.com/Automattic/jetpack-search/compare/v${old}...v${new}"
				},
				"branch-alias": {
					"dev-trunk": "0.44.x-dev"
				},
				"version-constants": {
					"::VERSION": "src/class-package.php"
				}
			},
			"autoload": {
				"classmap": [
					"src/"
				]
			},
			"scripts": {
				"build": [
					"Composer\\Config::disableProcessTimeout",
					"pnpm run build"
				],
				"build-development": [
					"pnpm run build-development"
				],
				"build-production": [
					"pnpm run build-production"
				],
				"phpunit": [
					"./vendor/phpunit/phpunit/phpunit --colors=always"
				],
				"test-js": [
					"pnpm run test"
				],
				"test-php": [
					"@composer phpunit"
				],
				"post-install-cmd": [
					"WorDBless\\Composer\\InstallDropin::copy"
				],
				"post-update-cmd": [
					"WorDBless\\Composer\\InstallDropin::copy"
				],
				"watch": [
					"Composer\\Config::disableProcessTimeout",
					"pnpm run watch"
				]
			},
			"license": [
				"GPL-2.0-or-later"
			],
			"description": "Tools to assist with enabling cloud search for Jetpack sites.",
			"transport-options": {
				"relative": true
			}
		},
		{
			"name": "automattic/jetpack-stats",
			"version": "dev-trunk",
			"dist": {
				"type": "path",
				"url": "../../packages/stats",
				"reference": "a73f14c137cb5bfa1ed40ff0927573261dee3d1b"
			},
			"require": {
				"automattic/jetpack-connection": "@dev",
				"automattic/jetpack-constants": "@dev",
				"automattic/jetpack-status": "@dev",
				"php": ">=7.0"
			},
			"require-dev": {
				"automattic/jetpack-changelogger": "@dev",
				"automattic/wordbless": "dev-master",
				"yoast/phpunit-polyfills": "1.1.0"
			},
			"suggest": {
				"automattic/jetpack-autoloader": "Allow for better interoperability with other plugins that use this package."
			},
			"type": "jetpack-library",
			"extra": {
				"autotagger": true,
				"mirror-repo": "Automattic/jetpack-stats",
				"version-constants": {
					"::PACKAGE_VERSION": "src/class-package-version.php"
				},
				"changelogger": {
					"link-template": "https://github.com/Automattic/jetpack-stats/compare/v${old}...v${new}"
				},
				"branch-alias": {
					"dev-trunk": "0.12.x-dev"
				},
				"textdomain": "jetpack-stats"
			},
			"autoload": {
				"classmap": [
					"src/"
				]
			},
			"scripts": {
				"phpunit": [
					"./vendor/phpunit/phpunit/phpunit --colors=always"
				],
				"test-php": [
					"@composer phpunit"
				],
				"post-install-cmd": [
					"WorDBless\\Composer\\InstallDropin::copy"
				],
				"post-update-cmd": [
					"WorDBless\\Composer\\InstallDropin::copy"
				]
			},
			"license": [
				"GPL-2.0-or-later"
			],
			"description": "Collect valuable traffic stats and insights.",
			"transport-options": {
				"relative": true
			}
		},
		{
			"name": "automattic/jetpack-stats-admin",
			"version": "dev-trunk",
			"dist": {
				"type": "path",
				"url": "../../packages/stats-admin",
				"reference": "a17a4ebcea4f0a0c47916c0457fe23106ad6ae5c"
			},
			"require": {
				"automattic/jetpack-connection": "@dev",
				"automattic/jetpack-constants": "@dev",
				"automattic/jetpack-jitm": "@dev",
				"automattic/jetpack-plans": "@dev",
				"automattic/jetpack-stats": "@dev",
				"automattic/jetpack-status": "@dev",
				"php": ">=7.0"
			},
			"require-dev": {
				"automattic/jetpack-changelogger": "@dev",
				"automattic/wordbless": "dev-master",
				"yoast/phpunit-polyfills": "1.1.0"
			},
			"suggest": {
				"automattic/jetpack-autoloader": "Allow for better interoperability with other plugins that use this package."
			},
			"type": "jetpack-library",
			"extra": {
				"autotagger": true,
				"mirror-repo": "Automattic/jetpack-stats-admin",
				"branch-alias": {
					"dev-trunk": "0.19.x-dev"
				},
				"textdomain": "jetpack-stats-admin",
				"version-constants": {
					"::VERSION": "src/class-main.php"
				}
			},
			"autoload": {
				"classmap": [
					"src/"
				]
			},
			"scripts": {
				"phpunit": [
					"./vendor/phpunit/phpunit/phpunit --colors=always"
				],
				"test-php": [
					"@composer phpunit"
				],
				"build-production": [
					"echo 'Add your build step to composer.json, please!'"
				],
				"build-development": [
					"echo 'Add your build step to composer.json, please!'"
				],
				"post-install-cmd": [
					"WorDBless\\Composer\\InstallDropin::copy"
				],
				"post-update-cmd": [
					"WorDBless\\Composer\\InstallDropin::copy"
				]
			},
			"license": [
				"GPL-2.0-or-later"
			],
			"description": "Stats Dashboard",
			"transport-options": {
				"relative": true
			}
		},
		{
			"name": "automattic/jetpack-status",
			"version": "dev-trunk",
			"dist": {
				"type": "path",
				"url": "../../packages/status",
				"reference": "eee141b034cb8d535ac9466d8e0434c2e5053aa6"
			},
			"require": {
				"automattic/jetpack-constants": "@dev",
				"php": ">=7.0"
			},
			"require-dev": {
				"automattic/jetpack-changelogger": "@dev",
				"automattic/jetpack-connection": "@dev",
				"automattic/jetpack-identity-crisis": "@dev",
				"automattic/jetpack-ip": "@dev",
				"automattic/jetpack-plans": "@dev",
				"brain/monkey": "2.6.1",
				"yoast/phpunit-polyfills": "1.1.0"
			},
			"suggest": {
				"automattic/jetpack-autoloader": "Allow for better interoperability with other plugins that use this package."
			},
			"type": "jetpack-library",
			"extra": {
				"autotagger": true,
				"mirror-repo": "Automattic/jetpack-status",
				"changelogger": {
					"link-template": "https://github.com/Automattic/jetpack-status/compare/v${old}...v${new}"
				},
				"branch-alias": {
					"dev-trunk": "3.0.x-dev"
				},
				"dependencies": {
					"test-only": [
						"packages/connection",
						"packages/identity-crisis",
						"packages/plans"
					]
				}
			},
			"autoload": {
				"classmap": [
					"src/"
				]
			},
			"scripts": {
				"phpunit": [
					"./vendor/phpunit/phpunit/phpunit --colors=always"
				],
				"test-php": [
					"@composer phpunit"
				]
			},
			"license": [
				"GPL-2.0-or-later"
			],
			"description": "Used to retrieve information about the current status of Jetpack and the site overall.",
			"transport-options": {
				"relative": true
			}
		},
		{
			"name": "automattic/jetpack-sync",
			"version": "dev-trunk",
			"dist": {
				"type": "path",
				"url": "../../packages/sync",
				"reference": "6c08210f41958cbad899f8cf8f92435b91eaa932"
			},
			"require": {
				"automattic/jetpack-connection": "@dev",
				"automattic/jetpack-constants": "@dev",
				"automattic/jetpack-identity-crisis": "@dev",
				"automattic/jetpack-ip": "@dev",
				"automattic/jetpack-password-checker": "@dev",
				"automattic/jetpack-roles": "@dev",
				"automattic/jetpack-status": "@dev",
				"php": ">=7.0"
			},
			"require-dev": {
				"automattic/jetpack-changelogger": "@dev",
				"automattic/jetpack-search": "@dev",
				"automattic/jetpack-waf": "@dev",
				"automattic/wordbless": "@dev",
				"yoast/phpunit-polyfills": "1.1.0"
			},
			"suggest": {
				"automattic/jetpack-autoloader": "Allow for better interoperability with other plugins that use this package."
			},
			"type": "jetpack-library",
			"extra": {
				"autotagger": true,
				"mirror-repo": "Automattic/jetpack-sync",
				"textdomain": "jetpack-sync",
				"version-constants": {
					"::PACKAGE_VERSION": "src/class-package-version.php"
				},
				"changelogger": {
					"link-template": "https://github.com/Automattic/jetpack-sync/compare/v${old}...v${new}"
				},
				"branch-alias": {
					"dev-trunk": "2.15.x-dev"
				},
				"dependencies": {
					"test-only": [
						"packages/search",
						"packages/waf"
					]
				}
			},
			"autoload": {
				"classmap": [
					"src/"
				]
			},
			"scripts": {
				"phpunit": [
					"./vendor/phpunit/phpunit/phpunit --colors=always"
				],
				"test-php": [
					"@composer phpunit"
				],
				"post-install-cmd": [
					"WorDBless\\Composer\\InstallDropin::copy"
				],
				"post-update-cmd": [
					"WorDBless\\Composer\\InstallDropin::copy"
				]
			},
			"license": [
				"GPL-2.0-or-later"
			],
			"description": "Everything needed to allow syncing to the WP.com infrastructure.",
			"transport-options": {
				"relative": true
			}
		},
		{
			"name": "automattic/jetpack-videopress",
			"version": "dev-trunk",
			"dist": {
				"type": "path",
				"url": "../../packages/videopress",
				"reference": "ccd2cd04dcc11555bdd85d6e317b5d66a52ee1aa"
			},
			"require": {
				"automattic/jetpack-admin-ui": "@dev",
				"automattic/jetpack-assets": "@dev",
				"automattic/jetpack-connection": "@dev",
				"automattic/jetpack-my-jetpack": "@dev",
				"automattic/jetpack-plans": "@dev",
				"php": ">=7.0"
			},
			"require-dev": {
				"automattic/jetpack-changelogger": "@dev",
				"automattic/wordbless": "@dev",
				"brain/monkey": "2.6.1",
				"yoast/phpunit-polyfills": "1.1.0"
			},
			"suggest": {
				"automattic/jetpack-autoloader": "Allow for better interoperability with other plugins that use this package."
			},
			"type": "jetpack-library",
			"extra": {
				"autotagger": true,
				"mirror-repo": "Automattic/jetpack-videopress",
				"changelogger": {
					"link-template": "https://github.com/Automattic/jetpack-videopress/compare/v${old}...v${new}"
				},
				"branch-alias": {
					"dev-trunk": "0.23.x-dev"
				},
				"version-constants": {
					"::PACKAGE_VERSION": "src/class-package-version.php"
				},
				"textdomain": "jetpack-videopress-pkg"
			},
			"autoload": {
				"classmap": [
					"src/"
				]
			},
			"scripts": {
				"phpunit": [
					"./vendor/phpunit/phpunit/phpunit --colors=always"
				],
				"test-php": [
					"@composer phpunit"
				],
				"test-js": [
					"pnpm run test"
				],
				"build-production": [
					"NODE_ENV=production BABEL_ENV=production pnpm run build"
				],
				"build-development": [
					"pnpm run build"
				],
				"watch": [
					"Composer\\Config::disableProcessTimeout",
					"pnpm run watch"
				],
				"post-install-cmd": [
					"WorDBless\\Composer\\InstallDropin::copy"
				],
				"post-update-cmd": [
					"WorDBless\\Composer\\InstallDropin::copy"
				]
			},
			"license": [
				"GPL-2.0-or-later"
			],
			"description": "VideoPress package",
			"transport-options": {
				"relative": true
			}
		},
		{
			"name": "automattic/jetpack-waf",
			"version": "dev-trunk",
			"dist": {
				"type": "path",
				"url": "../../packages/waf",
				"reference": "7c30728a366806da71f9eb62fb015980ae79ebb2"
			},
			"require": {
				"automattic/jetpack-connection": "@dev",
				"automattic/jetpack-constants": "@dev",
				"automattic/jetpack-ip": "@dev",
				"automattic/jetpack-status": "@dev",
				"php": ">=7.0",
				"wikimedia/aho-corasick": "^1.0"
			},
			"require-dev": {
				"automattic/jetpack-changelogger": "@dev",
				"automattic/wordbless": "@dev",
				"yoast/phpunit-polyfills": "1.1.0"
			},
			"suggest": {
				"automattic/jetpack-autoloader": "Allow for better interoperability with other plugins that use this package."
			},
			"type": "jetpack-library",
			"extra": {
				"autotagger": true,
				"mirror-repo": "Automattic/jetpack-waf",
				"textdomain": "jetpack-waf",
				"changelogger": {
					"link-template": "https://github.com/Automattic/jetpack-waf/compare/v${old}...v${new}"
				},
				"branch-alias": {
					"dev-trunk": "0.16.x-dev"
				}
			},
			"autoload": {
				"files": [
					"cli.php"
				],
				"classmap": [
					"src/"
				]
			},
			"scripts": {
				"phpunit": [
					"./vendor/phpunit/phpunit/phpunit --configuration tests/php/integration/phpunit.xml.dist --colors=always",
					"./vendor/phpunit/phpunit/phpunit --configuration tests/php/unit/phpunit.xml.dist --colors=always"
				],
				"post-install-cmd": [
					"WorDBless\\Composer\\InstallDropin::copy"
				],
				"post-update-cmd": [
					"WorDBless\\Composer\\InstallDropin::copy"
				],
				"test-coverage-html": [
					"php -dpcov.directory=. ./vendor/bin/phpunit --coverage-html ./coverage --configuration tests/php/integration/phpunit.xml.dist",
					"php -dpcov.directory=. ./vendor/bin/phpunit --coverage-html ./coverage --configuration tests/php/unit/phpunit.xml.dist"
				],
				"test-php": [
					"@composer phpunit"
				]
			},
			"license": [
				"GPL-2.0-or-later"
			],
			"description": "Tools to assist with the Jetpack Web Application Firewall",
			"transport-options": {
				"relative": true
			}
		},
		{
			"name": "automattic/jetpack-wordads",
			"version": "dev-trunk",
			"dist": {
				"type": "path",
				"url": "../../packages/wordads",
				"reference": "91cca4ee789f1d49c018ded2637ad0f2066bcace"
			},
			"require": {
				"automattic/jetpack-assets": "@dev",
				"automattic/jetpack-config": "@dev",
				"automattic/jetpack-connection": "@dev",
				"automattic/jetpack-constants": "@dev",
				"automattic/jetpack-status": "@dev",
				"php": ">=7.0"
			},
			"require-dev": {
				"automattic/jetpack-changelogger": "@dev",
				"yoast/phpunit-polyfills": "1.1.0"
			},
			"suggest": {
				"automattic/jetpack-autoloader": "Allow for better interoperability with other plugins that use this package."
			},
			"type": "jetpack-library",
			"extra": {
				"mirror-repo": "Automattic/jetpack-wordads",
				"changelogger": {
					"link-template": "https://github.com/Automattic/jetpack-wordads/compare/v${old}...v${new}"
				},
				"autotagger": true,
				"branch-alias": {
					"dev-trunk": "0.3.x-dev"
				},
				"textdomain": "jetpack-wordads",
				"version-constants": {
					"::VERSION": "src/class-package.php"
				}
			},
			"autoload": {
				"classmap": [
					"src/"
				]
			},
			"scripts": {
				"build": [
					"Composer\\Config::disableProcessTimeout",
					"pnpm run build"
				],
				"build-development": [
					"pnpm run build-development"
				],
				"build-production": [
					"pnpm run build-production"
				],
				"phpunit": [
					"./vendor/phpunit/phpunit/phpunit --colors=always"
				],
				"test-js": [
					"pnpm run test"
				],
				"test-php": [
					"@composer phpunit"
				],
				"watch": [
					"Composer\\Config::disableProcessTimeout",
					"pnpm run watch"
				]
			},
			"license": [
				"GPL-2.0-or-later"
			],
			"description": "Earn income by allowing Jetpack to display high quality ads.",
			"transport-options": {
				"relative": true
			}
		},
		{
			"name": "automattic/woocommerce-analytics",
			"version": "dev-trunk",
			"dist": {
				"type": "path",
				"url": "../../packages/woocommerce-analytics",
				"reference": "1f2950cc7f0b34e4406a6973886a5f88c08a77b6"
			},
			"require": {
				"automattic/jetpack-connection": "@dev",
				"automattic/jetpack-constants": "@dev",
				"php": ">=7.0"
			},
			"require-dev": {
				"automattic/jetpack-changelogger": "@dev",
				"yoast/phpunit-polyfills": "1.1.0"
			},
			"suggest": {
				"automattic/jetpack-autoloader": "Allow for better interoperability with other plugins that use this package."
			},
			"type": "jetpack-library",
			"extra": {
				"mirror-repo": "Automattic/woocommerce-analytics",
				"changelogger": {
					"link-template": "https://github.com/Automattic/woocommerce-analytics/compare/v${old}...v${new}"
				},
				"autotagger": true,
				"branch-alias": {
					"dev-trunk": "0.1.x-dev"
				},
				"textdomain": "woocommerce-analytics",
				"version-constants": {
					"::PACKAGE_VERSION": "src/class-woocommerce-analytics.php"
				}
			},
			"autoload": {
				"classmap": [
					"src/"
				]
			},
			"scripts": {
				"phpunit": [
					"./vendor/phpunit/phpunit/phpunit --colors=always"
				],
				"test-php": [
					"@composer phpunit"
				],
				"build-production": [
					"echo 'Add your build step to composer.json, please!'"
				],
				"build-development": [
					"echo 'Add your build step to composer.json, please!'"
				]
			},
			"license": [
				"GPL-2.0-or-later"
			],
			"description": "Enhanced analytics for WooCommerce users.",
			"transport-options": {
				"relative": true
			}
		},
		{
			"name": "scssphp/scssphp",
			"version": "v1.12.0",
			"source": {
				"type": "git",
				"url": "https://github.com/scssphp/scssphp.git",
				"reference": "a6b20c170ddb95f116b3d148a466a7bed1e85c35"
			},
			"dist": {
				"type": "zip",
				"url": "https://api.github.com/repos/scssphp/scssphp/zipball/a6b20c170ddb95f116b3d148a466a7bed1e85c35",
				"reference": "a6b20c170ddb95f116b3d148a466a7bed1e85c35",
				"shasum": ""
			},
			"require": {
				"ext-ctype": "*",
				"ext-json": "*",
				"php": ">=5.6.0"
			},
			"require-dev": {
				"bamarni/composer-bin-plugin": "^1.4",
				"phpunit/phpunit": "^5.7 || ^6.5 || ^7.5 || ^8.3 || ^9.4",
				"sass/sass-spec": "*",
				"squizlabs/php_codesniffer": "~3.5",
				"symfony/phpunit-bridge": "^5.1",
				"thoughtbot/bourbon": "^7.0",
				"twbs/bootstrap": "~5.0",
				"twbs/bootstrap4": "4.6.1",
				"zurb/foundation": "~6.7.0"
			},
			"suggest": {
				"ext-iconv": "Can be used as fallback when ext-mbstring is not available",
				"ext-mbstring": "For best performance, mbstring should be installed as it is faster than ext-iconv"
			},
			"bin": [
				"bin/pscss"
			],
			"type": "library",
			"extra": {
				"bamarni-bin": {
					"forward-command": false,
					"bin-links": false
				}
			},
			"autoload": {
				"psr-4": {
					"ScssPhp\\ScssPhp\\": "src/"
				}
			},
			"notification-url": "https://packagist.org/downloads/",
			"license": [
				"MIT"
			],
			"authors": [
				{
					"name": "Anthon Pang",
					"email": "apang@softwaredevelopment.ca",
					"homepage": "https://github.com/robocoder"
				},
				{
					"name": "Cédric Morin",
					"email": "cedric@yterium.com",
					"homepage": "https://github.com/Cerdic"
				}
			],
			"description": "scssphp is a compiler for SCSS written in PHP.",
			"homepage": "http://scssphp.github.io/scssphp/",
			"keywords": [
				"css",
				"less",
				"sass",
				"scss",
				"stylesheet"
			],
			"support": {
				"issues": "https://github.com/scssphp/scssphp/issues",
				"source": "https://github.com/scssphp/scssphp/tree/v1.12.0"
			},
			"time": "2023-11-14T14:56:09+00:00"
		},
		{
			"name": "wikimedia/aho-corasick",
			"version": "v1.0.1",
			"source": {
				"type": "git",
				"url": "https://github.com/wikimedia/AhoCorasick.git",
				"reference": "2f3a1bd765913637a66eade658d11d82f0e551be"
			},
			"dist": {
				"type": "zip",
				"url": "https://api.github.com/repos/wikimedia/AhoCorasick/zipball/2f3a1bd765913637a66eade658d11d82f0e551be",
				"reference": "2f3a1bd765913637a66eade658d11d82f0e551be",
				"shasum": ""
			},
			"require": {
				"php": ">=5.5.9"
			},
			"require-dev": {
				"jakub-onderka/php-console-highlighter": "0.3.2",
				"jakub-onderka/php-parallel-lint": "1.0.0",
				"mediawiki/mediawiki-codesniffer": "18.0.0",
				"mediawiki/minus-x": "0.3.1",
				"phpunit/phpunit": "4.8.36 || ^6.5"
			},
			"type": "library",
			"autoload": {
				"classmap": [
					"src/"
				]
			},
			"notification-url": "https://packagist.org/downloads/",
			"license": [
				"Apache-2.0"
			],
			"authors": [
				{
					"name": "Ori Livneh",
					"email": "ori@wikimedia.org"
				}
			],
			"description": "An implementation of the Aho-Corasick string matching algorithm.",
			"homepage": "https://gerrit.wikimedia.org/g/AhoCorasick",
			"keywords": [
				"ahocorasick",
				"matcher"
			],
			"support": {
				"source": "https://github.com/wikimedia/AhoCorasick/tree/v1.0.1"
			},
			"time": "2018-05-01T18:13:32+00:00"
		}
	],
	"packages-dev": [
		{
			"name": "antecedent/patchwork",
			"version": "2.1.28",
			"source": {
				"type": "git",
				"url": "https://github.com/antecedent/patchwork.git",
				"reference": "6b30aff81ebadf0f2feb9268d3e08385cebcc08d"
			},
			"dist": {
				"type": "zip",
				"url": "https://api.github.com/repos/antecedent/patchwork/zipball/6b30aff81ebadf0f2feb9268d3e08385cebcc08d",
				"reference": "6b30aff81ebadf0f2feb9268d3e08385cebcc08d",
				"shasum": ""
			},
			"require": {
				"php": ">=5.4.0"
			},
			"require-dev": {
				"phpunit/phpunit": ">=4"
			},
			"type": "library",
			"notification-url": "https://packagist.org/downloads/",
			"license": [
				"MIT"
			],
			"authors": [
				{
					"name": "Ignas Rudaitis",
					"email": "ignas.rudaitis@gmail.com"
				}
			],
			"description": "Method redefinition (monkey-patching) functionality for PHP.",
			"homepage": "https://antecedent.github.io/patchwork/",
			"keywords": [
				"aop",
				"aspect",
				"interception",
				"monkeypatching",
				"redefinition",
				"runkit",
				"testing"
			],
			"support": {
				"issues": "https://github.com/antecedent/patchwork/issues",
				"source": "https://github.com/antecedent/patchwork/tree/2.1.28"
			},
			"time": "2024-02-06T09:26:11+00:00"
		},
		{
			"name": "automattic/jetpack-changelogger",
			"version": "dev-trunk",
			"dist": {
				"type": "path",
				"url": "../../packages/changelogger",
				"reference": "d945e0cd8dec218ab24445d5ddc95894c9f24534"
			},
			"require": {
				"php": ">=7.0",
				"symfony/console": "^3.4 || ^4.4 || ^5.2 || ^6.0 || ^7.0",
				"symfony/process": "^3.4 || ^4.4 || ^5.2 || ^6.0 || ^7.0"
			},
			"require-dev": {
				"wikimedia/testing-access-wrapper": "^1.0 || ^2.0 || ^3.0",
				"yoast/phpunit-polyfills": "1.1.0"
			},
			"bin": [
				"bin/changelogger"
			],
			"type": "project",
			"extra": {
				"autotagger": true,
				"branch-alias": {
					"dev-trunk": "4.2.x-dev"
				},
				"mirror-repo": "Automattic/jetpack-changelogger",
				"version-constants": {
					"::VERSION": "src/Application.php"
				},
				"changelogger": {
					"link-template": "https://github.com/Automattic/jetpack-changelogger/compare/${old}...${new}"
				}
			},
			"autoload": {
				"psr-4": {
					"Automattic\\Jetpack\\Changelogger\\": "src",
					"Automattic\\Jetpack\\Changelog\\": "lib"
				}
			},
			"autoload-dev": {
				"psr-4": {
					"Automattic\\Jetpack\\Changelogger\\Tests\\": "tests/php/includes/src",
					"Automattic\\Jetpack\\Changelog\\Tests\\": "tests/php/includes/lib"
				}
			},
			"scripts": {
				"phpunit": [
					"./vendor/phpunit/phpunit/phpunit --colors=always"
				],
				"test-php": [
					"@composer phpunit"
				],
				"post-install-cmd": [
					"[ -e vendor/bin/changelogger ] || { cd vendor/bin && ln -s ../../bin/changelogger; }"
				],
				"post-update-cmd": [
					"[ -e vendor/bin/changelogger ] || { cd vendor/bin && ln -s ../../bin/changelogger; }"
				]
			},
			"license": [
				"GPL-2.0-or-later"
			],
			"description": "Jetpack Changelogger tool. Allows for managing changelogs by dropping change files into a changelog directory with each PR.",
			"keywords": [
				"changelog",
				"cli",
				"dev",
				"keepachangelog"
			],
			"transport-options": {
				"relative": true
			}
		},
		{
			"name": "doctrine/instantiator",
			"version": "2.0.0",
			"source": {
				"type": "git",
				"url": "https://github.com/doctrine/instantiator.git",
				"reference": "c6222283fa3f4ac679f8b9ced9a4e23f163e80d0"
			},
			"dist": {
				"type": "zip",
				"url": "https://api.github.com/repos/doctrine/instantiator/zipball/c6222283fa3f4ac679f8b9ced9a4e23f163e80d0",
				"reference": "c6222283fa3f4ac679f8b9ced9a4e23f163e80d0",
				"shasum": ""
			},
			"require": {
				"php": "^8.1"
			},
			"require-dev": {
				"doctrine/coding-standard": "^11",
				"ext-pdo": "*",
				"ext-phar": "*",
				"phpbench/phpbench": "^1.2",
				"phpstan/phpstan": "^1.9.4",
				"phpstan/phpstan-phpunit": "^1.3",
				"phpunit/phpunit": "^9.5.27",
				"vimeo/psalm": "^5.4"
			},
			"type": "library",
			"autoload": {
				"psr-4": {
					"Doctrine\\Instantiator\\": "src/Doctrine/Instantiator/"
				}
			},
			"notification-url": "https://packagist.org/downloads/",
			"license": [
				"MIT"
			],
			"authors": [
				{
					"name": "Marco Pivetta",
					"email": "ocramius@gmail.com",
					"homepage": "https://ocramius.github.io/"
				}
			],
			"description": "A small, lightweight utility to instantiate objects in PHP without invoking their constructors",
			"homepage": "https://www.doctrine-project.org/projects/instantiator.html",
			"keywords": [
				"constructor",
				"instantiate"
			],
			"support": {
				"issues": "https://github.com/doctrine/instantiator/issues",
				"source": "https://github.com/doctrine/instantiator/tree/2.0.0"
			},
			"funding": [
				{
					"url": "https://www.doctrine-project.org/sponsorship.html",
					"type": "custom"
				},
				{
					"url": "https://www.patreon.com/phpdoctrine",
					"type": "patreon"
				},
				{
					"url": "https://tidelift.com/funding/github/packagist/doctrine%2Finstantiator",
					"type": "tidelift"
				}
			],
			"time": "2022-12-30T00:23:10+00:00"
		},
		{
			"name": "johnkary/phpunit-speedtrap",
			"version": "v4.0.1",
			"source": {
				"type": "git",
				"url": "https://github.com/johnkary/phpunit-speedtrap.git",
				"reference": "d6600d2218396b78856c335f83479503957a5fa9"
			},
			"dist": {
				"type": "zip",
				"url": "https://api.github.com/repos/johnkary/phpunit-speedtrap/zipball/d6600d2218396b78856c335f83479503957a5fa9",
				"reference": "d6600d2218396b78856c335f83479503957a5fa9",
				"shasum": ""
			},
			"require": {
				"php": ">=7.1",
				"phpunit/phpunit": "^7.0 || ^8.0 || ^9.0"
			},
			"type": "library",
			"extra": {
				"branch-alias": {
					"dev-master": "4.0-dev"
				}
			},
			"autoload": {
				"psr-4": {
					"JohnKary\\PHPUnit\\Listener\\": "src/"
				}
			},
			"notification-url": "https://packagist.org/downloads/",
			"license": [
				"MIT"
			],
			"authors": [
				{
					"name": "John Kary",
					"email": "john@johnkary.net"
				}
			],
			"description": "Find and report on slow tests in your PHPUnit test suite",
			"homepage": "https://github.com/johnkary/phpunit-speedtrap",
			"keywords": [
				"phpunit",
				"profile",
				"slow"
			],
			"support": {
				"issues": "https://github.com/johnkary/phpunit-speedtrap/issues",
				"source": "https://github.com/johnkary/phpunit-speedtrap/tree/v4.0.1"
			},
			"time": "2022-10-17T00:56:56+00:00"
		},
		{
			"name": "myclabs/deep-copy",
			"version": "1.11.1",
			"source": {
				"type": "git",
				"url": "https://github.com/myclabs/DeepCopy.git",
				"reference": "7284c22080590fb39f2ffa3e9057f10a4ddd0e0c"
			},
			"dist": {
				"type": "zip",
				"url": "https://api.github.com/repos/myclabs/DeepCopy/zipball/7284c22080590fb39f2ffa3e9057f10a4ddd0e0c",
				"reference": "7284c22080590fb39f2ffa3e9057f10a4ddd0e0c",
				"shasum": ""
			},
			"require": {
				"php": "^7.1 || ^8.0"
			},
			"conflict": {
				"doctrine/collections": "<1.6.8",
				"doctrine/common": "<2.13.3 || >=3,<3.2.2"
			},
			"require-dev": {
				"doctrine/collections": "^1.6.8",
				"doctrine/common": "^2.13.3 || ^3.2.2",
				"phpunit/phpunit": "^7.5.20 || ^8.5.23 || ^9.5.13"
			},
			"type": "library",
			"autoload": {
				"files": [
					"src/DeepCopy/deep_copy.php"
				],
				"psr-4": {
					"DeepCopy\\": "src/DeepCopy/"
				}
			},
			"notification-url": "https://packagist.org/downloads/",
			"license": [
				"MIT"
			],
			"description": "Create deep copies (clones) of your objects",
			"keywords": [
				"clone",
				"copy",
				"duplicate",
				"object",
				"object graph"
			],
			"support": {
				"issues": "https://github.com/myclabs/DeepCopy/issues",
				"source": "https://github.com/myclabs/DeepCopy/tree/1.11.1"
			},
			"funding": [
				{
					"url": "https://tidelift.com/funding/github/packagist/myclabs/deep-copy",
					"type": "tidelift"
				}
			],
			"time": "2023-03-08T13:26:56+00:00"
		},
		{
			"name": "nikic/php-parser",
			"version": "v5.0.2",
			"source": {
				"type": "git",
				"url": "https://github.com/nikic/PHP-Parser.git",
				"reference": "139676794dc1e9231bf7bcd123cfc0c99182cb13"
			},
			"dist": {
				"type": "zip",
				"url": "https://api.github.com/repos/nikic/PHP-Parser/zipball/139676794dc1e9231bf7bcd123cfc0c99182cb13",
				"reference": "139676794dc1e9231bf7bcd123cfc0c99182cb13",
				"shasum": ""
			},
			"require": {
				"ext-ctype": "*",
				"ext-json": "*",
				"ext-tokenizer": "*",
				"php": ">=7.4"
			},
			"require-dev": {
				"ircmaxell/php-yacc": "^0.0.7",
				"phpunit/phpunit": "^7.0 || ^8.0 || ^9.0"
			},
			"bin": [
				"bin/php-parse"
			],
			"type": "library",
			"extra": {
				"branch-alias": {
					"dev-master": "5.0-dev"
				}
			},
			"autoload": {
				"psr-4": {
					"PhpParser\\": "lib/PhpParser"
				}
			},
			"notification-url": "https://packagist.org/downloads/",
			"license": [
				"BSD-3-Clause"
			],
			"authors": [
				{
					"name": "Nikita Popov"
				}
			],
			"description": "A PHP parser written in PHP",
			"keywords": [
				"parser",
				"php"
			],
			"support": {
				"issues": "https://github.com/nikic/PHP-Parser/issues",
				"source": "https://github.com/nikic/PHP-Parser/tree/v5.0.2"
			},
			"time": "2024-03-05T20:51:40+00:00"
		},
		{
			"name": "phar-io/manifest",
			"version": "2.0.4",
			"source": {
				"type": "git",
				"url": "https://github.com/phar-io/manifest.git",
				"reference": "54750ef60c58e43759730615a392c31c80e23176"
			},
			"dist": {
				"type": "zip",
				"url": "https://api.github.com/repos/phar-io/manifest/zipball/54750ef60c58e43759730615a392c31c80e23176",
				"reference": "54750ef60c58e43759730615a392c31c80e23176",
				"shasum": ""
			},
			"require": {
				"ext-dom": "*",
				"ext-libxml": "*",
				"ext-phar": "*",
				"ext-xmlwriter": "*",
				"phar-io/version": "^3.0.1",
				"php": "^7.2 || ^8.0"
			},
			"type": "library",
			"extra": {
				"branch-alias": {
					"dev-master": "2.0.x-dev"
				}
			},
			"autoload": {
				"classmap": [
					"src/"
				]
			},
			"notification-url": "https://packagist.org/downloads/",
			"license": [
				"BSD-3-Clause"
			],
			"authors": [
				{
					"name": "Arne Blankerts",
					"email": "arne@blankerts.de",
					"role": "Developer"
				},
				{
					"name": "Sebastian Heuer",
					"email": "sebastian@phpeople.de",
					"role": "Developer"
				},
				{
					"name": "Sebastian Bergmann",
					"email": "sebastian@phpunit.de",
					"role": "Developer"
				}
			],
			"description": "Component for reading phar.io manifest information from a PHP Archive (PHAR)",
			"support": {
				"issues": "https://github.com/phar-io/manifest/issues",
				"source": "https://github.com/phar-io/manifest/tree/2.0.4"
			},
			"funding": [
				{
					"url": "https://github.com/theseer",
					"type": "github"
				}
			],
			"time": "2024-03-03T12:33:53+00:00"
		},
		{
			"name": "phar-io/version",
			"version": "3.2.1",
			"source": {
				"type": "git",
				"url": "https://github.com/phar-io/version.git",
				"reference": "4f7fd7836c6f332bb2933569e566a0d6c4cbed74"
			},
			"dist": {
				"type": "zip",
				"url": "https://api.github.com/repos/phar-io/version/zipball/4f7fd7836c6f332bb2933569e566a0d6c4cbed74",
				"reference": "4f7fd7836c6f332bb2933569e566a0d6c4cbed74",
				"shasum": ""
			},
			"require": {
				"php": "^7.2 || ^8.0"
			},
			"type": "library",
			"autoload": {
				"classmap": [
					"src/"
				]
			},
			"notification-url": "https://packagist.org/downloads/",
			"license": [
				"BSD-3-Clause"
			],
			"authors": [
				{
					"name": "Arne Blankerts",
					"email": "arne@blankerts.de",
					"role": "Developer"
				},
				{
					"name": "Sebastian Heuer",
					"email": "sebastian@phpeople.de",
					"role": "Developer"
				},
				{
					"name": "Sebastian Bergmann",
					"email": "sebastian@phpunit.de",
					"role": "Developer"
				}
			],
			"description": "Library for handling version information and constraints",
			"support": {
				"issues": "https://github.com/phar-io/version/issues",
				"source": "https://github.com/phar-io/version/tree/3.2.1"
			},
			"time": "2022-02-21T01:04:05+00:00"
		},
		{
			"name": "phpunit/php-code-coverage",
			"version": "9.2.31",
			"source": {
				"type": "git",
				"url": "https://github.com/sebastianbergmann/php-code-coverage.git",
				"reference": "48c34b5d8d983006bd2adc2d0de92963b9155965"
			},
			"dist": {
				"type": "zip",
				"url": "https://api.github.com/repos/sebastianbergmann/php-code-coverage/zipball/48c34b5d8d983006bd2adc2d0de92963b9155965",
				"reference": "48c34b5d8d983006bd2adc2d0de92963b9155965",
				"shasum": ""
			},
			"require": {
				"ext-dom": "*",
				"ext-libxml": "*",
				"ext-xmlwriter": "*",
				"nikic/php-parser": "^4.18 || ^5.0",
				"php": ">=7.3",
				"phpunit/php-file-iterator": "^3.0.3",
				"phpunit/php-text-template": "^2.0.2",
				"sebastian/code-unit-reverse-lookup": "^2.0.2",
				"sebastian/complexity": "^2.0",
				"sebastian/environment": "^5.1.2",
				"sebastian/lines-of-code": "^1.0.3",
				"sebastian/version": "^3.0.1",
				"theseer/tokenizer": "^1.2.0"
			},
			"require-dev": {
				"phpunit/phpunit": "^9.3"
			},
			"suggest": {
				"ext-pcov": "PHP extension that provides line coverage",
				"ext-xdebug": "PHP extension that provides line coverage as well as branch and path coverage"
			},
			"type": "library",
			"extra": {
				"branch-alias": {
					"dev-master": "9.2-dev"
				}
			},
			"autoload": {
				"classmap": [
					"src/"
				]
			},
			"notification-url": "https://packagist.org/downloads/",
			"license": [
				"BSD-3-Clause"
			],
			"authors": [
				{
					"name": "Sebastian Bergmann",
					"email": "sebastian@phpunit.de",
					"role": "lead"
				}
			],
			"description": "Library that provides collection, processing, and rendering functionality for PHP code coverage information.",
			"homepage": "https://github.com/sebastianbergmann/php-code-coverage",
			"keywords": [
				"coverage",
				"testing",
				"xunit"
			],
			"support": {
				"issues": "https://github.com/sebastianbergmann/php-code-coverage/issues",
				"security": "https://github.com/sebastianbergmann/php-code-coverage/security/policy",
				"source": "https://github.com/sebastianbergmann/php-code-coverage/tree/9.2.31"
			},
			"funding": [
				{
					"url": "https://github.com/sebastianbergmann",
					"type": "github"
				}
			],
			"time": "2024-03-02T06:37:42+00:00"
		},
		{
			"name": "phpunit/php-file-iterator",
			"version": "3.0.6",
			"source": {
				"type": "git",
				"url": "https://github.com/sebastianbergmann/php-file-iterator.git",
				"reference": "cf1c2e7c203ac650e352f4cc675a7021e7d1b3cf"
			},
			"dist": {
				"type": "zip",
				"url": "https://api.github.com/repos/sebastianbergmann/php-file-iterator/zipball/cf1c2e7c203ac650e352f4cc675a7021e7d1b3cf",
				"reference": "cf1c2e7c203ac650e352f4cc675a7021e7d1b3cf",
				"shasum": ""
			},
			"require": {
				"php": ">=7.3"
			},
			"require-dev": {
				"phpunit/phpunit": "^9.3"
			},
			"type": "library",
			"extra": {
				"branch-alias": {
					"dev-master": "3.0-dev"
				}
			},
			"autoload": {
				"classmap": [
					"src/"
				]
			},
			"notification-url": "https://packagist.org/downloads/",
			"license": [
				"BSD-3-Clause"
			],
			"authors": [
				{
					"name": "Sebastian Bergmann",
					"email": "sebastian@phpunit.de",
					"role": "lead"
				}
			],
			"description": "FilterIterator implementation that filters files based on a list of suffixes.",
			"homepage": "https://github.com/sebastianbergmann/php-file-iterator/",
			"keywords": [
				"filesystem",
				"iterator"
			],
			"support": {
				"issues": "https://github.com/sebastianbergmann/php-file-iterator/issues",
				"source": "https://github.com/sebastianbergmann/php-file-iterator/tree/3.0.6"
			},
			"funding": [
				{
					"url": "https://github.com/sebastianbergmann",
					"type": "github"
				}
			],
			"time": "2021-12-02T12:48:52+00:00"
		},
		{
			"name": "phpunit/php-invoker",
			"version": "3.1.1",
			"source": {
				"type": "git",
				"url": "https://github.com/sebastianbergmann/php-invoker.git",
				"reference": "5a10147d0aaf65b58940a0b72f71c9ac0423cc67"
			},
			"dist": {
				"type": "zip",
				"url": "https://api.github.com/repos/sebastianbergmann/php-invoker/zipball/5a10147d0aaf65b58940a0b72f71c9ac0423cc67",
				"reference": "5a10147d0aaf65b58940a0b72f71c9ac0423cc67",
				"shasum": ""
			},
			"require": {
				"php": ">=7.3"
			},
			"require-dev": {
				"ext-pcntl": "*",
				"phpunit/phpunit": "^9.3"
			},
			"suggest": {
				"ext-pcntl": "*"
			},
			"type": "library",
			"extra": {
				"branch-alias": {
					"dev-master": "3.1-dev"
				}
			},
			"autoload": {
				"classmap": [
					"src/"
				]
			},
			"notification-url": "https://packagist.org/downloads/",
			"license": [
				"BSD-3-Clause"
			],
			"authors": [
				{
					"name": "Sebastian Bergmann",
					"email": "sebastian@phpunit.de",
					"role": "lead"
				}
			],
			"description": "Invoke callables with a timeout",
			"homepage": "https://github.com/sebastianbergmann/php-invoker/",
			"keywords": [
				"process"
			],
			"support": {
				"issues": "https://github.com/sebastianbergmann/php-invoker/issues",
				"source": "https://github.com/sebastianbergmann/php-invoker/tree/3.1.1"
			},
			"funding": [
				{
					"url": "https://github.com/sebastianbergmann",
					"type": "github"
				}
			],
			"time": "2020-09-28T05:58:55+00:00"
		},
		{
			"name": "phpunit/php-text-template",
			"version": "2.0.4",
			"source": {
				"type": "git",
				"url": "https://github.com/sebastianbergmann/php-text-template.git",
				"reference": "5da5f67fc95621df9ff4c4e5a84d6a8a2acf7c28"
			},
			"dist": {
				"type": "zip",
				"url": "https://api.github.com/repos/sebastianbergmann/php-text-template/zipball/5da5f67fc95621df9ff4c4e5a84d6a8a2acf7c28",
				"reference": "5da5f67fc95621df9ff4c4e5a84d6a8a2acf7c28",
				"shasum": ""
			},
			"require": {
				"php": ">=7.3"
			},
			"require-dev": {
				"phpunit/phpunit": "^9.3"
			},
			"type": "library",
			"extra": {
				"branch-alias": {
					"dev-master": "2.0-dev"
				}
			},
			"autoload": {
				"classmap": [
					"src/"
				]
			},
			"notification-url": "https://packagist.org/downloads/",
			"license": [
				"BSD-3-Clause"
			],
			"authors": [
				{
					"name": "Sebastian Bergmann",
					"email": "sebastian@phpunit.de",
					"role": "lead"
				}
			],
			"description": "Simple template engine.",
			"homepage": "https://github.com/sebastianbergmann/php-text-template/",
			"keywords": [
				"template"
			],
			"support": {
				"issues": "https://github.com/sebastianbergmann/php-text-template/issues",
				"source": "https://github.com/sebastianbergmann/php-text-template/tree/2.0.4"
			},
			"funding": [
				{
					"url": "https://github.com/sebastianbergmann",
					"type": "github"
				}
			],
			"time": "2020-10-26T05:33:50+00:00"
		},
		{
			"name": "phpunit/php-timer",
			"version": "5.0.3",
			"source": {
				"type": "git",
				"url": "https://github.com/sebastianbergmann/php-timer.git",
				"reference": "5a63ce20ed1b5bf577850e2c4e87f4aa902afbd2"
			},
			"dist": {
				"type": "zip",
				"url": "https://api.github.com/repos/sebastianbergmann/php-timer/zipball/5a63ce20ed1b5bf577850e2c4e87f4aa902afbd2",
				"reference": "5a63ce20ed1b5bf577850e2c4e87f4aa902afbd2",
				"shasum": ""
			},
			"require": {
				"php": ">=7.3"
			},
			"require-dev": {
				"phpunit/phpunit": "^9.3"
			},
			"type": "library",
			"extra": {
				"branch-alias": {
					"dev-master": "5.0-dev"
				}
			},
			"autoload": {
				"classmap": [
					"src/"
				]
			},
			"notification-url": "https://packagist.org/downloads/",
			"license": [
				"BSD-3-Clause"
			],
			"authors": [
				{
					"name": "Sebastian Bergmann",
					"email": "sebastian@phpunit.de",
					"role": "lead"
				}
			],
			"description": "Utility class for timing",
			"homepage": "https://github.com/sebastianbergmann/php-timer/",
			"keywords": [
				"timer"
			],
			"support": {
				"issues": "https://github.com/sebastianbergmann/php-timer/issues",
				"source": "https://github.com/sebastianbergmann/php-timer/tree/5.0.3"
			},
			"funding": [
				{
					"url": "https://github.com/sebastianbergmann",
					"type": "github"
				}
			],
			"time": "2020-10-26T13:16:10+00:00"
		},
		{
			"name": "phpunit/phpunit",
			"version": "9.6.19",
			"source": {
				"type": "git",
				"url": "https://github.com/sebastianbergmann/phpunit.git",
				"reference": "a1a54a473501ef4cdeaae4e06891674114d79db8"
			},
			"dist": {
				"type": "zip",
				"url": "https://api.github.com/repos/sebastianbergmann/phpunit/zipball/a1a54a473501ef4cdeaae4e06891674114d79db8",
				"reference": "a1a54a473501ef4cdeaae4e06891674114d79db8",
				"shasum": ""
			},
			"require": {
				"doctrine/instantiator": "^1.3.1 || ^2",
				"ext-dom": "*",
				"ext-json": "*",
				"ext-libxml": "*",
				"ext-mbstring": "*",
				"ext-xml": "*",
				"ext-xmlwriter": "*",
				"myclabs/deep-copy": "^1.10.1",
				"phar-io/manifest": "^2.0.3",
				"phar-io/version": "^3.0.2",
				"php": ">=7.3",
				"phpunit/php-code-coverage": "^9.2.28",
				"phpunit/php-file-iterator": "^3.0.5",
				"phpunit/php-invoker": "^3.1.1",
				"phpunit/php-text-template": "^2.0.3",
				"phpunit/php-timer": "^5.0.2",
				"sebastian/cli-parser": "^1.0.1",
				"sebastian/code-unit": "^1.0.6",
				"sebastian/comparator": "^4.0.8",
				"sebastian/diff": "^4.0.3",
				"sebastian/environment": "^5.1.3",
				"sebastian/exporter": "^4.0.5",
				"sebastian/global-state": "^5.0.1",
				"sebastian/object-enumerator": "^4.0.3",
				"sebastian/resource-operations": "^3.0.3",
				"sebastian/type": "^3.2",
				"sebastian/version": "^3.0.2"
			},
			"suggest": {
				"ext-soap": "To be able to generate mocks based on WSDL files",
				"ext-xdebug": "PHP extension that provides line coverage as well as branch and path coverage"
			},
			"bin": [
				"phpunit"
			],
			"type": "library",
			"extra": {
				"branch-alias": {
					"dev-master": "9.6-dev"
				}
			},
			"autoload": {
				"files": [
					"src/Framework/Assert/Functions.php"
				],
				"classmap": [
					"src/"
				]
			},
			"notification-url": "https://packagist.org/downloads/",
			"license": [
				"BSD-3-Clause"
			],
			"authors": [
				{
					"name": "Sebastian Bergmann",
					"email": "sebastian@phpunit.de",
					"role": "lead"
				}
			],
			"description": "The PHP Unit Testing framework.",
			"homepage": "https://phpunit.de/",
			"keywords": [
				"phpunit",
				"testing",
				"xunit"
			],
			"support": {
				"issues": "https://github.com/sebastianbergmann/phpunit/issues",
				"security": "https://github.com/sebastianbergmann/phpunit/security/policy",
				"source": "https://github.com/sebastianbergmann/phpunit/tree/9.6.19"
			},
			"funding": [
				{
					"url": "https://phpunit.de/sponsors.html",
					"type": "custom"
				},
				{
					"url": "https://github.com/sebastianbergmann",
					"type": "github"
				},
				{
					"url": "https://tidelift.com/funding/github/packagist/phpunit/phpunit",
					"type": "tidelift"
				}
			],
			"time": "2024-04-05T04:35:58+00:00"
		},
		{
			"name": "psr/container",
			"version": "2.0.2",
			"source": {
				"type": "git",
				"url": "https://github.com/php-fig/container.git",
				"reference": "c71ecc56dfe541dbd90c5360474fbc405f8d5963"
			},
			"dist": {
				"type": "zip",
				"url": "https://api.github.com/repos/php-fig/container/zipball/c71ecc56dfe541dbd90c5360474fbc405f8d5963",
				"reference": "c71ecc56dfe541dbd90c5360474fbc405f8d5963",
				"shasum": ""
			},
			"require": {
				"php": ">=7.4.0"
			},
			"type": "library",
			"extra": {
				"branch-alias": {
					"dev-master": "2.0.x-dev"
				}
			},
			"autoload": {
				"psr-4": {
					"Psr\\Container\\": "src/"
				}
			},
			"notification-url": "https://packagist.org/downloads/",
			"license": [
				"MIT"
			],
			"authors": [
				{
					"name": "PHP-FIG",
					"homepage": "https://www.php-fig.org/"
				}
			],
			"description": "Common Container Interface (PHP FIG PSR-11)",
			"homepage": "https://github.com/php-fig/container",
			"keywords": [
				"PSR-11",
				"container",
				"container-interface",
				"container-interop",
				"psr"
			],
			"support": {
				"issues": "https://github.com/php-fig/container/issues",
				"source": "https://github.com/php-fig/container/tree/2.0.2"
			},
			"time": "2021-11-05T16:47:00+00:00"
		},
		{
			"name": "sebastian/cli-parser",
			"version": "1.0.2",
			"source": {
				"type": "git",
				"url": "https://github.com/sebastianbergmann/cli-parser.git",
				"reference": "2b56bea83a09de3ac06bb18b92f068e60cc6f50b"
			},
			"dist": {
				"type": "zip",
				"url": "https://api.github.com/repos/sebastianbergmann/cli-parser/zipball/2b56bea83a09de3ac06bb18b92f068e60cc6f50b",
				"reference": "2b56bea83a09de3ac06bb18b92f068e60cc6f50b",
				"shasum": ""
			},
			"require": {
				"php": ">=7.3"
			},
			"require-dev": {
				"phpunit/phpunit": "^9.3"
			},
			"type": "library",
			"extra": {
				"branch-alias": {
					"dev-master": "1.0-dev"
				}
			},
			"autoload": {
				"classmap": [
					"src/"
				]
			},
			"notification-url": "https://packagist.org/downloads/",
			"license": [
				"BSD-3-Clause"
			],
			"authors": [
				{
					"name": "Sebastian Bergmann",
					"email": "sebastian@phpunit.de",
					"role": "lead"
				}
			],
			"description": "Library for parsing CLI options",
			"homepage": "https://github.com/sebastianbergmann/cli-parser",
			"support": {
				"issues": "https://github.com/sebastianbergmann/cli-parser/issues",
				"source": "https://github.com/sebastianbergmann/cli-parser/tree/1.0.2"
			},
			"funding": [
				{
					"url": "https://github.com/sebastianbergmann",
					"type": "github"
				}
			],
			"time": "2024-03-02T06:27:43+00:00"
		},
		{
			"name": "sebastian/code-unit",
			"version": "1.0.8",
			"source": {
				"type": "git",
				"url": "https://github.com/sebastianbergmann/code-unit.git",
				"reference": "1fc9f64c0927627ef78ba436c9b17d967e68e120"
			},
			"dist": {
				"type": "zip",
				"url": "https://api.github.com/repos/sebastianbergmann/code-unit/zipball/1fc9f64c0927627ef78ba436c9b17d967e68e120",
				"reference": "1fc9f64c0927627ef78ba436c9b17d967e68e120",
				"shasum": ""
			},
			"require": {
				"php": ">=7.3"
			},
			"require-dev": {
				"phpunit/phpunit": "^9.3"
			},
			"type": "library",
			"extra": {
				"branch-alias": {
					"dev-master": "1.0-dev"
				}
			},
			"autoload": {
				"classmap": [
					"src/"
				]
			},
			"notification-url": "https://packagist.org/downloads/",
			"license": [
				"BSD-3-Clause"
			],
			"authors": [
				{
					"name": "Sebastian Bergmann",
					"email": "sebastian@phpunit.de",
					"role": "lead"
				}
			],
			"description": "Collection of value objects that represent the PHP code units",
			"homepage": "https://github.com/sebastianbergmann/code-unit",
			"support": {
				"issues": "https://github.com/sebastianbergmann/code-unit/issues",
				"source": "https://github.com/sebastianbergmann/code-unit/tree/1.0.8"
			},
			"funding": [
				{
					"url": "https://github.com/sebastianbergmann",
					"type": "github"
				}
			],
			"time": "2020-10-26T13:08:54+00:00"
		},
		{
			"name": "sebastian/code-unit-reverse-lookup",
			"version": "2.0.3",
			"source": {
				"type": "git",
				"url": "https://github.com/sebastianbergmann/code-unit-reverse-lookup.git",
				"reference": "ac91f01ccec49fb77bdc6fd1e548bc70f7faa3e5"
			},
			"dist": {
				"type": "zip",
				"url": "https://api.github.com/repos/sebastianbergmann/code-unit-reverse-lookup/zipball/ac91f01ccec49fb77bdc6fd1e548bc70f7faa3e5",
				"reference": "ac91f01ccec49fb77bdc6fd1e548bc70f7faa3e5",
				"shasum": ""
			},
			"require": {
				"php": ">=7.3"
			},
			"require-dev": {
				"phpunit/phpunit": "^9.3"
			},
			"type": "library",
			"extra": {
				"branch-alias": {
					"dev-master": "2.0-dev"
				}
			},
			"autoload": {
				"classmap": [
					"src/"
				]
			},
			"notification-url": "https://packagist.org/downloads/",
			"license": [
				"BSD-3-Clause"
			],
			"authors": [
				{
					"name": "Sebastian Bergmann",
					"email": "sebastian@phpunit.de"
				}
			],
			"description": "Looks up which function or method a line of code belongs to",
			"homepage": "https://github.com/sebastianbergmann/code-unit-reverse-lookup/",
			"support": {
				"issues": "https://github.com/sebastianbergmann/code-unit-reverse-lookup/issues",
				"source": "https://github.com/sebastianbergmann/code-unit-reverse-lookup/tree/2.0.3"
			},
			"funding": [
				{
					"url": "https://github.com/sebastianbergmann",
					"type": "github"
				}
			],
			"time": "2020-09-28T05:30:19+00:00"
		},
		{
			"name": "sebastian/comparator",
			"version": "4.0.8",
			"source": {
				"type": "git",
				"url": "https://github.com/sebastianbergmann/comparator.git",
				"reference": "fa0f136dd2334583309d32b62544682ee972b51a"
			},
			"dist": {
				"type": "zip",
				"url": "https://api.github.com/repos/sebastianbergmann/comparator/zipball/fa0f136dd2334583309d32b62544682ee972b51a",
				"reference": "fa0f136dd2334583309d32b62544682ee972b51a",
				"shasum": ""
			},
			"require": {
				"php": ">=7.3",
				"sebastian/diff": "^4.0",
				"sebastian/exporter": "^4.0"
			},
			"require-dev": {
				"phpunit/phpunit": "^9.3"
			},
			"type": "library",
			"extra": {
				"branch-alias": {
					"dev-master": "4.0-dev"
				}
			},
			"autoload": {
				"classmap": [
					"src/"
				]
			},
			"notification-url": "https://packagist.org/downloads/",
			"license": [
				"BSD-3-Clause"
			],
			"authors": [
				{
					"name": "Sebastian Bergmann",
					"email": "sebastian@phpunit.de"
				},
				{
					"name": "Jeff Welch",
					"email": "whatthejeff@gmail.com"
				},
				{
					"name": "Volker Dusch",
					"email": "github@wallbash.com"
				},
				{
					"name": "Bernhard Schussek",
					"email": "bschussek@2bepublished.at"
				}
			],
			"description": "Provides the functionality to compare PHP values for equality",
			"homepage": "https://github.com/sebastianbergmann/comparator",
			"keywords": [
				"comparator",
				"compare",
				"equality"
			],
			"support": {
				"issues": "https://github.com/sebastianbergmann/comparator/issues",
				"source": "https://github.com/sebastianbergmann/comparator/tree/4.0.8"
			},
			"funding": [
				{
					"url": "https://github.com/sebastianbergmann",
					"type": "github"
				}
			],
			"time": "2022-09-14T12:41:17+00:00"
		},
		{
			"name": "sebastian/complexity",
			"version": "2.0.3",
			"source": {
				"type": "git",
				"url": "https://github.com/sebastianbergmann/complexity.git",
				"reference": "25f207c40d62b8b7aa32f5ab026c53561964053a"
			},
			"dist": {
				"type": "zip",
				"url": "https://api.github.com/repos/sebastianbergmann/complexity/zipball/25f207c40d62b8b7aa32f5ab026c53561964053a",
				"reference": "25f207c40d62b8b7aa32f5ab026c53561964053a",
				"shasum": ""
			},
			"require": {
				"nikic/php-parser": "^4.18 || ^5.0",
				"php": ">=7.3"
			},
			"require-dev": {
				"phpunit/phpunit": "^9.3"
			},
			"type": "library",
			"extra": {
				"branch-alias": {
					"dev-master": "2.0-dev"
				}
			},
			"autoload": {
				"classmap": [
					"src/"
				]
			},
			"notification-url": "https://packagist.org/downloads/",
			"license": [
				"BSD-3-Clause"
			],
			"authors": [
				{
					"name": "Sebastian Bergmann",
					"email": "sebastian@phpunit.de",
					"role": "lead"
				}
			],
			"description": "Library for calculating the complexity of PHP code units",
			"homepage": "https://github.com/sebastianbergmann/complexity",
			"support": {
				"issues": "https://github.com/sebastianbergmann/complexity/issues",
				"source": "https://github.com/sebastianbergmann/complexity/tree/2.0.3"
			},
			"funding": [
				{
					"url": "https://github.com/sebastianbergmann",
					"type": "github"
				}
			],
			"time": "2023-12-22T06:19:30+00:00"
		},
		{
			"name": "sebastian/diff",
			"version": "4.0.6",
			"source": {
				"type": "git",
				"url": "https://github.com/sebastianbergmann/diff.git",
				"reference": "ba01945089c3a293b01ba9badc29ad55b106b0bc"
			},
			"dist": {
				"type": "zip",
				"url": "https://api.github.com/repos/sebastianbergmann/diff/zipball/ba01945089c3a293b01ba9badc29ad55b106b0bc",
				"reference": "ba01945089c3a293b01ba9badc29ad55b106b0bc",
				"shasum": ""
			},
			"require": {
				"php": ">=7.3"
			},
			"require-dev": {
				"phpunit/phpunit": "^9.3",
				"symfony/process": "^4.2 || ^5"
			},
			"type": "library",
			"extra": {
				"branch-alias": {
					"dev-master": "4.0-dev"
				}
			},
			"autoload": {
				"classmap": [
					"src/"
				]
			},
			"notification-url": "https://packagist.org/downloads/",
			"license": [
				"BSD-3-Clause"
			],
			"authors": [
				{
					"name": "Sebastian Bergmann",
					"email": "sebastian@phpunit.de"
				},
				{
					"name": "Kore Nordmann",
					"email": "mail@kore-nordmann.de"
				}
			],
			"description": "Diff implementation",
			"homepage": "https://github.com/sebastianbergmann/diff",
			"keywords": [
				"diff",
				"udiff",
				"unidiff",
				"unified diff"
			],
			"support": {
				"issues": "https://github.com/sebastianbergmann/diff/issues",
				"source": "https://github.com/sebastianbergmann/diff/tree/4.0.6"
			},
			"funding": [
				{
					"url": "https://github.com/sebastianbergmann",
					"type": "github"
				}
			],
			"time": "2024-03-02T06:30:58+00:00"
		},
		{
			"name": "sebastian/environment",
			"version": "5.1.5",
			"source": {
				"type": "git",
				"url": "https://github.com/sebastianbergmann/environment.git",
				"reference": "830c43a844f1f8d5b7a1f6d6076b784454d8b7ed"
			},
			"dist": {
				"type": "zip",
				"url": "https://api.github.com/repos/sebastianbergmann/environment/zipball/830c43a844f1f8d5b7a1f6d6076b784454d8b7ed",
				"reference": "830c43a844f1f8d5b7a1f6d6076b784454d8b7ed",
				"shasum": ""
			},
			"require": {
				"php": ">=7.3"
			},
			"require-dev": {
				"phpunit/phpunit": "^9.3"
			},
			"suggest": {
				"ext-posix": "*"
			},
			"type": "library",
			"extra": {
				"branch-alias": {
					"dev-master": "5.1-dev"
				}
			},
			"autoload": {
				"classmap": [
					"src/"
				]
			},
			"notification-url": "https://packagist.org/downloads/",
			"license": [
				"BSD-3-Clause"
			],
			"authors": [
				{
					"name": "Sebastian Bergmann",
					"email": "sebastian@phpunit.de"
				}
			],
			"description": "Provides functionality to handle HHVM/PHP environments",
			"homepage": "http://www.github.com/sebastianbergmann/environment",
			"keywords": [
				"Xdebug",
				"environment",
				"hhvm"
			],
			"support": {
				"issues": "https://github.com/sebastianbergmann/environment/issues",
				"source": "https://github.com/sebastianbergmann/environment/tree/5.1.5"
			},
			"funding": [
				{
					"url": "https://github.com/sebastianbergmann",
					"type": "github"
				}
			],
			"time": "2023-02-03T06:03:51+00:00"
		},
		{
			"name": "sebastian/exporter",
			"version": "4.0.6",
			"source": {
				"type": "git",
				"url": "https://github.com/sebastianbergmann/exporter.git",
				"reference": "78c00df8f170e02473b682df15bfcdacc3d32d72"
			},
			"dist": {
				"type": "zip",
				"url": "https://api.github.com/repos/sebastianbergmann/exporter/zipball/78c00df8f170e02473b682df15bfcdacc3d32d72",
				"reference": "78c00df8f170e02473b682df15bfcdacc3d32d72",
				"shasum": ""
			},
			"require": {
				"php": ">=7.3",
				"sebastian/recursion-context": "^4.0"
			},
			"require-dev": {
				"ext-mbstring": "*",
				"phpunit/phpunit": "^9.3"
			},
			"type": "library",
			"extra": {
				"branch-alias": {
					"dev-master": "4.0-dev"
				}
			},
			"autoload": {
				"classmap": [
					"src/"
				]
			},
			"notification-url": "https://packagist.org/downloads/",
			"license": [
				"BSD-3-Clause"
			],
			"authors": [
				{
					"name": "Sebastian Bergmann",
					"email": "sebastian@phpunit.de"
				},
				{
					"name": "Jeff Welch",
					"email": "whatthejeff@gmail.com"
				},
				{
					"name": "Volker Dusch",
					"email": "github@wallbash.com"
				},
				{
					"name": "Adam Harvey",
					"email": "aharvey@php.net"
				},
				{
					"name": "Bernhard Schussek",
					"email": "bschussek@gmail.com"
				}
			],
			"description": "Provides the functionality to export PHP variables for visualization",
			"homepage": "https://www.github.com/sebastianbergmann/exporter",
			"keywords": [
				"export",
				"exporter"
			],
			"support": {
				"issues": "https://github.com/sebastianbergmann/exporter/issues",
				"source": "https://github.com/sebastianbergmann/exporter/tree/4.0.6"
			},
			"funding": [
				{
					"url": "https://github.com/sebastianbergmann",
					"type": "github"
				}
			],
			"time": "2024-03-02T06:33:00+00:00"
		},
		{
			"name": "sebastian/global-state",
			"version": "5.0.7",
			"source": {
				"type": "git",
				"url": "https://github.com/sebastianbergmann/global-state.git",
				"reference": "bca7df1f32ee6fe93b4d4a9abbf69e13a4ada2c9"
			},
			"dist": {
				"type": "zip",
				"url": "https://api.github.com/repos/sebastianbergmann/global-state/zipball/bca7df1f32ee6fe93b4d4a9abbf69e13a4ada2c9",
				"reference": "bca7df1f32ee6fe93b4d4a9abbf69e13a4ada2c9",
				"shasum": ""
			},
			"require": {
				"php": ">=7.3",
				"sebastian/object-reflector": "^2.0",
				"sebastian/recursion-context": "^4.0"
			},
			"require-dev": {
				"ext-dom": "*",
				"phpunit/phpunit": "^9.3"
			},
			"suggest": {
				"ext-uopz": "*"
			},
			"type": "library",
			"extra": {
				"branch-alias": {
					"dev-master": "5.0-dev"
				}
			},
			"autoload": {
				"classmap": [
					"src/"
				]
			},
			"notification-url": "https://packagist.org/downloads/",
			"license": [
				"BSD-3-Clause"
			],
			"authors": [
				{
					"name": "Sebastian Bergmann",
					"email": "sebastian@phpunit.de"
				}
			],
			"description": "Snapshotting of global state",
			"homepage": "http://www.github.com/sebastianbergmann/global-state",
			"keywords": [
				"global state"
			],
			"support": {
				"issues": "https://github.com/sebastianbergmann/global-state/issues",
				"source": "https://github.com/sebastianbergmann/global-state/tree/5.0.7"
			},
			"funding": [
				{
					"url": "https://github.com/sebastianbergmann",
					"type": "github"
				}
			],
			"time": "2024-03-02T06:35:11+00:00"
		},
		{
			"name": "sebastian/lines-of-code",
			"version": "1.0.4",
			"source": {
				"type": "git",
				"url": "https://github.com/sebastianbergmann/lines-of-code.git",
				"reference": "e1e4a170560925c26d424b6a03aed157e7dcc5c5"
			},
			"dist": {
				"type": "zip",
				"url": "https://api.github.com/repos/sebastianbergmann/lines-of-code/zipball/e1e4a170560925c26d424b6a03aed157e7dcc5c5",
				"reference": "e1e4a170560925c26d424b6a03aed157e7dcc5c5",
				"shasum": ""
			},
			"require": {
				"nikic/php-parser": "^4.18 || ^5.0",
				"php": ">=7.3"
			},
			"require-dev": {
				"phpunit/phpunit": "^9.3"
			},
			"type": "library",
			"extra": {
				"branch-alias": {
					"dev-master": "1.0-dev"
				}
			},
			"autoload": {
				"classmap": [
					"src/"
				]
			},
			"notification-url": "https://packagist.org/downloads/",
			"license": [
				"BSD-3-Clause"
			],
			"authors": [
				{
					"name": "Sebastian Bergmann",
					"email": "sebastian@phpunit.de",
					"role": "lead"
				}
			],
			"description": "Library for counting the lines of code in PHP source code",
			"homepage": "https://github.com/sebastianbergmann/lines-of-code",
			"support": {
				"issues": "https://github.com/sebastianbergmann/lines-of-code/issues",
				"source": "https://github.com/sebastianbergmann/lines-of-code/tree/1.0.4"
			},
			"funding": [
				{
					"url": "https://github.com/sebastianbergmann",
					"type": "github"
				}
			],
			"time": "2023-12-22T06:20:34+00:00"
		},
		{
			"name": "sebastian/object-enumerator",
			"version": "4.0.4",
			"source": {
				"type": "git",
				"url": "https://github.com/sebastianbergmann/object-enumerator.git",
				"reference": "5c9eeac41b290a3712d88851518825ad78f45c71"
			},
			"dist": {
				"type": "zip",
				"url": "https://api.github.com/repos/sebastianbergmann/object-enumerator/zipball/5c9eeac41b290a3712d88851518825ad78f45c71",
				"reference": "5c9eeac41b290a3712d88851518825ad78f45c71",
				"shasum": ""
			},
			"require": {
				"php": ">=7.3",
				"sebastian/object-reflector": "^2.0",
				"sebastian/recursion-context": "^4.0"
			},
			"require-dev": {
				"phpunit/phpunit": "^9.3"
			},
			"type": "library",
			"extra": {
				"branch-alias": {
					"dev-master": "4.0-dev"
				}
			},
			"autoload": {
				"classmap": [
					"src/"
				]
			},
			"notification-url": "https://packagist.org/downloads/",
			"license": [
				"BSD-3-Clause"
			],
			"authors": [
				{
					"name": "Sebastian Bergmann",
					"email": "sebastian@phpunit.de"
				}
			],
			"description": "Traverses array structures and object graphs to enumerate all referenced objects",
			"homepage": "https://github.com/sebastianbergmann/object-enumerator/",
			"support": {
				"issues": "https://github.com/sebastianbergmann/object-enumerator/issues",
				"source": "https://github.com/sebastianbergmann/object-enumerator/tree/4.0.4"
			},
			"funding": [
				{
					"url": "https://github.com/sebastianbergmann",
					"type": "github"
				}
			],
			"time": "2020-10-26T13:12:34+00:00"
		},
		{
			"name": "sebastian/object-reflector",
			"version": "2.0.4",
			"source": {
				"type": "git",
				"url": "https://github.com/sebastianbergmann/object-reflector.git",
				"reference": "b4f479ebdbf63ac605d183ece17d8d7fe49c15c7"
			},
			"dist": {
				"type": "zip",
				"url": "https://api.github.com/repos/sebastianbergmann/object-reflector/zipball/b4f479ebdbf63ac605d183ece17d8d7fe49c15c7",
				"reference": "b4f479ebdbf63ac605d183ece17d8d7fe49c15c7",
				"shasum": ""
			},
			"require": {
				"php": ">=7.3"
			},
			"require-dev": {
				"phpunit/phpunit": "^9.3"
			},
			"type": "library",
			"extra": {
				"branch-alias": {
					"dev-master": "2.0-dev"
				}
			},
			"autoload": {
				"classmap": [
					"src/"
				]
			},
			"notification-url": "https://packagist.org/downloads/",
			"license": [
				"BSD-3-Clause"
			],
			"authors": [
				{
					"name": "Sebastian Bergmann",
					"email": "sebastian@phpunit.de"
				}
			],
			"description": "Allows reflection of object attributes, including inherited and non-public ones",
			"homepage": "https://github.com/sebastianbergmann/object-reflector/",
			"support": {
				"issues": "https://github.com/sebastianbergmann/object-reflector/issues",
				"source": "https://github.com/sebastianbergmann/object-reflector/tree/2.0.4"
			},
			"funding": [
				{
					"url": "https://github.com/sebastianbergmann",
					"type": "github"
				}
			],
			"time": "2020-10-26T13:14:26+00:00"
		},
		{
			"name": "sebastian/recursion-context",
			"version": "4.0.5",
			"source": {
				"type": "git",
				"url": "https://github.com/sebastianbergmann/recursion-context.git",
				"reference": "e75bd0f07204fec2a0af9b0f3cfe97d05f92efc1"
			},
			"dist": {
				"type": "zip",
				"url": "https://api.github.com/repos/sebastianbergmann/recursion-context/zipball/e75bd0f07204fec2a0af9b0f3cfe97d05f92efc1",
				"reference": "e75bd0f07204fec2a0af9b0f3cfe97d05f92efc1",
				"shasum": ""
			},
			"require": {
				"php": ">=7.3"
			},
			"require-dev": {
				"phpunit/phpunit": "^9.3"
			},
			"type": "library",
			"extra": {
				"branch-alias": {
					"dev-master": "4.0-dev"
				}
			},
			"autoload": {
				"classmap": [
					"src/"
				]
			},
			"notification-url": "https://packagist.org/downloads/",
			"license": [
				"BSD-3-Clause"
			],
			"authors": [
				{
					"name": "Sebastian Bergmann",
					"email": "sebastian@phpunit.de"
				},
				{
					"name": "Jeff Welch",
					"email": "whatthejeff@gmail.com"
				},
				{
					"name": "Adam Harvey",
					"email": "aharvey@php.net"
				}
			],
			"description": "Provides functionality to recursively process PHP variables",
			"homepage": "https://github.com/sebastianbergmann/recursion-context",
			"support": {
				"issues": "https://github.com/sebastianbergmann/recursion-context/issues",
				"source": "https://github.com/sebastianbergmann/recursion-context/tree/4.0.5"
			},
			"funding": [
				{
					"url": "https://github.com/sebastianbergmann",
					"type": "github"
				}
			],
			"time": "2023-02-03T06:07:39+00:00"
		},
		{
			"name": "sebastian/resource-operations",
			"version": "3.0.4",
			"source": {
				"type": "git",
				"url": "https://github.com/sebastianbergmann/resource-operations.git",
				"reference": "05d5692a7993ecccd56a03e40cd7e5b09b1d404e"
			},
			"dist": {
				"type": "zip",
				"url": "https://api.github.com/repos/sebastianbergmann/resource-operations/zipball/05d5692a7993ecccd56a03e40cd7e5b09b1d404e",
				"reference": "05d5692a7993ecccd56a03e40cd7e5b09b1d404e",
				"shasum": ""
			},
			"require": {
				"php": ">=7.3"
			},
			"require-dev": {
				"phpunit/phpunit": "^9.0"
			},
			"type": "library",
			"extra": {
				"branch-alias": {
					"dev-main": "3.0-dev"
				}
			},
			"autoload": {
				"classmap": [
					"src/"
				]
			},
			"notification-url": "https://packagist.org/downloads/",
			"license": [
				"BSD-3-Clause"
			],
			"authors": [
				{
					"name": "Sebastian Bergmann",
					"email": "sebastian@phpunit.de"
				}
			],
			"description": "Provides a list of PHP built-in functions that operate on resources",
			"homepage": "https://www.github.com/sebastianbergmann/resource-operations",
			"support": {
				"source": "https://github.com/sebastianbergmann/resource-operations/tree/3.0.4"
			},
			"funding": [
				{
					"url": "https://github.com/sebastianbergmann",
					"type": "github"
				}
			],
			"time": "2024-03-14T16:00:52+00:00"
		},
		{
			"name": "sebastian/type",
			"version": "3.2.1",
			"source": {
				"type": "git",
				"url": "https://github.com/sebastianbergmann/type.git",
				"reference": "75e2c2a32f5e0b3aef905b9ed0b179b953b3d7c7"
			},
			"dist": {
				"type": "zip",
				"url": "https://api.github.com/repos/sebastianbergmann/type/zipball/75e2c2a32f5e0b3aef905b9ed0b179b953b3d7c7",
				"reference": "75e2c2a32f5e0b3aef905b9ed0b179b953b3d7c7",
				"shasum": ""
			},
			"require": {
				"php": ">=7.3"
			},
			"require-dev": {
				"phpunit/phpunit": "^9.5"
			},
			"type": "library",
			"extra": {
				"branch-alias": {
					"dev-master": "3.2-dev"
				}
			},
			"autoload": {
				"classmap": [
					"src/"
				]
			},
			"notification-url": "https://packagist.org/downloads/",
			"license": [
				"BSD-3-Clause"
			],
			"authors": [
				{
					"name": "Sebastian Bergmann",
					"email": "sebastian@phpunit.de",
					"role": "lead"
				}
			],
			"description": "Collection of value objects that represent the types of the PHP type system",
			"homepage": "https://github.com/sebastianbergmann/type",
			"support": {
				"issues": "https://github.com/sebastianbergmann/type/issues",
				"source": "https://github.com/sebastianbergmann/type/tree/3.2.1"
			},
			"funding": [
				{
					"url": "https://github.com/sebastianbergmann",
					"type": "github"
				}
			],
			"time": "2023-02-03T06:13:03+00:00"
		},
		{
			"name": "sebastian/version",
			"version": "3.0.2",
			"source": {
				"type": "git",
				"url": "https://github.com/sebastianbergmann/version.git",
				"reference": "c6c1022351a901512170118436c764e473f6de8c"
			},
			"dist": {
				"type": "zip",
				"url": "https://api.github.com/repos/sebastianbergmann/version/zipball/c6c1022351a901512170118436c764e473f6de8c",
				"reference": "c6c1022351a901512170118436c764e473f6de8c",
				"shasum": ""
			},
			"require": {
				"php": ">=7.3"
			},
			"type": "library",
			"extra": {
				"branch-alias": {
					"dev-master": "3.0-dev"
				}
			},
			"autoload": {
				"classmap": [
					"src/"
				]
			},
			"notification-url": "https://packagist.org/downloads/",
			"license": [
				"BSD-3-Clause"
			],
			"authors": [
				{
					"name": "Sebastian Bergmann",
					"email": "sebastian@phpunit.de",
					"role": "lead"
				}
			],
			"description": "Library that helps with managing the version number of Git-hosted PHP projects",
			"homepage": "https://github.com/sebastianbergmann/version",
			"support": {
				"issues": "https://github.com/sebastianbergmann/version/issues",
				"source": "https://github.com/sebastianbergmann/version/tree/3.0.2"
			},
			"funding": [
				{
					"url": "https://github.com/sebastianbergmann",
					"type": "github"
				}
			],
			"time": "2020-09-28T06:39:44+00:00"
		},
		{
			"name": "symfony/console",
			"version": "v7.0.6",
			"source": {
				"type": "git",
				"url": "https://github.com/symfony/console.git",
				"reference": "fde915cd8e7eb99b3d531d3d5c09531429c3f9e5"
			},
			"dist": {
				"type": "zip",
				"url": "https://api.github.com/repos/symfony/console/zipball/fde915cd8e7eb99b3d531d3d5c09531429c3f9e5",
				"reference": "fde915cd8e7eb99b3d531d3d5c09531429c3f9e5",
				"shasum": ""
			},
			"require": {
				"php": ">=8.2",
				"symfony/polyfill-mbstring": "~1.0",
				"symfony/service-contracts": "^2.5|^3",
				"symfony/string": "^6.4|^7.0"
			},
			"conflict": {
				"symfony/dependency-injection": "<6.4",
				"symfony/dotenv": "<6.4",
				"symfony/event-dispatcher": "<6.4",
				"symfony/lock": "<6.4",
				"symfony/process": "<6.4"
			},
			"provide": {
				"psr/log-implementation": "1.0|2.0|3.0"
			},
			"require-dev": {
				"psr/log": "^1|^2|^3",
				"symfony/config": "^6.4|^7.0",
				"symfony/dependency-injection": "^6.4|^7.0",
				"symfony/event-dispatcher": "^6.4|^7.0",
				"symfony/http-foundation": "^6.4|^7.0",
				"symfony/http-kernel": "^6.4|^7.0",
				"symfony/lock": "^6.4|^7.0",
				"symfony/messenger": "^6.4|^7.0",
				"symfony/process": "^6.4|^7.0",
				"symfony/stopwatch": "^6.4|^7.0",
				"symfony/var-dumper": "^6.4|^7.0"
			},
			"type": "library",
			"autoload": {
				"psr-4": {
					"Symfony\\Component\\Console\\": ""
				},
				"exclude-from-classmap": [
					"/Tests/"
				]
			},
			"notification-url": "https://packagist.org/downloads/",
			"license": [
				"MIT"
			],
			"authors": [
				{
					"name": "Fabien Potencier",
					"email": "fabien@symfony.com"
				},
				{
					"name": "Symfony Community",
					"homepage": "https://symfony.com/contributors"
				}
			],
			"description": "Eases the creation of beautiful and testable command line interfaces",
			"homepage": "https://symfony.com",
			"keywords": [
				"cli",
				"command-line",
				"console",
				"terminal"
			],
			"support": {
				"source": "https://github.com/symfony/console/tree/v7.0.6"
			},
			"funding": [
				{
					"url": "https://symfony.com/sponsor",
					"type": "custom"
				},
				{
					"url": "https://github.com/fabpot",
					"type": "github"
				},
				{
					"url": "https://tidelift.com/funding/github/packagist/symfony/symfony",
					"type": "tidelift"
				}
			],
			"time": "2024-04-01T11:04:53+00:00"
		},
		{
			"name": "symfony/polyfill-ctype",
			"version": "v1.29.0",
			"source": {
				"type": "git",
				"url": "https://github.com/symfony/polyfill-ctype.git",
				"reference": "ef4d7e442ca910c4764bce785146269b30cb5fc4"
			},
			"dist": {
				"type": "zip",
				"url": "https://api.github.com/repos/symfony/polyfill-ctype/zipball/ef4d7e442ca910c4764bce785146269b30cb5fc4",
				"reference": "ef4d7e442ca910c4764bce785146269b30cb5fc4",
				"shasum": ""
			},
			"require": {
				"php": ">=7.1"
			},
			"provide": {
				"ext-ctype": "*"
			},
			"suggest": {
				"ext-ctype": "For best performance"
			},
			"type": "library",
			"extra": {
				"thanks": {
					"name": "symfony/polyfill",
					"url": "https://github.com/symfony/polyfill"
				}
			},
			"autoload": {
				"files": [
					"bootstrap.php"
				],
				"psr-4": {
					"Symfony\\Polyfill\\Ctype\\": ""
				}
			},
			"notification-url": "https://packagist.org/downloads/",
			"license": [
				"MIT"
			],
			"authors": [
				{
					"name": "Gert de Pagter",
					"email": "BackEndTea@gmail.com"
				},
				{
					"name": "Symfony Community",
					"homepage": "https://symfony.com/contributors"
				}
			],
			"description": "Symfony polyfill for ctype functions",
			"homepage": "https://symfony.com",
			"keywords": [
				"compatibility",
				"ctype",
				"polyfill",
				"portable"
			],
			"support": {
				"source": "https://github.com/symfony/polyfill-ctype/tree/v1.29.0"
			},
			"funding": [
				{
					"url": "https://symfony.com/sponsor",
					"type": "custom"
				},
				{
					"url": "https://github.com/fabpot",
					"type": "github"
				},
				{
					"url": "https://tidelift.com/funding/github/packagist/symfony/symfony",
					"type": "tidelift"
				}
			],
			"time": "2024-01-29T20:11:03+00:00"
		},
		{
			"name": "symfony/polyfill-intl-grapheme",
			"version": "v1.29.0",
			"source": {
				"type": "git",
				"url": "https://github.com/symfony/polyfill-intl-grapheme.git",
				"reference": "32a9da87d7b3245e09ac426c83d334ae9f06f80f"
			},
			"dist": {
				"type": "zip",
				"url": "https://api.github.com/repos/symfony/polyfill-intl-grapheme/zipball/32a9da87d7b3245e09ac426c83d334ae9f06f80f",
				"reference": "32a9da87d7b3245e09ac426c83d334ae9f06f80f",
				"shasum": ""
			},
			"require": {
				"php": ">=7.1"
			},
			"suggest": {
				"ext-intl": "For best performance"
			},
			"type": "library",
			"extra": {
				"thanks": {
					"name": "symfony/polyfill",
					"url": "https://github.com/symfony/polyfill"
				}
			},
			"autoload": {
				"files": [
					"bootstrap.php"
				],
				"psr-4": {
					"Symfony\\Polyfill\\Intl\\Grapheme\\": ""
				}
			},
			"notification-url": "https://packagist.org/downloads/",
			"license": [
				"MIT"
			],
			"authors": [
				{
					"name": "Nicolas Grekas",
					"email": "p@tchwork.com"
				},
				{
					"name": "Symfony Community",
					"homepage": "https://symfony.com/contributors"
				}
			],
			"description": "Symfony polyfill for intl's grapheme_* functions",
			"homepage": "https://symfony.com",
			"keywords": [
				"compatibility",
				"grapheme",
				"intl",
				"polyfill",
				"portable",
				"shim"
			],
			"support": {
				"source": "https://github.com/symfony/polyfill-intl-grapheme/tree/v1.29.0"
			},
			"funding": [
				{
					"url": "https://symfony.com/sponsor",
					"type": "custom"
				},
				{
					"url": "https://github.com/fabpot",
					"type": "github"
				},
				{
					"url": "https://tidelift.com/funding/github/packagist/symfony/symfony",
					"type": "tidelift"
				}
			],
			"time": "2024-01-29T20:11:03+00:00"
		},
		{
			"name": "symfony/polyfill-intl-normalizer",
			"version": "v1.29.0",
			"source": {
				"type": "git",
				"url": "https://github.com/symfony/polyfill-intl-normalizer.git",
				"reference": "bc45c394692b948b4d383a08d7753968bed9a83d"
			},
			"dist": {
				"type": "zip",
				"url": "https://api.github.com/repos/symfony/polyfill-intl-normalizer/zipball/bc45c394692b948b4d383a08d7753968bed9a83d",
				"reference": "bc45c394692b948b4d383a08d7753968bed9a83d",
				"shasum": ""
			},
			"require": {
				"php": ">=7.1"
			},
			"suggest": {
				"ext-intl": "For best performance"
			},
			"type": "library",
			"extra": {
				"thanks": {
					"name": "symfony/polyfill",
					"url": "https://github.com/symfony/polyfill"
				}
			},
			"autoload": {
				"files": [
					"bootstrap.php"
				],
				"psr-4": {
					"Symfony\\Polyfill\\Intl\\Normalizer\\": ""
				},
				"classmap": [
					"Resources/stubs"
				]
			},
			"notification-url": "https://packagist.org/downloads/",
			"license": [
				"MIT"
			],
			"authors": [
				{
					"name": "Nicolas Grekas",
					"email": "p@tchwork.com"
				},
				{
					"name": "Symfony Community",
					"homepage": "https://symfony.com/contributors"
				}
			],
			"description": "Symfony polyfill for intl's Normalizer class and related functions",
			"homepage": "https://symfony.com",
			"keywords": [
				"compatibility",
				"intl",
				"normalizer",
				"polyfill",
				"portable",
				"shim"
			],
			"support": {
				"source": "https://github.com/symfony/polyfill-intl-normalizer/tree/v1.29.0"
			},
			"funding": [
				{
					"url": "https://symfony.com/sponsor",
					"type": "custom"
				},
				{
					"url": "https://github.com/fabpot",
					"type": "github"
				},
				{
					"url": "https://tidelift.com/funding/github/packagist/symfony/symfony",
					"type": "tidelift"
				}
			],
			"time": "2024-01-29T20:11:03+00:00"
		},
		{
			"name": "symfony/polyfill-mbstring",
			"version": "v1.29.0",
			"source": {
				"type": "git",
				"url": "https://github.com/symfony/polyfill-mbstring.git",
				"reference": "9773676c8a1bb1f8d4340a62efe641cf76eda7ec"
			},
			"dist": {
				"type": "zip",
				"url": "https://api.github.com/repos/symfony/polyfill-mbstring/zipball/9773676c8a1bb1f8d4340a62efe641cf76eda7ec",
				"reference": "9773676c8a1bb1f8d4340a62efe641cf76eda7ec",
				"shasum": ""
			},
			"require": {
				"php": ">=7.1"
			},
			"provide": {
				"ext-mbstring": "*"
			},
			"suggest": {
				"ext-mbstring": "For best performance"
			},
			"type": "library",
			"extra": {
				"thanks": {
					"name": "symfony/polyfill",
					"url": "https://github.com/symfony/polyfill"
				}
			},
			"autoload": {
				"files": [
					"bootstrap.php"
				],
				"psr-4": {
					"Symfony\\Polyfill\\Mbstring\\": ""
				}
			},
			"notification-url": "https://packagist.org/downloads/",
			"license": [
				"MIT"
			],
			"authors": [
				{
					"name": "Nicolas Grekas",
					"email": "p@tchwork.com"
				},
				{
					"name": "Symfony Community",
					"homepage": "https://symfony.com/contributors"
				}
			],
			"description": "Symfony polyfill for the Mbstring extension",
			"homepage": "https://symfony.com",
			"keywords": [
				"compatibility",
				"mbstring",
				"polyfill",
				"portable",
				"shim"
			],
			"support": {
				"source": "https://github.com/symfony/polyfill-mbstring/tree/v1.29.0"
			},
			"funding": [
				{
					"url": "https://symfony.com/sponsor",
					"type": "custom"
				},
				{
					"url": "https://github.com/fabpot",
					"type": "github"
				},
				{
					"url": "https://tidelift.com/funding/github/packagist/symfony/symfony",
					"type": "tidelift"
				}
			],
			"time": "2024-01-29T20:11:03+00:00"
		},
		{
			"name": "symfony/process",
			"version": "v7.0.4",
			"source": {
				"type": "git",
				"url": "https://github.com/symfony/process.git",
				"reference": "0e7727191c3b71ebec6d529fa0e50a01ca5679e9"
			},
			"dist": {
				"type": "zip",
				"url": "https://api.github.com/repos/symfony/process/zipball/0e7727191c3b71ebec6d529fa0e50a01ca5679e9",
				"reference": "0e7727191c3b71ebec6d529fa0e50a01ca5679e9",
				"shasum": ""
			},
			"require": {
				"php": ">=8.2"
			},
			"type": "library",
			"autoload": {
				"psr-4": {
					"Symfony\\Component\\Process\\": ""
				},
				"exclude-from-classmap": [
					"/Tests/"
				]
			},
			"notification-url": "https://packagist.org/downloads/",
			"license": [
				"MIT"
			],
			"authors": [
				{
					"name": "Fabien Potencier",
					"email": "fabien@symfony.com"
				},
				{
					"name": "Symfony Community",
					"homepage": "https://symfony.com/contributors"
				}
			],
			"description": "Executes commands in sub-processes",
			"homepage": "https://symfony.com",
			"support": {
				"source": "https://github.com/symfony/process/tree/v7.0.4"
			},
			"funding": [
				{
					"url": "https://symfony.com/sponsor",
					"type": "custom"
				},
				{
					"url": "https://github.com/fabpot",
					"type": "github"
				},
				{
					"url": "https://tidelift.com/funding/github/packagist/symfony/symfony",
					"type": "tidelift"
				}
			],
			"time": "2024-02-22T20:27:20+00:00"
		},
		{
			"name": "symfony/service-contracts",
			"version": "v3.4.2",
			"source": {
				"type": "git",
				"url": "https://github.com/symfony/service-contracts.git",
				"reference": "11bbf19a0fb7b36345861e85c5768844c552906e"
			},
			"dist": {
				"type": "zip",
				"url": "https://api.github.com/repos/symfony/service-contracts/zipball/11bbf19a0fb7b36345861e85c5768844c552906e",
				"reference": "11bbf19a0fb7b36345861e85c5768844c552906e",
				"shasum": ""
			},
			"require": {
				"php": ">=8.1",
				"psr/container": "^1.1|^2.0"
			},
			"conflict": {
				"ext-psr": "<1.1|>=2"
			},
			"type": "library",
			"extra": {
				"branch-alias": {
					"dev-main": "3.4-dev"
				},
				"thanks": {
					"name": "symfony/contracts",
					"url": "https://github.com/symfony/contracts"
				}
			},
			"autoload": {
				"psr-4": {
					"Symfony\\Contracts\\Service\\": ""
				},
				"exclude-from-classmap": [
					"/Test/"
				]
			},
			"notification-url": "https://packagist.org/downloads/",
			"license": [
				"MIT"
			],
			"authors": [
				{
					"name": "Nicolas Grekas",
					"email": "p@tchwork.com"
				},
				{
					"name": "Symfony Community",
					"homepage": "https://symfony.com/contributors"
				}
			],
			"description": "Generic abstractions related to writing services",
			"homepage": "https://symfony.com",
			"keywords": [
				"abstractions",
				"contracts",
				"decoupling",
				"interfaces",
				"interoperability",
				"standards"
			],
			"support": {
				"source": "https://github.com/symfony/service-contracts/tree/v3.4.2"
			},
			"funding": [
				{
					"url": "https://symfony.com/sponsor",
					"type": "custom"
				},
				{
					"url": "https://github.com/fabpot",
					"type": "github"
				},
				{
					"url": "https://tidelift.com/funding/github/packagist/symfony/symfony",
					"type": "tidelift"
				}
			],
			"time": "2023-12-19T21:51:00+00:00"
		},
		{
			"name": "symfony/string",
			"version": "v7.0.4",
			"source": {
				"type": "git",
				"url": "https://github.com/symfony/string.git",
				"reference": "f5832521b998b0bec40bee688ad5de98d4cf111b"
			},
			"dist": {
				"type": "zip",
				"url": "https://api.github.com/repos/symfony/string/zipball/f5832521b998b0bec40bee688ad5de98d4cf111b",
				"reference": "f5832521b998b0bec40bee688ad5de98d4cf111b",
				"shasum": ""
			},
			"require": {
				"php": ">=8.2",
				"symfony/polyfill-ctype": "~1.8",
				"symfony/polyfill-intl-grapheme": "~1.0",
				"symfony/polyfill-intl-normalizer": "~1.0",
				"symfony/polyfill-mbstring": "~1.0"
			},
			"conflict": {
				"symfony/translation-contracts": "<2.5"
			},
			"require-dev": {
				"symfony/error-handler": "^6.4|^7.0",
				"symfony/http-client": "^6.4|^7.0",
				"symfony/intl": "^6.4|^7.0",
				"symfony/translation-contracts": "^2.5|^3.0",
				"symfony/var-exporter": "^6.4|^7.0"
			},
			"type": "library",
			"autoload": {
				"files": [
					"Resources/functions.php"
				],
				"psr-4": {
					"Symfony\\Component\\String\\": ""
				},
				"exclude-from-classmap": [
					"/Tests/"
				]
			},
			"notification-url": "https://packagist.org/downloads/",
			"license": [
				"MIT"
			],
			"authors": [
				{
					"name": "Nicolas Grekas",
					"email": "p@tchwork.com"
				},
				{
					"name": "Symfony Community",
					"homepage": "https://symfony.com/contributors"
				}
			],
			"description": "Provides an object-oriented API to strings and deals with bytes, UTF-8 code points and grapheme clusters in a unified way",
			"homepage": "https://symfony.com",
			"keywords": [
				"grapheme",
				"i18n",
				"string",
				"unicode",
				"utf-8",
				"utf8"
			],
			"support": {
				"source": "https://github.com/symfony/string/tree/v7.0.4"
			},
			"funding": [
				{
					"url": "https://symfony.com/sponsor",
					"type": "custom"
				},
				{
					"url": "https://github.com/fabpot",
					"type": "github"
				},
				{
					"url": "https://tidelift.com/funding/github/packagist/symfony/symfony",
					"type": "tidelift"
				}
			],
			"time": "2024-02-01T13:17:36+00:00"
		},
		{
			"name": "theseer/tokenizer",
			"version": "1.2.3",
			"source": {
				"type": "git",
				"url": "https://github.com/theseer/tokenizer.git",
				"reference": "737eda637ed5e28c3413cb1ebe8bb52cbf1ca7a2"
			},
			"dist": {
				"type": "zip",
				"url": "https://api.github.com/repos/theseer/tokenizer/zipball/737eda637ed5e28c3413cb1ebe8bb52cbf1ca7a2",
				"reference": "737eda637ed5e28c3413cb1ebe8bb52cbf1ca7a2",
				"shasum": ""
			},
			"require": {
				"ext-dom": "*",
				"ext-tokenizer": "*",
				"ext-xmlwriter": "*",
				"php": "^7.2 || ^8.0"
			},
			"type": "library",
			"autoload": {
				"classmap": [
					"src/"
				]
			},
			"notification-url": "https://packagist.org/downloads/",
			"license": [
				"BSD-3-Clause"
			],
			"authors": [
				{
					"name": "Arne Blankerts",
					"email": "arne@blankerts.de",
					"role": "Developer"
				}
			],
			"description": "A small library for converting tokenized PHP source code into XML and potentially other formats",
			"support": {
				"issues": "https://github.com/theseer/tokenizer/issues",
				"source": "https://github.com/theseer/tokenizer/tree/1.2.3"
			},
			"funding": [
				{
					"url": "https://github.com/theseer",
					"type": "github"
				}
			],
			"time": "2024-03-03T12:36:25+00:00"
		},
		{
			"name": "yoast/phpunit-polyfills",
			"version": "1.1.0",
			"source": {
				"type": "git",
				"url": "https://github.com/Yoast/PHPUnit-Polyfills.git",
				"reference": "224e4a1329c03d8bad520e3fc4ec980034a4b212"
			},
			"dist": {
				"type": "zip",
				"url": "https://api.github.com/repos/Yoast/PHPUnit-Polyfills/zipball/224e4a1329c03d8bad520e3fc4ec980034a4b212",
				"reference": "224e4a1329c03d8bad520e3fc4ec980034a4b212",
				"shasum": ""
			},
			"require": {
				"php": ">=5.4",
				"phpunit/phpunit": "^4.8.36 || ^5.7.21 || ^6.0 || ^7.0 || ^8.0 || ^9.0"
			},
			"require-dev": {
				"yoast/yoastcs": "^2.3.0"
			},
			"type": "library",
			"extra": {
				"branch-alias": {
					"dev-main": "2.x-dev"
				}
			},
			"autoload": {
				"files": [
					"phpunitpolyfills-autoload.php"
				]
			},
			"notification-url": "https://packagist.org/downloads/",
			"license": [
				"BSD-3-Clause"
			],
			"authors": [
				{
					"name": "Team Yoast",
					"email": "support@yoast.com",
					"homepage": "https://yoast.com"
				},
				{
					"name": "Contributors",
					"homepage": "https://github.com/Yoast/PHPUnit-Polyfills/graphs/contributors"
				}
			],
			"description": "Set of polyfills for changed PHPUnit functionality to allow for creating PHPUnit cross-version compatible tests",
			"homepage": "https://github.com/Yoast/PHPUnit-Polyfills",
			"keywords": [
				"phpunit",
				"polyfill",
				"testing"
			],
			"support": {
				"issues": "https://github.com/Yoast/PHPUnit-Polyfills/issues",
				"source": "https://github.com/Yoast/PHPUnit-Polyfills"
			},
			"time": "2023-08-19T14:25:08+00:00"
		}
	],
	"aliases": [],
	"minimum-stability": "dev",
	"stability-flags": {
		"automattic/jetpack-a8c-mc-stats": 20,
		"automattic/jetpack-abtest": 20,
		"automattic/jetpack-admin-ui": 20,
		"automattic/jetpack-assets": 20,
		"automattic/jetpack-autoloader": 20,
		"automattic/jetpack-backup": 20,
		"automattic/jetpack-blaze": 20,
		"automattic/jetpack-blocks": 20,
		"automattic/jetpack-boost-speed-score": 20,
		"automattic/jetpack-compat": 20,
		"automattic/jetpack-composer-plugin": 20,
		"automattic/jetpack-config": 20,
		"automattic/jetpack-connection": 20,
		"automattic/jetpack-constants": 20,
		"automattic/jetpack-device-detection": 20,
		"automattic/jetpack-error": 20,
		"automattic/jetpack-forms": 20,
		"automattic/jetpack-google-fonts-provider": 20,
		"automattic/jetpack-identity-crisis": 20,
		"automattic/jetpack-image-cdn": 20,
		"automattic/jetpack-import": 20,
		"automattic/jetpack-ip": 20,
		"automattic/jetpack-jitm": 20,
		"automattic/jetpack-licensing": 20,
		"automattic/jetpack-logo": 20,
		"automattic/jetpack-my-jetpack": 20,
		"automattic/jetpack-plugins-installer": 20,
		"automattic/jetpack-post-list": 20,
		"automattic/jetpack-publicize": 20,
		"automattic/jetpack-redirect": 20,
		"automattic/jetpack-roles": 20,
		"automattic/jetpack-search": 20,
		"automattic/jetpack-stats": 20,
		"automattic/jetpack-stats-admin": 20,
		"automattic/jetpack-status": 20,
		"automattic/jetpack-sync": 20,
		"automattic/jetpack-videopress": 20,
		"automattic/jetpack-waf": 20,
		"automattic/jetpack-wordads": 20,
		"automattic/woocommerce-analytics": 20,
		"automattic/jetpack-changelogger": 20
	},
	"prefer-stable": true,
	"prefer-lowest": false,
	"platform": {
		"ext-fileinfo": "*",
		"ext-json": "*",
		"ext-openssl": "*"
	},
	"platform-dev": [],
	"platform-overrides": {
		"ext-intl": "0.0.0"
	},
	"plugin-api-version": "2.6.0"
}<|MERGE_RESOLUTION|>--- conflicted
+++ resolved
@@ -1137,11 +1137,7 @@
 			"dist": {
 				"type": "path",
 				"url": "../../packages/forms",
-<<<<<<< HEAD
-				"reference": "785b452ad4f948fcafd8aa0a9ea174b53a3c2dd4"
-=======
 				"reference": "a7f72c97950c8fa07ba69d2e5946b80fa56ae225"
->>>>>>> ae7223ef
 			},
 			"require": {
 				"automattic/jetpack-assets": "@dev",
