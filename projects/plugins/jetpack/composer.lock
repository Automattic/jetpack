--- conflicted
+++ resolved
@@ -875,11 +875,7 @@
             "dist": {
                 "type": "path",
                 "url": "../../packages/forms",
-<<<<<<< HEAD
-                "reference": "69b0956e664edfbbc78b45665c652462d9d3a8de"
-=======
                 "reference": "ec6c161155b3cef7e43d45c3d715e0ef0417f6a2"
->>>>>>> c90b27bc
             },
             "require": {
                 "automattic/jetpack-assets": "@dev",
@@ -901,11 +897,7 @@
                     "link-template": "https://github.com/automattic/jetpack-forms/compare/v${old}...v${new}"
                 },
                 "branch-alias": {
-<<<<<<< HEAD
-                    "dev-trunk": "0.7.x-dev"
-=======
                     "dev-trunk": "0.8.x-dev"
->>>>>>> c90b27bc
                 },
                 "textdomain": "jetpack-forms",
                 "version-constants": {
