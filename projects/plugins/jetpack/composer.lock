{
    "_readme": [
        "This file locks the dependencies of your project to a known state",
        "Read more about it at https://getcomposer.org/doc/01-basic-usage.md#installing-dependencies",
        "This file is @generated automatically"
    ],
<<<<<<< HEAD
    "content-hash": "09fbd62354ac75a3b1b789b1b8e1f853",
=======
    "content-hash": "0c67aa130d55511fe2a65b3c6d9e1c47",
>>>>>>> 81140181
    "packages": [
        {
            "name": "automattic/jetpack-a8c-mc-stats",
            "version": "dev-master",
            "dist": {
                "type": "path",
                "url": "../../packages/a8c-mc-stats",
                "reference": "c922996fa6d50ef7288e3022c1531f20869aea86"
            },
            "require-dev": {
                "automattic/jetpack-changelogger": "^1.2",
                "yoast/phpunit-polyfills": "0.2.0"
            },
            "type": "library",
            "extra": {
                "autotagger": true,
                "mirror-repo": "Automattic/jetpack-a8c-mc-stats",
                "changelogger": {
                    "link-template": "https://github.com/Automattic/jetpack-a8c-mc-stats/compare/v${old}...v${new}"
                },
                "branch-alias": {
                    "dev-master": "1.4.x-dev"
                }
            },
            "autoload": {
                "classmap": [
                    "src/"
                ]
            },
            "scripts": {
                "phpunit": [
                    "@composer update",
                    "./vendor/phpunit/phpunit/phpunit --colors=always"
                ],
                "test-coverage": [
                    "@composer update",
                    "phpdbg -d memory_limit=2048M -d max_execution_time=900 -qrr ./vendor/bin/phpunit --coverage-clover \"$COVERAGE_DIR/clover.xml\""
                ],
                "test-php": [
                    "@composer phpunit"
                ]
            },
            "license": [
                "GPL-2.0-or-later"
            ],
            "description": "Used to record internal usage stats for Automattic. Not visible to site owners.",
            "transport-options": {
                "monorepo": true,
                "relative": true
            }
        },
        {
            "name": "automattic/jetpack-abtest",
            "version": "dev-master",
            "dist": {
                "type": "path",
                "url": "../../packages/abtest",
                "reference": "c2c13cc31fe33956398dc9cf3a12d28e46c8ae4f"
            },
            "require": {
                "automattic/jetpack-connection": "^1.30",
                "automattic/jetpack-error": "^1.3"
            },
            "require-dev": {
                "automattic/jetpack-changelogger": "^1.2",
                "automattic/wordbless": "dev-master",
                "yoast/phpunit-polyfills": "0.2.0"
            },
            "type": "library",
            "extra": {
                "autotagger": true,
                "mirror-repo": "Automattic/jetpack-abtest",
                "changelogger": {
                    "link-template": "https://github.com/Automattic/jetpack-abtest/compare/v${old}...v${new}"
                },
                "branch-alias": {
                    "dev-master": "1.9.x-dev"
                }
            },
            "autoload": {
                "classmap": [
                    "src/"
                ]
            },
            "scripts": {
                "phpunit": [
                    "@composer update",
                    "./vendor/phpunit/phpunit/phpunit --colors=always"
                ],
                "post-update-cmd": [
                    "php -r \"copy('vendor/automattic/wordbless/src/dbless-wpdb.php', 'wordpress/wp-content/db.php');\""
                ],
                "test-coverage": [
                    "@composer update",
                    "phpdbg -d memory_limit=2048M -d max_execution_time=900 -qrr ./vendor/bin/phpunit --coverage-clover \"$COVERAGE_DIR/clover.xml\""
                ],
                "test-php": [
                    "@composer phpunit"
                ]
            },
            "license": [
                "GPL-2.0-or-later"
            ],
            "description": "Provides an interface to the WP.com A/B tests.",
            "transport-options": {
                "monorepo": true,
                "relative": true
            }
        },
        {
            "name": "automattic/jetpack-assets",
            "version": "dev-master",
            "dist": {
                "type": "path",
                "url": "../../packages/assets",
                "reference": "bd0e49700afef81db5bd04e9c0948956e1d89262"
            },
            "require": {
                "automattic/jetpack-constants": "^1.6"
            },
            "require-dev": {
                "automattic/jetpack-changelogger": "^1.2",
                "brain/monkey": "2.6.0",
                "yoast/phpunit-polyfills": "0.2.0"
            },
            "type": "library",
            "extra": {
                "autotagger": true,
                "mirror-repo": "Automattic/jetpack-assets",
                "changelogger": {
                    "link-template": "https://github.com/Automattic/jetpack-assets/compare/v${old}...v${new}"
                },
                "branch-alias": {
                    "dev-master": "1.11.x-dev"
                }
            },
            "autoload": {
                "classmap": [
                    "src/"
                ]
            },
            "scripts": {
                "phpunit": [
                    "@composer update",
                    "./vendor/phpunit/phpunit/phpunit --colors=always"
                ],
                "test-coverage": [
                    "@composer update",
                    "phpdbg -d memory_limit=2048M -d max_execution_time=900 -qrr ./vendor/bin/phpunit --coverage-clover \"$COVERAGE_DIR/clover.xml\""
                ],
                "test-php": [
                    "@composer phpunit"
                ]
            },
            "license": [
                "GPL-2.0-or-later"
            ],
            "description": "Asset management utilities for Jetpack ecosystem packages",
            "transport-options": {
                "monorepo": true,
                "relative": true
            }
        },
        {
            "name": "automattic/jetpack-autoloader",
            "version": "dev-master",
            "dist": {
                "type": "path",
                "url": "../../packages/autoloader",
                "reference": "95ff0278a5308e68e73dd68d1af98251fbbdbb4e"
            },
            "require": {
                "composer-plugin-api": "^1.1 || ^2.0"
            },
            "require-dev": {
                "automattic/jetpack-changelogger": "^1.2",
                "yoast/phpunit-polyfills": "0.2.0"
            },
            "type": "composer-plugin",
            "extra": {
                "autotagger": true,
                "class": "Automattic\\Jetpack\\Autoloader\\CustomAutoloaderPlugin",
                "mirror-repo": "Automattic/jetpack-autoloader",
                "changelogger": {
                    "link-template": "https://github.com/Automattic/jetpack-autoloader/compare/v${old}...v${new}"
                },
                "branch-alias": {
                    "dev-master": "2.10.x-dev"
                }
            },
            "autoload": {
                "classmap": [
                    "src/AutoloadGenerator.php"
                ],
                "psr-4": {
                    "Automattic\\Jetpack\\Autoloader\\": "src"
                }
            },
            "scripts": {
                "phpunit": [
                    "@composer update",
                    "./vendor/phpunit/phpunit/phpunit --colors=always"
                ],
                "test-coverage": [
                    "@composer update",
                    "phpdbg -d memory_limit=2048M -d max_execution_time=900 -qrr ./vendor/bin/phpunit --coverage-php \"./tests/php/tmp/coverage-report.php\"",
                    "php ./tests/php/bin/test-coverage.php \"$COVERAGE_DIR/clover.xml\""
                ],
                "test-php": [
                    "@composer phpunit"
                ]
            },
            "license": [
                "GPL-2.0-or-later"
            ],
            "description": "Creates a custom autoloader for a plugin or theme.",
            "transport-options": {
                "monorepo": true,
                "relative": true
            }
        },
        {
            "name": "automattic/jetpack-backup",
            "version": "dev-master",
            "dist": {
                "type": "path",
                "url": "../../packages/backup",
                "reference": "68135781ba3f422aa5d7a3ef8c6e50fe2cba606f"
            },
            "require": {
                "automattic/jetpack-connection": "^1.30",
                "automattic/jetpack-sync": "^1.25"
            },
            "require-dev": {
                "automattic/jetpack-changelogger": "^1.2",
                "automattic/wordbless": "@dev",
                "yoast/phpunit-polyfills": "0.2.0"
            },
            "type": "library",
            "extra": {
                "autotagger": true,
                "mirror-repo": "Automattic/jetpack-backup",
                "version-constants": {
                    "::PACKAGE_VERSION": "src/class-package-version.php"
                },
                "changelogger": {
                    "link-template": "https://github.com/Automattic/jetpack-backup/compare/v${old}...v${new}"
                },
                "branch-alias": {
                    "dev-master": "1.1.x-dev"
                }
            },
            "autoload": {
                "files": [
                    "actions.php"
                ],
                "classmap": [
                    "src/"
                ]
            },
            "scripts": {
                "phpunit": [
                    "@composer install",
                    "./vendor/phpunit/phpunit/phpunit --colors=always"
                ],
                "test-coverage": [
                    "@composer install",
                    "phpdbg -d memory_limit=2048M -d max_execution_time=900 -qrr ./vendor/bin/phpunit --coverage-clover \"$COVERAGE_DIR/clover.xml\""
                ],
                "test-php": [
                    "@composer phpunit"
                ],
                "post-update-cmd": [
                    "php -r \"copy('vendor/automattic/wordbless/src/dbless-wpdb.php', 'wordpress/wp-content/db.php');\""
                ]
            },
            "license": [
                "GPL-2.0-or-later"
            ],
            "description": "Tools to assist with backing up Jetpack sites.",
            "transport-options": {
                "monorepo": true,
                "relative": true
            }
        },
        {
            "name": "automattic/jetpack-blocks",
            "version": "dev-master",
            "dist": {
                "type": "path",
                "url": "../../packages/blocks",
                "reference": "b8ea2f19419e371cdcf220fcfab1bbbba5964ff1"
            },
            "require-dev": {
                "automattic/jetpack-changelogger": "^1.2",
                "automattic/wordbless": "dev-master",
                "brain/monkey": "2.6.0",
                "yoast/phpunit-polyfills": "0.2.0"
            },
            "type": "library",
            "extra": {
                "autotagger": true,
                "mirror-repo": "Automattic/jetpack-blocks",
                "changelogger": {
                    "link-template": "https://github.com/Automattic/jetpack-blocks/compare/v${old}...v${new}"
                },
                "branch-alias": {
                    "dev-master": "1.4.x-dev"
                }
            },
            "autoload": {
                "classmap": [
                    "src/"
                ]
            },
            "scripts": {
                "phpunit": [
                    "@composer update",
                    "./vendor/phpunit/phpunit/phpunit --colors=always"
                ],
                "post-update-cmd": [
                    "php -r \"copy('vendor/automattic/wordbless/src/dbless-wpdb.php', 'wordpress/wp-content/db.php');\""
                ],
                "test-coverage": [
                    "@composer update",
                    "phpdbg -d memory_limit=2048M -d max_execution_time=900 -qrr ./vendor/bin/phpunit --coverage-clover \"$COVERAGE_DIR/clover.xml\""
                ],
                "test-php": [
                    "@composer phpunit"
                ]
            },
            "license": [
                "GPL-2.0-or-later"
            ],
            "description": "Register and manage blocks within a plugin. Used to manage block registration, enqueues, and more.",
            "transport-options": {
                "monorepo": true,
                "relative": true
            }
        },
        {
            "name": "automattic/jetpack-compat",
            "version": "dev-master",
            "dist": {
                "type": "path",
                "url": "../../packages/compat",
                "reference": "1de05abbe86ccbb89318bc5625c3c90d62f87420"
            },
            "require-dev": {
                "automattic/jetpack-changelogger": "^1.2"
            },
            "type": "library",
            "extra": {
                "autotagger": true,
                "mirror-repo": "Automattic/jetpack-compat",
                "changelogger": {
                    "link-template": "https://github.com/Automattic/jetpack-compat/compare/v${old}...v${new}"
                },
                "branch-alias": {
                    "dev-master": "1.6.x-dev"
                }
            },
            "autoload": {
                "files": [
                    "functions.php"
                ],
                "classmap": [
                    "legacy"
                ]
            },
            "license": [
                "GPL-2.0-or-later"
            ],
            "description": "Compatibility layer with previous versions of Jetpack",
            "transport-options": {
                "monorepo": true,
                "relative": true
            }
        },
        {
            "name": "automattic/jetpack-config",
            "version": "dev-master",
            "dist": {
                "type": "path",
                "url": "../../packages/config",
                "reference": "5cc8275ac867ff99e527da0df9e8f14ec53b11fd"
            },
            "require-dev": {
                "automattic/jetpack-changelogger": "^1.2"
            },
            "type": "library",
            "extra": {
                "autotagger": true,
                "mirror-repo": "Automattic/jetpack-config",
                "changelogger": {
                    "link-template": "https://github.com/Automattic/jetpack-config/compare/v${old}...v${new}"
                },
                "branch-alias": {
                    "dev-master": "1.4.x-dev"
                }
            },
            "autoload": {
                "classmap": [
                    "src/"
                ]
            },
            "license": [
                "GPL-2.0-or-later"
            ],
            "description": "Jetpack configuration package that initializes other packages and configures Jetpack's functionality. Can be used as a base for all variants of Jetpack package usage.",
            "transport-options": {
                "monorepo": true,
                "relative": true
            }
        },
        {
            "name": "automattic/jetpack-connection",
            "version": "dev-master",
            "dist": {
                "type": "path",
                "url": "../../packages/connection",
                "reference": "be4296dc62f27520d9b2443114c4b60605f73829"
            },
            "require": {
                "automattic/jetpack-a8c-mc-stats": "^1.4",
                "automattic/jetpack-constants": "^1.6",
                "automattic/jetpack-heartbeat": "^1.3",
                "automattic/jetpack-options": "^1.13",
                "automattic/jetpack-redirect": "^1.7",
                "automattic/jetpack-roles": "^1.4",
                "automattic/jetpack-status": "^1.8",
                "automattic/jetpack-terms-of-service": "^1.9",
                "automattic/jetpack-tracking": "^1.13"
            },
            "require-dev": {
                "automattic/jetpack-changelogger": "^1.2",
                "automattic/wordbless": "@dev",
                "brain/monkey": "2.6.0",
                "yoast/phpunit-polyfills": "0.2.0"
            },
            "type": "library",
            "extra": {
                "autotagger": true,
                "mirror-repo": "Automattic/jetpack-connection",
                "version-constants": {
                    "::PACKAGE_VERSION": "src/class-package-version.php"
                },
                "changelogger": {
                    "link-template": "https://github.com/Automattic/jetpack-connection/compare/v${old}...v${new}"
                },
                "branch-alias": {
                    "dev-master": "1.30.x-dev"
                }
            },
            "autoload": {
                "files": [
                    "legacy/load-ixr.php"
                ],
                "classmap": [
                    "legacy",
                    "src/"
                ]
            },
            "scripts": {
                "phpunit": [
                    "@composer update",
                    "./vendor/phpunit/phpunit/phpunit --colors=always"
                ],
                "post-update-cmd": [
                    "php -r \"copy('vendor/automattic/wordbless/src/dbless-wpdb.php', 'wordpress/wp-content/db.php');\""
                ],
                "test-coverage": [
                    "@composer update",
                    "phpdbg -d memory_limit=2048M -d max_execution_time=900 -qrr ./vendor/bin/phpunit --coverage-clover \"$COVERAGE_DIR/clover.xml\""
                ],
                "test-php": [
                    "@composer phpunit"
                ]
            },
            "license": [
                "GPL-2.0-or-later"
            ],
            "description": "Everything needed to connect to the Jetpack infrastructure",
            "transport-options": {
                "monorepo": true,
                "relative": true
            }
        },
        {
            "name": "automattic/jetpack-connection-ui",
            "version": "dev-master",
            "dist": {
                "type": "path",
                "url": "../../packages/connection-ui",
                "reference": "5917f3ee91d67b37ea15c3215b3a57ad4fae1d64"
            },
            "require": {
                "automattic/jetpack-connection": "^1.30",
                "automattic/jetpack-constants": "^1.6",
                "automattic/jetpack-device-detection": "^1.4"
            },
            "require-dev": {
                "automattic/jetpack-changelogger": "^1.2"
            },
            "type": "library",
            "extra": {
                "autotagger": true,
                "mirror-repo": "Automattic/jetpack-connection-ui",
                "changelogger": {
                    "link-template": "https://github.com/Automattic/jetpack-connection-ui/compare/v${old}...v${new}"
                },
                "branch-alias": {
                    "dev-master": "1.3.x-dev"
                }
            },
            "autoload": {
                "classmap": [
                    "src/"
                ]
            },
            "scripts": {
                "build-development": [
                    "Composer\\Config::disableProcessTimeout",
                    "pnpm run build"
                ],
                "build-production": [
                    "Composer\\Config::disableProcessTimeout",
                    "pnpm run build"
                ]
            },
            "license": [
                "GPL-2.0-or-later"
            ],
            "description": "Jetpack Connection UI",
            "transport-options": {
                "monorepo": true,
                "relative": true
            }
        },
        {
            "name": "automattic/jetpack-constants",
            "version": "dev-master",
            "dist": {
                "type": "path",
                "url": "../../packages/constants",
                "reference": "4af9f14f6a08c81318d4067b891ef610f343b963"
            },
            "require-dev": {
                "automattic/jetpack-changelogger": "^1.2",
                "brain/monkey": "2.6.0",
                "yoast/phpunit-polyfills": "0.2.0"
            },
            "type": "library",
            "extra": {
                "autotagger": true,
                "mirror-repo": "Automattic/jetpack-constants",
                "changelogger": {
                    "link-template": "https://github.com/Automattic/jetpack-constants/compare/v${old}...v${new}"
                },
                "branch-alias": {
                    "dev-master": "1.6.x-dev"
                }
            },
            "autoload": {
                "classmap": [
                    "src/"
                ]
            },
            "scripts": {
                "phpunit": [
                    "@composer update",
                    "./vendor/phpunit/phpunit/phpunit --colors=always"
                ],
                "test-coverage": [
                    "@composer update",
                    "phpdbg -d memory_limit=2048M -d max_execution_time=900 -qrr ./vendor/bin/phpunit --coverage-clover \"$COVERAGE_DIR/clover.xml\""
                ],
                "test-php": [
                    "@composer phpunit"
                ]
            },
            "license": [
                "GPL-2.0-or-later"
            ],
            "description": "A wrapper for defining constants in a more testable way.",
            "transport-options": {
                "monorepo": true,
                "relative": true
            }
        },
        {
            "name": "automattic/jetpack-device-detection",
            "version": "dev-master",
            "dist": {
                "type": "path",
                "url": "../../packages/device-detection",
                "reference": "68a5cff39e5295fecbc20d36812364fa38b9771c"
            },
            "require-dev": {
                "automattic/jetpack-changelogger": "^1.2",
                "yoast/phpunit-polyfills": "0.2.0"
            },
            "type": "library",
            "extra": {
                "autotagger": true,
                "mirror-repo": "Automattic/jetpack-device-detection",
                "changelogger": {
                    "link-template": "https://github.com/Automattic/jetpack-device-detection/compare/v${old}...v${new}"
                },
                "branch-alias": {
                    "dev-master": "1.4.x-dev"
                }
            },
            "autoload": {
                "classmap": [
                    "src/"
                ]
            },
            "scripts": {
                "phpunit": [
                    "@composer update",
                    "./vendor/phpunit/phpunit/phpunit --colors=always"
                ],
                "test-coverage": [
                    "@composer update",
                    "phpdbg -d memory_limit=2048M -d max_execution_time=900 -qrr ./vendor/bin/phpunit --coverage-clover \"$COVERAGE_DIR/clover.xml\""
                ],
                "test-php": [
                    "@composer phpunit"
                ]
            },
            "license": [
                "GPL-2.0-or-later"
            ],
            "description": "A way to detect device types based on User-Agent header.",
            "transport-options": {
                "monorepo": true,
                "relative": true
            }
        },
        {
            "name": "automattic/jetpack-error",
            "version": "dev-master",
            "dist": {
                "type": "path",
                "url": "../../packages/error",
                "reference": "f64061cbe4bc67a078fd5d2ac00beceef4897aa3"
            },
            "require-dev": {
                "automattic/jetpack-changelogger": "^1.2",
                "yoast/phpunit-polyfills": "0.2.0"
            },
            "type": "library",
            "extra": {
                "autotagger": true,
                "mirror-repo": "Automattic/jetpack-error",
                "changelogger": {
                    "link-template": "https://github.com/Automattic/jetpack-error/compare/v${old}...v${new}"
                },
                "branch-alias": {
                    "dev-master": "1.3.x-dev"
                }
            },
            "autoload": {
                "classmap": [
                    "src/"
                ]
            },
            "scripts": {
                "phpunit": [
                    "@composer update",
                    "./vendor/phpunit/phpunit/phpunit --colors=always"
                ],
                "test-coverage": [
                    "@composer update",
                    "phpdbg -d memory_limit=2048M -d max_execution_time=900 -qrr ./vendor/bin/phpunit --coverage-clover \"$COVERAGE_DIR/clover.xml\""
                ],
                "test-php": [
                    "@composer phpunit"
                ]
            },
            "license": [
                "GPL-2.0-or-later"
            ],
            "description": "Jetpack Error - a wrapper around WP_Error.",
            "transport-options": {
                "monorepo": true,
                "relative": true
            }
        },
        {
            "name": "automattic/jetpack-heartbeat",
            "version": "dev-master",
            "dist": {
                "type": "path",
                "url": "../../packages/heartbeat",
                "reference": "61ace4b3610758699836e73aec6437886458ac89"
            },
            "require": {
                "automattic/jetpack-a8c-mc-stats": "^1.4",
                "automattic/jetpack-options": "^1.13"
            },
            "require-dev": {
                "automattic/jetpack-changelogger": "^1.2"
            },
            "type": "library",
            "extra": {
                "autotagger": true,
                "mirror-repo": "Automattic/jetpack-heartbeat",
                "changelogger": {
                    "link-template": "https://github.com/Automattic/jetpack-heartbeat/compare/v${old}...v${new}"
                },
                "branch-alias": {
                    "dev-master": "1.3.x-dev"
                }
            },
            "autoload": {
                "classmap": [
                    "src/"
                ]
            },
            "license": [
                "GPL-2.0-or-later"
            ],
            "description": "This adds a cronjob that sends a batch of internal automattic stats to wp.com once a day",
            "transport-options": {
                "monorepo": true,
                "relative": true
            }
        },
        {
            "name": "automattic/jetpack-identity-crisis",
            "version": "dev-master",
            "dist": {
                "type": "path",
                "url": "../../packages/identity-crisis",
                "reference": "cecbd6a8a32eda24f36cf5605402849e021004f2"
            },
            "require": {
                "automattic/jetpack-connection": "^1.30",
                "automattic/jetpack-constants": "^1.6",
                "automattic/jetpack-logo": "^1.5",
                "automattic/jetpack-options": "^1.13",
                "automattic/jetpack-status": "^1.8",
                "automattic/jetpack-tracking": "^1.13"
            },
            "require-dev": {
                "automattic/jetpack-changelogger": "^1.2",
                "automattic/wordbless": "@dev",
                "yoast/phpunit-polyfills": "0.2.0"
            },
            "type": "library",
            "extra": {
                "autotagger": true,
                "mirror-repo": "Automattic/jetpack-identity-crisis",
                "version-constants": {
                    "::PACKAGE_VERSION": "src/class-identity-crisis.php"
                },
                "changelogger": {
                    "link-template": "https://github.com/Automattic/jetpack-identity-crisis/compare/v${old}...v${new}"
                },
                "branch-alias": {
                    "dev-master": "0.2.x-dev"
                }
            },
            "autoload": {
                "classmap": [
                    "src/"
                ]
            },
            "scripts": {
                "build-development": [
                    "Composer\\Config::disableProcessTimeout",
                    "pnpm run build"
                ],
                "build-production": [
                    "Composer\\Config::disableProcessTimeout",
                    "NODE_ENV='production' pnpm run build"
                ],
                "phpunit": [
                    "@composer install",
                    "./vendor/phpunit/phpunit/phpunit --colors=always"
                ],
                "test-coverage": [
                    "@composer install",
                    "phpdbg -d memory_limit=2048M -d max_execution_time=900 -qrr ./vendor/bin/phpunit --coverage-clover \"$COVERAGE_DIR/clover.xml\""
                ],
                "test-php": [
                    "@composer phpunit"
                ],
                "post-update-cmd": [
                    "php -r \"copy('vendor/automattic/wordbless/src/dbless-wpdb.php', 'wordpress/wp-content/db.php');\""
                ]
            },
            "license": [
                "GPL-2.0-or-later"
            ],
            "description": "Identity Crisis.",
            "transport-options": {
                "monorepo": true,
                "relative": true
            }
        },
        {
            "name": "automattic/jetpack-jitm",
            "version": "dev-master",
            "dist": {
                "type": "path",
                "url": "../../packages/jitm",
                "reference": "3ea3b540ec92fde900fa8e9944404123b5876fd4"
            },
            "require": {
                "automattic/jetpack-a8c-mc-stats": "^1.4",
                "automattic/jetpack-assets": "^1.11",
                "automattic/jetpack-connection": "^1.30",
                "automattic/jetpack-device-detection": "^1.4",
                "automattic/jetpack-logo": "^1.5",
                "automattic/jetpack-options": "^1.13",
                "automattic/jetpack-partner": "^1.5",
                "automattic/jetpack-redirect": "^1.7",
                "automattic/jetpack-status": "^1.8",
                "automattic/jetpack-tracking": "^1.13"
            },
            "require-dev": {
                "automattic/jetpack-changelogger": "^1.2",
                "brain/monkey": "2.6.0",
                "yoast/phpunit-polyfills": "0.2.0"
            },
            "type": "library",
            "extra": {
                "autotagger": true,
                "mirror-repo": "Automattic/jetpack-jitm",
                "version-constants": {
                    "::PACKAGE_VERSION": "src/class-jitm.php"
                },
                "changelogger": {
                    "link-template": "https://github.com/Automattic/jetpack-jitm/compare/v${old}...v${new}"
                },
                "branch-alias": {
                    "dev-master": "1.16.x-dev"
                }
            },
            "autoload": {
                "classmap": [
                    "src/"
                ]
            },
            "scripts": {
                "build-production": [
                    "Composer\\Config::disableProcessTimeout",
                    "pnpm run build-production"
                ],
                "build-development": [
                    "Composer\\Config::disableProcessTimeout",
                    "pnpm run build"
                ],
                "phpunit": [
                    "@composer update",
                    "./vendor/phpunit/phpunit/phpunit --colors=always"
                ],
                "test-coverage": [
                    "@composer update",
                    "phpdbg -d memory_limit=2048M -d max_execution_time=900 -qrr ./vendor/bin/phpunit --coverage-clover \"$COVERAGE_DIR/clover.xml\""
                ],
                "test-php": [
                    "@composer phpunit"
                ]
            },
            "license": [
                "GPL-2.0-or-later"
            ],
            "description": "Just in time messages for Jetpack",
            "transport-options": {
                "monorepo": true,
                "relative": true
            }
        },
        {
            "name": "automattic/jetpack-lazy-images",
            "version": "dev-master",
            "dist": {
                "type": "path",
                "url": "../../packages/lazy-images",
                "reference": "949b657ccbf0f096060d9e162374b6320579ee7f"
            },
            "require": {
                "automattic/jetpack-assets": "^1.11",
                "automattic/jetpack-constants": "^1.6"
            },
            "require-dev": {
                "automattic/jetpack-changelogger": "^1.2",
                "automattic/wordbless": "dev-master",
                "yoast/phpunit-polyfills": "0.2.0"
            },
            "type": "library",
            "extra": {
                "autotagger": true,
                "mirror-repo": "Automattic/jetpack-lazy-images",
                "changelogger": {
                    "link-template": "https://github.com/Automattic/jetpack-lazy-images/compare/v${old}...v${new}"
                },
                "branch-alias": {
                    "dev-master": "1.5.x-dev"
                }
            },
            "autoload": {
                "classmap": [
                    "src/"
                ]
            },
            "scripts": {
                "build-production": [
                    "Composer\\Config::disableProcessTimeout",
                    "pnpm run build-production"
                ],
                "build-development": [
                    "Composer\\Config::disableProcessTimeout",
                    "pnpm run build"
                ],
                "phpunit": [
                    "@composer update",
                    "./vendor/phpunit/phpunit/phpunit --colors=always"
                ],
                "post-update-cmd": [
                    "php -r \"copy('vendor/automattic/wordbless/src/dbless-wpdb.php', 'wordpress/wp-content/db.php');\""
                ],
                "test-coverage": [
                    "@composer update",
                    "phpdbg -d memory_limit=2048M -d max_execution_time=900 -qrr ./vendor/bin/phpunit --coverage-clover \"$COVERAGE_DIR/clover.xml\""
                ],
                "test-php": [
                    "@composer phpunit"
                ]
            },
            "license": [
                "GPL-2.0-or-later"
            ],
            "description": "Speed up your site and create a smoother viewing experience by loading images as visitors scroll down the screen, instead of all at once.",
            "transport-options": {
                "monorepo": true,
                "relative": true
            }
        },
        {
            "name": "automattic/jetpack-licensing",
            "version": "dev-master",
            "dist": {
                "type": "path",
                "url": "../../packages/licensing",
                "reference": "99ccb367e9003a34d1fbf0e6b1c05eaa119238c0"
            },
            "require": {
                "automattic/jetpack-connection": "^1.30",
                "automattic/jetpack-options": "^1.13"
            },
            "require-dev": {
                "automattic/jetpack-changelogger": "^1.2",
                "automattic/wordbless": "@dev",
                "yoast/phpunit-polyfills": "0.2.0"
            },
            "type": "library",
            "extra": {
                "autotagger": true,
                "mirror-repo": "Automattic/jetpack-licensing",
                "changelogger": {
                    "link-template": "https://github.com/Automattic/jetpack-licensing/compare/v${old}...v${new}"
                },
                "branch-alias": {
                    "dev-master": "1.4.x-dev"
                }
            },
            "autoload": {
                "classmap": [
                    "src/"
                ]
            },
            "scripts": {
                "phpunit": [
                    "@composer update",
                    "./vendor/phpunit/phpunit/phpunit --colors=always"
                ],
                "post-update-cmd": [
                    "php -r \"copy('vendor/automattic/wordbless/src/dbless-wpdb.php', 'wordpress/wp-content/db.php');\""
                ],
                "test-coverage": [
                    "@composer update",
                    "phpdbg -d memory_limit=2048M -d max_execution_time=900 -qrr ./vendor/bin/phpunit --coverage-clover \"$COVERAGE_DIR/clover.xml\""
                ],
                "test-php": [
                    "@composer phpunit"
                ]
            },
            "license": [
                "GPL-2.0-or-later"
            ],
            "description": "Everything needed to manage Jetpack licenses client-side.",
            "transport-options": {
                "monorepo": true,
                "relative": true
            }
        },
        {
            "name": "automattic/jetpack-logo",
            "version": "dev-master",
            "dist": {
                "type": "path",
                "url": "../../packages/logo",
                "reference": "fded849729d28f06f5db6c986fc64a17a320b213"
            },
            "require-dev": {
                "automattic/jetpack-changelogger": "^1.2",
                "yoast/phpunit-polyfills": "0.2.0"
            },
            "type": "library",
            "extra": {
                "autotagger": true,
                "mirror-repo": "Automattic/jetpack-logo",
                "changelogger": {
                    "link-template": "https://github.com/Automattic/jetpack-logo/compare/v${old}...v${new}"
                },
                "branch-alias": {
                    "dev-master": "1.5.x-dev"
                }
            },
            "autoload": {
                "classmap": [
                    "src/"
                ]
            },
            "scripts": {
                "phpunit": [
                    "@composer update",
                    "./vendor/phpunit/phpunit/phpunit --colors=always"
                ],
                "test-coverage": [
                    "@composer update",
                    "phpdbg -d memory_limit=2048M -d max_execution_time=900 -qrr ./vendor/bin/phpunit --coverage-clover \"$COVERAGE_DIR/clover.xml\""
                ],
                "test-php": [
                    "@composer phpunit"
                ]
            },
            "license": [
                "GPL-2.0-or-later"
            ],
            "description": "A logo for Jetpack",
            "transport-options": {
                "monorepo": true,
                "relative": true
            }
        },
        {
            "name": "automattic/jetpack-my-plans-ui",
            "version": "dev-master",
            "dist": {
                "type": "path",
                "url": "../../packages/my-plans-ui",
                "reference": "b40259c84fcc25eb312c1c60fc23e692ed12e3ef"
            },
            "require-dev": {
                "automattic/jetpack-changelogger": "^1.1",
                "automattic/wordbless": "dev-master",
                "yoast/phpunit-polyfills": "0.2.0"
            },
            "type": "library",
            "extra": {
                "branch-alias": {
                    "dev-master": "0.1.x-dev"
                }
            },
            "autoload": {
                "classmap": [
                    "src/"
                ]
            },
            "scripts": {
                "phpunit": [
                    "@composer install",
                    "./vendor/phpunit/phpunit/phpunit --colors=always"
                ],
                "test-coverage": [
                    "@composer install",
                    "phpdbg -d memory_limit=2048M -d max_execution_time=900 -qrr ./vendor/bin/phpunit --coverage-clover \"$COVERAGE_DIR/clover.xml\""
                ],
                "test-php": [
                    "@composer phpunit"
                ],
                "build-production": [
                    "echo 'Add your build step to composer.json, please!'"
                ],
                "build-development": [
                    "echo 'Add your build step to composer.json, please!'"
                ],
                "post-update-cmd": [
                    "php -r \"copy('vendor/automattic/wordbless/src/dbless-wpdb.php', 'wordpress/wp-content/db.php');\""
                ]
            },
            "license": [
                "GPL-2.0-or-later"
            ],
            "description": "Standalone My Plans page in wp-admin",
            "transport-options": {
                "monorepo": true,
                "relative": true
            }
        },
        {
            "name": "automattic/jetpack-options",
            "version": "dev-master",
            "dist": {
                "type": "path",
                "url": "../../packages/options",
                "reference": "de833a41411fb82163b4c08a52d3471c294b60cc"
            },
            "require": {
                "automattic/jetpack-constants": "^1.6"
            },
            "require-dev": {
                "automattic/jetpack-changelogger": "^1.2",
                "yoast/phpunit-polyfills": "0.2.0"
            },
            "type": "library",
            "extra": {
                "autotagger": true,
                "mirror-repo": "Automattic/jetpack-options",
                "changelogger": {
                    "link-template": "https://github.com/Automattic/jetpack-options/compare/v${old}...v${new}"
                },
                "branch-alias": {
                    "dev-master": "1.13.x-dev"
                }
            },
            "autoload": {
                "classmap": [
                    "legacy"
                ]
            },
            "license": [
                "GPL-2.0-or-later"
            ],
            "description": "A wrapper for wp-options to manage specific Jetpack options.",
            "transport-options": {
                "monorepo": true,
                "relative": true
            }
        },
        {
            "name": "automattic/jetpack-partner",
            "version": "dev-master",
            "dist": {
                "type": "path",
                "url": "../../packages/partner",
                "reference": "a956480f55aee834af3d28dc7efbdaec16a6a07e"
            },
            "require-dev": {
                "automattic/jetpack-changelogger": "^1.2",
                "brain/monkey": "2.6.0",
                "yoast/phpunit-polyfills": "0.2.0"
            },
            "type": "library",
            "extra": {
                "autotagger": true,
                "mirror-repo": "Automattic/jetpack-partner",
                "changelogger": {
                    "link-template": "https://github.com/Automattic/jetpack-partner/compare/v${old}...v${new}"
                },
                "branch-alias": {
                    "dev-master": "1.5.x-dev"
                }
            },
            "autoload": {
                "classmap": [
                    "src/"
                ]
            },
            "scripts": {
                "phpunit": [
                    "@composer update",
                    "./vendor/phpunit/phpunit/phpunit --colors=always"
                ],
                "test-coverage": [
                    "@composer update",
                    "phpdbg -d memory_limit=2048M -d max_execution_time=900 -qrr ./vendor/bin/phpunit --coverage-clover \"$COVERAGE_DIR/clover.xml\""
                ],
                "test-php": [
                    "@composer phpunit"
                ]
            },
            "license": [
                "GPL-2.0-or-later"
            ],
            "description": "Support functions for Jetpack hosting partners.",
            "transport-options": {
                "monorepo": true,
                "relative": true
            }
        },
        {
            "name": "automattic/jetpack-password-checker",
            "version": "dev-master",
            "dist": {
                "type": "path",
                "url": "../../packages/password-checker",
                "reference": "dec6ead3b3b26af31d8d46a608e97f4251cb036a"
            },
            "require-dev": {
                "automattic/jetpack-changelogger": "^1.2",
                "automattic/wordbless": "@dev",
                "yoast/phpunit-polyfills": "0.2.0"
            },
            "type": "library",
            "extra": {
                "autotagger": true,
                "mirror-repo": "Automattic/jetpack-password-checker",
                "changelogger": {
                    "link-template": "https://github.com/Automattic/jetpack-password-checker/compare/v${old}...v${new}"
                },
                "branch-alias": {
                    "dev-master": "0.1.x-dev"
                }
            },
            "autoload": {
                "classmap": [
                    "src/"
                ]
            },
            "scripts": {
                "phpunit": [
                    "@composer update",
                    "./vendor/phpunit/phpunit/phpunit --colors=always"
                ],
                "test-coverage": [
                    "@composer update",
                    "phpdbg -d memory_limit=2048M -d max_execution_time=900 -qrr ./vendor/bin/phpunit --coverage-clover \"$COVERAGE_DIR/clover.xml\""
                ],
                "test-php": [
                    "@composer phpunit"
                ],
                "post-update-cmd": [
                    "php -r \"copy('vendor/automattic/wordbless/src/dbless-wpdb.php', 'wordpress/wp-content/db.php');\""
                ]
            },
            "license": [
                "GPL-2.0-or-later"
            ],
            "description": "Password Checker.",
            "transport-options": {
                "monorepo": true,
                "relative": true
            }
        },
        {
            "name": "automattic/jetpack-redirect",
            "version": "dev-master",
            "dist": {
                "type": "path",
                "url": "../../packages/redirect",
                "reference": "d938cb5a235ca9ec3033ef813e707150e734b012"
            },
            "require": {
                "automattic/jetpack-status": "^1.8"
            },
            "require-dev": {
                "automattic/jetpack-changelogger": "^1.2",
                "brain/monkey": "2.6.0",
                "yoast/phpunit-polyfills": "0.2.0"
            },
            "type": "library",
            "extra": {
                "autotagger": true,
                "mirror-repo": "Automattic/jetpack-redirect",
                "changelogger": {
                    "link-template": "https://github.com/Automattic/jetpack-redirect/compare/v${old}...v${new}"
                },
                "branch-alias": {
                    "dev-master": "1.7.x-dev"
                }
            },
            "autoload": {
                "classmap": [
                    "src/"
                ]
            },
            "scripts": {
                "phpunit": [
                    "@composer update",
                    "./vendor/phpunit/phpunit/phpunit --colors=always"
                ],
                "test-coverage": [
                    "@composer update",
                    "phpdbg -d memory_limit=2048M -d max_execution_time=900 -qrr ./vendor/bin/phpunit --coverage-clover \"$COVERAGE_DIR/clover.xml\""
                ],
                "test-php": [
                    "@composer phpunit"
                ]
            },
            "license": [
                "GPL-2.0-or-later"
            ],
            "description": "Utilities to build URLs to the jetpack.com/redirect/ service",
            "transport-options": {
                "monorepo": true,
                "relative": true
            }
        },
        {
            "name": "automattic/jetpack-roles",
            "version": "dev-master",
            "dist": {
                "type": "path",
                "url": "../../packages/roles",
                "reference": "bde868c2636fca7fca76b29a7df23fcd437481fc"
            },
            "require-dev": {
                "automattic/jetpack-changelogger": "^1.2",
                "brain/monkey": "2.6.0",
                "yoast/phpunit-polyfills": "0.2.0"
            },
            "type": "library",
            "extra": {
                "autotagger": true,
                "mirror-repo": "Automattic/jetpack-roles",
                "changelogger": {
                    "link-template": "https://github.com/Automattic/jetpack-roles/compare/v${old}...v${new}"
                },
                "branch-alias": {
                    "dev-master": "1.4.x-dev"
                }
            },
            "autoload": {
                "classmap": [
                    "src/"
                ]
            },
            "scripts": {
                "phpunit": [
                    "@composer update",
                    "./vendor/phpunit/phpunit/phpunit --colors=always"
                ],
                "test-coverage": [
                    "@composer update",
                    "phpdbg -d memory_limit=2048M -d max_execution_time=900 -qrr ./vendor/bin/phpunit --coverage-clover \"$COVERAGE_DIR/clover.xml\""
                ],
                "test-php": [
                    "@composer phpunit"
                ]
            },
            "license": [
                "GPL-2.0-or-later"
            ],
            "description": "Utilities, related with user roles and capabilities.",
            "transport-options": {
                "monorepo": true,
                "relative": true
            }
        },
        {
            "name": "automattic/jetpack-status",
            "version": "dev-master",
            "dist": {
                "type": "path",
                "url": "../../packages/status",
                "reference": "4a1ba2a67535fb016333d45dd16acdd6727fc99f"
            },
            "require-dev": {
                "automattic/jetpack-changelogger": "^1.2",
                "brain/monkey": "2.6.0",
                "yoast/phpunit-polyfills": "0.2.0"
            },
            "type": "library",
            "extra": {
                "autotagger": true,
                "mirror-repo": "Automattic/jetpack-status",
                "changelogger": {
                    "link-template": "https://github.com/Automattic/jetpack-status/compare/v${old}...v${new}"
                },
                "branch-alias": {
                    "dev-master": "1.8.x-dev"
                }
            },
            "autoload": {
                "classmap": [
                    "src/"
                ]
            },
            "scripts": {
                "phpunit": [
                    "@composer update",
                    "./vendor/phpunit/phpunit/phpunit --colors=always"
                ],
                "test-coverage": [
                    "@composer update",
                    "phpdbg -d memory_limit=2048M -d max_execution_time=900 -qrr ./vendor/bin/phpunit --coverage-clover \"$COVERAGE_DIR/clover.xml\""
                ],
                "test-php": [
                    "@composer phpunit"
                ]
            },
            "license": [
                "GPL-2.0-or-later"
            ],
            "description": "Used to retrieve information about the current status of Jetpack and the site overall.",
            "transport-options": {
                "monorepo": true,
                "relative": true
            }
        },
        {
            "name": "automattic/jetpack-sync",
            "version": "dev-master",
            "dist": {
                "type": "path",
                "url": "../../packages/sync",
                "reference": "a2d587e4388345cb5710cc692984a186db780246"
            },
            "require": {
                "automattic/jetpack-connection": "^1.30",
                "automattic/jetpack-constants": "^1.6",
                "automattic/jetpack-heartbeat": "^1.3",
                "automattic/jetpack-identity-crisis": "^0.2",
                "automattic/jetpack-options": "^1.13",
                "automattic/jetpack-password-checker": "^0.1",
                "automattic/jetpack-roles": "^1.4",
                "automattic/jetpack-status": "^1.8"
            },
            "require-dev": {
                "automattic/jetpack-changelogger": "^1.2",
                "automattic/wordbless": "@dev",
                "yoast/phpunit-polyfills": "0.2.0"
            },
            "type": "library",
            "extra": {
                "autotagger": true,
                "mirror-repo": "Automattic/jetpack-sync",
                "version-constants": {
                    "::PACKAGE_VERSION": "src/class-package-version.php"
                },
                "changelogger": {
                    "link-template": "https://github.com/Automattic/jetpack-sync/compare/v${old}...v${new}"
                },
                "branch-alias": {
                    "dev-master": "1.25.x-dev"
                }
            },
            "autoload": {
                "classmap": [
                    "src/"
                ]
            },
            "scripts": {
                "phpunit": [
                    "@composer install",
                    "./vendor/phpunit/phpunit/phpunit --colors=always"
                ],
                "test-coverage": [
                    "@composer install",
                    "phpdbg -d memory_limit=2048M -d max_execution_time=900 -qrr ./vendor/bin/phpunit --coverage-clover \"$COVERAGE_DIR/clover.xml\""
                ],
                "test-php": [
                    "@composer phpunit"
                ],
                "post-update-cmd": [
                    "php -r \"copy('vendor/automattic/wordbless/src/dbless-wpdb.php', 'wordpress/wp-content/db.php');\""
                ]
            },
            "license": [
                "GPL-2.0-or-later"
            ],
            "description": "Everything needed to allow syncing to the WP.com infrastructure.",
            "transport-options": {
                "monorepo": true,
                "relative": true
            }
        },
        {
            "name": "automattic/jetpack-terms-of-service",
            "version": "dev-master",
            "dist": {
                "type": "path",
                "url": "../../packages/terms-of-service",
                "reference": "59f0b86b1266b57bf1265ec53034ff4f68cca285"
            },
            "require": {
                "automattic/jetpack-options": "^1.13",
                "automattic/jetpack-status": "^1.8"
            },
            "require-dev": {
                "automattic/jetpack-changelogger": "^1.2",
                "brain/monkey": "2.6.0",
                "yoast/phpunit-polyfills": "0.2.0"
            },
            "type": "library",
            "extra": {
                "autotagger": true,
                "mirror-repo": "Automattic/jetpack-terms-of-service",
                "changelogger": {
                    "link-template": "https://github.com/Automattic/jetpack-terms-of-service/compare/v${old}...v${new}"
                },
                "branch-alias": {
                    "dev-master": "1.9.x-dev"
                }
            },
            "autoload": {
                "classmap": [
                    "src/"
                ]
            },
            "scripts": {
                "phpunit": [
                    "@composer update",
                    "./vendor/phpunit/phpunit/phpunit --colors=always"
                ],
                "test-coverage": [
                    "@composer update",
                    "phpdbg -d memory_limit=2048M -d max_execution_time=900 -qrr ./vendor/bin/phpunit --coverage-clover \"$COVERAGE_DIR/clover.xml\""
                ],
                "test-php": [
                    "@composer phpunit"
                ]
            },
            "license": [
                "GPL-2.0-or-later"
            ],
            "description": "Everything need to manage the terms of service state",
            "transport-options": {
                "monorepo": true,
                "relative": true
            }
        },
        {
            "name": "automattic/jetpack-tracking",
            "version": "dev-master",
            "dist": {
                "type": "path",
                "url": "../../packages/tracking",
                "reference": "4b86a2dbf128dff3f57cbbeb210d916a09ccdf61"
            },
            "require": {
                "automattic/jetpack-assets": "^1.11",
                "automattic/jetpack-options": "^1.13",
                "automattic/jetpack-status": "^1.8",
                "automattic/jetpack-terms-of-service": "^1.9"
            },
            "require-dev": {
                "automattic/jetpack-changelogger": "^1.2",
                "yoast/phpunit-polyfills": "0.2.0"
            },
            "type": "library",
            "extra": {
                "autotagger": true,
                "mirror-repo": "Automattic/jetpack-tracking",
                "changelogger": {
                    "link-template": "https://github.com/Automattic/jetpack-tracking/compare/v${old}...v${new}"
                },
                "branch-alias": {
                    "dev-master": "1.13.x-dev"
                }
            },
            "autoload": {
                "classmap": [
                    "legacy",
                    "src/"
                ]
            },
            "scripts": {
                "phpunit": [
                    "@composer update",
                    "./vendor/phpunit/phpunit/phpunit --colors=always"
                ],
                "test-coverage": [
                    "@composer update",
                    "phpdbg -d memory_limit=2048M -d max_execution_time=900 -qrr ./vendor/bin/phpunit --coverage-clover \"$COVERAGE_DIR/clover.xml\""
                ],
                "test-php": [
                    "@composer phpunit"
                ]
            },
            "license": [
                "GPL-2.0-or-later"
            ],
            "description": "Tracking for Jetpack",
            "transport-options": {
                "monorepo": true,
                "relative": true
            }
        },
        {
            "name": "nojimage/twitter-text-php",
            "version": "v3.1.2",
            "source": {
                "type": "git",
                "url": "https://github.com/nojimage/twitter-text-php.git",
                "reference": "979bcf6a92d543b61588c7c0c0a87d0eb473d8f6"
            },
            "dist": {
                "type": "zip",
                "url": "https://api.github.com/repos/nojimage/twitter-text-php/zipball/979bcf6a92d543b61588c7c0c0a87d0eb473d8f6",
                "reference": "979bcf6a92d543b61588c7c0c0a87d0eb473d8f6",
                "shasum": ""
            },
            "require": {
                "ext-intl": "*",
                "ext-mbstring": "*",
                "php": ">=5.3.3"
            },
            "require-dev": {
                "ext-json": "*",
                "phpunit/phpunit": "4.8.*|5.7.*|6.5.*",
                "symfony/yaml": "^2.6.0|^3.4.0|^4.4.0|^5.0.0",
                "twitter/twitter-text": "^3.0.0"
            },
            "type": "library",
            "autoload": {
                "psr-0": {
                    "Twitter\\Text\\": "lib/"
                }
            },
            "notification-url": "https://packagist.org/downloads/",
            "license": [
                "Apache-2.0"
            ],
            "authors": [
                {
                    "name": "Matt Sanford",
                    "email": "matt@mzsanford.com",
                    "homepage": "http://mzsanford.com"
                },
                {
                    "name": "Mike Cochrane",
                    "email": "mikec@mikenz.geek.nz",
                    "homepage": "http://mikenz.geek.nz"
                },
                {
                    "name": "Nick Pope",
                    "email": "git@nickpope.me.uk",
                    "homepage": "http://www.nickpope.me.uk"
                },
                {
                    "name": "Takashi Nojima",
                    "homepage": "http://php-tips.com"
                }
            ],
            "description": "A library of PHP classes that provide auto-linking and extraction of usernames, lists, hashtags and URLs from tweets.",
            "homepage": "https://github.com/nojimage/twitter-text-php",
            "keywords": [
                "autolink",
                "extract",
                "text",
                "twitter"
            ],
            "support": {
                "issues": "https://github.com/nojimage/twitter-text-php/issues",
                "source": "https://github.com/nojimage/twitter-text-php/tree/v3.1.2"
            },
            "time": "2021-03-18T11:38:53+00:00"
        }
    ],
    "packages-dev": [
        {
            "name": "automattic/jetpack-changelogger",
            "version": "dev-master",
            "dist": {
                "type": "path",
                "url": "../../packages/changelogger",
                "reference": "53fd89e7f369d1cb46106845aa91bac842cd70f9"
            },
            "require": {
                "php": ">=5.6",
                "symfony/console": "^3.4 | ^5.2",
                "symfony/process": "^3.4 | ^5.2",
                "wikimedia/at-ease": "^1.2 | ^2.0"
            },
            "require-dev": {
                "wikimedia/testing-access-wrapper": "^1.0 | ^2.0",
                "yoast/phpunit-polyfills": "0.2.0"
            },
            "bin": [
                "bin/changelogger"
            ],
            "type": "project",
            "extra": {
                "autotagger": true,
                "branch-alias": {
                    "dev-master": "1.2.x-dev"
                },
                "mirror-repo": "Automattic/jetpack-changelogger",
                "version-constants": {
                    "::VERSION": "src/Application.php"
                },
                "changelogger": {
                    "link-template": "https://github.com/Automattic/jetpack-changelogger/compare/${old}...${new}"
                }
            },
            "autoload": {
                "psr-4": {
                    "Automattic\\Jetpack\\Changelogger\\": "src",
                    "Automattic\\Jetpack\\Changelog\\": "lib"
                }
            },
            "autoload-dev": {
                "psr-4": {
                    "Automattic\\Jetpack\\Changelogger\\Tests\\": "tests/php/includes/src",
                    "Automattic\\Jetpack\\Changelog\\Tests\\": "tests/php/includes/lib"
                }
            },
            "scripts": {
                "phpunit": [
                    "@composer update",
                    "./vendor/phpunit/phpunit/phpunit --colors=always"
                ],
                "test-coverage": [
                    "@composer update",
                    "phpdbg -d memory_limit=2048M -d max_execution_time=900 -qrr ./vendor/bin/phpunit --coverage-clover \"$COVERAGE_DIR/clover.xml\""
                ],
                "test-php": [
                    "@composer phpunit"
                ]
            },
            "license": [
                "GPL-2.0-or-later"
            ],
            "description": "Jetpack Changelogger tool. Allows for managing changelogs by dropping change files into a changelog directory with each PR.",
            "transport-options": {
                "monorepo": true,
                "relative": true
            }
        },
        {
            "name": "psr/container",
            "version": "1.1.1",
            "source": {
                "type": "git",
                "url": "https://github.com/php-fig/container.git",
                "reference": "8622567409010282b7aeebe4bb841fe98b58dcaf"
            },
            "dist": {
                "type": "zip",
                "url": "https://api.github.com/repos/php-fig/container/zipball/8622567409010282b7aeebe4bb841fe98b58dcaf",
                "reference": "8622567409010282b7aeebe4bb841fe98b58dcaf",
                "shasum": ""
            },
            "require": {
                "php": ">=7.2.0"
            },
            "type": "library",
            "autoload": {
                "psr-4": {
                    "Psr\\Container\\": "src/"
                }
            },
            "notification-url": "https://packagist.org/downloads/",
            "license": [
                "MIT"
            ],
            "authors": [
                {
                    "name": "PHP-FIG",
                    "homepage": "https://www.php-fig.org/"
                }
            ],
            "description": "Common Container Interface (PHP FIG PSR-11)",
            "homepage": "https://github.com/php-fig/container",
            "keywords": [
                "PSR-11",
                "container",
                "container-interface",
                "container-interop",
                "psr"
            ],
            "support": {
                "issues": "https://github.com/php-fig/container/issues",
                "source": "https://github.com/php-fig/container/tree/1.1.1"
            },
            "time": "2021-03-05T17:36:06+00:00"
        },
        {
            "name": "symfony/console",
            "version": "v5.3.2",
            "source": {
                "type": "git",
                "url": "https://github.com/symfony/console.git",
                "reference": "649730483885ff2ca99ca0560ef0e5f6b03f2ac1"
            },
            "dist": {
                "type": "zip",
                "url": "https://api.github.com/repos/symfony/console/zipball/649730483885ff2ca99ca0560ef0e5f6b03f2ac1",
                "reference": "649730483885ff2ca99ca0560ef0e5f6b03f2ac1",
                "shasum": ""
            },
            "require": {
                "php": ">=7.2.5",
                "symfony/deprecation-contracts": "^2.1",
                "symfony/polyfill-mbstring": "~1.0",
                "symfony/polyfill-php73": "^1.8",
                "symfony/polyfill-php80": "^1.15",
                "symfony/service-contracts": "^1.1|^2",
                "symfony/string": "^5.1"
            },
            "conflict": {
                "symfony/dependency-injection": "<4.4",
                "symfony/dotenv": "<5.1",
                "symfony/event-dispatcher": "<4.4",
                "symfony/lock": "<4.4",
                "symfony/process": "<4.4"
            },
            "provide": {
                "psr/log-implementation": "1.0"
            },
            "require-dev": {
                "psr/log": "~1.0",
                "symfony/config": "^4.4|^5.0",
                "symfony/dependency-injection": "^4.4|^5.0",
                "symfony/event-dispatcher": "^4.4|^5.0",
                "symfony/lock": "^4.4|^5.0",
                "symfony/process": "^4.4|^5.0",
                "symfony/var-dumper": "^4.4|^5.0"
            },
            "suggest": {
                "psr/log": "For using the console logger",
                "symfony/event-dispatcher": "",
                "symfony/lock": "",
                "symfony/process": ""
            },
            "type": "library",
            "autoload": {
                "psr-4": {
                    "Symfony\\Component\\Console\\": ""
                },
                "exclude-from-classmap": [
                    "/Tests/"
                ]
            },
            "notification-url": "https://packagist.org/downloads/",
            "license": [
                "MIT"
            ],
            "authors": [
                {
                    "name": "Fabien Potencier",
                    "email": "fabien@symfony.com"
                },
                {
                    "name": "Symfony Community",
                    "homepage": "https://symfony.com/contributors"
                }
            ],
            "description": "Eases the creation of beautiful and testable command line interfaces",
            "homepage": "https://symfony.com",
            "keywords": [
                "cli",
                "command line",
                "console",
                "terminal"
            ],
            "support": {
                "source": "https://github.com/symfony/console/tree/v5.3.2"
            },
            "funding": [
                {
                    "url": "https://symfony.com/sponsor",
                    "type": "custom"
                },
                {
                    "url": "https://github.com/fabpot",
                    "type": "github"
                },
                {
                    "url": "https://tidelift.com/funding/github/packagist/symfony/symfony",
                    "type": "tidelift"
                }
            ],
            "time": "2021-06-12T09:42:48+00:00"
        },
        {
            "name": "symfony/deprecation-contracts",
            "version": "v2.4.0",
            "source": {
                "type": "git",
                "url": "https://github.com/symfony/deprecation-contracts.git",
                "reference": "5f38c8804a9e97d23e0c8d63341088cd8a22d627"
            },
            "dist": {
                "type": "zip",
                "url": "https://api.github.com/repos/symfony/deprecation-contracts/zipball/5f38c8804a9e97d23e0c8d63341088cd8a22d627",
                "reference": "5f38c8804a9e97d23e0c8d63341088cd8a22d627",
                "shasum": ""
            },
            "require": {
                "php": ">=7.1"
            },
            "type": "library",
            "extra": {
                "branch-alias": {
                    "dev-main": "2.4-dev"
                },
                "thanks": {
                    "name": "symfony/contracts",
                    "url": "https://github.com/symfony/contracts"
                }
            },
            "autoload": {
                "files": [
                    "function.php"
                ]
            },
            "notification-url": "https://packagist.org/downloads/",
            "license": [
                "MIT"
            ],
            "authors": [
                {
                    "name": "Nicolas Grekas",
                    "email": "p@tchwork.com"
                },
                {
                    "name": "Symfony Community",
                    "homepage": "https://symfony.com/contributors"
                }
            ],
            "description": "A generic function and convention to trigger deprecation notices",
            "homepage": "https://symfony.com",
            "support": {
                "source": "https://github.com/symfony/deprecation-contracts/tree/v2.4.0"
            },
            "funding": [
                {
                    "url": "https://symfony.com/sponsor",
                    "type": "custom"
                },
                {
                    "url": "https://github.com/fabpot",
                    "type": "github"
                },
                {
                    "url": "https://tidelift.com/funding/github/packagist/symfony/symfony",
                    "type": "tidelift"
                }
            ],
            "time": "2021-03-23T23:28:01+00:00"
        },
        {
            "name": "symfony/polyfill-ctype",
            "version": "v1.23.0",
            "source": {
                "type": "git",
                "url": "https://github.com/symfony/polyfill-ctype.git",
                "reference": "46cd95797e9df938fdd2b03693b5fca5e64b01ce"
            },
            "dist": {
                "type": "zip",
                "url": "https://api.github.com/repos/symfony/polyfill-ctype/zipball/46cd95797e9df938fdd2b03693b5fca5e64b01ce",
                "reference": "46cd95797e9df938fdd2b03693b5fca5e64b01ce",
                "shasum": ""
            },
            "require": {
                "php": ">=7.1"
            },
            "suggest": {
                "ext-ctype": "For best performance"
            },
            "type": "library",
            "extra": {
                "branch-alias": {
                    "dev-main": "1.23-dev"
                },
                "thanks": {
                    "name": "symfony/polyfill",
                    "url": "https://github.com/symfony/polyfill"
                }
            },
            "autoload": {
                "psr-4": {
                    "Symfony\\Polyfill\\Ctype\\": ""
                },
                "files": [
                    "bootstrap.php"
                ]
            },
            "notification-url": "https://packagist.org/downloads/",
            "license": [
                "MIT"
            ],
            "authors": [
                {
                    "name": "Gert de Pagter",
                    "email": "BackEndTea@gmail.com"
                },
                {
                    "name": "Symfony Community",
                    "homepage": "https://symfony.com/contributors"
                }
            ],
            "description": "Symfony polyfill for ctype functions",
            "homepage": "https://symfony.com",
            "keywords": [
                "compatibility",
                "ctype",
                "polyfill",
                "portable"
            ],
            "support": {
                "source": "https://github.com/symfony/polyfill-ctype/tree/v1.23.0"
            },
            "funding": [
                {
                    "url": "https://symfony.com/sponsor",
                    "type": "custom"
                },
                {
                    "url": "https://github.com/fabpot",
                    "type": "github"
                },
                {
                    "url": "https://tidelift.com/funding/github/packagist/symfony/symfony",
                    "type": "tidelift"
                }
            ],
            "time": "2021-02-19T12:13:01+00:00"
        },
        {
            "name": "symfony/polyfill-intl-grapheme",
            "version": "v1.23.0",
            "source": {
                "type": "git",
                "url": "https://github.com/symfony/polyfill-intl-grapheme.git",
                "reference": "24b72c6baa32c746a4d0840147c9715e42bb68ab"
            },
            "dist": {
                "type": "zip",
                "url": "https://api.github.com/repos/symfony/polyfill-intl-grapheme/zipball/24b72c6baa32c746a4d0840147c9715e42bb68ab",
                "reference": "24b72c6baa32c746a4d0840147c9715e42bb68ab",
                "shasum": ""
            },
            "require": {
                "php": ">=7.1"
            },
            "suggest": {
                "ext-intl": "For best performance"
            },
            "type": "library",
            "extra": {
                "branch-alias": {
                    "dev-main": "1.23-dev"
                },
                "thanks": {
                    "name": "symfony/polyfill",
                    "url": "https://github.com/symfony/polyfill"
                }
            },
            "autoload": {
                "psr-4": {
                    "Symfony\\Polyfill\\Intl\\Grapheme\\": ""
                },
                "files": [
                    "bootstrap.php"
                ]
            },
            "notification-url": "https://packagist.org/downloads/",
            "license": [
                "MIT"
            ],
            "authors": [
                {
                    "name": "Nicolas Grekas",
                    "email": "p@tchwork.com"
                },
                {
                    "name": "Symfony Community",
                    "homepage": "https://symfony.com/contributors"
                }
            ],
            "description": "Symfony polyfill for intl's grapheme_* functions",
            "homepage": "https://symfony.com",
            "keywords": [
                "compatibility",
                "grapheme",
                "intl",
                "polyfill",
                "portable",
                "shim"
            ],
            "support": {
                "source": "https://github.com/symfony/polyfill-intl-grapheme/tree/v1.23.0"
            },
            "funding": [
                {
                    "url": "https://symfony.com/sponsor",
                    "type": "custom"
                },
                {
                    "url": "https://github.com/fabpot",
                    "type": "github"
                },
                {
                    "url": "https://tidelift.com/funding/github/packagist/symfony/symfony",
                    "type": "tidelift"
                }
            ],
            "time": "2021-05-27T09:17:38+00:00"
        },
        {
            "name": "symfony/polyfill-intl-normalizer",
            "version": "v1.23.0",
            "source": {
                "type": "git",
                "url": "https://github.com/symfony/polyfill-intl-normalizer.git",
                "reference": "8590a5f561694770bdcd3f9b5c69dde6945028e8"
            },
            "dist": {
                "type": "zip",
                "url": "https://api.github.com/repos/symfony/polyfill-intl-normalizer/zipball/8590a5f561694770bdcd3f9b5c69dde6945028e8",
                "reference": "8590a5f561694770bdcd3f9b5c69dde6945028e8",
                "shasum": ""
            },
            "require": {
                "php": ">=7.1"
            },
            "suggest": {
                "ext-intl": "For best performance"
            },
            "type": "library",
            "extra": {
                "branch-alias": {
                    "dev-main": "1.23-dev"
                },
                "thanks": {
                    "name": "symfony/polyfill",
                    "url": "https://github.com/symfony/polyfill"
                }
            },
            "autoload": {
                "psr-4": {
                    "Symfony\\Polyfill\\Intl\\Normalizer\\": ""
                },
                "files": [
                    "bootstrap.php"
                ],
                "classmap": [
                    "Resources/stubs"
                ]
            },
            "notification-url": "https://packagist.org/downloads/",
            "license": [
                "MIT"
            ],
            "authors": [
                {
                    "name": "Nicolas Grekas",
                    "email": "p@tchwork.com"
                },
                {
                    "name": "Symfony Community",
                    "homepage": "https://symfony.com/contributors"
                }
            ],
            "description": "Symfony polyfill for intl's Normalizer class and related functions",
            "homepage": "https://symfony.com",
            "keywords": [
                "compatibility",
                "intl",
                "normalizer",
                "polyfill",
                "portable",
                "shim"
            ],
            "support": {
                "source": "https://github.com/symfony/polyfill-intl-normalizer/tree/v1.23.0"
            },
            "funding": [
                {
                    "url": "https://symfony.com/sponsor",
                    "type": "custom"
                },
                {
                    "url": "https://github.com/fabpot",
                    "type": "github"
                },
                {
                    "url": "https://tidelift.com/funding/github/packagist/symfony/symfony",
                    "type": "tidelift"
                }
            ],
            "time": "2021-02-19T12:13:01+00:00"
        },
        {
            "name": "symfony/polyfill-mbstring",
            "version": "v1.23.0",
            "source": {
                "type": "git",
                "url": "https://github.com/symfony/polyfill-mbstring.git",
                "reference": "2df51500adbaebdc4c38dea4c89a2e131c45c8a1"
            },
            "dist": {
                "type": "zip",
                "url": "https://api.github.com/repos/symfony/polyfill-mbstring/zipball/2df51500adbaebdc4c38dea4c89a2e131c45c8a1",
                "reference": "2df51500adbaebdc4c38dea4c89a2e131c45c8a1",
                "shasum": ""
            },
            "require": {
                "php": ">=7.1"
            },
            "suggest": {
                "ext-mbstring": "For best performance"
            },
            "type": "library",
            "extra": {
                "branch-alias": {
                    "dev-main": "1.23-dev"
                },
                "thanks": {
                    "name": "symfony/polyfill",
                    "url": "https://github.com/symfony/polyfill"
                }
            },
            "autoload": {
                "psr-4": {
                    "Symfony\\Polyfill\\Mbstring\\": ""
                },
                "files": [
                    "bootstrap.php"
                ]
            },
            "notification-url": "https://packagist.org/downloads/",
            "license": [
                "MIT"
            ],
            "authors": [
                {
                    "name": "Nicolas Grekas",
                    "email": "p@tchwork.com"
                },
                {
                    "name": "Symfony Community",
                    "homepage": "https://symfony.com/contributors"
                }
            ],
            "description": "Symfony polyfill for the Mbstring extension",
            "homepage": "https://symfony.com",
            "keywords": [
                "compatibility",
                "mbstring",
                "polyfill",
                "portable",
                "shim"
            ],
            "support": {
                "source": "https://github.com/symfony/polyfill-mbstring/tree/v1.23.0"
            },
            "funding": [
                {
                    "url": "https://symfony.com/sponsor",
                    "type": "custom"
                },
                {
                    "url": "https://github.com/fabpot",
                    "type": "github"
                },
                {
                    "url": "https://tidelift.com/funding/github/packagist/symfony/symfony",
                    "type": "tidelift"
                }
            ],
            "time": "2021-05-27T09:27:20+00:00"
        },
        {
            "name": "symfony/polyfill-php73",
            "version": "v1.23.0",
            "source": {
                "type": "git",
                "url": "https://github.com/symfony/polyfill-php73.git",
                "reference": "fba8933c384d6476ab14fb7b8526e5287ca7e010"
            },
            "dist": {
                "type": "zip",
                "url": "https://api.github.com/repos/symfony/polyfill-php73/zipball/fba8933c384d6476ab14fb7b8526e5287ca7e010",
                "reference": "fba8933c384d6476ab14fb7b8526e5287ca7e010",
                "shasum": ""
            },
            "require": {
                "php": ">=7.1"
            },
            "type": "library",
            "extra": {
                "branch-alias": {
                    "dev-main": "1.23-dev"
                },
                "thanks": {
                    "name": "symfony/polyfill",
                    "url": "https://github.com/symfony/polyfill"
                }
            },
            "autoload": {
                "psr-4": {
                    "Symfony\\Polyfill\\Php73\\": ""
                },
                "files": [
                    "bootstrap.php"
                ],
                "classmap": [
                    "Resources/stubs"
                ]
            },
            "notification-url": "https://packagist.org/downloads/",
            "license": [
                "MIT"
            ],
            "authors": [
                {
                    "name": "Nicolas Grekas",
                    "email": "p@tchwork.com"
                },
                {
                    "name": "Symfony Community",
                    "homepage": "https://symfony.com/contributors"
                }
            ],
            "description": "Symfony polyfill backporting some PHP 7.3+ features to lower PHP versions",
            "homepage": "https://symfony.com",
            "keywords": [
                "compatibility",
                "polyfill",
                "portable",
                "shim"
            ],
            "support": {
                "source": "https://github.com/symfony/polyfill-php73/tree/v1.23.0"
            },
            "funding": [
                {
                    "url": "https://symfony.com/sponsor",
                    "type": "custom"
                },
                {
                    "url": "https://github.com/fabpot",
                    "type": "github"
                },
                {
                    "url": "https://tidelift.com/funding/github/packagist/symfony/symfony",
                    "type": "tidelift"
                }
            ],
            "time": "2021-02-19T12:13:01+00:00"
        },
        {
            "name": "symfony/polyfill-php80",
            "version": "v1.23.0",
            "source": {
                "type": "git",
                "url": "https://github.com/symfony/polyfill-php80.git",
                "reference": "eca0bf41ed421bed1b57c4958bab16aa86b757d0"
            },
            "dist": {
                "type": "zip",
                "url": "https://api.github.com/repos/symfony/polyfill-php80/zipball/eca0bf41ed421bed1b57c4958bab16aa86b757d0",
                "reference": "eca0bf41ed421bed1b57c4958bab16aa86b757d0",
                "shasum": ""
            },
            "require": {
                "php": ">=7.1"
            },
            "type": "library",
            "extra": {
                "branch-alias": {
                    "dev-main": "1.23-dev"
                },
                "thanks": {
                    "name": "symfony/polyfill",
                    "url": "https://github.com/symfony/polyfill"
                }
            },
            "autoload": {
                "psr-4": {
                    "Symfony\\Polyfill\\Php80\\": ""
                },
                "files": [
                    "bootstrap.php"
                ],
                "classmap": [
                    "Resources/stubs"
                ]
            },
            "notification-url": "https://packagist.org/downloads/",
            "license": [
                "MIT"
            ],
            "authors": [
                {
                    "name": "Ion Bazan",
                    "email": "ion.bazan@gmail.com"
                },
                {
                    "name": "Nicolas Grekas",
                    "email": "p@tchwork.com"
                },
                {
                    "name": "Symfony Community",
                    "homepage": "https://symfony.com/contributors"
                }
            ],
            "description": "Symfony polyfill backporting some PHP 8.0+ features to lower PHP versions",
            "homepage": "https://symfony.com",
            "keywords": [
                "compatibility",
                "polyfill",
                "portable",
                "shim"
            ],
            "support": {
                "source": "https://github.com/symfony/polyfill-php80/tree/v1.23.0"
            },
            "funding": [
                {
                    "url": "https://symfony.com/sponsor",
                    "type": "custom"
                },
                {
                    "url": "https://github.com/fabpot",
                    "type": "github"
                },
                {
                    "url": "https://tidelift.com/funding/github/packagist/symfony/symfony",
                    "type": "tidelift"
                }
            ],
            "time": "2021-02-19T12:13:01+00:00"
        },
        {
            "name": "symfony/process",
            "version": "v5.3.2",
            "source": {
                "type": "git",
                "url": "https://github.com/symfony/process.git",
                "reference": "714b47f9196de61a196d86c4bad5f09201b307df"
            },
            "dist": {
                "type": "zip",
                "url": "https://api.github.com/repos/symfony/process/zipball/714b47f9196de61a196d86c4bad5f09201b307df",
                "reference": "714b47f9196de61a196d86c4bad5f09201b307df",
                "shasum": ""
            },
            "require": {
                "php": ">=7.2.5",
                "symfony/polyfill-php80": "^1.15"
            },
            "type": "library",
            "autoload": {
                "psr-4": {
                    "Symfony\\Component\\Process\\": ""
                },
                "exclude-from-classmap": [
                    "/Tests/"
                ]
            },
            "notification-url": "https://packagist.org/downloads/",
            "license": [
                "MIT"
            ],
            "authors": [
                {
                    "name": "Fabien Potencier",
                    "email": "fabien@symfony.com"
                },
                {
                    "name": "Symfony Community",
                    "homepage": "https://symfony.com/contributors"
                }
            ],
            "description": "Executes commands in sub-processes",
            "homepage": "https://symfony.com",
            "support": {
                "source": "https://github.com/symfony/process/tree/v5.3.2"
            },
            "funding": [
                {
                    "url": "https://symfony.com/sponsor",
                    "type": "custom"
                },
                {
                    "url": "https://github.com/fabpot",
                    "type": "github"
                },
                {
                    "url": "https://tidelift.com/funding/github/packagist/symfony/symfony",
                    "type": "tidelift"
                }
            ],
            "time": "2021-06-12T10:15:01+00:00"
        },
        {
            "name": "symfony/service-contracts",
            "version": "v2.4.0",
            "source": {
                "type": "git",
                "url": "https://github.com/symfony/service-contracts.git",
                "reference": "f040a30e04b57fbcc9c6cbcf4dbaa96bd318b9bb"
            },
            "dist": {
                "type": "zip",
                "url": "https://api.github.com/repos/symfony/service-contracts/zipball/f040a30e04b57fbcc9c6cbcf4dbaa96bd318b9bb",
                "reference": "f040a30e04b57fbcc9c6cbcf4dbaa96bd318b9bb",
                "shasum": ""
            },
            "require": {
                "php": ">=7.2.5",
                "psr/container": "^1.1"
            },
            "suggest": {
                "symfony/service-implementation": ""
            },
            "type": "library",
            "extra": {
                "branch-alias": {
                    "dev-main": "2.4-dev"
                },
                "thanks": {
                    "name": "symfony/contracts",
                    "url": "https://github.com/symfony/contracts"
                }
            },
            "autoload": {
                "psr-4": {
                    "Symfony\\Contracts\\Service\\": ""
                }
            },
            "notification-url": "https://packagist.org/downloads/",
            "license": [
                "MIT"
            ],
            "authors": [
                {
                    "name": "Nicolas Grekas",
                    "email": "p@tchwork.com"
                },
                {
                    "name": "Symfony Community",
                    "homepage": "https://symfony.com/contributors"
                }
            ],
            "description": "Generic abstractions related to writing services",
            "homepage": "https://symfony.com",
            "keywords": [
                "abstractions",
                "contracts",
                "decoupling",
                "interfaces",
                "interoperability",
                "standards"
            ],
            "support": {
                "source": "https://github.com/symfony/service-contracts/tree/v2.4.0"
            },
            "funding": [
                {
                    "url": "https://symfony.com/sponsor",
                    "type": "custom"
                },
                {
                    "url": "https://github.com/fabpot",
                    "type": "github"
                },
                {
                    "url": "https://tidelift.com/funding/github/packagist/symfony/symfony",
                    "type": "tidelift"
                }
            ],
            "time": "2021-04-01T10:43:52+00:00"
        },
        {
            "name": "symfony/string",
            "version": "v5.3.3",
            "source": {
                "type": "git",
                "url": "https://github.com/symfony/string.git",
                "reference": "bd53358e3eccec6a670b5f33ab680d8dbe1d4ae1"
            },
            "dist": {
                "type": "zip",
                "url": "https://api.github.com/repos/symfony/string/zipball/bd53358e3eccec6a670b5f33ab680d8dbe1d4ae1",
                "reference": "bd53358e3eccec6a670b5f33ab680d8dbe1d4ae1",
                "shasum": ""
            },
            "require": {
                "php": ">=7.2.5",
                "symfony/polyfill-ctype": "~1.8",
                "symfony/polyfill-intl-grapheme": "~1.0",
                "symfony/polyfill-intl-normalizer": "~1.0",
                "symfony/polyfill-mbstring": "~1.0",
                "symfony/polyfill-php80": "~1.15"
            },
            "require-dev": {
                "symfony/error-handler": "^4.4|^5.0",
                "symfony/http-client": "^4.4|^5.0",
                "symfony/translation-contracts": "^1.1|^2",
                "symfony/var-exporter": "^4.4|^5.0"
            },
            "type": "library",
            "autoload": {
                "psr-4": {
                    "Symfony\\Component\\String\\": ""
                },
                "files": [
                    "Resources/functions.php"
                ],
                "exclude-from-classmap": [
                    "/Tests/"
                ]
            },
            "notification-url": "https://packagist.org/downloads/",
            "license": [
                "MIT"
            ],
            "authors": [
                {
                    "name": "Nicolas Grekas",
                    "email": "p@tchwork.com"
                },
                {
                    "name": "Symfony Community",
                    "homepage": "https://symfony.com/contributors"
                }
            ],
            "description": "Provides an object-oriented API to strings and deals with bytes, UTF-8 code points and grapheme clusters in a unified way",
            "homepage": "https://symfony.com",
            "keywords": [
                "grapheme",
                "i18n",
                "string",
                "unicode",
                "utf-8",
                "utf8"
            ],
            "support": {
                "source": "https://github.com/symfony/string/tree/v5.3.3"
            },
            "funding": [
                {
                    "url": "https://symfony.com/sponsor",
                    "type": "custom"
                },
                {
                    "url": "https://github.com/fabpot",
                    "type": "github"
                },
                {
                    "url": "https://tidelift.com/funding/github/packagist/symfony/symfony",
                    "type": "tidelift"
                }
            ],
            "time": "2021-06-27T11:44:38+00:00"
        },
        {
            "name": "wikimedia/at-ease",
            "version": "v2.1.0",
            "source": {
                "type": "git",
                "url": "https://github.com/wikimedia/at-ease.git",
                "reference": "e8ebaa7bb7c8a8395481a05f6dc4deaceab11c33"
            },
            "dist": {
                "type": "zip",
                "url": "https://api.github.com/repos/wikimedia/at-ease/zipball/e8ebaa7bb7c8a8395481a05f6dc4deaceab11c33",
                "reference": "e8ebaa7bb7c8a8395481a05f6dc4deaceab11c33",
                "shasum": ""
            },
            "require": {
                "php": ">=7.2.9"
            },
            "require-dev": {
                "mediawiki/mediawiki-codesniffer": "35.0.0",
                "mediawiki/minus-x": "1.1.1",
                "ockcyp/covers-validator": "1.3.3",
                "php-parallel-lint/php-console-highlighter": "0.5.0",
                "php-parallel-lint/php-parallel-lint": "1.2.0",
                "phpunit/phpunit": "^8.5"
            },
            "type": "library",
            "autoload": {
                "psr-4": {
                    "Wikimedia\\AtEase\\": "src/Wikimedia/AtEase/"
                },
                "files": [
                    "src/Wikimedia/Functions.php"
                ]
            },
            "notification-url": "https://packagist.org/downloads/",
            "license": [
                "GPL-2.0-or-later"
            ],
            "authors": [
                {
                    "name": "Tim Starling",
                    "email": "tstarling@wikimedia.org"
                },
                {
                    "name": "MediaWiki developers",
                    "email": "wikitech-l@lists.wikimedia.org"
                }
            ],
            "description": "Safe replacement to @ for suppressing warnings.",
            "homepage": "https://www.mediawiki.org/wiki/at-ease",
            "support": {
                "source": "https://github.com/wikimedia/at-ease/tree/v2.1.0"
            },
            "time": "2021-02-27T15:53:37+00:00"
        }
    ],
    "aliases": [],
    "minimum-stability": "dev",
    "stability-flags": {
        "automattic/jetpack-a8c-mc-stats": 20,
        "automattic/jetpack-abtest": 20,
        "automattic/jetpack-assets": 20,
        "automattic/jetpack-autoloader": 20,
        "automattic/jetpack-backup": 20,
        "automattic/jetpack-blocks": 20,
        "automattic/jetpack-compat": 20,
        "automattic/jetpack-config": 20,
        "automattic/jetpack-connection": 20,
        "automattic/jetpack-connection-ui": 20,
        "automattic/jetpack-constants": 20,
        "automattic/jetpack-device-detection": 20,
        "automattic/jetpack-error": 20,
        "automattic/jetpack-heartbeat": 20,
        "automattic/jetpack-identity-crisis": 20,
        "automattic/jetpack-jitm": 20,
        "automattic/jetpack-lazy-images": 20,
        "automattic/jetpack-licensing": 20,
        "automattic/jetpack-logo": 20,
        "automattic/jetpack-my-plans-ui": 20,
        "automattic/jetpack-options": 20,
        "automattic/jetpack-partner": 20,
        "automattic/jetpack-redirect": 20,
        "automattic/jetpack-roles": 20,
        "automattic/jetpack-status": 20,
        "automattic/jetpack-sync": 20,
        "automattic/jetpack-terms-of-service": 20,
        "automattic/jetpack-tracking": 20,
        "automattic/jetpack-changelogger": 20
    },
    "prefer-stable": true,
    "prefer-lowest": false,
    "platform": {
        "ext-fileinfo": "*",
        "ext-json": "*",
        "ext-openssl": "*"
    },
    "platform-dev": [],
    "platform-overrides": {
        "ext-intl": "0.0.0"
    },
    "plugin-api-version": "2.1.0"
}<|MERGE_RESOLUTION|>--- conflicted
+++ resolved
@@ -4,11 +4,7 @@
         "Read more about it at https://getcomposer.org/doc/01-basic-usage.md#installing-dependencies",
         "This file is @generated automatically"
     ],
-<<<<<<< HEAD
     "content-hash": "09fbd62354ac75a3b1b789b1b8e1f853",
-=======
-    "content-hash": "0c67aa130d55511fe2a65b3c6d9e1c47",
->>>>>>> 81140181
     "packages": [
         {
             "name": "automattic/jetpack-a8c-mc-stats",
