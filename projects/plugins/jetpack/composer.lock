--- conflicted
+++ resolved
@@ -1520,11 +1520,7 @@
             "dist": {
                 "type": "path",
                 "url": "../../packages/search",
-<<<<<<< HEAD
-                "reference": "195783018d88db5a73cd6745e12283369dfac2ba"
-=======
                 "reference": "c59fe7d6110304239e25fc04ccbbcfc0889fedc9"
->>>>>>> 3e2df832
             },
             "require": {
                 "automattic/jetpack-assets": "^1.16",
