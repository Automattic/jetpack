{
    "_readme": [
        "This file locks the dependencies of your project to a known state",
        "Read more about it at https://getcomposer.org/doc/01-basic-usage.md#installing-dependencies",
        "This file is @generated automatically"
    ],
    "content-hash": "5aff01f31f7857a8fcfcad75057f060f",
    "packages": [
        {
            "name": "automattic/jetpack-a8c-mc-stats",
            "version": "dev-master",
            "dist": {
                "type": "path",
                "url": "../../packages/a8c-mc-stats",
                "reference": "062647e2d8c16a57b42d15e7a588434df812ebd4"
            },
            "require-dev": {
                "automattic/jetpack-changelogger": "^1.1",
                "yoast/phpunit-polyfills": "0.2.0"
            },
            "type": "library",
            "extra": {
                "autotagger": true,
                "mirror-repo": "Automattic/jetpack-a8c-mc-stats",
                "changelogger": {
                    "link-template": "https://github.com/Automattic/jetpack-a8c-mc-stats/compare/v${old}...v${new}"
                },
                "branch-alias": {
                    "dev-master": "1.4.x-dev"
                }
            },
            "autoload": {
                "classmap": [
                    "src/"
                ]
            },
            "scripts": {
                "phpunit": [
                    "@composer update",
                    "./vendor/phpunit/phpunit/phpunit --colors=always"
                ],
                "test-coverage": [
                    "@composer update",
                    "phpdbg -d memory_limit=2048M -d max_execution_time=900 -qrr ./vendor/bin/phpunit --coverage-clover \"$COVERAGE_DIR/clover.xml\""
                ],
                "test-php": [
                    "@composer phpunit"
                ]
            },
            "license": [
                "GPL-2.0-or-later"
            ],
            "description": "Used to record internal usage stats for Automattic. Not visible to site owners.",
            "transport-options": {
                "monorepo": true,
                "relative": true
            }
        },
        {
            "name": "automattic/jetpack-abtest",
            "version": "dev-master",
            "dist": {
                "type": "path",
                "url": "../../packages/abtest",
                "reference": "a278d70090666104b1b05f994793bfd8771d64a0"
            },
            "require": {
                "automattic/jetpack-connection": "^1.25",
                "automattic/jetpack-error": "^1.3"
            },
            "require-dev": {
                "automattic/jetpack-changelogger": "^1.1",
                "automattic/wordbless": "dev-master",
                "yoast/phpunit-polyfills": "0.2.0"
            },
            "type": "library",
            "extra": {
                "autotagger": true,
                "mirror-repo": "Automattic/jetpack-abtest",
                "changelogger": {
                    "link-template": "https://github.com/Automattic/jetpack-abtest/compare/v${old}...v${new}"
                },
                "branch-alias": {
                    "dev-master": "1.9.x-dev"
                }
            },
            "autoload": {
                "classmap": [
                    "src/"
                ]
            },
            "scripts": {
                "phpunit": [
                    "@composer update",
                    "./vendor/phpunit/phpunit/phpunit --colors=always"
                ],
                "post-update-cmd": [
                    "php -r \"copy('vendor/automattic/wordbless/src/dbless-wpdb.php', 'wordpress/wp-content/db.php');\""
                ],
                "test-coverage": [
                    "@composer update",
                    "phpdbg -d memory_limit=2048M -d max_execution_time=900 -qrr ./vendor/bin/phpunit --coverage-clover \"$COVERAGE_DIR/clover.xml\""
                ],
                "test-php": [
                    "@composer phpunit"
                ]
            },
            "license": [
                "GPL-2.0-or-later"
            ],
            "description": "Provides an interface to the WP.com A/B tests.",
            "transport-options": {
                "monorepo": true,
                "relative": true
            }
        },
        {
            "name": "automattic/jetpack-assets",
            "version": "dev-master",
            "dist": {
                "type": "path",
                "url": "../../packages/assets",
                "reference": "512348462627a81b2afd303bebd898bc9b9061c2"
            },
            "require": {
                "automattic/jetpack-constants": "^1.6"
            },
            "require-dev": {
                "automattic/jetpack-changelogger": "^1.1",
                "brain/monkey": "2.6.0",
                "yoast/phpunit-polyfills": "0.2.0"
            },
            "type": "library",
            "extra": {
                "autotagger": true,
                "mirror-repo": "Automattic/jetpack-assets",
                "changelogger": {
                    "link-template": "https://github.com/Automattic/jetpack-assets/compare/v${old}...v${new}"
                },
                "branch-alias": {
                    "dev-master": "1.11.x-dev"
                }
            },
            "autoload": {
                "classmap": [
                    "src/"
                ]
            },
            "scripts": {
                "phpunit": [
                    "@composer update",
                    "./vendor/phpunit/phpunit/phpunit --colors=always"
                ],
                "test-coverage": [
                    "@composer update",
                    "phpdbg -d memory_limit=2048M -d max_execution_time=900 -qrr ./vendor/bin/phpunit --coverage-clover \"$COVERAGE_DIR/clover.xml\""
                ],
                "test-php": [
                    "@composer phpunit"
                ]
            },
            "license": [
                "GPL-2.0-or-later"
            ],
            "description": "Asset management utilities for Jetpack ecosystem packages",
            "transport-options": {
                "monorepo": true,
                "relative": true
            }
        },
        {
            "name": "automattic/jetpack-autoloader",
            "version": "dev-master",
            "dist": {
                "type": "path",
                "url": "../../packages/autoloader",
                "reference": "e7f6bec617b4ff246ea975768814454f84d06f68"
            },
            "require": {
                "composer-plugin-api": "^1.1 || ^2.0"
            },
            "require-dev": {
                "automattic/jetpack-changelogger": "^1.1",
                "yoast/phpunit-polyfills": "0.2.0"
            },
            "type": "composer-plugin",
            "extra": {
                "autotagger": true,
                "class": "Automattic\\Jetpack\\Autoloader\\CustomAutoloaderPlugin",
                "mirror-repo": "Automattic/jetpack-autoloader",
                "changelogger": {
                    "link-template": "https://github.com/Automattic/jetpack-autoloader/compare/v${old}...v${new}"
                },
                "branch-alias": {
                    "dev-master": "2.10.x-dev"
                }
            },
            "autoload": {
                "classmap": [
                    "src/AutoloadGenerator.php"
                ],
                "psr-4": {
                    "Automattic\\Jetpack\\Autoloader\\": "src"
                }
            },
            "scripts": {
                "phpunit": [
                    "@composer update",
                    "./vendor/phpunit/phpunit/phpunit --colors=always"
                ],
                "test-coverage": [
                    "@composer update",
                    "phpdbg -d memory_limit=2048M -d max_execution_time=900 -qrr ./vendor/bin/phpunit --coverage-php \"./tests/php/tmp/coverage-report.php\"",
                    "php ./tests/php/bin/test-coverage.php \"$COVERAGE_DIR/clover.xml\""
                ],
                "test-php": [
                    "@composer phpunit"
                ]
            },
            "license": [
                "GPL-2.0-or-later"
            ],
            "description": "Creates a custom autoloader for a plugin or theme.",
            "transport-options": {
                "monorepo": true,
                "relative": true
            }
        },
        {
            "name": "automattic/jetpack-backup",
            "version": "dev-master",
            "dist": {
                "type": "path",
                "url": "../../packages/backup",
                "reference": "79e64001db892a79c582da72f2631b1de384ee5a"
            },
            "require-dev": {
                "automattic/jetpack-changelogger": "^1.1"
            },
            "type": "library",
            "extra": {
                "autotagger": true,
                "mirror-repo": "Automattic/jetpack-backup",
                "changelogger": {
                    "link-template": "https://github.com/Automattic/jetpack-backup/compare/v${old}...v${new}"
                },
                "branch-alias": {
                    "dev-master": "1.0.x-dev"
                }
            },
            "autoload": {
                "files": [
                    "actions.php"
                ],
                "classmap": [
                    "src/"
                ]
            },
            "license": [
                "GPL-2.0-or-later"
            ],
            "description": "Tools to assist with backing up Jetpack sites.",
            "transport-options": {
                "monorepo": true,
                "relative": true
            }
        },
        {
            "name": "automattic/jetpack-blocks",
            "version": "dev-master",
            "dist": {
                "type": "path",
                "url": "../../packages/blocks",
                "reference": "da3a0fcda34764ea7718e32a1cd77fbd1eb72fcb"
            },
            "require-dev": {
                "automattic/jetpack-changelogger": "^1.1",
                "automattic/wordbless": "dev-master",
                "yoast/phpunit-polyfills": "0.2.0"
            },
            "type": "library",
            "extra": {
                "autotagger": true,
                "mirror-repo": "Automattic/jetpack-blocks",
                "changelogger": {
                    "link-template": "https://github.com/Automattic/jetpack-blocks/compare/v${old}...v${new}"
                },
                "branch-alias": {
                    "dev-master": "1.3.x-dev"
                }
            },
            "autoload": {
                "classmap": [
                    "src/"
                ]
            },
            "scripts": {
                "phpunit": [
                    "@composer update",
                    "./vendor/phpunit/phpunit/phpunit --colors=always"
                ],
                "post-update-cmd": [
                    "php -r \"copy('vendor/automattic/wordbless/src/dbless-wpdb.php', 'wordpress/wp-content/db.php');\""
                ],
                "test-coverage": [
                    "@composer update",
                    "phpdbg -d memory_limit=2048M -d max_execution_time=900 -qrr ./vendor/bin/phpunit --coverage-clover \"$COVERAGE_DIR/clover.xml\""
                ],
                "test-php": [
                    "@composer phpunit"
                ]
            },
            "license": [
                "GPL-2.0-or-later"
            ],
            "description": "Register and manage blocks within a plugin. Used to manage block registration, enqueues, and more.",
            "transport-options": {
                "monorepo": true,
                "relative": true
            }
        },
        {
            "name": "automattic/jetpack-compat",
            "version": "dev-master",
            "dist": {
                "type": "path",
                "url": "../../packages/compat",
                "reference": "a595a5b2b1e9029cef40bbe2361bf8c08e88cd06"
            },
            "require-dev": {
                "automattic/jetpack-changelogger": "^1.1"
            },
            "type": "library",
            "extra": {
                "autotagger": true,
                "mirror-repo": "Automattic/jetpack-compat",
                "changelogger": {
                    "link-template": "https://github.com/Automattic/jetpack-compat/compare/v${old}...v${new}"
                },
                "branch-alias": {
                    "dev-master": "1.6.x-dev"
                }
            },
            "autoload": {
                "files": [
                    "functions.php"
                ],
                "classmap": [
                    "legacy"
                ]
            },
            "license": [
                "GPL-2.0-or-later"
            ],
            "description": "Compatibility layer with previous versions of Jetpack",
            "transport-options": {
                "monorepo": true,
                "relative": true
            }
        },
        {
            "name": "automattic/jetpack-config",
            "version": "dev-master",
            "dist": {
                "type": "path",
                "url": "../../packages/config",
                "reference": "411c9d6164ddb4584d3511394fc12d501228367c"
            },
            "require-dev": {
                "automattic/jetpack-changelogger": "^1.1"
            },
            "type": "library",
            "extra": {
                "autotagger": true,
                "mirror-repo": "Automattic/jetpack-config",
                "changelogger": {
                    "link-template": "https://github.com/Automattic/jetpack-config/compare/v${old}...v${new}"
                },
                "branch-alias": {
                    "dev-master": "1.4.x-dev"
                }
            },
            "autoload": {
                "classmap": [
                    "src/"
                ]
            },
            "license": [
                "GPL-2.0-or-later"
            ],
            "description": "Jetpack configuration package that initializes other packages and configures Jetpack's functionality. Can be used as a base for all variants of Jetpack package usage.",
            "transport-options": {
                "monorepo": true,
                "relative": true
            }
        },
        {
            "name": "automattic/jetpack-connection",
            "version": "dev-master",
            "dist": {
                "type": "path",
                "url": "../../packages/connection",
                "reference": "d6792daacae4f54530d8f749d3b2927ed5660b49"
            },
            "require": {
                "automattic/jetpack-constants": "^1.6",
                "automattic/jetpack-heartbeat": "^1.3",
                "automattic/jetpack-options": "^1.11",
                "automattic/jetpack-roles": "^1.4",
                "automattic/jetpack-status": "^1.7",
                "automattic/jetpack-tracking": "^1.13"
            },
            "require-dev": {
                "automattic/jetpack-changelogger": "^1.1",
                "automattic/wordbless": "@dev",
                "brain/monkey": "2.6.0",
                "yoast/phpunit-polyfills": "0.2.0"
            },
            "type": "library",
            "extra": {
                "autotagger": true,
                "mirror-repo": "Automattic/jetpack-connection",
                "changelogger": {
                    "link-template": "https://github.com/Automattic/jetpack-connection/compare/v${old}...v${new}"
                },
                "branch-alias": {
                    "dev-master": "1.25.x-dev"
                }
            },
            "autoload": {
                "files": [
                    "legacy/load-ixr.php"
                ],
                "classmap": [
                    "legacy",
                    "src/"
                ]
            },
            "scripts": {
                "phpunit": [
                    "@composer update",
                    "./vendor/phpunit/phpunit/phpunit --colors=always"
                ],
                "post-update-cmd": [
                    "php -r \"copy('vendor/automattic/wordbless/src/dbless-wpdb.php', 'wordpress/wp-content/db.php');\""
                ],
                "test-coverage": [
                    "@composer update",
                    "phpdbg -d memory_limit=2048M -d max_execution_time=900 -qrr ./vendor/bin/phpunit --coverage-clover \"$COVERAGE_DIR/clover.xml\""
                ],
                "test-php": [
                    "@composer phpunit"
                ]
            },
            "license": [
                "GPL-2.0-or-later"
            ],
            "description": "Everything needed to connect to the Jetpack infrastructure",
            "transport-options": {
                "monorepo": true,
                "relative": true
            }
        },
        {
            "name": "automattic/jetpack-connection-ui",
            "version": "dev-master",
            "dist": {
                "type": "path",
                "url": "../../packages/connection-ui",
                "reference": "06367c179b53d90a3820dfa95dbe43f4a522c7a4"
            },
            "require": {
                "automattic/jetpack-connection": "^1.25"
            },
            "require-dev": {
                "automattic/jetpack-changelogger": "^1.1"
            },
            "type": "library",
            "extra": {
                "autotagger": true,
                "mirror-repo": "Automattic/jetpack-connection-ui",
                "changelogger": {
                    "link-template": "https://github.com/Automattic/jetpack-connection-ui/compare/v${old}...v${new}"
                },
                "branch-alias": {
                    "dev-master": "1.0.x-dev"
                }
            },
            "autoload": {
                "classmap": [
                    "src/"
                ]
            },
            "scripts": {
                "build-development": [
                    "Composer\\Config::disableProcessTimeout",
                    "yarn build"
                ],
                "build-production": [
                    "Composer\\Config::disableProcessTimeout",
                    "yarn build"
                ]
            },
            "license": [
                "GPL-2.0-or-later"
            ],
            "description": "Jetpack Connection UI",
            "transport-options": {
                "monorepo": true,
                "relative": true
            }
        },
        {
            "name": "automattic/jetpack-constants",
            "version": "dev-master",
            "dist": {
                "type": "path",
                "url": "../../packages/constants",
                "reference": "d3058751e2d560e611b5ca636ffa6128797819d1"
            },
            "require-dev": {
                "automattic/jetpack-changelogger": "^1.1",
                "brain/monkey": "2.6.0",
                "yoast/phpunit-polyfills": "0.2.0"
            },
            "type": "library",
            "extra": {
                "autotagger": true,
                "mirror-repo": "Automattic/jetpack-constants",
                "changelogger": {
                    "link-template": "https://github.com/Automattic/jetpack-constants/compare/v${old}...v${new}"
                },
                "branch-alias": {
                    "dev-master": "1.6.x-dev"
                }
            },
            "autoload": {
                "classmap": [
                    "src/"
                ]
            },
            "scripts": {
                "phpunit": [
                    "@composer update",
                    "./vendor/phpunit/phpunit/phpunit --colors=always"
                ],
                "test-coverage": [
                    "@composer update",
                    "phpdbg -d memory_limit=2048M -d max_execution_time=900 -qrr ./vendor/bin/phpunit --coverage-clover \"$COVERAGE_DIR/clover.xml\""
                ],
                "test-php": [
                    "@composer phpunit"
                ]
            },
            "license": [
                "GPL-2.0-or-later"
            ],
            "description": "A wrapper for defining constants in a more testable way.",
            "transport-options": {
                "monorepo": true,
                "relative": true
            }
        },
        {
            "name": "automattic/jetpack-device-detection",
            "version": "dev-master",
            "dist": {
                "type": "path",
                "url": "../../packages/device-detection",
                "reference": "210f9c109c3d57a159957d605ef09cc0a5306b4a"
            },
            "require-dev": {
                "automattic/jetpack-changelogger": "^1.1",
                "yoast/phpunit-polyfills": "0.2.0"
            },
            "type": "library",
            "extra": {
                "autotagger": true,
                "mirror-repo": "Automattic/jetpack-device-detection",
                "changelogger": {
                    "link-template": "https://github.com/Automattic/jetpack-device-detection/compare/v${old}...v${new}"
                },
                "branch-alias": {
                    "dev-master": "1.4.x-dev"
                }
            },
            "autoload": {
                "classmap": [
                    "src/"
                ]
            },
            "scripts": {
                "phpunit": [
                    "@composer update",
                    "./vendor/phpunit/phpunit/phpunit --colors=always"
                ],
                "test-coverage": [
                    "@composer update",
                    "phpdbg -d memory_limit=2048M -d max_execution_time=900 -qrr ./vendor/bin/phpunit --coverage-clover \"$COVERAGE_DIR/clover.xml\""
                ],
                "test-php": [
                    "@composer phpunit"
                ]
            },
            "license": [
                "GPL-2.0-or-later"
            ],
            "description": "A way to detect device types based on User-Agent header.",
            "transport-options": {
                "monorepo": true,
                "relative": true
            }
        },
        {
            "name": "automattic/jetpack-error",
            "version": "dev-master",
            "dist": {
                "type": "path",
                "url": "../../packages/error",
                "reference": "18fced584d5add2fd58186dcffd6a564cc300ab9"
            },
            "require-dev": {
                "automattic/jetpack-changelogger": "^1.1",
                "yoast/phpunit-polyfills": "0.2.0"
            },
            "type": "library",
            "extra": {
                "autotagger": true,
                "mirror-repo": "Automattic/jetpack-error",
                "changelogger": {
                    "link-template": "https://github.com/Automattic/jetpack-error/compare/v${old}...v${new}"
                },
                "branch-alias": {
                    "dev-master": "1.3.x-dev"
                }
            },
            "autoload": {
                "classmap": [
                    "src/"
                ]
            },
            "scripts": {
                "phpunit": [
                    "@composer update",
                    "./vendor/phpunit/phpunit/phpunit --colors=always"
                ],
                "test-coverage": [
                    "@composer update",
                    "phpdbg -d memory_limit=2048M -d max_execution_time=900 -qrr ./vendor/bin/phpunit --coverage-clover \"$COVERAGE_DIR/clover.xml\""
                ],
                "test-php": [
                    "@composer phpunit"
                ]
            },
            "license": [
                "GPL-2.0-or-later"
            ],
            "description": "Jetpack Error - a wrapper around WP_Error.",
            "transport-options": {
                "monorepo": true,
                "relative": true
            }
        },
        {
            "name": "automattic/jetpack-heartbeat",
            "version": "dev-master",
            "dist": {
                "type": "path",
                "url": "../../packages/heartbeat",
                "reference": "845231d51560155d0d7dfa46a7f1cfee6b4205c6"
            },
            "require": {
                "automattic/jetpack-a8c-mc-stats": "^1.4",
                "automattic/jetpack-options": "^1.11"
            },
            "require-dev": {
                "automattic/jetpack-changelogger": "^1.1"
            },
            "type": "library",
            "extra": {
                "autotagger": true,
                "mirror-repo": "Automattic/jetpack-heartbeat",
                "changelogger": {
                    "link-template": "https://github.com/Automattic/jetpack-heartbeat/compare/v${old}...v${new}"
                },
                "branch-alias": {
                    "dev-master": "1.3.x-dev"
                }
            },
            "autoload": {
                "classmap": [
                    "src/"
                ]
            },
            "license": [
                "GPL-2.0-or-later"
            ],
            "description": "This adds a cronjob that sends a batch of internal automattic stats to wp.com once a day",
            "transport-options": {
                "monorepo": true,
                "relative": true
            }
        },
        {
            "name": "automattic/jetpack-jitm",
            "version": "dev-master",
            "dist": {
                "type": "path",
                "url": "../../packages/jitm",
                "reference": "cf9df7f645002d4087242db7f0c3c85dd899dd52"
            },
            "require": {
                "automattic/jetpack-assets": "^1.11",
                "automattic/jetpack-connection": "^1.25",
                "automattic/jetpack-constants": "^1.6",
                "automattic/jetpack-logo": "^1.5",
                "automattic/jetpack-options": "^1.11",
                "automattic/jetpack-partner": "^1.4",
                "automattic/jetpack-redirect": "^1.5",
                "automattic/jetpack-status": "^1.7",
                "automattic/jetpack-tracking": "^1.13"
            },
            "require-dev": {
                "automattic/jetpack-changelogger": "^1.1",
                "brain/monkey": "2.6.0",
                "yoast/phpunit-polyfills": "0.2.0"
            },
            "type": "library",
            "extra": {
                "autotagger": true,
                "mirror-repo": "Automattic/jetpack-jitm",
                "version-constants": {
                    "::PACKAGE_VERSION": "src/class-jitm.php"
                },
                "changelogger": {
                    "link-template": "https://github.com/Automattic/jetpack-jitm/compare/v${old}...v${new}"
                },
                "branch-alias": {
                    "dev-master": "1.14.x-dev"
                }
            },
            "autoload": {
                "classmap": [
                    "src/"
                ]
            },
            "scripts": {
                "build-production": [
                    "Composer\\Config::disableProcessTimeout",
                    "yarn build-production"
                ],
                "build-development": [
                    "Composer\\Config::disableProcessTimeout",
                    "yarn build"
                ],
                "phpunit": [
                    "@composer update",
                    "./vendor/phpunit/phpunit/phpunit --colors=always"
                ],
                "test-coverage": [
                    "@composer update",
                    "phpdbg -d memory_limit=2048M -d max_execution_time=900 -qrr ./vendor/bin/phpunit --coverage-clover \"$COVERAGE_DIR/clover.xml\""
                ],
                "test-php": [
                    "@composer phpunit"
                ]
            },
            "license": [
                "GPL-2.0-or-later"
            ],
            "description": "Just in time messages for Jetpack",
            "transport-options": {
                "monorepo": true,
                "relative": true
            }
        },
        {
            "name": "automattic/jetpack-lazy-images",
            "version": "dev-master",
            "dist": {
                "type": "path",
                "url": "../../packages/lazy-images",
                "reference": "99f4f188d2c7a61db313fda25773e1208624e243"
            },
            "require": {
                "automattic/jetpack-assets": "^1.11",
                "automattic/jetpack-constants": "^1.6"
            },
            "require-dev": {
                "automattic/jetpack-changelogger": "^1.1",
                "automattic/wordbless": "dev-master",
                "yoast/phpunit-polyfills": "0.2.0"
            },
            "type": "library",
            "extra": {
                "autotagger": true,
                "mirror-repo": "Automattic/jetpack-lazy-images",
                "changelogger": {
                    "link-template": "https://github.com/Automattic/jetpack-lazy-images/compare/v${old}...v${new}"
                },
                "branch-alias": {
                    "dev-master": "1.4.x-dev"
                }
            },
            "autoload": {
                "classmap": [
                    "src/"
                ]
            },
            "scripts": {
                "build-production": [
                    "Composer\\Config::disableProcessTimeout",
                    "yarn build-production"
                ],
                "build-development": [
                    "Composer\\Config::disableProcessTimeout",
                    "yarn build"
                ],
                "phpunit": [
                    "@composer update",
                    "./vendor/phpunit/phpunit/phpunit --colors=always"
                ],
                "post-update-cmd": [
                    "php -r \"copy('vendor/automattic/wordbless/src/dbless-wpdb.php', 'wordpress/wp-content/db.php');\""
                ],
                "test-coverage": [
                    "@composer update",
                    "phpdbg -d memory_limit=2048M -d max_execution_time=900 -qrr ./vendor/bin/phpunit --coverage-clover \"$COVERAGE_DIR/clover.xml\""
                ],
                "test-php": [
                    "@composer phpunit"
                ]
            },
            "license": [
                "GPL-2.0-or-later"
            ],
            "description": "Speed up your site and create a smoother viewing experience by loading images as visitors scroll down the screen, instead of all at once.",
            "transport-options": {
                "monorepo": true,
                "relative": true
            }
        },
        {
            "name": "automattic/jetpack-licensing",
            "version": "dev-master",
            "dist": {
                "type": "path",
                "url": "../../packages/licensing",
                "reference": "9363806b0397348e32533d32ae5e59e291a6aaa3"
            },
            "require": {
                "automattic/jetpack-connection": "^1.25",
                "automattic/jetpack-options": "^1.11"
            },
            "require-dev": {
                "automattic/jetpack-changelogger": "^1.1",
                "automattic/wordbless": "@dev",
                "yoast/phpunit-polyfills": "0.2.0"
            },
            "type": "library",
            "extra": {
                "autotagger": true,
                "mirror-repo": "Automattic/jetpack-licensing",
                "changelogger": {
                    "link-template": "https://github.com/Automattic/jetpack-licensing/compare/v${old}...v${new}"
                },
                "branch-alias": {
                    "dev-master": "1.4.x-dev"
                }
            },
            "autoload": {
                "classmap": [
                    "src/"
                ]
            },
            "scripts": {
                "phpunit": [
                    "@composer update",
                    "./vendor/phpunit/phpunit/phpunit --colors=always"
                ],
                "post-update-cmd": [
                    "php -r \"copy('vendor/automattic/wordbless/src/dbless-wpdb.php', 'wordpress/wp-content/db.php');\""
                ],
                "test-coverage": [
                    "@composer update",
                    "phpdbg -d memory_limit=2048M -d max_execution_time=900 -qrr ./vendor/bin/phpunit --coverage-clover \"$COVERAGE_DIR/clover.xml\""
                ],
                "test-php": [
                    "@composer phpunit"
                ]
            },
            "license": [
                "GPL-2.0-or-later"
            ],
            "description": "Everything needed to manage Jetpack licenses client-side.",
            "transport-options": {
                "monorepo": true,
                "relative": true
            }
        },
        {
            "name": "automattic/jetpack-logo",
            "version": "dev-master",
            "dist": {
                "type": "path",
                "url": "../../packages/logo",
                "reference": "913c5fbef2a08a1d983c21e07fa6129990806232"
            },
            "require-dev": {
                "automattic/jetpack-changelogger": "^1.1",
                "yoast/phpunit-polyfills": "0.2.0"
            },
            "type": "library",
            "extra": {
                "autotagger": true,
                "mirror-repo": "Automattic/jetpack-logo",
                "changelogger": {
                    "link-template": "https://github.com/Automattic/jetpack-logo/compare/v${old}...v${new}"
                },
                "branch-alias": {
                    "dev-master": "1.5.x-dev"
                }
            },
            "autoload": {
                "classmap": [
                    "src/"
                ]
            },
            "scripts": {
                "phpunit": [
                    "@composer update",
                    "./vendor/phpunit/phpunit/phpunit --colors=always"
                ],
                "test-coverage": [
                    "@composer update",
                    "phpdbg -d memory_limit=2048M -d max_execution_time=900 -qrr ./vendor/bin/phpunit --coverage-clover \"$COVERAGE_DIR/clover.xml\""
                ],
                "test-php": [
                    "@composer phpunit"
                ]
            },
            "license": [
                "GPL-2.0-or-later"
            ],
            "description": "A logo for Jetpack",
            "transport-options": {
                "monorepo": true,
                "relative": true
            }
        },
        {
            "name": "automattic/jetpack-options",
            "version": "dev-master",
            "dist": {
                "type": "path",
                "url": "../../packages/options",
                "reference": "190e89f7bef74b65b4d239855ca9ad4a8be54fa1"
            },
            "require": {
                "automattic/jetpack-constants": "^1.6"
            },
            "require-dev": {
                "automattic/jetpack-changelogger": "^1.1",
                "yoast/phpunit-polyfills": "0.2.0"
            },
            "type": "library",
            "extra": {
                "autotagger": true,
                "mirror-repo": "Automattic/jetpack-options",
                "changelogger": {
                    "link-template": "https://github.com/Automattic/jetpack-options/compare/v${old}...v${new}"
                },
                "branch-alias": {
                    "dev-master": "1.11.x-dev"
                }
            },
            "autoload": {
                "classmap": [
                    "legacy"
                ]
            },
            "license": [
                "GPL-2.0-or-later"
            ],
            "description": "A wrapper for wp-options to manage specific Jetpack options.",
            "transport-options": {
                "monorepo": true,
                "relative": true
            }
        },
        {
            "name": "automattic/jetpack-partner",
            "version": "dev-master",
            "dist": {
                "type": "path",
                "url": "../../packages/partner",
                "reference": "a6390adea1d2613b6f90e034b27a13738f31e572"
            },
            "require-dev": {
                "automattic/jetpack-changelogger": "^1.1",
                "brain/monkey": "2.6.0",
                "yoast/phpunit-polyfills": "0.2.0"
            },
            "type": "library",
            "extra": {
                "autotagger": true,
                "mirror-repo": "Automattic/jetpack-partner",
                "changelogger": {
                    "link-template": "https://github.com/Automattic/jetpack-partner/compare/v${old}...v${new}"
                },
                "branch-alias": {
                    "dev-master": "1.4.x-dev"
                }
            },
            "autoload": {
                "classmap": [
                    "src/"
                ]
            },
            "scripts": {
                "phpunit": [
                    "@composer update",
                    "./vendor/phpunit/phpunit/phpunit --colors=always"
                ],
                "test-coverage": [
                    "@composer update",
                    "phpdbg -d memory_limit=2048M -d max_execution_time=900 -qrr ./vendor/bin/phpunit --coverage-clover \"$COVERAGE_DIR/clover.xml\""
                ],
                "test-php": [
                    "@composer phpunit"
                ]
            },
            "license": [
                "GPL-2.0-or-later"
            ],
            "description": "Support functions for Jetpack hosting partners.",
            "transport-options": {
                "monorepo": true,
                "relative": true
            }
        },
        {
            "name": "automattic/jetpack-password-checker",
            "version": "dev-master",
            "dist": {
                "type": "path",
                "url": "../../packages/password-checker",
                "reference": "ee6e6265b76b873ff230912c3c13c17f39d667ac"
            },
            "require-dev": {
                "automattic/jetpack-changelogger": "^1.1",
                "automattic/wordbless": "@dev",
                "yoast/phpunit-polyfills": "0.2.0"
            },
            "type": "library",
            "extra": {
                "autotagger": true,
                "mirror-repo": "Automattic/jetpack-password-checker",
                "changelogger": {
                    "link-template": "https://github.com/Automattic/jetpack-password-checker/compare/v${old}...v${new}"
                },
                "branch-alias": {
                    "dev-master": "0.1.x-dev"
                }
            },
            "autoload": {
                "classmap": [
                    "src/"
                ]
            },
            "scripts": {
                "phpunit": [
                    "@composer update",
                    "./vendor/phpunit/phpunit/phpunit --colors=always"
                ],
                "test-coverage": [
                    "@composer update",
                    "phpdbg -d memory_limit=2048M -d max_execution_time=900 -qrr ./vendor/bin/phpunit --coverage-clover \"$COVERAGE_DIR/clover.xml\""
                ],
                "test-php": [
                    "@composer phpunit"
                ],
                "post-update-cmd": [
                    "php -r \"copy('vendor/automattic/wordbless/src/dbless-wpdb.php', 'wordpress/wp-content/db.php');\""
                ]
            },
            "license": [
                "GPL-2.0-or-later"
            ],
            "description": "Password Checker.",
            "transport-options": {
                "monorepo": true,
                "relative": true
            }
        },
        {
            "name": "automattic/jetpack-redirect",
            "version": "dev-master",
            "dist": {
                "type": "path",
                "url": "../../packages/redirect",
                "reference": "ac2f235fb9997be0b6c42244b43010c39473e623"
            },
            "require": {
                "automattic/jetpack-status": "^1.7"
            },
            "require-dev": {
                "automattic/jetpack-changelogger": "^1.1",
                "brain/monkey": "2.6.0",
                "yoast/phpunit-polyfills": "0.2.0"
            },
            "type": "library",
            "extra": {
                "autotagger": true,
                "mirror-repo": "Automattic/jetpack-redirect",
                "changelogger": {
                    "link-template": "https://github.com/Automattic/jetpack-redirect/compare/v${old}...v${new}"
                },
                "branch-alias": {
                    "dev-master": "1.5.x-dev"
                }
            },
            "autoload": {
                "classmap": [
                    "src/"
                ]
            },
            "scripts": {
                "phpunit": [
                    "@composer update",
                    "./vendor/phpunit/phpunit/phpunit --colors=always"
                ],
                "test-coverage": [
                    "@composer update",
                    "phpdbg -d memory_limit=2048M -d max_execution_time=900 -qrr ./vendor/bin/phpunit --coverage-clover \"$COVERAGE_DIR/clover.xml\""
                ],
                "test-php": [
                    "@composer phpunit"
                ]
            },
            "license": [
                "GPL-2.0-or-later"
            ],
            "description": "Utilities to build URLs to the jetpack.com/redirect/ service",
            "transport-options": {
                "monorepo": true,
                "relative": true
            }
        },
        {
            "name": "automattic/jetpack-roles",
            "version": "dev-master",
            "dist": {
                "type": "path",
                "url": "../../packages/roles",
                "reference": "6ef2c32c8c82219f8d25359d33d7e330f5fad256"
            },
            "require-dev": {
                "automattic/jetpack-changelogger": "^1.1",
                "brain/monkey": "2.6.0",
                "yoast/phpunit-polyfills": "0.2.0"
            },
            "type": "library",
            "extra": {
                "autotagger": true,
                "mirror-repo": "Automattic/jetpack-roles",
                "changelogger": {
                    "link-template": "https://github.com/Automattic/jetpack-roles/compare/v${old}...v${new}"
                },
                "branch-alias": {
                    "dev-master": "1.4.x-dev"
                }
            },
            "autoload": {
                "classmap": [
                    "src/"
                ]
            },
            "scripts": {
                "phpunit": [
                    "@composer update",
                    "./vendor/phpunit/phpunit/phpunit --colors=always"
                ],
                "test-coverage": [
                    "@composer update",
                    "phpdbg -d memory_limit=2048M -d max_execution_time=900 -qrr ./vendor/bin/phpunit --coverage-clover \"$COVERAGE_DIR/clover.xml\""
                ],
                "test-php": [
                    "@composer phpunit"
                ]
            },
            "license": [
                "GPL-2.0-or-later"
            ],
            "description": "Utilities, related with user roles and capabilities.",
            "transport-options": {
                "monorepo": true,
                "relative": true
            }
        },
        {
            "name": "automattic/jetpack-status",
            "version": "dev-master",
            "dist": {
                "type": "path",
                "url": "../../packages/status",
                "reference": "0cae4e732a782dbae92f37b94f782a4e7ec21484"
            },
            "require-dev": {
                "automattic/jetpack-changelogger": "^1.1",
                "brain/monkey": "2.6.0",
                "yoast/phpunit-polyfills": "0.2.0"
            },
            "type": "library",
            "extra": {
                "autotagger": true,
                "mirror-repo": "Automattic/jetpack-status",
                "changelogger": {
                    "link-template": "https://github.com/Automattic/jetpack-status/compare/v${old}...v${new}"
                },
                "branch-alias": {
                    "dev-master": "1.7.x-dev"
                }
            },
            "autoload": {
                "classmap": [
                    "src/"
                ]
            },
            "scripts": {
                "phpunit": [
                    "@composer update",
                    "./vendor/phpunit/phpunit/phpunit --colors=always"
                ],
                "test-coverage": [
                    "@composer update",
                    "phpdbg -d memory_limit=2048M -d max_execution_time=900 -qrr ./vendor/bin/phpunit --coverage-clover \"$COVERAGE_DIR/clover.xml\""
                ],
                "test-php": [
                    "@composer phpunit"
                ]
            },
            "license": [
                "GPL-2.0-or-later"
            ],
            "description": "Used to retrieve information about the current status of Jetpack and the site overall.",
            "transport-options": {
                "monorepo": true,
                "relative": true
            }
        },
        {
            "name": "automattic/jetpack-sync",
            "version": "dev-master",
            "dist": {
                "type": "path",
                "url": "../../packages/sync",
<<<<<<< HEAD
                "reference": "45ab9415e0cb802eba082790ed3047a2957bd77d"
=======
                "reference": "6e94f08fb2aca99b1940a5791ba2a6f681f39888"
>>>>>>> 7df00c4e
            },
            "require": {
                "automattic/jetpack-connection": "^1.25",
                "automattic/jetpack-constants": "^1.6",
                "automattic/jetpack-heartbeat": "^1.3",
                "automattic/jetpack-options": "^1.11",
                "automattic/jetpack-password-checker": "^0.1",
                "automattic/jetpack-roles": "^1.4",
                "automattic/jetpack-status": "^1.7"
            },
            "require-dev": {
                "automattic/jetpack-changelogger": "^1.1"
            },
            "type": "library",
            "extra": {
                "autotagger": true,
                "mirror-repo": "Automattic/jetpack-sync",
                "changelogger": {
                    "link-template": "https://github.com/Automattic/jetpack-sync/compare/v${old}...v${new}"
                },
                "branch-alias": {
                    "dev-master": "1.21.x-dev"
                }
            },
            "autoload": {
                "classmap": [
                    "src/"
                ]
            },
            "license": [
                "GPL-2.0-or-later"
            ],
            "description": "Everything needed to allow syncing to the WP.com infrastructure.",
            "transport-options": {
                "monorepo": true,
                "relative": true
            }
        },
        {
            "name": "automattic/jetpack-terms-of-service",
            "version": "dev-master",
            "dist": {
                "type": "path",
                "url": "../../packages/terms-of-service",
                "reference": "13d86487653fb10218f2c745591703bbb1524354"
            },
            "require": {
                "automattic/jetpack-options": "^1.11",
                "automattic/jetpack-status": "^1.7"
            },
            "require-dev": {
                "automattic/jetpack-changelogger": "^1.1",
                "brain/monkey": "2.6.0",
                "yoast/phpunit-polyfills": "0.2.0"
            },
            "type": "library",
            "extra": {
                "autotagger": true,
                "mirror-repo": "Automattic/jetpack-terms-of-service",
                "changelogger": {
                    "link-template": "https://github.com/Automattic/jetpack-terms-of-service/compare/v${old}...v${new}"
                },
                "branch-alias": {
                    "dev-master": "1.9.x-dev"
                }
            },
            "autoload": {
                "classmap": [
                    "src/"
                ]
            },
            "scripts": {
                "phpunit": [
                    "@composer update",
                    "./vendor/phpunit/phpunit/phpunit --colors=always"
                ],
                "test-coverage": [
                    "@composer update",
                    "phpdbg -d memory_limit=2048M -d max_execution_time=900 -qrr ./vendor/bin/phpunit --coverage-clover \"$COVERAGE_DIR/clover.xml\""
                ],
                "test-php": [
                    "@composer phpunit"
                ]
            },
            "license": [
                "GPL-2.0-or-later"
            ],
            "description": "Everything need to manage the terms of service state",
            "transport-options": {
                "monorepo": true,
                "relative": true
            }
        },
        {
            "name": "automattic/jetpack-tracking",
            "version": "dev-master",
            "dist": {
                "type": "path",
                "url": "../../packages/tracking",
                "reference": "13d2ecca0fa07b4521f0b7a7690f9f6c47dd7010"
            },
            "require": {
                "automattic/jetpack-assets": "^1.11",
                "automattic/jetpack-options": "^1.11",
                "automattic/jetpack-status": "^1.7",
                "automattic/jetpack-terms-of-service": "^1.9"
            },
            "require-dev": {
                "automattic/jetpack-changelogger": "^1.1",
                "yoast/phpunit-polyfills": "0.2.0"
            },
            "type": "library",
            "extra": {
                "autotagger": true,
                "mirror-repo": "Automattic/jetpack-tracking",
                "changelogger": {
                    "link-template": "https://github.com/Automattic/jetpack-tracking/compare/v${old}...v${new}"
                },
                "branch-alias": {
                    "dev-master": "1.13.x-dev"
                }
            },
            "autoload": {
                "classmap": [
                    "legacy",
                    "src/"
                ]
            },
            "scripts": {
                "phpunit": [
                    "@composer update",
                    "./vendor/phpunit/phpunit/phpunit --colors=always"
                ],
                "test-coverage": [
                    "@composer update",
                    "phpdbg -d memory_limit=2048M -d max_execution_time=900 -qrr ./vendor/bin/phpunit --coverage-clover \"$COVERAGE_DIR/clover.xml\""
                ],
                "test-php": [
                    "@composer phpunit"
                ]
            },
            "license": [
                "GPL-2.0-or-later"
            ],
            "description": "Tracking for Jetpack",
            "transport-options": {
                "monorepo": true,
                "relative": true
            }
        },
        {
            "name": "nojimage/twitter-text-php",
            "version": "v3.1.2",
            "source": {
                "type": "git",
                "url": "https://github.com/nojimage/twitter-text-php.git",
                "reference": "979bcf6a92d543b61588c7c0c0a87d0eb473d8f6"
            },
            "dist": {
                "type": "zip",
                "url": "https://api.github.com/repos/nojimage/twitter-text-php/zipball/979bcf6a92d543b61588c7c0c0a87d0eb473d8f6",
                "reference": "979bcf6a92d543b61588c7c0c0a87d0eb473d8f6",
                "shasum": ""
            },
            "require": {
                "ext-intl": "*",
                "ext-mbstring": "*",
                "php": ">=5.3.3"
            },
            "require-dev": {
                "ext-json": "*",
                "phpunit/phpunit": "4.8.*|5.7.*|6.5.*",
                "symfony/yaml": "^2.6.0|^3.4.0|^4.4.0|^5.0.0",
                "twitter/twitter-text": "^3.0.0"
            },
            "type": "library",
            "autoload": {
                "psr-0": {
                    "Twitter\\Text\\": "lib/"
                }
            },
            "notification-url": "https://packagist.org/downloads/",
            "license": [
                "Apache-2.0"
            ],
            "authors": [
                {
                    "name": "Matt Sanford",
                    "email": "matt@mzsanford.com",
                    "homepage": "http://mzsanford.com"
                },
                {
                    "name": "Mike Cochrane",
                    "email": "mikec@mikenz.geek.nz",
                    "homepage": "http://mikenz.geek.nz"
                },
                {
                    "name": "Nick Pope",
                    "email": "git@nickpope.me.uk",
                    "homepage": "http://www.nickpope.me.uk"
                },
                {
                    "name": "Takashi Nojima",
                    "homepage": "http://php-tips.com"
                }
            ],
            "description": "A library of PHP classes that provide auto-linking and extraction of usernames, lists, hashtags and URLs from tweets.",
            "homepage": "https://github.com/nojimage/twitter-text-php",
            "keywords": [
                "autolink",
                "extract",
                "text",
                "twitter"
            ],
            "support": {
                "issues": "https://github.com/nojimage/twitter-text-php/issues",
                "source": "https://github.com/nojimage/twitter-text-php/tree/v3.1.2"
            },
            "time": "2021-03-18T11:38:53+00:00"
        }
    ],
    "packages-dev": [
        {
            "name": "automattic/jetpack-changelogger",
            "version": "dev-master",
            "dist": {
                "type": "path",
                "url": "../../packages/changelogger",
                "reference": "bf07844a67872b3bb3c0b8c4524ef86bf28cc822"
            },
            "require": {
                "php": ">=5.6",
                "symfony/console": "^3.4 | ^5.2",
                "symfony/process": "^3.4 | ^5.2",
                "wikimedia/at-ease": "^1.2 | ^2.0"
            },
            "require-dev": {
                "wikimedia/testing-access-wrapper": "^1.0 | ^2.0",
                "yoast/phpunit-polyfills": "0.2.0"
            },
            "bin": [
                "bin/changelogger"
            ],
            "type": "project",
            "extra": {
                "autotagger": true,
                "branch-alias": {
                    "dev-master": "1.1.x-dev"
                },
                "mirror-repo": "Automattic/jetpack-changelogger",
                "version-constants": {
                    "::VERSION": "src/Application.php"
                },
                "changelogger": {
                    "link-template": "https://github.com/Automattic/jetpack-changelogger/compare/${old}...${new}"
                }
            },
            "autoload": {
                "psr-4": {
                    "Automattic\\Jetpack\\Changelogger\\": "src",
                    "Automattic\\Jetpack\\Changelog\\": "lib"
                }
            },
            "autoload-dev": {
                "psr-4": {
                    "Automattic\\Jetpack\\Changelogger\\Tests\\": "tests/php/includes/src",
                    "Automattic\\Jetpack\\Changelog\\Tests\\": "tests/php/includes/lib"
                }
            },
            "scripts": {
                "phpunit": [
                    "@composer update",
                    "./vendor/phpunit/phpunit/phpunit --colors=always"
                ],
                "test-coverage": [
                    "@composer update",
                    "phpdbg -d memory_limit=2048M -d max_execution_time=900 -qrr ./vendor/bin/phpunit --coverage-clover \"$COVERAGE_DIR/clover.xml\""
                ],
                "test-php": [
                    "@composer phpunit"
                ]
            },
            "license": [
                "GPL-2.0-or-later"
            ],
            "description": "Jetpack Changelogger tool. Allows for managing changelogs by dropping change files into a changelog directory with each PR.",
            "transport-options": {
                "monorepo": true,
                "relative": true
            }
        },
        {
            "name": "psr/container",
            "version": "1.1.1",
            "source": {
                "type": "git",
                "url": "https://github.com/php-fig/container.git",
                "reference": "8622567409010282b7aeebe4bb841fe98b58dcaf"
            },
            "dist": {
                "type": "zip",
                "url": "https://api.github.com/repos/php-fig/container/zipball/8622567409010282b7aeebe4bb841fe98b58dcaf",
                "reference": "8622567409010282b7aeebe4bb841fe98b58dcaf",
                "shasum": ""
            },
            "require": {
                "php": ">=7.2.0"
            },
            "type": "library",
            "autoload": {
                "psr-4": {
                    "Psr\\Container\\": "src/"
                }
            },
            "notification-url": "https://packagist.org/downloads/",
            "license": [
                "MIT"
            ],
            "authors": [
                {
                    "name": "PHP-FIG",
                    "homepage": "https://www.php-fig.org/"
                }
            ],
            "description": "Common Container Interface (PHP FIG PSR-11)",
            "homepage": "https://github.com/php-fig/container",
            "keywords": [
                "PSR-11",
                "container",
                "container-interface",
                "container-interop",
                "psr"
            ],
            "support": {
                "issues": "https://github.com/php-fig/container/issues",
                "source": "https://github.com/php-fig/container/tree/1.1.1"
            },
            "time": "2021-03-05T17:36:06+00:00"
        },
        {
            "name": "symfony/console",
            "version": "v5.2.6",
            "source": {
                "type": "git",
                "url": "https://github.com/symfony/console.git",
                "reference": "35f039df40a3b335ebf310f244cb242b3a83ac8d"
            },
            "dist": {
                "type": "zip",
                "url": "https://api.github.com/repos/symfony/console/zipball/35f039df40a3b335ebf310f244cb242b3a83ac8d",
                "reference": "35f039df40a3b335ebf310f244cb242b3a83ac8d",
                "shasum": ""
            },
            "require": {
                "php": ">=7.2.5",
                "symfony/polyfill-mbstring": "~1.0",
                "symfony/polyfill-php73": "^1.8",
                "symfony/polyfill-php80": "^1.15",
                "symfony/service-contracts": "^1.1|^2",
                "symfony/string": "^5.1"
            },
            "conflict": {
                "symfony/dependency-injection": "<4.4",
                "symfony/dotenv": "<5.1",
                "symfony/event-dispatcher": "<4.4",
                "symfony/lock": "<4.4",
                "symfony/process": "<4.4"
            },
            "provide": {
                "psr/log-implementation": "1.0"
            },
            "require-dev": {
                "psr/log": "~1.0",
                "symfony/config": "^4.4|^5.0",
                "symfony/dependency-injection": "^4.4|^5.0",
                "symfony/event-dispatcher": "^4.4|^5.0",
                "symfony/lock": "^4.4|^5.0",
                "symfony/process": "^4.4|^5.0",
                "symfony/var-dumper": "^4.4|^5.0"
            },
            "suggest": {
                "psr/log": "For using the console logger",
                "symfony/event-dispatcher": "",
                "symfony/lock": "",
                "symfony/process": ""
            },
            "type": "library",
            "autoload": {
                "psr-4": {
                    "Symfony\\Component\\Console\\": ""
                },
                "exclude-from-classmap": [
                    "/Tests/"
                ]
            },
            "notification-url": "https://packagist.org/downloads/",
            "license": [
                "MIT"
            ],
            "authors": [
                {
                    "name": "Fabien Potencier",
                    "email": "fabien@symfony.com"
                },
                {
                    "name": "Symfony Community",
                    "homepage": "https://symfony.com/contributors"
                }
            ],
            "description": "Eases the creation of beautiful and testable command line interfaces",
            "homepage": "https://symfony.com",
            "keywords": [
                "cli",
                "command line",
                "console",
                "terminal"
            ],
            "support": {
                "source": "https://github.com/symfony/console/tree/v5.2.6"
            },
            "funding": [
                {
                    "url": "https://symfony.com/sponsor",
                    "type": "custom"
                },
                {
                    "url": "https://github.com/fabpot",
                    "type": "github"
                },
                {
                    "url": "https://tidelift.com/funding/github/packagist/symfony/symfony",
                    "type": "tidelift"
                }
            ],
            "time": "2021-03-28T09:42:18+00:00"
        },
        {
            "name": "symfony/polyfill-ctype",
            "version": "v1.22.1",
            "source": {
                "type": "git",
                "url": "https://github.com/symfony/polyfill-ctype.git",
                "reference": "c6c942b1ac76c82448322025e084cadc56048b4e"
            },
            "dist": {
                "type": "zip",
                "url": "https://api.github.com/repos/symfony/polyfill-ctype/zipball/c6c942b1ac76c82448322025e084cadc56048b4e",
                "reference": "c6c942b1ac76c82448322025e084cadc56048b4e",
                "shasum": ""
            },
            "require": {
                "php": ">=7.1"
            },
            "suggest": {
                "ext-ctype": "For best performance"
            },
            "type": "library",
            "extra": {
                "branch-alias": {
                    "dev-main": "1.22-dev"
                },
                "thanks": {
                    "name": "symfony/polyfill",
                    "url": "https://github.com/symfony/polyfill"
                }
            },
            "autoload": {
                "psr-4": {
                    "Symfony\\Polyfill\\Ctype\\": ""
                },
                "files": [
                    "bootstrap.php"
                ]
            },
            "notification-url": "https://packagist.org/downloads/",
            "license": [
                "MIT"
            ],
            "authors": [
                {
                    "name": "Gert de Pagter",
                    "email": "BackEndTea@gmail.com"
                },
                {
                    "name": "Symfony Community",
                    "homepage": "https://symfony.com/contributors"
                }
            ],
            "description": "Symfony polyfill for ctype functions",
            "homepage": "https://symfony.com",
            "keywords": [
                "compatibility",
                "ctype",
                "polyfill",
                "portable"
            ],
            "support": {
                "source": "https://github.com/symfony/polyfill-ctype/tree/v1.22.1"
            },
            "funding": [
                {
                    "url": "https://symfony.com/sponsor",
                    "type": "custom"
                },
                {
                    "url": "https://github.com/fabpot",
                    "type": "github"
                },
                {
                    "url": "https://tidelift.com/funding/github/packagist/symfony/symfony",
                    "type": "tidelift"
                }
            ],
            "time": "2021-01-07T16:49:33+00:00"
        },
        {
            "name": "symfony/polyfill-intl-grapheme",
            "version": "v1.22.1",
            "source": {
                "type": "git",
                "url": "https://github.com/symfony/polyfill-intl-grapheme.git",
                "reference": "5601e09b69f26c1828b13b6bb87cb07cddba3170"
            },
            "dist": {
                "type": "zip",
                "url": "https://api.github.com/repos/symfony/polyfill-intl-grapheme/zipball/5601e09b69f26c1828b13b6bb87cb07cddba3170",
                "reference": "5601e09b69f26c1828b13b6bb87cb07cddba3170",
                "shasum": ""
            },
            "require": {
                "php": ">=7.1"
            },
            "suggest": {
                "ext-intl": "For best performance"
            },
            "type": "library",
            "extra": {
                "branch-alias": {
                    "dev-main": "1.22-dev"
                },
                "thanks": {
                    "name": "symfony/polyfill",
                    "url": "https://github.com/symfony/polyfill"
                }
            },
            "autoload": {
                "psr-4": {
                    "Symfony\\Polyfill\\Intl\\Grapheme\\": ""
                },
                "files": [
                    "bootstrap.php"
                ]
            },
            "notification-url": "https://packagist.org/downloads/",
            "license": [
                "MIT"
            ],
            "authors": [
                {
                    "name": "Nicolas Grekas",
                    "email": "p@tchwork.com"
                },
                {
                    "name": "Symfony Community",
                    "homepage": "https://symfony.com/contributors"
                }
            ],
            "description": "Symfony polyfill for intl's grapheme_* functions",
            "homepage": "https://symfony.com",
            "keywords": [
                "compatibility",
                "grapheme",
                "intl",
                "polyfill",
                "portable",
                "shim"
            ],
            "support": {
                "source": "https://github.com/symfony/polyfill-intl-grapheme/tree/v1.22.1"
            },
            "funding": [
                {
                    "url": "https://symfony.com/sponsor",
                    "type": "custom"
                },
                {
                    "url": "https://github.com/fabpot",
                    "type": "github"
                },
                {
                    "url": "https://tidelift.com/funding/github/packagist/symfony/symfony",
                    "type": "tidelift"
                }
            ],
            "time": "2021-01-22T09:19:47+00:00"
        },
        {
            "name": "symfony/polyfill-intl-normalizer",
            "version": "v1.22.1",
            "source": {
                "type": "git",
                "url": "https://github.com/symfony/polyfill-intl-normalizer.git",
                "reference": "43a0283138253ed1d48d352ab6d0bdb3f809f248"
            },
            "dist": {
                "type": "zip",
                "url": "https://api.github.com/repos/symfony/polyfill-intl-normalizer/zipball/43a0283138253ed1d48d352ab6d0bdb3f809f248",
                "reference": "43a0283138253ed1d48d352ab6d0bdb3f809f248",
                "shasum": ""
            },
            "require": {
                "php": ">=7.1"
            },
            "suggest": {
                "ext-intl": "For best performance"
            },
            "type": "library",
            "extra": {
                "branch-alias": {
                    "dev-main": "1.22-dev"
                },
                "thanks": {
                    "name": "symfony/polyfill",
                    "url": "https://github.com/symfony/polyfill"
                }
            },
            "autoload": {
                "psr-4": {
                    "Symfony\\Polyfill\\Intl\\Normalizer\\": ""
                },
                "files": [
                    "bootstrap.php"
                ],
                "classmap": [
                    "Resources/stubs"
                ]
            },
            "notification-url": "https://packagist.org/downloads/",
            "license": [
                "MIT"
            ],
            "authors": [
                {
                    "name": "Nicolas Grekas",
                    "email": "p@tchwork.com"
                },
                {
                    "name": "Symfony Community",
                    "homepage": "https://symfony.com/contributors"
                }
            ],
            "description": "Symfony polyfill for intl's Normalizer class and related functions",
            "homepage": "https://symfony.com",
            "keywords": [
                "compatibility",
                "intl",
                "normalizer",
                "polyfill",
                "portable",
                "shim"
            ],
            "support": {
                "source": "https://github.com/symfony/polyfill-intl-normalizer/tree/v1.22.1"
            },
            "funding": [
                {
                    "url": "https://symfony.com/sponsor",
                    "type": "custom"
                },
                {
                    "url": "https://github.com/fabpot",
                    "type": "github"
                },
                {
                    "url": "https://tidelift.com/funding/github/packagist/symfony/symfony",
                    "type": "tidelift"
                }
            ],
            "time": "2021-01-22T09:19:47+00:00"
        },
        {
            "name": "symfony/polyfill-mbstring",
            "version": "v1.22.1",
            "source": {
                "type": "git",
                "url": "https://github.com/symfony/polyfill-mbstring.git",
                "reference": "5232de97ee3b75b0360528dae24e73db49566ab1"
            },
            "dist": {
                "type": "zip",
                "url": "https://api.github.com/repos/symfony/polyfill-mbstring/zipball/5232de97ee3b75b0360528dae24e73db49566ab1",
                "reference": "5232de97ee3b75b0360528dae24e73db49566ab1",
                "shasum": ""
            },
            "require": {
                "php": ">=7.1"
            },
            "suggest": {
                "ext-mbstring": "For best performance"
            },
            "type": "library",
            "extra": {
                "branch-alias": {
                    "dev-main": "1.22-dev"
                },
                "thanks": {
                    "name": "symfony/polyfill",
                    "url": "https://github.com/symfony/polyfill"
                }
            },
            "autoload": {
                "psr-4": {
                    "Symfony\\Polyfill\\Mbstring\\": ""
                },
                "files": [
                    "bootstrap.php"
                ]
            },
            "notification-url": "https://packagist.org/downloads/",
            "license": [
                "MIT"
            ],
            "authors": [
                {
                    "name": "Nicolas Grekas",
                    "email": "p@tchwork.com"
                },
                {
                    "name": "Symfony Community",
                    "homepage": "https://symfony.com/contributors"
                }
            ],
            "description": "Symfony polyfill for the Mbstring extension",
            "homepage": "https://symfony.com",
            "keywords": [
                "compatibility",
                "mbstring",
                "polyfill",
                "portable",
                "shim"
            ],
            "support": {
                "source": "https://github.com/symfony/polyfill-mbstring/tree/v1.22.1"
            },
            "funding": [
                {
                    "url": "https://symfony.com/sponsor",
                    "type": "custom"
                },
                {
                    "url": "https://github.com/fabpot",
                    "type": "github"
                },
                {
                    "url": "https://tidelift.com/funding/github/packagist/symfony/symfony",
                    "type": "tidelift"
                }
            ],
            "time": "2021-01-22T09:19:47+00:00"
        },
        {
            "name": "symfony/polyfill-php73",
            "version": "v1.22.1",
            "source": {
                "type": "git",
                "url": "https://github.com/symfony/polyfill-php73.git",
                "reference": "a678b42e92f86eca04b7fa4c0f6f19d097fb69e2"
            },
            "dist": {
                "type": "zip",
                "url": "https://api.github.com/repos/symfony/polyfill-php73/zipball/a678b42e92f86eca04b7fa4c0f6f19d097fb69e2",
                "reference": "a678b42e92f86eca04b7fa4c0f6f19d097fb69e2",
                "shasum": ""
            },
            "require": {
                "php": ">=7.1"
            },
            "type": "library",
            "extra": {
                "branch-alias": {
                    "dev-main": "1.22-dev"
                },
                "thanks": {
                    "name": "symfony/polyfill",
                    "url": "https://github.com/symfony/polyfill"
                }
            },
            "autoload": {
                "psr-4": {
                    "Symfony\\Polyfill\\Php73\\": ""
                },
                "files": [
                    "bootstrap.php"
                ],
                "classmap": [
                    "Resources/stubs"
                ]
            },
            "notification-url": "https://packagist.org/downloads/",
            "license": [
                "MIT"
            ],
            "authors": [
                {
                    "name": "Nicolas Grekas",
                    "email": "p@tchwork.com"
                },
                {
                    "name": "Symfony Community",
                    "homepage": "https://symfony.com/contributors"
                }
            ],
            "description": "Symfony polyfill backporting some PHP 7.3+ features to lower PHP versions",
            "homepage": "https://symfony.com",
            "keywords": [
                "compatibility",
                "polyfill",
                "portable",
                "shim"
            ],
            "support": {
                "source": "https://github.com/symfony/polyfill-php73/tree/v1.22.1"
            },
            "funding": [
                {
                    "url": "https://symfony.com/sponsor",
                    "type": "custom"
                },
                {
                    "url": "https://github.com/fabpot",
                    "type": "github"
                },
                {
                    "url": "https://tidelift.com/funding/github/packagist/symfony/symfony",
                    "type": "tidelift"
                }
            ],
            "time": "2021-01-07T16:49:33+00:00"
        },
        {
            "name": "symfony/polyfill-php80",
            "version": "v1.22.1",
            "source": {
                "type": "git",
                "url": "https://github.com/symfony/polyfill-php80.git",
                "reference": "dc3063ba22c2a1fd2f45ed856374d79114998f91"
            },
            "dist": {
                "type": "zip",
                "url": "https://api.github.com/repos/symfony/polyfill-php80/zipball/dc3063ba22c2a1fd2f45ed856374d79114998f91",
                "reference": "dc3063ba22c2a1fd2f45ed856374d79114998f91",
                "shasum": ""
            },
            "require": {
                "php": ">=7.1"
            },
            "type": "library",
            "extra": {
                "branch-alias": {
                    "dev-main": "1.22-dev"
                },
                "thanks": {
                    "name": "symfony/polyfill",
                    "url": "https://github.com/symfony/polyfill"
                }
            },
            "autoload": {
                "psr-4": {
                    "Symfony\\Polyfill\\Php80\\": ""
                },
                "files": [
                    "bootstrap.php"
                ],
                "classmap": [
                    "Resources/stubs"
                ]
            },
            "notification-url": "https://packagist.org/downloads/",
            "license": [
                "MIT"
            ],
            "authors": [
                {
                    "name": "Ion Bazan",
                    "email": "ion.bazan@gmail.com"
                },
                {
                    "name": "Nicolas Grekas",
                    "email": "p@tchwork.com"
                },
                {
                    "name": "Symfony Community",
                    "homepage": "https://symfony.com/contributors"
                }
            ],
            "description": "Symfony polyfill backporting some PHP 8.0+ features to lower PHP versions",
            "homepage": "https://symfony.com",
            "keywords": [
                "compatibility",
                "polyfill",
                "portable",
                "shim"
            ],
            "support": {
                "source": "https://github.com/symfony/polyfill-php80/tree/v1.22.1"
            },
            "funding": [
                {
                    "url": "https://symfony.com/sponsor",
                    "type": "custom"
                },
                {
                    "url": "https://github.com/fabpot",
                    "type": "github"
                },
                {
                    "url": "https://tidelift.com/funding/github/packagist/symfony/symfony",
                    "type": "tidelift"
                }
            ],
            "time": "2021-01-07T16:49:33+00:00"
        },
        {
            "name": "symfony/process",
            "version": "v5.2.4",
            "source": {
                "type": "git",
                "url": "https://github.com/symfony/process.git",
                "reference": "313a38f09c77fbcdc1d223e57d368cea76a2fd2f"
            },
            "dist": {
                "type": "zip",
                "url": "https://api.github.com/repos/symfony/process/zipball/313a38f09c77fbcdc1d223e57d368cea76a2fd2f",
                "reference": "313a38f09c77fbcdc1d223e57d368cea76a2fd2f",
                "shasum": ""
            },
            "require": {
                "php": ">=7.2.5",
                "symfony/polyfill-php80": "^1.15"
            },
            "type": "library",
            "autoload": {
                "psr-4": {
                    "Symfony\\Component\\Process\\": ""
                },
                "exclude-from-classmap": [
                    "/Tests/"
                ]
            },
            "notification-url": "https://packagist.org/downloads/",
            "license": [
                "MIT"
            ],
            "authors": [
                {
                    "name": "Fabien Potencier",
                    "email": "fabien@symfony.com"
                },
                {
                    "name": "Symfony Community",
                    "homepage": "https://symfony.com/contributors"
                }
            ],
            "description": "Executes commands in sub-processes",
            "homepage": "https://symfony.com",
            "support": {
                "source": "https://github.com/symfony/process/tree/v5.2.4"
            },
            "funding": [
                {
                    "url": "https://symfony.com/sponsor",
                    "type": "custom"
                },
                {
                    "url": "https://github.com/fabpot",
                    "type": "github"
                },
                {
                    "url": "https://tidelift.com/funding/github/packagist/symfony/symfony",
                    "type": "tidelift"
                }
            ],
            "time": "2021-01-27T10:15:41+00:00"
        },
        {
            "name": "symfony/service-contracts",
            "version": "v2.2.0",
            "source": {
                "type": "git",
                "url": "https://github.com/symfony/service-contracts.git",
                "reference": "d15da7ba4957ffb8f1747218be9e1a121fd298a1"
            },
            "dist": {
                "type": "zip",
                "url": "https://api.github.com/repos/symfony/service-contracts/zipball/d15da7ba4957ffb8f1747218be9e1a121fd298a1",
                "reference": "d15da7ba4957ffb8f1747218be9e1a121fd298a1",
                "shasum": ""
            },
            "require": {
                "php": ">=7.2.5",
                "psr/container": "^1.0"
            },
            "suggest": {
                "symfony/service-implementation": ""
            },
            "type": "library",
            "extra": {
                "branch-alias": {
                    "dev-master": "2.2-dev"
                },
                "thanks": {
                    "name": "symfony/contracts",
                    "url": "https://github.com/symfony/contracts"
                }
            },
            "autoload": {
                "psr-4": {
                    "Symfony\\Contracts\\Service\\": ""
                }
            },
            "notification-url": "https://packagist.org/downloads/",
            "license": [
                "MIT"
            ],
            "authors": [
                {
                    "name": "Nicolas Grekas",
                    "email": "p@tchwork.com"
                },
                {
                    "name": "Symfony Community",
                    "homepage": "https://symfony.com/contributors"
                }
            ],
            "description": "Generic abstractions related to writing services",
            "homepage": "https://symfony.com",
            "keywords": [
                "abstractions",
                "contracts",
                "decoupling",
                "interfaces",
                "interoperability",
                "standards"
            ],
            "support": {
                "source": "https://github.com/symfony/service-contracts/tree/master"
            },
            "funding": [
                {
                    "url": "https://symfony.com/sponsor",
                    "type": "custom"
                },
                {
                    "url": "https://github.com/fabpot",
                    "type": "github"
                },
                {
                    "url": "https://tidelift.com/funding/github/packagist/symfony/symfony",
                    "type": "tidelift"
                }
            ],
            "time": "2020-09-07T11:33:47+00:00"
        },
        {
            "name": "symfony/string",
            "version": "v5.2.6",
            "source": {
                "type": "git",
                "url": "https://github.com/symfony/string.git",
                "reference": "ad0bd91bce2054103f5eaa18ebeba8d3bc2a0572"
            },
            "dist": {
                "type": "zip",
                "url": "https://api.github.com/repos/symfony/string/zipball/ad0bd91bce2054103f5eaa18ebeba8d3bc2a0572",
                "reference": "ad0bd91bce2054103f5eaa18ebeba8d3bc2a0572",
                "shasum": ""
            },
            "require": {
                "php": ">=7.2.5",
                "symfony/polyfill-ctype": "~1.8",
                "symfony/polyfill-intl-grapheme": "~1.0",
                "symfony/polyfill-intl-normalizer": "~1.0",
                "symfony/polyfill-mbstring": "~1.0",
                "symfony/polyfill-php80": "~1.15"
            },
            "require-dev": {
                "symfony/error-handler": "^4.4|^5.0",
                "symfony/http-client": "^4.4|^5.0",
                "symfony/translation-contracts": "^1.1|^2",
                "symfony/var-exporter": "^4.4|^5.0"
            },
            "type": "library",
            "autoload": {
                "psr-4": {
                    "Symfony\\Component\\String\\": ""
                },
                "files": [
                    "Resources/functions.php"
                ],
                "exclude-from-classmap": [
                    "/Tests/"
                ]
            },
            "notification-url": "https://packagist.org/downloads/",
            "license": [
                "MIT"
            ],
            "authors": [
                {
                    "name": "Nicolas Grekas",
                    "email": "p@tchwork.com"
                },
                {
                    "name": "Symfony Community",
                    "homepage": "https://symfony.com/contributors"
                }
            ],
            "description": "Provides an object-oriented API to strings and deals with bytes, UTF-8 code points and grapheme clusters in a unified way",
            "homepage": "https://symfony.com",
            "keywords": [
                "grapheme",
                "i18n",
                "string",
                "unicode",
                "utf-8",
                "utf8"
            ],
            "support": {
                "source": "https://github.com/symfony/string/tree/v5.2.6"
            },
            "funding": [
                {
                    "url": "https://symfony.com/sponsor",
                    "type": "custom"
                },
                {
                    "url": "https://github.com/fabpot",
                    "type": "github"
                },
                {
                    "url": "https://tidelift.com/funding/github/packagist/symfony/symfony",
                    "type": "tidelift"
                }
            ],
            "time": "2021-03-17T17:12:15+00:00"
        },
        {
            "name": "wikimedia/at-ease",
            "version": "v2.1.0",
            "source": {
                "type": "git",
                "url": "https://github.com/wikimedia/at-ease.git",
                "reference": "e8ebaa7bb7c8a8395481a05f6dc4deaceab11c33"
            },
            "dist": {
                "type": "zip",
                "url": "https://api.github.com/repos/wikimedia/at-ease/zipball/e8ebaa7bb7c8a8395481a05f6dc4deaceab11c33",
                "reference": "e8ebaa7bb7c8a8395481a05f6dc4deaceab11c33",
                "shasum": ""
            },
            "require": {
                "php": ">=7.2.9"
            },
            "require-dev": {
                "mediawiki/mediawiki-codesniffer": "35.0.0",
                "mediawiki/minus-x": "1.1.1",
                "ockcyp/covers-validator": "1.3.3",
                "php-parallel-lint/php-console-highlighter": "0.5.0",
                "php-parallel-lint/php-parallel-lint": "1.2.0",
                "phpunit/phpunit": "^8.5"
            },
            "type": "library",
            "autoload": {
                "psr-4": {
                    "Wikimedia\\AtEase\\": "src/Wikimedia/AtEase/"
                },
                "files": [
                    "src/Wikimedia/Functions.php"
                ]
            },
            "notification-url": "https://packagist.org/downloads/",
            "license": [
                "GPL-2.0-or-later"
            ],
            "authors": [
                {
                    "name": "Tim Starling",
                    "email": "tstarling@wikimedia.org"
                },
                {
                    "name": "MediaWiki developers",
                    "email": "wikitech-l@lists.wikimedia.org"
                }
            ],
            "description": "Safe replacement to @ for suppressing warnings.",
            "homepage": "https://www.mediawiki.org/wiki/at-ease",
            "support": {
                "source": "https://github.com/wikimedia/at-ease/tree/v2.1.0"
            },
            "time": "2021-02-27T15:53:37+00:00"
        }
    ],
    "aliases": [],
    "minimum-stability": "dev",
    "stability-flags": {
        "automattic/jetpack-a8c-mc-stats": 20,
        "automattic/jetpack-abtest": 20,
        "automattic/jetpack-assets": 20,
        "automattic/jetpack-autoloader": 20,
        "automattic/jetpack-backup": 20,
        "automattic/jetpack-blocks": 20,
        "automattic/jetpack-compat": 20,
        "automattic/jetpack-config": 20,
        "automattic/jetpack-connection": 20,
        "automattic/jetpack-connection-ui": 20,
        "automattic/jetpack-constants": 20,
        "automattic/jetpack-device-detection": 20,
        "automattic/jetpack-error": 20,
        "automattic/jetpack-heartbeat": 20,
        "automattic/jetpack-jitm": 20,
        "automattic/jetpack-lazy-images": 20,
        "automattic/jetpack-licensing": 20,
        "automattic/jetpack-logo": 20,
        "automattic/jetpack-options": 20,
        "automattic/jetpack-partner": 20,
        "automattic/jetpack-redirect": 20,
        "automattic/jetpack-roles": 20,
        "automattic/jetpack-status": 20,
        "automattic/jetpack-sync": 20,
        "automattic/jetpack-terms-of-service": 20,
        "automattic/jetpack-tracking": 20,
        "automattic/jetpack-changelogger": 20
    },
    "prefer-stable": true,
    "prefer-lowest": false,
    "platform": {
        "ext-fileinfo": "*",
        "ext-json": "*",
        "ext-openssl": "*"
    },
    "platform-dev": [],
    "platform-overrides": {
        "ext-intl": "0.0.0"
    },
    "plugin-api-version": "2.0.0"
}<|MERGE_RESOLUTION|>--- conflicted
+++ resolved
@@ -1255,11 +1255,7 @@
             "dist": {
                 "type": "path",
                 "url": "../../packages/sync",
-<<<<<<< HEAD
-                "reference": "45ab9415e0cb802eba082790ed3047a2957bd77d"
-=======
                 "reference": "6e94f08fb2aca99b1940a5791ba2a6f681f39888"
->>>>>>> 7df00c4e
             },
             "require": {
                 "automattic/jetpack-connection": "^1.25",
