--- conflicted
+++ resolved
@@ -4,11 +4,7 @@
         "Read more about it at https://getcomposer.org/doc/01-basic-usage.md#installing-dependencies",
         "This file is @generated automatically"
     ],
-<<<<<<< HEAD
-    "content-hash": "72a9c14f2fd6dee3947d6b23279382dc",
-=======
     "content-hash": "37b6f9ed292010ba8e75f8c704784630",
->>>>>>> 0ae3b67c
     "packages": [
         {
             "name": "automattic/jetpack-a8c-mc-stats",
