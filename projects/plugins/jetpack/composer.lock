--- conflicted
+++ resolved
@@ -4,11 +4,7 @@
         "Read more about it at https://getcomposer.org/doc/01-basic-usage.md#installing-dependencies",
         "This file is @generated automatically"
     ],
-<<<<<<< HEAD
-    "content-hash": "97ec828ba85de4d82dcb08b83048de2a",
-=======
     "content-hash": "1630ba9c6ca6e7589159314b3e27c9ec",
->>>>>>> bff5a3e0
     "packages": [
         {
             "name": "automattic/jetpack-a8c-mc-stats",
