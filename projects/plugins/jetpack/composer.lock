--- conflicted
+++ resolved
@@ -4,11 +4,7 @@
 		"Read more about it at https://getcomposer.org/doc/01-basic-usage.md#installing-dependencies",
 		"This file is @generated automatically"
 	],
-<<<<<<< HEAD
-	"content-hash": "bdeb5cccf3e311425a4e30905fba9ca5",
-=======
-	"content-hash": "2d56d2e8cbc747ab23d1b1699a16ef76",
->>>>>>> ac8361ac
+	"content-hash": "74c2a2744acce97920cee313b32a2a55",
 	"packages": [
 		{
 			"name": "automattic/jetpack-a8c-mc-stats",
