{
    "_readme": [
        "This file locks the dependencies of your project to a known state",
        "Read more about it at https://getcomposer.org/doc/01-basic-usage.md#installing-dependencies",
        "This file is @generated automatically"
    ],
<<<<<<< HEAD
    "content-hash": "e7c2f144b95e261daa99b930da73213e",
=======
    "content-hash": "24468068c8b2230918dcd164ce978c04",
>>>>>>> 391cd323
    "packages": [
        {
            "name": "automattic/jetpack-a8c-mc-stats",
            "version": "dev-master",
            "dist": {
                "type": "path",
                "url": "../../packages/a8c-mc-stats",
                "reference": "05c1399080a50526afc06f85e6494959ca3c1941"
            },
            "require-dev": {
                "automattic/jetpack-changelogger": "^3.0",
                "yoast/phpunit-polyfills": "1.0.3"
            },
            "type": "jetpack-library",
            "extra": {
                "autotagger": true,
                "mirror-repo": "Automattic/jetpack-a8c-mc-stats",
                "changelogger": {
                    "link-template": "https://github.com/Automattic/jetpack-a8c-mc-stats/compare/v${old}...v${new}"
                },
                "branch-alias": {
                    "dev-master": "1.4.x-dev"
                }
            },
            "autoload": {
                "classmap": [
                    "src/"
                ]
            },
            "scripts": {
                "phpunit": [
                    "./vendor/phpunit/phpunit/phpunit --colors=always"
                ],
                "test-coverage": [
                    "php -dpcov.directory=. ./vendor/bin/phpunit --coverage-clover \"$COVERAGE_DIR/clover.xml\""
                ],
                "test-php": [
                    "@composer phpunit"
                ]
            },
            "license": [
                "GPL-2.0-or-later"
            ],
            "description": "Used to record internal usage stats for Automattic. Not visible to site owners.",
            "transport-options": {
                "relative": true
            }
        },
        {
            "name": "automattic/jetpack-abtest",
            "version": "dev-master",
            "dist": {
                "type": "path",
                "url": "../../packages/abtest",
                "reference": "bf23d3a8cc5a24da04b392de5d99db522dc647b5"
            },
            "require": {
                "automattic/jetpack-connection": "^1.36",
                "automattic/jetpack-error": "^1.3"
            },
            "require-dev": {
                "automattic/jetpack-changelogger": "^3.0",
                "automattic/wordbless": "dev-master",
                "yoast/phpunit-polyfills": "1.0.3"
            },
            "type": "jetpack-library",
            "extra": {
                "autotagger": true,
                "mirror-repo": "Automattic/jetpack-abtest",
                "changelogger": {
                    "link-template": "https://github.com/Automattic/jetpack-abtest/compare/v${old}...v${new}"
                },
                "branch-alias": {
                    "dev-master": "1.9.x-dev"
                }
            },
            "autoload": {
                "classmap": [
                    "src/"
                ]
            },
            "scripts": {
                "phpunit": [
                    "./vendor/phpunit/phpunit/phpunit --colors=always"
                ],
                "post-update-cmd": [
                    "php -r \"copy('vendor/automattic/wordbless/src/dbless-wpdb.php', 'wordpress/wp-content/db.php');\""
                ],
                "test-coverage": [
                    "php -dpcov.directory=. ./vendor/bin/phpunit --coverage-clover \"$COVERAGE_DIR/clover.xml\""
                ],
                "test-php": [
                    "@composer phpunit"
                ]
            },
            "license": [
                "GPL-2.0-or-later"
            ],
            "description": "Provides an interface to the WP.com A/B tests.",
            "transport-options": {
                "relative": true
            }
        },
        {
            "name": "automattic/jetpack-admin-ui",
            "version": "dev-master",
            "dist": {
                "type": "path",
                "url": "../../packages/admin-ui",
                "reference": "bbb92b9b9852760e84b7aaee877ee081616efcb3"
            },
            "require-dev": {
                "automattic/jetpack-changelogger": "^3.0",
                "automattic/wordbless": "dev-master",
                "yoast/phpunit-polyfills": "1.0.3"
            },
            "type": "jetpack-library",
            "extra": {
                "autotagger": true,
                "mirror-repo": "Automattic/jetpack-admin-ui",
                "textdomain": "jetpack-admin-ui",
                "changelogger": {
                    "link-template": "https://github.com/Automattic/jetpack-admin-ui/compare/${old}...${new}"
                },
                "branch-alias": {
                    "dev-master": "0.2.x-dev"
                },
                "version-constants": {
                    "::PACKAGE_VERSION": "src/class-admin-menu.php"
                }
            },
            "autoload": {
                "classmap": [
                    "src/"
                ]
            },
            "scripts": {
                "phpunit": [
                    "./vendor/phpunit/phpunit/phpunit --colors=always"
                ],
                "test-coverage": [
                    "php -dpcov.directory=. ./vendor/bin/phpunit --coverage-clover \"$COVERAGE_DIR/clover.xml\""
                ],
                "test-php": [
                    "@composer phpunit"
                ],
                "post-update-cmd": [
                    "php -r \"copy('vendor/automattic/wordbless/src/dbless-wpdb.php', 'wordpress/wp-content/db.php');\""
                ]
            },
            "license": [
                "GPL-2.0-or-later"
            ],
            "description": "Generic Jetpack wp-admin UI elements",
            "transport-options": {
                "relative": true
            }
        },
        {
            "name": "automattic/jetpack-assets",
            "version": "dev-master",
            "dist": {
                "type": "path",
                "url": "../../packages/assets",
                "reference": "810134d18a0baedd94aae5398f2f506f213bac7b"
            },
            "require": {
                "automattic/jetpack-constants": "^1.6"
            },
            "require-dev": {
                "automattic/jetpack-changelogger": "^3.0",
                "brain/monkey": "2.6.1",
                "wikimedia/testing-access-wrapper": "^1.0 | ^2.0",
                "yoast/phpunit-polyfills": "1.0.3"
            },
            "type": "jetpack-library",
            "extra": {
                "autotagger": true,
                "mirror-repo": "Automattic/jetpack-assets",
                "textdomain": "jetpack-assets",
                "changelogger": {
                    "link-template": "https://github.com/Automattic/jetpack-assets/compare/v${old}...v${new}"
                },
                "branch-alias": {
                    "dev-master": "1.17.x-dev"
                }
            },
            "autoload": {
                "files": [
                    "actions.php"
                ],
                "classmap": [
                    "src/"
                ]
            },
            "scripts": {
                "build-development": [
                    "pnpm run build"
                ],
                "build-production": [
                    "pnpm run build-production"
                ],
                "phpunit": [
                    "./vendor/phpunit/phpunit/phpunit --colors=always"
                ],
                "test-coverage": [
                    "php -dpcov.directory=. ./vendor/bin/phpunit --coverage-clover \"$COVERAGE_DIR/php/clover.xml\"",
                    "pnpm run test-coverage"
                ],
                "test-js": [
                    "pnpm run test"
                ],
                "test-php": [
                    "@composer phpunit"
                ]
            },
            "license": [
                "GPL-2.0-or-later"
            ],
            "description": "Asset management utilities for Jetpack ecosystem packages",
            "transport-options": {
                "relative": true
            }
        },
        {
            "name": "automattic/jetpack-autoloader",
            "version": "dev-master",
            "dist": {
                "type": "path",
                "url": "../../packages/autoloader",
                "reference": "94478e1065cbd379d0c16dd1cc3bf977fdea7d2e"
            },
            "require": {
                "composer-plugin-api": "^1.1 || ^2.0"
            },
            "require-dev": {
                "automattic/jetpack-changelogger": "^3.0",
                "yoast/phpunit-polyfills": "1.0.3"
            },
            "type": "composer-plugin",
            "extra": {
                "autotagger": true,
                "class": "Automattic\\Jetpack\\Autoloader\\CustomAutoloaderPlugin",
                "mirror-repo": "Automattic/jetpack-autoloader",
                "changelogger": {
                    "link-template": "https://github.com/Automattic/jetpack-autoloader/compare/v${old}...v${new}"
                },
                "branch-alias": {
                    "dev-master": "2.10.x-dev"
                }
            },
            "autoload": {
                "classmap": [
                    "src/AutoloadGenerator.php"
                ],
                "psr-4": {
                    "Automattic\\Jetpack\\Autoloader\\": "src"
                }
            },
            "scripts": {
                "phpunit": [
                    "./vendor/phpunit/phpunit/phpunit --colors=always"
                ],
                "test-coverage": [
                    "php -dpcov.directory=. ./vendor/bin/phpunit --coverage-php \"./tests/php/tmp/coverage-report.php\"",
                    "php ./tests/php/bin/test-coverage.php \"$COVERAGE_DIR/clover.xml\""
                ],
                "test-php": [
                    "@composer phpunit"
                ]
            },
            "license": [
                "GPL-2.0-or-later"
            ],
            "description": "Creates a custom autoloader for a plugin or theme.",
            "transport-options": {
                "relative": true
            }
        },
        {
            "name": "automattic/jetpack-backup",
            "version": "dev-master",
            "dist": {
                "type": "path",
                "url": "../../packages/backup",
                "reference": "e338b717cf1dc78b8b1570b87213fc91e25197ad"
            },
            "require": {
                "automattic/jetpack-connection": "^1.36",
                "automattic/jetpack-sync": "^1.30"
            },
            "require-dev": {
                "automattic/jetpack-changelogger": "^3.0",
                "automattic/wordbless": "@dev",
                "yoast/phpunit-polyfills": "1.0.3"
            },
            "type": "jetpack-library",
            "extra": {
                "autotagger": true,
                "mirror-repo": "Automattic/jetpack-backup",
                "textdomain": "jetpack-backup-pkg",
                "version-constants": {
                    "::PACKAGE_VERSION": "src/class-package-version.php"
                },
                "changelogger": {
                    "link-template": "https://github.com/Automattic/jetpack-backup/compare/v${old}...v${new}"
                },
                "branch-alias": {
                    "dev-master": "1.2.x-dev"
                }
            },
            "autoload": {
                "files": [
                    "actions.php"
                ],
                "classmap": [
                    "src/"
                ]
            },
            "scripts": {
                "phpunit": [
                    "./vendor/phpunit/phpunit/phpunit --colors=always"
                ],
                "test-coverage": [
                    "php -dpcov.directory=. ./vendor/bin/phpunit --coverage-clover \"$COVERAGE_DIR/clover.xml\""
                ],
                "test-php": [
                    "@composer phpunit"
                ],
                "post-update-cmd": [
                    "php -r \"copy('vendor/automattic/wordbless/src/dbless-wpdb.php', 'wordpress/wp-content/db.php');\""
                ]
            },
            "license": [
                "GPL-2.0-or-later"
            ],
            "description": "Tools to assist with backing up Jetpack sites.",
            "transport-options": {
                "relative": true
            }
        },
        {
            "name": "automattic/jetpack-blocks",
            "version": "dev-master",
            "dist": {
                "type": "path",
                "url": "../../packages/blocks",
                "reference": "5fa39eec698e40b071be806a663367eb4555f557"
            },
            "require-dev": {
                "automattic/jetpack-changelogger": "^3.0",
                "automattic/wordbless": "dev-master",
                "brain/monkey": "2.6.1",
                "yoast/phpunit-polyfills": "1.0.3"
            },
            "type": "jetpack-library",
            "extra": {
                "autotagger": true,
                "mirror-repo": "Automattic/jetpack-blocks",
                "changelogger": {
                    "link-template": "https://github.com/Automattic/jetpack-blocks/compare/v${old}...v${new}"
                },
                "branch-alias": {
                    "dev-master": "1.4.x-dev"
                }
            },
            "autoload": {
                "classmap": [
                    "src/"
                ]
            },
            "scripts": {
                "phpunit": [
                    "./vendor/phpunit/phpunit/phpunit --colors=always"
                ],
                "post-update-cmd": [
                    "php -r \"copy('vendor/automattic/wordbless/src/dbless-wpdb.php', 'wordpress/wp-content/db.php');\""
                ],
                "test-coverage": [
                    "php -dpcov.directory=. ./vendor/bin/phpunit --coverage-clover \"$COVERAGE_DIR/clover.xml\""
                ],
                "test-php": [
                    "@composer phpunit"
                ]
            },
            "license": [
                "GPL-2.0-or-later"
            ],
            "description": "Register and manage blocks within a plugin. Used to manage block registration, enqueues, and more.",
            "transport-options": {
                "relative": true
            }
        },
        {
            "name": "automattic/jetpack-compat",
            "version": "dev-master",
            "dist": {
                "type": "path",
                "url": "../../packages/compat",
                "reference": "58a91c421de42eaab82bbe6eeef16f4d4e45bb40"
            },
            "require-dev": {
                "automattic/jetpack-changelogger": "^3.0"
            },
            "type": "jetpack-library",
            "extra": {
                "autotagger": true,
                "mirror-repo": "Automattic/jetpack-compat",
                "changelogger": {
                    "link-template": "https://github.com/Automattic/jetpack-compat/compare/v${old}...v${new}"
                },
                "branch-alias": {
                    "dev-master": "1.6.x-dev"
                }
            },
            "autoload": {
                "files": [
                    "functions.php"
                ],
                "classmap": [
                    "legacy"
                ]
            },
            "license": [
                "GPL-2.0-or-later"
            ],
            "description": "Compatibility layer with previous versions of Jetpack",
            "transport-options": {
                "relative": true
            }
        },
        {
            "name": "automattic/jetpack-composer-plugin",
            "version": "dev-master",
            "dist": {
                "type": "path",
                "url": "../../packages/composer-plugin",
                "reference": "c3fc0e4cf179c619f896174a6c9db8e70cff74c3"
            },
            "require": {
                "composer-plugin-api": "^2.1.0"
            },
            "require-dev": {
                "automattic/jetpack-changelogger": "^3.0",
                "composer/composer": "2.2.3",
                "yoast/phpunit-polyfills": "1.0.3"
            },
            "type": "composer-plugin",
            "extra": {
                "class": "Automattic\\Jetpack\\Composer\\Plugin",
                "mirror-repo": "Automattic/jetpack-composer-plugin",
                "changelogger": {
                    "link-template": "https://github.com/Automattic/jetpack-composer-plugin/compare/v${old}...v${new}"
                },
                "autotagger": true,
                "branch-alias": {
                    "dev-master": "1.1.x-dev"
                }
            },
            "autoload": {
                "classmap": [
                    "src/"
                ]
            },
            "scripts": {
                "phpunit": [
                    "./vendor/phpunit/phpunit/phpunit --colors=always"
                ],
                "test-coverage": [
                    "php -dpcov.directory=. ./vendor/bin/phpunit --coverage-clover \"$COVERAGE_DIR/clover.xml\""
                ],
                "test-php": [
                    "@composer phpunit"
                ]
            },
            "license": [
                "GPL-2.0-or-later"
            ],
            "description": "A custom installer plugin for Composer to move Jetpack packages out of `vendor/` so WordPress's translation infrastructure will find their strings.",
            "transport-options": {
                "relative": true
            }
        },
        {
            "name": "automattic/jetpack-config",
            "version": "dev-master",
            "dist": {
                "type": "path",
                "url": "../../packages/config",
                "reference": "fbcaa06ae1311c15b42f9e6c9330658592829af5"
            },
            "require-dev": {
                "automattic/jetpack-changelogger": "^3.0"
            },
            "type": "jetpack-library",
            "extra": {
                "autotagger": true,
                "mirror-repo": "Automattic/jetpack-config",
                "textdomain": "jetpack-config",
                "changelogger": {
                    "link-template": "https://github.com/Automattic/jetpack-config/compare/v${old}...v${new}"
                },
                "branch-alias": {
                    "dev-master": "1.6.x-dev"
                }
            },
            "autoload": {
                "classmap": [
                    "src/"
                ]
            },
            "license": [
                "GPL-2.0-or-later"
            ],
            "description": "Jetpack configuration package that initializes other packages and configures Jetpack's functionality. Can be used as a base for all variants of Jetpack package usage.",
            "transport-options": {
                "relative": true
            }
        },
        {
            "name": "automattic/jetpack-connection",
            "version": "dev-master",
            "dist": {
                "type": "path",
                "url": "../../packages/connection",
                "reference": "5bf3bebadaec57d95df9dc6e01b9d4b7e20a2284"
            },
            "require": {
                "automattic/jetpack-a8c-mc-stats": "^1.4",
                "automattic/jetpack-constants": "^1.6",
                "automattic/jetpack-heartbeat": "^1.4",
                "automattic/jetpack-options": "^1.14",
                "automattic/jetpack-redirect": "^1.7",
                "automattic/jetpack-roles": "^1.4",
                "automattic/jetpack-status": "^1.10",
                "automattic/jetpack-terms-of-service": "^1.9",
                "automattic/jetpack-tracking": "^1.14"
            },
            "require-dev": {
                "automattic/jetpack-changelogger": "^3.0",
                "automattic/wordbless": "@dev",
                "brain/monkey": "2.6.1",
                "yoast/phpunit-polyfills": "1.0.3"
            },
            "type": "jetpack-library",
            "extra": {
                "autotagger": true,
                "mirror-repo": "Automattic/jetpack-connection",
                "textdomain": "jetpack-connection",
                "version-constants": {
                    "::PACKAGE_VERSION": "src/class-package-version.php"
                },
                "changelogger": {
                    "link-template": "https://github.com/Automattic/jetpack-connection/compare/v${old}...v${new}"
                },
                "branch-alias": {
                    "dev-master": "1.36.x-dev"
                }
            },
            "autoload": {
                "classmap": [
                    "legacy",
                    "src/"
                ]
            },
            "scripts": {
                "phpunit": [
                    "./vendor/phpunit/phpunit/phpunit --colors=always"
                ],
                "post-update-cmd": [
                    "php -r \"copy('vendor/automattic/wordbless/src/dbless-wpdb.php', 'wordpress/wp-content/db.php');\""
                ],
                "test-coverage": [
                    "php -dpcov.directory=. ./vendor/bin/phpunit --coverage-clover \"$COVERAGE_DIR/clover.xml\""
                ],
                "test-php": [
                    "@composer phpunit"
                ]
            },
            "license": [
                "GPL-2.0-or-later"
            ],
            "description": "Everything needed to connect to the Jetpack infrastructure",
            "transport-options": {
                "relative": true
            }
        },
        {
            "name": "automattic/jetpack-connection-ui",
            "version": "dev-master",
            "dist": {
                "type": "path",
                "url": "../../packages/connection-ui",
                "reference": "af0b68a96950278824fbd56aad4fc5f5a2af4240"
            },
            "require": {
                "automattic/jetpack-assets": "^1.17",
                "automattic/jetpack-connection": "^1.36",
                "automattic/jetpack-constants": "^1.6",
                "automattic/jetpack-device-detection": "^1.4",
                "automattic/jetpack-identity-crisis": "^0.7"
            },
            "require-dev": {
                "automattic/jetpack-changelogger": "^3.0"
            },
            "type": "jetpack-library",
            "extra": {
                "autotagger": true,
                "mirror-repo": "Automattic/jetpack-connection-ui",
                "textdomain": "jetpack-connection-ui",
                "changelogger": {
                    "link-template": "https://github.com/Automattic/jetpack-connection-ui/compare/v${old}...v${new}"
                },
                "branch-alias": {
                    "dev-master": "2.3.x-dev"
                }
            },
            "autoload": {
                "classmap": [
                    "src/"
                ]
            },
            "scripts": {
                "build-development": [
                    "pnpm run build"
                ],
                "build-production": [
                    "NODE_ENV=production pnpm run build"
                ],
                "watch": [
                    "Composer\\Config::disableProcessTimeout",
                    "pnpm run watch"
                ]
            },
            "license": [
                "GPL-2.0-or-later"
            ],
            "description": "Jetpack Connection UI",
            "transport-options": {
                "relative": true
            }
        },
        {
            "name": "automattic/jetpack-constants",
            "version": "dev-master",
            "dist": {
                "type": "path",
                "url": "../../packages/constants",
                "reference": "c707667b702d06091f8183df68a2a2b0d230c2b3"
            },
            "require-dev": {
                "automattic/jetpack-changelogger": "^3.0",
                "brain/monkey": "2.6.1",
                "yoast/phpunit-polyfills": "1.0.3"
            },
            "type": "jetpack-library",
            "extra": {
                "autotagger": true,
                "mirror-repo": "Automattic/jetpack-constants",
                "changelogger": {
                    "link-template": "https://github.com/Automattic/jetpack-constants/compare/v${old}...v${new}"
                },
                "branch-alias": {
                    "dev-master": "1.6.x-dev"
                }
            },
            "autoload": {
                "classmap": [
                    "src/"
                ]
            },
            "scripts": {
                "phpunit": [
                    "./vendor/phpunit/phpunit/phpunit --colors=always"
                ],
                "test-coverage": [
                    "php -dpcov.directory=. ./vendor/bin/phpunit --coverage-clover \"$COVERAGE_DIR/clover.xml\""
                ],
                "test-php": [
                    "@composer phpunit"
                ]
            },
            "license": [
                "GPL-2.0-or-later"
            ],
            "description": "A wrapper for defining constants in a more testable way.",
            "transport-options": {
                "relative": true
            }
        },
        {
            "name": "automattic/jetpack-device-detection",
            "version": "dev-master",
            "dist": {
                "type": "path",
                "url": "../../packages/device-detection",
                "reference": "9e6dca88fa7d4e8d264d32f3f50007c124f98c97"
            },
            "require-dev": {
                "automattic/jetpack-changelogger": "^3.0",
                "yoast/phpunit-polyfills": "1.0.3"
            },
            "type": "jetpack-library",
            "extra": {
                "autotagger": true,
                "mirror-repo": "Automattic/jetpack-device-detection",
                "changelogger": {
                    "link-template": "https://github.com/Automattic/jetpack-device-detection/compare/v${old}...v${new}"
                },
                "branch-alias": {
                    "dev-master": "1.4.x-dev"
                }
            },
            "autoload": {
                "classmap": [
                    "src/"
                ]
            },
            "scripts": {
                "phpunit": [
                    "./vendor/phpunit/phpunit/phpunit --colors=always"
                ],
                "test-coverage": [
                    "php -dpcov.directory=. ./vendor/bin/phpunit --coverage-clover \"$COVERAGE_DIR/clover.xml\""
                ],
                "test-php": [
                    "@composer phpunit"
                ]
            },
            "license": [
                "GPL-2.0-or-later"
            ],
            "description": "A way to detect device types based on User-Agent header.",
            "transport-options": {
                "relative": true
            }
        },
        {
            "name": "automattic/jetpack-error",
            "version": "dev-master",
            "dist": {
                "type": "path",
                "url": "../../packages/error",
                "reference": "af8ed8b85889e26f768c006ac34b39c9ae5e3f53"
            },
            "require-dev": {
                "automattic/jetpack-changelogger": "^3.0",
                "yoast/phpunit-polyfills": "1.0.3"
            },
            "type": "jetpack-library",
            "extra": {
                "autotagger": true,
                "mirror-repo": "Automattic/jetpack-error",
                "changelogger": {
                    "link-template": "https://github.com/Automattic/jetpack-error/compare/v${old}...v${new}"
                },
                "branch-alias": {
                    "dev-master": "1.3.x-dev"
                }
            },
            "autoload": {
                "classmap": [
                    "src/"
                ]
            },
            "scripts": {
                "phpunit": [
                    "./vendor/phpunit/phpunit/phpunit --colors=always"
                ],
                "test-coverage": [
                    "php -dpcov.directory=. ./vendor/bin/phpunit --coverage-clover \"$COVERAGE_DIR/clover.xml\""
                ],
                "test-php": [
                    "@composer phpunit"
                ]
            },
            "license": [
                "GPL-2.0-or-later"
            ],
            "description": "Jetpack Error - a wrapper around WP_Error.",
            "transport-options": {
                "relative": true
            }
        },
        {
            "name": "automattic/jetpack-heartbeat",
            "version": "dev-master",
            "dist": {
                "type": "path",
                "url": "../../packages/heartbeat",
                "reference": "14c401c013c64fea324ea7fee4559aa90366293c"
            },
            "require": {
                "automattic/jetpack-a8c-mc-stats": "^1.4",
                "automattic/jetpack-options": "^1.14"
            },
            "require-dev": {
                "automattic/jetpack-changelogger": "^3.0"
            },
            "type": "jetpack-library",
            "extra": {
                "autotagger": true,
                "mirror-repo": "Automattic/jetpack-heartbeat",
                "textdomain": "jetpack-heartbeat",
                "changelogger": {
                    "link-template": "https://github.com/Automattic/jetpack-heartbeat/compare/v${old}...v${new}"
                },
                "branch-alias": {
                    "dev-master": "1.4.x-dev"
                }
            },
            "autoload": {
                "classmap": [
                    "src/"
                ]
            },
            "license": [
                "GPL-2.0-or-later"
            ],
            "description": "This adds a cronjob that sends a batch of internal automattic stats to wp.com once a day",
            "transport-options": {
                "relative": true
            }
        },
        {
            "name": "automattic/jetpack-identity-crisis",
            "version": "dev-master",
            "dist": {
                "type": "path",
                "url": "../../packages/identity-crisis",
                "reference": "80cc6904f5337f7cfa194199ad307e054fece278"
            },
            "require": {
                "automattic/jetpack-assets": "^1.17",
                "automattic/jetpack-connection": "^1.36",
                "automattic/jetpack-constants": "^1.6",
                "automattic/jetpack-logo": "^1.5",
                "automattic/jetpack-options": "^1.14",
                "automattic/jetpack-status": "^1.10",
                "automattic/jetpack-tracking": "^1.14"
            },
            "require-dev": {
                "automattic/jetpack-changelogger": "^3.0",
                "automattic/wordbless": "@dev",
                "yoast/phpunit-polyfills": "1.0.3"
            },
            "type": "jetpack-library",
            "extra": {
                "autotagger": true,
                "mirror-repo": "Automattic/jetpack-identity-crisis",
                "textdomain": "jetpack-idc",
                "version-constants": {
                    "::PACKAGE_VERSION": "src/class-identity-crisis.php"
                },
                "changelogger": {
                    "link-template": "https://github.com/Automattic/jetpack-identity-crisis/compare/v${old}...v${new}"
                },
                "branch-alias": {
                    "dev-master": "0.7.x-dev"
                }
            },
            "autoload": {
                "classmap": [
                    "src/"
                ]
            },
            "scripts": {
                "build-development": [
                    "pnpm run build"
                ],
                "build-production": [
                    "NODE_ENV='production' pnpm run build"
                ],
                "phpunit": [
                    "./vendor/phpunit/phpunit/phpunit --colors=always"
                ],
                "test-coverage": [
                    "php -dpcov.directory=. ./vendor/bin/phpunit --coverage-clover \"$COVERAGE_DIR/clover.xml\""
                ],
                "test-php": [
                    "@composer phpunit"
                ],
                "post-update-cmd": [
                    "php -r \"copy('vendor/automattic/wordbless/src/dbless-wpdb.php', 'wordpress/wp-content/db.php');\""
                ],
                "watch": [
                    "Composer\\Config::disableProcessTimeout",
                    "pnpm run watch"
                ]
            },
            "license": [
                "GPL-2.0-or-later"
            ],
            "description": "Identity Crisis.",
            "transport-options": {
                "relative": true
            }
        },
        {
            "name": "automattic/jetpack-jitm",
            "version": "dev-master",
            "dist": {
                "type": "path",
                "url": "../../packages/jitm",
                "reference": "4f5248371ee496e39e648de3de062466c71807be"
            },
            "require": {
                "automattic/jetpack-a8c-mc-stats": "^1.4",
                "automattic/jetpack-assets": "^1.17",
                "automattic/jetpack-connection": "^1.36",
                "automattic/jetpack-device-detection": "^1.4",
                "automattic/jetpack-logo": "^1.5",
                "automattic/jetpack-options": "^1.14",
                "automattic/jetpack-partner": "^1.7",
                "automattic/jetpack-redirect": "^1.7",
                "automattic/jetpack-status": "^1.10",
                "automattic/jetpack-tracking": "^1.14"
            },
            "require-dev": {
                "automattic/jetpack-changelogger": "^3.0",
                "brain/monkey": "2.6.1",
                "yoast/phpunit-polyfills": "1.0.3"
            },
            "type": "jetpack-library",
            "extra": {
                "autotagger": true,
                "mirror-repo": "Automattic/jetpack-jitm",
                "textdomain": "jetpack-jitm",
                "version-constants": {
                    "::PACKAGE_VERSION": "src/class-jitm.php"
                },
                "changelogger": {
                    "link-template": "https://github.com/Automattic/jetpack-jitm/compare/v${old}...v${new}"
                },
                "branch-alias": {
                    "dev-master": "2.2.x-dev"
                }
            },
            "autoload": {
                "classmap": [
                    "src/"
                ]
            },
            "scripts": {
                "build-production": [
                    "pnpm run build-production"
                ],
                "build-development": [
                    "pnpm run build"
                ],
                "phpunit": [
                    "./vendor/phpunit/phpunit/phpunit --colors=always"
                ],
                "test-coverage": [
                    "php -dpcov.directory=. ./vendor/bin/phpunit --coverage-clover \"$COVERAGE_DIR/clover.xml\""
                ],
                "test-php": [
                    "@composer phpunit"
                ]
            },
            "license": [
                "GPL-2.0-or-later"
            ],
            "description": "Just in time messages for Jetpack",
            "transport-options": {
                "relative": true
            }
        },
        {
            "name": "automattic/jetpack-lazy-images",
            "version": "dev-master",
            "dist": {
                "type": "path",
                "url": "../../packages/lazy-images",
                "reference": "c7115dc7f2f073b53f98584382773bb8db0ca68b"
            },
            "require": {
                "automattic/jetpack-assets": "^1.17",
                "automattic/jetpack-constants": "^1.6"
            },
            "require-dev": {
                "automattic/jetpack-changelogger": "^3.0",
                "automattic/wordbless": "dev-master",
                "yoast/phpunit-polyfills": "1.0.3"
            },
            "type": "jetpack-library",
            "extra": {
                "autotagger": true,
                "mirror-repo": "Automattic/jetpack-lazy-images",
                "textdomain": "jetpack-lazy-images",
                "changelogger": {
                    "link-template": "https://github.com/Automattic/jetpack-lazy-images/compare/v${old}...v${new}"
                },
                "branch-alias": {
                    "dev-master": "2.1.x-dev"
                }
            },
            "autoload": {
                "classmap": [
                    "src/"
                ]
            },
            "scripts": {
                "build-production": [
                    "pnpm run build-production"
                ],
                "build-development": [
                    "pnpm run build"
                ],
                "phpunit": [
                    "./vendor/phpunit/phpunit/phpunit --colors=always"
                ],
                "post-update-cmd": [
                    "php -r \"copy('vendor/automattic/wordbless/src/dbless-wpdb.php', 'wordpress/wp-content/db.php');\""
                ],
                "test-coverage": [
                    "php -dpcov.directory=. ./vendor/bin/phpunit --coverage-clover \"$COVERAGE_DIR/clover.xml\""
                ],
                "test-php": [
                    "@composer phpunit"
                ]
            },
            "license": [
                "GPL-2.0-or-later"
            ],
            "description": "Speed up your site and create a smoother viewing experience by loading images as visitors scroll down the screen, instead of all at once.",
            "transport-options": {
                "relative": true
            }
        },
        {
            "name": "automattic/jetpack-licensing",
            "version": "dev-master",
            "dist": {
                "type": "path",
                "url": "../../packages/licensing",
                "reference": "e3f1de928b8c29cb8897e9ceee7192bf450b4999"
            },
            "require": {
                "automattic/jetpack-connection": "^1.36",
                "automattic/jetpack-options": "^1.14"
            },
            "require-dev": {
                "automattic/jetpack-changelogger": "^3.0",
                "automattic/wordbless": "@dev",
                "yoast/phpunit-polyfills": "1.0.3"
            },
            "type": "jetpack-library",
            "extra": {
                "autotagger": true,
                "mirror-repo": "Automattic/jetpack-licensing",
                "textdomain": "jetpack-licensing",
                "changelogger": {
                    "link-template": "https://github.com/Automattic/jetpack-licensing/compare/v${old}...v${new}"
                },
                "branch-alias": {
                    "dev-master": "1.6.x-dev"
                }
            },
            "autoload": {
                "classmap": [
                    "src/"
                ]
            },
            "scripts": {
                "phpunit": [
                    "./vendor/phpunit/phpunit/phpunit --colors=always"
                ],
                "post-update-cmd": [
                    "php -r \"copy('vendor/automattic/wordbless/src/dbless-wpdb.php', 'wordpress/wp-content/db.php');\""
                ],
                "test-coverage": [
                    "php -dpcov.directory=. ./vendor/bin/phpunit --coverage-clover \"$COVERAGE_DIR/clover.xml\""
                ],
                "test-php": [
                    "@composer phpunit"
                ]
            },
            "license": [
                "GPL-2.0-or-later"
            ],
            "description": "Everything needed to manage Jetpack licenses client-side.",
            "transport-options": {
                "relative": true
            }
        },
        {
            "name": "automattic/jetpack-logo",
            "version": "dev-master",
            "dist": {
                "type": "path",
                "url": "../../packages/logo",
                "reference": "c0d7df78e0ea4d9d09a22ff937fce5ec13a08379"
            },
            "require-dev": {
                "automattic/jetpack-changelogger": "^3.0",
                "yoast/phpunit-polyfills": "1.0.3"
            },
            "type": "jetpack-library",
            "extra": {
                "autotagger": true,
                "mirror-repo": "Automattic/jetpack-logo",
                "changelogger": {
                    "link-template": "https://github.com/Automattic/jetpack-logo/compare/v${old}...v${new}"
                },
                "branch-alias": {
                    "dev-master": "1.5.x-dev"
                }
            },
            "autoload": {
                "classmap": [
                    "src/"
                ]
            },
            "scripts": {
                "phpunit": [
                    "./vendor/phpunit/phpunit/phpunit --colors=always"
                ],
                "test-coverage": [
                    "php -dpcov.directory=. ./vendor/bin/phpunit --coverage-clover \"$COVERAGE_DIR/clover.xml\""
                ],
                "test-php": [
                    "@composer phpunit"
                ]
            },
            "license": [
                "GPL-2.0-or-later"
            ],
            "description": "A logo for Jetpack",
            "transport-options": {
                "relative": true
            }
        },
        {
            "name": "automattic/jetpack-my-jetpack",
            "version": "dev-master",
            "dist": {
                "type": "path",
                "url": "../../packages/my-jetpack",
                "reference": "d9c67455da0f3210b8aa25ed2a860a568bf03364"
            },
            "require": {
                "automattic/jetpack-admin-ui": "^0.2",
                "automattic/jetpack-assets": "^1.17",
                "automattic/jetpack-connection": "^1.36",
                "automattic/jetpack-plugins-installer": "^0.1",
                "automattic/jetpack-redirect": "^1.7",
                "automattic/jetpack-terms-of-service": "^1.9",
                "automattic/jetpack-tracking": "^1.14"
            },
            "require-dev": {
                "automattic/jetpack-changelogger": "^3.0",
                "automattic/jetpack-constants": "^1.6",
                "automattic/jetpack-options": "^1.14",
                "automattic/wordbless": "@dev",
                "yoast/phpunit-polyfills": "1.0.3"
            },
            "type": "jetpack-library",
            "extra": {
                "autotagger": true,
                "mirror-repo": "Automattic/jetpack-my-jetpack",
                "textdomain": "jetpack-my-jetpack",
                "changelogger": {
                    "link-template": "https://github.com/Automattic/jetpack-my-jetpack/compare/${old}...${new}"
                },
                "branch-alias": {
                    "dev-master": "0.6.x-dev"
                },
                "version-constants": {
                    "::PACKAGE_VERSION": "src/class-initializer.php"
                }
            },
            "autoload": {
                "classmap": [
                    "src/",
                    "src/products"
                ]
            },
            "scripts": {
                "phpunit": [
                    "./vendor/phpunit/phpunit/phpunit --colors=always"
                ],
                "test-coverage": [
                    "php -dpcov.directory=. ./vendor/bin/phpunit --coverage-clover \"$COVERAGE_DIR/coverage.xml\"",
                    "pnpm run test -- --coverageDirectory=\"$COVERAGE_DIR\" --coverage --coverageReporters=clover"
                ],
                "test-php": [
                    "@composer phpunit"
                ],
                "test-js": [
                    "pnpm run test"
                ],
                "test-js-watch": [
                    "Composer\\Config::disableProcessTimeout",
                    "pnpm run test -- --watch"
                ],
                "build-development": [
                    "pnpm run build"
                ],
                "build-production": [
                    "NODE_ENV=production pnpm run build"
                ],
                "watch": [
                    "Composer\\Config::disableProcessTimeout",
                    "pnpm run watch"
                ],
                "post-update-cmd": [
                    "php -r \"copy('vendor/automattic/wordbless/src/dbless-wpdb.php', 'wordpress/wp-content/db.php');\""
                ]
            },
            "license": [
                "GPL-2.0-or-later"
            ],
            "description": "WP Admin page with information and configuration shared among all Jetpack stand-alone plugins",
            "transport-options": {
                "relative": true
            }
        },
        {
            "name": "automattic/jetpack-options",
            "version": "dev-master",
            "dist": {
                "type": "path",
                "url": "../../packages/options",
                "reference": "ae4325a0569cc055a1c2649bb2572f15ab4d37bb"
            },
            "require": {
                "automattic/jetpack-constants": "^1.6"
            },
            "require-dev": {
                "automattic/jetpack-changelogger": "^3.0",
                "yoast/phpunit-polyfills": "1.0.3"
            },
            "type": "jetpack-library",
            "extra": {
                "autotagger": true,
                "mirror-repo": "Automattic/jetpack-options",
                "changelogger": {
                    "link-template": "https://github.com/Automattic/jetpack-options/compare/v${old}...v${new}"
                },
                "branch-alias": {
                    "dev-master": "1.14.x-dev"
                }
            },
            "autoload": {
                "classmap": [
                    "legacy"
                ]
            },
            "license": [
                "GPL-2.0-or-later"
            ],
            "description": "A wrapper for wp-options to manage specific Jetpack options.",
            "transport-options": {
                "relative": true
            }
        },
        {
            "name": "automattic/jetpack-partner",
            "version": "dev-master",
            "dist": {
                "type": "path",
                "url": "../../packages/partner",
                "reference": "479fb85076a90f52dde0f76843679a8334d18b89"
            },
            "require": {
                "automattic/jetpack-connection": "^1.36",
                "automattic/jetpack-options": "^1.14",
                "automattic/jetpack-status": "^1.10"
            },
            "require-dev": {
                "automattic/jetpack-changelogger": "^3.0",
                "automattic/wordbless": "@dev",
                "brain/monkey": "2.6.1",
                "yoast/phpunit-polyfills": "1.0.3"
            },
            "type": "jetpack-library",
            "extra": {
                "autotagger": true,
                "mirror-repo": "Automattic/jetpack-partner",
                "changelogger": {
                    "link-template": "https://github.com/Automattic/jetpack-partner/compare/v${old}...v${new}"
                },
                "branch-alias": {
                    "dev-master": "1.7.x-dev"
                }
            },
            "autoload": {
                "classmap": [
                    "src/"
                ]
            },
            "scripts": {
                "phpunit": [
                    "./vendor/phpunit/phpunit/phpunit --colors=always"
                ],
                "post-update-cmd": [
                    "php -r \"copy('vendor/automattic/wordbless/src/dbless-wpdb.php', 'wordpress/wp-content/db.php');\""
                ],
                "test-coverage": [
                    "php -dpcov.directory=. ./vendor/bin/phpunit --coverage-clover \"$COVERAGE_DIR/clover.xml\""
                ],
                "test-php": [
                    "@composer phpunit"
                ]
            },
            "license": [
                "GPL-2.0-or-later"
            ],
            "description": "Support functions for Jetpack hosting partners.",
            "transport-options": {
                "relative": true
            }
        },
        {
            "name": "automattic/jetpack-password-checker",
            "version": "dev-master",
            "dist": {
                "type": "path",
                "url": "../../packages/password-checker",
                "reference": "a9dd0d76a2a18a042898111f5ac279e5f32c2258"
            },
            "require-dev": {
                "automattic/jetpack-changelogger": "^3.0",
                "automattic/wordbless": "@dev",
                "yoast/phpunit-polyfills": "1.0.3"
            },
            "type": "jetpack-library",
            "extra": {
                "autotagger": true,
                "mirror-repo": "Automattic/jetpack-password-checker",
                "textdomain": "jetpack-password-checker",
                "changelogger": {
                    "link-template": "https://github.com/Automattic/jetpack-password-checker/compare/v${old}...v${new}"
                },
                "branch-alias": {
                    "dev-master": "0.2.x-dev"
                }
            },
            "autoload": {
                "classmap": [
                    "src/"
                ]
            },
            "scripts": {
                "phpunit": [
                    "./vendor/phpunit/phpunit/phpunit --colors=always"
                ],
                "test-coverage": [
                    "php -dpcov.directory=. ./vendor/bin/phpunit --coverage-clover \"$COVERAGE_DIR/clover.xml\""
                ],
                "test-php": [
                    "@composer phpunit"
                ],
                "post-update-cmd": [
                    "php -r \"copy('vendor/automattic/wordbless/src/dbless-wpdb.php', 'wordpress/wp-content/db.php');\""
                ]
            },
            "license": [
                "GPL-2.0-or-later"
            ],
            "description": "Password Checker.",
            "transport-options": {
                "relative": true
            }
        },
        {
            "name": "automattic/jetpack-plugins-installer",
            "version": "dev-master",
            "dist": {
                "type": "path",
                "url": "../../packages/plugins-installer",
                "reference": "19c930344c337c188d411a51938c7c870ea511a1"
            },
            "require": {
                "automattic/jetpack-a8c-mc-stats": "^1.4"
            },
            "require-dev": {
                "automattic/jetpack-changelogger": "^3.0",
                "yoast/phpunit-polyfills": "1.0.3"
            },
            "type": "library",
            "extra": {
                "branch-alias": {
                    "dev-master": "0.1.x-dev"
                },
                "mirror-repo": "Automattic/jetpack-plugins-installer",
                "changelogger": {
                    "link-template": "https://github.com/Automattic/jetpack-plugins-installer/compare/v${old}...v${new}"
                },
                "autotagger": true,
                "textdomain": "jetpack-plugins-installer"
            },
            "autoload": {
                "classmap": [
                    "src/"
                ]
            },
            "scripts": {
                "phpunit": [
                    "./vendor/phpunit/phpunit/phpunit --colors=always"
                ],
                "test-coverage": [
                    "php -dpcov.directory=. ./vendor/bin/phpunit --coverage-clover \"$COVERAGE_DIR/clover.xml\""
                ],
                "test-php": [
                    "@composer phpunit"
                ]
            },
            "license": [
                "GPL-2.0-or-later"
            ],
            "description": "Handle installation of plugins from WP.org",
            "transport-options": {
                "relative": true
            }
        },
        {
            "name": "automattic/jetpack-redirect",
            "version": "dev-master",
            "dist": {
                "type": "path",
                "url": "../../packages/redirect",
                "reference": "853a795a62f87b8c90e891c666d53c3efe81f622"
            },
            "require": {
                "automattic/jetpack-status": "^1.10"
            },
            "require-dev": {
                "automattic/jetpack-changelogger": "^3.0",
                "brain/monkey": "2.6.1",
                "yoast/phpunit-polyfills": "1.0.3"
            },
            "type": "jetpack-library",
            "extra": {
                "autotagger": true,
                "mirror-repo": "Automattic/jetpack-redirect",
                "changelogger": {
                    "link-template": "https://github.com/Automattic/jetpack-redirect/compare/v${old}...v${new}"
                },
                "branch-alias": {
                    "dev-master": "1.7.x-dev"
                }
            },
            "autoload": {
                "classmap": [
                    "src/"
                ]
            },
            "scripts": {
                "phpunit": [
                    "./vendor/phpunit/phpunit/phpunit --colors=always"
                ],
                "test-coverage": [
                    "php -dpcov.directory=. ./vendor/bin/phpunit --coverage-clover \"$COVERAGE_DIR/clover.xml\""
                ],
                "test-php": [
                    "@composer phpunit"
                ]
            },
            "license": [
                "GPL-2.0-or-later"
            ],
            "description": "Utilities to build URLs to the jetpack.com/redirect/ service",
            "transport-options": {
                "relative": true
            }
        },
        {
            "name": "automattic/jetpack-roles",
            "version": "dev-master",
            "dist": {
                "type": "path",
                "url": "../../packages/roles",
                "reference": "865b6ca769a59af99b25f560a1f0e7e6a19bff1f"
            },
            "require-dev": {
                "automattic/jetpack-changelogger": "^3.0",
                "brain/monkey": "2.6.1",
                "yoast/phpunit-polyfills": "1.0.3"
            },
            "type": "jetpack-library",
            "extra": {
                "autotagger": true,
                "mirror-repo": "Automattic/jetpack-roles",
                "changelogger": {
                    "link-template": "https://github.com/Automattic/jetpack-roles/compare/v${old}...v${new}"
                },
                "branch-alias": {
                    "dev-master": "1.4.x-dev"
                }
            },
            "autoload": {
                "classmap": [
                    "src/"
                ]
            },
            "scripts": {
                "phpunit": [
                    "./vendor/phpunit/phpunit/phpunit --colors=always"
                ],
                "test-coverage": [
                    "php -dpcov.directory=. ./vendor/bin/phpunit --coverage-clover \"$COVERAGE_DIR/clover.xml\""
                ],
                "test-php": [
                    "@composer phpunit"
                ]
            },
            "license": [
                "GPL-2.0-or-later"
            ],
            "description": "Utilities, related with user roles and capabilities.",
            "transport-options": {
                "relative": true
            }
        },
        {
            "name": "automattic/jetpack-search",
            "version": "dev-master",
            "dist": {
                "type": "path",
                "url": "../../packages/search",
                "reference": "a89165a040679943b525f8983b78b7f097a87dfd"
            },
            "require": {
                "automattic/jetpack-assets": "^1.17",
                "automattic/jetpack-connection": "^1.36",
                "automattic/jetpack-constants": "^1.6",
                "automattic/jetpack-options": "^1.14",
                "automattic/jetpack-status": "^1.10",
                "automattic/jetpack-tracking": "^1.14"
            },
            "require-dev": {
                "automattic/jetpack-changelogger": "^3.0",
                "automattic/wordbless": "0.3.1",
                "yoast/phpunit-polyfills": "1.0.3"
            },
            "type": "jetpack-library",
            "extra": {
                "autotagger": true,
                "mirror-repo": "Automattic/jetpack-search",
                "textdomain": "jetpack-search-pkg",
                "changelogger": {
                    "link-template": "https://github.com/Automattic/jetpack-search/compare/v${old}...v${new}"
                },
                "branch-alias": {
                    "dev-master": "0.8.x-dev"
                },
                "version-constants": {
                    "JETPACK_SEARCH_PKG__VERSION": "search.php"
                }
            },
            "autoload": {
                "files": [
                    "search.php"
                ],
                "classmap": [
                    "src/"
                ]
            },
            "scripts": {
                "build": [
                    "Composer\\Config::disableProcessTimeout",
                    "pnpm run build"
                ],
                "build-development": [
                    "pnpm run build-development"
                ],
                "build-production": [
                    "pnpm run build-production"
                ],
                "phpunit": [
                    "./vendor/phpunit/phpunit/phpunit --colors=always"
                ],
                "test-coverage": [
                    "php -dpcov.directory=. ./vendor/bin/phpunit --coverage-clover \"$COVERAGE_DIR/clover.xml\""
                ],
                "test-js": [
                    "pnpm run test"
                ],
                "test-php": [
                    "@composer phpunit"
                ],
                "post-update-cmd": [
                    "php -r \"copy('vendor/automattic/wordbless/src/dbless-wpdb.php', 'wordpress/wp-content/db.php');\""
                ],
                "watch": [
                    "Composer\\Config::disableProcessTimeout",
                    "pnpm run watch"
                ]
            },
            "license": [
                "GPL-2.0-or-later"
            ],
            "description": "Tools to assist with enabling cloud search for Jetpack sites.",
            "transport-options": {
                "relative": true
            }
        },
        {
            "name": "automattic/jetpack-status",
            "version": "dev-master",
            "dist": {
                "type": "path",
                "url": "../../packages/status",
                "reference": "110f7056a6fd5fb0cc77e39b8b561e2512c1ef5b"
            },
            "require": {
                "automattic/jetpack-constants": "^1.6"
            },
            "require-dev": {
                "automattic/jetpack-changelogger": "^3.0",
                "brain/monkey": "2.6.1",
                "yoast/phpunit-polyfills": "1.0.3"
            },
            "type": "jetpack-library",
            "extra": {
                "autotagger": true,
                "mirror-repo": "Automattic/jetpack-status",
                "changelogger": {
                    "link-template": "https://github.com/Automattic/jetpack-status/compare/v${old}...v${new}"
                },
                "branch-alias": {
                    "dev-master": "1.10.x-dev"
                }
            },
            "autoload": {
                "classmap": [
                    "src/"
                ]
            },
            "scripts": {
                "phpunit": [
                    "./vendor/phpunit/phpunit/phpunit --colors=always"
                ],
                "test-coverage": [
                    "php -dpcov.directory=. ./vendor/bin/phpunit --coverage-clover \"$COVERAGE_DIR/clover.xml\""
                ],
                "test-php": [
                    "@composer phpunit"
                ]
            },
            "license": [
                "GPL-2.0-or-later"
            ],
            "description": "Used to retrieve information about the current status of Jetpack and the site overall.",
            "transport-options": {
                "relative": true
            }
        },
        {
            "name": "automattic/jetpack-sync",
            "version": "dev-master",
            "dist": {
                "type": "path",
                "url": "../../packages/sync",
                "reference": "6a8766c8465af765dc98ce86d454cfafa0bb0009"
            },
            "require": {
                "automattic/jetpack-connection": "^1.36",
                "automattic/jetpack-constants": "^1.6",
                "automattic/jetpack-heartbeat": "^1.4",
                "automattic/jetpack-identity-crisis": "^0.7",
                "automattic/jetpack-options": "^1.14",
                "automattic/jetpack-password-checker": "^0.2",
                "automattic/jetpack-roles": "^1.4",
                "automattic/jetpack-status": "^1.10"
            },
            "require-dev": {
                "automattic/jetpack-changelogger": "^3.0",
                "automattic/wordbless": "@dev",
                "yoast/phpunit-polyfills": "1.0.3"
            },
            "type": "jetpack-library",
            "extra": {
                "autotagger": true,
                "mirror-repo": "Automattic/jetpack-sync",
                "textdomain": "jetpack-sync",
                "version-constants": {
                    "::PACKAGE_VERSION": "src/class-package-version.php"
                },
                "changelogger": {
                    "link-template": "https://github.com/Automattic/jetpack-sync/compare/v${old}...v${new}"
                },
                "branch-alias": {
                    "dev-master": "1.30.x-dev"
                }
            },
            "autoload": {
                "classmap": [
                    "src/"
                ]
            },
            "scripts": {
                "phpunit": [
                    "./vendor/phpunit/phpunit/phpunit --colors=always"
                ],
                "test-coverage": [
                    "php -dpcov.directory=. ./vendor/bin/phpunit --coverage-clover \"$COVERAGE_DIR/clover.xml\""
                ],
                "test-php": [
                    "@composer phpunit"
                ],
                "post-update-cmd": [
                    "php -r \"copy('vendor/automattic/wordbless/src/dbless-wpdb.php', 'wordpress/wp-content/db.php');\""
                ]
            },
            "license": [
                "GPL-2.0-or-later"
            ],
            "description": "Everything needed to allow syncing to the WP.com infrastructure.",
            "transport-options": {
                "relative": true
            }
        },
        {
            "name": "automattic/jetpack-terms-of-service",
            "version": "dev-master",
            "dist": {
                "type": "path",
                "url": "../../packages/terms-of-service",
                "reference": "706eb81842e2098c9f91b8cb911e396d905ad7a4"
            },
            "require": {
                "automattic/jetpack-options": "^1.14",
                "automattic/jetpack-status": "^1.10"
            },
            "require-dev": {
                "automattic/jetpack-changelogger": "^3.0",
                "brain/monkey": "2.6.1",
                "yoast/phpunit-polyfills": "1.0.3"
            },
            "type": "jetpack-library",
            "extra": {
                "autotagger": true,
                "mirror-repo": "Automattic/jetpack-terms-of-service",
                "changelogger": {
                    "link-template": "https://github.com/Automattic/jetpack-terms-of-service/compare/v${old}...v${new}"
                },
                "branch-alias": {
                    "dev-master": "1.9.x-dev"
                }
            },
            "autoload": {
                "classmap": [
                    "src/"
                ]
            },
            "scripts": {
                "phpunit": [
                    "./vendor/phpunit/phpunit/phpunit --colors=always"
                ],
                "test-coverage": [
                    "php -dpcov.directory=. ./vendor/bin/phpunit --coverage-clover \"$COVERAGE_DIR/clover.xml\""
                ],
                "test-php": [
                    "@composer phpunit"
                ]
            },
            "license": [
                "GPL-2.0-or-later"
            ],
            "description": "Everything need to manage the terms of service state",
            "transport-options": {
                "relative": true
            }
        },
        {
            "name": "automattic/jetpack-tracking",
            "version": "dev-master",
            "dist": {
                "type": "path",
                "url": "../../packages/tracking",
                "reference": "60dd2a4462221bcc460aadf9f86daeb308fd8027"
            },
            "require": {
                "automattic/jetpack-assets": "^1.17",
                "automattic/jetpack-options": "^1.14",
                "automattic/jetpack-status": "^1.10",
                "automattic/jetpack-terms-of-service": "^1.9"
            },
            "require-dev": {
                "automattic/jetpack-changelogger": "^3.0",
                "brain/monkey": "2.6.1",
                "yoast/phpunit-polyfills": "1.0.3"
            },
            "type": "jetpack-library",
            "extra": {
                "autotagger": true,
                "mirror-repo": "Automattic/jetpack-tracking",
                "textdomain": "jetpack-tracking",
                "changelogger": {
                    "link-template": "https://github.com/Automattic/jetpack-tracking/compare/v${old}...v${new}"
                },
                "branch-alias": {
                    "dev-master": "1.14.x-dev"
                }
            },
            "autoload": {
                "classmap": [
                    "legacy",
                    "src/"
                ]
            },
            "scripts": {
                "phpunit": [
                    "./vendor/phpunit/phpunit/phpunit --colors=always"
                ],
                "test-coverage": [
                    "php -dpcov.directory=. ./vendor/bin/phpunit --coverage-clover \"$COVERAGE_DIR/clover.xml\""
                ],
                "test-php": [
                    "@composer phpunit"
                ]
            },
            "license": [
                "GPL-2.0-or-later"
            ],
            "description": "Tracking for Jetpack",
            "transport-options": {
                "relative": true
            }
        },
        {
            "name": "automattic/jetpack-waf",
            "version": "dev-master",
            "dist": {
                "type": "path",
                "url": "../../packages/waf",
                "reference": "c64f994de535ce6d4d78dbd120ae95b3eb0cffd7"
            },
            "require": {
                "wikimedia/aho-corasick": "^1.0"
            },
            "require-dev": {
                "automattic/jetpack-changelogger": "^3.0",
                "yoast/phpunit-polyfills": "1.0.3"
            },
            "type": "library",
            "extra": {
                "autotagger": true,
                "mirror-repo": "Automattic/jetpack-waf",
                "changelogger": {
                    "link-template": "https://github.com/Automattic/jetpack-waf/compare/v${old}...v${new}"
                },
                "branch-alias": {
                    "dev-master": "0.1.x-dev"
                }
            },
            "autoload": {
                "files": [
                    "actions.php"
                ],
                "classmap": [
                    "src/"
                ]
            },
            "scripts": {
                "phpunit": [
                    "./vendor/phpunit/phpunit/phpunit --colors=always"
                ],
                "test-coverage": [
                    "php -dpcov.directory=. ./vendor/bin/phpunit --coverage-clover \"$COVERAGE_DIR/clover.xml\""
                ],
                "test-php": [
                    "@composer phpunit"
                ]
            },
            "license": [
                "GPL-2.0-or-later"
            ],
            "description": "Tools to assist with the Jetpack Web Application Firewall",
            "transport-options": {
                "relative": true
            }
        },
        {
            "name": "nojimage/twitter-text-php",
            "version": "v3.1.2",
            "source": {
                "type": "git",
                "url": "https://github.com/nojimage/twitter-text-php.git",
                "reference": "979bcf6a92d543b61588c7c0c0a87d0eb473d8f6"
            },
            "dist": {
                "type": "zip",
                "url": "https://api.github.com/repos/nojimage/twitter-text-php/zipball/979bcf6a92d543b61588c7c0c0a87d0eb473d8f6",
                "reference": "979bcf6a92d543b61588c7c0c0a87d0eb473d8f6",
                "shasum": ""
            },
            "require": {
                "ext-intl": "*",
                "ext-mbstring": "*",
                "php": ">=5.3.3"
            },
            "require-dev": {
                "ext-json": "*",
                "phpunit/phpunit": "4.8.*|5.7.*|6.5.*",
                "symfony/yaml": "^2.6.0|^3.4.0|^4.4.0|^5.0.0",
                "twitter/twitter-text": "^3.0.0"
            },
            "type": "library",
            "autoload": {
                "psr-0": {
                    "Twitter\\Text\\": "lib/"
                }
            },
            "notification-url": "https://packagist.org/downloads/",
            "license": [
                "Apache-2.0"
            ],
            "authors": [
                {
                    "name": "Matt Sanford",
                    "email": "matt@mzsanford.com",
                    "homepage": "http://mzsanford.com"
                },
                {
                    "name": "Mike Cochrane",
                    "email": "mikec@mikenz.geek.nz",
                    "homepage": "http://mikenz.geek.nz"
                },
                {
                    "name": "Nick Pope",
                    "email": "git@nickpope.me.uk",
                    "homepage": "http://www.nickpope.me.uk"
                },
                {
                    "name": "Takashi Nojima",
                    "homepage": "http://php-tips.com"
                }
            ],
            "description": "A library of PHP classes that provide auto-linking and extraction of usernames, lists, hashtags and URLs from tweets.",
            "homepage": "https://github.com/nojimage/twitter-text-php",
            "keywords": [
                "autolink",
                "extract",
                "text",
                "twitter"
            ],
            "support": {
                "issues": "https://github.com/nojimage/twitter-text-php/issues",
                "source": "https://github.com/nojimage/twitter-text-php/tree/v3.1.2"
            },
            "time": "2021-03-18T11:38:53+00:00"
        },
        {
            "name": "wikimedia/aho-corasick",
            "version": "v1.0.1",
            "source": {
                "type": "git",
                "url": "https://github.com/wikimedia/AhoCorasick.git",
                "reference": "2f3a1bd765913637a66eade658d11d82f0e551be"
            },
            "dist": {
                "type": "zip",
                "url": "https://api.github.com/repos/wikimedia/AhoCorasick/zipball/2f3a1bd765913637a66eade658d11d82f0e551be",
                "reference": "2f3a1bd765913637a66eade658d11d82f0e551be",
                "shasum": ""
            },
            "require": {
                "php": ">=5.5.9"
            },
            "require-dev": {
                "jakub-onderka/php-console-highlighter": "0.3.2",
                "jakub-onderka/php-parallel-lint": "1.0.0",
                "mediawiki/mediawiki-codesniffer": "18.0.0",
                "mediawiki/minus-x": "0.3.1",
                "phpunit/phpunit": "4.8.36 || ^6.5"
            },
            "type": "library",
            "autoload": {
                "classmap": [
                    "src/"
                ]
            },
            "notification-url": "https://packagist.org/downloads/",
            "license": [
                "Apache-2.0"
            ],
            "authors": [
                {
                    "name": "Ori Livneh",
                    "email": "ori@wikimedia.org"
                }
            ],
            "description": "An implementation of the Aho-Corasick string matching algorithm.",
            "homepage": "https://gerrit.wikimedia.org/g/AhoCorasick",
            "keywords": [
                "ahocorasick",
                "matcher"
            ],
            "support": {
                "source": "https://github.com/wikimedia/AhoCorasick/tree/v1.0.1"
            },
            "time": "2018-05-01T18:13:32+00:00"
        }
    ],
    "packages-dev": [
        {
            "name": "antecedent/patchwork",
            "version": "2.1.21",
            "source": {
                "type": "git",
                "url": "https://github.com/antecedent/patchwork.git",
                "reference": "25c1fa0cd9a6e6d0d13863d8df8f050b6733f16d"
            },
            "dist": {
                "type": "zip",
                "url": "https://api.github.com/repos/antecedent/patchwork/zipball/25c1fa0cd9a6e6d0d13863d8df8f050b6733f16d",
                "reference": "25c1fa0cd9a6e6d0d13863d8df8f050b6733f16d",
                "shasum": ""
            },
            "require": {
                "php": ">=5.4.0"
            },
            "require-dev": {
                "phpunit/phpunit": ">=4"
            },
            "type": "library",
            "notification-url": "https://packagist.org/downloads/",
            "license": [
                "MIT"
            ],
            "authors": [
                {
                    "name": "Ignas Rudaitis",
                    "email": "ignas.rudaitis@gmail.com"
                }
            ],
            "description": "Method redefinition (monkey-patching) functionality for PHP.",
            "homepage": "http://patchwork2.org/",
            "keywords": [
                "aop",
                "aspect",
                "interception",
                "monkeypatching",
                "redefinition",
                "runkit",
                "testing"
            ],
            "support": {
                "issues": "https://github.com/antecedent/patchwork/issues",
                "source": "https://github.com/antecedent/patchwork/tree/2.1.21"
            },
            "time": "2022-02-07T07:28:34+00:00"
        },
        {
            "name": "automattic/jetpack-changelogger",
            "version": "dev-master",
            "dist": {
                "type": "path",
                "url": "../../packages/changelogger",
                "reference": "3de69373c0ba949ee1f759b7db0bfe1d16b7c355"
            },
            "require": {
                "php": ">=5.6",
                "symfony/console": "^3.4 | ^5.2",
                "symfony/process": "^3.4 | ^5.2",
                "wikimedia/at-ease": "^1.2 | ^2.0"
            },
            "require-dev": {
                "wikimedia/testing-access-wrapper": "^1.0 | ^2.0",
                "yoast/phpunit-polyfills": "1.0.3"
            },
            "bin": [
                "bin/changelogger"
            ],
            "type": "project",
            "extra": {
                "autotagger": true,
                "branch-alias": {
                    "dev-master": "3.0.x-dev"
                },
                "mirror-repo": "Automattic/jetpack-changelogger",
                "version-constants": {
                    "::VERSION": "src/Application.php"
                },
                "changelogger": {
                    "link-template": "https://github.com/Automattic/jetpack-changelogger/compare/${old}...${new}"
                }
            },
            "autoload": {
                "psr-4": {
                    "Automattic\\Jetpack\\Changelogger\\": "src",
                    "Automattic\\Jetpack\\Changelog\\": "lib"
                }
            },
            "autoload-dev": {
                "psr-4": {
                    "Automattic\\Jetpack\\Changelogger\\Tests\\": "tests/php/includes/src",
                    "Automattic\\Jetpack\\Changelog\\Tests\\": "tests/php/includes/lib"
                }
            },
            "scripts": {
                "phpunit": [
                    "./vendor/phpunit/phpunit/phpunit --colors=always"
                ],
                "test-coverage": [
                    "php -dpcov.directory=. ./vendor/bin/phpunit --coverage-clover \"$COVERAGE_DIR/clover.xml\""
                ],
                "test-php": [
                    "@composer phpunit"
                ],
                "post-install-cmd": [
                    "[ -e vendor/bin/changelogger ] || { cd vendor/bin && ln -s ../../bin/changelogger; }"
                ],
                "post-update-cmd": [
                    "[ -e vendor/bin/changelogger ] || { cd vendor/bin && ln -s ../../bin/changelogger; }"
                ]
            },
            "license": [
                "GPL-2.0-or-later"
            ],
            "description": "Jetpack Changelogger tool. Allows for managing changelogs by dropping change files into a changelog directory with each PR.",
            "transport-options": {
                "relative": true
            }
        },
        {
            "name": "doctrine/instantiator",
            "version": "1.4.0",
            "source": {
                "type": "git",
                "url": "https://github.com/doctrine/instantiator.git",
                "reference": "d56bf6102915de5702778fe20f2de3b2fe570b5b"
            },
            "dist": {
                "type": "zip",
                "url": "https://api.github.com/repos/doctrine/instantiator/zipball/d56bf6102915de5702778fe20f2de3b2fe570b5b",
                "reference": "d56bf6102915de5702778fe20f2de3b2fe570b5b",
                "shasum": ""
            },
            "require": {
                "php": "^7.1 || ^8.0"
            },
            "require-dev": {
                "doctrine/coding-standard": "^8.0",
                "ext-pdo": "*",
                "ext-phar": "*",
                "phpbench/phpbench": "^0.13 || 1.0.0-alpha2",
                "phpstan/phpstan": "^0.12",
                "phpstan/phpstan-phpunit": "^0.12",
                "phpunit/phpunit": "^7.0 || ^8.0 || ^9.0"
            },
            "type": "library",
            "autoload": {
                "psr-4": {
                    "Doctrine\\Instantiator\\": "src/Doctrine/Instantiator/"
                }
            },
            "notification-url": "https://packagist.org/downloads/",
            "license": [
                "MIT"
            ],
            "authors": [
                {
                    "name": "Marco Pivetta",
                    "email": "ocramius@gmail.com",
                    "homepage": "https://ocramius.github.io/"
                }
            ],
            "description": "A small, lightweight utility to instantiate objects in PHP without invoking their constructors",
            "homepage": "https://www.doctrine-project.org/projects/instantiator.html",
            "keywords": [
                "constructor",
                "instantiate"
            ],
            "support": {
                "issues": "https://github.com/doctrine/instantiator/issues",
                "source": "https://github.com/doctrine/instantiator/tree/1.4.0"
            },
            "funding": [
                {
                    "url": "https://www.doctrine-project.org/sponsorship.html",
                    "type": "custom"
                },
                {
                    "url": "https://www.patreon.com/phpdoctrine",
                    "type": "patreon"
                },
                {
                    "url": "https://tidelift.com/funding/github/packagist/doctrine%2Finstantiator",
                    "type": "tidelift"
                }
            ],
            "time": "2020-11-10T18:47:58+00:00"
        },
        {
            "name": "johnkary/phpunit-speedtrap",
            "version": "v4.0.0",
            "source": {
                "type": "git",
                "url": "https://github.com/johnkary/phpunit-speedtrap.git",
                "reference": "5f9b160eac87e975f1c6ca9faee5125f0616fba3"
            },
            "dist": {
                "type": "zip",
                "url": "https://api.github.com/repos/johnkary/phpunit-speedtrap/zipball/5f9b160eac87e975f1c6ca9faee5125f0616fba3",
                "reference": "5f9b160eac87e975f1c6ca9faee5125f0616fba3",
                "shasum": ""
            },
            "require": {
                "php": ">=7.1",
                "phpunit/phpunit": "^7.0 || ^8.0 || ^9.0"
            },
            "type": "library",
            "extra": {
                "branch-alias": {
                    "dev-master": "4.0-dev"
                }
            },
            "autoload": {
                "psr-4": {
                    "JohnKary\\PHPUnit\\Listener\\": "src/"
                }
            },
            "notification-url": "https://packagist.org/downloads/",
            "license": [
                "MIT"
            ],
            "authors": [
                {
                    "name": "John Kary",
                    "email": "john@johnkary.net"
                }
            ],
            "description": "Find and report on slow tests in your PHPUnit test suite",
            "homepage": "https://github.com/johnkary/phpunit-speedtrap",
            "keywords": [
                "phpunit",
                "profile",
                "slow"
            ],
            "support": {
                "issues": "https://github.com/johnkary/phpunit-speedtrap/issues",
                "source": "https://github.com/johnkary/phpunit-speedtrap/tree/v4.0.0"
            },
            "time": "2021-05-03T02:37:05+00:00"
        },
        {
            "name": "myclabs/deep-copy",
            "version": "1.10.2",
            "source": {
                "type": "git",
                "url": "https://github.com/myclabs/DeepCopy.git",
                "reference": "776f831124e9c62e1a2c601ecc52e776d8bb7220"
            },
            "dist": {
                "type": "zip",
                "url": "https://api.github.com/repos/myclabs/DeepCopy/zipball/776f831124e9c62e1a2c601ecc52e776d8bb7220",
                "reference": "776f831124e9c62e1a2c601ecc52e776d8bb7220",
                "shasum": ""
            },
            "require": {
                "php": "^7.1 || ^8.0"
            },
            "require-dev": {
                "doctrine/collections": "^1.0",
                "doctrine/common": "^2.6",
                "phpunit/phpunit": "^7.1"
            },
            "type": "library",
            "autoload": {
                "files": [
                    "src/DeepCopy/deep_copy.php"
                ],
                "psr-4": {
                    "DeepCopy\\": "src/DeepCopy/"
                }
            },
            "notification-url": "https://packagist.org/downloads/",
            "license": [
                "MIT"
            ],
            "description": "Create deep copies (clones) of your objects",
            "keywords": [
                "clone",
                "copy",
                "duplicate",
                "object",
                "object graph"
            ],
            "support": {
                "issues": "https://github.com/myclabs/DeepCopy/issues",
                "source": "https://github.com/myclabs/DeepCopy/tree/1.10.2"
            },
            "funding": [
                {
                    "url": "https://tidelift.com/funding/github/packagist/myclabs/deep-copy",
                    "type": "tidelift"
                }
            ],
            "time": "2020-11-13T09:40:50+00:00"
        },
        {
            "name": "nikic/php-parser",
            "version": "v4.13.2",
            "source": {
                "type": "git",
                "url": "https://github.com/nikic/PHP-Parser.git",
                "reference": "210577fe3cf7badcc5814d99455df46564f3c077"
            },
            "dist": {
                "type": "zip",
                "url": "https://api.github.com/repos/nikic/PHP-Parser/zipball/210577fe3cf7badcc5814d99455df46564f3c077",
                "reference": "210577fe3cf7badcc5814d99455df46564f3c077",
                "shasum": ""
            },
            "require": {
                "ext-tokenizer": "*",
                "php": ">=7.0"
            },
            "require-dev": {
                "ircmaxell/php-yacc": "^0.0.7",
                "phpunit/phpunit": "^6.5 || ^7.0 || ^8.0 || ^9.0"
            },
            "bin": [
                "bin/php-parse"
            ],
            "type": "library",
            "extra": {
                "branch-alias": {
                    "dev-master": "4.9-dev"
                }
            },
            "autoload": {
                "psr-4": {
                    "PhpParser\\": "lib/PhpParser"
                }
            },
            "notification-url": "https://packagist.org/downloads/",
            "license": [
                "BSD-3-Clause"
            ],
            "authors": [
                {
                    "name": "Nikita Popov"
                }
            ],
            "description": "A PHP parser written in PHP",
            "keywords": [
                "parser",
                "php"
            ],
            "support": {
                "issues": "https://github.com/nikic/PHP-Parser/issues",
                "source": "https://github.com/nikic/PHP-Parser/tree/v4.13.2"
            },
            "time": "2021-11-30T19:35:32+00:00"
        },
        {
            "name": "phar-io/manifest",
            "version": "2.0.3",
            "source": {
                "type": "git",
                "url": "https://github.com/phar-io/manifest.git",
                "reference": "97803eca37d319dfa7826cc2437fc020857acb53"
            },
            "dist": {
                "type": "zip",
                "url": "https://api.github.com/repos/phar-io/manifest/zipball/97803eca37d319dfa7826cc2437fc020857acb53",
                "reference": "97803eca37d319dfa7826cc2437fc020857acb53",
                "shasum": ""
            },
            "require": {
                "ext-dom": "*",
                "ext-phar": "*",
                "ext-xmlwriter": "*",
                "phar-io/version": "^3.0.1",
                "php": "^7.2 || ^8.0"
            },
            "type": "library",
            "extra": {
                "branch-alias": {
                    "dev-master": "2.0.x-dev"
                }
            },
            "autoload": {
                "classmap": [
                    "src/"
                ]
            },
            "notification-url": "https://packagist.org/downloads/",
            "license": [
                "BSD-3-Clause"
            ],
            "authors": [
                {
                    "name": "Arne Blankerts",
                    "email": "arne@blankerts.de",
                    "role": "Developer"
                },
                {
                    "name": "Sebastian Heuer",
                    "email": "sebastian@phpeople.de",
                    "role": "Developer"
                },
                {
                    "name": "Sebastian Bergmann",
                    "email": "sebastian@phpunit.de",
                    "role": "Developer"
                }
            ],
            "description": "Component for reading phar.io manifest information from a PHP Archive (PHAR)",
            "support": {
                "issues": "https://github.com/phar-io/manifest/issues",
                "source": "https://github.com/phar-io/manifest/tree/2.0.3"
            },
            "time": "2021-07-20T11:28:43+00:00"
        },
        {
            "name": "phar-io/version",
            "version": "3.1.1",
            "source": {
                "type": "git",
                "url": "https://github.com/phar-io/version.git",
                "reference": "15a90844ad40f127afd244c0cad228de2a80052a"
            },
            "dist": {
                "type": "zip",
                "url": "https://api.github.com/repos/phar-io/version/zipball/15a90844ad40f127afd244c0cad228de2a80052a",
                "reference": "15a90844ad40f127afd244c0cad228de2a80052a",
                "shasum": ""
            },
            "require": {
                "php": "^7.2 || ^8.0"
            },
            "type": "library",
            "autoload": {
                "classmap": [
                    "src/"
                ]
            },
            "notification-url": "https://packagist.org/downloads/",
            "license": [
                "BSD-3-Clause"
            ],
            "authors": [
                {
                    "name": "Arne Blankerts",
                    "email": "arne@blankerts.de",
                    "role": "Developer"
                },
                {
                    "name": "Sebastian Heuer",
                    "email": "sebastian@phpeople.de",
                    "role": "Developer"
                },
                {
                    "name": "Sebastian Bergmann",
                    "email": "sebastian@phpunit.de",
                    "role": "Developer"
                }
            ],
            "description": "Library for handling version information and constraints",
            "support": {
                "issues": "https://github.com/phar-io/version/issues",
                "source": "https://github.com/phar-io/version/tree/3.1.1"
            },
            "time": "2022-02-07T21:56:48+00:00"
        },
        {
            "name": "phpdocumentor/reflection-common",
            "version": "2.2.0",
            "source": {
                "type": "git",
                "url": "https://github.com/phpDocumentor/ReflectionCommon.git",
                "reference": "1d01c49d4ed62f25aa84a747ad35d5a16924662b"
            },
            "dist": {
                "type": "zip",
                "url": "https://api.github.com/repos/phpDocumentor/ReflectionCommon/zipball/1d01c49d4ed62f25aa84a747ad35d5a16924662b",
                "reference": "1d01c49d4ed62f25aa84a747ad35d5a16924662b",
                "shasum": ""
            },
            "require": {
                "php": "^7.2 || ^8.0"
            },
            "type": "library",
            "extra": {
                "branch-alias": {
                    "dev-2.x": "2.x-dev"
                }
            },
            "autoload": {
                "psr-4": {
                    "phpDocumentor\\Reflection\\": "src/"
                }
            },
            "notification-url": "https://packagist.org/downloads/",
            "license": [
                "MIT"
            ],
            "authors": [
                {
                    "name": "Jaap van Otterdijk",
                    "email": "opensource@ijaap.nl"
                }
            ],
            "description": "Common reflection classes used by phpdocumentor to reflect the code structure",
            "homepage": "http://www.phpdoc.org",
            "keywords": [
                "FQSEN",
                "phpDocumentor",
                "phpdoc",
                "reflection",
                "static analysis"
            ],
            "support": {
                "issues": "https://github.com/phpDocumentor/ReflectionCommon/issues",
                "source": "https://github.com/phpDocumentor/ReflectionCommon/tree/2.x"
            },
            "time": "2020-06-27T09:03:43+00:00"
        },
        {
            "name": "phpdocumentor/reflection-docblock",
            "version": "5.3.0",
            "source": {
                "type": "git",
                "url": "https://github.com/phpDocumentor/ReflectionDocBlock.git",
                "reference": "622548b623e81ca6d78b721c5e029f4ce664f170"
            },
            "dist": {
                "type": "zip",
                "url": "https://api.github.com/repos/phpDocumentor/ReflectionDocBlock/zipball/622548b623e81ca6d78b721c5e029f4ce664f170",
                "reference": "622548b623e81ca6d78b721c5e029f4ce664f170",
                "shasum": ""
            },
            "require": {
                "ext-filter": "*",
                "php": "^7.2 || ^8.0",
                "phpdocumentor/reflection-common": "^2.2",
                "phpdocumentor/type-resolver": "^1.3",
                "webmozart/assert": "^1.9.1"
            },
            "require-dev": {
                "mockery/mockery": "~1.3.2",
                "psalm/phar": "^4.8"
            },
            "type": "library",
            "extra": {
                "branch-alias": {
                    "dev-master": "5.x-dev"
                }
            },
            "autoload": {
                "psr-4": {
                    "phpDocumentor\\Reflection\\": "src"
                }
            },
            "notification-url": "https://packagist.org/downloads/",
            "license": [
                "MIT"
            ],
            "authors": [
                {
                    "name": "Mike van Riel",
                    "email": "me@mikevanriel.com"
                },
                {
                    "name": "Jaap van Otterdijk",
                    "email": "account@ijaap.nl"
                }
            ],
            "description": "With this component, a library can provide support for annotations via DocBlocks or otherwise retrieve information that is embedded in a DocBlock.",
            "support": {
                "issues": "https://github.com/phpDocumentor/ReflectionDocBlock/issues",
                "source": "https://github.com/phpDocumentor/ReflectionDocBlock/tree/5.3.0"
            },
            "time": "2021-10-19T17:43:47+00:00"
        },
        {
            "name": "phpdocumentor/type-resolver",
            "version": "1.6.0",
            "source": {
                "type": "git",
                "url": "https://github.com/phpDocumentor/TypeResolver.git",
                "reference": "93ebd0014cab80c4ea9f5e297ea48672f1b87706"
            },
            "dist": {
                "type": "zip",
                "url": "https://api.github.com/repos/phpDocumentor/TypeResolver/zipball/93ebd0014cab80c4ea9f5e297ea48672f1b87706",
                "reference": "93ebd0014cab80c4ea9f5e297ea48672f1b87706",
                "shasum": ""
            },
            "require": {
                "php": "^7.2 || ^8.0",
                "phpdocumentor/reflection-common": "^2.0"
            },
            "require-dev": {
                "ext-tokenizer": "*",
                "psalm/phar": "^4.8"
            },
            "type": "library",
            "extra": {
                "branch-alias": {
                    "dev-1.x": "1.x-dev"
                }
            },
            "autoload": {
                "psr-4": {
                    "phpDocumentor\\Reflection\\": "src"
                }
            },
            "notification-url": "https://packagist.org/downloads/",
            "license": [
                "MIT"
            ],
            "authors": [
                {
                    "name": "Mike van Riel",
                    "email": "me@mikevanriel.com"
                }
            ],
            "description": "A PSR-5 based resolver of Class names, Types and Structural Element Names",
            "support": {
                "issues": "https://github.com/phpDocumentor/TypeResolver/issues",
                "source": "https://github.com/phpDocumentor/TypeResolver/tree/1.6.0"
            },
            "time": "2022-01-04T19:58:01+00:00"
        },
        {
            "name": "phpspec/prophecy",
            "version": "v1.15.0",
            "source": {
                "type": "git",
                "url": "https://github.com/phpspec/prophecy.git",
                "reference": "bbcd7380b0ebf3961ee21409db7b38bc31d69a13"
            },
            "dist": {
                "type": "zip",
                "url": "https://api.github.com/repos/phpspec/prophecy/zipball/bbcd7380b0ebf3961ee21409db7b38bc31d69a13",
                "reference": "bbcd7380b0ebf3961ee21409db7b38bc31d69a13",
                "shasum": ""
            },
            "require": {
                "doctrine/instantiator": "^1.2",
                "php": "^7.2 || ~8.0, <8.2",
                "phpdocumentor/reflection-docblock": "^5.2",
                "sebastian/comparator": "^3.0 || ^4.0",
                "sebastian/recursion-context": "^3.0 || ^4.0"
            },
            "require-dev": {
                "phpspec/phpspec": "^6.0 || ^7.0",
                "phpunit/phpunit": "^8.0 || ^9.0"
            },
            "type": "library",
            "extra": {
                "branch-alias": {
                    "dev-master": "1.x-dev"
                }
            },
            "autoload": {
                "psr-4": {
                    "Prophecy\\": "src/Prophecy"
                }
            },
            "notification-url": "https://packagist.org/downloads/",
            "license": [
                "MIT"
            ],
            "authors": [
                {
                    "name": "Konstantin Kudryashov",
                    "email": "ever.zet@gmail.com",
                    "homepage": "http://everzet.com"
                },
                {
                    "name": "Marcello Duarte",
                    "email": "marcello.duarte@gmail.com"
                }
            ],
            "description": "Highly opinionated mocking framework for PHP 5.3+",
            "homepage": "https://github.com/phpspec/prophecy",
            "keywords": [
                "Double",
                "Dummy",
                "fake",
                "mock",
                "spy",
                "stub"
            ],
            "support": {
                "issues": "https://github.com/phpspec/prophecy/issues",
                "source": "https://github.com/phpspec/prophecy/tree/v1.15.0"
            },
            "time": "2021-12-08T12:19:24+00:00"
        },
        {
            "name": "phpunit/php-code-coverage",
            "version": "9.2.10",
            "source": {
                "type": "git",
                "url": "https://github.com/sebastianbergmann/php-code-coverage.git",
                "reference": "d5850aaf931743067f4bfc1ae4cbd06468400687"
            },
            "dist": {
                "type": "zip",
                "url": "https://api.github.com/repos/sebastianbergmann/php-code-coverage/zipball/d5850aaf931743067f4bfc1ae4cbd06468400687",
                "reference": "d5850aaf931743067f4bfc1ae4cbd06468400687",
                "shasum": ""
            },
            "require": {
                "ext-dom": "*",
                "ext-libxml": "*",
                "ext-xmlwriter": "*",
                "nikic/php-parser": "^4.13.0",
                "php": ">=7.3",
                "phpunit/php-file-iterator": "^3.0.3",
                "phpunit/php-text-template": "^2.0.2",
                "sebastian/code-unit-reverse-lookup": "^2.0.2",
                "sebastian/complexity": "^2.0",
                "sebastian/environment": "^5.1.2",
                "sebastian/lines-of-code": "^1.0.3",
                "sebastian/version": "^3.0.1",
                "theseer/tokenizer": "^1.2.0"
            },
            "require-dev": {
                "phpunit/phpunit": "^9.3"
            },
            "suggest": {
                "ext-pcov": "*",
                "ext-xdebug": "*"
            },
            "type": "library",
            "extra": {
                "branch-alias": {
                    "dev-master": "9.2-dev"
                }
            },
            "autoload": {
                "classmap": [
                    "src/"
                ]
            },
            "notification-url": "https://packagist.org/downloads/",
            "license": [
                "BSD-3-Clause"
            ],
            "authors": [
                {
                    "name": "Sebastian Bergmann",
                    "email": "sebastian@phpunit.de",
                    "role": "lead"
                }
            ],
            "description": "Library that provides collection, processing, and rendering functionality for PHP code coverage information.",
            "homepage": "https://github.com/sebastianbergmann/php-code-coverage",
            "keywords": [
                "coverage",
                "testing",
                "xunit"
            ],
            "support": {
                "issues": "https://github.com/sebastianbergmann/php-code-coverage/issues",
                "source": "https://github.com/sebastianbergmann/php-code-coverage/tree/9.2.10"
            },
            "funding": [
                {
                    "url": "https://github.com/sebastianbergmann",
                    "type": "github"
                }
            ],
            "time": "2021-12-05T09:12:13+00:00"
        },
        {
            "name": "phpunit/php-file-iterator",
            "version": "3.0.6",
            "source": {
                "type": "git",
                "url": "https://github.com/sebastianbergmann/php-file-iterator.git",
                "reference": "cf1c2e7c203ac650e352f4cc675a7021e7d1b3cf"
            },
            "dist": {
                "type": "zip",
                "url": "https://api.github.com/repos/sebastianbergmann/php-file-iterator/zipball/cf1c2e7c203ac650e352f4cc675a7021e7d1b3cf",
                "reference": "cf1c2e7c203ac650e352f4cc675a7021e7d1b3cf",
                "shasum": ""
            },
            "require": {
                "php": ">=7.3"
            },
            "require-dev": {
                "phpunit/phpunit": "^9.3"
            },
            "type": "library",
            "extra": {
                "branch-alias": {
                    "dev-master": "3.0-dev"
                }
            },
            "autoload": {
                "classmap": [
                    "src/"
                ]
            },
            "notification-url": "https://packagist.org/downloads/",
            "license": [
                "BSD-3-Clause"
            ],
            "authors": [
                {
                    "name": "Sebastian Bergmann",
                    "email": "sebastian@phpunit.de",
                    "role": "lead"
                }
            ],
            "description": "FilterIterator implementation that filters files based on a list of suffixes.",
            "homepage": "https://github.com/sebastianbergmann/php-file-iterator/",
            "keywords": [
                "filesystem",
                "iterator"
            ],
            "support": {
                "issues": "https://github.com/sebastianbergmann/php-file-iterator/issues",
                "source": "https://github.com/sebastianbergmann/php-file-iterator/tree/3.0.6"
            },
            "funding": [
                {
                    "url": "https://github.com/sebastianbergmann",
                    "type": "github"
                }
            ],
            "time": "2021-12-02T12:48:52+00:00"
        },
        {
            "name": "phpunit/php-invoker",
            "version": "3.1.1",
            "source": {
                "type": "git",
                "url": "https://github.com/sebastianbergmann/php-invoker.git",
                "reference": "5a10147d0aaf65b58940a0b72f71c9ac0423cc67"
            },
            "dist": {
                "type": "zip",
                "url": "https://api.github.com/repos/sebastianbergmann/php-invoker/zipball/5a10147d0aaf65b58940a0b72f71c9ac0423cc67",
                "reference": "5a10147d0aaf65b58940a0b72f71c9ac0423cc67",
                "shasum": ""
            },
            "require": {
                "php": ">=7.3"
            },
            "require-dev": {
                "ext-pcntl": "*",
                "phpunit/phpunit": "^9.3"
            },
            "suggest": {
                "ext-pcntl": "*"
            },
            "type": "library",
            "extra": {
                "branch-alias": {
                    "dev-master": "3.1-dev"
                }
            },
            "autoload": {
                "classmap": [
                    "src/"
                ]
            },
            "notification-url": "https://packagist.org/downloads/",
            "license": [
                "BSD-3-Clause"
            ],
            "authors": [
                {
                    "name": "Sebastian Bergmann",
                    "email": "sebastian@phpunit.de",
                    "role": "lead"
                }
            ],
            "description": "Invoke callables with a timeout",
            "homepage": "https://github.com/sebastianbergmann/php-invoker/",
            "keywords": [
                "process"
            ],
            "support": {
                "issues": "https://github.com/sebastianbergmann/php-invoker/issues",
                "source": "https://github.com/sebastianbergmann/php-invoker/tree/3.1.1"
            },
            "funding": [
                {
                    "url": "https://github.com/sebastianbergmann",
                    "type": "github"
                }
            ],
            "time": "2020-09-28T05:58:55+00:00"
        },
        {
            "name": "phpunit/php-text-template",
            "version": "2.0.4",
            "source": {
                "type": "git",
                "url": "https://github.com/sebastianbergmann/php-text-template.git",
                "reference": "5da5f67fc95621df9ff4c4e5a84d6a8a2acf7c28"
            },
            "dist": {
                "type": "zip",
                "url": "https://api.github.com/repos/sebastianbergmann/php-text-template/zipball/5da5f67fc95621df9ff4c4e5a84d6a8a2acf7c28",
                "reference": "5da5f67fc95621df9ff4c4e5a84d6a8a2acf7c28",
                "shasum": ""
            },
            "require": {
                "php": ">=7.3"
            },
            "require-dev": {
                "phpunit/phpunit": "^9.3"
            },
            "type": "library",
            "extra": {
                "branch-alias": {
                    "dev-master": "2.0-dev"
                }
            },
            "autoload": {
                "classmap": [
                    "src/"
                ]
            },
            "notification-url": "https://packagist.org/downloads/",
            "license": [
                "BSD-3-Clause"
            ],
            "authors": [
                {
                    "name": "Sebastian Bergmann",
                    "email": "sebastian@phpunit.de",
                    "role": "lead"
                }
            ],
            "description": "Simple template engine.",
            "homepage": "https://github.com/sebastianbergmann/php-text-template/",
            "keywords": [
                "template"
            ],
            "support": {
                "issues": "https://github.com/sebastianbergmann/php-text-template/issues",
                "source": "https://github.com/sebastianbergmann/php-text-template/tree/2.0.4"
            },
            "funding": [
                {
                    "url": "https://github.com/sebastianbergmann",
                    "type": "github"
                }
            ],
            "time": "2020-10-26T05:33:50+00:00"
        },
        {
            "name": "phpunit/php-timer",
            "version": "5.0.3",
            "source": {
                "type": "git",
                "url": "https://github.com/sebastianbergmann/php-timer.git",
                "reference": "5a63ce20ed1b5bf577850e2c4e87f4aa902afbd2"
            },
            "dist": {
                "type": "zip",
                "url": "https://api.github.com/repos/sebastianbergmann/php-timer/zipball/5a63ce20ed1b5bf577850e2c4e87f4aa902afbd2",
                "reference": "5a63ce20ed1b5bf577850e2c4e87f4aa902afbd2",
                "shasum": ""
            },
            "require": {
                "php": ">=7.3"
            },
            "require-dev": {
                "phpunit/phpunit": "^9.3"
            },
            "type": "library",
            "extra": {
                "branch-alias": {
                    "dev-master": "5.0-dev"
                }
            },
            "autoload": {
                "classmap": [
                    "src/"
                ]
            },
            "notification-url": "https://packagist.org/downloads/",
            "license": [
                "BSD-3-Clause"
            ],
            "authors": [
                {
                    "name": "Sebastian Bergmann",
                    "email": "sebastian@phpunit.de",
                    "role": "lead"
                }
            ],
            "description": "Utility class for timing",
            "homepage": "https://github.com/sebastianbergmann/php-timer/",
            "keywords": [
                "timer"
            ],
            "support": {
                "issues": "https://github.com/sebastianbergmann/php-timer/issues",
                "source": "https://github.com/sebastianbergmann/php-timer/tree/5.0.3"
            },
            "funding": [
                {
                    "url": "https://github.com/sebastianbergmann",
                    "type": "github"
                }
            ],
            "time": "2020-10-26T13:16:10+00:00"
        },
        {
            "name": "phpunit/phpunit",
            "version": "9.5.13",
            "source": {
                "type": "git",
                "url": "https://github.com/sebastianbergmann/phpunit.git",
                "reference": "597cb647654ede35e43b137926dfdfef0fb11743"
            },
            "dist": {
                "type": "zip",
                "url": "https://api.github.com/repos/sebastianbergmann/phpunit/zipball/597cb647654ede35e43b137926dfdfef0fb11743",
                "reference": "597cb647654ede35e43b137926dfdfef0fb11743",
                "shasum": ""
            },
            "require": {
                "doctrine/instantiator": "^1.3.1",
                "ext-dom": "*",
                "ext-json": "*",
                "ext-libxml": "*",
                "ext-mbstring": "*",
                "ext-xml": "*",
                "ext-xmlwriter": "*",
                "myclabs/deep-copy": "^1.10.1",
                "phar-io/manifest": "^2.0.3",
                "phar-io/version": "^3.0.2",
                "php": ">=7.3",
                "phpspec/prophecy": "^1.12.1",
                "phpunit/php-code-coverage": "^9.2.7",
                "phpunit/php-file-iterator": "^3.0.5",
                "phpunit/php-invoker": "^3.1.1",
                "phpunit/php-text-template": "^2.0.3",
                "phpunit/php-timer": "^5.0.2",
                "sebastian/cli-parser": "^1.0.1",
                "sebastian/code-unit": "^1.0.6",
                "sebastian/comparator": "^4.0.5",
                "sebastian/diff": "^4.0.3",
                "sebastian/environment": "^5.1.3",
                "sebastian/exporter": "^4.0.3",
                "sebastian/global-state": "^5.0.1",
                "sebastian/object-enumerator": "^4.0.3",
                "sebastian/resource-operations": "^3.0.3",
                "sebastian/type": "^2.3.4",
                "sebastian/version": "^3.0.2"
            },
            "require-dev": {
                "ext-pdo": "*",
                "phpspec/prophecy-phpunit": "^2.0.1"
            },
            "suggest": {
                "ext-soap": "*",
                "ext-xdebug": "*"
            },
            "bin": [
                "phpunit"
            ],
            "type": "library",
            "extra": {
                "branch-alias": {
                    "dev-master": "9.5-dev"
                }
            },
            "autoload": {
                "files": [
                    "src/Framework/Assert/Functions.php"
                ],
                "classmap": [
                    "src/"
                ]
            },
            "notification-url": "https://packagist.org/downloads/",
            "license": [
                "BSD-3-Clause"
            ],
            "authors": [
                {
                    "name": "Sebastian Bergmann",
                    "email": "sebastian@phpunit.de",
                    "role": "lead"
                }
            ],
            "description": "The PHP Unit Testing framework.",
            "homepage": "https://phpunit.de/",
            "keywords": [
                "phpunit",
                "testing",
                "xunit"
            ],
            "support": {
                "issues": "https://github.com/sebastianbergmann/phpunit/issues",
                "source": "https://github.com/sebastianbergmann/phpunit/tree/9.5.13"
            },
            "funding": [
                {
                    "url": "https://phpunit.de/sponsors.html",
                    "type": "custom"
                },
                {
                    "url": "https://github.com/sebastianbergmann",
                    "type": "github"
                }
            ],
            "time": "2022-01-24T07:33:35+00:00"
        },
        {
            "name": "psr/container",
            "version": "1.1.2",
            "source": {
                "type": "git",
                "url": "https://github.com/php-fig/container.git",
                "reference": "513e0666f7216c7459170d56df27dfcefe1689ea"
            },
            "dist": {
                "type": "zip",
                "url": "https://api.github.com/repos/php-fig/container/zipball/513e0666f7216c7459170d56df27dfcefe1689ea",
                "reference": "513e0666f7216c7459170d56df27dfcefe1689ea",
                "shasum": ""
            },
            "require": {
                "php": ">=7.4.0"
            },
            "type": "library",
            "autoload": {
                "psr-4": {
                    "Psr\\Container\\": "src/"
                }
            },
            "notification-url": "https://packagist.org/downloads/",
            "license": [
                "MIT"
            ],
            "authors": [
                {
                    "name": "PHP-FIG",
                    "homepage": "https://www.php-fig.org/"
                }
            ],
            "description": "Common Container Interface (PHP FIG PSR-11)",
            "homepage": "https://github.com/php-fig/container",
            "keywords": [
                "PSR-11",
                "container",
                "container-interface",
                "container-interop",
                "psr"
            ],
            "support": {
                "issues": "https://github.com/php-fig/container/issues",
                "source": "https://github.com/php-fig/container/tree/1.1.2"
            },
            "time": "2021-11-05T16:50:12+00:00"
        },
        {
            "name": "sebastian/cli-parser",
            "version": "1.0.1",
            "source": {
                "type": "git",
                "url": "https://github.com/sebastianbergmann/cli-parser.git",
                "reference": "442e7c7e687e42adc03470c7b668bc4b2402c0b2"
            },
            "dist": {
                "type": "zip",
                "url": "https://api.github.com/repos/sebastianbergmann/cli-parser/zipball/442e7c7e687e42adc03470c7b668bc4b2402c0b2",
                "reference": "442e7c7e687e42adc03470c7b668bc4b2402c0b2",
                "shasum": ""
            },
            "require": {
                "php": ">=7.3"
            },
            "require-dev": {
                "phpunit/phpunit": "^9.3"
            },
            "type": "library",
            "extra": {
                "branch-alias": {
                    "dev-master": "1.0-dev"
                }
            },
            "autoload": {
                "classmap": [
                    "src/"
                ]
            },
            "notification-url": "https://packagist.org/downloads/",
            "license": [
                "BSD-3-Clause"
            ],
            "authors": [
                {
                    "name": "Sebastian Bergmann",
                    "email": "sebastian@phpunit.de",
                    "role": "lead"
                }
            ],
            "description": "Library for parsing CLI options",
            "homepage": "https://github.com/sebastianbergmann/cli-parser",
            "support": {
                "issues": "https://github.com/sebastianbergmann/cli-parser/issues",
                "source": "https://github.com/sebastianbergmann/cli-parser/tree/1.0.1"
            },
            "funding": [
                {
                    "url": "https://github.com/sebastianbergmann",
                    "type": "github"
                }
            ],
            "time": "2020-09-28T06:08:49+00:00"
        },
        {
            "name": "sebastian/code-unit",
            "version": "1.0.8",
            "source": {
                "type": "git",
                "url": "https://github.com/sebastianbergmann/code-unit.git",
                "reference": "1fc9f64c0927627ef78ba436c9b17d967e68e120"
            },
            "dist": {
                "type": "zip",
                "url": "https://api.github.com/repos/sebastianbergmann/code-unit/zipball/1fc9f64c0927627ef78ba436c9b17d967e68e120",
                "reference": "1fc9f64c0927627ef78ba436c9b17d967e68e120",
                "shasum": ""
            },
            "require": {
                "php": ">=7.3"
            },
            "require-dev": {
                "phpunit/phpunit": "^9.3"
            },
            "type": "library",
            "extra": {
                "branch-alias": {
                    "dev-master": "1.0-dev"
                }
            },
            "autoload": {
                "classmap": [
                    "src/"
                ]
            },
            "notification-url": "https://packagist.org/downloads/",
            "license": [
                "BSD-3-Clause"
            ],
            "authors": [
                {
                    "name": "Sebastian Bergmann",
                    "email": "sebastian@phpunit.de",
                    "role": "lead"
                }
            ],
            "description": "Collection of value objects that represent the PHP code units",
            "homepage": "https://github.com/sebastianbergmann/code-unit",
            "support": {
                "issues": "https://github.com/sebastianbergmann/code-unit/issues",
                "source": "https://github.com/sebastianbergmann/code-unit/tree/1.0.8"
            },
            "funding": [
                {
                    "url": "https://github.com/sebastianbergmann",
                    "type": "github"
                }
            ],
            "time": "2020-10-26T13:08:54+00:00"
        },
        {
            "name": "sebastian/code-unit-reverse-lookup",
            "version": "2.0.3",
            "source": {
                "type": "git",
                "url": "https://github.com/sebastianbergmann/code-unit-reverse-lookup.git",
                "reference": "ac91f01ccec49fb77bdc6fd1e548bc70f7faa3e5"
            },
            "dist": {
                "type": "zip",
                "url": "https://api.github.com/repos/sebastianbergmann/code-unit-reverse-lookup/zipball/ac91f01ccec49fb77bdc6fd1e548bc70f7faa3e5",
                "reference": "ac91f01ccec49fb77bdc6fd1e548bc70f7faa3e5",
                "shasum": ""
            },
            "require": {
                "php": ">=7.3"
            },
            "require-dev": {
                "phpunit/phpunit": "^9.3"
            },
            "type": "library",
            "extra": {
                "branch-alias": {
                    "dev-master": "2.0-dev"
                }
            },
            "autoload": {
                "classmap": [
                    "src/"
                ]
            },
            "notification-url": "https://packagist.org/downloads/",
            "license": [
                "BSD-3-Clause"
            ],
            "authors": [
                {
                    "name": "Sebastian Bergmann",
                    "email": "sebastian@phpunit.de"
                }
            ],
            "description": "Looks up which function or method a line of code belongs to",
            "homepage": "https://github.com/sebastianbergmann/code-unit-reverse-lookup/",
            "support": {
                "issues": "https://github.com/sebastianbergmann/code-unit-reverse-lookup/issues",
                "source": "https://github.com/sebastianbergmann/code-unit-reverse-lookup/tree/2.0.3"
            },
            "funding": [
                {
                    "url": "https://github.com/sebastianbergmann",
                    "type": "github"
                }
            ],
            "time": "2020-09-28T05:30:19+00:00"
        },
        {
            "name": "sebastian/comparator",
            "version": "4.0.6",
            "source": {
                "type": "git",
                "url": "https://github.com/sebastianbergmann/comparator.git",
                "reference": "55f4261989e546dc112258c7a75935a81a7ce382"
            },
            "dist": {
                "type": "zip",
                "url": "https://api.github.com/repos/sebastianbergmann/comparator/zipball/55f4261989e546dc112258c7a75935a81a7ce382",
                "reference": "55f4261989e546dc112258c7a75935a81a7ce382",
                "shasum": ""
            },
            "require": {
                "php": ">=7.3",
                "sebastian/diff": "^4.0",
                "sebastian/exporter": "^4.0"
            },
            "require-dev": {
                "phpunit/phpunit": "^9.3"
            },
            "type": "library",
            "extra": {
                "branch-alias": {
                    "dev-master": "4.0-dev"
                }
            },
            "autoload": {
                "classmap": [
                    "src/"
                ]
            },
            "notification-url": "https://packagist.org/downloads/",
            "license": [
                "BSD-3-Clause"
            ],
            "authors": [
                {
                    "name": "Sebastian Bergmann",
                    "email": "sebastian@phpunit.de"
                },
                {
                    "name": "Jeff Welch",
                    "email": "whatthejeff@gmail.com"
                },
                {
                    "name": "Volker Dusch",
                    "email": "github@wallbash.com"
                },
                {
                    "name": "Bernhard Schussek",
                    "email": "bschussek@2bepublished.at"
                }
            ],
            "description": "Provides the functionality to compare PHP values for equality",
            "homepage": "https://github.com/sebastianbergmann/comparator",
            "keywords": [
                "comparator",
                "compare",
                "equality"
            ],
            "support": {
                "issues": "https://github.com/sebastianbergmann/comparator/issues",
                "source": "https://github.com/sebastianbergmann/comparator/tree/4.0.6"
            },
            "funding": [
                {
                    "url": "https://github.com/sebastianbergmann",
                    "type": "github"
                }
            ],
            "time": "2020-10-26T15:49:45+00:00"
        },
        {
            "name": "sebastian/complexity",
            "version": "2.0.2",
            "source": {
                "type": "git",
                "url": "https://github.com/sebastianbergmann/complexity.git",
                "reference": "739b35e53379900cc9ac327b2147867b8b6efd88"
            },
            "dist": {
                "type": "zip",
                "url": "https://api.github.com/repos/sebastianbergmann/complexity/zipball/739b35e53379900cc9ac327b2147867b8b6efd88",
                "reference": "739b35e53379900cc9ac327b2147867b8b6efd88",
                "shasum": ""
            },
            "require": {
                "nikic/php-parser": "^4.7",
                "php": ">=7.3"
            },
            "require-dev": {
                "phpunit/phpunit": "^9.3"
            },
            "type": "library",
            "extra": {
                "branch-alias": {
                    "dev-master": "2.0-dev"
                }
            },
            "autoload": {
                "classmap": [
                    "src/"
                ]
            },
            "notification-url": "https://packagist.org/downloads/",
            "license": [
                "BSD-3-Clause"
            ],
            "authors": [
                {
                    "name": "Sebastian Bergmann",
                    "email": "sebastian@phpunit.de",
                    "role": "lead"
                }
            ],
            "description": "Library for calculating the complexity of PHP code units",
            "homepage": "https://github.com/sebastianbergmann/complexity",
            "support": {
                "issues": "https://github.com/sebastianbergmann/complexity/issues",
                "source": "https://github.com/sebastianbergmann/complexity/tree/2.0.2"
            },
            "funding": [
                {
                    "url": "https://github.com/sebastianbergmann",
                    "type": "github"
                }
            ],
            "time": "2020-10-26T15:52:27+00:00"
        },
        {
            "name": "sebastian/diff",
            "version": "4.0.4",
            "source": {
                "type": "git",
                "url": "https://github.com/sebastianbergmann/diff.git",
                "reference": "3461e3fccc7cfdfc2720be910d3bd73c69be590d"
            },
            "dist": {
                "type": "zip",
                "url": "https://api.github.com/repos/sebastianbergmann/diff/zipball/3461e3fccc7cfdfc2720be910d3bd73c69be590d",
                "reference": "3461e3fccc7cfdfc2720be910d3bd73c69be590d",
                "shasum": ""
            },
            "require": {
                "php": ">=7.3"
            },
            "require-dev": {
                "phpunit/phpunit": "^9.3",
                "symfony/process": "^4.2 || ^5"
            },
            "type": "library",
            "extra": {
                "branch-alias": {
                    "dev-master": "4.0-dev"
                }
            },
            "autoload": {
                "classmap": [
                    "src/"
                ]
            },
            "notification-url": "https://packagist.org/downloads/",
            "license": [
                "BSD-3-Clause"
            ],
            "authors": [
                {
                    "name": "Sebastian Bergmann",
                    "email": "sebastian@phpunit.de"
                },
                {
                    "name": "Kore Nordmann",
                    "email": "mail@kore-nordmann.de"
                }
            ],
            "description": "Diff implementation",
            "homepage": "https://github.com/sebastianbergmann/diff",
            "keywords": [
                "diff",
                "udiff",
                "unidiff",
                "unified diff"
            ],
            "support": {
                "issues": "https://github.com/sebastianbergmann/diff/issues",
                "source": "https://github.com/sebastianbergmann/diff/tree/4.0.4"
            },
            "funding": [
                {
                    "url": "https://github.com/sebastianbergmann",
                    "type": "github"
                }
            ],
            "time": "2020-10-26T13:10:38+00:00"
        },
        {
            "name": "sebastian/environment",
            "version": "5.1.3",
            "source": {
                "type": "git",
                "url": "https://github.com/sebastianbergmann/environment.git",
                "reference": "388b6ced16caa751030f6a69e588299fa09200ac"
            },
            "dist": {
                "type": "zip",
                "url": "https://api.github.com/repos/sebastianbergmann/environment/zipball/388b6ced16caa751030f6a69e588299fa09200ac",
                "reference": "388b6ced16caa751030f6a69e588299fa09200ac",
                "shasum": ""
            },
            "require": {
                "php": ">=7.3"
            },
            "require-dev": {
                "phpunit/phpunit": "^9.3"
            },
            "suggest": {
                "ext-posix": "*"
            },
            "type": "library",
            "extra": {
                "branch-alias": {
                    "dev-master": "5.1-dev"
                }
            },
            "autoload": {
                "classmap": [
                    "src/"
                ]
            },
            "notification-url": "https://packagist.org/downloads/",
            "license": [
                "BSD-3-Clause"
            ],
            "authors": [
                {
                    "name": "Sebastian Bergmann",
                    "email": "sebastian@phpunit.de"
                }
            ],
            "description": "Provides functionality to handle HHVM/PHP environments",
            "homepage": "http://www.github.com/sebastianbergmann/environment",
            "keywords": [
                "Xdebug",
                "environment",
                "hhvm"
            ],
            "support": {
                "issues": "https://github.com/sebastianbergmann/environment/issues",
                "source": "https://github.com/sebastianbergmann/environment/tree/5.1.3"
            },
            "funding": [
                {
                    "url": "https://github.com/sebastianbergmann",
                    "type": "github"
                }
            ],
            "time": "2020-09-28T05:52:38+00:00"
        },
        {
            "name": "sebastian/exporter",
            "version": "4.0.4",
            "source": {
                "type": "git",
                "url": "https://github.com/sebastianbergmann/exporter.git",
                "reference": "65e8b7db476c5dd267e65eea9cab77584d3cfff9"
            },
            "dist": {
                "type": "zip",
                "url": "https://api.github.com/repos/sebastianbergmann/exporter/zipball/65e8b7db476c5dd267e65eea9cab77584d3cfff9",
                "reference": "65e8b7db476c5dd267e65eea9cab77584d3cfff9",
                "shasum": ""
            },
            "require": {
                "php": ">=7.3",
                "sebastian/recursion-context": "^4.0"
            },
            "require-dev": {
                "ext-mbstring": "*",
                "phpunit/phpunit": "^9.3"
            },
            "type": "library",
            "extra": {
                "branch-alias": {
                    "dev-master": "4.0-dev"
                }
            },
            "autoload": {
                "classmap": [
                    "src/"
                ]
            },
            "notification-url": "https://packagist.org/downloads/",
            "license": [
                "BSD-3-Clause"
            ],
            "authors": [
                {
                    "name": "Sebastian Bergmann",
                    "email": "sebastian@phpunit.de"
                },
                {
                    "name": "Jeff Welch",
                    "email": "whatthejeff@gmail.com"
                },
                {
                    "name": "Volker Dusch",
                    "email": "github@wallbash.com"
                },
                {
                    "name": "Adam Harvey",
                    "email": "aharvey@php.net"
                },
                {
                    "name": "Bernhard Schussek",
                    "email": "bschussek@gmail.com"
                }
            ],
            "description": "Provides the functionality to export PHP variables for visualization",
            "homepage": "https://www.github.com/sebastianbergmann/exporter",
            "keywords": [
                "export",
                "exporter"
            ],
            "support": {
                "issues": "https://github.com/sebastianbergmann/exporter/issues",
                "source": "https://github.com/sebastianbergmann/exporter/tree/4.0.4"
            },
            "funding": [
                {
                    "url": "https://github.com/sebastianbergmann",
                    "type": "github"
                }
            ],
            "time": "2021-11-11T14:18:36+00:00"
        },
        {
            "name": "sebastian/global-state",
            "version": "5.0.3",
            "source": {
                "type": "git",
                "url": "https://github.com/sebastianbergmann/global-state.git",
                "reference": "23bd5951f7ff26f12d4e3242864df3e08dec4e49"
            },
            "dist": {
                "type": "zip",
                "url": "https://api.github.com/repos/sebastianbergmann/global-state/zipball/23bd5951f7ff26f12d4e3242864df3e08dec4e49",
                "reference": "23bd5951f7ff26f12d4e3242864df3e08dec4e49",
                "shasum": ""
            },
            "require": {
                "php": ">=7.3",
                "sebastian/object-reflector": "^2.0",
                "sebastian/recursion-context": "^4.0"
            },
            "require-dev": {
                "ext-dom": "*",
                "phpunit/phpunit": "^9.3"
            },
            "suggest": {
                "ext-uopz": "*"
            },
            "type": "library",
            "extra": {
                "branch-alias": {
                    "dev-master": "5.0-dev"
                }
            },
            "autoload": {
                "classmap": [
                    "src/"
                ]
            },
            "notification-url": "https://packagist.org/downloads/",
            "license": [
                "BSD-3-Clause"
            ],
            "authors": [
                {
                    "name": "Sebastian Bergmann",
                    "email": "sebastian@phpunit.de"
                }
            ],
            "description": "Snapshotting of global state",
            "homepage": "http://www.github.com/sebastianbergmann/global-state",
            "keywords": [
                "global state"
            ],
            "support": {
                "issues": "https://github.com/sebastianbergmann/global-state/issues",
                "source": "https://github.com/sebastianbergmann/global-state/tree/5.0.3"
            },
            "funding": [
                {
                    "url": "https://github.com/sebastianbergmann",
                    "type": "github"
                }
            ],
            "time": "2021-06-11T13:31:12+00:00"
        },
        {
            "name": "sebastian/lines-of-code",
            "version": "1.0.3",
            "source": {
                "type": "git",
                "url": "https://github.com/sebastianbergmann/lines-of-code.git",
                "reference": "c1c2e997aa3146983ed888ad08b15470a2e22ecc"
            },
            "dist": {
                "type": "zip",
                "url": "https://api.github.com/repos/sebastianbergmann/lines-of-code/zipball/c1c2e997aa3146983ed888ad08b15470a2e22ecc",
                "reference": "c1c2e997aa3146983ed888ad08b15470a2e22ecc",
                "shasum": ""
            },
            "require": {
                "nikic/php-parser": "^4.6",
                "php": ">=7.3"
            },
            "require-dev": {
                "phpunit/phpunit": "^9.3"
            },
            "type": "library",
            "extra": {
                "branch-alias": {
                    "dev-master": "1.0-dev"
                }
            },
            "autoload": {
                "classmap": [
                    "src/"
                ]
            },
            "notification-url": "https://packagist.org/downloads/",
            "license": [
                "BSD-3-Clause"
            ],
            "authors": [
                {
                    "name": "Sebastian Bergmann",
                    "email": "sebastian@phpunit.de",
                    "role": "lead"
                }
            ],
            "description": "Library for counting the lines of code in PHP source code",
            "homepage": "https://github.com/sebastianbergmann/lines-of-code",
            "support": {
                "issues": "https://github.com/sebastianbergmann/lines-of-code/issues",
                "source": "https://github.com/sebastianbergmann/lines-of-code/tree/1.0.3"
            },
            "funding": [
                {
                    "url": "https://github.com/sebastianbergmann",
                    "type": "github"
                }
            ],
            "time": "2020-11-28T06:42:11+00:00"
        },
        {
            "name": "sebastian/object-enumerator",
            "version": "4.0.4",
            "source": {
                "type": "git",
                "url": "https://github.com/sebastianbergmann/object-enumerator.git",
                "reference": "5c9eeac41b290a3712d88851518825ad78f45c71"
            },
            "dist": {
                "type": "zip",
                "url": "https://api.github.com/repos/sebastianbergmann/object-enumerator/zipball/5c9eeac41b290a3712d88851518825ad78f45c71",
                "reference": "5c9eeac41b290a3712d88851518825ad78f45c71",
                "shasum": ""
            },
            "require": {
                "php": ">=7.3",
                "sebastian/object-reflector": "^2.0",
                "sebastian/recursion-context": "^4.0"
            },
            "require-dev": {
                "phpunit/phpunit": "^9.3"
            },
            "type": "library",
            "extra": {
                "branch-alias": {
                    "dev-master": "4.0-dev"
                }
            },
            "autoload": {
                "classmap": [
                    "src/"
                ]
            },
            "notification-url": "https://packagist.org/downloads/",
            "license": [
                "BSD-3-Clause"
            ],
            "authors": [
                {
                    "name": "Sebastian Bergmann",
                    "email": "sebastian@phpunit.de"
                }
            ],
            "description": "Traverses array structures and object graphs to enumerate all referenced objects",
            "homepage": "https://github.com/sebastianbergmann/object-enumerator/",
            "support": {
                "issues": "https://github.com/sebastianbergmann/object-enumerator/issues",
                "source": "https://github.com/sebastianbergmann/object-enumerator/tree/4.0.4"
            },
            "funding": [
                {
                    "url": "https://github.com/sebastianbergmann",
                    "type": "github"
                }
            ],
            "time": "2020-10-26T13:12:34+00:00"
        },
        {
            "name": "sebastian/object-reflector",
            "version": "2.0.4",
            "source": {
                "type": "git",
                "url": "https://github.com/sebastianbergmann/object-reflector.git",
                "reference": "b4f479ebdbf63ac605d183ece17d8d7fe49c15c7"
            },
            "dist": {
                "type": "zip",
                "url": "https://api.github.com/repos/sebastianbergmann/object-reflector/zipball/b4f479ebdbf63ac605d183ece17d8d7fe49c15c7",
                "reference": "b4f479ebdbf63ac605d183ece17d8d7fe49c15c7",
                "shasum": ""
            },
            "require": {
                "php": ">=7.3"
            },
            "require-dev": {
                "phpunit/phpunit": "^9.3"
            },
            "type": "library",
            "extra": {
                "branch-alias": {
                    "dev-master": "2.0-dev"
                }
            },
            "autoload": {
                "classmap": [
                    "src/"
                ]
            },
            "notification-url": "https://packagist.org/downloads/",
            "license": [
                "BSD-3-Clause"
            ],
            "authors": [
                {
                    "name": "Sebastian Bergmann",
                    "email": "sebastian@phpunit.de"
                }
            ],
            "description": "Allows reflection of object attributes, including inherited and non-public ones",
            "homepage": "https://github.com/sebastianbergmann/object-reflector/",
            "support": {
                "issues": "https://github.com/sebastianbergmann/object-reflector/issues",
                "source": "https://github.com/sebastianbergmann/object-reflector/tree/2.0.4"
            },
            "funding": [
                {
                    "url": "https://github.com/sebastianbergmann",
                    "type": "github"
                }
            ],
            "time": "2020-10-26T13:14:26+00:00"
        },
        {
            "name": "sebastian/recursion-context",
            "version": "4.0.4",
            "source": {
                "type": "git",
                "url": "https://github.com/sebastianbergmann/recursion-context.git",
                "reference": "cd9d8cf3c5804de4341c283ed787f099f5506172"
            },
            "dist": {
                "type": "zip",
                "url": "https://api.github.com/repos/sebastianbergmann/recursion-context/zipball/cd9d8cf3c5804de4341c283ed787f099f5506172",
                "reference": "cd9d8cf3c5804de4341c283ed787f099f5506172",
                "shasum": ""
            },
            "require": {
                "php": ">=7.3"
            },
            "require-dev": {
                "phpunit/phpunit": "^9.3"
            },
            "type": "library",
            "extra": {
                "branch-alias": {
                    "dev-master": "4.0-dev"
                }
            },
            "autoload": {
                "classmap": [
                    "src/"
                ]
            },
            "notification-url": "https://packagist.org/downloads/",
            "license": [
                "BSD-3-Clause"
            ],
            "authors": [
                {
                    "name": "Sebastian Bergmann",
                    "email": "sebastian@phpunit.de"
                },
                {
                    "name": "Jeff Welch",
                    "email": "whatthejeff@gmail.com"
                },
                {
                    "name": "Adam Harvey",
                    "email": "aharvey@php.net"
                }
            ],
            "description": "Provides functionality to recursively process PHP variables",
            "homepage": "http://www.github.com/sebastianbergmann/recursion-context",
            "support": {
                "issues": "https://github.com/sebastianbergmann/recursion-context/issues",
                "source": "https://github.com/sebastianbergmann/recursion-context/tree/4.0.4"
            },
            "funding": [
                {
                    "url": "https://github.com/sebastianbergmann",
                    "type": "github"
                }
            ],
            "time": "2020-10-26T13:17:30+00:00"
        },
        {
            "name": "sebastian/resource-operations",
            "version": "3.0.3",
            "source": {
                "type": "git",
                "url": "https://github.com/sebastianbergmann/resource-operations.git",
                "reference": "0f4443cb3a1d92ce809899753bc0d5d5a8dd19a8"
            },
            "dist": {
                "type": "zip",
                "url": "https://api.github.com/repos/sebastianbergmann/resource-operations/zipball/0f4443cb3a1d92ce809899753bc0d5d5a8dd19a8",
                "reference": "0f4443cb3a1d92ce809899753bc0d5d5a8dd19a8",
                "shasum": ""
            },
            "require": {
                "php": ">=7.3"
            },
            "require-dev": {
                "phpunit/phpunit": "^9.0"
            },
            "type": "library",
            "extra": {
                "branch-alias": {
                    "dev-master": "3.0-dev"
                }
            },
            "autoload": {
                "classmap": [
                    "src/"
                ]
            },
            "notification-url": "https://packagist.org/downloads/",
            "license": [
                "BSD-3-Clause"
            ],
            "authors": [
                {
                    "name": "Sebastian Bergmann",
                    "email": "sebastian@phpunit.de"
                }
            ],
            "description": "Provides a list of PHP built-in functions that operate on resources",
            "homepage": "https://www.github.com/sebastianbergmann/resource-operations",
            "support": {
                "issues": "https://github.com/sebastianbergmann/resource-operations/issues",
                "source": "https://github.com/sebastianbergmann/resource-operations/tree/3.0.3"
            },
            "funding": [
                {
                    "url": "https://github.com/sebastianbergmann",
                    "type": "github"
                }
            ],
            "time": "2020-09-28T06:45:17+00:00"
        },
        {
            "name": "sebastian/type",
            "version": "2.3.4",
            "source": {
                "type": "git",
                "url": "https://github.com/sebastianbergmann/type.git",
                "reference": "b8cd8a1c753c90bc1a0f5372170e3e489136f914"
            },
            "dist": {
                "type": "zip",
                "url": "https://api.github.com/repos/sebastianbergmann/type/zipball/b8cd8a1c753c90bc1a0f5372170e3e489136f914",
                "reference": "b8cd8a1c753c90bc1a0f5372170e3e489136f914",
                "shasum": ""
            },
            "require": {
                "php": ">=7.3"
            },
            "require-dev": {
                "phpunit/phpunit": "^9.3"
            },
            "type": "library",
            "extra": {
                "branch-alias": {
                    "dev-master": "2.3-dev"
                }
            },
            "autoload": {
                "classmap": [
                    "src/"
                ]
            },
            "notification-url": "https://packagist.org/downloads/",
            "license": [
                "BSD-3-Clause"
            ],
            "authors": [
                {
                    "name": "Sebastian Bergmann",
                    "email": "sebastian@phpunit.de",
                    "role": "lead"
                }
            ],
            "description": "Collection of value objects that represent the types of the PHP type system",
            "homepage": "https://github.com/sebastianbergmann/type",
            "support": {
                "issues": "https://github.com/sebastianbergmann/type/issues",
                "source": "https://github.com/sebastianbergmann/type/tree/2.3.4"
            },
            "funding": [
                {
                    "url": "https://github.com/sebastianbergmann",
                    "type": "github"
                }
            ],
            "time": "2021-06-15T12:49:02+00:00"
        },
        {
            "name": "sebastian/version",
            "version": "3.0.2",
            "source": {
                "type": "git",
                "url": "https://github.com/sebastianbergmann/version.git",
                "reference": "c6c1022351a901512170118436c764e473f6de8c"
            },
            "dist": {
                "type": "zip",
                "url": "https://api.github.com/repos/sebastianbergmann/version/zipball/c6c1022351a901512170118436c764e473f6de8c",
                "reference": "c6c1022351a901512170118436c764e473f6de8c",
                "shasum": ""
            },
            "require": {
                "php": ">=7.3"
            },
            "type": "library",
            "extra": {
                "branch-alias": {
                    "dev-master": "3.0-dev"
                }
            },
            "autoload": {
                "classmap": [
                    "src/"
                ]
            },
            "notification-url": "https://packagist.org/downloads/",
            "license": [
                "BSD-3-Clause"
            ],
            "authors": [
                {
                    "name": "Sebastian Bergmann",
                    "email": "sebastian@phpunit.de",
                    "role": "lead"
                }
            ],
            "description": "Library that helps with managing the version number of Git-hosted PHP projects",
            "homepage": "https://github.com/sebastianbergmann/version",
            "support": {
                "issues": "https://github.com/sebastianbergmann/version/issues",
                "source": "https://github.com/sebastianbergmann/version/tree/3.0.2"
            },
            "funding": [
                {
                    "url": "https://github.com/sebastianbergmann",
                    "type": "github"
                }
            ],
            "time": "2020-09-28T06:39:44+00:00"
        },
        {
            "name": "symfony/console",
            "version": "v5.4.3",
            "source": {
                "type": "git",
                "url": "https://github.com/symfony/console.git",
                "reference": "a2a86ec353d825c75856c6fd14fac416a7bdb6b8"
            },
            "dist": {
                "type": "zip",
                "url": "https://api.github.com/repos/symfony/console/zipball/a2a86ec353d825c75856c6fd14fac416a7bdb6b8",
                "reference": "a2a86ec353d825c75856c6fd14fac416a7bdb6b8",
                "shasum": ""
            },
            "require": {
                "php": ">=7.2.5",
                "symfony/deprecation-contracts": "^2.1|^3",
                "symfony/polyfill-mbstring": "~1.0",
                "symfony/polyfill-php73": "^1.9",
                "symfony/polyfill-php80": "^1.16",
                "symfony/service-contracts": "^1.1|^2|^3",
                "symfony/string": "^5.1|^6.0"
            },
            "conflict": {
                "psr/log": ">=3",
                "symfony/dependency-injection": "<4.4",
                "symfony/dotenv": "<5.1",
                "symfony/event-dispatcher": "<4.4",
                "symfony/lock": "<4.4",
                "symfony/process": "<4.4"
            },
            "provide": {
                "psr/log-implementation": "1.0|2.0"
            },
            "require-dev": {
                "psr/log": "^1|^2",
                "symfony/config": "^4.4|^5.0|^6.0",
                "symfony/dependency-injection": "^4.4|^5.0|^6.0",
                "symfony/event-dispatcher": "^4.4|^5.0|^6.0",
                "symfony/lock": "^4.4|^5.0|^6.0",
                "symfony/process": "^4.4|^5.0|^6.0",
                "symfony/var-dumper": "^4.4|^5.0|^6.0"
            },
            "suggest": {
                "psr/log": "For using the console logger",
                "symfony/event-dispatcher": "",
                "symfony/lock": "",
                "symfony/process": ""
            },
            "type": "library",
            "autoload": {
                "psr-4": {
                    "Symfony\\Component\\Console\\": ""
                },
                "exclude-from-classmap": [
                    "/Tests/"
                ]
            },
            "notification-url": "https://packagist.org/downloads/",
            "license": [
                "MIT"
            ],
            "authors": [
                {
                    "name": "Fabien Potencier",
                    "email": "fabien@symfony.com"
                },
                {
                    "name": "Symfony Community",
                    "homepage": "https://symfony.com/contributors"
                }
            ],
            "description": "Eases the creation of beautiful and testable command line interfaces",
            "homepage": "https://symfony.com",
            "keywords": [
                "cli",
                "command line",
                "console",
                "terminal"
            ],
            "support": {
                "source": "https://github.com/symfony/console/tree/v5.4.3"
            },
            "funding": [
                {
                    "url": "https://symfony.com/sponsor",
                    "type": "custom"
                },
                {
                    "url": "https://github.com/fabpot",
                    "type": "github"
                },
                {
                    "url": "https://tidelift.com/funding/github/packagist/symfony/symfony",
                    "type": "tidelift"
                }
            ],
            "time": "2022-01-26T16:28:35+00:00"
        },
        {
            "name": "symfony/deprecation-contracts",
            "version": "v2.5.0",
            "source": {
                "type": "git",
                "url": "https://github.com/symfony/deprecation-contracts.git",
                "reference": "6f981ee24cf69ee7ce9736146d1c57c2780598a8"
            },
            "dist": {
                "type": "zip",
                "url": "https://api.github.com/repos/symfony/deprecation-contracts/zipball/6f981ee24cf69ee7ce9736146d1c57c2780598a8",
                "reference": "6f981ee24cf69ee7ce9736146d1c57c2780598a8",
                "shasum": ""
            },
            "require": {
                "php": ">=7.1"
            },
            "type": "library",
            "extra": {
                "branch-alias": {
                    "dev-main": "2.5-dev"
                },
                "thanks": {
                    "name": "symfony/contracts",
                    "url": "https://github.com/symfony/contracts"
                }
            },
            "autoload": {
                "files": [
                    "function.php"
                ]
            },
            "notification-url": "https://packagist.org/downloads/",
            "license": [
                "MIT"
            ],
            "authors": [
                {
                    "name": "Nicolas Grekas",
                    "email": "p@tchwork.com"
                },
                {
                    "name": "Symfony Community",
                    "homepage": "https://symfony.com/contributors"
                }
            ],
            "description": "A generic function and convention to trigger deprecation notices",
            "homepage": "https://symfony.com",
            "support": {
                "source": "https://github.com/symfony/deprecation-contracts/tree/v2.5.0"
            },
            "funding": [
                {
                    "url": "https://symfony.com/sponsor",
                    "type": "custom"
                },
                {
                    "url": "https://github.com/fabpot",
                    "type": "github"
                },
                {
                    "url": "https://tidelift.com/funding/github/packagist/symfony/symfony",
                    "type": "tidelift"
                }
            ],
            "time": "2021-07-12T14:48:14+00:00"
        },
        {
            "name": "symfony/polyfill-ctype",
            "version": "v1.24.0",
            "source": {
                "type": "git",
                "url": "https://github.com/symfony/polyfill-ctype.git",
                "reference": "30885182c981ab175d4d034db0f6f469898070ab"
            },
            "dist": {
                "type": "zip",
                "url": "https://api.github.com/repos/symfony/polyfill-ctype/zipball/30885182c981ab175d4d034db0f6f469898070ab",
                "reference": "30885182c981ab175d4d034db0f6f469898070ab",
                "shasum": ""
            },
            "require": {
                "php": ">=7.1"
            },
            "provide": {
                "ext-ctype": "*"
            },
            "suggest": {
                "ext-ctype": "For best performance"
            },
            "type": "library",
            "extra": {
                "branch-alias": {
                    "dev-main": "1.23-dev"
                },
                "thanks": {
                    "name": "symfony/polyfill",
                    "url": "https://github.com/symfony/polyfill"
                }
            },
            "autoload": {
                "psr-4": {
                    "Symfony\\Polyfill\\Ctype\\": ""
                },
                "files": [
                    "bootstrap.php"
                ]
            },
            "notification-url": "https://packagist.org/downloads/",
            "license": [
                "MIT"
            ],
            "authors": [
                {
                    "name": "Gert de Pagter",
                    "email": "BackEndTea@gmail.com"
                },
                {
                    "name": "Symfony Community",
                    "homepage": "https://symfony.com/contributors"
                }
            ],
            "description": "Symfony polyfill for ctype functions",
            "homepage": "https://symfony.com",
            "keywords": [
                "compatibility",
                "ctype",
                "polyfill",
                "portable"
            ],
            "support": {
                "source": "https://github.com/symfony/polyfill-ctype/tree/v1.24.0"
            },
            "funding": [
                {
                    "url": "https://symfony.com/sponsor",
                    "type": "custom"
                },
                {
                    "url": "https://github.com/fabpot",
                    "type": "github"
                },
                {
                    "url": "https://tidelift.com/funding/github/packagist/symfony/symfony",
                    "type": "tidelift"
                }
            ],
            "time": "2021-10-20T20:35:02+00:00"
        },
        {
            "name": "symfony/polyfill-intl-grapheme",
            "version": "v1.24.0",
            "source": {
                "type": "git",
                "url": "https://github.com/symfony/polyfill-intl-grapheme.git",
                "reference": "81b86b50cf841a64252b439e738e97f4a34e2783"
            },
            "dist": {
                "type": "zip",
                "url": "https://api.github.com/repos/symfony/polyfill-intl-grapheme/zipball/81b86b50cf841a64252b439e738e97f4a34e2783",
                "reference": "81b86b50cf841a64252b439e738e97f4a34e2783",
                "shasum": ""
            },
            "require": {
                "php": ">=7.1"
            },
            "suggest": {
                "ext-intl": "For best performance"
            },
            "type": "library",
            "extra": {
                "branch-alias": {
                    "dev-main": "1.23-dev"
                },
                "thanks": {
                    "name": "symfony/polyfill",
                    "url": "https://github.com/symfony/polyfill"
                }
            },
            "autoload": {
                "files": [
                    "bootstrap.php"
                ],
                "psr-4": {
                    "Symfony\\Polyfill\\Intl\\Grapheme\\": ""
                }
            },
            "notification-url": "https://packagist.org/downloads/",
            "license": [
                "MIT"
            ],
            "authors": [
                {
                    "name": "Nicolas Grekas",
                    "email": "p@tchwork.com"
                },
                {
                    "name": "Symfony Community",
                    "homepage": "https://symfony.com/contributors"
                }
            ],
            "description": "Symfony polyfill for intl's grapheme_* functions",
            "homepage": "https://symfony.com",
            "keywords": [
                "compatibility",
                "grapheme",
                "intl",
                "polyfill",
                "portable",
                "shim"
            ],
            "support": {
                "source": "https://github.com/symfony/polyfill-intl-grapheme/tree/v1.24.0"
            },
            "funding": [
                {
                    "url": "https://symfony.com/sponsor",
                    "type": "custom"
                },
                {
                    "url": "https://github.com/fabpot",
                    "type": "github"
                },
                {
                    "url": "https://tidelift.com/funding/github/packagist/symfony/symfony",
                    "type": "tidelift"
                }
            ],
            "time": "2021-11-23T21:10:46+00:00"
        },
        {
            "name": "symfony/polyfill-intl-normalizer",
            "version": "v1.24.0",
            "source": {
                "type": "git",
                "url": "https://github.com/symfony/polyfill-intl-normalizer.git",
                "reference": "8590a5f561694770bdcd3f9b5c69dde6945028e8"
            },
            "dist": {
                "type": "zip",
                "url": "https://api.github.com/repos/symfony/polyfill-intl-normalizer/zipball/8590a5f561694770bdcd3f9b5c69dde6945028e8",
                "reference": "8590a5f561694770bdcd3f9b5c69dde6945028e8",
                "shasum": ""
            },
            "require": {
                "php": ">=7.1"
            },
            "suggest": {
                "ext-intl": "For best performance"
            },
            "type": "library",
            "extra": {
                "branch-alias": {
                    "dev-main": "1.23-dev"
                },
                "thanks": {
                    "name": "symfony/polyfill",
                    "url": "https://github.com/symfony/polyfill"
                }
            },
            "autoload": {
                "files": [
                    "bootstrap.php"
                ],
                "psr-4": {
                    "Symfony\\Polyfill\\Intl\\Normalizer\\": ""
                },
                "classmap": [
                    "Resources/stubs"
                ]
            },
            "notification-url": "https://packagist.org/downloads/",
            "license": [
                "MIT"
            ],
            "authors": [
                {
                    "name": "Nicolas Grekas",
                    "email": "p@tchwork.com"
                },
                {
                    "name": "Symfony Community",
                    "homepage": "https://symfony.com/contributors"
                }
            ],
            "description": "Symfony polyfill for intl's Normalizer class and related functions",
            "homepage": "https://symfony.com",
            "keywords": [
                "compatibility",
                "intl",
                "normalizer",
                "polyfill",
                "portable",
                "shim"
            ],
            "support": {
                "source": "https://github.com/symfony/polyfill-intl-normalizer/tree/v1.24.0"
            },
            "funding": [
                {
                    "url": "https://symfony.com/sponsor",
                    "type": "custom"
                },
                {
                    "url": "https://github.com/fabpot",
                    "type": "github"
                },
                {
                    "url": "https://tidelift.com/funding/github/packagist/symfony/symfony",
                    "type": "tidelift"
                }
            ],
            "time": "2021-02-19T12:13:01+00:00"
        },
        {
            "name": "symfony/polyfill-mbstring",
            "version": "v1.24.0",
            "source": {
                "type": "git",
                "url": "https://github.com/symfony/polyfill-mbstring.git",
                "reference": "0abb51d2f102e00a4eefcf46ba7fec406d245825"
            },
            "dist": {
                "type": "zip",
                "url": "https://api.github.com/repos/symfony/polyfill-mbstring/zipball/0abb51d2f102e00a4eefcf46ba7fec406d245825",
                "reference": "0abb51d2f102e00a4eefcf46ba7fec406d245825",
                "shasum": ""
            },
            "require": {
                "php": ">=7.1"
            },
            "provide": {
                "ext-mbstring": "*"
            },
            "suggest": {
                "ext-mbstring": "For best performance"
            },
            "type": "library",
            "extra": {
                "branch-alias": {
                    "dev-main": "1.23-dev"
                },
                "thanks": {
                    "name": "symfony/polyfill",
                    "url": "https://github.com/symfony/polyfill"
                }
            },
            "autoload": {
                "psr-4": {
                    "Symfony\\Polyfill\\Mbstring\\": ""
                },
                "files": [
                    "bootstrap.php"
                ]
            },
            "notification-url": "https://packagist.org/downloads/",
            "license": [
                "MIT"
            ],
            "authors": [
                {
                    "name": "Nicolas Grekas",
                    "email": "p@tchwork.com"
                },
                {
                    "name": "Symfony Community",
                    "homepage": "https://symfony.com/contributors"
                }
            ],
            "description": "Symfony polyfill for the Mbstring extension",
            "homepage": "https://symfony.com",
            "keywords": [
                "compatibility",
                "mbstring",
                "polyfill",
                "portable",
                "shim"
            ],
            "support": {
                "source": "https://github.com/symfony/polyfill-mbstring/tree/v1.24.0"
            },
            "funding": [
                {
                    "url": "https://symfony.com/sponsor",
                    "type": "custom"
                },
                {
                    "url": "https://github.com/fabpot",
                    "type": "github"
                },
                {
                    "url": "https://tidelift.com/funding/github/packagist/symfony/symfony",
                    "type": "tidelift"
                }
            ],
            "time": "2021-11-30T18:21:41+00:00"
        },
        {
            "name": "symfony/polyfill-php73",
            "version": "v1.24.0",
            "source": {
                "type": "git",
                "url": "https://github.com/symfony/polyfill-php73.git",
                "reference": "cc5db0e22b3cb4111010e48785a97f670b350ca5"
            },
            "dist": {
                "type": "zip",
                "url": "https://api.github.com/repos/symfony/polyfill-php73/zipball/cc5db0e22b3cb4111010e48785a97f670b350ca5",
                "reference": "cc5db0e22b3cb4111010e48785a97f670b350ca5",
                "shasum": ""
            },
            "require": {
                "php": ">=7.1"
            },
            "type": "library",
            "extra": {
                "branch-alias": {
                    "dev-main": "1.23-dev"
                },
                "thanks": {
                    "name": "symfony/polyfill",
                    "url": "https://github.com/symfony/polyfill"
                }
            },
            "autoload": {
                "files": [
                    "bootstrap.php"
                ],
                "psr-4": {
                    "Symfony\\Polyfill\\Php73\\": ""
                },
                "classmap": [
                    "Resources/stubs"
                ]
            },
            "notification-url": "https://packagist.org/downloads/",
            "license": [
                "MIT"
            ],
            "authors": [
                {
                    "name": "Nicolas Grekas",
                    "email": "p@tchwork.com"
                },
                {
                    "name": "Symfony Community",
                    "homepage": "https://symfony.com/contributors"
                }
            ],
            "description": "Symfony polyfill backporting some PHP 7.3+ features to lower PHP versions",
            "homepage": "https://symfony.com",
            "keywords": [
                "compatibility",
                "polyfill",
                "portable",
                "shim"
            ],
            "support": {
                "source": "https://github.com/symfony/polyfill-php73/tree/v1.24.0"
            },
            "funding": [
                {
                    "url": "https://symfony.com/sponsor",
                    "type": "custom"
                },
                {
                    "url": "https://github.com/fabpot",
                    "type": "github"
                },
                {
                    "url": "https://tidelift.com/funding/github/packagist/symfony/symfony",
                    "type": "tidelift"
                }
            ],
            "time": "2021-06-05T21:20:04+00:00"
        },
        {
            "name": "symfony/polyfill-php80",
            "version": "v1.24.0",
            "source": {
                "type": "git",
                "url": "https://github.com/symfony/polyfill-php80.git",
                "reference": "57b712b08eddb97c762a8caa32c84e037892d2e9"
            },
            "dist": {
                "type": "zip",
                "url": "https://api.github.com/repos/symfony/polyfill-php80/zipball/57b712b08eddb97c762a8caa32c84e037892d2e9",
                "reference": "57b712b08eddb97c762a8caa32c84e037892d2e9",
                "shasum": ""
            },
            "require": {
                "php": ">=7.1"
            },
            "type": "library",
            "extra": {
                "branch-alias": {
                    "dev-main": "1.23-dev"
                },
                "thanks": {
                    "name": "symfony/polyfill",
                    "url": "https://github.com/symfony/polyfill"
                }
            },
            "autoload": {
                "files": [
                    "bootstrap.php"
                ],
                "psr-4": {
                    "Symfony\\Polyfill\\Php80\\": ""
                },
                "classmap": [
                    "Resources/stubs"
                ]
            },
            "notification-url": "https://packagist.org/downloads/",
            "license": [
                "MIT"
            ],
            "authors": [
                {
                    "name": "Ion Bazan",
                    "email": "ion.bazan@gmail.com"
                },
                {
                    "name": "Nicolas Grekas",
                    "email": "p@tchwork.com"
                },
                {
                    "name": "Symfony Community",
                    "homepage": "https://symfony.com/contributors"
                }
            ],
            "description": "Symfony polyfill backporting some PHP 8.0+ features to lower PHP versions",
            "homepage": "https://symfony.com",
            "keywords": [
                "compatibility",
                "polyfill",
                "portable",
                "shim"
            ],
            "support": {
                "source": "https://github.com/symfony/polyfill-php80/tree/v1.24.0"
            },
            "funding": [
                {
                    "url": "https://symfony.com/sponsor",
                    "type": "custom"
                },
                {
                    "url": "https://github.com/fabpot",
                    "type": "github"
                },
                {
                    "url": "https://tidelift.com/funding/github/packagist/symfony/symfony",
                    "type": "tidelift"
                }
            ],
            "time": "2021-09-13T13:58:33+00:00"
        },
        {
            "name": "symfony/process",
            "version": "v5.4.3",
            "source": {
                "type": "git",
                "url": "https://github.com/symfony/process.git",
                "reference": "553f50487389a977eb31cf6b37faae56da00f753"
            },
            "dist": {
                "type": "zip",
                "url": "https://api.github.com/repos/symfony/process/zipball/553f50487389a977eb31cf6b37faae56da00f753",
                "reference": "553f50487389a977eb31cf6b37faae56da00f753",
                "shasum": ""
            },
            "require": {
                "php": ">=7.2.5",
                "symfony/polyfill-php80": "^1.16"
            },
            "type": "library",
            "autoload": {
                "psr-4": {
                    "Symfony\\Component\\Process\\": ""
                },
                "exclude-from-classmap": [
                    "/Tests/"
                ]
            },
            "notification-url": "https://packagist.org/downloads/",
            "license": [
                "MIT"
            ],
            "authors": [
                {
                    "name": "Fabien Potencier",
                    "email": "fabien@symfony.com"
                },
                {
                    "name": "Symfony Community",
                    "homepage": "https://symfony.com/contributors"
                }
            ],
            "description": "Executes commands in sub-processes",
            "homepage": "https://symfony.com",
            "support": {
                "source": "https://github.com/symfony/process/tree/v5.4.3"
            },
            "funding": [
                {
                    "url": "https://symfony.com/sponsor",
                    "type": "custom"
                },
                {
                    "url": "https://github.com/fabpot",
                    "type": "github"
                },
                {
                    "url": "https://tidelift.com/funding/github/packagist/symfony/symfony",
                    "type": "tidelift"
                }
            ],
            "time": "2022-01-26T16:28:35+00:00"
        },
        {
            "name": "symfony/service-contracts",
            "version": "v2.5.0",
            "source": {
                "type": "git",
                "url": "https://github.com/symfony/service-contracts.git",
                "reference": "1ab11b933cd6bc5464b08e81e2c5b07dec58b0fc"
            },
            "dist": {
                "type": "zip",
                "url": "https://api.github.com/repos/symfony/service-contracts/zipball/1ab11b933cd6bc5464b08e81e2c5b07dec58b0fc",
                "reference": "1ab11b933cd6bc5464b08e81e2c5b07dec58b0fc",
                "shasum": ""
            },
            "require": {
                "php": ">=7.2.5",
                "psr/container": "^1.1",
                "symfony/deprecation-contracts": "^2.1"
            },
            "conflict": {
                "ext-psr": "<1.1|>=2"
            },
            "suggest": {
                "symfony/service-implementation": ""
            },
            "type": "library",
            "extra": {
                "branch-alias": {
                    "dev-main": "2.5-dev"
                },
                "thanks": {
                    "name": "symfony/contracts",
                    "url": "https://github.com/symfony/contracts"
                }
            },
            "autoload": {
                "psr-4": {
                    "Symfony\\Contracts\\Service\\": ""
                }
            },
            "notification-url": "https://packagist.org/downloads/",
            "license": [
                "MIT"
            ],
            "authors": [
                {
                    "name": "Nicolas Grekas",
                    "email": "p@tchwork.com"
                },
                {
                    "name": "Symfony Community",
                    "homepage": "https://symfony.com/contributors"
                }
            ],
            "description": "Generic abstractions related to writing services",
            "homepage": "https://symfony.com",
            "keywords": [
                "abstractions",
                "contracts",
                "decoupling",
                "interfaces",
                "interoperability",
                "standards"
            ],
            "support": {
                "source": "https://github.com/symfony/service-contracts/tree/v2.5.0"
            },
            "funding": [
                {
                    "url": "https://symfony.com/sponsor",
                    "type": "custom"
                },
                {
                    "url": "https://github.com/fabpot",
                    "type": "github"
                },
                {
                    "url": "https://tidelift.com/funding/github/packagist/symfony/symfony",
                    "type": "tidelift"
                }
            ],
            "time": "2021-11-04T16:48:04+00:00"
        },
        {
            "name": "symfony/string",
            "version": "v5.4.3",
            "source": {
                "type": "git",
                "url": "https://github.com/symfony/string.git",
                "reference": "92043b7d8383e48104e411bc9434b260dbeb5a10"
            },
            "dist": {
                "type": "zip",
                "url": "https://api.github.com/repos/symfony/string/zipball/92043b7d8383e48104e411bc9434b260dbeb5a10",
                "reference": "92043b7d8383e48104e411bc9434b260dbeb5a10",
                "shasum": ""
            },
            "require": {
                "php": ">=7.2.5",
                "symfony/polyfill-ctype": "~1.8",
                "symfony/polyfill-intl-grapheme": "~1.0",
                "symfony/polyfill-intl-normalizer": "~1.0",
                "symfony/polyfill-mbstring": "~1.0",
                "symfony/polyfill-php80": "~1.15"
            },
            "conflict": {
                "symfony/translation-contracts": ">=3.0"
            },
            "require-dev": {
                "symfony/error-handler": "^4.4|^5.0|^6.0",
                "symfony/http-client": "^4.4|^5.0|^6.0",
                "symfony/translation-contracts": "^1.1|^2",
                "symfony/var-exporter": "^4.4|^5.0|^6.0"
            },
            "type": "library",
            "autoload": {
                "psr-4": {
                    "Symfony\\Component\\String\\": ""
                },
                "files": [
                    "Resources/functions.php"
                ],
                "exclude-from-classmap": [
                    "/Tests/"
                ]
            },
            "notification-url": "https://packagist.org/downloads/",
            "license": [
                "MIT"
            ],
            "authors": [
                {
                    "name": "Nicolas Grekas",
                    "email": "p@tchwork.com"
                },
                {
                    "name": "Symfony Community",
                    "homepage": "https://symfony.com/contributors"
                }
            ],
            "description": "Provides an object-oriented API to strings and deals with bytes, UTF-8 code points and grapheme clusters in a unified way",
            "homepage": "https://symfony.com",
            "keywords": [
                "grapheme",
                "i18n",
                "string",
                "unicode",
                "utf-8",
                "utf8"
            ],
            "support": {
                "source": "https://github.com/symfony/string/tree/v5.4.3"
            },
            "funding": [
                {
                    "url": "https://symfony.com/sponsor",
                    "type": "custom"
                },
                {
                    "url": "https://github.com/fabpot",
                    "type": "github"
                },
                {
                    "url": "https://tidelift.com/funding/github/packagist/symfony/symfony",
                    "type": "tidelift"
                }
            ],
            "time": "2022-01-02T09:53:40+00:00"
        },
        {
            "name": "theseer/tokenizer",
            "version": "1.2.1",
            "source": {
                "type": "git",
                "url": "https://github.com/theseer/tokenizer.git",
                "reference": "34a41e998c2183e22995f158c581e7b5e755ab9e"
            },
            "dist": {
                "type": "zip",
                "url": "https://api.github.com/repos/theseer/tokenizer/zipball/34a41e998c2183e22995f158c581e7b5e755ab9e",
                "reference": "34a41e998c2183e22995f158c581e7b5e755ab9e",
                "shasum": ""
            },
            "require": {
                "ext-dom": "*",
                "ext-tokenizer": "*",
                "ext-xmlwriter": "*",
                "php": "^7.2 || ^8.0"
            },
            "type": "library",
            "autoload": {
                "classmap": [
                    "src/"
                ]
            },
            "notification-url": "https://packagist.org/downloads/",
            "license": [
                "BSD-3-Clause"
            ],
            "authors": [
                {
                    "name": "Arne Blankerts",
                    "email": "arne@blankerts.de",
                    "role": "Developer"
                }
            ],
            "description": "A small library for converting tokenized PHP source code into XML and potentially other formats",
            "support": {
                "issues": "https://github.com/theseer/tokenizer/issues",
                "source": "https://github.com/theseer/tokenizer/tree/1.2.1"
            },
            "funding": [
                {
                    "url": "https://github.com/theseer",
                    "type": "github"
                }
            ],
            "time": "2021-07-28T10:34:58+00:00"
        },
        {
            "name": "webmozart/assert",
            "version": "1.10.0",
            "source": {
                "type": "git",
                "url": "https://github.com/webmozarts/assert.git",
                "reference": "6964c76c7804814a842473e0c8fd15bab0f18e25"
            },
            "dist": {
                "type": "zip",
                "url": "https://api.github.com/repos/webmozarts/assert/zipball/6964c76c7804814a842473e0c8fd15bab0f18e25",
                "reference": "6964c76c7804814a842473e0c8fd15bab0f18e25",
                "shasum": ""
            },
            "require": {
                "php": "^7.2 || ^8.0",
                "symfony/polyfill-ctype": "^1.8"
            },
            "conflict": {
                "phpstan/phpstan": "<0.12.20",
                "vimeo/psalm": "<4.6.1 || 4.6.2"
            },
            "require-dev": {
                "phpunit/phpunit": "^8.5.13"
            },
            "type": "library",
            "extra": {
                "branch-alias": {
                    "dev-master": "1.10-dev"
                }
            },
            "autoload": {
                "psr-4": {
                    "Webmozart\\Assert\\": "src/"
                }
            },
            "notification-url": "https://packagist.org/downloads/",
            "license": [
                "MIT"
            ],
            "authors": [
                {
                    "name": "Bernhard Schussek",
                    "email": "bschussek@gmail.com"
                }
            ],
            "description": "Assertions to validate method input/output with nice error messages.",
            "keywords": [
                "assert",
                "check",
                "validate"
            ],
            "support": {
                "issues": "https://github.com/webmozarts/assert/issues",
                "source": "https://github.com/webmozarts/assert/tree/1.10.0"
            },
            "time": "2021-03-09T10:59:23+00:00"
        },
        {
            "name": "wikimedia/at-ease",
            "version": "v2.1.0",
            "source": {
                "type": "git",
                "url": "https://github.com/wikimedia/at-ease.git",
                "reference": "e8ebaa7bb7c8a8395481a05f6dc4deaceab11c33"
            },
            "dist": {
                "type": "zip",
                "url": "https://api.github.com/repos/wikimedia/at-ease/zipball/e8ebaa7bb7c8a8395481a05f6dc4deaceab11c33",
                "reference": "e8ebaa7bb7c8a8395481a05f6dc4deaceab11c33",
                "shasum": ""
            },
            "require": {
                "php": ">=7.2.9"
            },
            "require-dev": {
                "mediawiki/mediawiki-codesniffer": "35.0.0",
                "mediawiki/minus-x": "1.1.1",
                "ockcyp/covers-validator": "1.3.3",
                "php-parallel-lint/php-console-highlighter": "0.5.0",
                "php-parallel-lint/php-parallel-lint": "1.2.0",
                "phpunit/phpunit": "^8.5"
            },
            "type": "library",
            "autoload": {
                "psr-4": {
                    "Wikimedia\\AtEase\\": "src/Wikimedia/AtEase/"
                },
                "files": [
                    "src/Wikimedia/Functions.php"
                ]
            },
            "notification-url": "https://packagist.org/downloads/",
            "license": [
                "GPL-2.0-or-later"
            ],
            "authors": [
                {
                    "name": "Tim Starling",
                    "email": "tstarling@wikimedia.org"
                },
                {
                    "name": "MediaWiki developers",
                    "email": "wikitech-l@lists.wikimedia.org"
                }
            ],
            "description": "Safe replacement to @ for suppressing warnings.",
            "homepage": "https://www.mediawiki.org/wiki/at-ease",
            "support": {
                "source": "https://github.com/wikimedia/at-ease/tree/v2.1.0"
            },
            "time": "2021-02-27T15:53:37+00:00"
        },
        {
            "name": "yoast/phpunit-polyfills",
            "version": "1.0.3",
            "source": {
                "type": "git",
                "url": "https://github.com/Yoast/PHPUnit-Polyfills.git",
                "reference": "5ea3536428944955f969bc764bbe09738e151ada"
            },
            "dist": {
                "type": "zip",
                "url": "https://api.github.com/repos/Yoast/PHPUnit-Polyfills/zipball/5ea3536428944955f969bc764bbe09738e151ada",
                "reference": "5ea3536428944955f969bc764bbe09738e151ada",
                "shasum": ""
            },
            "require": {
                "php": ">=5.4",
                "phpunit/phpunit": "^4.8.36 || ^5.7.21 || ^6.0 || ^7.0 || ^8.0 || ^9.0"
            },
            "require-dev": {
                "yoast/yoastcs": "^2.2.0"
            },
            "type": "library",
            "extra": {
                "branch-alias": {
                    "dev-main": "1.x-dev",
                    "dev-develop": "1.x-dev"
                }
            },
            "autoload": {
                "files": [
                    "phpunitpolyfills-autoload.php"
                ]
            },
            "notification-url": "https://packagist.org/downloads/",
            "license": [
                "BSD-3-Clause"
            ],
            "authors": [
                {
                    "name": "Team Yoast",
                    "email": "support@yoast.com",
                    "homepage": "https://yoast.com"
                },
                {
                    "name": "Contributors",
                    "homepage": "https://github.com/Yoast/PHPUnit-Polyfills/graphs/contributors"
                }
            ],
            "description": "Set of polyfills for changed PHPUnit functionality to allow for creating PHPUnit cross-version compatible tests",
            "homepage": "https://github.com/Yoast/PHPUnit-Polyfills",
            "keywords": [
                "phpunit",
                "polyfill",
                "testing"
            ],
            "support": {
                "issues": "https://github.com/Yoast/PHPUnit-Polyfills/issues",
                "source": "https://github.com/Yoast/PHPUnit-Polyfills"
            },
            "time": "2021-11-23T01:37:03+00:00"
        }
    ],
    "aliases": [],
    "minimum-stability": "dev",
    "stability-flags": {
        "automattic/jetpack-a8c-mc-stats": 20,
        "automattic/jetpack-abtest": 20,
        "automattic/jetpack-assets": 20,
        "automattic/jetpack-autoloader": 20,
        "automattic/jetpack-backup": 20,
        "automattic/jetpack-blocks": 20,
        "automattic/jetpack-compat": 20,
        "automattic/jetpack-composer-plugin": 20,
        "automattic/jetpack-config": 20,
        "automattic/jetpack-connection": 20,
        "automattic/jetpack-connection-ui": 20,
        "automattic/jetpack-constants": 20,
        "automattic/jetpack-device-detection": 20,
        "automattic/jetpack-error": 20,
        "automattic/jetpack-heartbeat": 20,
        "automattic/jetpack-identity-crisis": 20,
        "automattic/jetpack-jitm": 20,
        "automattic/jetpack-lazy-images": 20,
        "automattic/jetpack-licensing": 20,
        "automattic/jetpack-logo": 20,
        "automattic/jetpack-my-jetpack": 20,
        "automattic/jetpack-options": 20,
        "automattic/jetpack-partner": 20,
        "automattic/jetpack-plugins-installer": 20,
        "automattic/jetpack-redirect": 20,
        "automattic/jetpack-roles": 20,
        "automattic/jetpack-search": 20,
        "automattic/jetpack-status": 20,
        "automattic/jetpack-sync": 20,
        "automattic/jetpack-terms-of-service": 20,
        "automattic/jetpack-tracking": 20,
        "automattic/jetpack-waf": 20,
        "automattic/jetpack-changelogger": 20
    },
    "prefer-stable": true,
    "prefer-lowest": false,
    "platform": {
        "ext-fileinfo": "*",
        "ext-json": "*",
        "ext-openssl": "*"
    },
    "platform-dev": [],
    "platform-overrides": {
        "ext-intl": "0.0.0"
    },
    "plugin-api-version": "2.2.0"
}<|MERGE_RESOLUTION|>--- conflicted
+++ resolved
@@ -4,11 +4,7 @@
         "Read more about it at https://getcomposer.org/doc/01-basic-usage.md#installing-dependencies",
         "This file is @generated automatically"
     ],
-<<<<<<< HEAD
-    "content-hash": "e7c2f144b95e261daa99b930da73213e",
-=======
-    "content-hash": "24468068c8b2230918dcd164ce978c04",
->>>>>>> 391cd323
+    "content-hash": "e3863a21a058e8dd82fd0b1f4374f71e",
     "packages": [
         {
             "name": "automattic/jetpack-a8c-mc-stats",
