--- conflicted
+++ resolved
@@ -4,11 +4,7 @@
         "Read more about it at https://getcomposer.org/doc/01-basic-usage.md#installing-dependencies",
         "This file is @generated automatically"
     ],
-<<<<<<< HEAD
-    "content-hash": "9746a40b4e4a455d9eb65650fc7ede73",
-=======
-    "content-hash": "fad96535a1fca361008f45cceb223c7a",
->>>>>>> d35379fe
+    "content-hash": "b493ff37651c87fb8ac7589032becf8a",
     "packages": [
         {
             "name": "automattic/jetpack-a8c-mc-stats",
