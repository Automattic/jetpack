--- conflicted
+++ resolved
@@ -4,11 +4,7 @@
         "Read more about it at https://getcomposer.org/doc/01-basic-usage.md#installing-dependencies",
         "This file is @generated automatically"
     ],
-<<<<<<< HEAD
-    "content-hash": "4fce7745a539d8b963950477006d5fb4",
-=======
     "content-hash": "bd6c23fb6ceb87ec1058410f19a34c49",
->>>>>>> 7c4856ad
     "packages": [
         {
             "name": "automattic/jetpack-a8c-mc-stats",
@@ -1548,11 +1544,7 @@
             "dist": {
                 "type": "path",
                 "url": "../../packages/search",
-<<<<<<< HEAD
-                "reference": "bbf26bfd87c20a8ac4044ed93b08b5e233cd1c86"
-=======
                 "reference": "7f10a2eee8838620ec5433a00b8733292f23fe7a"
->>>>>>> 7c4856ad
             },
             "require": {
                 "automattic/jetpack-assets": "^1.17",
@@ -1577,12 +1569,9 @@
                 },
                 "branch-alias": {
                     "dev-master": "0.6.x-dev"
-<<<<<<< HEAD
-=======
                 },
                 "version-constants": {
                     "JETPACK_SEARCH_PKG__VERSION": "search.php"
->>>>>>> 7c4856ad
                 }
             },
             "autoload": {
