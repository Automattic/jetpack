--- conflicted
+++ resolved
@@ -4,11 +4,7 @@
         "Read more about it at https://getcomposer.org/doc/01-basic-usage.md#installing-dependencies",
         "This file is @generated automatically"
     ],
-<<<<<<< HEAD
-    "content-hash": "ebd278692626979e5422ed66de472f4a",
-=======
-    "content-hash": "3ce6619b35fb60e618b8fc1713e5f05f",
->>>>>>> ae56e0fa
+    "content-hash": "f53c41aafb5640866857033c283d558a",
     "packages": [
         {
             "name": "automattic/jetpack-a8c-mc-stats",
@@ -4005,23 +4001,23 @@
         },
         {
             "name": "symfony/console",
-            "version": "v5.4.0",
+            "version": "v5.4.1",
             "source": {
                 "type": "git",
                 "url": "https://github.com/symfony/console.git",
-                "reference": "ec3661faca1d110d6c307e124b44f99ac54179e3"
+                "reference": "9130e1a0fc93cb0faadca4ee917171bd2ca9e5f4"
             },
             "dist": {
                 "type": "zip",
-                "url": "https://api.github.com/repos/symfony/console/zipball/ec3661faca1d110d6c307e124b44f99ac54179e3",
-                "reference": "ec3661faca1d110d6c307e124b44f99ac54179e3",
+                "url": "https://api.github.com/repos/symfony/console/zipball/9130e1a0fc93cb0faadca4ee917171bd2ca9e5f4",
+                "reference": "9130e1a0fc93cb0faadca4ee917171bd2ca9e5f4",
                 "shasum": ""
             },
             "require": {
                 "php": ">=7.2.5",
                 "symfony/deprecation-contracts": "^2.1|^3",
                 "symfony/polyfill-mbstring": "~1.0",
-                "symfony/polyfill-php73": "^1.8",
+                "symfony/polyfill-php73": "^1.9",
                 "symfony/polyfill-php80": "^1.16",
                 "symfony/service-contracts": "^1.1|^2|^3",
                 "symfony/string": "^5.1|^6.0"
@@ -4084,7 +4080,7 @@
                 "terminal"
             ],
             "support": {
-                "source": "https://github.com/symfony/console/tree/v5.4.0"
+                "source": "https://github.com/symfony/console/tree/v5.4.1"
             },
             "funding": [
                 {
@@ -4100,7 +4096,7 @@
                     "type": "tidelift"
                 }
             ],
-            "time": "2021-11-29T15:30:56+00:00"
+            "time": "2021-12-09T11:22:43+00:00"
         },
         {
             "name": "symfony/deprecation-contracts",
