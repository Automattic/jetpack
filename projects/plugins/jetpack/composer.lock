{
    "_readme": [
        "This file locks the dependencies of your project to a known state",
        "Read more about it at https://getcomposer.org/doc/01-basic-usage.md#installing-dependencies",
        "This file is @generated automatically"
    ],
    "content-hash": "0e7983085b12adabfd7ac03cde34043a",
    "packages": [
        {
            "name": "automattic/jetpack-a8c-mc-stats",
            "version": "dev-trunk",
            "dist": {
                "type": "path",
                "url": "../../packages/a8c-mc-stats",
                "reference": "c5df589f62cd58dc5f1b04938e4e4edc75916812"
            },
            "require-dev": {
                "automattic/jetpack-changelogger": "^3.2",
                "yoast/phpunit-polyfills": "1.0.3"
            },
            "type": "jetpack-library",
            "extra": {
                "autotagger": true,
                "mirror-repo": "Automattic/jetpack-a8c-mc-stats",
                "changelogger": {
                    "link-template": "https://github.com/Automattic/jetpack-a8c-mc-stats/compare/v${old}...v${new}"
                },
                "branch-alias": {
                    "dev-trunk": "1.4.x-dev"
                }
            },
            "autoload": {
                "classmap": [
                    "src/"
                ]
            },
            "scripts": {
                "phpunit": [
                    "./vendor/phpunit/phpunit/phpunit --colors=always"
                ],
                "test-coverage": [
                    "php -dpcov.directory=. ./vendor/bin/phpunit --coverage-clover \"$COVERAGE_DIR/clover.xml\""
                ],
                "test-php": [
                    "@composer phpunit"
                ]
            },
            "license": [
                "GPL-2.0-or-later"
            ],
            "description": "Used to record internal usage stats for Automattic. Not visible to site owners.",
            "transport-options": {
                "relative": true
            }
        },
        {
            "name": "automattic/jetpack-abtest",
            "version": "dev-trunk",
            "dist": {
                "type": "path",
                "url": "../../packages/abtest",
                "reference": "2cb71faa4640f1a1b84f7f5f0ddec14f72ba33a3"
            },
            "require": {
                "automattic/jetpack-connection": "^1.46",
                "automattic/jetpack-error": "^1.3"
            },
            "require-dev": {
                "automattic/jetpack-changelogger": "^3.2",
                "automattic/wordbless": "dev-master",
                "yoast/phpunit-polyfills": "1.0.3"
            },
            "type": "jetpack-library",
            "extra": {
                "autotagger": true,
                "mirror-repo": "Automattic/jetpack-abtest",
                "changelogger": {
                    "link-template": "https://github.com/Automattic/jetpack-abtest/compare/v${old}...v${new}"
                },
                "branch-alias": {
                    "dev-trunk": "1.10.x-dev"
                }
            },
            "autoload": {
                "classmap": [
                    "src/"
                ]
            },
            "scripts": {
                "phpunit": [
                    "./vendor/phpunit/phpunit/phpunit --colors=always"
                ],
                "post-install-cmd": [
                    "WorDBless\\Composer\\InstallDropin::copy"
                ],
                "post-update-cmd": [
                    "WorDBless\\Composer\\InstallDropin::copy"
                ],
                "test-coverage": [
                    "php -dpcov.directory=. ./vendor/bin/phpunit --coverage-clover \"$COVERAGE_DIR/clover.xml\""
                ],
                "test-php": [
                    "@composer phpunit"
                ]
            },
            "license": [
                "GPL-2.0-or-later"
            ],
            "description": "Provides an interface to the WP.com A/B tests.",
            "transport-options": {
                "relative": true
            }
        },
        {
            "name": "automattic/jetpack-action-bar",
            "version": "dev-trunk",
            "dist": {
                "type": "path",
                "url": "../../packages/action-bar",
                "reference": "79e9a0b07d9540cc47962d41fc42af6658645838"
            },
            "require": {
                "automattic/jetpack-assets": "^1.17",
                "automattic/jetpack-constants": "^1.6"
            },
            "require-dev": {
                "automattic/jetpack-changelogger": "^3.2",
                "automattic/wordbless": "dev-master",
                "yoast/phpunit-polyfills": "1.0.3"
            },
            "type": "jetpack-library",
            "extra": {
                "mirror-repo": "Automattic/jetpack-action-bar",
                "changelogger": {
                    "link-template": "https://github.com/Automattic/jetpack-action-bar/compare/v${old}...v${new}"
                },
                "autotagger": true,
                "branch-alias": {
                    "dev-trunk": "0.1.x-dev"
                },
                "textdomain": "jetpack-action-bar"
            },
            "autoload": {
                "classmap": [
                    "src/"
                ]
            },
            "scripts": {
                "phpunit": [
                    "./vendor/phpunit/phpunit/phpunit --colors=always"
                ],
                "test-coverage": [
                    "php -dpcov.directory=. ./vendor/bin/phpunit --coverage-clover \"$COVERAGE_DIR/clover.xml\""
                ],
                "test-php": [
                    "@composer phpunit"
                ],
                "build-production": [
                    "pnpm run build-production"
                ],
                "build-development": [
                    "pnpm run build"
                ],
                "post-install-cmd": [
                    "WorDBless\\Composer\\InstallDropin::copy"
                ],
                "post-update-cmd": [
                    "WorDBless\\Composer\\InstallDropin::copy"
                ]
            },
            "license": [
                "GPL-2.0-or-later"
            ],
            "description": "An easy way for visitors to follow, like, and comment on your site.",
            "transport-options": {
                "relative": true
            }
        },
        {
            "name": "automattic/jetpack-admin-ui",
            "version": "dev-trunk",
            "dist": {
                "type": "path",
                "url": "../../packages/admin-ui",
                "reference": "643ce07d751c26cabbb330339d515ef5a35808f3"
            },
            "require-dev": {
                "automattic/jetpack-changelogger": "^3.2",
                "automattic/wordbless": "dev-master",
                "yoast/phpunit-polyfills": "1.0.3"
            },
            "type": "jetpack-library",
            "extra": {
                "autotagger": true,
                "mirror-repo": "Automattic/jetpack-admin-ui",
                "textdomain": "jetpack-admin-ui",
                "changelogger": {
                    "link-template": "https://github.com/Automattic/jetpack-admin-ui/compare/${old}...${new}"
                },
                "branch-alias": {
                    "dev-trunk": "0.2.x-dev"
                },
                "version-constants": {
                    "::PACKAGE_VERSION": "src/class-admin-menu.php"
                }
            },
            "autoload": {
                "classmap": [
                    "src/"
                ]
            },
            "scripts": {
                "phpunit": [
                    "./vendor/phpunit/phpunit/phpunit --colors=always"
                ],
                "test-coverage": [
                    "php -dpcov.directory=. ./vendor/bin/phpunit --coverage-clover \"$COVERAGE_DIR/clover.xml\""
                ],
                "test-php": [
                    "@composer phpunit"
                ],
                "post-install-cmd": [
                    "WorDBless\\Composer\\InstallDropin::copy"
                ],
                "post-update-cmd": [
                    "WorDBless\\Composer\\InstallDropin::copy"
                ]
            },
            "license": [
                "GPL-2.0-or-later"
            ],
            "description": "Generic Jetpack wp-admin UI elements",
            "transport-options": {
                "relative": true
            }
        },
        {
            "name": "automattic/jetpack-assets",
            "version": "dev-trunk",
            "dist": {
                "type": "path",
                "url": "../../packages/assets",
                "reference": "64ada4d1c3f69e232b27bb0e3a9d986e3f292954"
            },
            "require": {
                "automattic/jetpack-constants": "^1.6"
            },
            "require-dev": {
                "automattic/jetpack-changelogger": "^3.2",
                "brain/monkey": "2.6.1",
                "wikimedia/testing-access-wrapper": "^1.0 || ^2.0",
                "yoast/phpunit-polyfills": "1.0.3"
            },
            "type": "jetpack-library",
            "extra": {
                "autotagger": true,
                "mirror-repo": "Automattic/jetpack-assets",
                "textdomain": "jetpack-assets",
                "changelogger": {
                    "link-template": "https://github.com/Automattic/jetpack-assets/compare/v${old}...v${new}"
                },
                "branch-alias": {
                    "dev-trunk": "1.17.x-dev"
                }
            },
            "autoload": {
                "files": [
                    "actions.php"
                ],
                "classmap": [
                    "src/"
                ]
            },
            "scripts": {
                "build-development": [
                    "pnpm run build"
                ],
                "build-production": [
                    "pnpm run build-production"
                ],
                "phpunit": [
                    "./vendor/phpunit/phpunit/phpunit --colors=always"
                ],
                "test-coverage": [
                    "php -dpcov.directory=. ./vendor/bin/phpunit --coverage-clover \"$COVERAGE_DIR/php/clover.xml\"",
                    "pnpm run test-coverage"
                ],
                "test-js": [
                    "pnpm run test"
                ],
                "test-php": [
                    "@composer phpunit"
                ]
            },
            "license": [
                "GPL-2.0-or-later"
            ],
            "description": "Asset management utilities for Jetpack ecosystem packages",
            "transport-options": {
                "relative": true
            }
        },
        {
            "name": "automattic/jetpack-autoloader",
            "version": "dev-trunk",
            "dist": {
                "type": "path",
                "url": "../../packages/autoloader",
                "reference": "54d19e9ca258cd1731dc5f4a2be175204b93625f"
            },
            "require": {
                "composer-plugin-api": "^1.1 || ^2.0"
            },
            "require-dev": {
                "automattic/jetpack-changelogger": "^3.2",
                "yoast/phpunit-polyfills": "1.0.3"
            },
            "type": "composer-plugin",
            "extra": {
                "autotagger": true,
                "class": "Automattic\\Jetpack\\Autoloader\\CustomAutoloaderPlugin",
                "mirror-repo": "Automattic/jetpack-autoloader",
                "changelogger": {
                    "link-template": "https://github.com/Automattic/jetpack-autoloader/compare/v${old}...v${new}"
                },
                "branch-alias": {
                    "dev-trunk": "2.11.x-dev"
                }
            },
            "autoload": {
                "classmap": [
                    "src/AutoloadGenerator.php"
                ],
                "psr-4": {
                    "Automattic\\Jetpack\\Autoloader\\": "src"
                }
            },
            "scripts": {
                "phpunit": [
                    "./vendor/phpunit/phpunit/phpunit --colors=always"
                ],
                "test-coverage": [
                    "php -dpcov.directory=. ./vendor/bin/phpunit --coverage-php \"./tests/php/tmp/coverage-report.php\"",
                    "php ./tests/php/bin/test-coverage.php \"$COVERAGE_DIR/clover.xml\""
                ],
                "test-php": [
                    "@composer phpunit"
                ]
            },
            "license": [
                "GPL-2.0-or-later"
            ],
            "description": "Creates a custom autoloader for a plugin or theme.",
            "transport-options": {
                "relative": true
            }
        },
        {
            "name": "automattic/jetpack-backup",
            "version": "dev-trunk",
            "dist": {
                "type": "path",
                "url": "../../packages/backup",
                "reference": "f7a53aed32b05c9680f70b961dd8e5e195f87e65"
            },
            "require": {
                "automattic/jetpack-admin-ui": "^0.2",
                "automattic/jetpack-assets": "^1.17",
                "automattic/jetpack-autoloader": "^2.11",
                "automattic/jetpack-composer-plugin": "^1.1",
                "automattic/jetpack-config": "^1.11",
                "automattic/jetpack-connection": "^1.46",
                "automattic/jetpack-identity-crisis": "^0.8",
                "automattic/jetpack-my-jetpack": "^2.3",
                "automattic/jetpack-status": "^1.15",
                "automattic/jetpack-sync": "^1.41"
            },
            "require-dev": {
                "automattic/jetpack-changelogger": "^3.2",
                "automattic/wordbless": "@dev",
                "yoast/phpunit-polyfills": "1.0.3"
            },
            "type": "jetpack-library",
            "extra": {
                "autotagger": true,
                "mirror-repo": "Automattic/jetpack-backup",
                "textdomain": "jetpack-backup-pkg",
                "version-constants": {
                    "::PACKAGE_VERSION": "src/class-package-version.php"
                },
                "changelogger": {
                    "link-template": "https://github.com/Automattic/jetpack-backup/compare/v${old}...v${new}"
                },
                "branch-alias": {
                    "dev-trunk": "1.10.x-dev"
                }
            },
            "autoload": {
                "files": [
                    "actions.php"
                ],
                "classmap": [
                    "src/"
                ]
            },
            "scripts": {
                "phpunit": [
                    "./vendor/phpunit/phpunit/phpunit --colors=always"
                ],
                "test-coverage": [
                    "php -dpcov.directory=. ./vendor/bin/phpunit --coverage-clover \"$COVERAGE_DIR/clover.xml\""
                ],
                "test-php": [
                    "@composer phpunit"
                ],
                "post-install-cmd": [
                    "WorDBless\\Composer\\InstallDropin::copy"
                ],
                "post-update-cmd": [
                    "WorDBless\\Composer\\InstallDropin::copy"
                ],
                "build-development": [
                    "pnpm run build"
                ],
                "build-production": [
                    "pnpm run build-production-concurrently"
                ],
                "watch": [
                    "Composer\\Config::disableProcessTimeout",
                    "pnpm run watch"
                ]
            },
            "license": [
                "GPL-2.0-or-later"
            ],
            "description": "Tools to assist with backing up Jetpack sites.",
            "transport-options": {
                "relative": true
            }
        },
        {
            "name": "automattic/jetpack-blocks",
            "version": "dev-trunk",
            "dist": {
                "type": "path",
                "url": "../../packages/blocks",
                "reference": "92bd1c48a99ee5a48823f202e1bf88ac1310c236"
            },
            "require-dev": {
                "automattic/jetpack-changelogger": "^3.2",
                "automattic/wordbless": "dev-master",
                "brain/monkey": "2.6.1",
                "yoast/phpunit-polyfills": "1.0.3"
            },
            "type": "jetpack-library",
            "extra": {
                "autotagger": true,
                "mirror-repo": "Automattic/jetpack-blocks",
                "changelogger": {
                    "link-template": "https://github.com/Automattic/jetpack-blocks/compare/v${old}...v${new}"
                },
                "branch-alias": {
                    "dev-trunk": "1.4.x-dev"
                }
            },
            "autoload": {
                "classmap": [
                    "src/"
                ]
            },
            "scripts": {
                "phpunit": [
                    "./vendor/phpunit/phpunit/phpunit --colors=always"
                ],
                "post-install-cmd": [
                    "WorDBless\\Composer\\InstallDropin::copy"
                ],
                "post-update-cmd": [
                    "WorDBless\\Composer\\InstallDropin::copy"
                ],
                "test-coverage": [
                    "php -dpcov.directory=. ./vendor/bin/phpunit --coverage-clover \"$COVERAGE_DIR/clover.xml\""
                ],
                "test-php": [
                    "@composer phpunit"
                ]
            },
            "license": [
                "GPL-2.0-or-later"
            ],
            "description": "Register and manage blocks within a plugin. Used to manage block registration, enqueues, and more.",
            "transport-options": {
                "relative": true
            }
        },
        {
            "name": "automattic/jetpack-compat",
            "version": "dev-trunk",
            "dist": {
                "type": "path",
                "url": "../../packages/compat",
                "reference": "fae3213fc168edf40e7057992fe531732fd45657"
            },
            "require-dev": {
                "automattic/jetpack-changelogger": "^3.2"
            },
            "type": "jetpack-library",
            "extra": {
                "autotagger": true,
                "mirror-repo": "Automattic/jetpack-compat",
                "textdomain": "jetpack-compat",
                "changelogger": {
                    "link-template": "https://github.com/Automattic/jetpack-compat/compare/v${old}...v${new}"
                },
                "branch-alias": {
                    "dev-trunk": "1.7.x-dev"
                }
            },
            "autoload": {
                "files": [
                    "functions.php"
                ],
                "classmap": [
                    "legacy"
                ]
            },
            "license": [
                "GPL-2.0-or-later"
            ],
            "description": "Compatibility layer with previous versions of Jetpack",
            "transport-options": {
                "relative": true
            }
        },
        {
            "name": "automattic/jetpack-composer-plugin",
            "version": "dev-trunk",
            "dist": {
                "type": "path",
                "url": "../../packages/composer-plugin",
                "reference": "cbd9a56c7fd43c342d96fb09ee6609d7e7580f9a"
            },
            "require": {
                "composer-plugin-api": "^2.1.0"
            },
            "require-dev": {
                "automattic/jetpack-changelogger": "^3.2",
                "composer/composer": "2.2.12",
                "yoast/phpunit-polyfills": "1.0.3"
            },
            "type": "composer-plugin",
            "extra": {
                "plugin-modifies-install-path": true,
                "class": "Automattic\\Jetpack\\Composer\\Plugin",
                "mirror-repo": "Automattic/jetpack-composer-plugin",
                "changelogger": {
                    "link-template": "https://github.com/Automattic/jetpack-composer-plugin/compare/v${old}...v${new}"
                },
                "autotagger": true,
                "branch-alias": {
                    "dev-trunk": "1.1.x-dev"
                }
            },
            "autoload": {
                "classmap": [
                    "src/"
                ]
            },
            "scripts": {
                "phpunit": [
                    "./vendor/phpunit/phpunit/phpunit --colors=always"
                ],
                "test-coverage": [
                    "php -dpcov.directory=. ./vendor/bin/phpunit --coverage-clover \"$COVERAGE_DIR/clover.xml\""
                ],
                "test-php": [
                    "@composer phpunit"
                ]
            },
            "license": [
                "GPL-2.0-or-later"
            ],
            "description": "A custom installer plugin for Composer to move Jetpack packages out of `vendor/` so WordPress's translation infrastructure will find their strings.",
            "transport-options": {
                "relative": true
            }
        },
        {
            "name": "automattic/jetpack-config",
            "version": "dev-trunk",
            "dist": {
                "type": "path",
                "url": "../../packages/config",
                "reference": "a604f3fbfa5c6d96925eebcf4d4240cb5f07fcf1"
            },
            "require-dev": {
                "automattic/jetpack-changelogger": "^3.2"
            },
            "type": "jetpack-library",
            "extra": {
                "autotagger": true,
                "mirror-repo": "Automattic/jetpack-config",
                "textdomain": "jetpack-config",
                "changelogger": {
                    "link-template": "https://github.com/Automattic/jetpack-config/compare/v${old}...v${new}"
                },
                "branch-alias": {
                    "dev-trunk": "1.11.x-dev"
                }
            },
            "autoload": {
                "classmap": [
                    "src/"
                ]
            },
            "license": [
                "GPL-2.0-or-later"
            ],
            "description": "Jetpack configuration package that initializes other packages and configures Jetpack's functionality. Can be used as a base for all variants of Jetpack package usage.",
            "transport-options": {
                "relative": true
            }
        },
        {
            "name": "automattic/jetpack-connection",
            "version": "dev-trunk",
            "dist": {
                "type": "path",
                "url": "../../packages/connection",
                "reference": "d76ee17f41bd202a7749b0431cfd38f61c5479e5"
            },
            "require": {
                "automattic/jetpack-a8c-mc-stats": "^1.4",
                "automattic/jetpack-admin-ui": "^0.2",
                "automattic/jetpack-constants": "^1.6",
                "automattic/jetpack-redirect": "^1.7",
                "automattic/jetpack-roles": "^1.4",
                "automattic/jetpack-status": "^1.15"
            },
            "require-dev": {
                "automattic/jetpack-changelogger": "^3.2",
                "automattic/wordbless": "@dev",
                "brain/monkey": "2.6.1",
                "yoast/phpunit-polyfills": "1.0.3"
            },
            "type": "jetpack-library",
            "extra": {
                "autotagger": true,
                "mirror-repo": "Automattic/jetpack-connection",
                "textdomain": "jetpack-connection",
                "version-constants": {
                    "::PACKAGE_VERSION": "src/class-package-version.php"
                },
                "changelogger": {
                    "link-template": "https://github.com/Automattic/jetpack-connection/compare/v${old}...v${new}"
                },
                "branch-alias": {
                    "dev-trunk": "1.46.x-dev"
                }
            },
            "autoload": {
                "classmap": [
                    "legacy",
                    "src/",
                    "src/webhooks"
                ]
            },
            "scripts": {
                "build-production": [
                    "pnpm run build-production"
                ],
                "build-development": [
                    "pnpm run build"
                ],
                "phpunit": [
                    "./vendor/phpunit/phpunit/phpunit --colors=always"
                ],
                "post-install-cmd": [
                    "WorDBless\\Composer\\InstallDropin::copy"
                ],
                "post-update-cmd": [
                    "WorDBless\\Composer\\InstallDropin::copy"
                ],
                "test-coverage": [
                    "php -dpcov.directory=. ./vendor/bin/phpunit --coverage-clover \"$COVERAGE_DIR/clover.xml\""
                ],
                "test-php": [
                    "@composer phpunit"
                ]
            },
            "license": [
                "GPL-2.0-or-later"
            ],
            "description": "Everything needed to connect to the Jetpack infrastructure",
            "transport-options": {
                "relative": true
            }
        },
        {
            "name": "automattic/jetpack-constants",
            "version": "dev-trunk",
            "dist": {
                "type": "path",
                "url": "../../packages/constants",
                "reference": "71eaf9916aaeeda2abf5a8a19e7534c6d1bc1898"
            },
            "require-dev": {
                "automattic/jetpack-changelogger": "^3.2",
                "brain/monkey": "2.6.1",
                "yoast/phpunit-polyfills": "1.0.3"
            },
            "type": "jetpack-library",
            "extra": {
                "autotagger": true,
                "mirror-repo": "Automattic/jetpack-constants",
                "changelogger": {
                    "link-template": "https://github.com/Automattic/jetpack-constants/compare/v${old}...v${new}"
                },
                "branch-alias": {
                    "dev-trunk": "1.6.x-dev"
                }
            },
            "autoload": {
                "classmap": [
                    "src/"
                ]
            },
            "scripts": {
                "phpunit": [
                    "./vendor/phpunit/phpunit/phpunit --colors=always"
                ],
                "test-coverage": [
                    "php -dpcov.directory=. ./vendor/bin/phpunit --coverage-clover \"$COVERAGE_DIR/clover.xml\""
                ],
                "test-php": [
                    "@composer phpunit"
                ]
            },
            "license": [
                "GPL-2.0-or-later"
            ],
            "description": "A wrapper for defining constants in a more testable way.",
            "transport-options": {
                "relative": true
            }
        },
        {
            "name": "automattic/jetpack-device-detection",
            "version": "dev-trunk",
            "dist": {
                "type": "path",
                "url": "../../packages/device-detection",
                "reference": "7c18edb6992a4c27b9cc2719ee7d1d0abacf5d76"
            },
            "require-dev": {
                "automattic/jetpack-changelogger": "^3.2",
                "yoast/phpunit-polyfills": "1.0.3"
            },
            "type": "jetpack-library",
            "extra": {
                "autotagger": true,
                "mirror-repo": "Automattic/jetpack-device-detection",
                "changelogger": {
                    "link-template": "https://github.com/Automattic/jetpack-device-detection/compare/v${old}...v${new}"
                },
                "branch-alias": {
                    "dev-trunk": "1.4.x-dev"
                }
            },
            "autoload": {
                "classmap": [
                    "src/"
                ]
            },
            "scripts": {
                "phpunit": [
                    "./vendor/phpunit/phpunit/phpunit --colors=always"
                ],
                "test-coverage": [
                    "php -dpcov.directory=. ./vendor/bin/phpunit --coverage-clover \"$COVERAGE_DIR/clover.xml\""
                ],
                "test-php": [
                    "@composer phpunit"
                ]
            },
            "license": [
                "GPL-2.0-or-later"
            ],
            "description": "A way to detect device types based on User-Agent header.",
            "transport-options": {
                "relative": true
            }
        },
        {
            "name": "automattic/jetpack-error",
            "version": "dev-trunk",
            "dist": {
                "type": "path",
                "url": "../../packages/error",
                "reference": "bffa72ada4e54ecc1440187d25d8f29dbc08c58b"
            },
            "require-dev": {
                "automattic/jetpack-changelogger": "^3.2",
                "yoast/phpunit-polyfills": "1.0.3"
            },
            "type": "jetpack-library",
            "extra": {
                "autotagger": true,
                "mirror-repo": "Automattic/jetpack-error",
                "changelogger": {
                    "link-template": "https://github.com/Automattic/jetpack-error/compare/v${old}...v${new}"
                },
                "branch-alias": {
                    "dev-trunk": "1.3.x-dev"
                }
            },
            "autoload": {
                "classmap": [
                    "src/"
                ]
            },
            "scripts": {
                "phpunit": [
                    "./vendor/phpunit/phpunit/phpunit --colors=always"
                ],
                "test-coverage": [
                    "php -dpcov.directory=. ./vendor/bin/phpunit --coverage-clover \"$COVERAGE_DIR/clover.xml\""
                ],
                "test-php": [
                    "@composer phpunit"
                ]
            },
            "license": [
                "GPL-2.0-or-later"
            ],
            "description": "Jetpack Error - a wrapper around WP_Error.",
            "transport-options": {
                "relative": true
            }
        },
        {
            "name": "automattic/jetpack-google-fonts-provider",
            "version": "dev-trunk",
            "dist": {
                "type": "path",
                "url": "../../packages/google-fonts-provider",
                "reference": "45ff02b81a7996981c166f89e800fc9ce9ecd575"
            },
            "require-dev": {
                "automattic/jetpack-changelogger": "^3.2",
                "brain/monkey": "2.6.1",
                "yoast/phpunit-polyfills": "1.0.3"
            },
            "type": "jetpack-library",
            "extra": {
                "autotagger": true,
                "mirror-repo": "Automattic/jetpack-google-fonts-provider",
                "changelogger": {
                    "link-template": "https://github.com/Automattic/jetpack-google-fonts-provider/compare/v${old}...v${new}"
                },
                "branch-alias": {
                    "dev-trunk": "0.3.x-dev"
                },
                "textdomain": "jetpack-google-fonts-provider"
            },
            "autoload": {
                "classmap": [
                    "src/"
                ]
            },
            "scripts": {
                "phpunit": [
                    "./vendor/phpunit/phpunit/phpunit --colors=always"
                ],
                "test-coverage": [
                    "php -dpcov.directory=. ./vendor/bin/phpunit --coverage-clover \"$COVERAGE_DIR/clover.xml\""
                ],
                "test-php": [
                    "@composer phpunit"
                ]
            },
            "license": [
                "GPL-2.0-or-later"
            ],
            "description": "WordPress Webfonts provider for Google Fonts",
            "transport-options": {
                "relative": true
            }
        },
        {
            "name": "automattic/jetpack-identity-crisis",
            "version": "dev-trunk",
            "dist": {
                "type": "path",
                "url": "../../packages/identity-crisis",
                "reference": "9d9f583a68096f3c62e99aecd38b66e333a98e1e"
            },
            "require": {
                "automattic/jetpack-assets": "^1.17",
                "automattic/jetpack-connection": "^1.46",
                "automattic/jetpack-constants": "^1.6",
                "automattic/jetpack-logo": "^1.5",
                "automattic/jetpack-status": "^1.15"
            },
            "require-dev": {
                "automattic/jetpack-changelogger": "^3.2",
                "automattic/wordbless": "@dev",
                "yoast/phpunit-polyfills": "1.0.3"
            },
            "type": "jetpack-library",
            "extra": {
                "autotagger": true,
                "mirror-repo": "Automattic/jetpack-identity-crisis",
                "textdomain": "jetpack-idc",
                "version-constants": {
                    "::PACKAGE_VERSION": "src/class-identity-crisis.php"
                },
                "changelogger": {
                    "link-template": "https://github.com/Automattic/jetpack-identity-crisis/compare/v${old}...v${new}"
                },
                "branch-alias": {
                    "dev-trunk": "0.8.x-dev"
                }
            },
            "autoload": {
                "classmap": [
                    "src/"
                ]
            },
            "scripts": {
                "build-development": [
                    "pnpm run build"
                ],
                "build-production": [
                    "NODE_ENV='production' pnpm run build"
                ],
                "phpunit": [
                    "./vendor/phpunit/phpunit/phpunit --colors=always"
                ],
                "test-coverage": [
                    "php -dpcov.directory=. ./vendor/bin/phpunit --coverage-clover \"$COVERAGE_DIR/clover.xml\""
                ],
                "test-php": [
                    "@composer phpunit"
                ],
                "post-install-cmd": [
                    "WorDBless\\Composer\\InstallDropin::copy"
                ],
                "post-update-cmd": [
                    "WorDBless\\Composer\\InstallDropin::copy"
                ],
                "watch": [
                    "Composer\\Config::disableProcessTimeout",
                    "pnpm run watch"
                ]
            },
            "license": [
                "GPL-2.0-or-later"
            ],
            "description": "Identity Crisis.",
            "transport-options": {
                "relative": true
            }
        },
        {
            "name": "automattic/jetpack-jitm",
            "version": "dev-trunk",
            "dist": {
                "type": "path",
                "url": "../../packages/jitm",
                "reference": "f4531599eac2ae05073ab7b5d62ed7b7fcde6863"
            },
            "require": {
                "automattic/jetpack-a8c-mc-stats": "^1.4",
                "automattic/jetpack-assets": "^1.17",
                "automattic/jetpack-connection": "^1.46",
                "automattic/jetpack-device-detection": "^1.4",
                "automattic/jetpack-logo": "^1.5",
                "automattic/jetpack-partner": "^1.7",
                "automattic/jetpack-redirect": "^1.7",
                "automattic/jetpack-status": "^1.15"
            },
            "require-dev": {
                "automattic/jetpack-changelogger": "^3.2",
                "brain/monkey": "2.6.1",
                "yoast/phpunit-polyfills": "1.0.3"
            },
            "type": "jetpack-library",
            "extra": {
                "autotagger": true,
                "mirror-repo": "Automattic/jetpack-jitm",
                "textdomain": "jetpack-jitm",
                "version-constants": {
                    "::PACKAGE_VERSION": "src/class-jitm.php"
                },
                "changelogger": {
                    "link-template": "https://github.com/Automattic/jetpack-jitm/compare/v${old}...v${new}"
                },
                "branch-alias": {
                    "dev-trunk": "2.2.x-dev"
                }
            },
            "autoload": {
                "classmap": [
                    "src/"
                ]
            },
            "scripts": {
                "build-production": [
                    "pnpm run build-production"
                ],
                "build-development": [
                    "pnpm run build"
                ],
                "phpunit": [
                    "./vendor/phpunit/phpunit/phpunit --colors=always"
                ],
                "test-coverage": [
                    "php -dpcov.directory=. ./vendor/bin/phpunit --coverage-clover \"$COVERAGE_DIR/clover.xml\""
                ],
                "test-php": [
                    "@composer phpunit"
                ]
            },
            "license": [
                "GPL-2.0-or-later"
            ],
            "description": "Just in time messages for Jetpack",
            "transport-options": {
                "relative": true
            }
        },
        {
            "name": "automattic/jetpack-lazy-images",
            "version": "dev-trunk",
            "dist": {
                "type": "path",
                "url": "../../packages/lazy-images",
                "reference": "8692acc24b2a4a918d6aed907396368adfa170f3"
            },
            "require": {
                "automattic/jetpack-assets": "^1.17",
                "automattic/jetpack-constants": "^1.6"
            },
            "require-dev": {
                "automattic/jetpack-changelogger": "^3.2",
                "automattic/wordbless": "dev-master",
                "yoast/phpunit-polyfills": "1.0.3"
            },
            "type": "jetpack-library",
            "extra": {
                "autotagger": true,
                "mirror-repo": "Automattic/jetpack-lazy-images",
                "textdomain": "jetpack-lazy-images",
                "changelogger": {
                    "link-template": "https://github.com/Automattic/jetpack-lazy-images/compare/v${old}...v${new}"
                },
                "branch-alias": {
                    "dev-trunk": "2.1.x-dev"
                }
            },
            "autoload": {
                "classmap": [
                    "src/"
                ]
            },
            "scripts": {
                "build-production": [
                    "pnpm run build-production"
                ],
                "build-development": [
                    "pnpm run build"
                ],
                "phpunit": [
                    "./vendor/phpunit/phpunit/phpunit --colors=always"
                ],
                "post-install-cmd": [
                    "WorDBless\\Composer\\InstallDropin::copy"
                ],
                "post-update-cmd": [
                    "WorDBless\\Composer\\InstallDropin::copy"
                ],
                "test-coverage": [
                    "php -dpcov.directory=. ./vendor/bin/phpunit --coverage-clover \"$COVERAGE_DIR/clover.xml\""
                ],
                "test-php": [
                    "@composer phpunit"
                ]
            },
            "license": [
                "GPL-2.0-or-later"
            ],
            "description": "Speed up your site and create a smoother viewing experience by loading images as visitors scroll down the screen, instead of all at once.",
            "transport-options": {
                "relative": true
            }
        },
        {
            "name": "automattic/jetpack-licensing",
            "version": "dev-trunk",
            "dist": {
                "type": "path",
                "url": "../../packages/licensing",
                "reference": "015a8ffab0a65aac08a7d6be586a0fe70cee462d"
            },
            "require": {
                "automattic/jetpack-connection": "^1.46"
            },
            "require-dev": {
                "automattic/jetpack-changelogger": "^3.2",
                "automattic/wordbless": "@dev",
                "yoast/phpunit-polyfills": "1.0.3"
            },
            "type": "jetpack-library",
            "extra": {
                "autotagger": true,
                "mirror-repo": "Automattic/jetpack-licensing",
                "textdomain": "jetpack-licensing",
                "changelogger": {
                    "link-template": "https://github.com/Automattic/jetpack-licensing/compare/v${old}...v${new}"
                },
                "branch-alias": {
                    "dev-trunk": "1.7.x-dev"
                }
            },
            "autoload": {
                "classmap": [
                    "src/"
                ]
            },
            "scripts": {
                "phpunit": [
                    "./vendor/phpunit/phpunit/phpunit --colors=always"
                ],
                "post-install-cmd": [
                    "WorDBless\\Composer\\InstallDropin::copy"
                ],
                "post-update-cmd": [
                    "WorDBless\\Composer\\InstallDropin::copy"
                ],
                "test-coverage": [
                    "php -dpcov.directory=. ./vendor/bin/phpunit --coverage-clover \"$COVERAGE_DIR/clover.xml\""
                ],
                "test-php": [
                    "@composer phpunit"
                ]
            },
            "license": [
                "GPL-2.0-or-later"
            ],
            "description": "Everything needed to manage Jetpack licenses client-side.",
            "transport-options": {
                "relative": true
            }
        },
        {
            "name": "automattic/jetpack-logo",
            "version": "dev-trunk",
            "dist": {
                "type": "path",
                "url": "../../packages/logo",
                "reference": "0b26b43706ad99ba1e7cd7f7afa23b8f44d28d00"
            },
            "require-dev": {
                "automattic/jetpack-changelogger": "^3.2",
                "yoast/phpunit-polyfills": "1.0.3"
            },
            "type": "jetpack-library",
            "extra": {
                "autotagger": true,
                "mirror-repo": "Automattic/jetpack-logo",
                "changelogger": {
                    "link-template": "https://github.com/Automattic/jetpack-logo/compare/v${old}...v${new}"
                },
                "branch-alias": {
                    "dev-trunk": "1.5.x-dev"
                }
            },
            "autoload": {
                "classmap": [
                    "src/"
                ]
            },
            "scripts": {
                "phpunit": [
                    "./vendor/phpunit/phpunit/phpunit --colors=always"
                ],
                "test-coverage": [
                    "php -dpcov.directory=. ./vendor/bin/phpunit --coverage-clover \"$COVERAGE_DIR/clover.xml\""
                ],
                "test-php": [
                    "@composer phpunit"
                ]
            },
            "license": [
                "GPL-2.0-or-later"
            ],
            "description": "A logo for Jetpack",
            "transport-options": {
                "relative": true
            }
        },
        {
            "name": "automattic/jetpack-my-jetpack",
            "version": "dev-trunk",
            "dist": {
                "type": "path",
                "url": "../../packages/my-jetpack",
                "reference": "2dde4b0b1e42b49923897d0ec6f327623992a7da"
            },
            "require": {
                "automattic/jetpack-admin-ui": "^0.2",
                "automattic/jetpack-assets": "^1.17",
                "automattic/jetpack-connection": "^1.46",
                "automattic/jetpack-constants": "^1.6",
                "automattic/jetpack-jitm": "^2.2",
                "automattic/jetpack-licensing": "^1.7",
                "automattic/jetpack-plugins-installer": "^0.2",
                "automattic/jetpack-redirect": "^1.7"
            },
            "require-dev": {
                "automattic/jetpack-changelogger": "^3.2",
                "automattic/wordbless": "@dev",
                "yoast/phpunit-polyfills": "1.0.3"
            },
            "type": "jetpack-library",
            "extra": {
                "autotagger": true,
                "mirror-repo": "Automattic/jetpack-my-jetpack",
                "textdomain": "jetpack-my-jetpack",
                "changelogger": {
                    "link-template": "https://github.com/Automattic/jetpack-my-jetpack/compare/${old}...${new}"
                },
                "branch-alias": {
                    "dev-trunk": "2.3.x-dev"
                },
                "version-constants": {
                    "::PACKAGE_VERSION": "src/class-initializer.php"
                }
            },
            "autoload": {
                "classmap": [
                    "src/",
                    "src/products"
                ]
            },
            "scripts": {
                "phpunit": [
                    "./vendor/phpunit/phpunit/phpunit --colors=always"
                ],
                "test-coverage": [
                    "php -dpcov.directory=. ./vendor/bin/phpunit --coverage-clover \"$COVERAGE_DIR/coverage.xml\"",
                    "pnpm run test --coverageDirectory=\"$COVERAGE_DIR\" --coverage --coverageReporters=clover"
                ],
                "test-php": [
                    "@composer phpunit"
                ],
                "test-js": [
                    "pnpm run test"
                ],
                "test-js-watch": [
                    "Composer\\Config::disableProcessTimeout",
                    "pnpm run test --watch"
                ],
                "build-development": [
                    "pnpm run build"
                ],
                "build-production": [
                    "NODE_ENV=production pnpm run build"
                ],
                "watch": [
                    "Composer\\Config::disableProcessTimeout",
                    "pnpm run watch"
                ],
                "post-install-cmd": [
                    "WorDBless\\Composer\\InstallDropin::copy"
                ],
                "post-update-cmd": [
                    "WorDBless\\Composer\\InstallDropin::copy"
                ]
            },
            "license": [
                "GPL-2.0-or-later"
            ],
            "description": "WP Admin page with information and configuration shared among all Jetpack stand-alone plugins",
            "transport-options": {
                "relative": true
            }
        },
        {
            "name": "automattic/jetpack-partner",
            "version": "dev-trunk",
            "dist": {
                "type": "path",
                "url": "../../packages/partner",
                "reference": "fe539d8bee66ced559d8e5278819f4c2f8422e2c"
            },
            "require": {
                "automattic/jetpack-connection": "^1.46",
                "automattic/jetpack-status": "^1.15"
            },
            "require-dev": {
                "automattic/jetpack-changelogger": "^3.2",
                "automattic/wordbless": "@dev",
                "brain/monkey": "2.6.1",
                "yoast/phpunit-polyfills": "1.0.3"
            },
            "type": "jetpack-library",
            "extra": {
                "autotagger": true,
                "mirror-repo": "Automattic/jetpack-partner",
                "changelogger": {
                    "link-template": "https://github.com/Automattic/jetpack-partner/compare/v${old}...v${new}"
                },
                "branch-alias": {
                    "dev-trunk": "1.7.x-dev"
                }
            },
            "autoload": {
                "classmap": [
                    "src/"
                ]
            },
            "scripts": {
                "phpunit": [
                    "./vendor/phpunit/phpunit/phpunit --colors=always"
                ],
                "post-install-cmd": [
                    "WorDBless\\Composer\\InstallDropin::copy"
                ],
                "post-update-cmd": [
                    "WorDBless\\Composer\\InstallDropin::copy"
                ],
                "test-coverage": [
                    "php -dpcov.directory=. ./vendor/bin/phpunit --coverage-clover \"$COVERAGE_DIR/clover.xml\""
                ],
                "test-php": [
                    "@composer phpunit"
                ]
            },
            "license": [
                "GPL-2.0-or-later"
            ],
            "description": "Support functions for Jetpack hosting partners.",
            "transport-options": {
                "relative": true
            }
        },
        {
            "name": "automattic/jetpack-password-checker",
            "version": "dev-trunk",
            "dist": {
                "type": "path",
                "url": "../../packages/password-checker",
                "reference": "0995c8ea7103360f58e87fad6758825b66b9d268"
            },
            "require-dev": {
                "automattic/jetpack-changelogger": "^3.2",
                "automattic/wordbless": "@dev",
                "yoast/phpunit-polyfills": "1.0.3"
            },
            "type": "jetpack-library",
            "extra": {
                "autotagger": true,
                "mirror-repo": "Automattic/jetpack-password-checker",
                "textdomain": "jetpack-password-checker",
                "changelogger": {
                    "link-template": "https://github.com/Automattic/jetpack-password-checker/compare/v${old}...v${new}"
                },
                "branch-alias": {
                    "dev-trunk": "0.2.x-dev"
                }
            },
            "autoload": {
                "classmap": [
                    "src/"
                ]
            },
            "scripts": {
                "phpunit": [
                    "./vendor/phpunit/phpunit/phpunit --colors=always"
                ],
                "test-coverage": [
                    "php -dpcov.directory=. ./vendor/bin/phpunit --coverage-clover \"$COVERAGE_DIR/clover.xml\""
                ],
                "test-php": [
                    "@composer phpunit"
                ],
                "post-install-cmd": [
                    "WorDBless\\Composer\\InstallDropin::copy"
                ],
                "post-update-cmd": [
                    "WorDBless\\Composer\\InstallDropin::copy"
                ]
            },
            "license": [
                "GPL-2.0-or-later"
            ],
            "description": "Password Checker.",
            "transport-options": {
                "relative": true
            }
        },
        {
            "name": "automattic/jetpack-plans",
            "version": "dev-trunk",
            "dist": {
                "type": "path",
                "url": "../../packages/plans",
                "reference": "9b6218c0359a9c0533b30f3f95c0c847d76b88f4"
            },
            "require": {
                "automattic/jetpack-connection": "^1.46"
            },
            "require-dev": {
                "automattic/jetpack-changelogger": "^3.2",
                "automattic/jetpack-status": "^1.15",
                "automattic/wordbless": "@dev",
                "yoast/phpunit-polyfills": "1.0.3"
            },
            "type": "library",
            "extra": {
                "autotagger": true,
                "mirror-repo": "Automattic/jetpack-plans",
                "changelogger": {
                    "link-template": "https://github.com/Automattic/jetpack-plans/compare/v${old}...v${new}"
                },
                "branch-alias": {
                    "dev-trunk": "0.2.x-dev"
                }
            },
            "autoload": {
                "classmap": [
                    "src/"
                ]
            },
            "scripts": {
                "phpunit": [
                    "./vendor/phpunit/phpunit/phpunit --colors=always"
                ],
                "test-coverage": [
                    "php -dpcov.directory=. ./vendor/bin/phpunit --coverage-clover \"$COVERAGE_DIR/clover.xml\""
                ],
                "test-php": [
                    "@composer phpunit"
                ],
                "post-install-cmd": [
                    "WorDBless\\Composer\\InstallDropin::copy"
                ],
                "post-update-cmd": [
                    "WorDBless\\Composer\\InstallDropin::copy"
                ],
                "build-production": [
                    "echo 'Add your build step to composer.json, please!'"
                ],
                "build-development": [
                    "echo 'Add your build step to composer.json, please!'"
                ]
            },
            "license": [
                "GPL-2.0-or-later"
            ],
            "description": "Fetch information about Jetpack Plans from wpcom",
            "transport-options": {
                "relative": true
            }
        },
        {
            "name": "automattic/jetpack-plugins-installer",
            "version": "dev-trunk",
            "dist": {
                "type": "path",
                "url": "../../packages/plugins-installer",
                "reference": "15b99481e685050e153fa59f5cf5a9dff6f3216e"
            },
            "require": {
                "automattic/jetpack-a8c-mc-stats": "^1.4"
            },
            "require-dev": {
                "automattic/jetpack-changelogger": "^3.2",
                "yoast/phpunit-polyfills": "1.0.3"
            },
            "type": "jetpack-library",
            "extra": {
                "branch-alias": {
                    "dev-trunk": "0.2.x-dev"
                },
                "mirror-repo": "Automattic/jetpack-plugins-installer",
                "changelogger": {
                    "link-template": "https://github.com/Automattic/jetpack-plugins-installer/compare/v${old}...v${new}"
                },
                "autotagger": true,
                "textdomain": "jetpack-plugins-installer"
            },
            "autoload": {
                "classmap": [
                    "src/"
                ]
            },
            "scripts": {
                "phpunit": [
                    "./vendor/phpunit/phpunit/phpunit --colors=always"
                ],
                "test-coverage": [
                    "php -dpcov.directory=. ./vendor/bin/phpunit --coverage-clover \"$COVERAGE_DIR/clover.xml\""
                ],
                "test-php": [
                    "@composer phpunit"
                ]
            },
            "license": [
                "GPL-2.0-or-later"
            ],
            "description": "Handle installation of plugins from WP.org",
            "transport-options": {
                "relative": true
            }
        },
        {
            "name": "automattic/jetpack-post-list",
            "version": "dev-trunk",
            "dist": {
                "type": "path",
                "url": "../../packages/post-list",
                "reference": "1c7363b442dcabaf4b7f34c9912955584bb0a5f5"
            },
            "require": {
                "automattic/jetpack-assets": "^1.17"
            },
            "require-dev": {
                "automattic/jetpack-changelogger": "^3.2",
                "automattic/wordbless": "@dev",
                "yoast/phpunit-polyfills": "1.0.3"
            },
            "type": "jetpack-library",
            "extra": {
                "autotagger": true,
                "mirror-repo": "Automattic/jetpack-post-list",
                "textdomain": "jetpack-post-list",
                "version-constants": {
                    "::PACKAGE_VERSION": "src/class-post-list.php"
                },
                "changelogger": {
                    "link-template": "https://github.com/automattic/jetpack-post-list/compare/v${old}...v${new}"
                },
                "branch-alias": {
                    "dev-trunk": "0.4.x-dev"
                }
            },
            "autoload": {
                "classmap": [
                    "src/"
                ]
            },
            "scripts": {
                "phpunit": [
                    "./vendor/phpunit/phpunit/phpunit --colors=always"
                ],
                "test-coverage": [
                    "php -dpcov.directory=. ./vendor/bin/phpunit --coverage-clover \"$COVERAGE_DIR/clover.xml\""
                ],
                "test-php": [
                    "@composer phpunit"
                ],
                "post-install-cmd": [
                    "WorDBless\\Composer\\InstallDropin::copy"
                ],
                "post-update-cmd": [
                    "WorDBless\\Composer\\InstallDropin::copy"
                ]
            },
            "license": [
                "GPL-2.0-or-later"
            ],
            "description": "Enhance the classic view of the Admin section of your WordPress site",
            "transport-options": {
                "relative": true
            }
        },
        {
            "name": "automattic/jetpack-publicize",
            "version": "dev-trunk",
            "dist": {
                "type": "path",
                "url": "../../packages/publicize",
                "reference": "ae559a5965ed28fe5676aa764b88cae097eaf26c"
            },
            "require": {
                "automattic/jetpack-assets": "^1.17",
                "automattic/jetpack-autoloader": "^2.11",
                "automattic/jetpack-config": "^1.11",
                "automattic/jetpack-connection": "^1.46",
                "automattic/jetpack-redirect": "^1.7"
            },
            "require-dev": {
                "automattic/jetpack-changelogger": "^3.2",
                "automattic/wordbless": "0.4.0",
                "yoast/phpunit-polyfills": "1.0.3"
            },
            "type": "jetpack-library",
            "extra": {
                "autotagger": true,
                "mirror-repo": "Automattic/jetpack-publicize",
                "textdomain": "jetpack-publicize-pkg",
                "changelogger": {
                    "link-template": "https://github.com/Automattic/jetpack-publicize/compare/v${old}...v${new}"
                },
                "branch-alias": {
                    "dev-trunk": "0.17.x-dev"
                }
            },
            "autoload": {
                "classmap": [
                    "src/"
                ]
            },
            "scripts": {
                "phpunit": [
                    "./vendor/phpunit/phpunit/phpunit --colors=always"
                ],
                "test-coverage": [
                    "php -dpcov.directory=. ./vendor/bin/phpunit --coverage-clover \"$COVERAGE_DIR/clover.xml\""
                ],
                "test-php": [
                    "@composer phpunit"
                ],
                "post-install-cmd": [
                    "WorDBless\\Composer\\InstallDropin::copy"
                ],
                "post-update-cmd": [
                    "WorDBless\\Composer\\InstallDropin::copy"
                ],
                "build-development": [
                    "pnpm run build"
                ],
                "build-production": [
                    "pnpm run build-production-concurrently"
                ]
            },
            "license": [
                "GPL-2.0-or-later"
            ],
            "description": "Publicize makes it easy to share your site’s posts on several social media networks automatically when you publish a new post.",
            "transport-options": {
                "relative": true
            }
        },
        {
            "name": "automattic/jetpack-redirect",
            "version": "dev-trunk",
            "dist": {
                "type": "path",
                "url": "../../packages/redirect",
                "reference": "94b165af8d09ef555bc6e8895cd8a38435dc2409"
            },
            "require": {
                "automattic/jetpack-status": "^1.15"
            },
            "require-dev": {
                "automattic/jetpack-changelogger": "^3.2",
                "brain/monkey": "2.6.1",
                "yoast/phpunit-polyfills": "1.0.3"
            },
            "type": "jetpack-library",
            "extra": {
                "autotagger": true,
                "mirror-repo": "Automattic/jetpack-redirect",
                "changelogger": {
                    "link-template": "https://github.com/Automattic/jetpack-redirect/compare/v${old}...v${new}"
                },
                "branch-alias": {
                    "dev-trunk": "1.7.x-dev"
                }
            },
            "autoload": {
                "classmap": [
                    "src/"
                ]
            },
            "scripts": {
                "phpunit": [
                    "./vendor/phpunit/phpunit/phpunit --colors=always"
                ],
                "test-coverage": [
                    "php -dpcov.directory=. ./vendor/bin/phpunit --coverage-clover \"$COVERAGE_DIR/clover.xml\""
                ],
                "test-php": [
                    "@composer phpunit"
                ]
            },
            "license": [
                "GPL-2.0-or-later"
            ],
            "description": "Utilities to build URLs to the jetpack.com/redirect/ service",
            "transport-options": {
                "relative": true
            }
        },
        {
            "name": "automattic/jetpack-roles",
            "version": "dev-trunk",
            "dist": {
                "type": "path",
                "url": "../../packages/roles",
                "reference": "e7d89c4c354ca17ec53d1a2e05454057c1b144da"
            },
            "require-dev": {
                "automattic/jetpack-changelogger": "^3.2",
                "brain/monkey": "2.6.1",
                "yoast/phpunit-polyfills": "1.0.3"
            },
            "type": "jetpack-library",
            "extra": {
                "autotagger": true,
                "mirror-repo": "Automattic/jetpack-roles",
                "changelogger": {
                    "link-template": "https://github.com/Automattic/jetpack-roles/compare/v${old}...v${new}"
                },
                "branch-alias": {
                    "dev-trunk": "1.4.x-dev"
                }
            },
            "autoload": {
                "classmap": [
                    "src/"
                ]
            },
            "scripts": {
                "phpunit": [
                    "./vendor/phpunit/phpunit/phpunit --colors=always"
                ],
                "test-coverage": [
                    "php -dpcov.directory=. ./vendor/bin/phpunit --coverage-clover \"$COVERAGE_DIR/clover.xml\""
                ],
                "test-php": [
                    "@composer phpunit"
                ]
            },
            "license": [
                "GPL-2.0-or-later"
            ],
            "description": "Utilities, related with user roles and capabilities.",
            "transport-options": {
                "relative": true
            }
        },
        {
            "name": "automattic/jetpack-search",
            "version": "dev-trunk",
            "dist": {
                "type": "path",
                "url": "../../packages/search",
                "reference": "04c0b0d095283f8428e069b43a8766f6747249ab"
            },
            "require": {
                "automattic/jetpack-assets": "^1.17",
                "automattic/jetpack-config": "^1.11",
                "automattic/jetpack-connection": "^1.46",
                "automattic/jetpack-constants": "^1.6",
                "automattic/jetpack-my-jetpack": "^2.3",
                "automattic/jetpack-status": "^1.15"
            },
            "require-dev": {
                "automattic/jetpack-changelogger": "^3.2",
                "automattic/wordbless": "0.4.0",
                "yoast/phpunit-polyfills": "1.0.3"
            },
            "type": "jetpack-library",
            "extra": {
                "autotagger": true,
                "mirror-repo": "Automattic/jetpack-search",
                "textdomain": "jetpack-search-pkg",
                "changelogger": {
                    "link-template": "https://github.com/Automattic/jetpack-search/compare/v${old}...v${new}"
                },
                "branch-alias": {
                    "dev-trunk": "0.30.x-dev"
                },
                "version-constants": {
                    "::VERSION": "src/class-package.php"
                }
            },
            "autoload": {
                "classmap": [
                    "src/"
                ]
            },
            "scripts": {
                "build": [
                    "Composer\\Config::disableProcessTimeout",
                    "pnpm run build"
                ],
                "build-development": [
                    "pnpm run build-development"
                ],
                "build-production": [
                    "pnpm run build-production"
                ],
                "phpunit": [
                    "./vendor/phpunit/phpunit/phpunit --colors=always"
                ],
                "test-coverage": [
                    "php -dpcov.directory=. ./vendor/bin/phpunit --coverage-clover \"$COVERAGE_DIR/clover.xml\""
                ],
                "test-js": [
                    "pnpm run test"
                ],
                "test-php": [
                    "@composer phpunit"
                ],
                "post-install-cmd": [
                    "WorDBless\\Composer\\InstallDropin::copy"
                ],
                "post-update-cmd": [
                    "WorDBless\\Composer\\InstallDropin::copy"
                ],
                "watch": [
                    "Composer\\Config::disableProcessTimeout",
                    "pnpm run watch"
                ]
            },
            "license": [
                "GPL-2.0-or-later"
            ],
            "description": "Tools to assist with enabling cloud search for Jetpack sites.",
            "transport-options": {
                "relative": true
            }
        },
        {
            "name": "automattic/jetpack-stats",
            "version": "dev-trunk",
            "dist": {
                "type": "path",
                "url": "../../packages/stats",
                "reference": "54e4b61cba1e5f0c904594f7bde6b60a2dc1f506"
            },
            "require": {
                "automattic/jetpack-connection": "^1.46",
                "automattic/jetpack-constants": "^1.6",
                "automattic/jetpack-status": "^1.15"
            },
            "require-dev": {
                "automattic/jetpack-changelogger": "^3.2",
                "automattic/wordbless": "dev-master",
                "yoast/phpunit-polyfills": "1.0.3"
            },
            "type": "jetpack-library",
            "extra": {
                "autotagger": true,
                "mirror-repo": "Automattic/jetpack-stats",
                "changelogger": {
                    "link-template": "https://github.com/Automattic/jetpack-stats/compare/v${old}...v${new}"
                },
                "branch-alias": {
                    "dev-trunk": "0.3.x-dev"
                },
                "textdomain": "jetpack-stats"
            },
            "autoload": {
                "classmap": [
                    "src/"
                ]
            },
            "scripts": {
                "phpunit": [
                    "./vendor/phpunit/phpunit/phpunit --colors=always"
                ],
                "test-coverage": [
                    "php -dpcov.directory=. ./vendor/bin/phpunit --coverage-clover \"$COVERAGE_DIR/clover.xml\""
                ],
                "test-php": [
                    "@composer phpunit"
                ],
                "post-install-cmd": [
                    "WorDBless\\Composer\\InstallDropin::copy"
                ],
                "post-update-cmd": [
                    "WorDBless\\Composer\\InstallDropin::copy"
                ]
            },
            "license": [
                "GPL-2.0-or-later"
            ],
            "description": "Collect valuable traffic stats and insights.",
            "transport-options": {
                "relative": true
            }
        },
        {
            "name": "automattic/jetpack-status",
            "version": "dev-trunk",
            "dist": {
                "type": "path",
                "url": "../../packages/status",
                "reference": "8c376c3bcefd4b8b4fab64505993ee3818119ca7"
            },
            "require": {
                "automattic/jetpack-constants": "^1.6"
            },
            "require-dev": {
                "automattic/jetpack-changelogger": "^3.2",
                "brain/monkey": "2.6.1",
                "yoast/phpunit-polyfills": "1.0.3"
            },
            "type": "jetpack-library",
            "extra": {
                "autotagger": true,
                "mirror-repo": "Automattic/jetpack-status",
                "changelogger": {
                    "link-template": "https://github.com/Automattic/jetpack-status/compare/v${old}...v${new}"
                },
                "branch-alias": {
                    "dev-trunk": "1.15.x-dev"
                }
            },
            "autoload": {
                "classmap": [
                    "src/"
                ]
            },
            "scripts": {
                "phpunit": [
                    "./vendor/phpunit/phpunit/phpunit --colors=always"
                ],
                "test-coverage": [
                    "php -dpcov.directory=. ./vendor/bin/phpunit --coverage-clover \"$COVERAGE_DIR/clover.xml\""
                ],
                "test-php": [
                    "@composer phpunit"
                ]
            },
            "license": [
                "GPL-2.0-or-later"
            ],
            "description": "Used to retrieve information about the current status of Jetpack and the site overall.",
            "transport-options": {
                "relative": true
            }
        },
        {
            "name": "automattic/jetpack-sync",
            "version": "dev-trunk",
            "dist": {
                "type": "path",
                "url": "../../packages/sync",
                "reference": "3c4b7d333d7a82d065ee999c304253e5de01d1e6"
            },
            "require": {
                "automattic/jetpack-connection": "^1.46",
                "automattic/jetpack-constants": "^1.6",
                "automattic/jetpack-identity-crisis": "^0.8",
                "automattic/jetpack-password-checker": "^0.2",
                "automattic/jetpack-roles": "^1.4",
                "automattic/jetpack-status": "^1.15"
            },
            "require-dev": {
                "automattic/jetpack-changelogger": "^3.2",
                "automattic/wordbless": "@dev",
                "yoast/phpunit-polyfills": "1.0.3"
            },
            "type": "jetpack-library",
            "extra": {
                "autotagger": true,
                "mirror-repo": "Automattic/jetpack-sync",
                "textdomain": "jetpack-sync",
                "version-constants": {
                    "::PACKAGE_VERSION": "src/class-package-version.php"
                },
                "changelogger": {
                    "link-template": "https://github.com/Automattic/jetpack-sync/compare/v${old}...v${new}"
                },
                "branch-alias": {
                    "dev-trunk": "1.41.x-dev"
                }
            },
            "autoload": {
                "classmap": [
                    "src/"
                ]
            },
            "scripts": {
                "phpunit": [
                    "./vendor/phpunit/phpunit/phpunit --colors=always"
                ],
                "test-coverage": [
                    "php -dpcov.directory=. ./vendor/bin/phpunit --coverage-clover \"$COVERAGE_DIR/clover.xml\""
                ],
                "test-php": [
                    "@composer phpunit"
                ],
                "post-install-cmd": [
                    "WorDBless\\Composer\\InstallDropin::copy"
                ],
                "post-update-cmd": [
                    "WorDBless\\Composer\\InstallDropin::copy"
                ]
            },
            "license": [
                "GPL-2.0-or-later"
            ],
            "description": "Everything needed to allow syncing to the WP.com infrastructure.",
            "transport-options": {
                "relative": true
            }
        },
        {
            "name": "automattic/jetpack-videopress",
            "version": "dev-trunk",
            "dist": {
                "type": "path",
                "url": "../../packages/videopress",
                "reference": "87e722a9fab15532ec278e08ba40977b6716561e"
            },
            "require": {
                "automattic/jetpack-admin-ui": "^0.2",
                "automattic/jetpack-assets": "^1.17",
                "automattic/jetpack-connection": "^1.46",
                "automattic/jetpack-plans": "^0.2"
            },
            "require-dev": {
                "automattic/jetpack-changelogger": "^3.2",
                "automattic/wordbless": "@dev",
                "brain/monkey": "2.6.1",
                "yoast/phpunit-polyfills": "1.0.3"
            },
            "type": "jetpack-library",
            "extra": {
                "autotagger": true,
                "mirror-repo": "Automattic/jetpack-videopress",
                "changelogger": {
                    "link-template": "https://github.com/Automattic/jetpack-videopress/compare/v${old}...v${new}"
                },
                "branch-alias": {
                    "dev-trunk": "0.8.x-dev"
                },
                "version-constants": {
                    "::PACKAGE_VERSION": "src/class-package-version.php"
                },
                "textdomain": "jetpack-videopress-pkg"
            },
            "autoload": {
                "classmap": [
                    "src/"
                ]
            },
            "scripts": {
                "phpunit": [
                    "./vendor/phpunit/phpunit/phpunit --colors=always"
                ],
                "test-coverage": [
                    "php -dpcov.directory=. ./vendor/bin/phpunit --coverage-clover \"$COVERAGE_DIR/clover.xml\""
                ],
                "test-php": [
                    "@composer phpunit"
                ],
                "test-js": [
                    "pnpm run test"
                ],
                "build-production": [
                    "NODE_ENV=production BABEL_ENV=production pnpm run build"
                ],
                "build-development": [
                    "pnpm run build"
                ],
                "watch": [
                    "Composer\\Config::disableProcessTimeout",
                    "pnpm run watch"
                ],
                "post-install-cmd": [
                    "WorDBless\\Composer\\InstallDropin::copy"
                ],
                "post-update-cmd": [
                    "WorDBless\\Composer\\InstallDropin::copy"
                ]
            },
            "license": [
                "GPL-2.0-or-later"
            ],
            "description": "VideoPress package",
            "transport-options": {
                "relative": true
            }
        },
        {
            "name": "automattic/jetpack-waf",
            "version": "dev-trunk",
            "dist": {
                "type": "path",
                "url": "../../packages/waf",
                "reference": "40f78d6e275ccbe5c65f34f6159f6bc2ab20c9d0"
            },
            "require": {
                "wikimedia/aho-corasick": "^1.0"
            },
            "require-dev": {
                "automattic/jetpack-changelogger": "^3.2",
                "yoast/phpunit-polyfills": "1.0.3"
            },
            "type": "jetpack-library",
            "extra": {
                "autotagger": true,
                "mirror-repo": "Automattic/jetpack-waf",
                "textdomain": "jetpack-waf",
                "changelogger": {
                    "link-template": "https://github.com/Automattic/jetpack-waf/compare/v${old}...v${new}"
                },
                "branch-alias": {
                    "dev-trunk": "0.6.x-dev"
                }
            },
            "autoload": {
                "files": [
                    "cli.php"
                ],
                "classmap": [
                    "src/"
                ]
            },
            "scripts": {
                "phpunit": [
                    "./vendor/phpunit/phpunit/phpunit --colors=always"
                ],
                "test-coverage": [
                    "php -dpcov.directory=. ./vendor/bin/phpunit --coverage-clover \"$COVERAGE_DIR/clover.xml\""
                ],
                "test-coverage-html": [
                    "php -dpcov.directory=. ./vendor/bin/phpunit --coverage-html ./coverage"
                ],
                "test-php": [
                    "@composer phpunit"
                ]
            },
            "license": [
                "GPL-2.0-or-later"
            ],
            "description": "Tools to assist with the Jetpack Web Application Firewall",
            "transport-options": {
                "relative": true
            }
        },
        {
            "name": "automattic/jetpack-wordads",
            "version": "dev-trunk",
            "dist": {
                "type": "path",
                "url": "../../packages/wordads",
                "reference": "609485b0cc155e32707de12b79b6481009659931"
            },
            "require": {
                "automattic/jetpack-assets": "^1.17",
                "automattic/jetpack-config": "^1.11",
                "automattic/jetpack-connection": "^1.46",
                "automattic/jetpack-constants": "^1.6",
                "automattic/jetpack-status": "^1.15"
            },
            "require-dev": {
                "automattic/jetpack-changelogger": "^3.2",
                "yoast/phpunit-polyfills": "1.0.3"
            },
            "type": "jetpack-library",
            "extra": {
                "mirror-repo": "Automattic/jetpack-wordads",
                "changelogger": {
                    "link-template": "https://github.com/Automattic/jetpack-wordads/compare/v${old}...v${new}"
                },
                "autotagger": true,
                "branch-alias": {
                    "dev-trunk": "0.2.x-dev"
                },
                "textdomain": "jetpack-wordads",
                "version-constants": {
                    "::VERSION": "src/class-package.php"
                }
            },
            "autoload": {
                "classmap": [
                    "src/"
                ]
            },
            "scripts": {
                "build": [
                    "Composer\\Config::disableProcessTimeout",
                    "pnpm run build"
                ],
                "build-development": [
                    "pnpm run build-development"
                ],
                "build-production": [
                    "pnpm run build-production"
                ],
                "phpunit": [
                    "./vendor/phpunit/phpunit/phpunit --colors=always"
                ],
                "test-coverage": [
                    "php -dpcov.directory=. ./vendor/bin/phpunit --coverage-clover \"$COVERAGE_DIR/clover.xml\""
                ],
                "test-js": [
                    "pnpm run test"
                ],
                "test-php": [
                    "@composer phpunit"
                ],
                "watch": [
                    "Composer\\Config::disableProcessTimeout",
                    "pnpm run watch"
                ]
            },
            "license": [
                "GPL-2.0-or-later"
            ],
            "description": "Earn income by allowing Jetpack to display high quality ads.",
            "transport-options": {
                "relative": true
            }
        },
        {
            "name": "nojimage/twitter-text-php",
            "version": "v3.1.2",
            "source": {
                "type": "git",
                "url": "https://github.com/nojimage/twitter-text-php.git",
                "reference": "979bcf6a92d543b61588c7c0c0a87d0eb473d8f6"
            },
            "dist": {
                "type": "zip",
                "url": "https://api.github.com/repos/nojimage/twitter-text-php/zipball/979bcf6a92d543b61588c7c0c0a87d0eb473d8f6",
                "reference": "979bcf6a92d543b61588c7c0c0a87d0eb473d8f6",
                "shasum": ""
            },
            "require": {
                "ext-intl": "*",
                "ext-mbstring": "*",
                "php": ">=5.3.3"
            },
            "require-dev": {
                "ext-json": "*",
                "phpunit/phpunit": "4.8.*|5.7.*|6.5.*",
                "symfony/yaml": "^2.6.0|^3.4.0|^4.4.0|^5.0.0",
                "twitter/twitter-text": "^3.0.0"
            },
            "type": "library",
            "autoload": {
                "psr-0": {
                    "Twitter\\Text\\": "lib/"
                }
            },
            "notification-url": "https://packagist.org/downloads/",
            "license": [
                "Apache-2.0"
            ],
            "authors": [
                {
                    "name": "Matt Sanford",
                    "email": "matt@mzsanford.com",
                    "homepage": "http://mzsanford.com"
                },
                {
                    "name": "Mike Cochrane",
                    "email": "mikec@mikenz.geek.nz",
                    "homepage": "http://mikenz.geek.nz"
                },
                {
                    "name": "Nick Pope",
                    "email": "git@nickpope.me.uk",
                    "homepage": "http://www.nickpope.me.uk"
                },
                {
                    "name": "Takashi Nojima",
                    "homepage": "http://php-tips.com"
                }
            ],
            "description": "A library of PHP classes that provide auto-linking and extraction of usernames, lists, hashtags and URLs from tweets.",
            "homepage": "https://github.com/nojimage/twitter-text-php",
            "keywords": [
                "autolink",
                "extract",
                "text",
                "twitter"
            ],
            "support": {
                "issues": "https://github.com/nojimage/twitter-text-php/issues",
                "source": "https://github.com/nojimage/twitter-text-php/tree/v3.1.2"
            },
            "time": "2021-03-18T11:38:53+00:00"
        },
        {
            "name": "wikimedia/aho-corasick",
            "version": "v1.0.1",
            "source": {
                "type": "git",
                "url": "https://github.com/wikimedia/AhoCorasick.git",
                "reference": "2f3a1bd765913637a66eade658d11d82f0e551be"
            },
            "dist": {
                "type": "zip",
                "url": "https://api.github.com/repos/wikimedia/AhoCorasick/zipball/2f3a1bd765913637a66eade658d11d82f0e551be",
                "reference": "2f3a1bd765913637a66eade658d11d82f0e551be",
                "shasum": ""
            },
            "require": {
                "php": ">=5.5.9"
            },
            "require-dev": {
                "jakub-onderka/php-console-highlighter": "0.3.2",
                "jakub-onderka/php-parallel-lint": "1.0.0",
                "mediawiki/mediawiki-codesniffer": "18.0.0",
                "mediawiki/minus-x": "0.3.1",
                "phpunit/phpunit": "4.8.36 || ^6.5"
            },
            "type": "library",
            "autoload": {
                "classmap": [
                    "src/"
                ]
            },
            "notification-url": "https://packagist.org/downloads/",
            "license": [
                "Apache-2.0"
            ],
            "authors": [
                {
                    "name": "Ori Livneh",
                    "email": "ori@wikimedia.org"
                }
            ],
            "description": "An implementation of the Aho-Corasick string matching algorithm.",
            "homepage": "https://gerrit.wikimedia.org/g/AhoCorasick",
            "keywords": [
                "ahocorasick",
                "matcher"
            ],
            "support": {
                "source": "https://github.com/wikimedia/AhoCorasick/tree/v1.0.1"
            },
            "time": "2018-05-01T18:13:32+00:00"
        }
    ],
    "packages-dev": [
        {
            "name": "antecedent/patchwork",
            "version": "2.1.21",
            "source": {
                "type": "git",
                "url": "https://github.com/antecedent/patchwork.git",
                "reference": "25c1fa0cd9a6e6d0d13863d8df8f050b6733f16d"
            },
            "dist": {
                "type": "zip",
                "url": "https://api.github.com/repos/antecedent/patchwork/zipball/25c1fa0cd9a6e6d0d13863d8df8f050b6733f16d",
                "reference": "25c1fa0cd9a6e6d0d13863d8df8f050b6733f16d",
                "shasum": ""
            },
            "require": {
                "php": ">=5.4.0"
            },
            "require-dev": {
                "phpunit/phpunit": ">=4"
            },
            "type": "library",
            "notification-url": "https://packagist.org/downloads/",
            "license": [
                "MIT"
            ],
            "authors": [
                {
                    "name": "Ignas Rudaitis",
                    "email": "ignas.rudaitis@gmail.com"
                }
            ],
            "description": "Method redefinition (monkey-patching) functionality for PHP.",
            "homepage": "http://patchwork2.org/",
            "keywords": [
                "aop",
                "aspect",
                "interception",
                "monkeypatching",
                "redefinition",
                "runkit",
                "testing"
            ],
            "support": {
                "issues": "https://github.com/antecedent/patchwork/issues",
                "source": "https://github.com/antecedent/patchwork/tree/2.1.21"
            },
            "time": "2022-02-07T07:28:34+00:00"
        },
        {
            "name": "automattic/jetpack-changelogger",
            "version": "dev-trunk",
            "dist": {
                "type": "path",
                "url": "../../packages/changelogger",
                "reference": "db7485e80ebcad717977462edf149ea62e134b3b"
            },
            "require": {
                "php": ">=5.6",
                "symfony/console": "^3.4 || ^5.2 || ^6.0",
                "symfony/process": "^3.4 || ^5.2 || ^6.0",
                "wikimedia/at-ease": "^1.2 || ^2.0"
            },
            "require-dev": {
                "wikimedia/testing-access-wrapper": "^1.0 || ^2.0",
                "yoast/phpunit-polyfills": "1.0.3"
            },
            "bin": [
                "bin/changelogger"
            ],
            "type": "project",
            "extra": {
                "autotagger": true,
                "branch-alias": {
                    "dev-trunk": "3.2.x-dev"
                },
                "mirror-repo": "Automattic/jetpack-changelogger",
                "version-constants": {
                    "::VERSION": "src/Application.php"
                },
                "changelogger": {
                    "link-template": "https://github.com/Automattic/jetpack-changelogger/compare/${old}...${new}"
                }
            },
            "autoload": {
                "psr-4": {
                    "Automattic\\Jetpack\\Changelogger\\": "src",
                    "Automattic\\Jetpack\\Changelog\\": "lib"
                }
            },
            "autoload-dev": {
                "psr-4": {
                    "Automattic\\Jetpack\\Changelogger\\Tests\\": "tests/php/includes/src",
                    "Automattic\\Jetpack\\Changelog\\Tests\\": "tests/php/includes/lib"
                }
            },
            "scripts": {
                "phpunit": [
                    "./vendor/phpunit/phpunit/phpunit --colors=always"
                ],
                "test-coverage": [
                    "php -dpcov.directory=. ./vendor/bin/phpunit --coverage-clover \"$COVERAGE_DIR/clover.xml\""
                ],
                "test-php": [
                    "@composer phpunit"
                ],
                "post-install-cmd": [
                    "[ -e vendor/bin/changelogger ] || { cd vendor/bin && ln -s ../../bin/changelogger; }"
                ],
                "post-update-cmd": [
                    "[ -e vendor/bin/changelogger ] || { cd vendor/bin && ln -s ../../bin/changelogger; }"
                ]
            },
            "license": [
                "GPL-2.0-or-later"
            ],
            "description": "Jetpack Changelogger tool. Allows for managing changelogs by dropping change files into a changelog directory with each PR.",
            "transport-options": {
                "relative": true
            }
        },
        {
            "name": "doctrine/instantiator",
            "version": "1.4.1",
            "source": {
                "type": "git",
                "url": "https://github.com/doctrine/instantiator.git",
                "reference": "10dcfce151b967d20fde1b34ae6640712c3891bc"
            },
            "dist": {
                "type": "zip",
                "url": "https://api.github.com/repos/doctrine/instantiator/zipball/10dcfce151b967d20fde1b34ae6640712c3891bc",
                "reference": "10dcfce151b967d20fde1b34ae6640712c3891bc",
                "shasum": ""
            },
            "require": {
                "php": "^7.1 || ^8.0"
            },
            "require-dev": {
                "doctrine/coding-standard": "^9",
                "ext-pdo": "*",
                "ext-phar": "*",
                "phpbench/phpbench": "^0.16 || ^1",
                "phpstan/phpstan": "^1.4",
                "phpstan/phpstan-phpunit": "^1",
                "phpunit/phpunit": "^7.5 || ^8.5 || ^9.5",
                "vimeo/psalm": "^4.22"
            },
            "type": "library",
            "autoload": {
                "psr-4": {
                    "Doctrine\\Instantiator\\": "src/Doctrine/Instantiator/"
                }
            },
            "notification-url": "https://packagist.org/downloads/",
            "license": [
                "MIT"
            ],
            "authors": [
                {
                    "name": "Marco Pivetta",
                    "email": "ocramius@gmail.com",
                    "homepage": "https://ocramius.github.io/"
                }
            ],
            "description": "A small, lightweight utility to instantiate objects in PHP without invoking their constructors",
            "homepage": "https://www.doctrine-project.org/projects/instantiator.html",
            "keywords": [
                "constructor",
                "instantiate"
            ],
            "support": {
                "issues": "https://github.com/doctrine/instantiator/issues",
                "source": "https://github.com/doctrine/instantiator/tree/1.4.1"
            },
            "funding": [
                {
                    "url": "https://www.doctrine-project.org/sponsorship.html",
                    "type": "custom"
                },
                {
                    "url": "https://www.patreon.com/phpdoctrine",
                    "type": "patreon"
                },
                {
                    "url": "https://tidelift.com/funding/github/packagist/doctrine%2Finstantiator",
                    "type": "tidelift"
                }
            ],
            "time": "2022-03-03T08:28:38+00:00"
        },
        {
            "name": "johnkary/phpunit-speedtrap",
            "version": "v4.0.1",
            "source": {
                "type": "git",
                "url": "https://github.com/johnkary/phpunit-speedtrap.git",
                "reference": "d6600d2218396b78856c335f83479503957a5fa9"
            },
            "dist": {
                "type": "zip",
                "url": "https://api.github.com/repos/johnkary/phpunit-speedtrap/zipball/d6600d2218396b78856c335f83479503957a5fa9",
                "reference": "d6600d2218396b78856c335f83479503957a5fa9",
                "shasum": ""
            },
            "require": {
                "php": ">=7.1",
                "phpunit/phpunit": "^7.0 || ^8.0 || ^9.0"
            },
            "type": "library",
            "extra": {
                "branch-alias": {
                    "dev-master": "4.0-dev"
                }
            },
            "autoload": {
                "psr-4": {
                    "JohnKary\\PHPUnit\\Listener\\": "src/"
                }
            },
            "notification-url": "https://packagist.org/downloads/",
            "license": [
                "MIT"
            ],
            "authors": [
                {
                    "name": "John Kary",
                    "email": "john@johnkary.net"
                }
            ],
            "description": "Find and report on slow tests in your PHPUnit test suite",
            "homepage": "https://github.com/johnkary/phpunit-speedtrap",
            "keywords": [
                "phpunit",
                "profile",
                "slow"
            ],
            "support": {
                "issues": "https://github.com/johnkary/phpunit-speedtrap/issues",
                "source": "https://github.com/johnkary/phpunit-speedtrap/tree/v4.0.1"
            },
            "time": "2022-10-17T00:56:56+00:00"
        },
        {
            "name": "myclabs/deep-copy",
            "version": "1.11.0",
            "source": {
                "type": "git",
                "url": "https://github.com/myclabs/DeepCopy.git",
                "reference": "14daed4296fae74d9e3201d2c4925d1acb7aa614"
            },
            "dist": {
                "type": "zip",
                "url": "https://api.github.com/repos/myclabs/DeepCopy/zipball/14daed4296fae74d9e3201d2c4925d1acb7aa614",
                "reference": "14daed4296fae74d9e3201d2c4925d1acb7aa614",
                "shasum": ""
            },
            "require": {
                "php": "^7.1 || ^8.0"
            },
            "conflict": {
                "doctrine/collections": "<1.6.8",
                "doctrine/common": "<2.13.3 || >=3,<3.2.2"
            },
            "require-dev": {
                "doctrine/collections": "^1.6.8",
                "doctrine/common": "^2.13.3 || ^3.2.2",
                "phpunit/phpunit": "^7.5.20 || ^8.5.23 || ^9.5.13"
            },
            "type": "library",
            "autoload": {
                "files": [
                    "src/DeepCopy/deep_copy.php"
                ],
                "psr-4": {
                    "DeepCopy\\": "src/DeepCopy/"
                }
            },
            "notification-url": "https://packagist.org/downloads/",
            "license": [
                "MIT"
            ],
            "description": "Create deep copies (clones) of your objects",
            "keywords": [
                "clone",
                "copy",
                "duplicate",
                "object",
                "object graph"
            ],
            "support": {
                "issues": "https://github.com/myclabs/DeepCopy/issues",
                "source": "https://github.com/myclabs/DeepCopy/tree/1.11.0"
            },
            "funding": [
                {
                    "url": "https://tidelift.com/funding/github/packagist/myclabs/deep-copy",
                    "type": "tidelift"
                }
            ],
            "time": "2022-03-03T13:19:32+00:00"
        },
        {
            "name": "nikic/php-parser",
            "version": "v4.15.1",
            "source": {
                "type": "git",
                "url": "https://github.com/nikic/PHP-Parser.git",
                "reference": "0ef6c55a3f47f89d7a374e6f835197a0b5fcf900"
            },
            "dist": {
                "type": "zip",
                "url": "https://api.github.com/repos/nikic/PHP-Parser/zipball/0ef6c55a3f47f89d7a374e6f835197a0b5fcf900",
                "reference": "0ef6c55a3f47f89d7a374e6f835197a0b5fcf900",
                "shasum": ""
            },
            "require": {
                "ext-tokenizer": "*",
                "php": ">=7.0"
            },
            "require-dev": {
                "ircmaxell/php-yacc": "^0.0.7",
                "phpunit/phpunit": "^6.5 || ^7.0 || ^8.0 || ^9.0"
            },
            "bin": [
                "bin/php-parse"
            ],
            "type": "library",
            "extra": {
                "branch-alias": {
                    "dev-master": "4.9-dev"
                }
            },
            "autoload": {
                "psr-4": {
                    "PhpParser\\": "lib/PhpParser"
                }
            },
            "notification-url": "https://packagist.org/downloads/",
            "license": [
                "BSD-3-Clause"
            ],
            "authors": [
                {
                    "name": "Nikita Popov"
                }
            ],
            "description": "A PHP parser written in PHP",
            "keywords": [
                "parser",
                "php"
            ],
            "support": {
                "issues": "https://github.com/nikic/PHP-Parser/issues",
                "source": "https://github.com/nikic/PHP-Parser/tree/v4.15.1"
            },
            "time": "2022-09-04T07:30:47+00:00"
        },
        {
            "name": "phar-io/manifest",
            "version": "2.0.3",
            "source": {
                "type": "git",
                "url": "https://github.com/phar-io/manifest.git",
                "reference": "97803eca37d319dfa7826cc2437fc020857acb53"
            },
            "dist": {
                "type": "zip",
                "url": "https://api.github.com/repos/phar-io/manifest/zipball/97803eca37d319dfa7826cc2437fc020857acb53",
                "reference": "97803eca37d319dfa7826cc2437fc020857acb53",
                "shasum": ""
            },
            "require": {
                "ext-dom": "*",
                "ext-phar": "*",
                "ext-xmlwriter": "*",
                "phar-io/version": "^3.0.1",
                "php": "^7.2 || ^8.0"
            },
            "type": "library",
            "extra": {
                "branch-alias": {
                    "dev-master": "2.0.x-dev"
                }
            },
            "autoload": {
                "classmap": [
                    "src/"
                ]
            },
            "notification-url": "https://packagist.org/downloads/",
            "license": [
                "BSD-3-Clause"
            ],
            "authors": [
                {
                    "name": "Arne Blankerts",
                    "email": "arne@blankerts.de",
                    "role": "Developer"
                },
                {
                    "name": "Sebastian Heuer",
                    "email": "sebastian@phpeople.de",
                    "role": "Developer"
                },
                {
                    "name": "Sebastian Bergmann",
                    "email": "sebastian@phpunit.de",
                    "role": "Developer"
                }
            ],
            "description": "Component for reading phar.io manifest information from a PHP Archive (PHAR)",
            "support": {
                "issues": "https://github.com/phar-io/manifest/issues",
                "source": "https://github.com/phar-io/manifest/tree/2.0.3"
            },
            "time": "2021-07-20T11:28:43+00:00"
        },
        {
            "name": "phar-io/version",
            "version": "3.2.1",
            "source": {
                "type": "git",
                "url": "https://github.com/phar-io/version.git",
                "reference": "4f7fd7836c6f332bb2933569e566a0d6c4cbed74"
            },
            "dist": {
                "type": "zip",
                "url": "https://api.github.com/repos/phar-io/version/zipball/4f7fd7836c6f332bb2933569e566a0d6c4cbed74",
                "reference": "4f7fd7836c6f332bb2933569e566a0d6c4cbed74",
                "shasum": ""
            },
            "require": {
                "php": "^7.2 || ^8.0"
            },
            "type": "library",
            "autoload": {
                "classmap": [
                    "src/"
                ]
            },
            "notification-url": "https://packagist.org/downloads/",
            "license": [
                "BSD-3-Clause"
            ],
            "authors": [
                {
                    "name": "Arne Blankerts",
                    "email": "arne@blankerts.de",
                    "role": "Developer"
                },
                {
                    "name": "Sebastian Heuer",
                    "email": "sebastian@phpeople.de",
                    "role": "Developer"
                },
                {
                    "name": "Sebastian Bergmann",
                    "email": "sebastian@phpunit.de",
                    "role": "Developer"
                }
            ],
            "description": "Library for handling version information and constraints",
            "support": {
                "issues": "https://github.com/phar-io/version/issues",
                "source": "https://github.com/phar-io/version/tree/3.2.1"
            },
            "time": "2022-02-21T01:04:05+00:00"
        },
        {
            "name": "phpunit/php-code-coverage",
            "version": "9.2.18",
            "source": {
                "type": "git",
                "url": "https://github.com/sebastianbergmann/php-code-coverage.git",
                "reference": "12fddc491826940cf9b7e88ad9664cf51f0f6d0a"
            },
            "dist": {
                "type": "zip",
                "url": "https://api.github.com/repos/sebastianbergmann/php-code-coverage/zipball/12fddc491826940cf9b7e88ad9664cf51f0f6d0a",
                "reference": "12fddc491826940cf9b7e88ad9664cf51f0f6d0a",
                "shasum": ""
            },
            "require": {
                "ext-dom": "*",
                "ext-libxml": "*",
                "ext-xmlwriter": "*",
                "nikic/php-parser": "^4.14",
                "php": ">=7.3",
                "phpunit/php-file-iterator": "^3.0.3",
                "phpunit/php-text-template": "^2.0.2",
                "sebastian/code-unit-reverse-lookup": "^2.0.2",
                "sebastian/complexity": "^2.0",
                "sebastian/environment": "^5.1.2",
                "sebastian/lines-of-code": "^1.0.3",
                "sebastian/version": "^3.0.1",
                "theseer/tokenizer": "^1.2.0"
            },
            "require-dev": {
                "phpunit/phpunit": "^9.3"
            },
            "suggest": {
                "ext-pcov": "*",
                "ext-xdebug": "*"
            },
            "type": "library",
            "extra": {
                "branch-alias": {
                    "dev-master": "9.2-dev"
                }
            },
            "autoload": {
                "classmap": [
                    "src/"
                ]
            },
            "notification-url": "https://packagist.org/downloads/",
            "license": [
                "BSD-3-Clause"
            ],
            "authors": [
                {
                    "name": "Sebastian Bergmann",
                    "email": "sebastian@phpunit.de",
                    "role": "lead"
                }
            ],
            "description": "Library that provides collection, processing, and rendering functionality for PHP code coverage information.",
            "homepage": "https://github.com/sebastianbergmann/php-code-coverage",
            "keywords": [
                "coverage",
                "testing",
                "xunit"
            ],
            "support": {
                "issues": "https://github.com/sebastianbergmann/php-code-coverage/issues",
                "source": "https://github.com/sebastianbergmann/php-code-coverage/tree/9.2.18"
            },
            "funding": [
                {
                    "url": "https://github.com/sebastianbergmann",
                    "type": "github"
                }
            ],
            "time": "2022-10-27T13:35:33+00:00"
        },
        {
            "name": "phpunit/php-file-iterator",
            "version": "3.0.6",
            "source": {
                "type": "git",
                "url": "https://github.com/sebastianbergmann/php-file-iterator.git",
                "reference": "cf1c2e7c203ac650e352f4cc675a7021e7d1b3cf"
            },
            "dist": {
                "type": "zip",
                "url": "https://api.github.com/repos/sebastianbergmann/php-file-iterator/zipball/cf1c2e7c203ac650e352f4cc675a7021e7d1b3cf",
                "reference": "cf1c2e7c203ac650e352f4cc675a7021e7d1b3cf",
                "shasum": ""
            },
            "require": {
                "php": ">=7.3"
            },
            "require-dev": {
                "phpunit/phpunit": "^9.3"
            },
            "type": "library",
            "extra": {
                "branch-alias": {
                    "dev-master": "3.0-dev"
                }
            },
            "autoload": {
                "classmap": [
                    "src/"
                ]
            },
            "notification-url": "https://packagist.org/downloads/",
            "license": [
                "BSD-3-Clause"
            ],
            "authors": [
                {
                    "name": "Sebastian Bergmann",
                    "email": "sebastian@phpunit.de",
                    "role": "lead"
                }
            ],
            "description": "FilterIterator implementation that filters files based on a list of suffixes.",
            "homepage": "https://github.com/sebastianbergmann/php-file-iterator/",
            "keywords": [
                "filesystem",
                "iterator"
            ],
            "support": {
                "issues": "https://github.com/sebastianbergmann/php-file-iterator/issues",
                "source": "https://github.com/sebastianbergmann/php-file-iterator/tree/3.0.6"
            },
            "funding": [
                {
                    "url": "https://github.com/sebastianbergmann",
                    "type": "github"
                }
            ],
            "time": "2021-12-02T12:48:52+00:00"
        },
        {
            "name": "phpunit/php-invoker",
            "version": "3.1.1",
            "source": {
                "type": "git",
                "url": "https://github.com/sebastianbergmann/php-invoker.git",
                "reference": "5a10147d0aaf65b58940a0b72f71c9ac0423cc67"
            },
            "dist": {
                "type": "zip",
                "url": "https://api.github.com/repos/sebastianbergmann/php-invoker/zipball/5a10147d0aaf65b58940a0b72f71c9ac0423cc67",
                "reference": "5a10147d0aaf65b58940a0b72f71c9ac0423cc67",
                "shasum": ""
            },
            "require": {
                "php": ">=7.3"
            },
            "require-dev": {
                "ext-pcntl": "*",
                "phpunit/phpunit": "^9.3"
            },
            "suggest": {
                "ext-pcntl": "*"
            },
            "type": "library",
            "extra": {
                "branch-alias": {
                    "dev-master": "3.1-dev"
                }
            },
            "autoload": {
                "classmap": [
                    "src/"
                ]
            },
            "notification-url": "https://packagist.org/downloads/",
            "license": [
                "BSD-3-Clause"
            ],
            "authors": [
                {
                    "name": "Sebastian Bergmann",
                    "email": "sebastian@phpunit.de",
                    "role": "lead"
                }
            ],
            "description": "Invoke callables with a timeout",
            "homepage": "https://github.com/sebastianbergmann/php-invoker/",
            "keywords": [
                "process"
            ],
            "support": {
                "issues": "https://github.com/sebastianbergmann/php-invoker/issues",
                "source": "https://github.com/sebastianbergmann/php-invoker/tree/3.1.1"
            },
            "funding": [
                {
                    "url": "https://github.com/sebastianbergmann",
                    "type": "github"
                }
            ],
            "time": "2020-09-28T05:58:55+00:00"
        },
        {
            "name": "phpunit/php-text-template",
            "version": "2.0.4",
            "source": {
                "type": "git",
                "url": "https://github.com/sebastianbergmann/php-text-template.git",
                "reference": "5da5f67fc95621df9ff4c4e5a84d6a8a2acf7c28"
            },
            "dist": {
                "type": "zip",
                "url": "https://api.github.com/repos/sebastianbergmann/php-text-template/zipball/5da5f67fc95621df9ff4c4e5a84d6a8a2acf7c28",
                "reference": "5da5f67fc95621df9ff4c4e5a84d6a8a2acf7c28",
                "shasum": ""
            },
            "require": {
                "php": ">=7.3"
            },
            "require-dev": {
                "phpunit/phpunit": "^9.3"
            },
            "type": "library",
            "extra": {
                "branch-alias": {
                    "dev-master": "2.0-dev"
                }
            },
            "autoload": {
                "classmap": [
                    "src/"
                ]
            },
            "notification-url": "https://packagist.org/downloads/",
            "license": [
                "BSD-3-Clause"
            ],
            "authors": [
                {
                    "name": "Sebastian Bergmann",
                    "email": "sebastian@phpunit.de",
                    "role": "lead"
                }
            ],
            "description": "Simple template engine.",
            "homepage": "https://github.com/sebastianbergmann/php-text-template/",
            "keywords": [
                "template"
            ],
            "support": {
                "issues": "https://github.com/sebastianbergmann/php-text-template/issues",
                "source": "https://github.com/sebastianbergmann/php-text-template/tree/2.0.4"
            },
            "funding": [
                {
                    "url": "https://github.com/sebastianbergmann",
                    "type": "github"
                }
            ],
            "time": "2020-10-26T05:33:50+00:00"
        },
        {
            "name": "phpunit/php-timer",
            "version": "5.0.3",
            "source": {
                "type": "git",
                "url": "https://github.com/sebastianbergmann/php-timer.git",
                "reference": "5a63ce20ed1b5bf577850e2c4e87f4aa902afbd2"
            },
            "dist": {
                "type": "zip",
                "url": "https://api.github.com/repos/sebastianbergmann/php-timer/zipball/5a63ce20ed1b5bf577850e2c4e87f4aa902afbd2",
                "reference": "5a63ce20ed1b5bf577850e2c4e87f4aa902afbd2",
                "shasum": ""
            },
            "require": {
                "php": ">=7.3"
            },
            "require-dev": {
                "phpunit/phpunit": "^9.3"
            },
            "type": "library",
            "extra": {
                "branch-alias": {
                    "dev-master": "5.0-dev"
                }
            },
            "autoload": {
                "classmap": [
                    "src/"
                ]
            },
            "notification-url": "https://packagist.org/downloads/",
            "license": [
                "BSD-3-Clause"
            ],
            "authors": [
                {
                    "name": "Sebastian Bergmann",
                    "email": "sebastian@phpunit.de",
                    "role": "lead"
                }
            ],
            "description": "Utility class for timing",
            "homepage": "https://github.com/sebastianbergmann/php-timer/",
            "keywords": [
                "timer"
            ],
            "support": {
                "issues": "https://github.com/sebastianbergmann/php-timer/issues",
                "source": "https://github.com/sebastianbergmann/php-timer/tree/5.0.3"
            },
            "funding": [
                {
                    "url": "https://github.com/sebastianbergmann",
                    "type": "github"
                }
            ],
            "time": "2020-10-26T13:16:10+00:00"
        },
        {
            "name": "phpunit/phpunit",
            "version": "9.5.26",
            "source": {
                "type": "git",
                "url": "https://github.com/sebastianbergmann/phpunit.git",
                "reference": "851867efcbb6a1b992ec515c71cdcf20d895e9d2"
            },
            "dist": {
                "type": "zip",
                "url": "https://api.github.com/repos/sebastianbergmann/phpunit/zipball/851867efcbb6a1b992ec515c71cdcf20d895e9d2",
                "reference": "851867efcbb6a1b992ec515c71cdcf20d895e9d2",
                "shasum": ""
            },
            "require": {
                "doctrine/instantiator": "^1.3.1",
                "ext-dom": "*",
                "ext-json": "*",
                "ext-libxml": "*",
                "ext-mbstring": "*",
                "ext-xml": "*",
                "ext-xmlwriter": "*",
                "myclabs/deep-copy": "^1.10.1",
                "phar-io/manifest": "^2.0.3",
                "phar-io/version": "^3.0.2",
                "php": ">=7.3",
                "phpunit/php-code-coverage": "^9.2.13",
                "phpunit/php-file-iterator": "^3.0.5",
                "phpunit/php-invoker": "^3.1.1",
                "phpunit/php-text-template": "^2.0.3",
                "phpunit/php-timer": "^5.0.2",
                "sebastian/cli-parser": "^1.0.1",
                "sebastian/code-unit": "^1.0.6",
                "sebastian/comparator": "^4.0.8",
                "sebastian/diff": "^4.0.3",
                "sebastian/environment": "^5.1.3",
                "sebastian/exporter": "^4.0.5",
                "sebastian/global-state": "^5.0.1",
                "sebastian/object-enumerator": "^4.0.3",
                "sebastian/resource-operations": "^3.0.3",
                "sebastian/type": "^3.2",
                "sebastian/version": "^3.0.2"
            },
            "suggest": {
                "ext-soap": "*",
                "ext-xdebug": "*"
            },
            "bin": [
                "phpunit"
            ],
            "type": "library",
            "extra": {
                "branch-alias": {
                    "dev-master": "9.5-dev"
                }
            },
            "autoload": {
                "files": [
                    "src/Framework/Assert/Functions.php"
                ],
                "classmap": [
                    "src/"
                ]
            },
            "notification-url": "https://packagist.org/downloads/",
            "license": [
                "BSD-3-Clause"
            ],
            "authors": [
                {
                    "name": "Sebastian Bergmann",
                    "email": "sebastian@phpunit.de",
                    "role": "lead"
                }
            ],
            "description": "The PHP Unit Testing framework.",
            "homepage": "https://phpunit.de/",
            "keywords": [
                "phpunit",
                "testing",
                "xunit"
            ],
            "support": {
                "issues": "https://github.com/sebastianbergmann/phpunit/issues",
                "source": "https://github.com/sebastianbergmann/phpunit/tree/9.5.26"
            },
            "funding": [
                {
                    "url": "https://phpunit.de/sponsors.html",
                    "type": "custom"
                },
                {
                    "url": "https://github.com/sebastianbergmann",
                    "type": "github"
                },
                {
                    "url": "https://tidelift.com/funding/github/packagist/phpunit/phpunit",
                    "type": "tidelift"
                }
            ],
            "time": "2022-10-28T06:00:21+00:00"
        },
        {
            "name": "psr/container",
            "version": "1.1.2",
            "source": {
                "type": "git",
                "url": "https://github.com/php-fig/container.git",
                "reference": "513e0666f7216c7459170d56df27dfcefe1689ea"
            },
            "dist": {
                "type": "zip",
                "url": "https://api.github.com/repos/php-fig/container/zipball/513e0666f7216c7459170d56df27dfcefe1689ea",
                "reference": "513e0666f7216c7459170d56df27dfcefe1689ea",
                "shasum": ""
            },
            "require": {
                "php": ">=7.4.0"
            },
            "type": "library",
            "autoload": {
                "psr-4": {
                    "Psr\\Container\\": "src/"
                }
            },
            "notification-url": "https://packagist.org/downloads/",
            "license": [
                "MIT"
            ],
            "authors": [
                {
                    "name": "PHP-FIG",
                    "homepage": "https://www.php-fig.org/"
                }
            ],
            "description": "Common Container Interface (PHP FIG PSR-11)",
            "homepage": "https://github.com/php-fig/container",
            "keywords": [
                "PSR-11",
                "container",
                "container-interface",
                "container-interop",
                "psr"
            ],
            "support": {
                "issues": "https://github.com/php-fig/container/issues",
                "source": "https://github.com/php-fig/container/tree/1.1.2"
            },
            "time": "2021-11-05T16:50:12+00:00"
        },
        {
            "name": "sebastian/cli-parser",
            "version": "1.0.1",
            "source": {
                "type": "git",
                "url": "https://github.com/sebastianbergmann/cli-parser.git",
                "reference": "442e7c7e687e42adc03470c7b668bc4b2402c0b2"
            },
            "dist": {
                "type": "zip",
                "url": "https://api.github.com/repos/sebastianbergmann/cli-parser/zipball/442e7c7e687e42adc03470c7b668bc4b2402c0b2",
                "reference": "442e7c7e687e42adc03470c7b668bc4b2402c0b2",
                "shasum": ""
            },
            "require": {
                "php": ">=7.3"
            },
            "require-dev": {
                "phpunit/phpunit": "^9.3"
            },
            "type": "library",
            "extra": {
                "branch-alias": {
                    "dev-master": "1.0-dev"
                }
            },
            "autoload": {
                "classmap": [
                    "src/"
                ]
            },
            "notification-url": "https://packagist.org/downloads/",
            "license": [
                "BSD-3-Clause"
            ],
            "authors": [
                {
                    "name": "Sebastian Bergmann",
                    "email": "sebastian@phpunit.de",
                    "role": "lead"
                }
            ],
            "description": "Library for parsing CLI options",
            "homepage": "https://github.com/sebastianbergmann/cli-parser",
            "support": {
                "issues": "https://github.com/sebastianbergmann/cli-parser/issues",
                "source": "https://github.com/sebastianbergmann/cli-parser/tree/1.0.1"
            },
            "funding": [
                {
                    "url": "https://github.com/sebastianbergmann",
                    "type": "github"
                }
            ],
            "time": "2020-09-28T06:08:49+00:00"
        },
        {
            "name": "sebastian/code-unit",
            "version": "1.0.8",
            "source": {
                "type": "git",
                "url": "https://github.com/sebastianbergmann/code-unit.git",
                "reference": "1fc9f64c0927627ef78ba436c9b17d967e68e120"
            },
            "dist": {
                "type": "zip",
                "url": "https://api.github.com/repos/sebastianbergmann/code-unit/zipball/1fc9f64c0927627ef78ba436c9b17d967e68e120",
                "reference": "1fc9f64c0927627ef78ba436c9b17d967e68e120",
                "shasum": ""
            },
            "require": {
                "php": ">=7.3"
            },
            "require-dev": {
                "phpunit/phpunit": "^9.3"
            },
            "type": "library",
            "extra": {
                "branch-alias": {
                    "dev-master": "1.0-dev"
                }
            },
            "autoload": {
                "classmap": [
                    "src/"
                ]
            },
            "notification-url": "https://packagist.org/downloads/",
            "license": [
                "BSD-3-Clause"
            ],
            "authors": [
                {
                    "name": "Sebastian Bergmann",
                    "email": "sebastian@phpunit.de",
                    "role": "lead"
                }
            ],
            "description": "Collection of value objects that represent the PHP code units",
            "homepage": "https://github.com/sebastianbergmann/code-unit",
            "support": {
                "issues": "https://github.com/sebastianbergmann/code-unit/issues",
                "source": "https://github.com/sebastianbergmann/code-unit/tree/1.0.8"
            },
            "funding": [
                {
                    "url": "https://github.com/sebastianbergmann",
                    "type": "github"
                }
            ],
            "time": "2020-10-26T13:08:54+00:00"
        },
        {
            "name": "sebastian/code-unit-reverse-lookup",
            "version": "2.0.3",
            "source": {
                "type": "git",
                "url": "https://github.com/sebastianbergmann/code-unit-reverse-lookup.git",
                "reference": "ac91f01ccec49fb77bdc6fd1e548bc70f7faa3e5"
            },
            "dist": {
                "type": "zip",
                "url": "https://api.github.com/repos/sebastianbergmann/code-unit-reverse-lookup/zipball/ac91f01ccec49fb77bdc6fd1e548bc70f7faa3e5",
                "reference": "ac91f01ccec49fb77bdc6fd1e548bc70f7faa3e5",
                "shasum": ""
            },
            "require": {
                "php": ">=7.3"
            },
            "require-dev": {
                "phpunit/phpunit": "^9.3"
            },
            "type": "library",
            "extra": {
                "branch-alias": {
                    "dev-master": "2.0-dev"
                }
            },
            "autoload": {
                "classmap": [
                    "src/"
                ]
            },
            "notification-url": "https://packagist.org/downloads/",
            "license": [
                "BSD-3-Clause"
            ],
            "authors": [
                {
                    "name": "Sebastian Bergmann",
                    "email": "sebastian@phpunit.de"
                }
            ],
            "description": "Looks up which function or method a line of code belongs to",
            "homepage": "https://github.com/sebastianbergmann/code-unit-reverse-lookup/",
            "support": {
                "issues": "https://github.com/sebastianbergmann/code-unit-reverse-lookup/issues",
                "source": "https://github.com/sebastianbergmann/code-unit-reverse-lookup/tree/2.0.3"
            },
            "funding": [
                {
                    "url": "https://github.com/sebastianbergmann",
                    "type": "github"
                }
            ],
            "time": "2020-09-28T05:30:19+00:00"
        },
        {
            "name": "sebastian/comparator",
            "version": "4.0.8",
            "source": {
                "type": "git",
                "url": "https://github.com/sebastianbergmann/comparator.git",
                "reference": "fa0f136dd2334583309d32b62544682ee972b51a"
            },
            "dist": {
                "type": "zip",
                "url": "https://api.github.com/repos/sebastianbergmann/comparator/zipball/fa0f136dd2334583309d32b62544682ee972b51a",
                "reference": "fa0f136dd2334583309d32b62544682ee972b51a",
                "shasum": ""
            },
            "require": {
                "php": ">=7.3",
                "sebastian/diff": "^4.0",
                "sebastian/exporter": "^4.0"
            },
            "require-dev": {
                "phpunit/phpunit": "^9.3"
            },
            "type": "library",
            "extra": {
                "branch-alias": {
                    "dev-master": "4.0-dev"
                }
            },
            "autoload": {
                "classmap": [
                    "src/"
                ]
            },
            "notification-url": "https://packagist.org/downloads/",
            "license": [
                "BSD-3-Clause"
            ],
            "authors": [
                {
                    "name": "Sebastian Bergmann",
                    "email": "sebastian@phpunit.de"
                },
                {
                    "name": "Jeff Welch",
                    "email": "whatthejeff@gmail.com"
                },
                {
                    "name": "Volker Dusch",
                    "email": "github@wallbash.com"
                },
                {
                    "name": "Bernhard Schussek",
                    "email": "bschussek@2bepublished.at"
                }
            ],
            "description": "Provides the functionality to compare PHP values for equality",
            "homepage": "https://github.com/sebastianbergmann/comparator",
            "keywords": [
                "comparator",
                "compare",
                "equality"
            ],
            "support": {
                "issues": "https://github.com/sebastianbergmann/comparator/issues",
                "source": "https://github.com/sebastianbergmann/comparator/tree/4.0.8"
            },
            "funding": [
                {
                    "url": "https://github.com/sebastianbergmann",
                    "type": "github"
                }
            ],
            "time": "2022-09-14T12:41:17+00:00"
        },
        {
            "name": "sebastian/complexity",
            "version": "2.0.2",
            "source": {
                "type": "git",
                "url": "https://github.com/sebastianbergmann/complexity.git",
                "reference": "739b35e53379900cc9ac327b2147867b8b6efd88"
            },
            "dist": {
                "type": "zip",
                "url": "https://api.github.com/repos/sebastianbergmann/complexity/zipball/739b35e53379900cc9ac327b2147867b8b6efd88",
                "reference": "739b35e53379900cc9ac327b2147867b8b6efd88",
                "shasum": ""
            },
            "require": {
                "nikic/php-parser": "^4.7",
                "php": ">=7.3"
            },
            "require-dev": {
                "phpunit/phpunit": "^9.3"
            },
            "type": "library",
            "extra": {
                "branch-alias": {
                    "dev-master": "2.0-dev"
                }
            },
            "autoload": {
                "classmap": [
                    "src/"
                ]
            },
            "notification-url": "https://packagist.org/downloads/",
            "license": [
                "BSD-3-Clause"
            ],
            "authors": [
                {
                    "name": "Sebastian Bergmann",
                    "email": "sebastian@phpunit.de",
                    "role": "lead"
                }
            ],
            "description": "Library for calculating the complexity of PHP code units",
            "homepage": "https://github.com/sebastianbergmann/complexity",
            "support": {
                "issues": "https://github.com/sebastianbergmann/complexity/issues",
                "source": "https://github.com/sebastianbergmann/complexity/tree/2.0.2"
            },
            "funding": [
                {
                    "url": "https://github.com/sebastianbergmann",
                    "type": "github"
                }
            ],
            "time": "2020-10-26T15:52:27+00:00"
        },
        {
            "name": "sebastian/diff",
            "version": "4.0.4",
            "source": {
                "type": "git",
                "url": "https://github.com/sebastianbergmann/diff.git",
                "reference": "3461e3fccc7cfdfc2720be910d3bd73c69be590d"
            },
            "dist": {
                "type": "zip",
                "url": "https://api.github.com/repos/sebastianbergmann/diff/zipball/3461e3fccc7cfdfc2720be910d3bd73c69be590d",
                "reference": "3461e3fccc7cfdfc2720be910d3bd73c69be590d",
                "shasum": ""
            },
            "require": {
                "php": ">=7.3"
            },
            "require-dev": {
                "phpunit/phpunit": "^9.3",
                "symfony/process": "^4.2 || ^5"
            },
            "type": "library",
            "extra": {
                "branch-alias": {
                    "dev-master": "4.0-dev"
                }
            },
            "autoload": {
                "classmap": [
                    "src/"
                ]
            },
            "notification-url": "https://packagist.org/downloads/",
            "license": [
                "BSD-3-Clause"
            ],
            "authors": [
                {
                    "name": "Sebastian Bergmann",
                    "email": "sebastian@phpunit.de"
                },
                {
                    "name": "Kore Nordmann",
                    "email": "mail@kore-nordmann.de"
                }
            ],
            "description": "Diff implementation",
            "homepage": "https://github.com/sebastianbergmann/diff",
            "keywords": [
                "diff",
                "udiff",
                "unidiff",
                "unified diff"
            ],
            "support": {
                "issues": "https://github.com/sebastianbergmann/diff/issues",
                "source": "https://github.com/sebastianbergmann/diff/tree/4.0.4"
            },
            "funding": [
                {
                    "url": "https://github.com/sebastianbergmann",
                    "type": "github"
                }
            ],
            "time": "2020-10-26T13:10:38+00:00"
        },
        {
            "name": "sebastian/environment",
            "version": "5.1.4",
            "source": {
                "type": "git",
                "url": "https://github.com/sebastianbergmann/environment.git",
                "reference": "1b5dff7bb151a4db11d49d90e5408e4e938270f7"
            },
            "dist": {
                "type": "zip",
                "url": "https://api.github.com/repos/sebastianbergmann/environment/zipball/1b5dff7bb151a4db11d49d90e5408e4e938270f7",
                "reference": "1b5dff7bb151a4db11d49d90e5408e4e938270f7",
                "shasum": ""
            },
            "require": {
                "php": ">=7.3"
            },
            "require-dev": {
                "phpunit/phpunit": "^9.3"
            },
            "suggest": {
                "ext-posix": "*"
            },
            "type": "library",
            "extra": {
                "branch-alias": {
                    "dev-master": "5.1-dev"
                }
            },
            "autoload": {
                "classmap": [
                    "src/"
                ]
            },
            "notification-url": "https://packagist.org/downloads/",
            "license": [
                "BSD-3-Clause"
            ],
            "authors": [
                {
                    "name": "Sebastian Bergmann",
                    "email": "sebastian@phpunit.de"
                }
            ],
            "description": "Provides functionality to handle HHVM/PHP environments",
            "homepage": "http://www.github.com/sebastianbergmann/environment",
            "keywords": [
                "Xdebug",
                "environment",
                "hhvm"
            ],
            "support": {
                "issues": "https://github.com/sebastianbergmann/environment/issues",
                "source": "https://github.com/sebastianbergmann/environment/tree/5.1.4"
            },
            "funding": [
                {
                    "url": "https://github.com/sebastianbergmann",
                    "type": "github"
                }
            ],
            "time": "2022-04-03T09:37:03+00:00"
        },
        {
            "name": "sebastian/exporter",
            "version": "4.0.5",
            "source": {
                "type": "git",
                "url": "https://github.com/sebastianbergmann/exporter.git",
                "reference": "ac230ed27f0f98f597c8a2b6eb7ac563af5e5b9d"
            },
            "dist": {
                "type": "zip",
                "url": "https://api.github.com/repos/sebastianbergmann/exporter/zipball/ac230ed27f0f98f597c8a2b6eb7ac563af5e5b9d",
                "reference": "ac230ed27f0f98f597c8a2b6eb7ac563af5e5b9d",
                "shasum": ""
            },
            "require": {
                "php": ">=7.3",
                "sebastian/recursion-context": "^4.0"
            },
            "require-dev": {
                "ext-mbstring": "*",
                "phpunit/phpunit": "^9.3"
            },
            "type": "library",
            "extra": {
                "branch-alias": {
                    "dev-master": "4.0-dev"
                }
            },
            "autoload": {
                "classmap": [
                    "src/"
                ]
            },
            "notification-url": "https://packagist.org/downloads/",
            "license": [
                "BSD-3-Clause"
            ],
            "authors": [
                {
                    "name": "Sebastian Bergmann",
                    "email": "sebastian@phpunit.de"
                },
                {
                    "name": "Jeff Welch",
                    "email": "whatthejeff@gmail.com"
                },
                {
                    "name": "Volker Dusch",
                    "email": "github@wallbash.com"
                },
                {
                    "name": "Adam Harvey",
                    "email": "aharvey@php.net"
                },
                {
                    "name": "Bernhard Schussek",
                    "email": "bschussek@gmail.com"
                }
            ],
            "description": "Provides the functionality to export PHP variables for visualization",
            "homepage": "https://www.github.com/sebastianbergmann/exporter",
            "keywords": [
                "export",
                "exporter"
            ],
            "support": {
                "issues": "https://github.com/sebastianbergmann/exporter/issues",
                "source": "https://github.com/sebastianbergmann/exporter/tree/4.0.5"
            },
            "funding": [
                {
                    "url": "https://github.com/sebastianbergmann",
                    "type": "github"
                }
            ],
            "time": "2022-09-14T06:03:37+00:00"
        },
        {
            "name": "sebastian/global-state",
            "version": "5.0.5",
            "source": {
                "type": "git",
                "url": "https://github.com/sebastianbergmann/global-state.git",
                "reference": "0ca8db5a5fc9c8646244e629625ac486fa286bf2"
            },
            "dist": {
                "type": "zip",
                "url": "https://api.github.com/repos/sebastianbergmann/global-state/zipball/0ca8db5a5fc9c8646244e629625ac486fa286bf2",
                "reference": "0ca8db5a5fc9c8646244e629625ac486fa286bf2",
                "shasum": ""
            },
            "require": {
                "php": ">=7.3",
                "sebastian/object-reflector": "^2.0",
                "sebastian/recursion-context": "^4.0"
            },
            "require-dev": {
                "ext-dom": "*",
                "phpunit/phpunit": "^9.3"
            },
            "suggest": {
                "ext-uopz": "*"
            },
            "type": "library",
            "extra": {
                "branch-alias": {
                    "dev-master": "5.0-dev"
                }
            },
            "autoload": {
                "classmap": [
                    "src/"
                ]
            },
            "notification-url": "https://packagist.org/downloads/",
            "license": [
                "BSD-3-Clause"
            ],
            "authors": [
                {
                    "name": "Sebastian Bergmann",
                    "email": "sebastian@phpunit.de"
                }
            ],
            "description": "Snapshotting of global state",
            "homepage": "http://www.github.com/sebastianbergmann/global-state",
            "keywords": [
                "global state"
            ],
            "support": {
                "issues": "https://github.com/sebastianbergmann/global-state/issues",
                "source": "https://github.com/sebastianbergmann/global-state/tree/5.0.5"
            },
            "funding": [
                {
                    "url": "https://github.com/sebastianbergmann",
                    "type": "github"
                }
            ],
            "time": "2022-02-14T08:28:10+00:00"
        },
        {
            "name": "sebastian/lines-of-code",
            "version": "1.0.3",
            "source": {
                "type": "git",
                "url": "https://github.com/sebastianbergmann/lines-of-code.git",
                "reference": "c1c2e997aa3146983ed888ad08b15470a2e22ecc"
            },
            "dist": {
                "type": "zip",
                "url": "https://api.github.com/repos/sebastianbergmann/lines-of-code/zipball/c1c2e997aa3146983ed888ad08b15470a2e22ecc",
                "reference": "c1c2e997aa3146983ed888ad08b15470a2e22ecc",
                "shasum": ""
            },
            "require": {
                "nikic/php-parser": "^4.6",
                "php": ">=7.3"
            },
            "require-dev": {
                "phpunit/phpunit": "^9.3"
            },
            "type": "library",
            "extra": {
                "branch-alias": {
                    "dev-master": "1.0-dev"
                }
            },
            "autoload": {
                "classmap": [
                    "src/"
                ]
            },
            "notification-url": "https://packagist.org/downloads/",
            "license": [
                "BSD-3-Clause"
            ],
            "authors": [
                {
                    "name": "Sebastian Bergmann",
                    "email": "sebastian@phpunit.de",
                    "role": "lead"
                }
            ],
            "description": "Library for counting the lines of code in PHP source code",
            "homepage": "https://github.com/sebastianbergmann/lines-of-code",
            "support": {
                "issues": "https://github.com/sebastianbergmann/lines-of-code/issues",
                "source": "https://github.com/sebastianbergmann/lines-of-code/tree/1.0.3"
            },
            "funding": [
                {
                    "url": "https://github.com/sebastianbergmann",
                    "type": "github"
                }
            ],
            "time": "2020-11-28T06:42:11+00:00"
        },
        {
            "name": "sebastian/object-enumerator",
            "version": "4.0.4",
            "source": {
                "type": "git",
                "url": "https://github.com/sebastianbergmann/object-enumerator.git",
                "reference": "5c9eeac41b290a3712d88851518825ad78f45c71"
            },
            "dist": {
                "type": "zip",
                "url": "https://api.github.com/repos/sebastianbergmann/object-enumerator/zipball/5c9eeac41b290a3712d88851518825ad78f45c71",
                "reference": "5c9eeac41b290a3712d88851518825ad78f45c71",
                "shasum": ""
            },
            "require": {
                "php": ">=7.3",
                "sebastian/object-reflector": "^2.0",
                "sebastian/recursion-context": "^4.0"
            },
            "require-dev": {
                "phpunit/phpunit": "^9.3"
            },
            "type": "library",
            "extra": {
                "branch-alias": {
                    "dev-master": "4.0-dev"
                }
            },
            "autoload": {
                "classmap": [
                    "src/"
                ]
            },
            "notification-url": "https://packagist.org/downloads/",
            "license": [
                "BSD-3-Clause"
            ],
            "authors": [
                {
                    "name": "Sebastian Bergmann",
                    "email": "sebastian@phpunit.de"
                }
            ],
            "description": "Traverses array structures and object graphs to enumerate all referenced objects",
            "homepage": "https://github.com/sebastianbergmann/object-enumerator/",
            "support": {
                "issues": "https://github.com/sebastianbergmann/object-enumerator/issues",
                "source": "https://github.com/sebastianbergmann/object-enumerator/tree/4.0.4"
            },
            "funding": [
                {
                    "url": "https://github.com/sebastianbergmann",
                    "type": "github"
                }
            ],
            "time": "2020-10-26T13:12:34+00:00"
        },
        {
            "name": "sebastian/object-reflector",
            "version": "2.0.4",
            "source": {
                "type": "git",
                "url": "https://github.com/sebastianbergmann/object-reflector.git",
                "reference": "b4f479ebdbf63ac605d183ece17d8d7fe49c15c7"
            },
            "dist": {
                "type": "zip",
                "url": "https://api.github.com/repos/sebastianbergmann/object-reflector/zipball/b4f479ebdbf63ac605d183ece17d8d7fe49c15c7",
                "reference": "b4f479ebdbf63ac605d183ece17d8d7fe49c15c7",
                "shasum": ""
            },
            "require": {
                "php": ">=7.3"
            },
            "require-dev": {
                "phpunit/phpunit": "^9.3"
            },
            "type": "library",
            "extra": {
                "branch-alias": {
                    "dev-master": "2.0-dev"
                }
            },
            "autoload": {
                "classmap": [
                    "src/"
                ]
            },
            "notification-url": "https://packagist.org/downloads/",
            "license": [
                "BSD-3-Clause"
            ],
            "authors": [
                {
                    "name": "Sebastian Bergmann",
                    "email": "sebastian@phpunit.de"
                }
            ],
            "description": "Allows reflection of object attributes, including inherited and non-public ones",
            "homepage": "https://github.com/sebastianbergmann/object-reflector/",
            "support": {
                "issues": "https://github.com/sebastianbergmann/object-reflector/issues",
                "source": "https://github.com/sebastianbergmann/object-reflector/tree/2.0.4"
            },
            "funding": [
                {
                    "url": "https://github.com/sebastianbergmann",
                    "type": "github"
                }
            ],
            "time": "2020-10-26T13:14:26+00:00"
        },
        {
            "name": "sebastian/recursion-context",
            "version": "4.0.4",
            "source": {
                "type": "git",
                "url": "https://github.com/sebastianbergmann/recursion-context.git",
                "reference": "cd9d8cf3c5804de4341c283ed787f099f5506172"
            },
            "dist": {
                "type": "zip",
                "url": "https://api.github.com/repos/sebastianbergmann/recursion-context/zipball/cd9d8cf3c5804de4341c283ed787f099f5506172",
                "reference": "cd9d8cf3c5804de4341c283ed787f099f5506172",
                "shasum": ""
            },
            "require": {
                "php": ">=7.3"
            },
            "require-dev": {
                "phpunit/phpunit": "^9.3"
            },
            "type": "library",
            "extra": {
                "branch-alias": {
                    "dev-master": "4.0-dev"
                }
            },
            "autoload": {
                "classmap": [
                    "src/"
                ]
            },
            "notification-url": "https://packagist.org/downloads/",
            "license": [
                "BSD-3-Clause"
            ],
            "authors": [
                {
                    "name": "Sebastian Bergmann",
                    "email": "sebastian@phpunit.de"
                },
                {
                    "name": "Jeff Welch",
                    "email": "whatthejeff@gmail.com"
                },
                {
                    "name": "Adam Harvey",
                    "email": "aharvey@php.net"
                }
            ],
            "description": "Provides functionality to recursively process PHP variables",
            "homepage": "http://www.github.com/sebastianbergmann/recursion-context",
            "support": {
                "issues": "https://github.com/sebastianbergmann/recursion-context/issues",
                "source": "https://github.com/sebastianbergmann/recursion-context/tree/4.0.4"
            },
            "funding": [
                {
                    "url": "https://github.com/sebastianbergmann",
                    "type": "github"
                }
            ],
            "time": "2020-10-26T13:17:30+00:00"
        },
        {
            "name": "sebastian/resource-operations",
            "version": "3.0.3",
            "source": {
                "type": "git",
                "url": "https://github.com/sebastianbergmann/resource-operations.git",
                "reference": "0f4443cb3a1d92ce809899753bc0d5d5a8dd19a8"
            },
            "dist": {
                "type": "zip",
                "url": "https://api.github.com/repos/sebastianbergmann/resource-operations/zipball/0f4443cb3a1d92ce809899753bc0d5d5a8dd19a8",
                "reference": "0f4443cb3a1d92ce809899753bc0d5d5a8dd19a8",
                "shasum": ""
            },
            "require": {
                "php": ">=7.3"
            },
            "require-dev": {
                "phpunit/phpunit": "^9.0"
            },
            "type": "library",
            "extra": {
                "branch-alias": {
                    "dev-master": "3.0-dev"
                }
            },
            "autoload": {
                "classmap": [
                    "src/"
                ]
            },
            "notification-url": "https://packagist.org/downloads/",
            "license": [
                "BSD-3-Clause"
            ],
            "authors": [
                {
                    "name": "Sebastian Bergmann",
                    "email": "sebastian@phpunit.de"
                }
            ],
            "description": "Provides a list of PHP built-in functions that operate on resources",
            "homepage": "https://www.github.com/sebastianbergmann/resource-operations",
            "support": {
                "issues": "https://github.com/sebastianbergmann/resource-operations/issues",
                "source": "https://github.com/sebastianbergmann/resource-operations/tree/3.0.3"
            },
            "funding": [
                {
                    "url": "https://github.com/sebastianbergmann",
                    "type": "github"
                }
            ],
            "time": "2020-09-28T06:45:17+00:00"
        },
        {
            "name": "sebastian/type",
            "version": "3.2.0",
            "source": {
                "type": "git",
                "url": "https://github.com/sebastianbergmann/type.git",
                "reference": "fb3fe09c5f0bae6bc27ef3ce933a1e0ed9464b6e"
            },
            "dist": {
                "type": "zip",
                "url": "https://api.github.com/repos/sebastianbergmann/type/zipball/fb3fe09c5f0bae6bc27ef3ce933a1e0ed9464b6e",
                "reference": "fb3fe09c5f0bae6bc27ef3ce933a1e0ed9464b6e",
                "shasum": ""
            },
            "require": {
                "php": ">=7.3"
            },
            "require-dev": {
                "phpunit/phpunit": "^9.5"
            },
            "type": "library",
            "extra": {
                "branch-alias": {
                    "dev-master": "3.2-dev"
                }
            },
            "autoload": {
                "classmap": [
                    "src/"
                ]
            },
            "notification-url": "https://packagist.org/downloads/",
            "license": [
                "BSD-3-Clause"
            ],
            "authors": [
                {
                    "name": "Sebastian Bergmann",
                    "email": "sebastian@phpunit.de",
                    "role": "lead"
                }
            ],
            "description": "Collection of value objects that represent the types of the PHP type system",
            "homepage": "https://github.com/sebastianbergmann/type",
            "support": {
                "issues": "https://github.com/sebastianbergmann/type/issues",
                "source": "https://github.com/sebastianbergmann/type/tree/3.2.0"
            },
            "funding": [
                {
                    "url": "https://github.com/sebastianbergmann",
                    "type": "github"
                }
            ],
            "time": "2022-09-12T14:47:03+00:00"
        },
        {
            "name": "sebastian/version",
            "version": "3.0.2",
            "source": {
                "type": "git",
                "url": "https://github.com/sebastianbergmann/version.git",
                "reference": "c6c1022351a901512170118436c764e473f6de8c"
            },
            "dist": {
                "type": "zip",
                "url": "https://api.github.com/repos/sebastianbergmann/version/zipball/c6c1022351a901512170118436c764e473f6de8c",
                "reference": "c6c1022351a901512170118436c764e473f6de8c",
                "shasum": ""
            },
            "require": {
                "php": ">=7.3"
            },
            "type": "library",
            "extra": {
                "branch-alias": {
                    "dev-master": "3.0-dev"
                }
            },
            "autoload": {
                "classmap": [
                    "src/"
                ]
            },
            "notification-url": "https://packagist.org/downloads/",
            "license": [
                "BSD-3-Clause"
            ],
            "authors": [
                {
                    "name": "Sebastian Bergmann",
                    "email": "sebastian@phpunit.de",
                    "role": "lead"
                }
            ],
            "description": "Library that helps with managing the version number of Git-hosted PHP projects",
            "homepage": "https://github.com/sebastianbergmann/version",
            "support": {
                "issues": "https://github.com/sebastianbergmann/version/issues",
                "source": "https://github.com/sebastianbergmann/version/tree/3.0.2"
            },
            "funding": [
                {
                    "url": "https://github.com/sebastianbergmann",
                    "type": "github"
                }
            ],
            "time": "2020-09-28T06:39:44+00:00"
        },
        {
            "name": "symfony/console",
<<<<<<< HEAD
            "version": "v5.4.14",
            "source": {
                "type": "git",
                "url": "https://github.com/symfony/console.git",
                "reference": "984ea2c0f45f42dfed01d2f3987b187467c4b16d"
            },
            "dist": {
                "type": "zip",
                "url": "https://api.github.com/repos/symfony/console/zipball/984ea2c0f45f42dfed01d2f3987b187467c4b16d",
                "reference": "984ea2c0f45f42dfed01d2f3987b187467c4b16d",
=======
            "version": "v6.0.15",
            "source": {
                "type": "git",
                "url": "https://github.com/symfony/console.git",
                "reference": "b0b910724a0a0326b4481e4f8a30abb2dd442efb"
            },
            "dist": {
                "type": "zip",
                "url": "https://api.github.com/repos/symfony/console/zipball/b0b910724a0a0326b4481e4f8a30abb2dd442efb",
                "reference": "b0b910724a0a0326b4481e4f8a30abb2dd442efb",
>>>>>>> bb480a93
                "shasum": ""
            },
            "require": {
                "php": ">=7.2.5",
                "symfony/deprecation-contracts": "^2.1|^3",
                "symfony/polyfill-mbstring": "~1.0",
                "symfony/polyfill-php73": "^1.9",
                "symfony/polyfill-php80": "^1.16",
                "symfony/service-contracts": "^1.1|^2|^3",
                "symfony/string": "^5.1|^6.0"
            },
            "conflict": {
                "psr/log": ">=3",
                "symfony/dependency-injection": "<4.4",
                "symfony/dotenv": "<5.1",
                "symfony/event-dispatcher": "<4.4",
                "symfony/lock": "<4.4",
                "symfony/process": "<4.4"
            },
            "provide": {
                "psr/log-implementation": "1.0|2.0"
            },
            "require-dev": {
                "psr/log": "^1|^2",
                "symfony/config": "^4.4|^5.0|^6.0",
                "symfony/dependency-injection": "^4.4|^5.0|^6.0",
                "symfony/event-dispatcher": "^4.4|^5.0|^6.0",
                "symfony/lock": "^4.4|^5.0|^6.0",
                "symfony/process": "^4.4|^5.0|^6.0",
                "symfony/var-dumper": "^4.4|^5.0|^6.0"
            },
            "suggest": {
                "psr/log": "For using the console logger",
                "symfony/event-dispatcher": "",
                "symfony/lock": "",
                "symfony/process": ""
            },
            "type": "library",
            "autoload": {
                "psr-4": {
                    "Symfony\\Component\\Console\\": ""
                },
                "exclude-from-classmap": [
                    "/Tests/"
                ]
            },
            "notification-url": "https://packagist.org/downloads/",
            "license": [
                "MIT"
            ],
            "authors": [
                {
                    "name": "Fabien Potencier",
                    "email": "fabien@symfony.com"
                },
                {
                    "name": "Symfony Community",
                    "homepage": "https://symfony.com/contributors"
                }
            ],
            "description": "Eases the creation of beautiful and testable command line interfaces",
            "homepage": "https://symfony.com",
            "keywords": [
                "cli",
                "command line",
                "console",
                "terminal"
            ],
            "support": {
<<<<<<< HEAD
                "source": "https://github.com/symfony/console/tree/v5.4.14"
=======
                "source": "https://github.com/symfony/console/tree/v6.0.15"
>>>>>>> bb480a93
            },
            "funding": [
                {
                    "url": "https://symfony.com/sponsor",
                    "type": "custom"
                },
                {
                    "url": "https://github.com/fabpot",
                    "type": "github"
                },
                {
                    "url": "https://tidelift.com/funding/github/packagist/symfony/symfony",
                    "type": "tidelift"
                }
            ],
<<<<<<< HEAD
            "time": "2022-10-07T08:01:20+00:00"
        },
        {
            "name": "symfony/deprecation-contracts",
            "version": "v2.5.2",
            "source": {
                "type": "git",
                "url": "https://github.com/symfony/deprecation-contracts.git",
                "reference": "e8b495ea28c1d97b5e0c121748d6f9b53d075c66"
            },
            "dist": {
                "type": "zip",
                "url": "https://api.github.com/repos/symfony/deprecation-contracts/zipball/e8b495ea28c1d97b5e0c121748d6f9b53d075c66",
                "reference": "e8b495ea28c1d97b5e0c121748d6f9b53d075c66",
                "shasum": ""
            },
            "require": {
                "php": ">=7.1"
            },
            "type": "library",
            "extra": {
                "branch-alias": {
                    "dev-main": "2.5-dev"
                },
                "thanks": {
                    "name": "symfony/contracts",
                    "url": "https://github.com/symfony/contracts"
                }
            },
            "autoload": {
                "files": [
                    "function.php"
                ]
            },
            "notification-url": "https://packagist.org/downloads/",
            "license": [
                "MIT"
            ],
            "authors": [
                {
                    "name": "Nicolas Grekas",
                    "email": "p@tchwork.com"
                },
                {
                    "name": "Symfony Community",
                    "homepage": "https://symfony.com/contributors"
                }
            ],
            "description": "A generic function and convention to trigger deprecation notices",
            "homepage": "https://symfony.com",
            "support": {
                "source": "https://github.com/symfony/deprecation-contracts/tree/v2.5.2"
            },
            "funding": [
                {
                    "url": "https://symfony.com/sponsor",
                    "type": "custom"
                },
                {
                    "url": "https://github.com/fabpot",
                    "type": "github"
                },
                {
                    "url": "https://tidelift.com/funding/github/packagist/symfony/symfony",
                    "type": "tidelift"
                }
            ],
            "time": "2022-01-02T09:53:40+00:00"
=======
            "time": "2022-10-26T21:42:20+00:00"
>>>>>>> bb480a93
        },
        {
            "name": "symfony/polyfill-ctype",
            "version": "v1.26.0",
            "source": {
                "type": "git",
                "url": "https://github.com/symfony/polyfill-ctype.git",
                "reference": "6fd1b9a79f6e3cf65f9e679b23af304cd9e010d4"
            },
            "dist": {
                "type": "zip",
                "url": "https://api.github.com/repos/symfony/polyfill-ctype/zipball/6fd1b9a79f6e3cf65f9e679b23af304cd9e010d4",
                "reference": "6fd1b9a79f6e3cf65f9e679b23af304cd9e010d4",
                "shasum": ""
            },
            "require": {
                "php": ">=7.1"
            },
            "provide": {
                "ext-ctype": "*"
            },
            "suggest": {
                "ext-ctype": "For best performance"
            },
            "type": "library",
            "extra": {
                "branch-alias": {
                    "dev-main": "1.26-dev"
                },
                "thanks": {
                    "name": "symfony/polyfill",
                    "url": "https://github.com/symfony/polyfill"
                }
            },
            "autoload": {
                "files": [
                    "bootstrap.php"
                ],
                "psr-4": {
                    "Symfony\\Polyfill\\Ctype\\": ""
                }
            },
            "notification-url": "https://packagist.org/downloads/",
            "license": [
                "MIT"
            ],
            "authors": [
                {
                    "name": "Gert de Pagter",
                    "email": "BackEndTea@gmail.com"
                },
                {
                    "name": "Symfony Community",
                    "homepage": "https://symfony.com/contributors"
                }
            ],
            "description": "Symfony polyfill for ctype functions",
            "homepage": "https://symfony.com",
            "keywords": [
                "compatibility",
                "ctype",
                "polyfill",
                "portable"
            ],
            "support": {
                "source": "https://github.com/symfony/polyfill-ctype/tree/v1.26.0"
            },
            "funding": [
                {
                    "url": "https://symfony.com/sponsor",
                    "type": "custom"
                },
                {
                    "url": "https://github.com/fabpot",
                    "type": "github"
                },
                {
                    "url": "https://tidelift.com/funding/github/packagist/symfony/symfony",
                    "type": "tidelift"
                }
            ],
            "time": "2022-05-24T11:49:31+00:00"
        },
        {
            "name": "symfony/polyfill-intl-grapheme",
            "version": "v1.26.0",
            "source": {
                "type": "git",
                "url": "https://github.com/symfony/polyfill-intl-grapheme.git",
                "reference": "433d05519ce6990bf3530fba6957499d327395c2"
            },
            "dist": {
                "type": "zip",
                "url": "https://api.github.com/repos/symfony/polyfill-intl-grapheme/zipball/433d05519ce6990bf3530fba6957499d327395c2",
                "reference": "433d05519ce6990bf3530fba6957499d327395c2",
                "shasum": ""
            },
            "require": {
                "php": ">=7.1"
            },
            "suggest": {
                "ext-intl": "For best performance"
            },
            "type": "library",
            "extra": {
                "branch-alias": {
                    "dev-main": "1.26-dev"
                },
                "thanks": {
                    "name": "symfony/polyfill",
                    "url": "https://github.com/symfony/polyfill"
                }
            },
            "autoload": {
                "files": [
                    "bootstrap.php"
                ],
                "psr-4": {
                    "Symfony\\Polyfill\\Intl\\Grapheme\\": ""
                }
            },
            "notification-url": "https://packagist.org/downloads/",
            "license": [
                "MIT"
            ],
            "authors": [
                {
                    "name": "Nicolas Grekas",
                    "email": "p@tchwork.com"
                },
                {
                    "name": "Symfony Community",
                    "homepage": "https://symfony.com/contributors"
                }
            ],
            "description": "Symfony polyfill for intl's grapheme_* functions",
            "homepage": "https://symfony.com",
            "keywords": [
                "compatibility",
                "grapheme",
                "intl",
                "polyfill",
                "portable",
                "shim"
            ],
            "support": {
                "source": "https://github.com/symfony/polyfill-intl-grapheme/tree/v1.26.0"
            },
            "funding": [
                {
                    "url": "https://symfony.com/sponsor",
                    "type": "custom"
                },
                {
                    "url": "https://github.com/fabpot",
                    "type": "github"
                },
                {
                    "url": "https://tidelift.com/funding/github/packagist/symfony/symfony",
                    "type": "tidelift"
                }
            ],
            "time": "2022-05-24T11:49:31+00:00"
        },
        {
            "name": "symfony/polyfill-intl-normalizer",
            "version": "v1.26.0",
            "source": {
                "type": "git",
                "url": "https://github.com/symfony/polyfill-intl-normalizer.git",
                "reference": "219aa369ceff116e673852dce47c3a41794c14bd"
            },
            "dist": {
                "type": "zip",
                "url": "https://api.github.com/repos/symfony/polyfill-intl-normalizer/zipball/219aa369ceff116e673852dce47c3a41794c14bd",
                "reference": "219aa369ceff116e673852dce47c3a41794c14bd",
                "shasum": ""
            },
            "require": {
                "php": ">=7.1"
            },
            "suggest": {
                "ext-intl": "For best performance"
            },
            "type": "library",
            "extra": {
                "branch-alias": {
                    "dev-main": "1.26-dev"
                },
                "thanks": {
                    "name": "symfony/polyfill",
                    "url": "https://github.com/symfony/polyfill"
                }
            },
            "autoload": {
                "files": [
                    "bootstrap.php"
                ],
                "psr-4": {
                    "Symfony\\Polyfill\\Intl\\Normalizer\\": ""
                },
                "classmap": [
                    "Resources/stubs"
                ]
            },
            "notification-url": "https://packagist.org/downloads/",
            "license": [
                "MIT"
            ],
            "authors": [
                {
                    "name": "Nicolas Grekas",
                    "email": "p@tchwork.com"
                },
                {
                    "name": "Symfony Community",
                    "homepage": "https://symfony.com/contributors"
                }
            ],
            "description": "Symfony polyfill for intl's Normalizer class and related functions",
            "homepage": "https://symfony.com",
            "keywords": [
                "compatibility",
                "intl",
                "normalizer",
                "polyfill",
                "portable",
                "shim"
            ],
            "support": {
                "source": "https://github.com/symfony/polyfill-intl-normalizer/tree/v1.26.0"
            },
            "funding": [
                {
                    "url": "https://symfony.com/sponsor",
                    "type": "custom"
                },
                {
                    "url": "https://github.com/fabpot",
                    "type": "github"
                },
                {
                    "url": "https://tidelift.com/funding/github/packagist/symfony/symfony",
                    "type": "tidelift"
                }
            ],
            "time": "2022-05-24T11:49:31+00:00"
        },
        {
            "name": "symfony/polyfill-mbstring",
            "version": "v1.26.0",
            "source": {
                "type": "git",
                "url": "https://github.com/symfony/polyfill-mbstring.git",
                "reference": "9344f9cb97f3b19424af1a21a3b0e75b0a7d8d7e"
            },
            "dist": {
                "type": "zip",
                "url": "https://api.github.com/repos/symfony/polyfill-mbstring/zipball/9344f9cb97f3b19424af1a21a3b0e75b0a7d8d7e",
                "reference": "9344f9cb97f3b19424af1a21a3b0e75b0a7d8d7e",
                "shasum": ""
            },
            "require": {
                "php": ">=7.1"
            },
            "provide": {
                "ext-mbstring": "*"
            },
            "suggest": {
                "ext-mbstring": "For best performance"
            },
            "type": "library",
            "extra": {
                "branch-alias": {
                    "dev-main": "1.26-dev"
                },
                "thanks": {
                    "name": "symfony/polyfill",
                    "url": "https://github.com/symfony/polyfill"
                }
            },
            "autoload": {
                "files": [
                    "bootstrap.php"
                ],
                "psr-4": {
                    "Symfony\\Polyfill\\Mbstring\\": ""
                }
            },
            "notification-url": "https://packagist.org/downloads/",
            "license": [
                "MIT"
            ],
            "authors": [
                {
                    "name": "Nicolas Grekas",
                    "email": "p@tchwork.com"
                },
                {
                    "name": "Symfony Community",
                    "homepage": "https://symfony.com/contributors"
                }
            ],
            "description": "Symfony polyfill for the Mbstring extension",
            "homepage": "https://symfony.com",
            "keywords": [
                "compatibility",
                "mbstring",
                "polyfill",
                "portable",
                "shim"
            ],
            "support": {
                "source": "https://github.com/symfony/polyfill-mbstring/tree/v1.26.0"
            },
            "funding": [
                {
                    "url": "https://symfony.com/sponsor",
                    "type": "custom"
                },
                {
                    "url": "https://github.com/fabpot",
                    "type": "github"
                },
                {
                    "url": "https://tidelift.com/funding/github/packagist/symfony/symfony",
                    "type": "tidelift"
                }
            ],
            "time": "2022-05-24T11:49:31+00:00"
        },
        {
            "name": "symfony/polyfill-php73",
            "version": "v1.26.0",
            "source": {
                "type": "git",
                "url": "https://github.com/symfony/polyfill-php73.git",
                "reference": "e440d35fa0286f77fb45b79a03fedbeda9307e85"
            },
            "dist": {
                "type": "zip",
                "url": "https://api.github.com/repos/symfony/polyfill-php73/zipball/e440d35fa0286f77fb45b79a03fedbeda9307e85",
                "reference": "e440d35fa0286f77fb45b79a03fedbeda9307e85",
                "shasum": ""
            },
            "require": {
                "php": ">=7.1"
            },
            "type": "library",
            "extra": {
                "branch-alias": {
                    "dev-main": "1.26-dev"
                },
                "thanks": {
                    "name": "symfony/polyfill",
                    "url": "https://github.com/symfony/polyfill"
                }
            },
            "autoload": {
                "files": [
                    "bootstrap.php"
                ],
                "psr-4": {
                    "Symfony\\Polyfill\\Php73\\": ""
                },
                "classmap": [
                    "Resources/stubs"
                ]
            },
            "notification-url": "https://packagist.org/downloads/",
            "license": [
                "MIT"
            ],
            "authors": [
                {
                    "name": "Nicolas Grekas",
                    "email": "p@tchwork.com"
                },
                {
                    "name": "Symfony Community",
                    "homepage": "https://symfony.com/contributors"
                }
            ],
            "description": "Symfony polyfill backporting some PHP 7.3+ features to lower PHP versions",
            "homepage": "https://symfony.com",
            "keywords": [
                "compatibility",
                "polyfill",
                "portable",
                "shim"
            ],
            "support": {
                "source": "https://github.com/symfony/polyfill-php73/tree/v1.26.0"
            },
            "funding": [
                {
                    "url": "https://symfony.com/sponsor",
                    "type": "custom"
                },
                {
                    "url": "https://github.com/fabpot",
                    "type": "github"
                },
                {
                    "url": "https://tidelift.com/funding/github/packagist/symfony/symfony",
                    "type": "tidelift"
                }
            ],
            "time": "2022-05-24T11:49:31+00:00"
        },
        {
            "name": "symfony/polyfill-php80",
            "version": "v1.26.0",
            "source": {
                "type": "git",
                "url": "https://github.com/symfony/polyfill-php80.git",
                "reference": "cfa0ae98841b9e461207c13ab093d76b0fa7bace"
            },
            "dist": {
                "type": "zip",
                "url": "https://api.github.com/repos/symfony/polyfill-php80/zipball/cfa0ae98841b9e461207c13ab093d76b0fa7bace",
                "reference": "cfa0ae98841b9e461207c13ab093d76b0fa7bace",
                "shasum": ""
            },
            "require": {
                "php": ">=7.1"
            },
            "type": "library",
            "extra": {
                "branch-alias": {
                    "dev-main": "1.26-dev"
                },
                "thanks": {
                    "name": "symfony/polyfill",
                    "url": "https://github.com/symfony/polyfill"
                }
            },
            "autoload": {
                "files": [
                    "bootstrap.php"
                ],
                "psr-4": {
                    "Symfony\\Polyfill\\Php80\\": ""
                },
                "classmap": [
                    "Resources/stubs"
                ]
            },
            "notification-url": "https://packagist.org/downloads/",
            "license": [
                "MIT"
            ],
            "authors": [
                {
                    "name": "Ion Bazan",
                    "email": "ion.bazan@gmail.com"
                },
                {
                    "name": "Nicolas Grekas",
                    "email": "p@tchwork.com"
                },
                {
                    "name": "Symfony Community",
                    "homepage": "https://symfony.com/contributors"
                }
            ],
            "description": "Symfony polyfill backporting some PHP 8.0+ features to lower PHP versions",
            "homepage": "https://symfony.com",
            "keywords": [
                "compatibility",
                "polyfill",
                "portable",
                "shim"
            ],
            "support": {
                "source": "https://github.com/symfony/polyfill-php80/tree/v1.26.0"
            },
            "funding": [
                {
                    "url": "https://symfony.com/sponsor",
                    "type": "custom"
                },
                {
                    "url": "https://github.com/fabpot",
                    "type": "github"
                },
                {
                    "url": "https://tidelift.com/funding/github/packagist/symfony/symfony",
                    "type": "tidelift"
                }
            ],
            "time": "2022-05-10T07:21:04+00:00"
        },
        {
            "name": "symfony/process",
            "version": "v5.4.11",
            "source": {
                "type": "git",
                "url": "https://github.com/symfony/process.git",
                "reference": "6e75fe6874cbc7e4773d049616ab450eff537bf1"
            },
            "dist": {
                "type": "zip",
                "url": "https://api.github.com/repos/symfony/process/zipball/6e75fe6874cbc7e4773d049616ab450eff537bf1",
                "reference": "6e75fe6874cbc7e4773d049616ab450eff537bf1",
                "shasum": ""
            },
            "require": {
                "php": ">=7.2.5",
                "symfony/polyfill-php80": "^1.16"
            },
            "type": "library",
            "autoload": {
                "psr-4": {
                    "Symfony\\Component\\Process\\": ""
                },
                "exclude-from-classmap": [
                    "/Tests/"
                ]
            },
            "notification-url": "https://packagist.org/downloads/",
            "license": [
                "MIT"
            ],
            "authors": [
                {
                    "name": "Fabien Potencier",
                    "email": "fabien@symfony.com"
                },
                {
                    "name": "Symfony Community",
                    "homepage": "https://symfony.com/contributors"
                }
            ],
            "description": "Executes commands in sub-processes",
            "homepage": "https://symfony.com",
            "support": {
                "source": "https://github.com/symfony/process/tree/v5.4.11"
            },
            "funding": [
                {
                    "url": "https://symfony.com/sponsor",
                    "type": "custom"
                },
                {
                    "url": "https://github.com/fabpot",
                    "type": "github"
                },
                {
                    "url": "https://tidelift.com/funding/github/packagist/symfony/symfony",
                    "type": "tidelift"
                }
            ],
            "time": "2022-06-27T16:58:25+00:00"
        },
        {
            "name": "symfony/service-contracts",
            "version": "v2.5.2",
            "source": {
                "type": "git",
                "url": "https://github.com/symfony/service-contracts.git",
                "reference": "4b426aac47d6427cc1a1d0f7e2ac724627f5966c"
            },
            "dist": {
                "type": "zip",
                "url": "https://api.github.com/repos/symfony/service-contracts/zipball/4b426aac47d6427cc1a1d0f7e2ac724627f5966c",
                "reference": "4b426aac47d6427cc1a1d0f7e2ac724627f5966c",
                "shasum": ""
            },
            "require": {
                "php": ">=7.2.5",
                "psr/container": "^1.1",
                "symfony/deprecation-contracts": "^2.1|^3"
            },
            "conflict": {
                "ext-psr": "<1.1|>=2"
            },
            "suggest": {
                "symfony/service-implementation": ""
            },
            "type": "library",
            "extra": {
                "branch-alias": {
                    "dev-main": "2.5-dev"
                },
                "thanks": {
                    "name": "symfony/contracts",
                    "url": "https://github.com/symfony/contracts"
                }
            },
            "autoload": {
                "psr-4": {
                    "Symfony\\Contracts\\Service\\": ""
                }
            },
            "notification-url": "https://packagist.org/downloads/",
            "license": [
                "MIT"
            ],
            "authors": [
                {
                    "name": "Nicolas Grekas",
                    "email": "p@tchwork.com"
                },
                {
                    "name": "Symfony Community",
                    "homepage": "https://symfony.com/contributors"
                }
            ],
            "description": "Generic abstractions related to writing services",
            "homepage": "https://symfony.com",
            "keywords": [
                "abstractions",
                "contracts",
                "decoupling",
                "interfaces",
                "interoperability",
                "standards"
            ],
            "support": {
                "source": "https://github.com/symfony/service-contracts/tree/v2.5.2"
            },
            "funding": [
                {
                    "url": "https://symfony.com/sponsor",
                    "type": "custom"
                },
                {
                    "url": "https://github.com/fabpot",
                    "type": "github"
                },
                {
                    "url": "https://tidelift.com/funding/github/packagist/symfony/symfony",
                    "type": "tidelift"
                }
            ],
            "time": "2022-05-30T19:17:29+00:00"
        },
        {
            "name": "symfony/string",
<<<<<<< HEAD
            "version": "v5.4.14",
            "source": {
                "type": "git",
                "url": "https://github.com/symfony/string.git",
                "reference": "089e7237497fae7a9c404d0c3aeb8db3254733e4"
            },
            "dist": {
                "type": "zip",
                "url": "https://api.github.com/repos/symfony/string/zipball/089e7237497fae7a9c404d0c3aeb8db3254733e4",
                "reference": "089e7237497fae7a9c404d0c3aeb8db3254733e4",
=======
            "version": "v6.0.15",
            "source": {
                "type": "git",
                "url": "https://github.com/symfony/string.git",
                "reference": "51ac0fa0ccf132a00519b87c97e8f775fa14e771"
            },
            "dist": {
                "type": "zip",
                "url": "https://api.github.com/repos/symfony/string/zipball/51ac0fa0ccf132a00519b87c97e8f775fa14e771",
                "reference": "51ac0fa0ccf132a00519b87c97e8f775fa14e771",
>>>>>>> bb480a93
                "shasum": ""
            },
            "require": {
                "php": ">=7.2.5",
                "symfony/polyfill-ctype": "~1.8",
                "symfony/polyfill-intl-grapheme": "~1.0",
                "symfony/polyfill-intl-normalizer": "~1.0",
                "symfony/polyfill-mbstring": "~1.0",
                "symfony/polyfill-php80": "~1.15"
            },
            "conflict": {
                "symfony/translation-contracts": ">=3.0"
            },
            "require-dev": {
                "symfony/error-handler": "^4.4|^5.0|^6.0",
                "symfony/http-client": "^4.4|^5.0|^6.0",
                "symfony/translation-contracts": "^1.1|^2",
                "symfony/var-exporter": "^4.4|^5.0|^6.0"
            },
            "type": "library",
            "autoload": {
                "files": [
                    "Resources/functions.php"
                ],
                "psr-4": {
                    "Symfony\\Component\\String\\": ""
                },
                "exclude-from-classmap": [
                    "/Tests/"
                ]
            },
            "notification-url": "https://packagist.org/downloads/",
            "license": [
                "MIT"
            ],
            "authors": [
                {
                    "name": "Nicolas Grekas",
                    "email": "p@tchwork.com"
                },
                {
                    "name": "Symfony Community",
                    "homepage": "https://symfony.com/contributors"
                }
            ],
            "description": "Provides an object-oriented API to strings and deals with bytes, UTF-8 code points and grapheme clusters in a unified way",
            "homepage": "https://symfony.com",
            "keywords": [
                "grapheme",
                "i18n",
                "string",
                "unicode",
                "utf-8",
                "utf8"
            ],
            "support": {
<<<<<<< HEAD
                "source": "https://github.com/symfony/string/tree/v5.4.14"
=======
                "source": "https://github.com/symfony/string/tree/v6.0.15"
>>>>>>> bb480a93
            },
            "funding": [
                {
                    "url": "https://symfony.com/sponsor",
                    "type": "custom"
                },
                {
                    "url": "https://github.com/fabpot",
                    "type": "github"
                },
                {
                    "url": "https://tidelift.com/funding/github/packagist/symfony/symfony",
                    "type": "tidelift"
                }
            ],
            "time": "2022-10-05T15:16:54+00:00"
        },
        {
            "name": "theseer/tokenizer",
            "version": "1.2.1",
            "source": {
                "type": "git",
                "url": "https://github.com/theseer/tokenizer.git",
                "reference": "34a41e998c2183e22995f158c581e7b5e755ab9e"
            },
            "dist": {
                "type": "zip",
                "url": "https://api.github.com/repos/theseer/tokenizer/zipball/34a41e998c2183e22995f158c581e7b5e755ab9e",
                "reference": "34a41e998c2183e22995f158c581e7b5e755ab9e",
                "shasum": ""
            },
            "require": {
                "ext-dom": "*",
                "ext-tokenizer": "*",
                "ext-xmlwriter": "*",
                "php": "^7.2 || ^8.0"
            },
            "type": "library",
            "autoload": {
                "classmap": [
                    "src/"
                ]
            },
            "notification-url": "https://packagist.org/downloads/",
            "license": [
                "BSD-3-Clause"
            ],
            "authors": [
                {
                    "name": "Arne Blankerts",
                    "email": "arne@blankerts.de",
                    "role": "Developer"
                }
            ],
            "description": "A small library for converting tokenized PHP source code into XML and potentially other formats",
            "support": {
                "issues": "https://github.com/theseer/tokenizer/issues",
                "source": "https://github.com/theseer/tokenizer/tree/1.2.1"
            },
            "funding": [
                {
                    "url": "https://github.com/theseer",
                    "type": "github"
                }
            ],
            "time": "2021-07-28T10:34:58+00:00"
        },
        {
            "name": "wikimedia/at-ease",
            "version": "v2.1.0",
            "source": {
                "type": "git",
                "url": "https://github.com/wikimedia/at-ease.git",
                "reference": "e8ebaa7bb7c8a8395481a05f6dc4deaceab11c33"
            },
            "dist": {
                "type": "zip",
                "url": "https://api.github.com/repos/wikimedia/at-ease/zipball/e8ebaa7bb7c8a8395481a05f6dc4deaceab11c33",
                "reference": "e8ebaa7bb7c8a8395481a05f6dc4deaceab11c33",
                "shasum": ""
            },
            "require": {
                "php": ">=7.2.9"
            },
            "require-dev": {
                "mediawiki/mediawiki-codesniffer": "35.0.0",
                "mediawiki/minus-x": "1.1.1",
                "ockcyp/covers-validator": "1.3.3",
                "php-parallel-lint/php-console-highlighter": "0.5.0",
                "php-parallel-lint/php-parallel-lint": "1.2.0",
                "phpunit/phpunit": "^8.5"
            },
            "type": "library",
            "autoload": {
                "files": [
                    "src/Wikimedia/Functions.php"
                ],
                "psr-4": {
                    "Wikimedia\\AtEase\\": "src/Wikimedia/AtEase/"
                }
            },
            "notification-url": "https://packagist.org/downloads/",
            "license": [
                "GPL-2.0-or-later"
            ],
            "authors": [
                {
                    "name": "Tim Starling",
                    "email": "tstarling@wikimedia.org"
                },
                {
                    "name": "MediaWiki developers",
                    "email": "wikitech-l@lists.wikimedia.org"
                }
            ],
            "description": "Safe replacement to @ for suppressing warnings.",
            "homepage": "https://www.mediawiki.org/wiki/at-ease",
            "support": {
                "source": "https://github.com/wikimedia/at-ease/tree/v2.1.0"
            },
            "time": "2021-02-27T15:53:37+00:00"
        },
        {
            "name": "yoast/phpunit-polyfills",
            "version": "1.0.3",
            "source": {
                "type": "git",
                "url": "https://github.com/Yoast/PHPUnit-Polyfills.git",
                "reference": "5ea3536428944955f969bc764bbe09738e151ada"
            },
            "dist": {
                "type": "zip",
                "url": "https://api.github.com/repos/Yoast/PHPUnit-Polyfills/zipball/5ea3536428944955f969bc764bbe09738e151ada",
                "reference": "5ea3536428944955f969bc764bbe09738e151ada",
                "shasum": ""
            },
            "require": {
                "php": ">=5.4",
                "phpunit/phpunit": "^4.8.36 || ^5.7.21 || ^6.0 || ^7.0 || ^8.0 || ^9.0"
            },
            "require-dev": {
                "yoast/yoastcs": "^2.2.0"
            },
            "type": "library",
            "extra": {
                "branch-alias": {
                    "dev-main": "1.x-dev",
                    "dev-develop": "1.x-dev"
                }
            },
            "autoload": {
                "files": [
                    "phpunitpolyfills-autoload.php"
                ]
            },
            "notification-url": "https://packagist.org/downloads/",
            "license": [
                "BSD-3-Clause"
            ],
            "authors": [
                {
                    "name": "Team Yoast",
                    "email": "support@yoast.com",
                    "homepage": "https://yoast.com"
                },
                {
                    "name": "Contributors",
                    "homepage": "https://github.com/Yoast/PHPUnit-Polyfills/graphs/contributors"
                }
            ],
            "description": "Set of polyfills for changed PHPUnit functionality to allow for creating PHPUnit cross-version compatible tests",
            "homepage": "https://github.com/Yoast/PHPUnit-Polyfills",
            "keywords": [
                "phpunit",
                "polyfill",
                "testing"
            ],
            "support": {
                "issues": "https://github.com/Yoast/PHPUnit-Polyfills/issues",
                "source": "https://github.com/Yoast/PHPUnit-Polyfills"
            },
            "time": "2021-11-23T01:37:03+00:00"
        }
    ],
    "aliases": [],
    "minimum-stability": "dev",
    "stability-flags": {
        "automattic/jetpack-a8c-mc-stats": 20,
        "automattic/jetpack-abtest": 20,
        "automattic/jetpack-action-bar": 20,
        "automattic/jetpack-assets": 20,
        "automattic/jetpack-autoloader": 20,
        "automattic/jetpack-backup": 20,
        "automattic/jetpack-blocks": 20,
        "automattic/jetpack-compat": 20,
        "automattic/jetpack-composer-plugin": 20,
        "automattic/jetpack-config": 20,
        "automattic/jetpack-connection": 20,
        "automattic/jetpack-constants": 20,
        "automattic/jetpack-device-detection": 20,
        "automattic/jetpack-error": 20,
        "automattic/jetpack-google-fonts-provider": 20,
        "automattic/jetpack-identity-crisis": 20,
        "automattic/jetpack-jitm": 20,
        "automattic/jetpack-lazy-images": 20,
        "automattic/jetpack-licensing": 20,
        "automattic/jetpack-logo": 20,
        "automattic/jetpack-my-jetpack": 20,
        "automattic/jetpack-partner": 20,
        "automattic/jetpack-plugins-installer": 20,
        "automattic/jetpack-post-list": 20,
        "automattic/jetpack-publicize": 20,
        "automattic/jetpack-redirect": 20,
        "automattic/jetpack-roles": 20,
        "automattic/jetpack-search": 20,
        "automattic/jetpack-stats": 20,
        "automattic/jetpack-status": 20,
        "automattic/jetpack-sync": 20,
        "automattic/jetpack-videopress": 20,
        "automattic/jetpack-waf": 20,
        "automattic/jetpack-wordads": 20,
        "automattic/jetpack-changelogger": 20
    },
    "prefer-stable": true,
    "prefer-lowest": false,
    "platform": {
        "ext-fileinfo": "*",
        "ext-json": "*",
        "ext-openssl": "*"
    },
    "platform-dev": [],
    "platform-overrides": {
        "ext-intl": "0.0.0"
    },
    "plugin-api-version": "2.3.0"
}<|MERGE_RESOLUTION|>--- conflicted
+++ resolved
@@ -4239,18 +4239,6 @@
         },
         {
             "name": "symfony/console",
-<<<<<<< HEAD
-            "version": "v5.4.14",
-            "source": {
-                "type": "git",
-                "url": "https://github.com/symfony/console.git",
-                "reference": "984ea2c0f45f42dfed01d2f3987b187467c4b16d"
-            },
-            "dist": {
-                "type": "zip",
-                "url": "https://api.github.com/repos/symfony/console/zipball/984ea2c0f45f42dfed01d2f3987b187467c4b16d",
-                "reference": "984ea2c0f45f42dfed01d2f3987b187467c4b16d",
-=======
             "version": "v6.0.15",
             "source": {
                 "type": "git",
@@ -4261,7 +4249,6 @@
                 "type": "zip",
                 "url": "https://api.github.com/repos/symfony/console/zipball/b0b910724a0a0326b4481e4f8a30abb2dd442efb",
                 "reference": "b0b910724a0a0326b4481e4f8a30abb2dd442efb",
->>>>>>> bb480a93
                 "shasum": ""
             },
             "require": {
@@ -4331,11 +4318,7 @@
                 "terminal"
             ],
             "support": {
-<<<<<<< HEAD
-                "source": "https://github.com/symfony/console/tree/v5.4.14"
-=======
                 "source": "https://github.com/symfony/console/tree/v6.0.15"
->>>>>>> bb480a93
             },
             "funding": [
                 {
@@ -4351,8 +4334,7 @@
                     "type": "tidelift"
                 }
             ],
-<<<<<<< HEAD
-            "time": "2022-10-07T08:01:20+00:00"
+            "time": "2022-10-26T21:42:20+00:00"
         },
         {
             "name": "symfony/deprecation-contracts",
@@ -4420,9 +4402,6 @@
                 }
             ],
             "time": "2022-01-02T09:53:40+00:00"
-=======
-            "time": "2022-10-26T21:42:20+00:00"
->>>>>>> bb480a93
         },
         {
             "name": "symfony/polyfill-ctype",
@@ -5063,18 +5042,6 @@
         },
         {
             "name": "symfony/string",
-<<<<<<< HEAD
-            "version": "v5.4.14",
-            "source": {
-                "type": "git",
-                "url": "https://github.com/symfony/string.git",
-                "reference": "089e7237497fae7a9c404d0c3aeb8db3254733e4"
-            },
-            "dist": {
-                "type": "zip",
-                "url": "https://api.github.com/repos/symfony/string/zipball/089e7237497fae7a9c404d0c3aeb8db3254733e4",
-                "reference": "089e7237497fae7a9c404d0c3aeb8db3254733e4",
-=======
             "version": "v6.0.15",
             "source": {
                 "type": "git",
@@ -5085,7 +5052,6 @@
                 "type": "zip",
                 "url": "https://api.github.com/repos/symfony/string/zipball/51ac0fa0ccf132a00519b87c97e8f775fa14e771",
                 "reference": "51ac0fa0ccf132a00519b87c97e8f775fa14e771",
->>>>>>> bb480a93
                 "shasum": ""
             },
             "require": {
@@ -5142,11 +5108,7 @@
                 "utf8"
             ],
             "support": {
-<<<<<<< HEAD
-                "source": "https://github.com/symfony/string/tree/v5.4.14"
-=======
                 "source": "https://github.com/symfony/string/tree/v6.0.15"
->>>>>>> bb480a93
             },
             "funding": [
                 {
